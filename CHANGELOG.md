# Changelog
## Unreleased
<<<<<<< HEAD
* Fixed an issue where **validate** falsely failed with error `DS108` on descriptions ending with brackets with a dot inside.
=======
* Demisto-SDK will now exit gracefully with an appropriate error message when *git* is not installed.

## 1.20.2
* Updated the **pre-commit** command to run on all python versions in one run.
* Added the *--dry-run* flag to the **pre-commit** command, to create the config file without running the command.
>>>>>>> f27ccc5e
* Fixed an issue where the **coverage-analyze** command was not parsing the logs correctly.
* Fixed an issue where **validate** falsly failed with error `DS108` on descriptions ending with a newline.
* Added formatting for script yml files when period is missing in the end of comment field, in the **format** command.
* Fixed an issue where **format** add a newline with a period when the description field missing a period.
* The content graph will now include the **python_version** field that each script/integration uses.
* Updated the **update-release-notes** command message structure when is run with **--force** flag.
* Added the **engineinfo** in to the script schema. This field specifies on which engine the script will run.
* Fixed an issue where **validate** falsely failed with error `DS108` on empty descriptions.
* Added support for lazy loading the of widgets in XSIAM dashboards.
* Added a **validate** check for correlation rules, making sure that `search_window` cannot be empty when `execution_mode` is set to `SCHEDULED`.
* Added the *metadata* key to the XSIAM dashboard schema. This field adds support for dynamic parameters in the dashboards.

## 1.20.1
* Added formatting for yml files when period is missing in the end of description field, in the **format** command.
* Fixed an issue where logging arguments were not in the standard kebab-case. The new arguments are: **console-log-threshold**, **file-log-threshold**, **log-file-path**.
* Added a new validation (`DS108`) to ensure that each description in the yml of script/integration ends with a dot.
* Fixed an issue where the **validate -g** failed reading a `.pack-ignore` file that was previously empty.
* Fixed an issue where the **update-release-notes** failed when changing the `.pack-ignore` file.
* Fixed an issue where the **GR103** validation output was malformed.
* Fixed an issue where the **upload** command failed for private repositories while trying to find the landing_page.json file.
* Added a log when a content item is missing from the repo, in **graph create** and **graph update**.
* Replaced logs with a progress bar in **graph create** and **graph update**.


## 1.20.0
* Fixed an issue where **update-release-notes** generated "available from Cortex XSOAR" instead of "from XSIAM" when run on XSIAM event collectors.
* Added support for controlling the sleep interval and retry count for **modeling-rules test** command.
* Added support for a new marketplace tag `xsoar_saas`.
* Fixed an issue where the **validate -g** failed on `BA102` in external repos even when ignored.
* Fixed an issue where the **validate -g** failed getting the content of `.pack-ignore` files when the external repository is not hosted in Github.
* Fixed an issue where the **validate -g** failed when updating an empty `.pack-ignore` file.
* Added support for yml hidden parameters for `xsoar_saas` marketplace, as part of the **prepare_content** command.
* Added support for custom documentation that will appear only in `xsoar_saas` marketplace, as part of the **prepare_content** command.
* Fixed an issue where the (`GR108`) validation did not fail in the validate command with the `-a` flag.
* Modified **prepare_content** command to be platform specific. For xsoar-saas and XSIAM regarding pack readme and integration description images in markdown files.
* Fixed an issue where the **lint** command was parsing % that may exist in the log data.

## 1.19.2
* Added a period at the end of lines produced by the **generate-docs** command that state the tested version of the product.
* Added the '--junit-path' flag to the **modeling-rules test** command, to allow saving the test results in a JUnit XML file.
* Update `RN112` validation's docs reference link.
* Added support to control the maximum file size and log rotation files count in the sdk logger.
* Fixed an issue with where passing the deprecated logging arguments to any command presented an incorrect recommendation for argument substitution.
* Fixed an issue where the documentation of logging arguments was incorrect.
* Fixed an issue in calculating content graph hash when creating or updating it.
* Fixed an issue where the coloring of the logging messages was not working properly when mixing both Console log and Parallel log handlers.
* Calling **graph create** or **graph update** now run the commands with default arguments, instead of showing the command help.
* Removed the use of chunks when calculating content relationships.
* Fixed an issue where the url regex in the **validate** command was wrong.
* Fixed an issue where **pre-commit** command failed when using global environment.
* Fixed an issue where **validate** would fail in external repos when trying to ignore `BA102`.
* Fixed an issue where **error-code** failed on some error codes.
* Fixes an issue in **format** command where the `-i` option included files in `.venv` directories.
* Updated the comment added to contribution PRs to old packs so it contains a link to the documentation of the **GitHub Codespaces** in xsoar.pan.dev.
* Updated GitPython version to 3.1.32.

## 1.19.1
* Fixed an issue where **unify** failed on integrations using an API a module, when not called from the content root.
* Improved **update-release-notes** logs when changes in dependent API modules are detected.
* Reverted changes released in version 1.19.0 in lint, lint will not fail on `demisto.results`, `return_outputs` and `LOG`.
* Updated the **generate-docs** command to use the content graph instead of the id_set file.
* **Validate** will now validate items which were edited in .pack-ignore.
* Added the '--all' input option for the **prepare-content** command, to support running on all content packs.
* Updated the '-i' input option of the **prepare-content** command to support multiple inputs as a comma-separated list.
* Enhanced the pack metadata properties when dumping pack zips in **prepare-content** command.

## 1.19.0
* Added the **graph** command group. The **create-content-graph** and **update-content-graph** commands were migrated to this command group, and named **graph create** and **graph update** respectively.
* Added the **graph get-relationships** command.
* The **graph create** command will now use a list of known content items from content-private, to avoid false-positives in validation `GR103`. Additionally, `GR103` was added to the **ALLOWED_IGNORE_ERRORS** list.
* The **modeling-rules test** command will now validate that the modeling rules schema mappings are aligned with the test-data mappings.
* Added the *--xsiam* flag to the **init** command in order to create XSIAM content.
* Fixed an issue where the `update-additional-dependencies` **pre-commit** step failed when not running in a content-like repo.
* Removed the format execution step from the `contribution_converter` since it can be executed separately during the contribution process.
* Added a new validation (`GR108`) to **validate**, that assures hidden packs do not have mandatory dependant packs.
* Added a new validation (`PA137`) to **validate**, ensuring the absence of non-ignorable errors in `.pack-ignore`.
* Running **validate** in a GitHub Action will now show errors as annotations, visible in the `Files Changed` tab of the pull request.
* **lint** will now fail on `demisto.results` and `return_outputs` usage, when a pack is `xsoar` or `partner` supported.
* **lint** will now fail on `LOG` usage in python files.
* Updated the **format** command to use the content graph instead of the id_set file.
* Updated **format** command not to fail on unexpected values that returns from the graph, and just add it to the log.
* Removed a redundant debug log on the `tools.get_file` function.

## 1.18.1
* Fixed an issue where the coloring directives where showing in log messages.
* Fixed an issue where **create-content-graph** was not executed upon changes in the parser infra files.
* Added support for `svg` integration images in content repo in **validate** command.
* Added a parameter `skip-packs-known-words` to the **doc-review** command, making sure that pack known words will not be added.

## 1.18.0
* Added the ability to ignore any validation in the **validate** command when running in an external (non-demisto/content) repo, by placing a `.private-repo-settings` file at its root.
* Calling **format** with the `-d` flag now removes test playbooks testing the deprecated content from conf.json.
* Improved the content graph performance when calculating content relationships.
* Improved determinism of SDK unit tests.
* **validate** will now run on all the pack content items when the pack supported marketplaces are modified.
* **pre-commit** no longer runs when there are no modified files (unless provided with input files).
* Added new validation that XSIAM integrations must have `marketplacev2` as the value of the marketplaces field.
* Added an ability to provide list of marketplace names as a credentials-type (type 9) param attribute.
* **doc-review** will run with the `--use-packs-known-words` true by default.
* Added the *deprecated* field to the pack object for the content-graph metadata.
* Calling **modeling-rules init-test-data** will now return the XDM fields output in alphabetical order.
* Added a new validation (`BA125`) to **validate**, assuring internal function names aren't used in customer-facing docs.
* Removed the Pipfile and Pipfile.lock from the templates in the **init** command.
* Disabled the option to create an integration with `Pipfile` and `Pipfile.lock` files, as they are deprecated.
* Added the Sourcery hook to **pre-commit**.
* Added a working directory to the `contribution_converter` in order to support working on a temporary directory.
* Added a waiting period when checking whether the dataset exists in the **modeling-rule test** command.
* Fixed an issue where the *DEMISTO_SDK_SKIP_VERSION_CHECK* was ignored when running on non CI environments.
* Fixed an issue where **validate** falsely detected backwards-compatibility issues, and prevented adding the `marketplaces` key to content items.
* Fixed an issue where the SDK would fail pulling docker images.
* Fixed an issue where **prepare-content** command would add the string `candidate` to scripts and integrations for the *nativeimage* key.
* Fixed an issue where in some cases the **split** command did not remove pack version note from the script.
* Fixed an issue where **validate** would not properly detect dependencies of core packs.
* Fixed an issue where **validate** failed on single-select types incident and indicator fields when given empty value as a select value option.
* Fixed an issue where errors in **validate** were logged as `info`.
* Fixed an issue where **validate** error messages were not logged when an integration param, or the default argument in reputation commands is not valid.
* Fixed an issue where the **format** command would change the value of the `unsearchable` key in fields.
* Fixed an issue where **lint** command failed to pull docker image in Gitlab environment.
* Fixed an issue in **doc-review** command where escape characters within Markdown files were detected as invalid words.
* Fixed an issue where **validate** failed on infrastructure test files.
* Fixed an issue in **update-content-graph** where the neo4j service was unaccessible for non-root users.

## 1.17.2
* Fixed an issue where **lint** and **validate** commands failed on integrations and scripts that use docker images that are not available in the Docker Hub but exist locally.
* Added documentation for the flag **override-existing** used in upload.
* Fixed an issue where **validate** failed on Incident Field items with a `template` value.
* Improved memory efficiency in **update-content-graph** and **create-content-graph** commands.
* Removed support for the `cve_id` name for the default-argument for **cve** reputation commands in **validate**. Now, only `cve` may be used for such commands.
* Fixed an issue where **zip_packs** failed uploading content.
* Added `tenant_timezone` handling to the **modeling-rules init** command, allowing usage with tenants in various timezones.
* Shortened the timeout when checking whether the dataset exists in **test-modeling-rule**.
* Cleaned up project dependencies.
* Added support for the **List** content item in **Xpanse** marketplace.
* Fixed an issue in **run-unit-tests** command when running Powershell tests.
* Fixed an issue where **lint** failed running when a docker container would not init properly.
* Fixed an issue where the *upload* command would upload a pack metadata with wrong display names.
* Performance enhancements when reading yaml files.
* Removed redundant errors and fields from `errors.py`.
* Updated **update-release-notes** to use graph instead of id_set.

## 1.17.1
* Added the `aliasTo` key to the Incident Field schema.
* Modified **validate** to not require fields whose value is always `False`.
* Modified **validate** to use the graph instead of id_set on changed *APIModules*.
* Fixed an issue where `register_module_line()` was not removed from python scripts when the script had no trailing newline.
* Fixed an issue where an integration containing a command without a description would fail to upload while using the **upload** command.
* Fixed an issue where attempting to individually upload `Preprocess Rule` files raised an unclear error message. Note: preprocess rules can not be individually uploaded, but only as part of a pack.
* Fixed an issue where the **upload** command would fail on Indicator Types.
* Fixed an issue where the **upload** command would return the wrong error message when connection credentials are invalid.
* Fixed an issue where the **upload** command would fail parsing input paths.
* added support for the `isfetcheventsandassets` flag in content graph.
* Fixed an issue where the **modeling-rules test** command failed to get the existence of result from dataset in cases where the results take time to load.
* Added an aliasTo key to the incident field schema.

## 1.17.0
* **validate** will only fail on docker related errors if the pack is supported by xsoar.
* Added a validation that assures filename, id, and name have a correct suffix for modeling/parsing rules files.
* Added new **validate** checks, preventing unwanted changes of the marketplaces (BC108,BC109), toversion (BC107)  and fromversion (BC106) fields.
* Removed the `timezone_offset` argument in the *modeling-rules test* command.
* Fixed an issue where **lint** failed when importing functions from CommonServerUserPython.
* The **format** command now will sync hidden parameters with master branch.
* Fixed an issue where lock integration failed on FileNotFound.(PANW-internal only).
* Fixed an issue where **lint** falsely warned of using `demisto.results`.
* Fixed an issue where **validate** always returned *XSIAM Dashboards* and *Correlation Rules* files as valid.
* Added `GR107` validation to **validate** using the graph validations to check that no deprecated items are used by non-deprecated content.
* Fixed an issue where the **modeling-rules test** command failed to get the existence of dataset in cases where the dataset takes more than 1 minute to get indexed.
* Fixed an issue in **lint** where the container used for linting had dependency conflicts with the image used by content, and caused inconsistent results.
* Fixed an issue where the **download** command failed when the playbook has different `name` and `id`.
* Moved the **pre-commmit** command template to the `demisto/content` repository, where it's easier to maintain.
* Fixed an issue where an internal method caused warning messages when reading md files.
* Added support for Pre Process Rules in the **upload** command.
* Fixed an issue where **upload** would not upload items whose `maketplaces` value was an empty list.
* Added a prettyName key to the incident field schema.
* Fixed an issue where **upload** command could not parse content items that are not unicode-encoded.

## 1.16.0
* Added a check to **is_docker_image_latest_tag** to only fail the validation on non-latest image tag when the current tag is older than 3 days.
* Fixed an issue where **upload** would not properly show the installed version in the UI.
* Fixed an issue where the `contribution_converter` failed replacing generated release notes with the contribution form release notes.
* Fixed an issue where an extra levelname was added to a logging message.
* Modified the `mypy` pre-commit hook to run in a virtual environment, rather than the local mypy version.
* Added support to run **validate** with `--git` flag on detached HEAD.
* Added a validation that the **validate** command will fail if the pack name is not prefixed on XSIAM dashboard images.
* Fixed the **generate-test-playbook** which failed on an unexpected keyword argument - 'console_log_threshold'.
* Fixed an issue where **prepare-content** would not properly parse the `fromVersion` and `toVersion` attributes of XSIAM-Dashbaord and XSIAM-Report content items.
* Fixed an issue where **validate** command did not fail on non-existent dependency ids of non-mandatory dependant content.
* Fixed pytest async io deprecation warning.
* Added the `--incident-id` argument (optional) to the **run** command.
* Fixed an issue in **run-unit-tests** and **update-content-graph** where running commands in a docker container was done with insufficient permissions.
* Added the `_time` field to the output compare table of the **modeling-rules test** command.
* Changed the endpoint **download** uses to get system content items.
* Fixed an issue where graph-related tasks failed when files were deleted from the repo.
* Added a **validate** check, and a **format** auto fix for the `fromversion` field in Correlation Rules and XSIAM Dashboards.
* Update the format used for dev-dependencies in pyproject.toml to match modern versions of Poetry.
* Added timestamps to logging messages when running in a CI build.

## 1.15.5
* **Breaking Change**: The default of the **upload** command `--zip` argument is `true`. To upload packs as custom content items use the `--no-zip` argument.
* Removed the `no-implicit-optional` hook from **pre-commit**.
* Removed the `markdownlint` hook from **pre-commit**.
* Fixed an issue in **run-unit-tests** to pass with warnings when no tests are collected.
* Fixed an issue in **run-unit-tests** with the coverage calculation.
* Fixed a notification about log file location appeared more than once.
* Updated the error message when code coverage is below the threshold in **coverage-analyze** to be printed in a more noticeable red color.
* Fixed an issue in **upload** that failed when a comma-separated list of paths is passed to the `--input` argument.
* Running **validate** with the `--graph` flag will now run the graph validations after all other validations.
* improved the generated release note for newly added XSIAM entities when running *update-release-notes* command.
* Fixed an issue where in some cases validation failed when mapping null values.
* Fixed an issue in **upload** command where the `--keep-zip` argument did not clean the working directory.
* Fixed an issue where an extra levelname was added to a logging message.
* Fixed an issue in **upload** where uploading packs to XSIAM failed due to version mismatch.

## 1.15.4
* Fixed an issue where *update-release-notes* and *doc-review* did not handle new content notes as expected.
* Fixed an issue in PEP484 (no-implicit-optional) hook to **pre-commit**.
* Fixed an issue in **upload** with `--input-config-file` where the content items weren't uploaded in the correct pack.
* Added support to disable the default logging colors with the **DEMISTO_SDK_LOG_NO_COLORS** environment variable.

## 1.15.3
* Added the `--init` flag to **download**.
* Added the `--keep-empty-folders` flag to **download**.
* Added `markdown-lint` to **pre-commit**
* Added the PEP484 (no-implicit-optional) hook to **pre-commit**.
* Fixed an issue where the content-graph parsing failed on mappers with undefined mapping.
* Fixed an issue in **validate** where `pack_metadata.json` files were not collected proplely in `--graph` option.
* Fixed an issue where *validate* reputation commands outputs were not checked for new content.
* Added *IN107* and *DB100* error codes to *ALLOWED_IGNORE_ERRORS* list.
* Added a validation that assures feed integrations implement the `integration_reliability` configuration parameter.
* Fixed an issue where the format command did not work as expected on pre-process rules files.
* Fixed an issue where **upload** command failed to upload when the XSOAR version is beta.
* Fixed an issue where **upload** command summary was inaccurate when uploading a `Pack` without the `-z` flag.
* Added pack name and pack version to **upload** command summary.
* Added support for modeling rules with multi datasets in ****modeling-rules test**** command.
* Fixed an issue where **validate** didn't recognize layouts with incident fields missing from `id_set.json` even when `--post-commit` was indicated.

## 1.15.2
* Fixed an issue where **format** added default arguments to reputation commands which already have one.
* Fixed an issue where **validate** fails when adding the *advance* field to the integration required fields.
* Updated the integration Traffic Light Protocol (TLP) color list schema in the **validate** command.
* Fixed an issue where **upload** would not read a repo configuration file properly.
* Fixed an issue where **upload** would not handle the `-x`/`--xsiam` flag properly.
* Fixed an issue where **format** failed to use input from the user, when asking about a `from_version`.
* Added the `-n`/`--assume_no` flag to **format**.

## 1.15.1
* Fixed an issue where **generate-docs** generated fields with double html escaping.
* Fixed an issue where **upload** failed when using the `-z` flag.

## 1.15.0
* **Breaking Change**: the **upload** command now only supports **XSOAR 6.5** or newer (and all XSIAM versions).
* **upload** now uses content models, and calls the `prepare` method of each model before uploading (unless uploading a zipped pack).
* Added a *playbook* modification to **prepare-content**, replacing `getIncident` calls with `getAlerts`, when uploading to XSIAM.
* Added a *playbook* modification to **prepare-content**, replacing `${incident.fieldname}` context accessors with `${alert.fieldname}` when uploading to XSIAM.
* Added a *playbook* modification to **prepare-content**, replacing `incident` to `alert` in task display names, when uploading to XSIAM.
* Added a *layout* modification to **prepare-content**, replacing `Related/Child/Linked Incidents` to `... Alerts` when uploading to XSIAM.
* Added a *script* modification to **prepare-content**, automatically replacing the word `incident` with `alert` when uploading to XSIAM.
* Added a validation that the **validate** command will fail if the `dockerimage` field in scripts/integrations uses any py3-native docker image.
* Updated the `ruff` version used in **pre-commit** to `0.0.269`.
* Fixed an issue in **create-content-graph** which caused missing detection of duplicated content items.
* Fixed an issue where **run-unit-tests** failed on python2 content items.
* Fixed an issue in **validate** where core packs validations were checked against the core packs defined on master branch, rather than on the current branch.
* Fixed an issue in **pre-commit** where `--input` flag was not filtered by the git files.
* Skip reset containers for XSOAR NG and XSIAM(PANW-internal only).
* Fixed an issue where **lint** failed fetching docker image details from a PANW GitLab CI environment. (PANW-internal only).

## 1.14.5
* Added logging in case the container fails to run in **run-unit-tests**.
* Disabled **pre-commit** multiprocessing for `validate` and `format`, as they use a service.
* **pre-commit** now calls `format` with `--assume-yes` and `--no-validate`.
* Fixed an issue where **pre-commit** ran multiple times when checking out build related files.

## 1.14.4
* Added integration configuration for *Cortex REST API* integration.
* Removed `Flake8` from **pre-commit**, as `ruff` covers its basic rules.
* Improved log readability by silencing non-critical `neo4j` (content graph infrastructure) logs.
* Fixed an issue where **run-unit-tests** failed on python2 content items.
* Fixed an issue where **modeling-rules test** did not properly handle query fields that pointed to a string.
* Fixed an issue when trying to fetch remote files when not under the content repo.
* Fixed a validation that the **modeling-rules test** command will fail if no test data file exist.
* Fixed an issue where **format** command failed while updating the `fromversion` entry.
* Added support for mapping uuid to names for Layout files in the **download** command.

## 1.14.3
* Fixed an issue where **run-unit-tests** failed running on items with `test_data`.
* Updated the demisto-py to v3.2.10 which now supports url decoding for the proxy authentication password.
* Fixed an issue where **generate-outputs** did not generate context paths for empty lists or dictionaries in the response.

## 1.14.2
* Added the `--staged-only` flag to **pre-commit**.
* Fixed an issue where **run-unit-tests** failed running on items with `test_data`.
* Fixed an issue where **pre-commit** ran on unchanged files.
* Add the ability to run **secrets** in **pre-commit** by passing a `--secrets` flag.
* Added support to override the log file with the **DEMISTO_SDK_LOG_FILE_PATH** environment variable.

## 1.14.1
* Fixed an issue where **update-release-notes** command failed when running on a pack that contains deprecated integrations without the `commands` section.
* Added toVersion and fromVersion to XSIAM content items schema.
* Fixed an issue where **validate** failed when attempting to map null values in a classifier and layout.
* Added search marketplace functionality to XSIAM client.
* Fixed an issue in **pre-commit** command where `MYPYPATH` was not set properly.
* Updated the integration category list in the **init** command.
* Fixed an issue where in some environments docker errors were not caught.
* Added a validation that the **validate** command will fail on README files if an image does not exist in the specified path.

## 1.14.0
* Added the `DEMISTO_SDK_GRAPH_FORCE_CREATE` environment variable. Use it to force the SDK to recreate the graph, rather than update it.
* Added support for code importing multi-level ApiModules to **lint**.
* Added a validation that the **modeling-rules test** command will fail if no test data file exist.
* Added support for the `<~XPANSE>` marketplace tag in release notes.
* Added support for marketplace tags in the **doc-review** command.
* Added **generate-unit-tests** documentation to the repo README.
* Added the `hiddenpassword` field to the integration schema, allowing **validate** to run on integrations with username-only inputs.
* Improved logs and error handling in the **modeling-rules test** command.
* Improved the warning message displayed for Contribution PRs editing outdated code.
* Improved the clarity of error messages for cases where yml files cannot be parsed as a dictionary.
* Updated the `XSIAMReport` schema.
* Standardized repo-wide logging. All logs are now created in one logger instance.
* **lint** now prevents unit-tests from accessing online resources in runtime.
* Updated the logs shown during lint when running in docker.
* Fixed an issue where **validate** showed errors twice.
* Fixed an issue where **validate** did not fail when xif files had wrong naming.
* Fixed an issue where **doc-review** required dot suffixes in release notes describing new content.
* Fixed an issue where **download** command failed when running on a beta integration.
* Fixed an issue where **update-release-notes** generated release notes for packs in their initial version (1.0.0).
* Fixed an issue with **update-content-graph** where `--use-git` parameter was ignored when using `--imported-path` parameter.
* Fixed an issue where **validate** failed on playbooks with valid inputs, since it did not collect the playbook inputs occurrences properly.

## 1.13.0
* Added the pack version to the code files when calling **unify**. The same value is removed when calling **split**.
* Added a message showing the output path when **prepare-content** is called.
* Contribution PRs that update outdated packs now display a warning message.
* Fixed an issue when kebab-case has a misspelling in one of the sub words, the suggestion might be confusing.
* Improved caching and stability for **lint**.
* Added support for *.xif* files in the **secrets** command.
* Fixed an issue where **validate** would fail when playbook inputs contain Transform Language (DT).
* Added a new **validate** check, making sure a first level header exist in release notes (RN116)
* Fixed an issue where **lint** would not properly handle multiple ApiModules imports.

## 1.12.0
* Added the **pre-commit** command, to improve code quality of XSOAR content.
* Added the **run-unit-tests** command, to run unit tests of given content items inside their respective docker images.
* Added support for filepath arguments in the **validate** and **format** commands.
* Added pre-commit hooks for `validate`, `format`, `run-unit-tests` and `update-docker-image` commands.
* Fixed an issue in the **download** command where layouts were overriden even without the `-f` option.
* Fixed an issue where Demisto-SDK did not detect layout ID when using the **download** command.
* Fixed an issue where the **lint** command ran on `native:dev` supported content when passing the `--docker-image all` flag, instead it will run on `native:candidate`.
* Added support for `native:candidate` as a docker image flag for **lint** command.
* Added a modification for layouts in **prepare-content**, replacing `Related Incidents`, `Linked Incidents` and `Child Incidents` with the suitable `... Alerts` name when uploading to XSIAM.
* Fixed an issue where logs and messages would not show when using the **download** command.
* Fixed an issue where the `server_min_version` field in metadata was an empty value when parsing packs without content items.
* Fixed an issue where running **openapi-codegen** resulted in false-positive error messages.
* Fixed an issue where **generate-python-to-yml** generated input arguments as required even though required=False was specified.
* Fixed an issue where **generate-python-to-yml** generated input arguments a default arguments when default=some_value was provided.
* Fixed a bug where **validate** returned error on playbook inputs with special characters.
* Fixed an issue where **validate** did not properly check `conf.json` when the latter is modified.
* Fixed an issue in the **upload** command, where a prompt was not showing on the console.
* Fixed an issue where running **lint** failed installing dependencies in containers.

## 1.11.0
* **Note: Demisto-SDK will soon stop supporting Python 3.8**
* Fixed an issue where using **download** on non-unicode content, merging them into existing files caused an error.
* Changed an internal setting to allow writing non-ascii content (unicode) using `YAMLHandler` and `JSONHandler`.
* Fixed an issue where an error message in **unify** was unclear for invalid input.
* Fixed an issue where running **validate** failed with **is_valid_integration_file_path_in_folder** on integrations that use API modules.
* Fixed an issue where **validate** failed with **is_valid_integration_file_path_in_folder** on integrations that use the `MSAPIModule`.
* Added **validate** check for the `modules` field in `pack_metadata.json` files.
* Changed **lint** to skip deprecated content, unless when using the `-i` flag.
* Fixed an issue where **update-release-notes** failed when a new *Parsing Rule* was added to a pack.
* Refactored the logging framework. Demisto-SDK logs will now be written to `.demist_sdk_debug.log` under the content path (when detected) or the current directory.
* Added `GR105` validation to **validate** command to check that no duplicate IDs are used.
* Added support for API Modules imported in API modules in the **unify** command.
* Added **validate** check, to make sure every Python file has a corresponding unit test file.

## 1.10.6
* Fixed an issue where running **validate** with the `-g` flag would skip some validations for old-formatted (unified) integration/script files.
* Deprecated integrations and scripts will not run anymore when providing the **--all-packs** to the **lint** command.
* Fixed an issue where a pack `serverMinVersion` would be calculated by the minimal fromVersion of its content items.
* Added the `--docker-image-target` flag to **lint** for testing native supported content with new images.

## 1.10.5
* Fixed an issue where running **run-test-playbook** would not use the `verify` parameter correctly. @ajoga
* Added a newline at the end of README files generated in **generate-docs**.
* Added the value `3` (out of bounds) to the `onChangeRepAlg` and `reputationCalc` fields under the `IncidentType` and `GenericType` schemas. **validate** will allow using it now.
* Fixed an issue where **doc-review** required dot suffixes in release notes describing new content.
* Fixed an issue where **validate** failed on Feed Integrations after adding the new *Collect/Connect* section field.
* Fixed an issue where using **postman-codegen** failed converting strings containing digits to kebab-case.
* Fixed an issue where the ***error-code*** command could not parse List[str] parameter.
* Updated validation *LO107* to support more section types in XSIAM layouts.

## 1.10.4
* Added support for running **lint** in multiple native-docker images.

## 1.10.3
* Fixed an issue where running **format** would fail after running npm install.
* Improved the graph validations in the **validate** command:
  - GR100 will now run on all content items of changed packs.
  - GR101 and GR102 will now catch invalid fromversion/toversion of files **using** the changed items.
  - GR103 errors will raise a warning when using the *-a* flag, but an error if using the *-i* or *g* flags.
* Fixed an issue where test-playbooks timed out.
* Fixed an issue where making a change in a module using an ApiModule would cause lint to run on the ApiModule unnecessarily.
* Fixed an issue where the `marketplace` field was not used when dumping pack zips.
* Fixed a typo in the README content generated with **update-release-notes** for updating integrations.
* Fixed an issue in **validate**, where using the `-gr` and `-i` flags did not run properly.
* Added the `sectionorder` field to integration scheme.
* Fixed an issue where in some occasions running of test-playbooks could receive session timeouts.
* Fixed an issue where **validate** command failed on core pack dependencies validation because of test dependencies.

## 1.10.2
* Added markdown lint formatting for README files in the **format** command.
* Fixed an issue where **lint** failed when using the `-cdam` flag with changed dependant api modules.
* Fixed an issue in the **upload** command, where `json`-based content items were not unified correctly when using the `--zip` argument.
* Added XPANSE core packs validations.

## 1.10.1
* Fixed an issue where **update-content-graph** failed to execute.

## 1.10.0
* **Breaking change**: Removed usage of `pipenv`, `isort` and `autopep8` in the **split** and **download** commands. Removed the `--no-pipenv` and `--no-code-formatting` flags. Please see https://xsoar.pan.dev/docs/tutorials/tut-setup-dev-remote for the recommended environment setup.
* Fixed an issue in **prepare-content** command where large code lines were broken.
* Fixed an issue where git-*renamed_files* were not retrieved properly.
* Fixed an issue where test dependencies were calculated in all level dependencies calculation.
* Added formatting and validation to XSIAM content types.
* Fixed an issue where several XSIAM content types were not validated when passing the `-a` flag.
* Added a UUID to name mapper for **download** it replaces UUIDs with names on all downloaded files.
* Updated the demisto-py to v3.2.6 which now supports basic proxy authentication.
* Improved the message shown when using **upload** and overwriting packs.
* Added support for the **Layout Rule** content type in the id-set and the content graph.
* Updated the default general `fromVersion` value on **format** to `6.8.0`
* Fixed an issue where **lint** sometimes failed when using the `-cdam` flag due to wrong file duplications filtering.
* Added the content graph to **validate**, use with the `--graph` flag.

## 1.9.0
* Fixed an issue where the Slack notifier was using a deprecated argument.
* Added the `--docker-image` argument to the **lint** command, which allows determining the docker image to run lint on. Possible options are: `'native:ga'`, `'native:maintenance'`, `'native:dev'`, `'all'`, a specific docker image (from Docker Hub) or, the default `'from-yml'`.
* Fixed an issue in **prepare-content** command where large code lines were broken.
* Added a logger warning to **get_demisto_version**, the task will now fail with a more informative message.
* Fixed an issue where the **upload** and **prepare-content** commands didn't add `fromServerVersion` and `toServerVersion` to layouts.
* Updated **lint** to use graph instead of id_set when running with `--check-dependent-api-module` flag.
* Added the marketplaces field to all schemas.
* Added the flag `--xsoar-only` to the **doc-review** command which enables reviewing documents that belong to XSOAR-supported Packs.
* Fixed an issue in **update-release-notes** command where an error occurred when executing the same command a second time.
* Fixed an issue where **validate** would not always ignore errors listed under `.pack-ignore`.
* Fixed an issue where running **validate** on a specific pack didn't test all the relevant entities.
* Fixed an issue where fields ending with `_x2` where not replaced in the appropriate Marketplace.

## 1.8.3
* Changed **validate** to allow hiding parameters of type 0, 4, 12 and 14 when replacing with type 9 (credentials) with the same name.
* Fixed an issue where **update-release-notes** fails to update *MicrosoftApiModule* dependent integrations.
* Fixed an issue where the **upload** command failed because `docker_native_image_config.json` file could not be found.
* Added a metadata file to the content graph zip, to be used in the **update-content-graph** command.
* Updated the **validate** and **update-release-notes** commands to unskip the *Triggers Recommendations* content type.


## 1.8.2
* Fixed an issue where demisto-py failed to upload content to XSIAM when `DEMISTO_USERNAME` environment variable is set.
* Fixed an issue where the **prepare-content** command output invalid automation name when used with the --*custom* argument.
* Fixed an issue where modeling rules with arbitrary whitespace characters were not parsed correctly.
* Added support for the **nativeImage** key for an integration/script in the **prepare-content** command.
* Added **validate** checks for integrations declared deprecated (display name, description) but missing the `deprecated` flag.
* Changed the **validate** command to fail on the IN145 error code only when the parameter with type 4 is not hidden.
* Fixed an issue where downloading content layouts with `detailsV2=None` resulted in an error.
* Fixed an issue where **xdrctemplate** was missing 'external' prefix.
* Fixed an issue in **prepare-content** command providing output path.
* Updated the **validate** and **update-release-notes** commands to skip the *Triggers Recommendations* content type.
* Added a new validation to the **validate** command to verify that the release notes headers are in the correct format.
* Changed the **validate** command to fail on the IN140 error code only when the skipped integration has no unit tests.
* Changed **validate** to allow hiding parameters of type 4 (secret) when replacing with type 9 (credentials) with the same name.
* Fixed an issue where the **update-release-notes** command didn't add release-notes properly to some *new* content items.
* Added validation that checks that the `nativeimage` key is not defined in script/integration yml.
* Added to the **format** command the ability to remove `nativeimage` key in case defined in script/integration yml.
* Enhanced the **update-content-graph** command to support `--use-git`, `--imported_path` and `--output-path` arguments.
* Fixed an issue where **doc-review** failed when reviewing command name in some cases.
* Fixed an issue where **download** didn't identify playbooks properly, and downloaded files with UUIDs instead of file/script names.

## 1.8.1
* Fixed an issue where **format** created duplicate configuration parameters.
* Added hidden properties to integration command argument and script argument.
* Added `--override-existing` to **upload** that skips the confirmation prompt for overriding existing content packs. @mattbibbydw
* Fixed an issue where **validate** failed in private repos when attempting to read from a nonexisting `approved_categories.json`.
* Fixed an issue where **validate** used absolute paths when getting remote `pack_metadata.json` files in private repos.
* Fixed an issue in **download**, where names of custom scripts were replaced with UUIDs in IncidentFields and Layouts.

## 1.8.0
* Updated the supported python versions, as `>=3.8,<3.11`, as some of the dependencies are not supported on `3.11` yet.
* Added a **validate** step for **Modeling Rules** testdata files.
* Added the **update-content-graph** command.
* Added the ability to limit the number of CPU cores with `DEMISTO_SDK_MAX_CPU_CORES` envirment variable.
* Added the **prepare-content** command.
* Added support for fromversion/toversion in XSIAM content items (correlation rules, XSIAM dashboards, XSIAM reports and triggers).
* Added a **validate** step checking types of attributes in the schema file of modeling rule.
* Added a **validate** step checking that the dataset name of a modeling rule shows in the xif and schema files.
* Added a **validate** step checking that a correlation rule file does not start with a hyphen.
* Added a **validate** step checking that xsiam content items follow naming conventions.
* Fixed an issue where SDK commands failed on the deprecated `packaging.version.LegacyVersion`, by locking the `packaging` version to `<22`.
* Fixed an issue where **update-release-notes** failed when changing only xif file in **Modeling Rules**.
* Fixed an issue where *is_valid_category* and *is_categories_field_match_standard* failed when running in a private repo.
* Fixed an issue where **validate** didn't fail on the MR103 validation error.
* Fixed the *--release-notes* option, to support the new CHANGELOG format.
* Fixed an issue where **validate** failed when only changing a modeling rules's xif file.
* Fixed an issue where **format** failed on indicator files with a `None` value under the `tabs` key.
* Fixed an issue where **validate** only printed errors for one change of context path, rather than print all.
* Fixed an issue where **download** did not suggest using a username/password when authenticating with XSOAR and using invalid arguments.
* Fixed an issue where **download** failed when listing or downloading content items that are not unicode-encoded.
* Added support for fromversion/toversion in XSIAM content items (correlation rules, XSIAM dashboards, XSIAM reports and triggers).
* Updated the supported python versions, as `>=3.8,<3.11`, as some of the dependencies are not supported on `3.11` yet.
* Added **prepare-content** command which will prepare the pack or content item for the platform.
* Patched an issue where deprecated `packaging.version.LegacyVersion`, locking packaging version to `<22`.

## 1.7.9
* Fixed an issue where an error message in **validate** would not include the suggested fix.
* Added a validation that enforces predefined categories on MP Packs & integration yml files, the validation also ensures that each pack has only one category.
* Fixed an issue where **update-release-notes** did not generate release notes for **XDRC Templates**.
* Fixed an issue where **upload** failed without explaining the reason.
* Improved implementation of the docker_helper module.
* Fixed an issue where **validate** did not check changed pack_metadata.json files when running using git.
* Added support for **xdrctemplate** to content graph.
* Fixed an issue where local copies of the newly-introduced `DemistoClassApiModule.py` were validated.
* Added new release notes templates for the addition and modification of playbooks, layouts and types in the **doc-review** command.
* Fixed an issue where the **doc-review** command failed on descriptions of new content items.
* Added the `Command XXX is deprecated. Use XXX instead.` release notes templates to **doc-review** command.
* Fixed an issue where the **update-release-notes** command didn't add the modeling-rules description for new modeling-rules files.

## 1.7.8
* Added the capability to run the MDX server in a docker container for environments without node.
* Fixed an issue where **generate-docs** with `-c` argument updated sections of the incorrect commands.
* Added IF113 error code to **ALLOWED_IGNORE_ERRORS**.
* Fixed an issue where **validate** failed on playbooks with non-string input values.
* Added the `DEMISTO_SDK_IGNORE_CONTENT_WARNING` environment variable, to allow suppressing warnings when commands are not run under a content repo folder.
* Fixed an issue where **validate** failed to recognize integration tests that were missing from config.json
* Added support for **xpanse** marketplace in **create-id-set** and **create-content-artifacts** commands.
* Fixed an issue where **split** failed on yml files.
* Added support for marketplace-specific tags.
* Fixed an issue where **download** would not run `isort`. @maxgubler
* Fixed an issue where XSIAM Dashboards and Reports images failed the build.
* Added support for **xpanse** marketplace to content graph.

## 1.7.7
* Fixed an issue where paybooks **generate-docs** didn't parse complex input values when no accessor field is given correctly.
* Fixed an issue in the **download** command, where an exception would be raised when downloading system playbooks.
* Fixed an issue where the **upload** failed on playbooks containing a value that starts with `=`.
* Fixed an issue where the **generate-unit-tests** failed to generate assertions, and generate unit tests when command names does not match method name.
* Fixed an issue where the **download** command did not honor the `--no-code-formatting` flag properly. @maxgubler
* Added a new check to **validate**, making sure playbook task values are passed as references.
* Fixed an issue where the **update-release-notes** deleted existing release notes, now appending to it instead.
* Fixed an issue where **validate** printed blank space in case of validation failed and ignored.
* Renamed 'Agent Config' to 'XDRC Templates'.
* Fixed an issue where the **zip-packs** command did not work with the CommonServerUserPython and CommonServerUserPowerShell package.

## 1.7.6

* Fixed parsing of initialization arguments of client classes in the **generate-unit-tests** command.
* Added support for AgentConfig content item in the **upload**, **create-id-set**, **find-dependecies**, **unify** and **create-content-artifacts** commands.
* Added support for XSIAM Report preview image.

## 1.7.5

* Fixed an issue where the **upload** command did not work with the CommonServerUserPython package.
* Fixed an issue in the **download** command, where some playbooks were downloaded as test playbooks.
* Added playbook modification capabilities in **TestSuite**.
* Added a new command **create-content-graph**.
* Fixed an issue in the **upload** command, where the temporary zip would not clean up properly.
* Improved content items parsing in the **create-content-graph** command.
* Added an error when the docker daemon is unavailable when running **lint**.
* Removed the validation of a subtype change for scripts in the **validate** command.
* Fixed an issue where names of XSIAM content items were not normalized properly.
* Fixed an issue where the **download** command was downloading playbooks with **script** (id) and not **scriptName**.
* Fixed an issue where script yml files were not properly identified by `find_type`.
* Removed nightly integrations filtering when deciding if a test should run.
* Added support for XSIAM Dashboard preview image.
* Added the `--no-code-formatting` flag to the **download** command, allowing to skip autopep8 and isort.
* Fixed an issue in the **update-release-notes** command, where generating release notes for modeling rules schema file caused exception.

## 1.7.4

* Fixed an issue where the **doc-review** command showed irrelevant messages.
* Fixed an issue in **validate**, where backward-compatibility failures prevented other validations from running.
* Fixed an issue in **validate**, where content-like files under infrastructure paths were not ignored.
* Fixed an issue in the AMI mapping, where server versions were missing.
* Change the way the normalize name is set for external files.
* Added dump function to XSIAM pack objects to dulicate the files.
* Fixed an issue where the `contribution_converter` did not support changes made to ApiModules.
* Added name normalization according to new convention to XSIAM content items
* Added playbook modification capabilities in **TestSuite**.
* Fixed an issue in create-content-artifacts where it will not get a normalize name for the item and it will try to duplicate the same file.

## 1.7.3

* Fixed an issue in the **format** command where fail when executed from environment without mdx server available.
* Added `Added a`, `Added an` to the list of allowed changelog prefixes.
* Added support for Indicator Types/Reputations in the **upload** command.
* Fixed an issue when running from a subdirectory of a content repo failed.
* Changing the way we are using XSIAM servers api-keys in **test-content** .
* Added a success message to **postman-codegen**.

## 1.7.2

* Fixed an issue in the **validate** command where incident fields were not found in mappers even when they exist
* Added an ability to provide list of marketplace names as a param attribute to **validate** and **upload**
* Added the file type to the error message when it is not supported.
* Fixed an issue where `contribution_converter` incorrectly mapped _Indicator Field_ objects to the _incidentfield_ directory in contribution zip files.
* Fixed a bug where **validate** returned error on empty inputs not used in playbooks.
* Added the `DEMISTO_SDK_CONTENT_PATH` environment variable, implicitly used in various commands.
* Added link to documentation for error messages regarding use cases and tags.

## 1.7.1

* Fixed an issue where *indicatorTypes* and *betaIntegrations* were not found in the id_set.
* Updated the default general `fromVersion` value on **format** to `6.5.0`
* Fixed an issue where the **validate** command did not fail when the integration yml file name was not the same as the folder containing it.
* Added an option to have **generate-docs** take a Playbooks folder path as input, and generate docs for all playbooks in it.
* Fixed an issue where the suggestion in case of `IF113` included uppercase letters for the `cliName` parameter.
* Added new validation to the **validate** command to fail and list all the file paths of files that are using a deprecated integration command / script / playbook.
* **validate** will no longer fail on playbooks calling subplaybooks that have a higher `fromVersion` value, if  calling the subplaybook has `skipifunavailable=True`.
* Fixed an issue where relative paths were not accessed correctly.
* Running any `demisto-sdk` command in a folder with a `.env` file will load it, temporarily overriding existing environment variables.
* Fixed an issue where **validate** did not properly detect deleted files.
* Added new validations to the **validate** command to verify that the schema file exists for a modeling rule and that the schema and rules keys are empty in the yml file.
* Fixed an issue where *find_type* didn't recognize exported incident types.
* Added a new validation to **validate**, making sure all inputs of a playbook are used.
* Added a new validation to **validate**, making sure all inputs used in a playbook declared in the input section.
* The **format** command will now replace the *fromServerVersion* field with *fromVersion*.

## 1.7.0

* Allowed JSON Handlers to accept kwargs, for custoimzing behavior.
* Fixed an issue where an incorrect error was shown when the `id` of a content item differed from its `name` attribute.
* Fixed an issue where the `preserve_quotes` in ruamel_handler received an incorrect value @icholy
* Fixed an issue where ignoring RM110 error code wasn't working and added a validation to **ALLOWED_IGNORE_ERRORS** to validate that all error codes are inserted in the right format.
* Fixed an issue where the contribution credit text was not added correctly to the pack README.
* Changed the contribution file implementation from markdown to a list of contributor names. The **create-content-artifact** will use this list to prepare the needed credit message.
* Added a new validation to the `XSOAR-linter` in the **lint** command for verifying that demisto.log is not used in the code.
* The **generate-docs** command will now auto-generate the Incident Mirroring section when implemented in an integration.
* Added support to automatically generate release notes for deprecated items in the **update-release-notes** command.
* Fixed an issue causing any command to crash when unable to detect local repository properties.
* Fixed an issue where running in a private gitlab repo caused a warning message to be shown multiple times.
* Added a new validation to the **validate** command to verify that markdown and python files do not contain words related to copyright section.
* Fixed an issue where **lint** crashed when provided an input file path (expecting a directory).

## 1.6.9

* Added a new validation that checks whether a pack should be deprecated.
* Added a new ability to the **format** command to deprecate a pack.
* Fixed an issue where the **validate** command sometimes returned a false negative in cases where there are several sub-playbooks with the same ID.
* Added a new validation to the **validate** command to verify that the docker in use is not deprecated.
* Added support for multiple ApiModules in the **unify** command
* Added a check to **validate** command, preventing use of relative urls in README files.
* Added environment variable **DEMISTO_SDK_MARKETPLACE** expected to affect *MarketplaceTagParser* *marketplace* value. The value will be automatically set when passing *marketplace* arg to the commands **unify**, **zip-packs**, **create-content-artifacts** and **upload**.
* Added slack notifier for build failures on the master branch.
* Added support for modeling and parsing rules in the **split** command.
* Added support for README files in **format** command.
* Added a **validate** check, making sure classifier id and name values match. Updated the classifier **format** to update the id accordingly.
* The **generate-docs** command will now auto-generate the playbook image link by default.
* Added the `--custom-image-link` argument to override.
* Added a new flag to **generate-docs** command, allowing to add a custom image link to a playbook README.
* Added a new validation to the **validate** command to verify that the package directory name is the same as the files contained in the that package.
* Added support in the **unify** command to unify a schema into its Modeling Rule.

## 1.6.8

* Fixed an issue where **validate** did not fail on invalid playbook entities' versions (i.e. subplaybooks or scripts with higher fromversion than their parent playbook).
* Added support for running lint via a remote docker ssh connection. Use `DOCKER_HOST` env variable to specify a remote docker connection, such as: `DOCKER_HOST=ssh://myuser@myhost.com`.
* Fixed an issue where the pack cache in *get_marketplaces* caused the function to return invalid values.
* Fixed an issue where running format on a pack with XSIAM entities would fail.
* Added the new `display_name` field to relevant entities in the **create-id-set** command.
* Added a new validation to the **validate** command to verify the existence of "Reliability" parameter if the integration have reputation command.
* Fixed a bug where terminating the **lint** command failed (`ctrl + c`).
* Removed the validation of a subtype change in integrations and scripts from **validate**.
* Fixed an issue where **download** did not behave as expected when prompting for a version update. Reported by @K-Yo
* Added support for adoption release notes.
* Fixed an issue where **merge-id-sets** failed when a key was missing in one id-set.json.
* Fixed a bug where some mypy messages were not parsed properly in **lint**.
* Added a validation to the **validate** command, failing when '`fromversion`' or '`toversion`' in a content entity are incorrect format.
* Added a validation to the **validate** command, checking if `fromversion` <= `toversion`.
* Fixed an issue where coverage reports used the wrong logging level, marking debug logs as errors.
* Added a new validation to the **validate** command, to check when the discouraged `http` prefixes are used when setting defaultvalue, rather than `https`.
* Added a check to the **lint** command for finding hard-coded usage of the http protocol.
* Locked the dependency on Docker.
* Removed a traceback line from the **init** command templates: BaseIntegration, BaseScript.
* Updated the token in **_add_pr_comment** method from the content-bot token to the xsoar-bot token.

## 1.6.7

* Added the `types-markdown` dependency, adding markdown capabilities to existing linters using the [Markdown](https://pypi.org/project/Markdown/) package.
* Added support in the **format** command to remove nonexistent incident/indicator fields from *layouts/mappers*
* Added the `Note: XXX` and `XXX now generally available.` release notes templates to **doc-review** command.
* Updated the logs shown during the docker build step.
* Removed a false warning about configuring the `GITLAB_TOKEN` environment variable when it's not needed.
* Removed duplicate identifiers for XSIAM integrations.
* Updated the *tags* and *use cases* in pack metadata validation to use the local files only.
* Fixed the error message in checkbox validation where the defaultvalue is wrong and added the name of the variable that should be fixed.
* Added types to `find_type_by_path` under tools.py.
* Fixed an issue where YAML files contained incorrect value type for `tests` key when running `format --deprecate`.
* Added a deprecation message to the `tests:` section of yaml files when running `format --deprecate`.
* Added use case for **validate** on *wizard* objects - set_playbook is mapped to all integrations.
* Added the 'integration-get-indicators' commands to be ignored by the **verify_yml_commands_match_readme** validation, the validation will no longer fail if these commands are not in the readme file.
* Added a new validation to the **validate** command to verify that if the phrase "breaking changes" is present in a pack release notes, a JSON file with the same name exists and contains the relevant breaking changes information.
* Improved logs when running test playbooks (in a build).
* Fixed an issue in **upload** did not include list-type content items. @nicolas-rdgs
* Reverted release notes to old format.

## 1.6.6

* Added debug print when excluding item from ID set due to missing dependency.
* Added a validation to the **validate** command, failing when non-ignorable errors are present in .pack-ignore.
* Fixed an issue where `mdx server` did not close when stopped in mid run.
* Fixed an issue where `-vvv` flag did not print logs on debug level.
* enhanced ***validate*** command to list all command names affected by a backward compatibility break, instead of only one.
* Added support for Wizard content item in the **format**, **validate**, **upload**, **create-id-set**, **find-dependecies** and **create-content-artifacts** commands.
* Added a new flag to the **validate** command, allowing to run specific validations.
* Added support in **unify** and **create-content-artifacts** for displaying different documentations (detailed description + readme) for content items, depending on the marketplace version.
* Fixed an issue in **upload** where list items were not uploaded.
* Added a new validation to **validate** command to verify that *cliName* and *id* keys of the incident field or the indicator field are matches.
* Added the flag '-x', '--xsiam' to **upload** command to upload XSIAM entities to XSIAM server.
* Fixed the integration field *isFetchEvents* to be in lowercase.
* Fixed an issue where **validate -i** run after **format -i** on an existing file in the repo instead of **validate -g**.
* Added the following commands: 'update-remote-data', 'get-modified-remote-data', 'update-remote-system' to be ignored by the **verify_yml_commands_match_readme** validation, the validation will no longer fail if these commands are not in the readme file.
* Updated the release note template to include a uniform format for all items.
* Added HelloWorldSlim template option for *--template* flag in **demisto-sdk init** command.
* Fixed an issue where the HelloWorldSlim template in **demisto-sdk init** command had an integration id that was conflicting with HelloWorld integration id.
* Updated the SDK to use demisto-py 3.1.6, allowing use of a proxy with an environment variable.
* Set the default logger level to `warning`, to avoid unwanted debug logs.
* The **format** command now validates that default value of checkbox parameters is a string 'true' or 'false'.
* Fixed an issue where `FileType.PLAYBOOK` would show instead of `Playbook` in readme error messages.
* Added a new validation to **validate** proper defaultvalue for checkbox fields.

## 1.6.5

* Fixed an issue in the **format** command where the `id` field was overwritten for existing JSON files.
* Fixed an issue where the **doc-review** command was successful even when the release-note is malformed.
* Added timestamps to the `demisto-sdk` logger.
* Added time measurements to **lint**.
* Added the flag '-d', '--dependency' to **find-dependencies** command to get the content items that cause the dependencies between two packs.
* Fixed an issue where **update-release-notes** used the *trigger_id* field instead of the *trigger_name* field.
* Fixed an issue where **doc-review** failed to recognize script names, in scripts using the old file structure.
* Fixed an issue where concurrent processes created by **lint** caused deadlocks when opening files.
* Fixed an issue in the **format** command where `_dev` or `_copy` suffixes weren't removed from the subscript names in playbooks and layouts.
* Fixed an issue where **validate** failed on nonexistent `README.md` files.
* Added support of XSIAM content items to the **validate** command.
* Report **lint** summary results and failed packages after reporting time measurements.

## 1.6.4

* Added the new **generate-yml-from-python** command.
* Added a code *type* indication for integration and script objects in the *ID Set*.
* Added the [Vulture](https://github.com/jendrikseipp/vulture) linter to the pre-commit hook.
* The `demisto-sdk` pack will now be distributed via PyPi with a **wheel** file.
* Fixed a bug where any edited json file that contained a forward slash (`/`) escaped.
* Added a new validation to **validate** command to verify that the metadata *currentVersion* is
the same as the last release note version.
* The **validate** command now checks if there're none-deprecated integration commands that are missing from the readme file.
* Fixed an issue where *dockerimage* changes in Scripts weren't recognized by the **update-release-notes** command.
* Fixed an issue where **update-xsoar-config-file** did not properly insert the marketplace packs list to the file.
* Added the pack name to the known words by default when running the **doc-review** command.
* Added support for new XSIAM entities in **create-id-set** command.
* Added support for new XSIAM entities in **create-content-artifacts** command.
* Added support for Parsing/Modeling Rule content item in the **unify** command.
* Added the integration name, the commands name and the script name to the known words by default when running the **doc-review** command.
* Added an argument '-c' '--custom' to the **unify** command, if True will append to the unified yml name/display/id the custom label provided
* Added support for sub words suggestion in kebab-case sentences when running the **doc-review** command.
* Added support for new XSIAM entities in **update-release-notes** command.
* Enhanced the message of alternative suggestion words shown when running **doc-review** command.
* Fixed an incorrect error message, in case `node` is not installed on the machine.
* Fixed an issue in the **lint** command where the *check-dependent-api-modules* argument was set to true by default.
* Added a new command **generate-unit-tests**.
* Added a new validation to **validate** all SIEM integration have the same suffix.
* Fixed the destination path of the unified parsing/modeling rules in **create-content-artifacts** command.
* Fixed an issue in the **validate** command, where we validated wrongfully the existence of readme file for the *ApiModules* pack.
* Fixed an issue in the **validate** command, where an error message that was displayed for scripts validation was incorrect.
* Fixed an issue in the **validate** and **format** commands where *None* arguments in integration commands caused the commands to fail unexpectedly.
* Added support for running tests on XSIAM machines in the **test-content** command.
* Fixed an issue where the **validate** command did not work properly when deleting non-content items.
* Added the flag '-d', '--dependency' to **find-dependencies** command to get the content items that cause the dependencies between two packs.

## 1.6.3

* **Breaking change**: Fixed a typo in the **validate** `--quiet-bc-validation` flag (was `--quite-bc-validation`). @upstart-swiss
* Dropped support for python 3.7: Demisto-SDK is now supported on Python 3.8 or newer.
* Added an argument to YAMLHandler, allowing to set a maximal width for YAML files. This fixes an issue where a wrong default was used.
* Added the detach mechanism to the **upload** command, If you set the --input-config-file flag, any files in the repo's SystemPacks folder will be detached.
* Added the reattach mechanism to the **upload** command, If you set the --input-config-file flag, any detached item in your XSOAR instance that isn't currently in the repo's SystemPacks folder will be re-attached.
* Fixed an issue in the **validate** command that did not work properly when using the *-g* flag.
* Enhanced the dependency message shown when running **lint**.
* Fixed an issue where **update-release-notes** didn't update the currentVersion in pack_metadata.
* Improved the logging in **test-content** for helping catch typos in external playbook configuration.

## 1.6.2

* Added dependency validation support for core marketplacev2 packs.
* Fixed an issue in **update-release-notes** where suggestion fix failed in validation.
* Fixed a bug where `.env` files didn't load. @nicolas-rdgs
* Fixed a bug where **validate** command failed when the *categories* field in the pack metadata was empty for non-integration packs.
* Added *system* and *item-type* arguments to the **download** command, used when downloading system items.
* Added a validation to **validate**, checking that each script, integration and playbook have a README file. This validation only runs when the command is called with either the `-i` or the `-g` flag.
* Fixed a regression issue with **doc-review**, where the `-g` flag did not work.
* Improved the detection of errors in **doc-review** command.
* The **validate** command now checks if a readme file is empty, only for packs that contain playbooks or were written by a partner.
* The **validate** command now makes sure common contextPath values (e.g. `DBotScore.Score`) have a non-empty description, and **format** populates them automatically.
* Fixed an issue where the **generate-outputs** command did not work properly when examples were provided.
* Fixed an issue in the **generate-outputs** command, where the outputs were not written to the specified output path.
* The **generate-outputs** command can now generate outputs from multiple calls to the same command (useful when different args provide different outputs).
* The **generate-outputs** command can now update a yaml file with new outputs, without deleting or overwriting existing ones.
* Fixed a bug where **doc-review** command failed on existing templates.
* Fixed a bug where **validate** command failed when the word demisto is in the repo README file.
* Added support for adding test-playbooks to the zip file result in *create-content-artifacts* command for marketplacev2.
* Fixed an issue in **find-dependencies** where using the argument *-o* without the argument *--all-packs-dependencies* did not print a proper warning.
* Added a **validate** check to prevent deletion of files whose deletion is not supported by the XSOAR marketplace.
* Removed the support in the *maintenance* option of the *-u* flag in the **update-release-notes** command.
* Added validation for forbidden words and phrases in the **doc-review** command.
* Added a retries mechanism to the **test-content** command to stabilize the build process.
* Added support for all `git` platforms to get remote files.
* Refactored the **format** command's effect on the *fromversion* field:
  * Fixed a bug where the *fromversion* field was removed when modifying a content item.
  * Updated the general default *fromversion* and the default *fromversion* of newly-introduced content items (e.g. `Lists`, `Jobs`).
  * Added an interactive mode functionality for all content types, to ask the user whether to set a default *fromversion*, if could not automatically determine its value. Use `-y` to assume 'yes' as an answer to all prompts and run non-interactively.

## 1.6.1

* Added the '--use-packs-known-words' argument to the **doc-review** command
* Added YAML_Loader to handle yaml files in a standard way across modules, replacing PYYAML.
* Fixed an issue when filtering items using the ID set in the **create-content-artifacts** command.
* Fixed an issue in the **generate-docs** command where tables were generated with an empty description column.
* Fixed an issue in the **split** command where splitting failed when using relative input/output paths.
* Added warning when inferred files are missing.
* Added to **validate** a validation for integration image dimensions, which should be 120x50px.
* Improved an error in the **validate** command to better differentiate between the case where a required fetch parameter is malformed or missing.

## 1.6.0

* Fixed an issue in the **create-id-set** command where similar items from different marketplaces were reported as duplicated.
* Fixed typo in demisto-sdk init
* Fixed an issue where the **lint** command did not handle all container exit codes.
* Add to **validate** a validation for pack name to make sure it is unchanged.
* Added a validation to the **validate** command that verifies that the version in the pack_metdata file is written in the correct format.
* Fixed an issue in the **format** command where missing *fromVersion* field in indicator fields caused an error.

## 1.5.9

* Added option to specify `External Playbook Configuration` to change inputs of Playbooks triggered as part of **test-content**
* Improved performance of the **lint** command.
* Improved performance of the **validate** command when checking README images.
* ***create-id-set*** command - the default value of the **marketplace** argument was changed from ‘xsoar’ to all packs existing in the content repository. When using the command, make sure to pass the relevant marketplace to use.

## 1.5.8

* Fixed an issue where the command **doc-review** along with the argument `--release-notes` failed on yml/json files with invalid schema.
* Fixed an issue where the **lint** command failed on packs using python 3.10

## 1.5.7

* Fixed an issue where reading remote yaml files failed.
* Fixed an issue in **validate** failed with no error message for lists (when no fromVersion field was found).
* Fixed an issue when running **validate** or **format** in a gitlab repository, and failing to determine its project id.
* Added an enhancement to **split**, handling an empty output argument.
* Added the ability to add classifiers and mappers to conf.json.
* Added the Alias field to the incident field schema.

## 1.5.6

* Added 'deprecated' release notes template.
* Fixed an issue where **run-test-playbook** command failed to get the task entries when the test playbook finished with errors.
* Fixed an issue in **validate** command when running with `no-conf-json` argument to ignore the `conf.json` file.
* Added error type text (`ERROR` or `WARNING`) to **validate** error prints.
* Fixed an issue where the **format** command on test playbook did not format the ID to be equal to the name of the test playbook.
* Enhanced the **update-release-notes** command to automatically commit release notes config file upon creation.
* The **validate** command will validate that an indicator field of type html has fromVersion of 6.1.0 and above.
* The **format** command will now add fromVersion 6.1.0 to indicator field of type html.
* Added support for beta integrations in the **format** command.
* Fixed an issue where the **postman-codegen** command failed when called with the `--config-out` flag.
* Removed the integration documentation from the detailed description while performing **split** command to the unified yml file.
* Removed the line which indicates the version of the product from the README.md file for new contributions.

## 1.5.5

* Fixed an issue in the **update-release-notes** command, which did not work when changes were made in multiple packs.
* Changed the **validate** command to fail on missing test-playbooks only if no unittests are found.
* Fixed `to_kebab_case`, it will now deal with strings that have hyphens, commas or periods in them, changing them to be hyphens in the new string.
* Fixed an issue in the **create-id-set** command, where the `source` value included the git token if it was specified in the remote url.
* Fixed an issue in the **merge-id-set** command, where merging fails because of duplicates but the packs are in the XSOAR repo but in different version control.
* Fixed missing `Lists` Content Item as valid `IDSetType`
* Added enhancement for **generate-docs**. It is possible to provide both file or a comma seperated list as `examples`. Also, it's possible to provide more than one example for a script or a command.
* Added feature in **format** to sync YML and JSON files to the `master` file structure.
* Added option to specify `Incident Type`, `Incoming Mapper` and `Classifier` when configuring instance in **test-content**
* added a new command **run-test-playbook** to run a test playbook in a given XSOAR instance.
* Fixed an issue in **format** when running on a modified YML, that the `id` value is not changed to its old `id` value.
* Enhancement for **split** command, replace `ApiModule` code block to `import` when splitting a YML.
* Fixed an issue where indicator types were missing from the pack's content, when uploading using **zip-packs**.
* The request data body format generated in the **postman-codegen** will use the python argument's name and not the raw data argument's name.
* Added the flag '--filter-by-id-set' to **create-content-artifacts** to create artifacts only for items in the given id_set.json.

## 1.5.4

* Fixed an issue with the **format** command when contributing via the UI
* The **format** command will now not remove the `defaultRows` key from incident, indicator and generic fields with `type: grid`.
* Fixed an issue with the **validate** command when a layoutscontainer did not have the `fromversion` field set.
* added a new command **update-xsoar-config-file** to handle your XSOAR Configuration File.
* Added `skipVerify` argument in **upload** command to skip pack signature verification.
* Fixed an issue when the **run** command  failed running when there’s more than one playground, by explicitly using the current user’s playground.
* Added support for Job content item in the **format**, **validate**, **upload**, **create-id-set**, **find-dependecies** and **create-content-artifacts** commands.
* Added a **source** field to the **id_set** entitles.
* Two entitles will not consider as duplicates if they share the same pack and the same source.
* Fixed a bug when duplicates were found in **find_dependencies**.
* Added function **get_current_repo** to `tools`.
* The **postman-codegen** will not have duplicates argument name. It will rename them to the minimum distinguished shared path for each of them.

## 1.5.3

* The **format** command will now set `unsearchable: True` for incident, indicator and generic fields.
* Fixed an issue where the **update-release-notes** command crashes with `--help` flag.
* Added validation to the **validate** command that verifies the `unsearchable` key in incident, indicator and generic fields is set to true.
* Removed a validation that DBotRole should be set for automation that requires elevated permissions to the `XSOAR-linter` in the **lint** command.
* Fixed an issue in **Validate** command where playbooks conditional tasks were mishandeled.
* Added a validation to prevent contributors from using the `fromlicense` key as a configuration parameter in an integration's YML
* Added a validation to ensure that the type for **API token** (and similar) parameters are configured correctly as a `credential` type in the integration configuration YML.
* Added an assertion that checks for duplicated requests' names when generating an integration from a postman collection.
* Added support for [.env files](https://pypi.org/project/python-dotenv/). You can now add a `.env` file to your repository with the logging information instead of setting a global environment variables.
* When running **lint** command with --keep-container flag, the docker images are committed.
* The **validate** command will not return missing test playbook error when given a script with dynamic-section tag.

## 1.5.2

* Added a validation to **update-release-notes** command to ensure that the `--version` flag argument is in the right format.
* added a new command **coverage-analyze** to generate and print coverage reports.
* Fixed an issue in **validate** in repositories which are not in GitHub or GitLab
* Added a validation that verifies that readme image absolute links do not contain the working branch name.
* Added support for List content item in the **format**, **validate**, **download**, **upload**, **create-id-set**, **find-dependecies** and **create-content-artifacts** commands.
* Added a validation to ensure reputation command's default argument is set as an array input.
* Added the `--fail-duplicates` flag for the **merge-id-set** command which will fail the command if duplicates are found.
* Added the `--fail-duplicates` flag for the **create-id-set** command which will fail the command if duplicates are found.

## 1.5.1

* Fixed an issue where **validate** command failed to recognized test playbooks for beta integrations as valid tests.
* Fixed an issue were the **validate** command was falsely recognizing image paths in readme files.
* Fixed an issue where the **upload** command error message upon upload failure pointed to wrong file rather than to the pack metadata.
* Added a validation that verifies that each script which appears in incident fields, layouts or layout containers exists in the id_set.json.
* Fixed an issue where the **postman code-gen** command generated double dots for context outputs when it was not needed.
* Fixed an issue where there **validate** command on release notes file crashed when author image was added or modified.
* Added input handling when running **find-dependencies**, replacing string manipulations.
* Fixed an issue where the **validate** command did not handle multiple playbooks with the same name in the id_set.
* Added support for GitLab repositories in **validate**

## 1.5.0

* Fixed an issue where **upload** command failed to upload packs not under content structure.
* Added support for **init** command to run from non-content repo.
* The **split-yml** has been renamed to **split** and now supports splitting Dashboards from unified Generic Modules.
* Fixed an issue where the skipped tests validation ran on the `ApiModules` pack in the **validate** command.
* The **init** command will now create the `Generic Object` entities directories.
* Fixed an issue where the **format** command failed to recognize changed files from git.
* Fixed an issue where the **json-to-outputs** command failed checking whether `0001-01-01T00:00:00` is of type `Date`
* Added to the **generate context** command to generate context paths for integrations from an example file.
* Fixed an issue where **validate** failed on release notes configuration files.
* Fixed an issue where the **validate** command failed on pack input if git detected changed files outside of `Packs` directory.
* Fixed an issue where **validate** command failed to recognize files inside validated pack when validation release notes, resulting in a false error message for missing entity in release note.
* Fixed an issue where the **download** command failed when downloading an invalid YML, instead of skipping it.

## 1.4.9

* Added validation that the support URL in partner contribution pack metadata does not lead to a GitHub repo.
* Enhanced ***generate-docs*** with default `additionalinformation` (description) for common parameters.
* Added to **validate** command a validation that a content item's id and name will not end with spaces.
* The **format** command will now remove trailing whitespaces from content items' id and name fields.
* Fixed an issue where **update-release-notes** could fail on files outside the user given pack.
* Fixed an issue where the **generate-test-playbook** command would not place the playbook in the proper folder.
* Added to **validate** command a validation that packs with `Iron Bank` uses the latest docker from Iron Bank.
* Added to **update-release-notes** command support for `Generic Object` entities.
* Fixed an issue where playbook `fromversion` mismatch validation failed even if `skipunavailable` was set to true.
* Added to the **create artifacts** command support for release notes configuration file.
* Added validation to **validate** for release notes config file.
* Added **isoversize** and **isautoswitchedtoquietmode** fields to the playbook schema.
* Added to the **update-release-notes** command `-bc` flag to generate template for breaking changes version.
* Fixed an issue where **validate** did not search description files correctly, leading to a wrong warning message.

## 1.4.8

* Fixed an issue where yml files with `!reference` failed to load properly.
* Fixed an issue when `View Integration Documentation` button was added twice during the download and re-upload.
* Fixed an issue when `(Partner Contribution)` was added twice to the display name during the download and re-upload.
* Added the following enhancements in the **generate-test-playbook** command:
  * Added the *--commands* argument to generate tasks for specific commands.
  * Added the *--examples* argument to get the command examples file path and generate tasks from the commands and arguments specified there.
  * Added the *--upload* flag to specify whether to upload the test playbook after the generation.
  * Fixed the output condition generation for outputs of type `Boolean`.

## 1.4.7

* Fixed an issue where an empty list for a command context didn't produce an indication other than an empty table.
* Fixed an issue where the **format** command has incorrectly recognized on which files to run when running using git.
* Fixed an issue where author image validations were not checked properly.
* Fixed an issue where new old-formatted scripts and integrations were not validated.
* Fixed an issue where the wording in the from version validation error for subplaybooks was incorrect.
* Fixed an issue where the **update-release-notes** command used the old docker image version instead of the new when detecting a docker change.
* Fixed an issue where the **generate-test-playbook** command used an incorrect argument name as default
* Fixed an issue where the **json-to-outputs** command used an incorrect argument name as default when using `-d`.
* Fixed an issue where validations failed while trying to validate non content files.
* Fixed an issue where README validations did not work post VS Code formatting.
* Fixed an issue where the description validations were inconsistent when running through an integration file or a description file.

## 1.4.6

* Fixed an issue where **validate** suggests, with no reason, running **format** on missing mandatory keys in yml file.
* Skipped existence of TestPlaybook check on community and contribution integrations.
* Fixed an issue where pre-commit didn't run on the demisto_sdk/commands folder.
* The **init** command will now change the script template name in the code to the given script name.
* Expanded the validations performed on beta integrations.
* Added support for PreProcessRules in the **format**, **validate**, **download**, and **create-content-artifacts** commands.
* Improved the error messages in **generate-docs**, if an example was not provided.
* Added to **validate** command a validation that a content entity or a pack name does not contain the words "partner" and "community".
* Fixed an issue where **update-release-notes** ignores *--text* flag while using *-f*
* Fixed the outputs validations in **validate** so enrichment commands will not be checked to have DBotScore outputs.
* Added a new validation to require the dockerimage key to exist in an integration and script yml files.
* Enhanced the **generate-test-playbook** command to use only integration tested on commands, rather than (possibly) other integrations implementing them.
* Expanded unify command to support GenericModules - Unifies a GenericModule object with its Dashboards.
* Added validators for generic objects:
  * Generic Field validator - verify that the 'fromVersion' field is above 6.5.0, 'group' field equals 4 and 'id' field starts with the prefix 'generic_'.
  * Generic Type validator - verify that the 'fromVersion' field is above 6.5.0
  * Generic Module validator - verify that the 'fromVersion' field is above 6.5.0
  * Generic Definition validator - verify that the 'fromVersion' field is above 6.5.0
* Expanded Format command to support Generic Objects - Fixes generic objects according to their validations.
* Fixed an issue where the **update-release-notes** command did not handle ApiModules properly.
* Added option to enter a dictionary or json of format `[{field_name:description}]` in the **json-to-outputs** command,
  with the `-d` flag.
* Improved the outputs for the **format** command.
* Fixed an issue where the validations performed after the **format** command were inconsistent with **validate**.
* Added to the **validate** command a validation for the author image.
* Updated the **create-content-artifacts** command to support generic modules, definitions, fields and types.
* Added an option to ignore errors for file paths and not only file name in .pack-ignore file.

## 1.4.5

* Enhanced the **postman-codegen** command to name all generated arguments with lower case.
* Fixed an issue where the **find-dependencies** command miscalculated the dependencies for playbooks that use generic commands.
* Fixed an issue where the **validate** command failed in external repositories in case the DEMISTO_SDK_GITHUB_TOKEN was not set.
* Fixed an issue where **openapi-codegen** corrupted the swagger file by overwriting configuration to swagger file.
* Updated the **upload** command to support uploading zipped packs to the marketplace.
* Added to the **postman-codegen** command support of path variables.
* Fixed an issue where **openapi-codegen** entered into an infinite loop on circular references in the swagger file.
* The **format** command will now set `fromVersion: 6.2.0` for widgets with 'metrics' data type.
* Updated the **find-dependencies** command to support generic modules, definitions, fields and types.
* Fixed an issue where **openapi-codegen** tried to extract reference example outputs, leading to an exception.
* Added an option to ignore secrets automatically when using the **init** command to create a pack.
* Added a tool that gives the ability to temporarily suppress console output.

## 1.4.4

* When formatting incident types with Auto-Extract rules and without mode field, the **format** command will now add the user selected mode.
* Added new validation that DBotRole is set for scripts that requires elevated permissions to the `XSOAR-linter` in the **lint** command.
* Added url escaping to markdown human readable section in generate docs to avoid autolinking.
* Added a validation that mapper's id and name are matching. Updated the format of mapper to include update_id too.
* Added a validation to ensure that image paths in the README files are valid.
* Fixed **find_type** function to correctly find test files, such as, test script and test playbook.
* Added scheme validations for the new Generic Object Types, Fields, and Modules.
* Renamed the flag *--input-old-version* to *--old-version* in the **generate-docs** command.
* Refactored the **update-release-notes** command:
  * Replaced the *--all* flag with *--use-git* or *-g*.
  * Added the *--force* flag to update the pack release notes without changes in the pack.
  * The **update-release-notes** command will now update all dependent integrations on ApiModule change, even if not specified.
  * If more than one pack has changed, the full list of updated packs will be printed at the end of **update-release-notes** command execution.
  * Fixed an issue where the **update-release-notes** command did not add docker image release notes entry for release notes file if a script was changed.
  * Fixed an issue where the **update-release-notes** command did not detect changed files that had the same name.
  * Fixed an issue in the **update-release-notes** command where the version support of JSON files was mishandled.
* Fixed an issue where **format** did not skip files in test and documentation directories.
* Updated the **create-id-set** command to support generic modules, definitions, fields and types.
* Changed the **convert** command to generate old layout fromversion to 5.0.0 instead of 4.1.0
* Enhanced the command **postman-codegen** with type hints for templates.

## 1.4.3

* Fixed an issue where **json-to-outputs** command returned an incorrect output when json is a list.
* Fixed an issue where if a pack README.md did not exist it could cause an error in the validation process.
* Fixed an issue where the *--name* was incorrectly required in the **init** command.
* Adding the option to run **validate** on a specific path while using git (*-i* & *-g*).
* The **format** command will now change UUIDs in .yml and .json files to their respective content entity name.
* Added a playbook validation to check if a task sub playbook exists in the id set in the **validate** command.
* Added the option to add new tags/usecases to the approved list and to the pack metadata on the same pull request.
* Fixed an issue in **test_content** where when different servers ran tests for the same integration, the server URL parameters were not set correctly.
* Added a validation in the **validate** command to ensure that the ***endpoint*** command is configured correctly in yml file.
* Added a warning when pack_metadata's description field is longer than 130 characters.
* Fixed an issue where a redundant print occurred on release notes validation.
* Added new validation in the **validate** command to ensure that the minimal fromVersion in a widget of type metrics will be 6.2.0.
* Added the *--release-notes* flag to demisto-sdk to get the current version release notes entries.

## 1.4.2

* Added to `pylint` summary an indication if a test was skipped.
* Added to the **init** command the option to specify fromversion.
* Fixed an issue where running **init** command without filling the metadata file.
* Added the *--docker-timeout* flag in the **lint** command to control the request timeout for the Docker client.
* Fixed an issue where **update-release-notes** command added only one docker image release notes entry for release notes file, and not for every entity whom docker image was updated.
* Added a validation to ensure that incident/indicator fields names starts with their pack name in the **validate** command. (Checked only for new files and only when using git *-g*)
* Updated the **find-dependencies** command to return the 'dependencies' according the layout type ('incident', 'indicator').
* Enhanced the "vX" display name validation for scripts and integrations in the **validate** command to check for every versioned script or integration, and not only v2.
* Added the *--fail-duplicates* flag for the **create-id-set** command which will fail the command if duplicates are found.
* Added to the **generate-docs** command automatic addition to git when a new readme file is created.

## 1.4.1

* When in private repo without `DEMSITO_SDK_GITHUB_TOKEN` configured, get_remote_file will take files from the local origin/master.
* Enhanced the **unify** command when giving input of a file and not a directory return a clear error message.
* Added a validation to ensure integrations are not skipped and at least one test playbook is not skipped for each integration or script.
* Added to the Content Tests support for `context_print_dt`, which queries the incident context and prints the result as a json.
* Added new validation for the `xsoar_config.json` file in the **validate** command.
* Added a version differences section to readme in **generate-docs** command.
* Added the *--docs-format* flag in the **integration-diff** command to get the output in README format.
* Added the *--input-old-version* and *--skip-breaking-changes* flags in the **generate-docs** command to get the details for the breaking section and to skip the breaking changes section.

## 1.4.0

* Enable passing a comma-separated list of paths for the `--input` option of the **lint** command.
* Added new validation of unimplemented test-module command in the code to the `XSOAR-linter` in the **lint** command.
* Fixed the **generate-docs** to handle integration authentication parameter.
* Added a validation to ensure that description and README do not contain the word 'Demisto'.
* Improved the deprecated message validation required from playbooks and scripts.
* Added the `--quite-bc-validation` flag for the **validate** command to run the backwards compatibility validation in quite mode (errors is treated like warnings).
* Fixed the **update release notes** command to display a name for old layouts.
* Added the ability to append to the pack README credit to contributors.
* Added identification for parameter differences in **integration-diff** command.
* Fixed **format** to use git as a default value.
* Updated the **upload** command to support reports.
* Fixed an issue where **generate-docs** command was displaying 'None' when credentials parameter display field configured was not configured.
* Fixed an issue where **download** did not return exit code 1 on failure.
* Updated the validation that incident fields' names do not contain the word incident will aplly to core packs only.
* Added a playbook validation to verify all conditional tasks have an 'else' path in **validate** command.
* Renamed the GitHub authentication token environment variable `GITHUB_TOKEN` to `DEMITO_SDK_GITHUB_TOKEN`.
* Added to the **update-release-notes** command automatic addition to git when new release notes file is created.
* Added validation to ensure that integrations, scripts, and playbooks do not contain the entity type in their names.
* Added the **convert** command to convert entities between XSOAR versions.
* Added the *--deprecate* flag in **format** command to deprecate integrations, scripts, and playbooks.
* Fixed an issue where ignoring errors did not work when running the **validate** command on specific files (-i).

## 1.3.9

* Added a validation verifying that the pack's README.md file is not equal to pack description.
* Fixed an issue where the **Assume yes** flag did not work properly for some entities in the **format** command.
* Improved the error messages for separators in folder and file names in the **validate** command.
* Removed the **DISABLE_SDK_VERSION_CHECK** environment variable. To disable new version checks, use the **DEMISTO_SDK_SKIP_VERSION_CHECK** envirnoment variable.
* Fixed an issue where the demisto-sdk version check failed due to a rate limit.
* Fixed an issue with playbooks scheme validation.

## 1.3.8

* Updated the **secrets** command to work on forked branches.

## 1.3.7

* Added a validation to ensure correct image and description file names.
* Fixed an issue where the **validate** command failed when 'display' field in credentials param in yml is empty but 'displaypassword' was provided.
* Added the **integration-diff** command to check differences between two versions of an integration and to return a report of missing and changed elements in the new version.
* Added a validation verifying that the pack's README.md file is not missing or empty for partner packs or packs contains use cases.
* Added a validation to ensure that the integration and script folder and file names will not contain separators (`_`, `-`, ``).
* When formatting new pack, the **format** command will set the *fromversion* key to 5.5.0 in the new files without fromversion.

## 1.3.6

* Added a validation that core packs are not dependent on non-core packs.
* Added a validation that a pack name follows XSOAR standards.
* Fixed an issue where in some cases the `get_remote_file` function failed due to an invalid path.
* Fixed an issue where running **update-release-notes** with updated integration logo, did not detect any file changes.
* Fixed an issue where the **create-id-set** command did not identify unified integrations correctly.
* Fixed an issue where the `CommonTypes` pack was not identified as a dependency for all feed integrations.
* Added support for running SDK commands in private repositories.
* Fixed an issue where running the **init** command did not set the correct category field in an integration .yml file for a newly created pack.
* When formatting new contributed pack, the **format** command will set the *fromversion* key to 6.0.0 in the relevant files.
* If the environment variable "DISABLE_SDK_VERSION_CHECK" is define, the demisto-sdk will no longer check for newer version when running a command.
* Added the `--use-pack-metadata` flag for the **find-dependencies** command to update the calculated dependencies using the the packs metadata files.
* Fixed an issue where **validate** failed on scripts in case the `outputs` field was set to `None`.
* Fixed an issue where **validate** was failing on editing existing release notes.
* Added a validation for README files verifying that the file doesn't contain template text copied from HelloWorld or HelloWorldPremium README.

## 1.3.5

* Added a validation that layoutscontainer's id and name are matching. Updated the format of layoutcontainer to include update_id too.
* Added a validation that commands' names and arguments in core packs, or scripts' arguments do not contain the word incident.
* Fixed issue where running the **generate-docs** command with -c flag ran all the commands and not just the commands specified by the flag.
* Fixed the error message of the **validate** command to not always suggest adding the *description* field.
* Fixed an issue where running **format** on feed integration generated invalid parameter structure.
* Fixed an issue where the **generate-docs** command did not add all the used scripts in a playbook to the README file.
* Fixed an issue where contrib/partner details might be added twice to the same file, when using unify and create-content-artifacts commands
* Fixed issue where running **validate** command on image-related integration did not return the correct outputs to json file.
* When formatting playbooks, the **format** command will now remove empty fields from SetIncident, SetIndicator, CreateNewIncident, CreateNewIndicator script arguments.
* Added an option to fill in the developer email when running the **init** command.

## 1.3.4

* Updated the **validate** command to check that the 'additionalinfo' field only contains the expected value for feed required parameters and not equal to it.
* Added a validation that community/partner details are not in the detailed description file.
* Added a validation that the Use Case tag in pack_metadata file is only used when the pack contains at least one PB, Incident Type or Layout.
* Added a validation that makes sure outputs in integrations are matching the README file when only README has changed.
* Added the *hidden* field to the integration schema.
* Fixed an issue where running **format** on a playbook whose `name` does not equal its `id` would cause other playbooks who use that playbook as a sub-playbook to fail.
* Added support for local custom command configuration file `.demisto-sdk-conf`.
* Updated the **format** command to include an update to the description file of an integration, to remove community/partner details.

## 1.3.3

* Fixed an issue where **lint** failed where *.Dockerfile* exists prior running the lint command.
* Added FeedHelloWorld template option for *--template* flag in **demisto-sdk init** command.
* Fixed issue where **update-release-notes** deleted release note file if command was called more than once.
* Fixed issue where **update-release-notes** added docker image release notes every time the command was called.
* Fixed an issue where running **update-release-notes** on a pack with newly created integration, had also added a docker image entry in the release notes.
* Fixed an issue where `XSOAR-linter` did not find *NotImplementedError* in main.
* Added validation for README files verifying their length (over 30 chars).
* When using *-g* flag in the **validate** command it will now ignore untracked files by default.
* Added the *--include-untracked* flag to the **validate** command to include files which are untracked by git in the validation process.
* Improved the `pykwalify` error outputs in the **validate** command.
* Added the *--print-pykwalify* flag to the **validate** command to print the unchanged output from `pykwalify`.

## 1.3.2

* Updated the format of the outputs when using the *--json-file* flag to create a JSON file output for the **validate** and **lint** commands.
* Added the **doc-review** command to check spelling in .md and .yml files as well as a basic release notes review.
* Added a validation that a pack's display name does not already exist in content repository.
* Fixed an issue where the **validate** command failed to detect duplicate params in an integration.
* Fixed an issue where the **validate** command failed to detect duplicate arguments in a command in an integration.

## 1.3.1

* Fixed an issue where the **validate** command failed to validate the release notes of beta integrations.
* Updated the **upload** command to support indicator fields.
* The **validate** and **update-release-notes** commands will now check changed files against `demisto/master` if it is configured locally.
* Fixed an issue where **validate** would incorrectly identify files as renamed.
* Added a validation that integration properties (such as feed, mappers, mirroring, etc) are not removed.
* Fixed an issue where **validate** failed when comparing branch against commit hash.
* Added the *--no-pipenv* flag to the **split-yml** command.
* Added a validation that incident fields and incident types are not removed from mappers.
* Fixed an issue where the *c
reate-id-set* flag in the *validate* command did not work while not using git.
* Added the *hiddenusername* field to the integration schema.
* Added a validation that images that are not integration images, do not ask for a new version or RN

## 1.3.0

* Do not collect optional dependencies on indicator types reputation commands.
* Fixed an issue where downloading indicator layoutscontainer objects failed.
* Added a validation that makes sure outputs in integrations are matching the README file.
* Fixed an issue where the *create-id-set* flag in the **validate** command did not work.
* Added a warning in case no id_set file is found when running the **validate** command.
* Fixed an issue where changed files were not recognised correctly on forked branches in the **validate** and the **update-release-notes** commands.
* Fixed an issue when files were classified incorrectly when running *update-release-notes*.
* Added a validation that integration and script file paths are compatible with our convention.
* Fixed an issue where id_set.json file was re created whenever running the generate-docs command.
* added the *--json-file* flag to create a JSON file output for the **validate** and **lint** commands.

## 1.2.19

* Fixed an issue where merge id_set was not updated to work with the new entity of Packs.
* Added a validation that the playbook's version matches the version of its sub-playbooks, scripts, and integrations.

## 1.2.18

* Changed the *skip-id-set-creation* flag to *create-id-set* in the **validate** command. Its default value will be False.
* Added support for the 'cve' reputation command in default arg validation.
* Filter out generic and reputation command from scripts and playbooks dependencies calculation.
* Added support for the incident fields in outgoing mappers in the ID set.
* Added a validation that the taskid field and the id field under the task field are both from uuid format and contain the same value.
* Updated the **format** command to generate uuid value for the taskid field and for the id under the task field in case they hold an invalid values.
* Exclude changes from doc_files directory on validation.
* Added a validation that an integration command has at most one default argument.
* Fixing an issue where pack metadata version bump was not enforced when modifying an old format (unified) file.
* Added validation that integration parameter's display names are capitalized and spaced using whitespaces and not underscores.
* Fixed an issue where beta integrations where not running deprecation validations.
* Allowed adding additional information to the deprecated description.
* Fixing an issue when escaping less and greater signs in integration params did not work as expected.

## 1.2.17

* Added a validation that the classifier of an integration exists.
* Added a validation that the mapper of an integration exists.
* Added a validation that the incident types of a classifier exist.
* Added a validation that the incident types of a mapper exist.
* Added support for *text* argument when running **demisto-sdk update-release-notes** on the ApiModules pack.
* Added a validation for the minimal version of an indicator field of type grid.
* Added new validation for incident and indicator fields in classifiers mappers and layouts exist in the content.
* Added cache for get_remote_file to reducing failures from accessing the remote repo.
* Fixed an issue in the **format** command where `_dev` or `_copy` suffixes weren't removed from the `id` of the given playbooks.
* Playbook dependencies from incident and indicator fields are now marked as optional.
* Mappers dependencies from incident types and incident fields are now marked as optional.
* Classifier dependencies from incident types are now marked as optional.
* Updated **demisto-sdk init** command to no longer create `created` field in pack_metadata file
* Updated **generate-docs** command to take the parameters names in setup section from display field and to use additionalinfo field when exist.
* Using the *verbose* argument in the **find-dependencies** command will now log to the console.
* Improved the deprecated message validation required from integrations.
* Fixed an issue in the **generate-docs** command where **Context Example** section was created when it was empty.

## 1.2.16

* Added allowed ignore errors to the *IDSetValidator*.
* Fixed an issue where an irrelevant id_set validation ran in the **validate** command when using the *--id-set* flag.
* Fixed an issue were **generate-docs** command has failed if a command did not exist in commands permissions file.
* Improved a **validate** command message for missing release notes of api module dependencies.

## 1.2.15

* Added the *ID101* to the allowed ignored errors.

## 1.2.14

* SDK repository is now mypy check_untyped_defs complaint.
* The lint command will now ignore the unsubscriptable-object (E1136) pylint error in dockers based on python 3.9 - this will be removed once a new pylint version is released.
* Added an option for **format** to run on a whole pack.
* Added new validation of unimplemented commands from yml in the code to `XSOAR-linter`.
* Fixed an issue where Auto-Extract fields were only checked for newly added incident types in the **validate** command.
* Added a new warning validation of direct access to args/params dicts to `XSOAR-linter`.

## 1.2.13

* Added new validation of indicators usage in CommandResults to `XSOAR-linter`.
* Running **demisto-sdk lint** will automatically run on changed files (same behavior as the -g flag).
* Removed supported version message from the documentation when running **generate_docs**.
* Added a print to indicate backwards compatibility is being checked in **validate** command.
* Added a percent print when running the **validate** command with the *-a* flag.
* Fixed a regression in the **upload** command where it was ignoring `DEMISTO_VERIFY_SSL` env var.
* Fixed an issue where the **upload** command would fail to upload beta integrations.
* Fixed an issue where the **validate** command did not create the *id_set.json* file when running with *-a* flag.
* Added price change validation in the **validate** command.
* Added validations that checks in read-me for empty sections or leftovers from the auto generated read-me that should be changed.
* Added new code validation for *NotImplementedError* to raise a warning in `XSOAR-linter`.
* Added validation for support types in the pack metadata file.
* Added support for *--template* flag in **demisto-sdk init** command.
* Fixed an issue with running **validate** on master branch where the changed files weren't compared to previous commit when using the *-g* flag.
* Fixed an issue where the `XSOAR-linter` ran *NotImplementedError* validation on scripts.
* Added support for Auto-Extract feature validation in incident types in the **validate** command.
* Fixed an issue in the **lint** command where the *-i* flag was ignored.
* Improved **merge-id-sets** command to support merge between two ID sets that contain the same pack.
* Fixed an issue in the **lint** command where flake8 ran twice.

## 1.2.12

* Bandit now reports also on medium severity issues.
* Fixed an issue with support for Docker Desktop on Mac version 2.5.0+.
* Added support for vulture and mypy linting when running without docker.
* Added support for *prev-ver* flag in **update-release-notes** command.
* Improved retry support when building docker images for linting.
* Added the option to create an ID set on a specific pack in **create-id-set** command.
* Added the *--skip-id-set-creation* flag to **validate** command in order to add the capability to run validate command without creating id_set validation.
* Fixed an issue where **validate** command checked docker image tag on ApiModules pack.
* Fixed an issue where **find-dependencies** did not calculate dashboards and reports dependencies.
* Added supported version message to the documentation and release notes files when running **generate_docs** and **update-release-notes** commands respectively.
* Added new code validations for *NotImplementedError* exception raise to `XSOAR-linter`.
* Command create-content-artifacts additional support for **Author_image.png** object.
* Fixed an issue where schemas were not enforced for incident fields, indicator fields and old layouts in the validate command.
* Added support for **update-release-notes** command to update release notes according to master branch.

## 1.2.11

* Fixed an issue where the ***generate-docs*** command reset the enumeration of line numbering after an MD table.
* Updated the **upload** command to support mappers.
* Fixed an issue where exceptions were no printed in the **format** while the *--verbose* flag is set.
* Fixed an issue where *--assume-yes* flag did not work in the **format** command when running on a playbook without a `fromversion` field.
* Fixed an issue where the **format** command would fail in case `conf.json` file was not found instead of skipping the update.
* Fixed an issue where integration with v2 were recognised by the `name` field instead of the `display` field in the **validate** command.
* Added a playbook validation to check if a task script exists in the id set in the **validate** command.
* Added new integration category `File Integrity Management` in the **validate** command.

## 1.2.10

* Added validation for approved content pack use-cases and tags.
* Added new code validations for *CommonServerPython* import to `XSOAR-linter`.
* Added *default value* and *predefined values* to argument description in **generate-docs** command.
* Added a new validation that checks if *get-mapping-fields* command exists if the integration schema has *{ismappable: true}* in **validate** command.
* Fixed an issue where the *--staged* flag recognised added files as modified in the **validate** command.
* Fixed an issue where a backwards compatibility warning was raised for all added files in the **validate** command.
* Fixed an issue where **validate** command failed when no tests were given for a partner supported pack.
* Updated the **download** command to support mappers.
* Fixed an issue where the ***format*** command added a duplicate parameter.
* For partner supported content packs, added support for a list of emails.
* Removed validation of README files from the ***validate*** command.
* Fixed an issue where the ***validate*** command required release notes for ApiModules pack.

## 1.2.9

* Fixed an issue in the **openapi_codegen** command where it created duplicate functions name from the swagger file.
* Fixed an issue in the **update-release-notes** command where the *update type* argument was not verified.
* Fixed an issue in the **validate** command where no error was raised in case a non-existing docker image was presented.
* Fixed an issue in the **format** command where format failed when trying to update invalid Docker image.
* The **format** command will now preserve the **isArray** argument in integration's reputation commands and will show a warning if it set to **false**.
* Fixed an issue in the **lint** command where *finally* clause was not supported in main function.
* Fixed an issue in the **validate** command where changing any entity ID was not validated.
* Fixed an issue in the **validate** command where *--staged* flag did not bring only changed files.
* Fixed the **update-release-notes** command to ignore changes in the metadata file.
* Fixed the **validate** command to ignore metadata changes when checking if a version bump is needed.

## 1.2.8

* Added a new validation that checks in playbooks for the usage of `DeleteContext` in **validate** command.
* Fixed an issue in the **upload** command where it would try to upload content entities with unsupported versions.
* Added a new validation that checks in playbooks for the usage of specific instance in **validate** command.
* Added the **--staged** flag to **validate** command to run on staged files only.

## 1.2.7

* Changed input parameters in **find-dependencies** command.
  * Use ***-i, --input*** instead of ***-p, --path***.
  * Use ***-idp, --id-set-path*** instead of ***-i, --id-set-path***.
* Fixed an issue in the **unify** command where it crashed on an integration without an image file.
* Fixed an issue in the **format** command where unnecessary files were not skipped.
* Fixed an issue in the **update-release-notes** command where the *text* argument was not respected in all cases.
* Fixed an issue in the **validate** command where a warning about detailed description was given for unified or deprecated integrations.
* Improved the error returned by the **validate** command when running on files using the old format.

## 1.2.6

* No longer require setting `DEMISTO_README_VALIDATION` env var to enable README mdx validation. Validation will now run automatically if all necessary node modules are available.
* Fixed an issue in the **validate** command where the `--skip-pack-dependencies` would not skip id-set creation.
* Fixed an issue in the **validate** command where validation would fail if supplied an integration with an empty `commands` key.
* Fixed an issue in the **validate** command where validation would fail due to a required version bump for packs which are not versioned.
* Will use env var `DEMISTO_VERIFY_SSL` to determine if to use a secure connection for commands interacting with the Server when `--insecure` is not passed. If working with a local Server without a trusted certificate, you can set env var `DEMISTO_VERIFY_SSL=no` to avoid using `--insecure` on each command.
* Unifier now adds a link to the integration documentation to the integration detailed description.
* Fixed an issue in the **secrets** command where ignored secrets were not skipped.

## 1.2.5

* Added support for special fields: *defaultclassifier*, *defaultmapperin*, *defaultmapperout* in **download** command.
* Added -y option **format** command to assume "yes" as answer to all prompts and run non-interactively
* Speed up improvements for `validate` of README files.
* Updated the **format** command to adhere to the defined content schema and sub-schemas, aligning its behavior with the **validate** command.
* Added support for canvasContextConnections files in **format** command.

## 1.2.4

* Updated detailed description for community integrations.

## 1.2.3

* Fixed an issue where running **validate** failed on playbook with task that adds tags to the evidence data.
* Added the *displaypassword* field to the integration schema.
* Added new code validations to `XSOAR-linter`.
  * As warnings messages:
    * `demisto.params()` should be used only inside main function.
    * `demisto.args()` should be used only inside main function.
    * Functions args should have type annotations.
* Added `fromversion` field validation to test playbooks and scripts in **validate** command.

## 1.2.2

* Add support for warning msgs in the report and summary to **lint** command.
* Fixed an issue where **json-to-outputs** determined bool values as int.
* Fixed an issue where **update-release-notes** was crushing on `--all` flag.
* Fixed an issue where running **validate**, **update-release-notes** outside of content repo crushed without a meaningful error message.
* Added support for layoutscontainer in **init** contribution flow.
* Added a validation for tlp_color param in feeds in **validate** command.
* Added a validation for removal of integration parameters in **validate** command.
* Fixed an issue where **update-release-notes** was failing with a wrong error message when no pack or input was given.
* Improved formatting output of the **generate-docs** command.
* Add support for env variable *DEMISTO_SDK_ID_SET_REFRESH_INTERVAL*. Set this env variable to the refresh interval in minutes. The id set will be regenerated only if the refresh interval has passed since the last generation. Useful when generating Script documentation, to avoid re-generating the id_set every run.
* Added new code validations to `XSOAR-linter`.
  * As error messages:
    * Longer than 10 seconds sleep statements for non long running integrations.
    * exit() usage.
    * quit() usage.
  * As warnings messages:
    * `demisto.log` should not be used.
    * main function existence.
    * `demito.results` should not be used.
    * `return_output` should not be used.
    * try-except statement in main function.
    * `return_error` usage in main function.
    * only once `return_error` usage.
* Fixed an issue where **lint** command printed logs twice.
* Fixed an issue where *suffix* did not work as expected in the **create-content-artifacts** command.
* Added support for *prev-ver* flag in **lint** and **secrets** commands.
* Added support for *text* flag to **update-release-notes** command to add the same text to all release notes.
* Fixed an issue where **validate** did not recognize added files if they were modified locally.
* Added a validation that checks the `fromversion` field exists and is set to 5.0.0 or above when working or comparing to a non-feature branch in **validate** command.
* Added a validation that checks the certification field in the pack_metadata file is valid in **validate** command.
* The **update-release-notes** command will now automatically add docker image update to the release notes.

## 1.2.1

* Added an additional linter `XSOAR-linter` to the **lint** command which custom validates py files. currently checks for:
  * `Sys.exit` usages with non zero value.
  * Any `Print` usages.
* Fixed an issue where renamed files were failing on *validate*.
* Fixed an issue where single changed files did not required release notes update.
* Fixed an issue where doc_images required release-notes and validations.
* Added handling of dependent packs when running **update-release-notes** on changed *APIModules*.
  * Added new argument *--id-set-path* for id_set.json path.
  * When changes to *APIModule* is detected and an id_set.json is available - the command will update the dependent pack as well.
* Added handling of dependent packs when running **validate** on changed *APIModules*.
  * Added new argument *--id-set-path* for id_set.json path.
  * When changes to *APIModule* is detected and an id_set.json is available - the command will validate that the dependent pack has release notes as well.
* Fixed an issue where the find_type function didn't recognize file types correctly.
* Fixed an issue where **update-release-notes** command did not work properly on Windows.
* Added support for indicator fields in **update-release-notes** command.
* Fixed an issue where files in test dirs where being validated.

## 1.2.0

* Fixed an issue where **format** did not update the test playbook from its pack.
* Fixed an issue where **validate** validated non integration images.
* Fixed an issue where **update-release-notes** did not identified old yml integrations and scripts.
* Added revision templates to the **update-release-notes** command.
* Fixed an issue where **update-release-notes** crashed when a file was renamed.
* Fixed an issue where **validate** failed on deleted files.
* Fixed an issue where **validate** validated all images instead of packs only.
* Fixed an issue where a warning was not printed in the **format** in case a non-supported file type is inputted.
* Fixed an issue where **validate** did not fail if no release notes were added when adding files to existing packs.
* Added handling of incorrect layout paths via the **format** command.
* Refactor **create-content-artifacts** command - Efficient artifacts creation and better logging.
* Fixed an issue where image and description files were not handled correctly by **validate** and **update-release-notes** commands.
* Fixed an issue where the **format** command didn't remove all extra fields in a file.
* Added an error in case an invalid id_set.json file is found while running the **validate** command.
* Added fetch params checks to the **validate** command.

## 1.1.11

* Added line number to secrets' path in **secrets** command report.
* Fixed an issue where **init** a community pack did not present the valid support URL.
* Fixed an issue where **init** offered a non relevant pack support type.
* Fixed an issue where **lint** did not pull docker images for powershell.
* Fixed an issue where **find-dependencies** did not find all the script dependencies.
* Fixed an issue where **find-dependencies** did not collect indicator fields as dependencies for playbooks.
* Updated the **validate** and the **secrets** commands to be less dependent on regex.
* Fixed an issue where **lint** did not run on circle when docker did not return ping.
* Updated the missing release notes error message (RN106) in the **Validate** command.
* Fixed an issue where **Validate** would return missing release notes when two packs with the same substring existed in the modified files.
* Fixed an issue where **update-release-notes** would add duplicate release notes when two packs with the same substring existed in the modified files.
* Fixed an issue where **update-release-notes** would fail to bump new versions if the feature branch was out of sync with the master branch.
* Fixed an issue where a non-descriptive error would be returned when giving the **update-release-notes** command a pack which can not be found.
* Added dependencies check for *widgets* in **find-dependencies** command.
* Added a `update-docker` flag to **format** command.
* Added a `json-to-outputs` flag to the **run** command.
* Added a verbose (`-v`) flag to **format** command.
* Fixed an issue where **download** added the prefix "playbook-" to the name of playbooks.

## 1.1.10

* Updated the **init** command. Relevant only when passing the *--contribution* argument.
  * Added the *--author* option.
  * The *support* field of the pack's metadata is set to *community*.
* Added a proper error message in the **Validate** command upon a missing description in the root of the yml.
* **Format** now works with a relative path.
* **Validate** now fails when all release notes have been excluded.
* Fixed issue where correct error message would not propagate for invalid images.
* Added the *--skip-pack-dependencies* flag to **validate** command to skip pack dependencies validation. Relevant when using the *-g* flag.
* Fixed an issue where **Validate** and **Format** commands failed integrations with `defaultvalue` field in fetch incidents related parameters.
* Fixed an issue in the **Validate** command in which unified YAML files were not ignored.
* Fixed an issue in **generate-docs** where scripts and playbooks inputs and outputs were not parsed correctly.
* Fixed an issue in the **openapi-codegen** command where missing reference fields in the swagger JSON caused errors.
* Fixed an issue in the **openapi-codegen** command where empty objects in the swagger JSON paths caused errors.
* **update-release-notes** command now accept path of the pack instead of pack name.
* Fixed an issue where **generate-docs** was inserting unnecessary escape characters.
* Fixed an issue in the **update-release-notes** command where changes to the pack_metadata were not detected.
* Fixed an issue where **validate** did not check for missing release notes in old format files.

## 1.1.9

* Fixed an issue where **update-release-notes** command failed on invalid file types.

## 1.1.8

* Fixed a regression where **upload** command failed on test playbooks.
* Added new *githubUser* field in pack metadata init command.
* Support beta integration in the commands **split-yml, extract-code, generate-test-playbook and generate-docs.**
* Fixed an issue where **find-dependencies** ignored *toversion* field in content items.
* Added support for *layoutscontainer*, *classifier_5_9_9*, *mapper*, *report*, and *widget* in the **Format** command.
* Fixed an issue where **Format** will set the `ID` field to be equal to the `name` field in modified playbooks.
* Fixed an issue where **Format** did not work for test playbooks.
* Improved **update-release-notes** command:
  * Write content description to release notes for new items.
  * Update format for file types without description: Connections, Incident Types, Indicator Types, Layouts, Incident Fields.
* Added a validation for feedTags param in feeds in **validate** command.
* Fixed readme validation issue in community support packs.
* Added the **openapi-codegen** command to generate integrations from OpenAPI specification files.
* Fixed an issue were release notes validations returned wrong results for *CommonScripts* pack.
* Added validation for image links in README files in **validate** command.
* Added a validation for default value of fetch param in feeds in **validate** command.
* Fixed an issue where the **Init** command failed on scripts.

## 1.1.7

* Fixed an issue where running the **format** command on feed integrations removed the `defaultvalue` fields.
* Playbook branch marked with *skipunavailable* is now set as an optional dependency in the **find-dependencies** command.
* The **feedReputation** parameter can now be hidden in a feed integration.
* Fixed an issue where running the **unify** command on JS package failed.
* Added the *--no-update* flag to the **find-dependencies** command.
* Added the following validations in **validate** command:
  * Validating that a pack does not depend on NonSupported / Deprecated packs.

## 1.1.6

* Added the *--description* option to the **init** command.
* Added the *--contribution* option to the **init** command which converts a contribution zip to proper pack format.
* Improved **validate** command performance time and outputs.
* Added the flag *--no-docker-checks* to **validate** command to skip docker checks.
* Added the flag *--print-ignored-files* to **validate** command to print ignored files report when the command is done.
* Added the following validations in **validate** command:
  * Validating that existing release notes are not modified.
  * Validating release notes are not added to new packs.
  * Validating that the "currentVersion" field was raised in the pack_metadata for modified packs.
  * Validating that the timestamp in the "created" field in the pack_metadata is in ISO format.
* Running `demisto-sdk validate` will run the **validate** command using git and only on committed files (same as using *-g --post-commit*).
* Fixed an issue where release notes were not checked correctly in **validate** command.
* Fixed an issue in the **create-id-set** command where optional playbook tasks were not taken into consideration.
* Added a prompt to the `demisto-sdk update-release-notes` command to prompt users to commit changes before running the release notes command.
* Added support to `layoutscontainer` in **validate** command.

## 1.1.5

* Fixed an issue in **find-dependencies** command.
* **lint** command now verifies flake8 on CommonServerPython script.

## 1.1.4

* Fixed an issue with the default output file name of the **unify** command when using "." as an output path.
* **Unify** command now adds contributor details to the display name and description.
* **Format** command now adds *isFetch* and *incidenttype* fields to integration yml.
* Removed the *feedIncremental* field from the integration schema.
* **Format** command now adds *feedBypassExclusionList*, *Fetch indicators*, *feedReputation*, *feedReliability*,
     *feedExpirationPolicy*, *feedExpirationInterval* and *feedFetchInterval* fields to integration yml.
* Fixed an issue in the playbooks schema.
* Fixed an issue where generated release notes were out of order.
* Improved pack dependencies detection.
* Fixed an issue where test playbooks were mishandled in **validate** command.

## 1.1.3

* Added a validation for invalid id fields in indicators types files in **validate** command.
* Added default behavior for **update-release-notes** command.
* Fixed an error where README files were failing release notes validation.
* Updated format of generated release notes to be more user friendly.
* Improved error messages for the **update-release-notes** command.
* Added support for `Connections`, `Dashboards`, `Widgets`, and `Indicator Types` to **update-release-notes** command.
* **Validate** now supports scripts under the *TestPlaybooks* directory.
* Fixed an issue where **validate** did not support powershell files.

## 1.1.2

* Added a validation for invalid playbookID fields in incidents types files in **validate** command.
* Added a code formatter for python files.
* Fixed an issue where new and old classifiers where mixed on validate command.
* Added *feedIncremental* field to the integration schema.
* Fixed error in the **upload** command where unified YMLs were not uploaded as expected if the given input was a pack.
* Fixed an issue where the **secrets** command failed due to a space character in the file name.
* Ignored RN validation for *NonSupported* pack.
* You can now ignore IF107, SC100, RP102 error codes in the **validate** command.
* Fixed an issue where the **download** command was crashing when received as input a JS integration or script.
* Fixed an issue where **validate** command checked docker image for JS integrations and scripts.
* **validate** command now checks scheme for reports and connections.
* Fixed an issue where **validate** command checked docker when running on all files.
* Fixed an issue where **validate** command did not fail when docker image was not on the latest numeric tag.
* Fixed an issue where beta integrations were not validated correctly in **validate** command.

## 1.1.1

* fixed and issue where file types were not recognized correctly in **validate** command.
* Added better outputs for validate command.

## 1.1.0

* Fixed an issue where changes to only non-validated files would fail validation.
* Fixed an issue in **validate** command where moved files were failing validation for new packs.
* Fixed an issue in **validate** command where added files were failing validation due to wrong file type detection.
* Added support for new classifiers and mappers in **validate** command.
* Removed support of old RN format validation.
* Updated **secrets** command output format.
* Added support for error ignore on deprecated files in **validate** command.
* Improved errors outputs in **validate** command.
* Added support for linting an entire pack.

## 1.0.9

* Fixed a bug where misleading error was presented when pack name was not found.
* **Update-release-notes** now detects added files for packs with versions.
* Readme files are now ignored by **update-release-notes** and validation of release notes.
* Empty release notes no longer cause an uncaught error during validation.

## 1.0.8

* Changed the output format of demisto-sdk secrets.
* Added a validation that checkbox items are not required in integrations.
* Added pack release notes generation and validation.
* Improved pack metadata validation.
* Fixed an issue in **validate** where renamed files caused an error

## 1.0.4

* Fix the **format** command to update the `id` field to be equal to `details` field in indicator-type files, and to `name` field in incident-type & dashboard files.
* Fixed a bug in the **validate** command for layout files that had `sortValues` fields.
* Fixed a bug in the **format** command where `playbookName` field was not always present in the file.
* Fixed a bug in the **format** command where indicatorField wasn't part of the SDK schemas.
* Fixed a bug in **upload** command where created unified docker45 yml files were not deleted.
* Added support for IndicatorTypes directory in packs (for `reputation` files, instead of Misc).
* Fixed parsing playbook condition names as string instead of boolean in **validate** command
* Improved image validation in YAML files.
* Removed validation for else path in playbook condition tasks.

## 1.0.3

* Fixed a bug in the **format** command where comments were being removed from YAML files.
* Added output fields: *file_path* and *kind* for layouts in the id-set.json created by **create-id-set** command.
* Fixed a bug in the **create-id-set** command Who returns Duplicate for Layouts with a different kind.
* Added formatting to **generate-docs** command results replacing all `<br>` tags with `<br/>`.
* Fixed a bug in the **download** command when custom content contained not supported content entity.
* Fixed a bug in **format** command in which boolean strings  (e.g. 'yes' or 'no') were converted to boolean values (e.g. 'True' or 'False').
* **format** command now removes *sourceplaybookid* field from playbook files.
* Fixed a bug in **generate-docs** command in which integration dependencies were not detected when generating documentation for a playbook.

## 1.0.1

* Fixed a bug in the **unify** command when output path was provided empty.
* Improved error message for integration with no tests configured.
* Improved the error message returned from the **validate** command when an integration is missing or contains malformed fetch incidents related parameters.
* Fixed a bug in the **create** command where a unified YML with a docker image for 4.5 was copied incorrectly.
* Missing release notes message are now showing the release notes file path to update.
* Fixed an issue in the **validate** command in which unified YAML files were not ignored.
* File format suggestions are now shown in the relevant file format (JSON or YAML).
* Changed Docker image validation to fail only on non-valid ones.
* Removed backward compatibility validation when Docker image is updated.

## 1.0.0

* Improved the *upload* command to support the upload of all the content entities within a pack.
* The *upload* command now supports the improved pack file structure.
* Added an interactive option to format integrations, scripts and playbooks with No TestPlaybooks configured.
* Added an interactive option to configure *conf.json* file with missing test playbooks for integrations, scripts and playbooks
* Added *download* command to download custom content from Demisto instance to the local content repository.
* Improved validation failure messages to include a command suggestion, wherever relevant, to fix the raised issue.
* Improved 'validate' help and documentation description
* validate - checks that scripts, playbooks, and integrations have the *tests* key.
* validate - checks that test playbooks are configured in `conf.json`.
* demisto-sdk lint - Copy dir better handling.
* demisto-sdk lint - Add error when package missing in docker image.
* Added *-a , --validate-all* option in *validate* to run all validation on all files.
* Added *-i , --input* option in *validate* to run validation on a specified pack/file.
* added *-i, --input* option in *secrets* to run on a specific file.
* Added an allowed hidden parameter: *longRunning* to the hidden integration parameters validation.
* Fixed an issue with **format** command when executing with an output path of a folder and not a file path.
* Bug fixes in generate-docs command given playbook as input.
* Fixed an issue with lint command in which flake8 was not running on unit test files.

## 0.5.2

* Added *-c, --command* option in *generate-docs* to generate a specific command from an integration.
* Fixed an issue when getting README/CHANGELOG files from git and loading them.
* Removed release notes validation for new content.
* Fixed secrets validations for files with the same name in a different directory.
* demisto-sdk lint - parallelization working with specifying the number of workers.
* demisto-sdk lint - logging levels output, 3 levels.
* demisto-sdk lint - JSON report, structured error reports in JSON format.
* demisto-sdk lint - XML JUnit report for unit-tests.
* demisto-sdk lint - new packages used to accelerate execution time.
* demisto-sdk secrets - command now respects the generic whitelist, and not only the pack secrets.

## 0.5.0

[PyPI History][1]

[1]: https://pypi.org/project/demisto-sdk/#history

## 0.4.9

* Fixed an issue in *generate-docs* where Playbooks and Scripts documentation failed.
* Added a graceful error message when executing the *run" command with a misspelled command.
* Added more informative errors upon failures of the *upload* command.
* format command:
  * Added format for json files: IncidentField, IncidentType, IndicatorField, IndicatorType, Layout, Dashboard.
  * Added the *-fv --from-version*, *-nv --no-validation* arguments.
  * Removed the *-t yml_type* argument, the file type will be inferred.
  * Removed the *-g use_git* argument, running format without arguments will run automatically on git diff.
* Fixed an issue in loading playbooks with '=' character.
* Fixed an issue in *validate* failed on deleted README files.

## 0.4.8

* Added the *max* field to the Playbook schema, allowing to define it in tasks loop.
* Fixed an issue in *validate* where Condition branches checks were case sensitive.

## 0.4.7

* Added the *slareminder* field to the Playbook schema.
* Added the *common_server*, *demisto_mock* arguments to the *init* command.
* Fixed an issue in *generate-docs* where the general section was not being generated correctly.
* Fixed an issue in *validate* where Incident type validation failed.

## 0.4.6

* Fixed an issue where the *validate* command did not identify CHANGELOG in packs.
* Added a new command, *id-set* to create the id set - the content dependency tree by file IDs.

## 0.4.5

* generate-docs command:
  * Added the *use_cases*, *permissions*, *command_permissions* and *limitations*.
  * Added the *--insecure* argument to support running the script and integration command in Demisto.
  * Removed the *-t yml_type* argument, the file type will be inferred.
  * The *-o --output* argument is no longer mandatory, default value will be the input file directory.
* Added support for env var: *DEMISTO_SDK_SKIP_VERSION_CHECK*. When set version checks are skipped.
* Fixed an issue in which the CHANGELOG files did not match our scheme.
* Added a validator to verify that there are no hidden integration parameters.
* Fixed an issue where the *validate* command ran on test files.
* Removed the *env-dir* argument from the demisto-sdk.
* README files which are html files will now be skipped in the *validate* command.
* Added support for env var: *DEMISTO_README_VALIDATOR*. When not set the readme validation will not run.

## 0.4.4

* Added a validator for IncidentTypes (incidenttype-*.json).
* Fixed an issue where the -p flag in the *validate* command was not working.
* Added a validator for README.md files.
* Release notes validator will now run on: incident fields, indicator fields, incident types, dashboard and reputations.
* Fixed an issue where the validator of reputation(Indicator Type) did not check on the details field.
* Fixed an issue where the validator attempted validating non-existing files after deletions or name refactoring.
* Removed the *yml_type* argument in the *split-yml*, *extract-code* commands.
* Removed the *file_type* argument in the *generate-test-playbook* command.
* Fixed the *insecure* argument in *upload*.
* Added the *insecure* argument in *run-playbook*.
* Standardise the *-i --input*, *-o --output* to demisto-sdk commands.

## 0.4.3

* Fixed an issue where the incident and indicator field BC check failed.
* Support for linting and unit testing PowerShell integrations.

## 0.4.2

* Fixed an issue where validate failed on Windows.
* Added a validator to verify all branches are handled in conditional task in a playbook.
* Added a warning message when not running the latest sdk version.
* Added a validator to check that the root is connected to all tasks in the playbook.
* Added a validator for Dashboards (dashboard-*.json).
* Added a validator for Indicator Types (reputation-*.json).
* Added a BC validation for changing incident field type.
* Fixed an issue where init command would generate an invalid yml for scripts.
* Fixed an issue in misleading error message in v2 validation hook.
* Fixed an issue in v2 hook which now is set only on newly added scripts.
* Added more indicative message for errors in yaml files.
* Disabled pykwalify info log prints.

## 0.3.10

* Added a BC check for incident fields - changing from version is not allowed.
* Fixed an issue in create-content-artifacts where scripts in Packs in TestPlaybooks dir were copied with a wrong prefix.

## 0.3.9

* Added a validation that incident field can not be required.
* Added validation for fetch incident parameters.
* Added validation for feed integration parameters.
* Added to the *format* command the deletion of the *sourceplaybookid* field.
* Fixed an issue where *fieldMapping* in playbook did not pass the scheme validation.
* Fixed an issue where *create-content-artifacts* did not copy TestPlaybooks in Packs without prefix of *playbook-*.
* Added a validation the a playbook can not have a rolename set.
* Added to the image validator the new DBot default image.
* Added the fields: elasticcommonfields, quiet, quietmode to the Playbook schema.
* Fixed an issue where *validate* failed on integration commands without outputs.
* Added a new hook for naming of v2 integrations and scripts.

## 0.3.8

* Fixed an issue where *create-content-artifact* was not loading the data in the yml correctly.
* Fixed an issue where *unify* broke long lines in script section causing syntax errors

## 0.3.7

* Added *generate-docs* command to generate documentation file for integration, playbook or script.
* Fixed an issue where *unify* created a malformed integration yml.
* Fixed an issue where demisto-sdk **init** creates unit-test file with invalid import.

## 0.3.6

* Fixed an issue where demisto-sdk **validate** failed on modified scripts without error message.

## 0.3.5

* Fixed an issue with docker tag validation for integrations.
* Restructured repo source code.

## 0.3.4

* Saved failing unit tests as a file.
* Fixed an issue where "_test" file for scripts/integrations created using **init** would import the "HelloWorld" templates.
* Fixed an issue in demisto-sdk **validate** - was failing on backward compatiblity check
* Fixed an issue in demisto-sdk **secrets** - empty line in .secrets-ignore always made the secrets check to pass
* Added validation for docker image inside integrations and scripts.
* Added --use-git flag to **format** command to format all changed files.
* Fixed an issue where **validate** did not fail on dockerimage changes with bc check.
* Added new flag **--ignore-entropy** to demisto-sdk **secrets**, this will allow skip entropy secrets check.
* Added --outfile to **lint** to allow saving failed packages to a file.

## 0.3.3

* Added backwards compatibility break error message.
* Added schema for incident types.
* Added **additionalinfo** field to as an available field for integration configuration.
* Added pack parameter for **init**.
* Fixed an issue where error would appear if name parameter is not set in **init**.

## 0.3.2

* Fixed the handling of classifier files in **validate**.

## 0.3.1

* Fixed the handling of newly created reputation files in **validate**.
* Added an option to perform **validate** on a specific file.

## 0.3.0

* Added support for multi-package **lint** both with parallel and without.
* Added all parameter in **lint** to run on all packages and packs in content repository.
* Added **format** for:
  * Scripts
  * Playbooks
  * Integrations
* Improved user outputs for **secrets** command.
* Fixed an issue where **lint** would run pytest and pylint only on a single docker per integration.
* Added auto-complete functionality to demisto-sdk.
* Added git parameter in **lint** to run only on changed packages.
* Added the **run-playbook** command
* Added **run** command which runs a command in the Demisto playground.
* Added **upload** command which uploads an integration or a script to a Demisto instance.
* Fixed and issue where **validate** checked if release notes exist for new integrations and scripts.
* Added **generate-test-playbook** command which generates a basic test playbook for an integration or a script.
* **validate** now supports indicator fields.
* Fixed an issue with layouts scheme validation.
* Adding **init** command.
* Added **json-to-outputs** command which generates the yaml section for outputs from an API raw response.

## 0.2.6

* Fixed an issue with locating release notes for beta integrations in **validate**.

## 0.2.5

* Fixed an issue with locating release notes for beta integrations in **validate**.

## 0.2.4

* Adding image validation to Beta_Integration and Packs in **validate**.

## 0.2.3

* Adding Beta_Integration to the structure validation process.
* Fixing bug where **validate** did checks on TestPlaybooks.
* Added requirements parameter to **lint**.

## 0.2.2

* Fixing bug where **lint** did not return exit code 1 on failure.
* Fixing bug where **validate** did not print error message in case no release notes were give.

## 0.2.1

* **Validate** now checks that the id and name fields are identical in yml files.
* Fixed a bug where sdk did not return any exit code.

## 0.2.0

* Added Release Notes Validator.
* Fixed the Unifier selection of your python file to use as the code.
* **Validate** now supports Indicator fields.
* Fixed a bug where **validate** and **secrets** did not return exit code 1 on failure.
* **Validate** now runs on newly added scripts.

## 0.1.8

* Added support for `--version`.
* Fixed an issue in file_validator when calling `checked_type` method with script regex.

## 0.1.2

* Restructuring validation to support content packs.
* Added secrets validation.
* Added content bundle creation.
* Added lint and unit test run.

## 0.1.1

* Added new logic to the unifier.
* Added detailed README.
* Some small adjustments and fixes.

## 0.1.0

Capabilities:

* **Extract** components(code, image, description etc.) from a Demisto YAML file into a directory.
* **Unify** components(code, image, description etc.) to a single Demisto YAML file.
* **Validate** Demisto content files.<|MERGE_RESOLUTION|>--- conflicted
+++ resolved
@@ -1,14 +1,11 @@
 # Changelog
 ## Unreleased
-<<<<<<< HEAD
 * Fixed an issue where **validate** falsely failed with error `DS108` on descriptions ending with brackets with a dot inside.
-=======
 * Demisto-SDK will now exit gracefully with an appropriate error message when *git* is not installed.
 
 ## 1.20.2
 * Updated the **pre-commit** command to run on all python versions in one run.
 * Added the *--dry-run* flag to the **pre-commit** command, to create the config file without running the command.
->>>>>>> f27ccc5e
 * Fixed an issue where the **coverage-analyze** command was not parsing the logs correctly.
 * Fixed an issue where **validate** falsly failed with error `DS108` on descriptions ending with a newline.
 * Added formatting for script yml files when period is missing in the end of comment field, in the **format** command.
