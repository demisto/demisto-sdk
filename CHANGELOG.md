--- conflicted
+++ resolved
@@ -1,13 +1,11 @@
 # Changelog
+* Fixed `to_kebab_case`, it will now deal with strings that have hyphens, commas or periods in them, changing them to be hyphens in the new string.
 
 # 1.5.4
 * Fixed an issue with the **format** command when contributing via the UI
 * The **format** command will now not remove the `defaultRows` key from incident, indicator and generic fields with `type: grid`.
 * Fixed an issue with the **validate** command when a layoutscontainer did not have the `fromversion` field set.
 * added a new command **update-xsoar-config-file** to handle your XSOAR Configuration File.
-<<<<<<< HEAD
-* Fixed `to_kebab_case`, it will now deal with strings that have hyphens, commas or periods in them, changing them to be hyphens in the new string.
-=======
 * Added `skipVerify` argument in **upload** command to skip pack signature verification.
 * Fixed an issue when the **run** command  failed running when there’s more than one playground, by explicitly using the current user’s playground.
 * Added support for Job content item in the **format**, **validate**, **upload**, **create-id-set**, **find-dependecies** and **create-content-artifacts** commands.
@@ -16,7 +14,7 @@
 * Fixed a bug when duplicates were found in **find_dependencies**.
 * Added function **get_current_repo** to `tools`.
 * The **postman-codegen** will not have duplicates arguments' name. It will rename them to the minimum distinguished shared path for each of them.
->>>>>>> 866bbf81
+
 
 # 1.5.3
 * The **format** command will now set `unsearchable: True` for incident, indicator and generic fields.
