# Changelog
* Added validation for approved content pack usecases and tags.
* Added new code validations for *CommonServerPython* import to `XSOAR-linter`.
<<<<<<< HEAD
* For partner supported content packs, added support for a list of emails.
* Added arg_to_array function to sdk-tools.
=======
* Added *default value* and *predefined values* to argument description in **generate-docs** command.
* Added a new validation that checks if *get-mapping-fields* command exists if the intgeration schema has *{ismappable: true}* in **validate** command.

>>>>>>> c3fbac94

# v1.2.9
* Fixed an issue in the **openapi_codegen** command where it created duplicate functions name from the swagger file.
* Fixed an issue in the **update-release-notes** command where the *update type* argument was not verified.
* Fixed an issue in the **validate** command where no error was raised in case a non-existing docker image was presented.
* Fixed an issue in the **format** command where format failed when trying to update invalid Docker image.
* The **format** command will now preserve the **isArray** argument in integration's reputation commands and will show a warning if it set to **false**.
* Fixed an issue in the **lint** command where *finally* clause was not supported in main function.
* Fixed an issue in the **validate** command where changing any entity ID was not validated.
* Fixed an issue in the **validate** command where *--staged* flag did not bring only changed files.
* Fixed the **update-release-notes** command to ignore changes in the metadata file.
* Fixed the **validate** command to ignore metadata changes when checking if a version bump is needed.


# v1.2.8
* Added a new validation that checks in playbooks for the usage of `DeleteContext` in **validate** command.
* Fixed an issue in the **upload** command where it would try to upload content entities with unsupported versions.
* Added a new validation that checks in playbooks for the usage of specific instance in **validate** command.
* Added the **--staged** flag to **validate** command to run on staged files only.


# 1.2.7
* Changed input parameters in **find-dependencies** command.
   - Use ***-i, --input*** instead of ***-p, --path***.
   - Use ***-idp, --id-set-path*** instead of ***-i, --id-set-path***.
* Fixed an issue in the **unify** command where it crashed on an integration without an image file.
* Fixed an issue in the **format** command where unnecessary files were not skipped.
* Fixed an issue in the **update-release-notes** command where the *text* argument was not respected in all cases.
* Fixed an issue in the **validate** command where a warning about detailed description was given for unified or deprecated integrations.
* Improved the error returned by the **validate** command when running on files using the old format.

# 1.2.6
* No longer require setting `DEMISTO_README_VALIDATION` env var to enable README mdx validation. Validation will now run automatically if all necessary node modules are available.
* Fixed an issue in the **validate** command where the `--skip-pack-dependencies` would not skip id-set creation.
* Fixed an issue in the **validate** command where validation would fail if supplied an integration with an empty `commands` key.
* Fixed an issue in the **validate** command where validation would fail due to a required version bump for packs which are not versioned.
* Will use env var `DEMISTO_VERIFY_SSL` to determine if to use a secure connection for commands interacting with the Server when `--insecure` is not passed. If working with a local Server without a trusted certificate, you can set env var `DEMISTO_VERIFY_SSL=no` to avoid using `--insecure` on each command.
* Unifier now adds a link to the integration documentation to the integration detailed description.
* Fixed an issue in the **secrets** command where ignored secrets were not skipped.

# 1.2.5
* Added support for special fields: *defaultclassifier*, *defaultmapperin*, *defaultmapperout* in **download** command.
* Added -y option **format** command to assume "yes" as answer to all prompts and run non-interactively
* Speed up improvements for `validate` of README files.
* Updated the **format** command to adhere to the defined content schema and sub-schemas, aligning its behavior with the **validate** command.
* Added support for canvasContextConnections files in **format** command.

# 1.2.4
* Updated detailed description for community integrations.

# 1.2.3
* Fixed an issue where running **validate** failed on playbook with task that adds tags to the evidence data.
* Added the *displaypassword* field to the integration schema.
* Added new code validations to `XSOAR-linter`.
    * As warnings messages:
        * `demisto.params()` should be used only inside main function.
        * `demisto.args()` should be used only inside main function.
        * Functions args should have type annotations.
* Added `fromversion` field validation to test playbooks and scripts in **validate** command.

# 1.2.2
* Add support for warning msgs in the report and summary to **lint** command.
* Fixed an issue where **json-to-outputs** determined bool values as int.
* Fixed an issue where **update-release-notes** was crushing on `--all` flag.
* Fixed an issue where running **validate**, **update-release-notes** outside of content repo crushed without a meaningful error message.
* Added support for layoutscontainer in **init** contribution flow.
* Added a validation for tlp_color param in feeds in **validate** command.
* Added a validation for removal of integration parameters in **validate** command.
* Fixed an issue where **update-release-notes** was failing with a wrong error message when no pack or input was given.
* Improved formatting output of the **generate-docs** command.
* Add support for env variable *DEMISTO_SDK_ID_SET_REFRESH_INTERVAL*. Set this env variable to the refresh interval in minutes. The id set will be regenerated only if the refresh interval has passed since the last generation. Useful when generating Script documentation, to avoid re-generating the id_set every run.
* Added new code validations to `XSOAR-linter`.
    * As error messages:
        * Longer than 10 seconds sleep statements for non long running integrations.
        * exit() usage.
        * quit() usage.
    * As warnings messages:
        * `demisto.log` should not be used.
        * main function existence.
        * `demito.results` should not be used.
        * `return_output` should not be used.
        * try-except statement in main function.
        * `return_error` usage in main function.
        * only once `return_error` usage.
* Fixed an issue where **lint** command printed logs twice.
* Fixed an issue where *suffix* did not work as expected in the **create-content-artifacts** command.
* Added support for *prev-ver* flag in **lint** and **secrets** commands.
* Added support for *text* flag to **update-release-notes** command to add the same text to all release notes.
* Fixed an issue where **validate** did not recognize added files if they were modified locally.
* Added a validation that checks the `fromversion` field exists and is set to 5.0.0 or above when working or comparing to a non-feature branch in **validate** command.
* Added a validation that checks the certification field in the pack_metadata file is valid in **validate** command.
* The **update-release-notes** command will now automatically add docker image update to the release notes.

# 1.2.1
* Added an additional linter `XSOAR-linter` to the **lint** command which custom validates py files. currently checks for:
    * `Sys.exit` usages with non zero value.
    * Any `Print` usages.
* Fixed an issue where renamed files were failing on *validate*.
* Fixed an issue where single changed files did not required release notes update.
* Fixed an issue where doc_images required release-notes and validations.
* Added handling of dependent packs when running **update-release-notes** on changed *APIModules*.
    * Added new argument *--id-set-path* for id_set.json path.
    * When changes to *APIModule* is detected and an id_set.json is available - the command will update the dependent pack as well.
* Added handling of dependent packs when running **validate** on changed *APIModules*.
    * Added new argument *--id-set-path* for id_set.json path.
    * When changes to *APIModule* is detected and an id_set.json is available - the command will validate that the dependent pack has release notes as well.
* Fixed an issue where the find_type function didn't recognize file types correctly.
* Fixed an issue where **update-release-notes** command did not work properly on Windows.
* Added support for indicator fields in **update-release-notes** command.
* Fixed an issue where files in test dirs where being validated.


# 1.2.0
* Fixed an issue where **format** did not update the test playbook from its pack.
* Fixed an issue where **validate** validated non integration images.
* Fixed an issue where **update-release-notes** did not identified old yml integrations and scripts.
* Added revision templates to the **update-release-notes** command.
* Fixed an issue where **update-release-notes** crashed when a file was renamed.
* Fixed an issue where **validate** failed on deleted files.
* Fixed an issue where **validate** validated all images instead of packs only.
* Fixed an issue where a warning was not printed in the **format** in case a non-supported file type is inputted.
* Fixed an issue where **validate** did not fail if no release notes were added when adding files to existing packs.
* Added handling of incorrect layout paths via the **format** command.
* Refactor **create-content-artifacts** command - Efficient artifacts creation and better logging.
* Fixed an issue where image and description files were not handled correctly by **validate** and **update-release-notes** commands.
* Fixed an issue where the **format** command didn't remove all extra fields in a file.
* Added an error in case an invalid id_set.json file is found while running the **validate** command.
* Added fetch params checks to the **validate** command.

# 1.1.11
* Added line number to secrets' path in **secrets** command report.
* Fixed an issue where **init** a community pack did not present the valid support URL.
* Fixed an issue where **init** offered a non relevant pack support type.
* Fixed an issue where **lint** did not pull docker images for powershell.
* Fixed an issue where **find-dependencies** did not find all the script dependencies.
* Fixed an issue where **find-dependencies** did not collect indicator fields as dependencies for playbooks.
* Updated the **validate** and the **secrets** commands to be less dependent on regex.
* Fixed an issue where **lint** did not run on circle when docker did not return ping.
* Updated the missing release notes error message (RN106) in the **Validate** command.
* Fixed an issue where **Validate** would return missing release notes when two packs with the same substring existed in the modified files.
* Fixed an issue where **update-release-notes** would add duplicate release notes when two packs with the same substring existed in the modified files.
* Fixed an issue where **update-release-notes** would fail to bump new versions if the feature branch was out of sync with the master branch.
* Fixed an issue where a non-descriptive error would be returned when giving the **update-release-notes** command a pack which can not be found.
* Added dependencies check for *widgets* in **find-dependencies** command.
* Added a `update-docker` flag to **format** command.
* Added a `json-to-outputs` flag to the **run** command.
* Added a verbose (`-v`) flag to **format** command.
* Fixed an issue where **download** added the prefix "playbook-" to the name of playbooks.

# 1.1.10
* Updated the **init** command. Relevant only when passing the *--contribution* argument.
   * Added the *--author* option.
   * The *support* field of the pack's metadata is set to *community*.
* Added a proper error message in the **Validate** command upon a missing description in the root of the yml.
* **Format** now works with a relative path.
* **Validate** now fails when all release notes have been excluded.
* Fixed issue where correct error message would not propagate for invalid images.
* Added the *--skip-pack-dependencies* flag to **validate** command to skip pack dependencies validation. Relevant when using the *-g* flag.
* Fixed an issue where **Validate** and **Format** commands failed integrations with `defaultvalue` field in fetch incidents related parameters.
* Fixed an issue in the **Validate** command in which unified YAML files were not ignored.
* Fixed an issue in **generate-docs** where scripts and playbooks inputs and outputs were not parsed correctly.
* Fixed an issue in the **openapi-codegen** command where missing reference fields in the swagger JSON caused errors.
* Fixed an issue in the **openapi-codegen** command where empty objects in the swagger JSON paths caused errors.
* **update-release-notes** command now accept path of the pack instead of pack name.
* Fixed an issue where **generate-docs** was inserting unnecessary escape characters.
* Fixed an issue in the **update-release-notes** command where changes to the pack_metadata were not detected.
* Fixed an issue where **validate** did not check for missing release notes in old format files.

# 1.1.9
* Fixed an issue where **update-release-notes** command failed on invalid file types.

# 1.1.8
* Fixed a regression where **upload** command failed on test playbooks.
* Added new *githubUser* field in pack metadata init command.
* Support beta integration in the commands **split-yml, extract-code, generate-test-playbook and generate-docs.**
* Fixed an issue where **find-dependencies** ignored *toversion* field in content items.
* Added support for *layoutscontainer*, *classifier_5_9_9*, *mapper*, *report*, and *widget* in the **Format** command.
* Fixed an issue where **Format** will set the `ID` field to be equal to the `name` field in modified playbooks.
* Fixed an issue where **Format** did not work for test playbooks.
* Improved **update-release-notes** command:
    * Write content description to release notes for new items.
    * Update format for file types without description: Connections, Incident Types, Indicator Types, Layouts, Incident Fields.
* Added a validation for feedTags param in feeds in **validate** command.
* Fixed readme validation issue in community support packs.
* Added the **openapi-codegen** command to generate integrations from OpenAPI specification files.
* Fixed an issue were release notes validations returned wrong results for *CommonScripts* pack.
* Added validation for image links in README files in **validate** command.
* Added a validation for default value of fetch param in feeds in **validate** command.
* Fixed an issue where the **Init** command failed on scripts.

# 1.1.7
* Fixed an issue where running the **format** command on feed integrations removed the `defaultvalue` fields.
* Playbook branch marked with *skipunavailable* is now set as an optional dependency in the **find-dependencies** command.
* The **feedReputation** parameter can now be hidden in a feed integration.
* Fixed an issue where running the **unify** command on JS package failed.
* Added the *--no-update* flag to the **find-dependencies** command.
* Added the following validations in **validate** command:
   * Validating that a pack does not depend on NonSupported / Deprecated packs.

# 1.1.6
* Added the *--description* option to the **init** command.
* Added the *--contribution* option to the **init** command which converts a contribution zip to proper pack format.
* Improved **validate** command performance time and outputs.
* Added the flag *--no-docker-checks* to **validate** command to skip docker checks.
* Added the flag *--print-ignored-files* to **validate** command to print ignored files report when the command is done.
* Added the following validations in **validate** command:
   * Validating that existing release notes are not modified.
   * Validating release notes are not added to new packs.
   * Validating that the "currentVersion" field was raised in the pack_metadata for modified packs.
   * Validating that the timestamp in the "created" field in the pack_metadata is in ISO format.
* Running `demisto-sdk validate` will run the **validate** command using git and only on committed files (same as using *-g --post-commit*).
* Fixed an issue where release notes were not checked correctly in **validate** command.
* Fixed an issue in the **create-id-set** command where optional playbook tasks were not taken into consideration.
* Added a prompt to the `demisto-sdk update-release-notes` command to prompt users to commit changes before running the release notes command.
* Added support to `layoutscontainer` in **validate** command.

#### 1.1.5
* Fixed an issue in **find-dependencies** command.
* **lint** command now verifies flake8 on CommonServerPython script.

#### 1.1.4
* Fixed an issue with the default output file name of the **unify** command when using "." as an output path.
* **Unify** command now adds contributor details to the display name and description.
* **Format** command now adds *isFetch* and *incidenttype* fields to integration yml.
* Removed the *feedIncremental* field from the integration schema.
* **Format** command now adds *feedBypassExclusionList*, *Fetch indicators*, *feedReputation*, *feedReliability*,
     *feedExpirationPolicy*, *feedExpirationInterval* and *feedFetchInterval* fields to integration yml.
* Fixed an issue in the playbooks schema.
* Fixed an issue where generated release notes were out of order.
* Improved pack dependencies detection.
* Fixed an issue where test playbooks were mishandled in **validate** command.

#### 1.1.3
* Added a validation for invalid id fields in indicators types files in **validate** command.
* Added default behavior for **update-release-notes** command.
* Fixed an error where README files were failing release notes validation.
* Updated format of generated release notes to be more user friendly.
* Improved error messages for the **update-release-notes** command.
* Added support for `Connections`, `Dashboards`, `Widgets`, and `Indicator Types` to **update-release-notes** command.
* **Validate** now supports scripts under the *TestPlaybooks* directory.
* Fixed an issue where **validate** did not support powershell files.

#### 1.1.2
* Added a validation for invalid playbookID fields in incidents types files in **validate** command.
* Added a code formatter for python files.
* Fixed an issue where new and old classifiers where mixed on validate command.
* Added *feedIncremental* field to the integration schema.
* Fixed error in the **upload** command where unified YMLs were not uploaded as expected if the given input was a pack.
* Fixed an issue where the **secrets** command failed due to a space character in the file name.
* Ignored RN validation for *NonSupported* pack.
* You can now ignore IF107, SC100, RP102 error codes in the **validate** command.
* Fixed an issue where the **download** command was crashing when received as input a JS integration or script.
* Fixed an issue where **validate** command checked docker image for JS integrations and scripts.
* **validate** command now checks scheme for reports and connections.
* Fixed an issue where **validate** command checked docker when running on all files.
* Fixed an issue where **validate** command did not fail when docker image was not on the latest numeric tag.
* Fixed an issue where beta integrations were not validated correctly in **validate** command.

#### 1.1.1
* fixed and issue where file types were not recognized correctly in **validate** command.
* Added better outputs for validate command.

#### 1.1.0
* Fixed an issue where changes to only non-validated files would fail validation.
* Fixed an issue in **validate** command where moved files were failing validation for new packs.
* Fixed an issue in **validate** command where added files were failing validation due to wrong file type detection.
* Added support for new classifiers and mappers in **validate** command.
* Removed support of old RN format validation.
* Updated **secrets** command output format.
* Added support for error ignore on deprecated files in **validate** command.
* Improved errors outputs in **validate** command.
* Added support for linting an entire pack.

#### 1.0.9
* Fixed a bug where misleading error was presented when pack name was not found.
* **Update-release-notes** now detects added files for packs with versions.
* Readme files are now ignored by **update-release-notes** and validation of release notes.
* Empty release notes no longer cause an uncaught error during validation.

#### 1.0.8
* Changed the output format of demisto-sdk secrets.
* Added a validation that checkbox items are not required in integrations.
* Added pack release notes generation and validation.
* Improved pack metadata validation.
* Fixed an issue in **validate** where renamed files caused an error

#### 1.0.4
* Fix the **format** command to update the `id` field to be equal to `details` field in indicator-type files, and to `name` field in incident-type & dashboard files.
* Fixed a bug in the **validate** command for layout files that had `sortValues` fields.
* Fixed a bug in the **format** command where `playbookName` field was not always present in the file.
* Fixed a bug in the **format** command where indicatorField wasn't part of the SDK schemas.
* Fixed a bug in **upload** command where created unified docker45 yml files were not deleted.
* Added support for IndicatorTypes directory in packs (for `reputation` files, instead of Misc).
* Fixed parsing playbook condition names as string instead of boolean in **validate** command
* Improved image validation in YAML files.
* Removed validation for else path in playbook condition tasks.

#### 1.0.3
* Fixed a bug in the **format** command where comments were being removed from YAML files.
* Added output fields: _file_path_ and _kind_ for layouts in the id-set.json created by **create-id-set** command.
* Fixed a bug in the **create-id-set** command Who returns Duplicate for Layouts with a different kind.
* Added formatting to **generate-docs** command results replacing all `<br>` tags with `<br/>`.
* Fixed a bug in the **download** command when custom content contained not supported content entity.
* Fixed a bug in **format** command in which boolean strings  (e.g. 'yes' or 'no') were converted to boolean values (e.g. 'True' or 'False').
* **format** command now removes *sourceplaybookid* field from playbook files.
* Fixed a bug in **generate-docs** command in which integration dependencies were not detected when generating documentation for a playbook.


#### 1.0.1
* Fixed a bug in the **unify** command when output path was provided empty.
* Improved error message for integration with no tests configured.
* Improved the error message returned from the **validate** command when an integration is missing or contains malformed fetch incidents related parameters.
* Fixed a bug in the **create** command where a unified YML with a docker image for 4.5 was copied incorrectly.
* Missing release notes message are now showing the release notes file path to update.
* Fixed an issue in the **validate** command in which unified YAML files were not ignored.
* File format suggestions are now shown in the relevant file format (JSON or YAML).
* Changed Docker image validation to fail only on non-valid ones.
* Removed backward compatibility validation when Docker image is updated.

#### 1.0.0
* Improved the *upload* command to support the upload of all the content entities within a pack.
* The *upload* command now supports the improved pack file structure.
* Added an interactive option to format integrations, scripts and playbooks with No TestPlaybooks configured.
* Added an interactive option to configure *conf.json* file with missing test playbooks for integrations, scripts and playbooks
* Added *download* command to download custom content from Demisto instance to the local content repository.
* Improved validation failure messages to include a command suggestion, wherever relevant, to fix the raised issue.
* Improved 'validate' help and documentation description
* validate - checks that scripts, playbooks, and integrations have the *tests* key.
* validate - checks that test playbooks are configured in `conf.json`.
* demisto-sdk lint - Copy dir better handling.
* demisto-sdk lint - Add error when package missing in docker image.
* Added *-a , --validate-all* option in *validate* to run all validation on all files.
* Added *-i , --input* option in *validate* to run validation on a specified pack/file.
* added *-i, --input* option in *secrets* to run on a specific file.
* Added an allowed hidden parameter: *longRunning* to the hidden integration parameters validation.
* Fixed an issue with **format** command when executing with an output path of a folder and not a file path.
* Bug fixes in generate-docs command given playbook as input.
* Fixed an issue with lint command in which flake8 was not running on unit test files.

#### 0.5.2
* Added *-c, --command* option in *generate-docs* to generate a specific command from an integration.
* Fixed an issue when getting README/CHANGELOG files from git and loading them.
* Removed release notes validation for new content.
* Fixed secrets validations for files with the same name in a different directory.
* demisto-sdk lint - parallelization working with specifying the number of workers.
* demisto-sdk lint - logging levels output, 3 levels.
* demisto-sdk lint - JSON report, structured error reports in JSON format.
* demisto-sdk lint - XML JUnit report for unit-tests.
* demisto-sdk lint - new packages used to accelerate execution time.
* demisto-sdk secrets - command now respects the generic whitelist, and not only the pack secrets.

#### 0.5.0
[PyPI History][1]

[1]: https://pypi.org/project/demisto-sdk/#history
### 0.4.9
* Fixed an issue in *generate-docs* where Playbooks and Scripts documentation failed.
* Added a graceful error message when executing the *run" command with a misspelled command.
* Added more informative errors upon failures of the *upload* command.
* format command:
    * Added format for json files: IncidentField, IncidentType, IndicatorField, IndicatorType, Layout, Dashboard.
    * Added the *-fv --from-version*, *-nv --no-validation* arguments.
    * Removed the *-t yml_type* argument, the file type will be inferred.
    * Removed the *-g use_git* argument, running format without arguments will run automatically on git diff.
* Fixed an issue in loading playbooks with '=' character.
* Fixed an issue in *validate* failed on deleted README files.

### 0.4.8
* Added the *max* field to the Playbook schema, allowing to define it in tasks loop.
* Fixed an issue in *validate* where Condition branches checks were case sensitive.

### 0.4.7
* Added the *slareminder* field to the Playbook schema.
* Added the *common_server*, *demisto_mock* arguments to the *init* command.
* Fixed an issue in *generate-docs* where the general section was not being generated correctly.
* Fixed an issue in *validate* where Incident type validation failed.

### 0.4.6
* Fixed an issue where the *validate* command did not identify CHANGELOG in packs.
* Added a new command, *id-set* to create the id set - the content dependency tree by file IDs.

### 0.4.5
* generate-docs command:
    * Added the *use_cases*, *permissions*, *command_permissions* and *limitations*.
    * Added the *--insecure* argument to support running the script and integration command in Demisto.
    * Removed the *-t yml_type* argument, the file type will be inferred.
    * The *-o --output* argument is no longer mandatory, default value will be the input file directory.
* Added support for env var: *DEMISTO_SDK_SKIP_VERSION_CHECK*. When set version checks are skipped.
* Fixed an issue in which the CHANGELOG files did not match our scheme.
* Added a validator to verify that there are no hidden integration parameters.
* Fixed an issue where the *validate* command ran on test files.
* Removed the *env-dir* argument from the demisto-sdk.
* README files which are html files will now be skipped in the *validate* command.
* Added support for env var: *DEMISTO_README_VALIDATOR*. When not set the readme validation will not run.

### 0.4.4
* Added a validator for IncidentTypes (incidenttype-*.json).
* Fixed an issue where the -p flag in the *validate* command was not working.
* Added a validator for README.md files.
* Release notes validator will now run on: incident fields, indicator fields, incident types, dashboard and reputations.
* Fixed an issue where the validator of reputation(Indicator Type) did not check on the details field.
* Fixed an issue where the validator attempted validating non-existing files after deletions or name refactoring.
* Removed the *yml_type* argument in the *split-yml*, *extract-code* commands.
* Removed the *file_type* argument in the *generate-test-playbook* command.
* Fixed the *insecure* argument in *upload*.
* Added the *insecure* argument in *run-playbook*.
* Standardise the *-i --input*, *-o --output* to demisto-sdk commands.

### 0.4.3
* Fixed an issue where the incident and indicator field BC check failed.
* Support for linting and unit testing PowerShell integrations.

### 0.4.2
* Fixed an issue where validate failed on Windows.
* Added a validator to verify all branches are handled in conditional task in a playbook.
* Added a warning message when not running the latest sdk version.
* Added a validator to check that the root is connected to all tasks in the playbook.
* Added a validator for Dashboards (dashboard-*.json).
* Added a validator for Indicator Types (reputation-*.json).
* Added a BC validation for changing incident field type.
* Fixed an issue where init command would generate an invalid yml for scripts.
* Fixed an issue in misleading error message in v2 validation hook.
* Fixed an issue in v2 hook which now is set only on newly added scripts.
* Added more indicative message for errors in yaml files.
* Disabled pykwalify info log prints.

### 0.3.10
* Added a BC check for incident fields - changing from version is not allowed.
* Fixed an issue in create-content-artifacts where scripts in Packs in TestPlaybooks dir were copied with a wrong prefix.


### 0.3.9
* Added a validation that incident field can not be required.
* Added validation for fetch incident parameters.
* Added validation for feed integration parameters.
* Added to the *format* command the deletion of the *sourceplaybookid* field.
* Fixed an issue where *fieldMapping* in playbook did not pass the scheme validation.
* Fixed an issue where *create-content-artifacts* did not copy TestPlaybooks in Packs without prefix of *playbook-*.
* Added a validation the a playbook can not have a rolename set.
* Added to the image validator the new DBot default image.
* Added the fields: elasticcommonfields, quiet, quietmode to the Playbook schema.
* Fixed an issue where *validate* failed on integration commands without outputs.
* Added a new hook for naming of v2 integrations and scripts.


### 0.3.8
* Fixed an issue where *create-content-artifact* was not loading the data in the yml correctly.
* Fixed an issue where *unify* broke long lines in script section causing syntax errors


### 0.3.7
* Added *generate-docs* command to generate documentation file for integration, playbook or script.
* Fixed an issue where *unify* created a malformed integration yml.
* Fixed an issue where demisto-sdk **init** creates unit-test file with invalid import.


### 0.3.6
* Fixed an issue where demisto-sdk **validate** failed on modified scripts without error message.


### 0.3.5
* Fixed an issue with docker tag validation for integrations.
* Restructured repo source code.


### 0.3.4
* Saved failing unit tests as a file.
* Fixed an issue where "_test" file for scripts/integrations created using **init** would import the "HelloWorld" templates.
* Fixed an issue in demisto-sdk **validate** - was failing on backward compatiblity check
* Fixed an issue in demisto-sdk **secrets** - empty line in .secrets-ignore always made the secrets check to pass
* Added validation for docker image inside integrations and scripts.
* Added --use-git flag to **format** command to format all changed files.
* Fixed an issue where **validate** did not fail on dockerimage changes with bc check.
* Added new flag **--ignore-entropy** to demisto-sdk **secrets**, this will allow skip entropy secrets check.
* Added --outfile to **lint** to allow saving failed packages to a file.


### 0.3.3
* Added backwards compatibility break error message.
* Added schema for incident types.
* Added **additionalinfo** field to as an available field for integration configuration.
* Added pack parameter for **init**.
* Fixed an issue where error would appear if name parameter is not set in **init**.


### 0.3.2
* Fixed the handling of classifier files in **validate**.


### 0.3.1
* Fixed the handling of newly created reputation files in **validate**.
* Added an option to perform **validate** on a specific file.


### 0.3.0
* Added support for multi-package **lint** both with parallel and without.
* Added all parameter in **lint** to run on all packages and packs in content repository.
* Added **format** for:
    * Scripts
    * Playbooks
    * Integrations
* Improved user outputs for **secrets** command.
* Fixed an issue where **lint** would run pytest and pylint only on a single docker per integration.
* Added auto-complete functionality to demisto-sdk.
* Added git parameter in **lint** to run only on changed packages.
* Added the **run-playbook** command
* Added **run** command which runs a command in the Demisto playground.
* Added **upload** command which uploads an integration or a script to a Demisto instance.
* Fixed and issue where **validate** checked if release notes exist for new integrations and scripts.
* Added **generate-test-playbook** command which generates a basic test playbook for an integration or a script.
* **validate** now supports indicator fields.
* Fixed an issue with layouts scheme validation.
* Adding **init** command.
* Added **json-to-outputs** command which generates the yaml section for outputs from an API raw response.

### 0.2.6

* Fixed an issue with locating release notes for beta integrations in **validate**.

### 0.2.5

* Fixed an issue with locating release notes for beta integrations in **validate**.

### 0.2.4

* Adding image validation to Beta_Integration and Packs in **validate**.

### 0.2.3

* Adding Beta_Integration to the structure validation process.
* Fixing bug where **validate** did checks on TestPlaybooks.
* Added requirements parameter to **lint**.

### 0.2.2

* Fixing bug where **lint** did not return exit code 1 on failure.
* Fixing bug where **validate** did not print error message in case no release notes were give.

### 0.2.1

* **Validate** now checks that the id and name fields are identical in yml files.
* Fixed a bug where sdk did not return any exit code.

### 0.2.0

* Added Release Notes Validator.
* Fixed the Unifier selection of your python file to use as the code.
* **Validate** now supports Indicator fields.
* Fixed a bug where **validate** and **secrets** did not return exit code 1 on failure.
* **Validate** now runs on newly added scripts.

### 0.1.8

* Added support for `--version`.
* Fixed an issue in file_validator when calling `checked_type` method with script regex.

### 0.1.2
* Restructuring validation to support content packs.
* Added secrets validation.
* Added content bundle creation.
* Added lint and unit test run.

### 0.1.1

* Added new logic to the unifier.
* Added detailed README.
* Some small adjustments and fixes.

### 0.1.0

Capabilities:
* **Extract** components(code, image, description etc.) from a Demisto YAML file into a directory.
* **Unify** components(code, image, description etc.) to a single Demisto YAML file.
* **Validate** Demisto content files.<|MERGE_RESOLUTION|>--- conflicted
+++ resolved
@@ -1,14 +1,10 @@
 # Changelog
 * Added validation for approved content pack usecases and tags.
 * Added new code validations for *CommonServerPython* import to `XSOAR-linter`.
-<<<<<<< HEAD
+* Added *default value* and *predefined values* to argument description in **generate-docs** command.
+* Added a new validation that checks if *get-mapping-fields* command exists if the intgeration schema has *{ismappable: true}* in **validate** command.
 * For partner supported content packs, added support for a list of emails.
 * Added arg_to_array function to sdk-tools.
-=======
-* Added *default value* and *predefined values* to argument description in **generate-docs** command.
-* Added a new validation that checks if *get-mapping-fields* command exists if the intgeration schema has *{ismappable: true}* in **validate** command.
-
->>>>>>> c3fbac94
 
 # v1.2.9
 * Fixed an issue in the **openapi_codegen** command where it created duplicate functions name from the swagger file.
