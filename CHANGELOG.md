# Changelog
## Unreleased
* Added Docker Hook support to **pre-commit**; for details see https://github.com/demisto/demisto-sdk/blob/master/demisto_sdk/commands/pre_commit/README.md#docker-hooks

## 1.21.0
* Added the argument `--commited-only` to **pre-commit** to skip collecting on staged files.
* Fixed an issue where the **pre-commit** command runs even in the case of deprecated or powershell integrations or scripts.
* Fixed an issue where **validate** falsely failed with error `PB101` and `PB123` due to condition names discrepancy
* Fixed an issue where the **modeling-rules test** command failed report and error when test data didn't exist.
* Changed the table print for **modeling-rules test** command.
* Updated the **prepare-content** to add contributor details to the `detaileddescription` field based on **supportlevelheader** key.
* Added a new validation (`IN162`) to ensure that each event collector under partner supported packs have the *xsoar* value for the **supportlevelheader** key in its yml.
* A rewrite for the **download** command, with many improvements and fixes, including:
  * Large optimizations: reducing the runtime and CPU usage by a significant amount when there's a considerable amount of custom content items on the server.
  * Improved error handling and messages, logs, and documentation (`demisto-sdk download --help`) for the command.
  * Fixed an issue where custom PowerShell-based integrations and automations would not download properly.
  * Fixed an issue where names of the following custom content items would not have their IDs replaced from UUIDs:
    * Classifiers
    * Dashboards
    * Indicator Types
    * Reports
    * Widgets
  * Fixed an issue where the download would fail when using the '-r' / '--regex' flag when there were multiple custom content items on the server matching the pattern, having the same name.
  * Fixed an issue where integrations / automations with a dot in their name would be saved with an incorrect file name (For example: `Test v1.1.py` would be named `Test v1.py`)
  * Fixed the **Link to Jira** Github flow to match the Jira-dc.

**Note:** Due to the optimization changes made to the **download** command, playbooks might be formatted a bit differently than before when downloaded from the server using the new version. The playbooks should however function and work the same.
* Fixed an issue where the **pre-commit** command, now correctly gathers the associated python file when a yml file is provided as input.
<<<<<<< HEAD
* Added a new `display_name` field to `Pack` entity in graph.
=======
* Internal: Added a new GitHub action that will automatically assign the contribution TL and add the `Contribution` label in contributions PRs.
>>>>>>> fe4c6141

## 1.20.8
* Internal: Fixed an issue where the `tools.get_id` function would not find the ID for layout content items in some cases.
* Internal: Fixed an issue where the `tools.get_display_name` function would return incorrect values for "Indicator Type" content items.
* Changed the error code of the **validate** check for deprecated display names from `IN157` (duplicated a code used by a `nativeimage` check) to `IN160` (new code).
* Changed the error code of the **validate** check for invalid SIEM marketplace values from `IN151` (duplicated a code used by a check for empty command arguments) to `IN161` (new code).
* Added JUnit XML output support for **test-content** command.
* Updated the **run-unit-tests** command to not fail on JavaScript items, but skip them instead.
* Updated the `validate` pre-commit hook to run before the `run-unit-tests` hook. This will prevent `validate` from falling on errors about temporary files that are sometimes created when running unit-tests.
* Added the *auto-replace-uuids* flag to the **download** command. set this flag to False to avoid UUID replacements when downloading using download command.
* Added a new key **supportlevelheader** to the integration schema.
* **format** command will run without the content graph if graph creation fails.
* Updated the `GENERAL_DEFAULT_FROMVERSION` variable from **6.9.0** to **6.10.0**.
* Internal: Replaced the `tools._read_file` function with a more generic `tools.safe_read_unicode` function.
* Internal: Added `pathlib.Path` support to the `tools.get_yml_paths_in_dir` and `tools.get_child_directories` functions.
* Fixed an issue in the **test-modeling-rule** command, where possible exceptions were not caught.
* Added the *--delete_existing_dataset/-dd* flag to the **modeling-rules test** command to delete an existing dataset in the tenant.
* Added a new validation (`IN159`) which validates that reputation commands context outputs are spelled according to standards.
* Internal: Added a `loaded_data` parameter to `YmlSplitter` to allow passing preloaded YAML data.

## 1.20.7
* Fixed an issue where unified integrations / scripts with a period in their name would not split properly.
* Fixed an issue where the documentation was out of date with the current structure of **demisto-sdk** which does not support command auto-completion.
* Improved logging for **lint** and **prepare-content** commands.
* Internal: Added the `CI_SERVER_HOST`, `CI_PROJECT_ID` environment variables.

## 1.20.6
* Added the *--mode* argument to the **pre-commit** command, to run pre-commit with special mode (to run with different settings), supported mode are: 'nightly'.
* Modified the `validate` and `format` pre-commit hooks to run with the `--all` flag only when the `--mode=nightly` argument and `--all` flag were given.
* Modified the `ruff` pre-commit hook to run with `--config=nightly_ruff.toml` argument when running **pre-commit** command wite the `--mode=nightly` argument.
* Fixed an issue where deprecating parsing rules or modeling rules using **format** failed due to schema discrepancies.
* Fixed an issue where kebab-case arguments were not parsed correctly.
* Fixed an issue where **validate** falsely failed with error `RN115` on release notes with linefeed at the end of the file.
* Fixed an issue where **validate** falsely failed with error `DS108` on descriptions ending with new lines followed by square/curly brackets.
* Fixed an issue where **graph** commands would not clean their temporary files properly, causing successive commands to fail.
* Fixed an issue where an error log message changed the terminal color.

## 1.20.5
* Fixed an issue where **validate** falsely failed with error `DS108` on descriptions ending with brackets that contains a dot at the end of them.
* Fixed an issue where **modeling-rule test** command failed to properly render the comparison table when boolean value were printed.
* Fixed an issue were format added a dot at end of the description that already ends with question mark and exclamation mark.
* Fixed an issue where **upload** failed when trying to upload an indicator field.
* Updated the **update-content-graph** command to work with external repositories.
* Updated the **validate** command to work with external repositories when using the *--graph* flag.
* added support for `isfetchassets` flag in content graph

## 1.20.4
* Fixed an issue where using **prepare-content**, **upload**, **zip-packs** and **download** on machines with default encoding other than unicode caused errors.
* The **modeling-rules-test** will now ignore test data files containing the `test_data_config_ignore` key.
* Fixed an issue where **modeling-rules init-test-data** command failed on modeling rules that contain the text `call` even not as a separate word.
* Unlocked the dependency on `packaging`.

## 1.20.3
* Added the `FileType.VULTURE_WHITELIST` to the `FileType` enum for `.vulture_whitelist.py` files.
* Improved performance when reading `yml` files.
* Fixed an issue where **format** would add unnecessary period at the end of descriptions ending with brackets.
* Fixed an issue where **format** would not add a period at the end of descriptions, when running on in script files.
* Fixed an issue where running **validate -g** failed reading a `.pack-ignore` file that contained only newlines and spaces.
* Fixed an issue where **upload** failed when trying to upload a list content item.
* Fixed an issue where **download** would skip downloading list content items assigned to specific user roles with no roles.
* Demisto-SDK will now exit gracefully with an appropriate error message when *git* is not installed.
* Updated validation *RN116* to support the structure of **--force** flag in *update-release-notes* command.
* Fixed an issue where the release notes file was not added automatically to git when using the *update-release-notes* command.
* Fixed the structure in *update-release-notes* command when used with the **--force** flag. Now the header will display the pack display name.
* Fixed the support in **validate** for `svg` images to have their theme suffix.
* Modified **validate** to support only .svg files ending with *_dark* or *_light* suffixes.
* Fixed an issue where **modeling-rule test** command failed to properly compare types of fields.
* Fixed an issue where **validate** falsely failed with error `DS108` on descriptions ending with question mark and exclamation mark.
* Updated the **engineinfo** type in the script schema.
* Updated the **modeling-rules init & test** commands to support RULE section fields.
* Stability improvements for **graph create** and **graph update** commands.
* Fixed the *metadata* type in the XSIAM dashboard schema to *map*, with possible values: **lazy_load** and **cache_ttl**

## 1.20.2
* Updated the **pre-commit** command to run on all python versions in one run.
* Added the *--dry-run* flag to the **pre-commit** command, to create the config file without running the command.
* Fixed an issue where the **coverage-analyze** command was not parsing the logs correctly.
* Fixed an issue where **validate** falsly failed with error `DS108` on descriptions ending with a newline.
* Added formatting for script yml files when period is missing in the end of comment field, in the **format** command.
* Fixed an issue where **format** add a newline with a period when the description field missing a period.
* The content graph will now include the **python_version** field that each script/integration uses.
* Updated the **update-release-notes** command message structure when is run with **--force** flag.
* Added the **engineinfo** in to the script schema. This field specifies on which engine the script will run.
* Fixed an issue where **validate** falsely failed with error `DS108` on empty descriptions.
* Added support for lazy loading the of widgets in XSIAM dashboards.
* Added a **validate** check for correlation rules, making sure that `search_window` cannot be empty when `execution_mode` is set to `SCHEDULED`.
* Added the *metadata* key to the XSIAM dashboard schema. This field adds support for dynamic parameters in the dashboards.

## 1.20.1
* Added formatting for yml files when period is missing in the end of description field, in the **format** command.
* Fixed an issue where logging arguments were not in the standard kebab-case. The new arguments are: **console-log-threshold**, **file-log-threshold**, **log-file-path**.
* Added a new validation (`DS108`) to ensure that each description in the yml of script/integration ends with a dot.
* Fixed an issue where the **validate -g** failed reading a `.pack-ignore` file that was previously empty.
* Fixed an issue where the **update-release-notes** failed when changing the `.pack-ignore` file.
* Fixed an issue where the **GR103** validation output was malformed.
* Fixed an issue where the **upload** command failed for private repositories while trying to find the landing_page.json file.
* Added a log when a content item is missing from the repo, in **graph create** and **graph update**.
* Replaced logs with a progress bar in **graph create** and **graph update**.


## 1.20.0
* Fixed an issue where **update-release-notes** generated "available from Cortex XSOAR" instead of "from XSIAM" when run on XSIAM event collectors.
* Added support for controlling the sleep interval and retry count for **modeling-rules test** command.
* Added support for a new marketplace tag `xsoar_saas`.
* Fixed an issue where the **validate -g** failed on `BA102` in external repos even when ignored.
* Fixed an issue where the **validate -g** failed getting the content of `.pack-ignore` files when the external repository is not hosted in Github.
* Fixed an issue where the **validate -g** failed when updating an empty `.pack-ignore` file.
* Added support for yml hidden parameters for `xsoar_saas` marketplace, as part of the **prepare_content** command.
* Added support for custom documentation that will appear only in `xsoar_saas` marketplace, as part of the **prepare_content** command.
* Fixed an issue where the (`GR108`) validation did not fail in the validate command with the `-a` flag.
* Modified **prepare_content** command to be platform specific. For xsoar-saas and XSIAM regarding pack readme and integration description images in markdown files.
* Fixed an issue where the **lint** command was parsing % that may exist in the log data.

## 1.19.2
* Added a period at the end of lines produced by the **generate-docs** command that state the tested version of the product.
* Added the '--junit-path' flag to the **modeling-rules test** command, to allow saving the test results in a JUnit XML file.
* Update `RN112` validation's docs reference link.
* Added support to control the maximum file size and log rotation files count in the sdk logger.
* Fixed an issue with where passing the deprecated logging arguments to any command presented an incorrect recommendation for argument substitution.
* Fixed an issue where the documentation of logging arguments was incorrect.
* Fixed an issue in calculating content graph hash when creating or updating it.
* Fixed an issue where the coloring of the logging messages was not working properly when mixing both Console log and Parallel log handlers.
* Calling **graph create** or **graph update** now run the commands with default arguments, instead of showing the command help.
* Removed the use of chunks when calculating content relationships.
* Added the new environment variables **DEMISTO_DEFAULT_REMOTE** and **DEMISTO_DEFAULT_BRANCH**.
* Fixed an issue where the url regex in the **validate** command was wrong.
* Fixed an issue where **pre-commit** command failed when using global environment.
* Fixed an issue where **validate** would fail in external repos when trying to ignore `BA102`.
* Fixed an issue where **error-code** failed on some error codes.
* Fixes an issue in **format** command where the `-i` option included files in `.venv` directories.
* Updated the comment added to contribution PRs to old packs so it contains a link to the documentation of the **GitHub Codespaces** in xsoar.pan.dev.
* Updated GitPython version to 3.1.32.

## 1.19.1
* Fixed an issue where **unify** failed on integrations using an API a module, when not called from the content root.
* Improved **update-release-notes** logs when changes in dependent API modules are detected.
* Reverted changes released in version 1.19.0 in lint, lint will not fail on `demisto.results`, `return_outputs` and `LOG`.
* Updated the **generate-docs** command to use the content graph instead of the id_set file.
* **Validate** will now validate items which were edited in .pack-ignore.
* Added the '--all' input option for the **prepare-content** command, to support running on all content packs.
* Updated the '-i' input option of the **prepare-content** command to support multiple inputs as a comma-separated list.
* Enhanced the pack metadata properties when dumping pack zips in **prepare-content** command.

## 1.19.0
* Added the **graph** command group. The **create-content-graph** and **update-content-graph** commands were migrated to this command group, and named **graph create** and **graph update** respectively.
* Added the **graph get-relationships** command.
* The **graph create** command will now use a list of known content items from content-private, to avoid false-positives in validation `GR103`. Additionally, `GR103` was added to the **ALLOWED_IGNORE_ERRORS** list.
* The **modeling-rules test** command will now validate that the modeling rules schema mappings are aligned with the test-data mappings.
* Added the *--xsiam* flag to the **init** command in order to create XSIAM content.
* Fixed an issue where the `update-additional-dependencies` **pre-commit** step failed when not running in a content-like repo.
* Removed the format execution step from the `contribution_converter` since it can be executed separately during the contribution process.
* Added a new validation (`GR108`) to **validate**, that assures hidden packs do not have mandatory dependant packs.
* Added a new validation (`PA137`) to **validate**, ensuring the absence of non-ignorable errors in `.pack-ignore`.
* Running **validate** in a GitHub Action will now show errors as annotations, visible in the `Files Changed` tab of the pull request.
* **lint** will now fail on `demisto.results` and `return_outputs` usage, when a pack is `xsoar` or `partner` supported.
* **lint** will now fail on `LOG` usage in python files.
* Updated the **format** command to use the content graph instead of the id_set file.
* Updated **format** command not to fail on unexpected values that returns from the graph, and just add it to the log.
* Removed a redundant debug log on the `tools.get_file` function.

## 1.18.1
* Fixed an issue where the coloring directives where showing in log messages.
* Fixed an issue where **create-content-graph** was not executed upon changes in the parser infra files.
* Added support for `svg` integration images in content repo in **validate** command.
* Added a parameter `skip-packs-known-words` to the **doc-review** command, making sure that pack known words will not be added.

## 1.18.0
* Added the ability to ignore any validation in the **validate** command when running in an external (non-demisto/content) repo, by placing a `.private-repo-settings` file at its root.
* Calling **format** with the `-d` flag now removes test playbooks testing the deprecated content from conf.json.
* Improved the content graph performance when calculating content relationships.
* Improved determinism of SDK unit tests.
* **validate** will now run on all the pack content items when the pack supported marketplaces are modified.
* **pre-commit** no longer runs when there are no modified files (unless provided with input files).
* Added new validation that XSIAM integrations must have `marketplacev2` as the value of the marketplaces field.
* Added an ability to provide list of marketplace names as a credentials-type (type 9) param attribute.
* **doc-review** will run with the `--use-packs-known-words` true by default.
* Added the *deprecated* field to the pack object for the content-graph metadata.
* Calling **modeling-rules init-test-data** will now return the XDM fields output in alphabetical order.
* Added a new validation (`BA125`) to **validate**, assuring internal function names aren't used in customer-facing docs.
* Removed the Pipfile and Pipfile.lock from the templates in the **init** command.
* Disabled the option to create an integration with `Pipfile` and `Pipfile.lock` files, as they are deprecated.
* Added the Sourcery hook to **pre-commit**.
* Added a working directory to the `contribution_converter` in order to support working on a temporary directory.
* Added a waiting period when checking whether the dataset exists in the **modeling-rule test** command.
* Fixed an issue where the *DEMISTO_SDK_SKIP_VERSION_CHECK* was ignored when running on non CI environments.
* Fixed an issue where **validate** falsely detected backwards-compatibility issues, and prevented adding the `marketplaces` key to content items.
* Fixed an issue where the SDK would fail pulling docker images.
* Fixed an issue where **prepare-content** command would add the string `candidate` to scripts and integrations for the *nativeimage* key.
* Fixed an issue where in some cases the **split** command did not remove pack version note from the script.
* Fixed an issue where **validate** would not properly detect dependencies of core packs.
* Fixed an issue where **validate** failed on single-select types incident and indicator fields when given empty value as a select value option.
* Fixed an issue where errors in **validate** were logged as `info`.
* Fixed an issue where **validate** error messages were not logged when an integration param, or the default argument in reputation commands is not valid.
* Fixed an issue where the **format** command would change the value of the `unsearchable` key in fields.
* Fixed an issue where **lint** command failed to pull docker image in Gitlab environment.
* Fixed an issue in **doc-review** command where escape characters within Markdown files were detected as invalid words.
* Fixed an issue where **validate** failed on infrastructure test files.
* Fixed an issue in **update-content-graph** where the neo4j service was unaccessible for non-root users.

## 1.17.2
* Fixed an issue where **lint** and **validate** commands failed on integrations and scripts that use docker images that are not available in the Docker Hub but exist locally.
* Added documentation for the flag **override-existing** used in upload.
* Fixed an issue where **validate** failed on Incident Field items with a `template` value.
* Improved memory efficiency in **update-content-graph** and **create-content-graph** commands.
* Removed support for the `cve_id` name for the default-argument for **cve** reputation commands in **validate**. Now, only `cve` may be used for such commands.
* Fixed an issue where **zip_packs** failed uploading content.
* Added `tenant_timezone` handling to the **modeling-rules init** command, allowing usage with tenants in various timezones.
* Shortened the timeout when checking whether the dataset exists in **test-modeling-rule**.
* Cleaned up project dependencies.
* Added support for the **List** content item in **Xpanse** marketplace.
* Fixed an issue in **run-unit-tests** command when running Powershell tests.
* Fixed an issue where **lint** failed running when a docker container would not init properly.
* Fixed an issue where the *upload* command would upload a pack metadata with wrong display names.
* Performance enhancements when reading yaml files.
* Removed redundant errors and fields from `errors.py`.
* Updated **update-release-notes** to use graph instead of id_set.

## 1.17.1
* Added the `aliasTo` key to the Incident Field schema.
* Modified **validate** to not require fields whose value is always `False`.
* Modified **validate** to use the graph instead of id_set on changed *APIModules*.
* Fixed an issue where `register_module_line()` was not removed from python scripts when the script had no trailing newline.
* Fixed an issue where an integration containing a command without a description would fail to upload while using the **upload** command.
* Fixed an issue where attempting to individually upload `Preprocess Rule` files raised an unclear error message. Note: preprocess rules can not be individually uploaded, but only as part of a pack.
* Fixed an issue where the **upload** command would fail on Indicator Types.
* Fixed an issue where the **upload** command would return the wrong error message when connection credentials are invalid.
* Fixed an issue where the **upload** command would fail parsing input paths.
* added support for the `isfetcheventsandassets` flag in content graph.
* Fixed an issue where the **modeling-rules test** command failed to get the existence of result from dataset in cases where the results take time to load.
* Added an aliasTo key to the incident field schema.

## 1.17.0
* **validate** will only fail on docker related errors if the pack is supported by xsoar.
* Added a validation that assures filename, id, and name have a correct suffix for modeling/parsing rules files.
* Added new **validate** checks, preventing unwanted changes of the marketplaces (BC108,BC109), toversion (BC107)  and fromversion (BC106) fields.
* Removed the `timezone_offset` argument in the *modeling-rules test* command.
* Fixed an issue where **lint** failed when importing functions from CommonServerUserPython.
* The **format** command now will sync hidden parameters with master branch.
* Fixed an issue where lock integration failed on FileNotFound.(PANW-internal only).
* Fixed an issue where **lint** falsely warned of using `demisto.results`.
* Fixed an issue where **validate** always returned *XSIAM Dashboards* and *Correlation Rules* files as valid.
* Added `GR107` validation to **validate** using the graph validations to check that no deprecated items are used by non-deprecated content.
* Fixed an issue where the **modeling-rules test** command failed to get the existence of dataset in cases where the dataset takes more than 1 minute to get indexed.
* Fixed an issue in **lint** where the container used for linting had dependency conflicts with the image used by content, and caused inconsistent results.
* Fixed an issue where the **download** command failed when the playbook has different `name` and `id`.
* Moved the **pre-commmit** command template to the `demisto/content` repository, where it's easier to maintain.
* Fixed an issue where an internal method caused warning messages when reading md files.
* Added support for Pre Process Rules in the **upload** command.
* Fixed an issue where **upload** would not upload items whose `maketplaces` value was an empty list.
* Added a prettyName key to the incident field schema.
* Fixed an issue where **upload** command could not parse content items that are not unicode-encoded.

## 1.16.0
* Added a check to **is_docker_image_latest_tag** to only fail the validation on non-latest image tag when the current tag is older than 3 days.
* Fixed an issue where **upload** would not properly show the installed version in the UI.
* Fixed an issue where the `contribution_converter` failed replacing generated release notes with the contribution form release notes.
* Fixed an issue where an extra levelname was added to a logging message.
* Modified the `mypy` pre-commit hook to run in a virtual environment, rather than the local mypy version.
* Added support to run **validate** with `--git` flag on detached HEAD.
* Added a validation that the **validate** command will fail if the pack name is not prefixed on XSIAM dashboard images.
* Fixed the **generate-test-playbook** which failed on an unexpected keyword argument - 'console_log_threshold'.
* Fixed an issue where **prepare-content** would not properly parse the `fromVersion` and `toVersion` attributes of XSIAM-Dashbaord and XSIAM-Report content items.
* Fixed an issue where **validate** command did not fail on non-existent dependency ids of non-mandatory dependant content.
* Fixed pytest async io deprecation warning.
* Added the `--incident-id` argument (optional) to the **run** command.
* Fixed an issue in **run-unit-tests** and **update-content-graph** where running commands in a docker container was done with insufficient permissions.
* Added the `_time` field to the output compare table of the **modeling-rules test** command.
* Changed the endpoint **download** uses to get system content items.
* Fixed an issue where graph-related tasks failed when files were deleted from the repo.
* Added a **validate** check, and a **format** auto fix for the `fromversion` field in Correlation Rules and XSIAM Dashboards.
* Update the format used for dev-dependencies in pyproject.toml to match modern versions of Poetry.
* Added timestamps to logging messages when running in a CI build.

## 1.15.5
* **Breaking Change**: The default of the **upload** command `--zip` argument is `true`. To upload packs as custom content items use the `--no-zip` argument.
* Removed the `no-implicit-optional` hook from **pre-commit**.
* Removed the `markdownlint` hook from **pre-commit**.
* Fixed an issue in **run-unit-tests** to pass with warnings when no tests are collected.
* Fixed an issue in **run-unit-tests** with the coverage calculation.
* Fixed a notification about log file location appeared more than once.
* Updated the error message when code coverage is below the threshold in **coverage-analyze** to be printed in a more noticeable red color.
* Fixed an issue in **upload** that failed when a comma-separated list of paths is passed to the `--input` argument.
* Running **validate** with the `--graph` flag will now run the graph validations after all other validations.
* improved the generated release note for newly added XSIAM entities when running *update-release-notes* command.
* Fixed an issue where in some cases validation failed when mapping null values.
* Fixed an issue in **upload** command where the `--keep-zip` argument did not clean the working directory.
* Fixed an issue where an extra levelname was added to a logging message.
* Fixed an issue in **upload** where uploading packs to XSIAM failed due to version mismatch.

## 1.15.4
* Fixed an issue where *update-release-notes* and *doc-review* did not handle new content notes as expected.
* Fixed an issue in PEP484 (no-implicit-optional) hook to **pre-commit**.
* Fixed an issue in **upload** with `--input-config-file` where the content items weren't uploaded in the correct pack.
* Added support to disable the default logging colors with the **DEMISTO_SDK_LOG_NO_COLORS** environment variable.

## 1.15.3
* Added the `--init` flag to **download**.
* Added the `--keep-empty-folders` flag to **download**.
* Added `markdown-lint` to **pre-commit**
* Added the PEP484 (no-implicit-optional) hook to **pre-commit**.
* Fixed an issue where the content-graph parsing failed on mappers with undefined mapping.
* Fixed an issue in **validate** where `pack_metadata.json` files were not collected proplely in `--graph` option.
* Fixed an issue where *validate* reputation commands outputs were not checked for new content.
* Added *IN107* and *DB100* error codes to *ALLOWED_IGNORE_ERRORS* list.
* Added a validation that assures feed integrations implement the `integration_reliability` configuration parameter.
* Fixed an issue where the format command did not work as expected on pre-process rules files.
* Fixed an issue where **upload** command failed to upload when the XSOAR version is beta.
* Fixed an issue where **upload** command summary was inaccurate when uploading a `Pack` without the `-z` flag.
* Added pack name and pack version to **upload** command summary.
* Added support for modeling rules with multi datasets in ****modeling-rules test**** command.
* Fixed an issue where **validate** didn't recognize layouts with incident fields missing from `id_set.json` even when `--post-commit` was indicated.

## 1.15.2
* Fixed an issue where **format** added default arguments to reputation commands which already have one.
* Fixed an issue where **validate** fails when adding the *advance* field to the integration required fields.
* Updated the integration Traffic Light Protocol (TLP) color list schema in the **validate** command.
* Fixed an issue where **upload** would not read a repo configuration file properly.
* Fixed an issue where **upload** would not handle the `-x`/`--xsiam` flag properly.
* Fixed an issue where **format** failed to use input from the user, when asking about a `from_version`.
* Added the `-n`/`--assume_no` flag to **format**.

## 1.15.1
* Fixed an issue where **generate-docs** generated fields with double html escaping.
* Fixed an issue where **upload** failed when using the `-z` flag.

## 1.15.0
* **Breaking Change**: the **upload** command now only supports **XSOAR 6.5** or newer (and all XSIAM versions).
* **upload** now uses content models, and calls the `prepare` method of each model before uploading (unless uploading a zipped pack).
* Added a *playbook* modification to **prepare-content**, replacing `getIncident` calls with `getAlerts`, when uploading to XSIAM.
* Added a *playbook* modification to **prepare-content**, replacing `${incident.fieldname}` context accessors with `${alert.fieldname}` when uploading to XSIAM.
* Added a *playbook* modification to **prepare-content**, replacing `incident` to `alert` in task display names, when uploading to XSIAM.
* Added a *layout* modification to **prepare-content**, replacing `Related/Child/Linked Incidents` to `... Alerts` when uploading to XSIAM.
* Added a *script* modification to **prepare-content**, automatically replacing the word `incident` with `alert` when uploading to XSIAM.
* Added a validation that the **validate** command will fail if the `dockerimage` field in scripts/integrations uses any py3-native docker image.
* Updated the `ruff` version used in **pre-commit** to `0.0.269`.
* Fixed an issue in **create-content-graph** which caused missing detection of duplicated content items.
* Fixed an issue where **run-unit-tests** failed on python2 content items.
* Fixed an issue in **validate** where core packs validations were checked against the core packs defined on master branch, rather than on the current branch.
* Fixed an issue in **pre-commit** where `--input` flag was not filtered by the git files.
* Skip reset containers for XSOAR NG and XSIAM(PANW-internal only).
* Fixed an issue where **lint** failed fetching docker image details from a PANW GitLab CI environment. (PANW-internal only).

## 1.14.5
* Added logging in case the container fails to run in **run-unit-tests**.
* Disabled **pre-commit** multiprocessing for `validate` and `format`, as they use a service.
* **pre-commit** now calls `format` with `--assume-yes` and `--no-validate`.
* Fixed an issue where **pre-commit** ran multiple times when checking out build related files.

## 1.14.4
* Added integration configuration for *Cortex REST API* integration.
* Removed `Flake8` from **pre-commit**, as `ruff` covers its basic rules.
* Improved log readability by silencing non-critical `neo4j` (content graph infrastructure) logs.
* Fixed an issue where **run-unit-tests** failed on python2 content items.
* Fixed an issue where **modeling-rules test** did not properly handle query fields that pointed to a string.
* Fixed an issue when trying to fetch remote files when not under the content repo.
* Fixed a validation that the **modeling-rules test** command will fail if no test data file exist.
* Fixed an issue where **format** command failed while updating the `fromversion` entry.
* Added support for mapping uuid to names for Layout files in the **download** command.

## 1.14.3
* Fixed an issue where **run-unit-tests** failed running on items with `test_data`.
* Updated the demisto-py to v3.2.10 which now supports url decoding for the proxy authentication password.
* Fixed an issue where **generate-outputs** did not generate context paths for empty lists or dictionaries in the response.

## 1.14.2
* Added the `--staged-only` flag to **pre-commit**.
* Fixed an issue where **run-unit-tests** failed running on items with `test_data`.
* Fixed an issue where **pre-commit** ran on unchanged files.
* Add the ability to run **secrets** in **pre-commit** by passing a `--secrets` flag.
* Added support to override the log file with the **DEMISTO_SDK_LOG_FILE_PATH** environment variable.

## 1.14.1
* Fixed an issue where **update-release-notes** command failed when running on a pack that contains deprecated integrations without the `commands` section.
* Added toVersion and fromVersion to XSIAM content items schema.
* Fixed an issue where **validate** failed when attempting to map null values in a classifier and layout.
* Added search marketplace functionality to XSIAM client.
* Fixed an issue in **pre-commit** command where `MYPYPATH` was not set properly.
* Updated the integration category list in the **init** command.
* Fixed an issue where in some environments docker errors were not caught.
* Added a validation that the **validate** command will fail on README files if an image does not exist in the specified path.

## 1.14.0
* Added the `DEMISTO_SDK_GRAPH_FORCE_CREATE` environment variable. Use it to force the SDK to recreate the graph, rather than update it.
* Added support for code importing multi-level ApiModules to **lint**.
* Added a validation that the **modeling-rules test** command will fail if no test data file exist.
* Added support for the `<~XPANSE>` marketplace tag in release notes.
* Added support for marketplace tags in the **doc-review** command.
* Added **generate-unit-tests** documentation to the repo README.
* Added the `hiddenpassword` field to the integration schema, allowing **validate** to run on integrations with username-only inputs.
* Improved logs and error handling in the **modeling-rules test** command.
* Improved the warning message displayed for Contribution PRs editing outdated code.
* Improved the clarity of error messages for cases where yml files cannot be parsed as a dictionary.
* Updated the `XSIAMReport` schema.
* Standardized repo-wide logging. All logs are now created in one logger instance.
* **lint** now prevents unit-tests from accessing online resources in runtime.
* Updated the logs shown during lint when running in docker.
* Fixed an issue where **validate** showed errors twice.
* Fixed an issue where **validate** did not fail when xif files had wrong naming.
* Fixed an issue where **doc-review** required dot suffixes in release notes describing new content.
* Fixed an issue where **download** command failed when running on a beta integration.
* Fixed an issue where **update-release-notes** generated release notes for packs in their initial version (1.0.0).
* Fixed an issue with **update-content-graph** where `--use-git` parameter was ignored when using `--imported-path` parameter.
* Fixed an issue where **validate** failed on playbooks with valid inputs, since it did not collect the playbook inputs occurrences properly.

## 1.13.0
* Added the pack version to the code files when calling **unify**. The same value is removed when calling **split**.
* Added a message showing the output path when **prepare-content** is called.
* Contribution PRs that update outdated packs now display a warning message.
* Fixed an issue when kebab-case has a misspelling in one of the sub words, the suggestion might be confusing.
* Improved caching and stability for **lint**.
* Added support for *.xif* files in the **secrets** command.
* Fixed an issue where **validate** would fail when playbook inputs contain Transform Language (DT).
* Added a new **validate** check, making sure a first level header exist in release notes (RN116)
* Fixed an issue where **lint** would not properly handle multiple ApiModules imports.

## 1.12.0
* Added the **pre-commit** command, to improve code quality of XSOAR content.
* Added the **run-unit-tests** command, to run unit tests of given content items inside their respective docker images.
* Added support for filepath arguments in the **validate** and **format** commands.
* Added pre-commit hooks for `validate`, `format`, `run-unit-tests` and `update-docker-image` commands.
* Fixed an issue in the **download** command where layouts were overriden even without the `-f` option.
* Fixed an issue where Demisto-SDK did not detect layout ID when using the **download** command.
* Fixed an issue where the **lint** command ran on `native:dev` supported content when passing the `--docker-image all` flag, instead it will run on `native:candidate`.
* Added support for `native:candidate` as a docker image flag for **lint** command.
* Added a modification for layouts in **prepare-content**, replacing `Related Incidents`, `Linked Incidents` and `Child Incidents` with the suitable `... Alerts` name when uploading to XSIAM.
* Fixed an issue where logs and messages would not show when using the **download** command.
* Fixed an issue where the `server_min_version` field in metadata was an empty value when parsing packs without content items.
* Fixed an issue where running **openapi-codegen** resulted in false-positive error messages.
* Fixed an issue where **generate-python-to-yml** generated input arguments as required even though required=False was specified.
* Fixed an issue where **generate-python-to-yml** generated input arguments a default arguments when default=some_value was provided.
* Fixed a bug where **validate** returned error on playbook inputs with special characters.
* Fixed an issue where **validate** did not properly check `conf.json` when the latter is modified.
* Fixed an issue in the **upload** command, where a prompt was not showing on the console.
* Fixed an issue where running **lint** failed installing dependencies in containers.

## 1.11.0
* **Note: Demisto-SDK will soon stop supporting Python 3.8**
* Fixed an issue where using **download** on non-unicode content, merging them into existing files caused an error.
* Changed an internal setting to allow writing non-ascii content (unicode) using `YAMLHandler` and `JSONHandler`.
* Fixed an issue where an error message in **unify** was unclear for invalid input.
* Fixed an issue where running **validate** failed with **is_valid_integration_file_path_in_folder** on integrations that use API modules.
* Fixed an issue where **validate** failed with **is_valid_integration_file_path_in_folder** on integrations that use the `MSAPIModule`.
* Added **validate** check for the `modules` field in `pack_metadata.json` files.
* Changed **lint** to skip deprecated content, unless when using the `-i` flag.
* Fixed an issue where **update-release-notes** failed when a new *Parsing Rule* was added to a pack.
* Refactored the logging framework. Demisto-SDK logs will now be written to `.demist_sdk_debug.log` under the content path (when detected) or the current directory.
* Added `GR105` validation to **validate** command to check that no duplicate IDs are used.
* Added support for API Modules imported in API modules in the **unify** command.
* Added **validate** check, to make sure every Python file has a corresponding unit test file.

## 1.10.6
* Fixed an issue where running **validate** with the `-g` flag would skip some validations for old-formatted (unified) integration/script files.
* Deprecated integrations and scripts will not run anymore when providing the **--all-packs** to the **lint** command.
* Fixed an issue where a pack `serverMinVersion` would be calculated by the minimal fromVersion of its content items.
* Added the `--docker-image-target` flag to **lint** for testing native supported content with new images.

## 1.10.5
* Fixed an issue where running **run-test-playbook** would not use the `verify` parameter correctly. @ajoga
* Added a newline at the end of README files generated in **generate-docs**.
* Added the value `3` (out of bounds) to the `onChangeRepAlg` and `reputationCalc` fields under the `IncidentType` and `GenericType` schemas. **validate** will allow using it now.
* Fixed an issue where **doc-review** required dot suffixes in release notes describing new content.
* Fixed an issue where **validate** failed on Feed Integrations after adding the new *Collect/Connect* section field.
* Fixed an issue where using **postman-codegen** failed converting strings containing digits to kebab-case.
* Fixed an issue where the ***error-code*** command could not parse List[str] parameter.
* Updated validation *LO107* to support more section types in XSIAM layouts.

## 1.10.4
* Added support for running **lint** in multiple native-docker images.

## 1.10.3
* Fixed an issue where running **format** would fail after running npm install.
* Improved the graph validations in the **validate** command:
  - GR100 will now run on all content items of changed packs.
  - GR101 and GR102 will now catch invalid fromversion/toversion of files **using** the changed items.
  - GR103 errors will raise a warning when using the *-a* flag, but an error if using the *-i* or *g* flags.
* Fixed an issue where test-playbooks timed out.
* Fixed an issue where making a change in a module using an ApiModule would cause lint to run on the ApiModule unnecessarily.
* Fixed an issue where the `marketplace` field was not used when dumping pack zips.
* Fixed a typo in the README content generated with **update-release-notes** for updating integrations.
* Fixed an issue in **validate**, where using the `-gr` and `-i` flags did not run properly.
* Added the `sectionorder` field to integration scheme.
* Fixed an issue where in some occasions running of test-playbooks could receive session timeouts.
* Fixed an issue where **validate** command failed on core pack dependencies validation because of test dependencies.

## 1.10.2
* Added markdown lint formatting for README files in the **format** command.
* Fixed an issue where **lint** failed when using the `-cdam` flag with changed dependant api modules.
* Fixed an issue in the **upload** command, where `json`-based content items were not unified correctly when using the `--zip` argument.
* Added XPANSE core packs validations.

## 1.10.1
* Fixed an issue where **update-content-graph** failed to execute.

## 1.10.0
* **Breaking change**: Removed usage of `pipenv`, `isort` and `autopep8` in the **split** and **download** commands. Removed the `--no-pipenv` and `--no-code-formatting` flags. Please see https://xsoar.pan.dev/docs/tutorials/tut-setup-dev-remote for the recommended environment setup.
* Fixed an issue in **prepare-content** command where large code lines were broken.
* Fixed an issue where git-*renamed_files* were not retrieved properly.
* Fixed an issue where test dependencies were calculated in all level dependencies calculation.
* Added formatting and validation to XSIAM content types.
* Fixed an issue where several XSIAM content types were not validated when passing the `-a` flag.
* Added a UUID to name mapper for **download** it replaces UUIDs with names on all downloaded files.
* Updated the demisto-py to v3.2.6 which now supports basic proxy authentication.
* Improved the message shown when using **upload** and overwriting packs.
* Added support for the **Layout Rule** content type in the id-set and the content graph.
* Updated the default general `fromVersion` value on **format** to `6.8.0`
* Fixed an issue where **lint** sometimes failed when using the `-cdam` flag due to wrong file duplications filtering.
* Added the content graph to **validate**, use with the `--graph` flag.

## 1.9.0
* Fixed an issue where the Slack notifier was using a deprecated argument.
* Added the `--docker-image` argument to the **lint** command, which allows determining the docker image to run lint on. Possible options are: `'native:ga'`, `'native:maintenance'`, `'native:dev'`, `'all'`, a specific docker image (from Docker Hub) or, the default `'from-yml'`.
* Fixed an issue in **prepare-content** command where large code lines were broken.
* Added a logger warning to **get_demisto_version**, the task will now fail with a more informative message.
* Fixed an issue where the **upload** and **prepare-content** commands didn't add `fromServerVersion` and `toServerVersion` to layouts.
* Updated **lint** to use graph instead of id_set when running with `--check-dependent-api-module` flag.
* Added the marketplaces field to all schemas.
* Added the flag `--xsoar-only` to the **doc-review** command which enables reviewing documents that belong to XSOAR-supported Packs.
* Fixed an issue in **update-release-notes** command where an error occurred when executing the same command a second time.
* Fixed an issue where **validate** would not always ignore errors listed under `.pack-ignore`.
* Fixed an issue where running **validate** on a specific pack didn't test all the relevant entities.
* Fixed an issue where fields ending with `_x2` where not replaced in the appropriate Marketplace.

## 1.8.3
* Changed **validate** to allow hiding parameters of type 0, 4, 12 and 14 when replacing with type 9 (credentials) with the same name.
* Fixed an issue where **update-release-notes** fails to update *MicrosoftApiModule* dependent integrations.
* Fixed an issue where the **upload** command failed because `docker_native_image_config.json` file could not be found.
* Added a metadata file to the content graph zip, to be used in the **update-content-graph** command.
* Updated the **validate** and **update-release-notes** commands to unskip the *Triggers Recommendations* content type.


## 1.8.2
* Fixed an issue where demisto-py failed to upload content to XSIAM when `DEMISTO_USERNAME` environment variable is set.
* Fixed an issue where the **prepare-content** command output invalid automation name when used with the --*custom* argument.
* Fixed an issue where modeling rules with arbitrary whitespace characters were not parsed correctly.
* Added support for the **nativeImage** key for an integration/script in the **prepare-content** command.
* Added **validate** checks for integrations declared deprecated (display name, description) but missing the `deprecated` flag.
* Changed the **validate** command to fail on the IN145 error code only when the parameter with type 4 is not hidden.
* Fixed an issue where downloading content layouts with `detailsV2=None` resulted in an error.
* Fixed an issue where **xdrctemplate** was missing 'external' prefix.
* Fixed an issue in **prepare-content** command providing output path.
* Updated the **validate** and **update-release-notes** commands to skip the *Triggers Recommendations* content type.
* Added a new validation to the **validate** command to verify that the release notes headers are in the correct format.
* Changed the **validate** command to fail on the IN140 error code only when the skipped integration has no unit tests.
* Changed **validate** to allow hiding parameters of type 4 (secret) when replacing with type 9 (credentials) with the same name.
* Fixed an issue where the **update-release-notes** command didn't add release-notes properly to some *new* content items.
* Added validation that checks that the `nativeimage` key is not defined in script/integration yml.
* Added to the **format** command the ability to remove `nativeimage` key in case defined in script/integration yml.
* Enhanced the **update-content-graph** command to support `--use-git`, `--imported_path` and `--output-path` arguments.
* Fixed an issue where **doc-review** failed when reviewing command name in some cases.
* Fixed an issue where **download** didn't identify playbooks properly, and downloaded files with UUIDs instead of file/script names.

## 1.8.1
* Fixed an issue where **format** created duplicate configuration parameters.
* Added hidden properties to integration command argument and script argument.
* Added `--override-existing` to **upload** that skips the confirmation prompt for overriding existing content packs. @mattbibbydw
* Fixed an issue where **validate** failed in private repos when attempting to read from a nonexisting `approved_categories.json`.
* Fixed an issue where **validate** used absolute paths when getting remote `pack_metadata.json` files in private repos.
* Fixed an issue in **download**, where names of custom scripts were replaced with UUIDs in IncidentFields and Layouts.

## 1.8.0
* Updated the supported python versions, as `>=3.8,<3.11`, as some of the dependencies are not supported on `3.11` yet.
* Added a **validate** step for **Modeling Rules** testdata files.
* Added the **update-content-graph** command.
* Added the ability to limit the number of CPU cores with `DEMISTO_SDK_MAX_CPU_CORES` envirment variable.
* Added the **prepare-content** command.
* Added support for fromversion/toversion in XSIAM content items (correlation rules, XSIAM dashboards, XSIAM reports and triggers).
* Added a **validate** step checking types of attributes in the schema file of modeling rule.
* Added a **validate** step checking that the dataset name of a modeling rule shows in the xif and schema files.
* Added a **validate** step checking that a correlation rule file does not start with a hyphen.
* Added a **validate** step checking that xsiam content items follow naming conventions.
* Fixed an issue where SDK commands failed on the deprecated `packaging.version.LegacyVersion`, by locking the `packaging` version to `<22`.
* Fixed an issue where **update-release-notes** failed when changing only xif file in **Modeling Rules**.
* Fixed an issue where *is_valid_category* and *is_categories_field_match_standard* failed when running in a private repo.
* Fixed an issue where **validate** didn't fail on the MR103 validation error.
* Fixed the *--release-notes* option, to support the new CHANGELOG format.
* Fixed an issue where **validate** failed when only changing a modeling rules's xif file.
* Fixed an issue where **format** failed on indicator files with a `None` value under the `tabs` key.
* Fixed an issue where **validate** only printed errors for one change of context path, rather than print all.
* Fixed an issue where **download** did not suggest using a username/password when authenticating with XSOAR and using invalid arguments.
* Fixed an issue where **download** failed when listing or downloading content items that are not unicode-encoded.
* Added support for fromversion/toversion in XSIAM content items (correlation rules, XSIAM dashboards, XSIAM reports and triggers).
* Updated the supported python versions, as `>=3.8,<3.11`, as some of the dependencies are not supported on `3.11` yet.
* Added **prepare-content** command which will prepare the pack or content item for the platform.
* Patched an issue where deprecated `packaging.version.LegacyVersion`, locking packaging version to `<22`.

## 1.7.9
* Fixed an issue where an error message in **validate** would not include the suggested fix.
* Added a validation that enforces predefined categories on MP Packs & integration yml files, the validation also ensures that each pack has only one category.
* Fixed an issue where **update-release-notes** did not generate release notes for **XDRC Templates**.
* Fixed an issue where **upload** failed without explaining the reason.
* Improved implementation of the docker_helper module.
* Fixed an issue where **validate** did not check changed pack_metadata.json files when running using git.
* Added support for **xdrctemplate** to content graph.
* Fixed an issue where local copies of the newly-introduced `DemistoClassApiModule.py` were validated.
* Added new release notes templates for the addition and modification of playbooks, layouts and types in the **doc-review** command.
* Fixed an issue where the **doc-review** command failed on descriptions of new content items.
* Added the `Command XXX is deprecated. Use XXX instead.` release notes templates to **doc-review** command.
* Fixed an issue where the **update-release-notes** command didn't add the modeling-rules description for new modeling-rules files.

## 1.7.8
* Added the capability to run the MDX server in a docker container for environments without node.
* Fixed an issue where **generate-docs** with `-c` argument updated sections of the incorrect commands.
* Added IF113 error code to **ALLOWED_IGNORE_ERRORS**.
* Fixed an issue where **validate** failed on playbooks with non-string input values.
* Added the `DEMISTO_SDK_IGNORE_CONTENT_WARNING` environment variable, to allow suppressing warnings when commands are not run under a content repo folder.
* Fixed an issue where **validate** failed to recognize integration tests that were missing from config.json
* Added support for **xpanse** marketplace in **create-id-set** and **create-content-artifacts** commands.
* Fixed an issue where **split** failed on yml files.
* Added support for marketplace-specific tags.
* Fixed an issue where **download** would not run `isort`. @maxgubler
* Fixed an issue where XSIAM Dashboards and Reports images failed the build.
* Added support for **xpanse** marketplace to content graph.

## 1.7.7
* Fixed an issue where paybooks **generate-docs** didn't parse complex input values when no accessor field is given correctly.
* Fixed an issue in the **download** command, where an exception would be raised when downloading system playbooks.
* Fixed an issue where the **upload** failed on playbooks containing a value that starts with `=`.
* Fixed an issue where the **generate-unit-tests** failed to generate assertions, and generate unit tests when command names does not match method name.
* Fixed an issue where the **download** command did not honor the `--no-code-formatting` flag properly. @maxgubler
* Added a new check to **validate**, making sure playbook task values are passed as references.
* Fixed an issue where the **update-release-notes** deleted existing release notes, now appending to it instead.
* Fixed an issue where **validate** printed blank space in case of validation failed and ignored.
* Renamed 'Agent Config' to 'XDRC Templates'.
* Fixed an issue where the **zip-packs** command did not work with the CommonServerUserPython and CommonServerUserPowerShell package.

## 1.7.6

* Fixed parsing of initialization arguments of client classes in the **generate-unit-tests** command.
* Added support for AgentConfig content item in the **upload**, **create-id-set**, **find-dependecies**, **unify** and **create-content-artifacts** commands.
* Added support for XSIAM Report preview image.

## 1.7.5

* Fixed an issue where the **upload** command did not work with the CommonServerUserPython package.
* Fixed an issue in the **download** command, where some playbooks were downloaded as test playbooks.
* Added playbook modification capabilities in **TestSuite**.
* Added a new command **create-content-graph**.
* Fixed an issue in the **upload** command, where the temporary zip would not clean up properly.
* Improved content items parsing in the **create-content-graph** command.
* Added an error when the docker daemon is unavailable when running **lint**.
* Removed the validation of a subtype change for scripts in the **validate** command.
* Fixed an issue where names of XSIAM content items were not normalized properly.
* Fixed an issue where the **download** command was downloading playbooks with **script** (id) and not **scriptName**.
* Fixed an issue where script yml files were not properly identified by `find_type`.
* Removed nightly integrations filtering when deciding if a test should run.
* Added support for XSIAM Dashboard preview image.
* Added the `--no-code-formatting` flag to the **download** command, allowing to skip autopep8 and isort.
* Fixed an issue in the **update-release-notes** command, where generating release notes for modeling rules schema file caused exception.

## 1.7.4

* Fixed an issue where the **doc-review** command showed irrelevant messages.
* Fixed an issue in **validate**, where backward-compatibility failures prevented other validations from running.
* Fixed an issue in **validate**, where content-like files under infrastructure paths were not ignored.
* Fixed an issue in the AMI mapping, where server versions were missing.
* Change the way the normalize name is set for external files.
* Added dump function to XSIAM pack objects to dulicate the files.
* Fixed an issue where the `contribution_converter` did not support changes made to ApiModules.
* Added name normalization according to new convention to XSIAM content items
* Added playbook modification capabilities in **TestSuite**.
* Fixed an issue in create-content-artifacts where it will not get a normalize name for the item and it will try to duplicate the same file.

## 1.7.3

* Fixed an issue in the **format** command where fail when executed from environment without mdx server available.
* Added `Added a`, `Added an` to the list of allowed changelog prefixes.
* Added support for Indicator Types/Reputations in the **upload** command.
* Fixed an issue when running from a subdirectory of a content repo failed.
* Changing the way we are using XSIAM servers api-keys in **test-content** .
* Added a success message to **postman-codegen**.

## 1.7.2

* Fixed an issue in the **validate** command where incident fields were not found in mappers even when they exist
* Added an ability to provide list of marketplace names as a param attribute to **validate** and **upload**
* Added the file type to the error message when it is not supported.
* Fixed an issue where `contribution_converter` incorrectly mapped _Indicator Field_ objects to the _incidentfield_ directory in contribution zip files.
* Fixed a bug where **validate** returned error on empty inputs not used in playbooks.
* Added the `DEMISTO_SDK_CONTENT_PATH` environment variable, implicitly used in various commands.
* Added link to documentation for error messages regarding use cases and tags.

## 1.7.1

* Fixed an issue where *indicatorTypes* and *betaIntegrations* were not found in the id_set.
* Updated the default general `fromVersion` value on **format** to `6.5.0`
* Fixed an issue where the **validate** command did not fail when the integration yml file name was not the same as the folder containing it.
* Added an option to have **generate-docs** take a Playbooks folder path as input, and generate docs for all playbooks in it.
* Fixed an issue where the suggestion in case of `IF113` included uppercase letters for the `cliName` parameter.
* Added new validation to the **validate** command to fail and list all the file paths of files that are using a deprecated integration command / script / playbook.
* **validate** will no longer fail on playbooks calling subplaybooks that have a higher `fromVersion` value, if  calling the subplaybook has `skipifunavailable=True`.
* Fixed an issue where relative paths were not accessed correctly.
* Running any `demisto-sdk` command in a folder with a `.env` file will load it, temporarily overriding existing environment variables.
* Fixed an issue where **validate** did not properly detect deleted files.
* Added new validations to the **validate** command to verify that the schema file exists for a modeling rule and that the schema and rules keys are empty in the yml file.
* Fixed an issue where *find_type* didn't recognize exported incident types.
* Added a new validation to **validate**, making sure all inputs of a playbook are used.
* Added a new validation to **validate**, making sure all inputs used in a playbook declared in the input section.
* The **format** command will now replace the *fromServerVersion* field with *fromVersion*.

## 1.7.0

* Allowed JSON Handlers to accept kwargs, for custoimzing behavior.
* Fixed an issue where an incorrect error was shown when the `id` of a content item differed from its `name` attribute.
* Fixed an issue where the `preserve_quotes` in ruamel_handler received an incorrect value @icholy
* Fixed an issue where ignoring RM110 error code wasn't working and added a validation to **ALLOWED_IGNORE_ERRORS** to validate that all error codes are inserted in the right format.
* Fixed an issue where the contribution credit text was not added correctly to the pack README.
* Changed the contribution file implementation from markdown to a list of contributor names. The **create-content-artifact** will use this list to prepare the needed credit message.
* Added a new validation to the `XSOAR-linter` in the **lint** command for verifying that demisto.log is not used in the code.
* The **generate-docs** command will now auto-generate the Incident Mirroring section when implemented in an integration.
* Added support to automatically generate release notes for deprecated items in the **update-release-notes** command.
* Fixed an issue causing any command to crash when unable to detect local repository properties.
* Fixed an issue where running in a private gitlab repo caused a warning message to be shown multiple times.
* Added a new validation to the **validate** command to verify that markdown and python files do not contain words related to copyright section.
* Fixed an issue where **lint** crashed when provided an input file path (expecting a directory).

## 1.6.9

* Added a new validation that checks whether a pack should be deprecated.
* Added a new ability to the **format** command to deprecate a pack.
* Fixed an issue where the **validate** command sometimes returned a false negative in cases where there are several sub-playbooks with the same ID.
* Added a new validation to the **validate** command to verify that the docker in use is not deprecated.
* Added support for multiple ApiModules in the **unify** command
* Added a check to **validate** command, preventing use of relative urls in README files.
* Added environment variable **DEMISTO_SDK_MARKETPLACE** expected to affect *MarketplaceTagParser* *marketplace* value. The value will be automatically set when passing *marketplace* arg to the commands **unify**, **zip-packs**, **create-content-artifacts** and **upload**.
* Added slack notifier for build failures on the master branch.
* Added support for modeling and parsing rules in the **split** command.
* Added support for README files in **format** command.
* Added a **validate** check, making sure classifier id and name values match. Updated the classifier **format** to update the id accordingly.
* The **generate-docs** command will now auto-generate the playbook image link by default.
* Added the `--custom-image-link` argument to override.
* Added a new flag to **generate-docs** command, allowing to add a custom image link to a playbook README.
* Added a new validation to the **validate** command to verify that the package directory name is the same as the files contained in the that package.
* Added support in the **unify** command to unify a schema into its Modeling Rule.

## 1.6.8

* Fixed an issue where **validate** did not fail on invalid playbook entities' versions (i.e. subplaybooks or scripts with higher fromversion than their parent playbook).
* Added support for running lint via a remote docker ssh connection. Use `DOCKER_HOST` env variable to specify a remote docker connection, such as: `DOCKER_HOST=ssh://myuser@myhost.com`.
* Fixed an issue where the pack cache in *get_marketplaces* caused the function to return invalid values.
* Fixed an issue where running format on a pack with XSIAM entities would fail.
* Added the new `display_name` field to relevant entities in the **create-id-set** command.
* Added a new validation to the **validate** command to verify the existence of "Reliability" parameter if the integration have reputation command.
* Fixed a bug where terminating the **lint** command failed (`ctrl + c`).
* Removed the validation of a subtype change in integrations and scripts from **validate**.
* Fixed an issue where **download** did not behave as expected when prompting for a version update. Reported by @K-Yo
* Added support for adoption release notes.
* Fixed an issue where **merge-id-sets** failed when a key was missing in one id-set.json.
* Fixed a bug where some mypy messages were not parsed properly in **lint**.
* Added a validation to the **validate** command, failing when '`fromversion`' or '`toversion`' in a content entity are incorrect format.
* Added a validation to the **validate** command, checking if `fromversion` <= `toversion`.
* Fixed an issue where coverage reports used the wrong logging level, marking debug logs as errors.
* Added a new validation to the **validate** command, to check when the discouraged `http` prefixes are used when setting defaultvalue, rather than `https`.
* Added a check to the **lint** command for finding hard-coded usage of the http protocol.
* Locked the dependency on Docker.
* Removed a traceback line from the **init** command templates: BaseIntegration, BaseScript.
* Updated the token in **_add_pr_comment** method from the content-bot token to the xsoar-bot token.

## 1.6.7

* Added the `types-markdown` dependency, adding markdown capabilities to existing linters using the [Markdown](https://pypi.org/project/Markdown/) package.
* Added support in the **format** command to remove nonexistent incident/indicator fields from *layouts/mappers*
* Added the `Note: XXX` and `XXX now generally available.` release notes templates to **doc-review** command.
* Updated the logs shown during the docker build step.
* Removed a false warning about configuring the `GITLAB_TOKEN` environment variable when it's not needed.
* Removed duplicate identifiers for XSIAM integrations.
* Updated the *tags* and *use cases* in pack metadata validation to use the local files only.
* Fixed the error message in checkbox validation where the defaultvalue is wrong and added the name of the variable that should be fixed.
* Added types to `find_type_by_path` under tools.py.
* Fixed an issue where YAML files contained incorrect value type for `tests` key when running `format --deprecate`.
* Added a deprecation message to the `tests:` section of yaml files when running `format --deprecate`.
* Added use case for **validate** on *wizard* objects - set_playbook is mapped to all integrations.
* Added the 'integration-get-indicators' commands to be ignored by the **verify_yml_commands_match_readme** validation, the validation will no longer fail if these commands are not in the readme file.
* Added a new validation to the **validate** command to verify that if the phrase "breaking changes" is present in a pack release notes, a JSON file with the same name exists and contains the relevant breaking changes information.
* Improved logs when running test playbooks (in a build).
* Fixed an issue in **upload** did not include list-type content items. @nicolas-rdgs
* Reverted release notes to old format.

## 1.6.6

* Added debug print when excluding item from ID set due to missing dependency.
* Added a validation to the **validate** command, failing when non-ignorable errors are present in .pack-ignore.
* Fixed an issue where `mdx server` did not close when stopped in mid run.
* Fixed an issue where `-vvv` flag did not print logs on debug level.
* enhanced ***validate*** command to list all command names affected by a backward compatibility break, instead of only one.
* Added support for Wizard content item in the **format**, **validate**, **upload**, **create-id-set**, **find-dependecies** and **create-content-artifacts** commands.
* Added a new flag to the **validate** command, allowing to run specific validations.
* Added support in **unify** and **create-content-artifacts** for displaying different documentations (detailed description + readme) for content items, depending on the marketplace version.
* Fixed an issue in **upload** where list items were not uploaded.
* Added a new validation to **validate** command to verify that *cliName* and *id* keys of the incident field or the indicator field are matches.
* Added the flag '-x', '--xsiam' to **upload** command to upload XSIAM entities to XSIAM server.
* Fixed the integration field *isFetchEvents* to be in lowercase.
* Fixed an issue where **validate -i** run after **format -i** on an existing file in the repo instead of **validate -g**.
* Added the following commands: 'update-remote-data', 'get-modified-remote-data', 'update-remote-system' to be ignored by the **verify_yml_commands_match_readme** validation, the validation will no longer fail if these commands are not in the readme file.
* Updated the release note template to include a uniform format for all items.
* Added HelloWorldSlim template option for *--template* flag in **demisto-sdk init** command.
* Fixed an issue where the HelloWorldSlim template in **demisto-sdk init** command had an integration id that was conflicting with HelloWorld integration id.
* Updated the SDK to use demisto-py 3.1.6, allowing use of a proxy with an environment variable.
* Set the default logger level to `warning`, to avoid unwanted debug logs.
* The **format** command now validates that default value of checkbox parameters is a string 'true' or 'false'.
* Fixed an issue where `FileType.PLAYBOOK` would show instead of `Playbook` in readme error messages.
* Added a new validation to **validate** proper defaultvalue for checkbox fields.

## 1.6.5

* Fixed an issue in the **format** command where the `id` field was overwritten for existing JSON files.
* Fixed an issue where the **doc-review** command was successful even when the release-note is malformed.
* Added timestamps to the `demisto-sdk` logger.
* Added time measurements to **lint**.
* Added the flag '-d', '--dependency' to **find-dependencies** command to get the content items that cause the dependencies between two packs.
* Fixed an issue where **update-release-notes** used the *trigger_id* field instead of the *trigger_name* field.
* Fixed an issue where **doc-review** failed to recognize script names, in scripts using the old file structure.
* Fixed an issue where concurrent processes created by **lint** caused deadlocks when opening files.
* Fixed an issue in the **format** command where `_dev` or `_copy` suffixes weren't removed from the subscript names in playbooks and layouts.
* Fixed an issue where **validate** failed on nonexistent `README.md` files.
* Added support of XSIAM content items to the **validate** command.
* Report **lint** summary results and failed packages after reporting time measurements.

## 1.6.4

* Added the new **generate-yml-from-python** command.
* Added a code *type* indication for integration and script objects in the *ID Set*.
* Added the [Vulture](https://github.com/jendrikseipp/vulture) linter to the pre-commit hook.
* The `demisto-sdk` pack will now be distributed via PyPi with a **wheel** file.
* Fixed a bug where any edited json file that contained a forward slash (`/`) escaped.
* Added a new validation to **validate** command to verify that the metadata *currentVersion* is
the same as the last release note version.
* The **validate** command now checks if there're none-deprecated integration commands that are missing from the readme file.
* Fixed an issue where *dockerimage* changes in Scripts weren't recognized by the **update-release-notes** command.
* Fixed an issue where **update-xsoar-config-file** did not properly insert the marketplace packs list to the file.
* Added the pack name to the known words by default when running the **doc-review** command.
* Added support for new XSIAM entities in **create-id-set** command.
* Added support for new XSIAM entities in **create-content-artifacts** command.
* Added support for Parsing/Modeling Rule content item in the **unify** command.
* Added the integration name, the commands name and the script name to the known words by default when running the **doc-review** command.
* Added an argument '-c' '--custom' to the **unify** command, if True will append to the unified yml name/display/id the custom label provided
* Added support for sub words suggestion in kebab-case sentences when running the **doc-review** command.
* Added support for new XSIAM entities in **update-release-notes** command.
* Enhanced the message of alternative suggestion words shown when running **doc-review** command.
* Fixed an incorrect error message, in case `node` is not installed on the machine.
* Fixed an issue in the **lint** command where the *check-dependent-api-modules* argument was set to true by default.
* Added a new command **generate-unit-tests**.
* Added a new validation to **validate** all SIEM integration have the same suffix.
* Fixed the destination path of the unified parsing/modeling rules in **create-content-artifacts** command.
* Fixed an issue in the **validate** command, where we validated wrongfully the existence of readme file for the *ApiModules* pack.
* Fixed an issue in the **validate** command, where an error message that was displayed for scripts validation was incorrect.
* Fixed an issue in the **validate** and **format** commands where *None* arguments in integration commands caused the commands to fail unexpectedly.
* Added support for running tests on XSIAM machines in the **test-content** command.
* Fixed an issue where the **validate** command did not work properly when deleting non-content items.
* Added the flag '-d', '--dependency' to **find-dependencies** command to get the content items that cause the dependencies between two packs.

## 1.6.3

* **Breaking change**: Fixed a typo in the **validate** `--quiet-bc-validation` flag (was `--quite-bc-validation`). @upstart-swiss
* Dropped support for python 3.7: Demisto-SDK is now supported on Python 3.8 or newer.
* Added an argument to YAMLHandler, allowing to set a maximal width for YAML files. This fixes an issue where a wrong default was used.
* Added the detach mechanism to the **upload** command, If you set the --input-config-file flag, any files in the repo's SystemPacks folder will be detached.
* Added the reattach mechanism to the **upload** command, If you set the --input-config-file flag, any detached item in your XSOAR instance that isn't currently in the repo's SystemPacks folder will be re-attached.
* Fixed an issue in the **validate** command that did not work properly when using the *-g* flag.
* Enhanced the dependency message shown when running **lint**.
* Fixed an issue where **update-release-notes** didn't update the currentVersion in pack_metadata.
* Improved the logging in **test-content** for helping catch typos in external playbook configuration.

## 1.6.2

* Added dependency validation support for core marketplacev2 packs.
* Fixed an issue in **update-release-notes** where suggestion fix failed in validation.
* Fixed a bug where `.env` files didn't load. @nicolas-rdgs
* Fixed a bug where **validate** command failed when the *categories* field in the pack metadata was empty for non-integration packs.
* Added *system* and *item-type* arguments to the **download** command, used when downloading system items.
* Added a validation to **validate**, checking that each script, integration and playbook have a README file. This validation only runs when the command is called with either the `-i` or the `-g` flag.
* Fixed a regression issue with **doc-review**, where the `-g` flag did not work.
* Improved the detection of errors in **doc-review** command.
* The **validate** command now checks if a readme file is empty, only for packs that contain playbooks or were written by a partner.
* The **validate** command now makes sure common contextPath values (e.g. `DBotScore.Score`) have a non-empty description, and **format** populates them automatically.
* Fixed an issue where the **generate-outputs** command did not work properly when examples were provided.
* Fixed an issue in the **generate-outputs** command, where the outputs were not written to the specified output path.
* The **generate-outputs** command can now generate outputs from multiple calls to the same command (useful when different args provide different outputs).
* The **generate-outputs** command can now update a yaml file with new outputs, without deleting or overwriting existing ones.
* Fixed a bug where **doc-review** command failed on existing templates.
* Fixed a bug where **validate** command failed when the word demisto is in the repo README file.
* Added support for adding test-playbooks to the zip file result in *create-content-artifacts* command for marketplacev2.
* Fixed an issue in **find-dependencies** where using the argument *-o* without the argument *--all-packs-dependencies* did not print a proper warning.
* Added a **validate** check to prevent deletion of files whose deletion is not supported by the XSOAR marketplace.
* Removed the support in the *maintenance* option of the *-u* flag in the **update-release-notes** command.
* Added validation for forbidden words and phrases in the **doc-review** command.
* Added a retries mechanism to the **test-content** command to stabilize the build process.
* Added support for all `git` platforms to get remote files.
* Refactored the **format** command's effect on the *fromversion* field:
  * Fixed a bug where the *fromversion* field was removed when modifying a content item.
  * Updated the general default *fromversion* and the default *fromversion* of newly-introduced content items (e.g. `Lists`, `Jobs`).
  * Added an interactive mode functionality for all content types, to ask the user whether to set a default *fromversion*, if could not automatically determine its value. Use `-y` to assume 'yes' as an answer to all prompts and run non-interactively.

## 1.6.1

* Added the '--use-packs-known-words' argument to the **doc-review** command
* Added YAML_Loader to handle yaml files in a standard way across modules, replacing PYYAML.
* Fixed an issue when filtering items using the ID set in the **create-content-artifacts** command.
* Fixed an issue in the **generate-docs** command where tables were generated with an empty description column.
* Fixed an issue in the **split** command where splitting failed when using relative input/output paths.
* Added warning when inferred files are missing.
* Added to **validate** a validation for integration image dimensions, which should be 120x50px.
* Improved an error in the **validate** command to better differentiate between the case where a required fetch parameter is malformed or missing.

## 1.6.0

* Fixed an issue in the **create-id-set** command where similar items from different marketplaces were reported as duplicated.
* Fixed typo in demisto-sdk init
* Fixed an issue where the **lint** command did not handle all container exit codes.
* Add to **validate** a validation for pack name to make sure it is unchanged.
* Added a validation to the **validate** command that verifies that the version in the pack_metdata file is written in the correct format.
* Fixed an issue in the **format** command where missing *fromVersion* field in indicator fields caused an error.

## 1.5.9

* Added option to specify `External Playbook Configuration` to change inputs of Playbooks triggered as part of **test-content**
* Improved performance of the **lint** command.
* Improved performance of the **validate** command when checking README images.
* ***create-id-set*** command - the default value of the **marketplace** argument was changed from ‘xsoar’ to all packs existing in the content repository. When using the command, make sure to pass the relevant marketplace to use.

## 1.5.8

* Fixed an issue where the command **doc-review** along with the argument `--release-notes` failed on yml/json files with invalid schema.
* Fixed an issue where the **lint** command failed on packs using python 3.10

## 1.5.7

* Fixed an issue where reading remote yaml files failed.
* Fixed an issue in **validate** failed with no error message for lists (when no fromVersion field was found).
* Fixed an issue when running **validate** or **format** in a gitlab repository, and failing to determine its project id.
* Added an enhancement to **split**, handling an empty output argument.
* Added the ability to add classifiers and mappers to conf.json.
* Added the Alias field to the incident field schema.

## 1.5.6

* Added 'deprecated' release notes template.
* Fixed an issue where **run-test-playbook** command failed to get the task entries when the test playbook finished with errors.
* Fixed an issue in **validate** command when running with `no-conf-json` argument to ignore the `conf.json` file.
* Added error type text (`ERROR` or `WARNING`) to **validate** error prints.
* Fixed an issue where the **format** command on test playbook did not format the ID to be equal to the name of the test playbook.
* Enhanced the **update-release-notes** command to automatically commit release notes config file upon creation.
* The **validate** command will validate that an indicator field of type html has fromVersion of 6.1.0 and above.
* The **format** command will now add fromVersion 6.1.0 to indicator field of type html.
* Added support for beta integrations in the **format** command.
* Fixed an issue where the **postman-codegen** command failed when called with the `--config-out` flag.
* Removed the integration documentation from the detailed description while performing **split** command to the unified yml file.
* Removed the line which indicates the version of the product from the README.md file for new contributions.

## 1.5.5

* Fixed an issue in the **update-release-notes** command, which did not work when changes were made in multiple packs.
* Changed the **validate** command to fail on missing test-playbooks only if no unittests are found.
* Fixed `to_kebab_case`, it will now deal with strings that have hyphens, commas or periods in them, changing them to be hyphens in the new string.
* Fixed an issue in the **create-id-set** command, where the `source` value included the git token if it was specified in the remote url.
* Fixed an issue in the **merge-id-set** command, where merging fails because of duplicates but the packs are in the XSOAR repo but in different version control.
* Fixed missing `Lists` Content Item as valid `IDSetType`
* Added enhancement for **generate-docs**. It is possible to provide both file or a comma seperated list as `examples`. Also, it's possible to provide more than one example for a script or a command.
* Added feature in **format** to sync YML and JSON files to the `master` file structure.
* Added option to specify `Incident Type`, `Incoming Mapper` and `Classifier` when configuring instance in **test-content**
* added a new command **run-test-playbook** to run a test playbook in a given XSOAR instance.
* Fixed an issue in **format** when running on a modified YML, that the `id` value is not changed to its old `id` value.
* Enhancement for **split** command, replace `ApiModule` code block to `import` when splitting a YML.
* Fixed an issue where indicator types were missing from the pack's content, when uploading using **zip-packs**.
* The request data body format generated in the **postman-codegen** will use the python argument's name and not the raw data argument's name.
* Added the flag '--filter-by-id-set' to **create-content-artifacts** to create artifacts only for items in the given id_set.json.

## 1.5.4

* Fixed an issue with the **format** command when contributing via the UI
* The **format** command will now not remove the `defaultRows` key from incident, indicator and generic fields with `type: grid`.
* Fixed an issue with the **validate** command when a layoutscontainer did not have the `fromversion` field set.
* added a new command **update-xsoar-config-file** to handle your XSOAR Configuration File.
* Added `skipVerify` argument in **upload** command to skip pack signature verification.
* Fixed an issue when the **run** command  failed running when there’s more than one playground, by explicitly using the current user’s playground.
* Added support for Job content item in the **format**, **validate**, **upload**, **create-id-set**, **find-dependecies** and **create-content-artifacts** commands.
* Added a **source** field to the **id_set** entitles.
* Two entitles will not consider as duplicates if they share the same pack and the same source.
* Fixed a bug when duplicates were found in **find_dependencies**.
* Added function **get_current_repo** to `tools`.
* The **postman-codegen** will not have duplicates argument name. It will rename them to the minimum distinguished shared path for each of them.

## 1.5.3

* The **format** command will now set `unsearchable: True` for incident, indicator and generic fields.
* Fixed an issue where the **update-release-notes** command crashes with `--help` flag.
* Added validation to the **validate** command that verifies the `unsearchable` key in incident, indicator and generic fields is set to true.
* Removed a validation that DBotRole should be set for automation that requires elevated permissions to the `XSOAR-linter` in the **lint** command.
* Fixed an issue in **Validate** command where playbooks conditional tasks were mishandeled.
* Added a validation to prevent contributors from using the `fromlicense` key as a configuration parameter in an integration's YML
* Added a validation to ensure that the type for **API token** (and similar) parameters are configured correctly as a `credential` type in the integration configuration YML.
* Added an assertion that checks for duplicated requests' names when generating an integration from a postman collection.
* Added support for [.env files](https://pypi.org/project/python-dotenv/). You can now add a `.env` file to your repository with the logging information instead of setting a global environment variables.
* When running **lint** command with --keep-container flag, the docker images are committed.
* The **validate** command will not return missing test playbook error when given a script with dynamic-section tag.

## 1.5.2

* Added a validation to **update-release-notes** command to ensure that the `--version` flag argument is in the right format.
* added a new command **coverage-analyze** to generate and print coverage reports.
* Fixed an issue in **validate** in repositories which are not in GitHub or GitLab
* Added a validation that verifies that readme image absolute links do not contain the working branch name.
* Added support for List content item in the **format**, **validate**, **download**, **upload**, **create-id-set**, **find-dependecies** and **create-content-artifacts** commands.
* Added a validation to ensure reputation command's default argument is set as an array input.
* Added the `--fail-duplicates` flag for the **merge-id-set** command which will fail the command if duplicates are found.
* Added the `--fail-duplicates` flag for the **create-id-set** command which will fail the command if duplicates are found.

## 1.5.1

* Fixed an issue where **validate** command failed to recognized test playbooks for beta integrations as valid tests.
* Fixed an issue were the **validate** command was falsely recognizing image paths in readme files.
* Fixed an issue where the **upload** command error message upon upload failure pointed to wrong file rather than to the pack metadata.
* Added a validation that verifies that each script which appears in incident fields, layouts or layout containers exists in the id_set.json.
* Fixed an issue where the **postman code-gen** command generated double dots for context outputs when it was not needed.
* Fixed an issue where there **validate** command on release notes file crashed when author image was added or modified.
* Added input handling when running **find-dependencies**, replacing string manipulations.
* Fixed an issue where the **validate** command did not handle multiple playbooks with the same name in the id_set.
* Added support for GitLab repositories in **validate**

## 1.5.0

* Fixed an issue where **upload** command failed to upload packs not under content structure.
* Added support for **init** command to run from non-content repo.
* The **split-yml** has been renamed to **split** and now supports splitting Dashboards from unified Generic Modules.
* Fixed an issue where the skipped tests validation ran on the `ApiModules` pack in the **validate** command.
* The **init** command will now create the `Generic Object` entities directories.
* Fixed an issue where the **format** command failed to recognize changed files from git.
* Fixed an issue where the **json-to-outputs** command failed checking whether `0001-01-01T00:00:00` is of type `Date`
* Added to the **generate context** command to generate context paths for integrations from an example file.
* Fixed an issue where **validate** failed on release notes configuration files.
* Fixed an issue where the **validate** command failed on pack input if git detected changed files outside of `Packs` directory.
* Fixed an issue where **validate** command failed to recognize files inside validated pack when validation release notes, resulting in a false error message for missing entity in release note.
* Fixed an issue where the **download** command failed when downloading an invalid YML, instead of skipping it.

## 1.4.9

* Added validation that the support URL in partner contribution pack metadata does not lead to a GitHub repo.
* Enhanced ***generate-docs*** with default `additionalinformation` (description) for common parameters.
* Added to **validate** command a validation that a content item's id and name will not end with spaces.
* The **format** command will now remove trailing whitespaces from content items' id and name fields.
* Fixed an issue where **update-release-notes** could fail on files outside the user given pack.
* Fixed an issue where the **generate-test-playbook** command would not place the playbook in the proper folder.
* Added to **validate** command a validation that packs with `Iron Bank` uses the latest docker from Iron Bank.
* Added to **update-release-notes** command support for `Generic Object` entities.
* Fixed an issue where playbook `fromversion` mismatch validation failed even if `skipunavailable` was set to true.
* Added to the **create artifacts** command support for release notes configuration file.
* Added validation to **validate** for release notes config file.
* Added **isoversize** and **isautoswitchedtoquietmode** fields to the playbook schema.
* Added to the **update-release-notes** command `-bc` flag to generate template for breaking changes version.
* Fixed an issue where **validate** did not search description files correctly, leading to a wrong warning message.

## 1.4.8

* Fixed an issue where yml files with `!reference` failed to load properly.
* Fixed an issue when `View Integration Documentation` button was added twice during the download and re-upload.
* Fixed an issue when `(Partner Contribution)` was added twice to the display name during the download and re-upload.
* Added the following enhancements in the **generate-test-playbook** command:
  * Added the *--commands* argument to generate tasks for specific commands.
  * Added the *--examples* argument to get the command examples file path and generate tasks from the commands and arguments specified there.
  * Added the *--upload* flag to specify whether to upload the test playbook after the generation.
  * Fixed the output condition generation for outputs of type `Boolean`.

## 1.4.7

* Fixed an issue where an empty list for a command context didn't produce an indication other than an empty table.
* Fixed an issue where the **format** command has incorrectly recognized on which files to run when running using git.
* Fixed an issue where author image validations were not checked properly.
* Fixed an issue where new old-formatted scripts and integrations were not validated.
* Fixed an issue where the wording in the from version validation error for subplaybooks was incorrect.
* Fixed an issue where the **update-release-notes** command used the old docker image version instead of the new when detecting a docker change.
* Fixed an issue where the **generate-test-playbook** command used an incorrect argument name as default
* Fixed an issue where the **json-to-outputs** command used an incorrect argument name as default when using `-d`.
* Fixed an issue where validations failed while trying to validate non content files.
* Fixed an issue where README validations did not work post VS Code formatting.
* Fixed an issue where the description validations were inconsistent when running through an integration file or a description file.

## 1.4.6

* Fixed an issue where **validate** suggests, with no reason, running **format** on missing mandatory keys in yml file.
* Skipped existence of TestPlaybook check on community and contribution integrations.
* Fixed an issue where pre-commit didn't run on the demisto_sdk/commands folder.
* The **init** command will now change the script template name in the code to the given script name.
* Expanded the validations performed on beta integrations.
* Added support for PreProcessRules in the **format**, **validate**, **download**, and **create-content-artifacts** commands.
* Improved the error messages in **generate-docs**, if an example was not provided.
* Added to **validate** command a validation that a content entity or a pack name does not contain the words "partner" and "community".
* Fixed an issue where **update-release-notes** ignores *--text* flag while using *-f*
* Fixed the outputs validations in **validate** so enrichment commands will not be checked to have DBotScore outputs.
* Added a new validation to require the dockerimage key to exist in an integration and script yml files.
* Enhanced the **generate-test-playbook** command to use only integration tested on commands, rather than (possibly) other integrations implementing them.
* Expanded unify command to support GenericModules - Unifies a GenericModule object with its Dashboards.
* Added validators for generic objects:
  * Generic Field validator - verify that the 'fromVersion' field is above 6.5.0, 'group' field equals 4 and 'id' field starts with the prefix 'generic_'.
  * Generic Type validator - verify that the 'fromVersion' field is above 6.5.0
  * Generic Module validator - verify that the 'fromVersion' field is above 6.5.0
  * Generic Definition validator - verify that the 'fromVersion' field is above 6.5.0
* Expanded Format command to support Generic Objects - Fixes generic objects according to their validations.
* Fixed an issue where the **update-release-notes** command did not handle ApiModules properly.
* Added option to enter a dictionary or json of format `[{field_name:description}]` in the **json-to-outputs** command,
  with the `-d` flag.
* Improved the outputs for the **format** command.
* Fixed an issue where the validations performed after the **format** command were inconsistent with **validate**.
* Added to the **validate** command a validation for the author image.
* Updated the **create-content-artifacts** command to support generic modules, definitions, fields and types.
* Added an option to ignore errors for file paths and not only file name in .pack-ignore file.

## 1.4.5

* Enhanced the **postman-codegen** command to name all generated arguments with lower case.
* Fixed an issue where the **find-dependencies** command miscalculated the dependencies for playbooks that use generic commands.
* Fixed an issue where the **validate** command failed in external repositories in case the DEMISTO_SDK_GITHUB_TOKEN was not set.
* Fixed an issue where **openapi-codegen** corrupted the swagger file by overwriting configuration to swagger file.
* Updated the **upload** command to support uploading zipped packs to the marketplace.
* Added to the **postman-codegen** command support of path variables.
* Fixed an issue where **openapi-codegen** entered into an infinite loop on circular references in the swagger file.
* The **format** command will now set `fromVersion: 6.2.0` for widgets with 'metrics' data type.
* Updated the **find-dependencies** command to support generic modules, definitions, fields and types.
* Fixed an issue where **openapi-codegen** tried to extract reference example outputs, leading to an exception.
* Added an option to ignore secrets automatically when using the **init** command to create a pack.
* Added a tool that gives the ability to temporarily suppress console output.

## 1.4.4

* When formatting incident types with Auto-Extract rules and without mode field, the **format** command will now add the user selected mode.
* Added new validation that DBotRole is set for scripts that requires elevated permissions to the `XSOAR-linter` in the **lint** command.
* Added url escaping to markdown human readable section in generate docs to avoid autolinking.
* Added a validation that mapper's id and name are matching. Updated the format of mapper to include update_id too.
* Added a validation to ensure that image paths in the README files are valid.
* Fixed **find_type** function to correctly find test files, such as, test script and test playbook.
* Added scheme validations for the new Generic Object Types, Fields, and Modules.
* Renamed the flag *--input-old-version* to *--old-version* in the **generate-docs** command.
* Refactored the **update-release-notes** command:
  * Replaced the *--all* flag with *--use-git* or *-g*.
  * Added the *--force* flag to update the pack release notes without changes in the pack.
  * The **update-release-notes** command will now update all dependent integrations on ApiModule change, even if not specified.
  * If more than one pack has changed, the full list of updated packs will be printed at the end of **update-release-notes** command execution.
  * Fixed an issue where the **update-release-notes** command did not add docker image release notes entry for release notes file if a script was changed.
  * Fixed an issue where the **update-release-notes** command did not detect changed files that had the same name.
  * Fixed an issue in the **update-release-notes** command where the version support of JSON files was mishandled.
* Fixed an issue where **format** did not skip files in test and documentation directories.
* Updated the **create-id-set** command to support generic modules, definitions, fields and types.
* Changed the **convert** command to generate old layout fromversion to 5.0.0 instead of 4.1.0
* Enhanced the command **postman-codegen** with type hints for templates.

## 1.4.3

* Fixed an issue where **json-to-outputs** command returned an incorrect output when json is a list.
* Fixed an issue where if a pack README.md did not exist it could cause an error in the validation process.
* Fixed an issue where the *--name* was incorrectly required in the **init** command.
* Adding the option to run **validate** on a specific path while using git (*-i* & *-g*).
* The **format** command will now change UUIDs in .yml and .json files to their respective content entity name.
* Added a playbook validation to check if a task sub playbook exists in the id set in the **validate** command.
* Added the option to add new tags/usecases to the approved list and to the pack metadata on the same pull request.
* Fixed an issue in **test_content** where when different servers ran tests for the same integration, the server URL parameters were not set correctly.
* Added a validation in the **validate** command to ensure that the ***endpoint*** command is configured correctly in yml file.
* Added a warning when pack_metadata's description field is longer than 130 characters.
* Fixed an issue where a redundant print occurred on release notes validation.
* Added new validation in the **validate** command to ensure that the minimal fromVersion in a widget of type metrics will be 6.2.0.
* Added the *--release-notes* flag to demisto-sdk to get the current version release notes entries.

## 1.4.2

* Added to `pylint` summary an indication if a test was skipped.
* Added to the **init** command the option to specify fromversion.
* Fixed an issue where running **init** command without filling the metadata file.
* Added the *--docker-timeout* flag in the **lint** command to control the request timeout for the Docker client.
* Fixed an issue where **update-release-notes** command added only one docker image release notes entry for release notes file, and not for every entity whom docker image was updated.
* Added a validation to ensure that incident/indicator fields names starts with their pack name in the **validate** command. (Checked only for new files and only when using git *-g*)
* Updated the **find-dependencies** command to return the 'dependencies' according the layout type ('incident', 'indicator').
* Enhanced the "vX" display name validation for scripts and integrations in the **validate** command to check for every versioned script or integration, and not only v2.
* Added the *--fail-duplicates* flag for the **create-id-set** command which will fail the command if duplicates are found.
* Added to the **generate-docs** command automatic addition to git when a new readme file is created.

## 1.4.1

* When in private repo without `DEMSITO_SDK_GITHUB_TOKEN` configured, get_remote_file will take files from the local origin/master.
* Enhanced the **unify** command when giving input of a file and not a directory return a clear error message.
* Added a validation to ensure integrations are not skipped and at least one test playbook is not skipped for each integration or script.
* Added to the Content Tests support for `context_print_dt`, which queries the incident context and prints the result as a json.
* Added new validation for the `xsoar_config.json` file in the **validate** command.
* Added a version differences section to readme in **generate-docs** command.
* Added the *--docs-format* flag in the **integration-diff** command to get the output in README format.
* Added the *--input-old-version* and *--skip-breaking-changes* flags in the **generate-docs** command to get the details for the breaking section and to skip the breaking changes section.

## 1.4.0

* Enable passing a comma-separated list of paths for the `--input` option of the **lint** command.
* Added new validation of unimplemented test-module command in the code to the `XSOAR-linter` in the **lint** command.
* Fixed the **generate-docs** to handle integration authentication parameter.
* Added a validation to ensure that description and README do not contain the word 'Demisto'.
* Improved the deprecated message validation required from playbooks and scripts.
* Added the `--quite-bc-validation` flag for the **validate** command to run the backwards compatibility validation in quite mode (errors is treated like warnings).
* Fixed the **update release notes** command to display a name for old layouts.
* Added the ability to append to the pack README credit to contributors.
* Added identification for parameter differences in **integration-diff** command.
* Fixed **format** to use git as a default value.
* Updated the **upload** command to support reports.
* Fixed an issue where **generate-docs** command was displaying 'None' when credentials parameter display field configured was not configured.
* Fixed an issue where **download** did not return exit code 1 on failure.
* Updated the validation that incident fields' names do not contain the word incident will aplly to core packs only.
* Added a playbook validation to verify all conditional tasks have an 'else' path in **validate** command.
* Renamed the GitHub authentication token environment variable `GITHUB_TOKEN` to `DEMITO_SDK_GITHUB_TOKEN`.
* Added to the **update-release-notes** command automatic addition to git when new release notes file is created.
* Added validation to ensure that integrations, scripts, and playbooks do not contain the entity type in their names.
* Added the **convert** command to convert entities between XSOAR versions.
* Added the *--deprecate* flag in **format** command to deprecate integrations, scripts, and playbooks.
* Fixed an issue where ignoring errors did not work when running the **validate** command on specific files (-i).

## 1.3.9

* Added a validation verifying that the pack's README.md file is not equal to pack description.
* Fixed an issue where the **Assume yes** flag did not work properly for some entities in the **format** command.
* Improved the error messages for separators in folder and file names in the **validate** command.
* Removed the **DISABLE_SDK_VERSION_CHECK** environment variable. To disable new version checks, use the **DEMISTO_SDK_SKIP_VERSION_CHECK** envirnoment variable.
* Fixed an issue where the demisto-sdk version check failed due to a rate limit.
* Fixed an issue with playbooks scheme validation.

## 1.3.8

* Updated the **secrets** command to work on forked branches.

## 1.3.7

* Added a validation to ensure correct image and description file names.
* Fixed an issue where the **validate** command failed when 'display' field in credentials param in yml is empty but 'displaypassword' was provided.
* Added the **integration-diff** command to check differences between two versions of an integration and to return a report of missing and changed elements in the new version.
* Added a validation verifying that the pack's README.md file is not missing or empty for partner packs or packs contains use cases.
* Added a validation to ensure that the integration and script folder and file names will not contain separators (`_`, `-`, ``).
* When formatting new pack, the **format** command will set the *fromversion* key to 5.5.0 in the new files without fromversion.

## 1.3.6

* Added a validation that core packs are not dependent on non-core packs.
* Added a validation that a pack name follows XSOAR standards.
* Fixed an issue where in some cases the `get_remote_file` function failed due to an invalid path.
* Fixed an issue where running **update-release-notes** with updated integration logo, did not detect any file changes.
* Fixed an issue where the **create-id-set** command did not identify unified integrations correctly.
* Fixed an issue where the `CommonTypes` pack was not identified as a dependency for all feed integrations.
* Added support for running SDK commands in private repositories.
* Fixed an issue where running the **init** command did not set the correct category field in an integration .yml file for a newly created pack.
* When formatting new contributed pack, the **format** command will set the *fromversion* key to 6.0.0 in the relevant files.
* If the environment variable "DISABLE_SDK_VERSION_CHECK" is define, the demisto-sdk will no longer check for newer version when running a command.
* Added the `--use-pack-metadata` flag for the **find-dependencies** command to update the calculated dependencies using the the packs metadata files.
* Fixed an issue where **validate** failed on scripts in case the `outputs` field was set to `None`.
* Fixed an issue where **validate** was failing on editing existing release notes.
* Added a validation for README files verifying that the file doesn't contain template text copied from HelloWorld or HelloWorldPremium README.

## 1.3.5

* Added a validation that layoutscontainer's id and name are matching. Updated the format of layoutcontainer to include update_id too.
* Added a validation that commands' names and arguments in core packs, or scripts' arguments do not contain the word incident.
* Fixed issue where running the **generate-docs** command with -c flag ran all the commands and not just the commands specified by the flag.
* Fixed the error message of the **validate** command to not always suggest adding the *description* field.
* Fixed an issue where running **format** on feed integration generated invalid parameter structure.
* Fixed an issue where the **generate-docs** command did not add all the used scripts in a playbook to the README file.
* Fixed an issue where contrib/partner details might be added twice to the same file, when using unify and create-content-artifacts commands
* Fixed issue where running **validate** command on image-related integration did not return the correct outputs to json file.
* When formatting playbooks, the **format** command will now remove empty fields from SetIncident, SetIndicator, CreateNewIncident, CreateNewIndicator script arguments.
* Added an option to fill in the developer email when running the **init** command.

## 1.3.4

* Updated the **validate** command to check that the 'additionalinfo' field only contains the expected value for feed required parameters and not equal to it.
* Added a validation that community/partner details are not in the detailed description file.
* Added a validation that the Use Case tag in pack_metadata file is only used when the pack contains at least one PB, Incident Type or Layout.
* Added a validation that makes sure outputs in integrations are matching the README file when only README has changed.
* Added the *hidden* field to the integration schema.
* Fixed an issue where running **format** on a playbook whose `name` does not equal its `id` would cause other playbooks who use that playbook as a sub-playbook to fail.
* Added support for local custom command configuration file `.demisto-sdk-conf`.
* Updated the **format** command to include an update to the description file of an integration, to remove community/partner details.

## 1.3.3

* Fixed an issue where **lint** failed where *.Dockerfile* exists prior running the lint command.
* Added FeedHelloWorld template option for *--template* flag in **demisto-sdk init** command.
* Fixed issue where **update-release-notes** deleted release note file if command was called more than once.
* Fixed issue where **update-release-notes** added docker image release notes every time the command was called.
* Fixed an issue where running **update-release-notes** on a pack with newly created integration, had also added a docker image entry in the release notes.
* Fixed an issue where `XSOAR-linter` did not find *NotImplementedError* in main.
* Added validation for README files verifying their length (over 30 chars).
* When using *-g* flag in the **validate** command it will now ignore untracked files by default.
* Added the *--include-untracked* flag to the **validate** command to include files which are untracked by git in the validation process.
* Improved the `pykwalify` error outputs in the **validate** command.
* Added the *--print-pykwalify* flag to the **validate** command to print the unchanged output from `pykwalify`.

## 1.3.2

* Updated the format of the outputs when using the *--json-file* flag to create a JSON file output for the **validate** and **lint** commands.
* Added the **doc-review** command to check spelling in .md and .yml files as well as a basic release notes review.
* Added a validation that a pack's display name does not already exist in content repository.
* Fixed an issue where the **validate** command failed to detect duplicate params in an integration.
* Fixed an issue where the **validate** command failed to detect duplicate arguments in a command in an integration.

## 1.3.1

* Fixed an issue where the **validate** command failed to validate the release notes of beta integrations.
* Updated the **upload** command to support indicator fields.
* The **validate** and **update-release-notes** commands will now check changed files against `demisto/master` if it is configured locally.
* Fixed an issue where **validate** would incorrectly identify files as renamed.
* Added a validation that integration properties (such as feed, mappers, mirroring, etc) are not removed.
* Fixed an issue where **validate** failed when comparing branch against commit hash.
* Added the *--no-pipenv* flag to the **split-yml** command.
* Added a validation that incident fields and incident types are not removed from mappers.
* Fixed an issue where the *c
reate-id-set* flag in the *validate* command did not work while not using git.
* Added the *hiddenusername* field to the integration schema.
* Added a validation that images that are not integration images, do not ask for a new version or RN

## 1.3.0

* Do not collect optional dependencies on indicator types reputation commands.
* Fixed an issue where downloading indicator layoutscontainer objects failed.
* Added a validation that makes sure outputs in integrations are matching the README file.
* Fixed an issue where the *create-id-set* flag in the **validate** command did not work.
* Added a warning in case no id_set file is found when running the **validate** command.
* Fixed an issue where changed files were not recognised correctly on forked branches in the **validate** and the **update-release-notes** commands.
* Fixed an issue when files were classified incorrectly when running *update-release-notes*.
* Added a validation that integration and script file paths are compatible with our convention.
* Fixed an issue where id_set.json file was re created whenever running the generate-docs command.
* added the *--json-file* flag to create a JSON file output for the **validate** and **lint** commands.

## 1.2.19

* Fixed an issue where merge id_set was not updated to work with the new entity of Packs.
* Added a validation that the playbook's version matches the version of its sub-playbooks, scripts, and integrations.

## 1.2.18

* Changed the *skip-id-set-creation* flag to *create-id-set* in the **validate** command. Its default value will be False.
* Added support for the 'cve' reputation command in default arg validation.
* Filter out generic and reputation command from scripts and playbooks dependencies calculation.
* Added support for the incident fields in outgoing mappers in the ID set.
* Added a validation that the taskid field and the id field under the task field are both from uuid format and contain the same value.
* Updated the **format** command to generate uuid value for the taskid field and for the id under the task field in case they hold an invalid values.
* Exclude changes from doc_files directory on validation.
* Added a validation that an integration command has at most one default argument.
* Fixing an issue where pack metadata version bump was not enforced when modifying an old format (unified) file.
* Added validation that integration parameter's display names are capitalized and spaced using whitespaces and not underscores.
* Fixed an issue where beta integrations where not running deprecation validations.
* Allowed adding additional information to the deprecated description.
* Fixing an issue when escaping less and greater signs in integration params did not work as expected.

## 1.2.17

* Added a validation that the classifier of an integration exists.
* Added a validation that the mapper of an integration exists.
* Added a validation that the incident types of a classifier exist.
* Added a validation that the incident types of a mapper exist.
* Added support for *text* argument when running **demisto-sdk update-release-notes** on the ApiModules pack.
* Added a validation for the minimal version of an indicator field of type grid.
* Added new validation for incident and indicator fields in classifiers mappers and layouts exist in the content.
* Added cache for get_remote_file to reducing failures from accessing the remote repo.
* Fixed an issue in the **format** command where `_dev` or `_copy` suffixes weren't removed from the `id` of the given playbooks.
* Playbook dependencies from incident and indicator fields are now marked as optional.
* Mappers dependencies from incident types and incident fields are now marked as optional.
* Classifier dependencies from incident types are now marked as optional.
* Updated **demisto-sdk init** command to no longer create `created` field in pack_metadata file
* Updated **generate-docs** command to take the parameters names in setup section from display field and to use additionalinfo field when exist.
* Using the *verbose* argument in the **find-dependencies** command will now log to the console.
* Improved the deprecated message validation required from integrations.
* Fixed an issue in the **generate-docs** command where **Context Example** section was created when it was empty.

## 1.2.16

* Added allowed ignore errors to the *IDSetValidator*.
* Fixed an issue where an irrelevant id_set validation ran in the **validate** command when using the *--id-set* flag.
* Fixed an issue were **generate-docs** command has failed if a command did not exist in commands permissions file.
* Improved a **validate** command message for missing release notes of api module dependencies.

## 1.2.15

* Added the *ID101* to the allowed ignored errors.

## 1.2.14

* SDK repository is now mypy check_untyped_defs complaint.
* The lint command will now ignore the unsubscriptable-object (E1136) pylint error in dockers based on python 3.9 - this will be removed once a new pylint version is released.
* Added an option for **format** to run on a whole pack.
* Added new validation of unimplemented commands from yml in the code to `XSOAR-linter`.
* Fixed an issue where Auto-Extract fields were only checked for newly added incident types in the **validate** command.
* Added a new warning validation of direct access to args/params dicts to `XSOAR-linter`.

## 1.2.13

* Added new validation of indicators usage in CommandResults to `XSOAR-linter`.
* Running **demisto-sdk lint** will automatically run on changed files (same behavior as the -g flag).
* Removed supported version message from the documentation when running **generate_docs**.
* Added a print to indicate backwards compatibility is being checked in **validate** command.
* Added a percent print when running the **validate** command with the *-a* flag.
* Fixed a regression in the **upload** command where it was ignoring `DEMISTO_VERIFY_SSL` env var.
* Fixed an issue where the **upload** command would fail to upload beta integrations.
* Fixed an issue where the **validate** command did not create the *id_set.json* file when running with *-a* flag.
* Added price change validation in the **validate** command.
* Added validations that checks in read-me for empty sections or leftovers from the auto generated read-me that should be changed.
* Added new code validation for *NotImplementedError* to raise a warning in `XSOAR-linter`.
* Added validation for support types in the pack metadata file.
* Added support for *--template* flag in **demisto-sdk init** command.
* Fixed an issue with running **validate** on master branch where the changed files weren't compared to previous commit when using the *-g* flag.
* Fixed an issue where the `XSOAR-linter` ran *NotImplementedError* validation on scripts.
* Added support for Auto-Extract feature validation in incident types in the **validate** command.
* Fixed an issue in the **lint** command where the *-i* flag was ignored.
* Improved **merge-id-sets** command to support merge between two ID sets that contain the same pack.
* Fixed an issue in the **lint** command where flake8 ran twice.

## 1.2.12

* Bandit now reports also on medium severity issues.
* Fixed an issue with support for Docker Desktop on Mac version 2.5.0+.
* Added support for vulture and mypy linting when running without docker.
* Added support for *prev-ver* flag in **update-release-notes** command.
* Improved retry support when building docker images for linting.
* Added the option to create an ID set on a specific pack in **create-id-set** command.
* Added the *--skip-id-set-creation* flag to **validate** command in order to add the capability to run validate command without creating id_set validation.
* Fixed an issue where **validate** command checked docker image tag on ApiModules pack.
* Fixed an issue where **find-dependencies** did not calculate dashboards and reports dependencies.
* Added supported version message to the documentation and release notes files when running **generate_docs** and **update-release-notes** commands respectively.
* Added new code validations for *NotImplementedError* exception raise to `XSOAR-linter`.
* Command create-content-artifacts additional support for **Author_image.png** object.
* Fixed an issue where schemas were not enforced for incident fields, indicator fields and old layouts in the validate command.
* Added support for **update-release-notes** command to update release notes according to master branch.

## 1.2.11

* Fixed an issue where the ***generate-docs*** command reset the enumeration of line numbering after an MD table.
* Updated the **upload** command to support mappers.
* Fixed an issue where exceptions were no printed in the **format** while the *--verbose* flag is set.
* Fixed an issue where *--assume-yes* flag did not work in the **format** command when running on a playbook without a `fromversion` field.
* Fixed an issue where the **format** command would fail in case `conf.json` file was not found instead of skipping the update.
* Fixed an issue where integration with v2 were recognised by the `name` field instead of the `display` field in the **validate** command.
* Added a playbook validation to check if a task script exists in the id set in the **validate** command.
* Added new integration category `File Integrity Management` in the **validate** command.

## 1.2.10

* Added validation for approved content pack use-cases and tags.
* Added new code validations for *CommonServerPython* import to `XSOAR-linter`.
* Added *default value* and *predefined values* to argument description in **generate-docs** command.
* Added a new validation that checks if *get-mapping-fields* command exists if the integration schema has *{ismappable: true}* in **validate** command.
* Fixed an issue where the *--staged* flag recognised added files as modified in the **validate** command.
* Fixed an issue where a backwards compatibility warning was raised for all added files in the **validate** command.
* Fixed an issue where **validate** command failed when no tests were given for a partner supported pack.
* Updated the **download** command to support mappers.
* Fixed an issue where the ***format*** command added a duplicate parameter.
* For partner supported content packs, added support for a list of emails.
* Removed validation of README files from the ***validate*** command.
* Fixed an issue where the ***validate*** command required release notes for ApiModules pack.

## 1.2.9

* Fixed an issue in the **openapi_codegen** command where it created duplicate functions name from the swagger file.
* Fixed an issue in the **update-release-notes** command where the *update type* argument was not verified.
* Fixed an issue in the **validate** command where no error was raised in case a non-existing docker image was presented.
* Fixed an issue in the **format** command where format failed when trying to update invalid Docker image.
* The **format** command will now preserve the **isArray** argument in integration's reputation commands and will show a warning if it set to **false**.
* Fixed an issue in the **lint** command where *finally* clause was not supported in main function.
* Fixed an issue in the **validate** command where changing any entity ID was not validated.
* Fixed an issue in the **validate** command where *--staged* flag did not bring only changed files.
* Fixed the **update-release-notes** command to ignore changes in the metadata file.
* Fixed the **validate** command to ignore metadata changes when checking if a version bump is needed.

## 1.2.8

* Added a new validation that checks in playbooks for the usage of `DeleteContext` in **validate** command.
* Fixed an issue in the **upload** command where it would try to upload content entities with unsupported versions.
* Added a new validation that checks in playbooks for the usage of specific instance in **validate** command.
* Added the **--staged** flag to **validate** command to run on staged files only.

## 1.2.7

* Changed input parameters in **find-dependencies** command.
  * Use ***-i, --input*** instead of ***-p, --path***.
  * Use ***-idp, --id-set-path*** instead of ***-i, --id-set-path***.
* Fixed an issue in the **unify** command where it crashed on an integration without an image file.
* Fixed an issue in the **format** command where unnecessary files were not skipped.
* Fixed an issue in the **update-release-notes** command where the *text* argument was not respected in all cases.
* Fixed an issue in the **validate** command where a warning about detailed description was given for unified or deprecated integrations.
* Improved the error returned by the **validate** command when running on files using the old format.

## 1.2.6

* No longer require setting `DEMISTO_README_VALIDATION` env var to enable README mdx validation. Validation will now run automatically if all necessary node modules are available.
* Fixed an issue in the **validate** command where the `--skip-pack-dependencies` would not skip id-set creation.
* Fixed an issue in the **validate** command where validation would fail if supplied an integration with an empty `commands` key.
* Fixed an issue in the **validate** command where validation would fail due to a required version bump for packs which are not versioned.
* Will use env var `DEMISTO_VERIFY_SSL` to determine if to use a secure connection for commands interacting with the Server when `--insecure` is not passed. If working with a local Server without a trusted certificate, you can set env var `DEMISTO_VERIFY_SSL=no` to avoid using `--insecure` on each command.
* Unifier now adds a link to the integration documentation to the integration detailed description.
* Fixed an issue in the **secrets** command where ignored secrets were not skipped.

## 1.2.5

* Added support for special fields: *defaultclassifier*, *defaultmapperin*, *defaultmapperout* in **download** command.
* Added -y option **format** command to assume "yes" as answer to all prompts and run non-interactively
* Speed up improvements for `validate` of README files.
* Updated the **format** command to adhere to the defined content schema and sub-schemas, aligning its behavior with the **validate** command.
* Added support for canvasContextConnections files in **format** command.

## 1.2.4

* Updated detailed description for community integrations.

## 1.2.3

* Fixed an issue where running **validate** failed on playbook with task that adds tags to the evidence data.
* Added the *displaypassword* field to the integration schema.
* Added new code validations to `XSOAR-linter`.
  * As warnings messages:
    * `demisto.params()` should be used only inside main function.
    * `demisto.args()` should be used only inside main function.
    * Functions args should have type annotations.
* Added `fromversion` field validation to test playbooks and scripts in **validate** command.

## 1.2.2

* Add support for warning msgs in the report and summary to **lint** command.
* Fixed an issue where **json-to-outputs** determined bool values as int.
* Fixed an issue where **update-release-notes** was crushing on `--all` flag.
* Fixed an issue where running **validate**, **update-release-notes** outside of content repo crushed without a meaningful error message.
* Added support for layoutscontainer in **init** contribution flow.
* Added a validation for tlp_color param in feeds in **validate** command.
* Added a validation for removal of integration parameters in **validate** command.
* Fixed an issue where **update-release-notes** was failing with a wrong error message when no pack or input was given.
* Improved formatting output of the **generate-docs** command.
* Add support for env variable *DEMISTO_SDK_ID_SET_REFRESH_INTERVAL*. Set this env variable to the refresh interval in minutes. The id set will be regenerated only if the refresh interval has passed since the last generation. Useful when generating Script documentation, to avoid re-generating the id_set every run.
* Added new code validations to `XSOAR-linter`.
  * As error messages:
    * Longer than 10 seconds sleep statements for non long running integrations.
    * exit() usage.
    * quit() usage.
  * As warnings messages:
    * `demisto.log` should not be used.
    * main function existence.
    * `demito.results` should not be used.
    * `return_output` should not be used.
    * try-except statement in main function.
    * `return_error` usage in main function.
    * only once `return_error` usage.
* Fixed an issue where **lint** command printed logs twice.
* Fixed an issue where *suffix* did not work as expected in the **create-content-artifacts** command.
* Added support for *prev-ver* flag in **lint** and **secrets** commands.
* Added support for *text* flag to **update-release-notes** command to add the same text to all release notes.
* Fixed an issue where **validate** did not recognize added files if they were modified locally.
* Added a validation that checks the `fromversion` field exists and is set to 5.0.0 or above when working or comparing to a non-feature branch in **validate** command.
* Added a validation that checks the certification field in the pack_metadata file is valid in **validate** command.
* The **update-release-notes** command will now automatically add docker image update to the release notes.

## 1.2.1

* Added an additional linter `XSOAR-linter` to the **lint** command which custom validates py files. currently checks for:
  * `Sys.exit` usages with non zero value.
  * Any `Print` usages.
* Fixed an issue where renamed files were failing on *validate*.
* Fixed an issue where single changed files did not required release notes update.
* Fixed an issue where doc_images required release-notes and validations.
* Added handling of dependent packs when running **update-release-notes** on changed *APIModules*.
  * Added new argument *--id-set-path* for id_set.json path.
  * When changes to *APIModule* is detected and an id_set.json is available - the command will update the dependent pack as well.
* Added handling of dependent packs when running **validate** on changed *APIModules*.
  * Added new argument *--id-set-path* for id_set.json path.
  * When changes to *APIModule* is detected and an id_set.json is available - the command will validate that the dependent pack has release notes as well.
* Fixed an issue where the find_type function didn't recognize file types correctly.
* Fixed an issue where **update-release-notes** command did not work properly on Windows.
* Added support for indicator fields in **update-release-notes** command.
* Fixed an issue where files in test dirs where being validated.

## 1.2.0

* Fixed an issue where **format** did not update the test playbook from its pack.
* Fixed an issue where **validate** validated non integration images.
* Fixed an issue where **update-release-notes** did not identified old yml integrations and scripts.
* Added revision templates to the **update-release-notes** command.
* Fixed an issue where **update-release-notes** crashed when a file was renamed.
* Fixed an issue where **validate** failed on deleted files.
* Fixed an issue where **validate** validated all images instead of packs only.
* Fixed an issue where a warning was not printed in the **format** in case a non-supported file type is inputted.
* Fixed an issue where **validate** did not fail if no release notes were added when adding files to existing packs.
* Added handling of incorrect layout paths via the **format** command.
* Refactor **create-content-artifacts** command - Efficient artifacts creation and better logging.
* Fixed an issue where image and description files were not handled correctly by **validate** and **update-release-notes** commands.
* Fixed an issue where the **format** command didn't remove all extra fields in a file.
* Added an error in case an invalid id_set.json file is found while running the **validate** command.
* Added fetch params checks to the **validate** command.

## 1.1.11

* Added line number to secrets' path in **secrets** command report.
* Fixed an issue where **init** a community pack did not present the valid support URL.
* Fixed an issue where **init** offered a non relevant pack support type.
* Fixed an issue where **lint** did not pull docker images for powershell.
* Fixed an issue where **find-dependencies** did not find all the script dependencies.
* Fixed an issue where **find-dependencies** did not collect indicator fields as dependencies for playbooks.
* Updated the **validate** and the **secrets** commands to be less dependent on regex.
* Fixed an issue where **lint** did not run on circle when docker did not return ping.
* Updated the missing release notes error message (RN106) in the **Validate** command.
* Fixed an issue where **Validate** would return missing release notes when two packs with the same substring existed in the modified files.
* Fixed an issue where **update-release-notes** would add duplicate release notes when two packs with the same substring existed in the modified files.
* Fixed an issue where **update-release-notes** would fail to bump new versions if the feature branch was out of sync with the master branch.
* Fixed an issue where a non-descriptive error would be returned when giving the **update-release-notes** command a pack which can not be found.
* Added dependencies check for *widgets* in **find-dependencies** command.
* Added a `update-docker` flag to **format** command.
* Added a `json-to-outputs` flag to the **run** command.
* Added a verbose (`-v`) flag to **format** command.
* Fixed an issue where **download** added the prefix "playbook-" to the name of playbooks.

## 1.1.10

* Updated the **init** command. Relevant only when passing the *--contribution* argument.
  * Added the *--author* option.
  * The *support* field of the pack's metadata is set to *community*.
* Added a proper error message in the **Validate** command upon a missing description in the root of the yml.
* **Format** now works with a relative path.
* **Validate** now fails when all release notes have been excluded.
* Fixed issue where correct error message would not propagate for invalid images.
* Added the *--skip-pack-dependencies* flag to **validate** command to skip pack dependencies validation. Relevant when using the *-g* flag.
* Fixed an issue where **Validate** and **Format** commands failed integrations with `defaultvalue` field in fetch incidents related parameters.
* Fixed an issue in the **Validate** command in which unified YAML files were not ignored.
* Fixed an issue in **generate-docs** where scripts and playbooks inputs and outputs were not parsed correctly.
* Fixed an issue in the **openapi-codegen** command where missing reference fields in the swagger JSON caused errors.
* Fixed an issue in the **openapi-codegen** command where empty objects in the swagger JSON paths caused errors.
* **update-release-notes** command now accept path of the pack instead of pack name.
* Fixed an issue where **generate-docs** was inserting unnecessary escape characters.
* Fixed an issue in the **update-release-notes** command where changes to the pack_metadata were not detected.
* Fixed an issue where **validate** did not check for missing release notes in old format files.

## 1.1.9

* Fixed an issue where **update-release-notes** command failed on invalid file types.

## 1.1.8

* Fixed a regression where **upload** command failed on test playbooks.
* Added new *githubUser* field in pack metadata init command.
* Support beta integration in the commands **split-yml, extract-code, generate-test-playbook and generate-docs.**
* Fixed an issue where **find-dependencies** ignored *toversion* field in content items.
* Added support for *layoutscontainer*, *classifier_5_9_9*, *mapper*, *report*, and *widget* in the **Format** command.
* Fixed an issue where **Format** will set the `ID` field to be equal to the `name` field in modified playbooks.
* Fixed an issue where **Format** did not work for test playbooks.
* Improved **update-release-notes** command:
  * Write content description to release notes for new items.
  * Update format for file types without description: Connections, Incident Types, Indicator Types, Layouts, Incident Fields.
* Added a validation for feedTags param in feeds in **validate** command.
* Fixed readme validation issue in community support packs.
* Added the **openapi-codegen** command to generate integrations from OpenAPI specification files.
* Fixed an issue were release notes validations returned wrong results for *CommonScripts* pack.
* Added validation for image links in README files in **validate** command.
* Added a validation for default value of fetch param in feeds in **validate** command.
* Fixed an issue where the **Init** command failed on scripts.

## 1.1.7

* Fixed an issue where running the **format** command on feed integrations removed the `defaultvalue` fields.
* Playbook branch marked with *skipunavailable* is now set as an optional dependency in the **find-dependencies** command.
* The **feedReputation** parameter can now be hidden in a feed integration.
* Fixed an issue where running the **unify** command on JS package failed.
* Added the *--no-update* flag to the **find-dependencies** command.
* Added the following validations in **validate** command:
  * Validating that a pack does not depend on NonSupported / Deprecated packs.

## 1.1.6

* Added the *--description* option to the **init** command.
* Added the *--contribution* option to the **init** command which converts a contribution zip to proper pack format.
* Improved **validate** command performance time and outputs.
* Added the flag *--no-docker-checks* to **validate** command to skip docker checks.
* Added the flag *--print-ignored-files* to **validate** command to print ignored files report when the command is done.
* Added the following validations in **validate** command:
  * Validating that existing release notes are not modified.
  * Validating release notes are not added to new packs.
  * Validating that the "currentVersion" field was raised in the pack_metadata for modified packs.
  * Validating that the timestamp in the "created" field in the pack_metadata is in ISO format.
* Running `demisto-sdk validate` will run the **validate** command using git and only on committed files (same as using *-g --post-commit*).
* Fixed an issue where release notes were not checked correctly in **validate** command.
* Fixed an issue in the **create-id-set** command where optional playbook tasks were not taken into consideration.
* Added a prompt to the `demisto-sdk update-release-notes` command to prompt users to commit changes before running the release notes command.
* Added support to `layoutscontainer` in **validate** command.

## 1.1.5

* Fixed an issue in **find-dependencies** command.
* **lint** command now verifies flake8 on CommonServerPython script.

## 1.1.4

* Fixed an issue with the default output file name of the **unify** command when using "." as an output path.
* **Unify** command now adds contributor details to the display name and description.
* **Format** command now adds *isFetch* and *incidenttype* fields to integration yml.
* Removed the *feedIncremental* field from the integration schema.
* **Format** command now adds *feedBypassExclusionList*, *Fetch indicators*, *feedReputation*, *feedReliability*,
     *feedExpirationPolicy*, *feedExpirationInterval* and *feedFetchInterval* fields to integration yml.
* Fixed an issue in the playbooks schema.
* Fixed an issue where generated release notes were out of order.
* Improved pack dependencies detection.
* Fixed an issue where test playbooks were mishandled in **validate** command.

## 1.1.3

* Added a validation for invalid id fields in indicators types files in **validate** command.
* Added default behavior for **update-release-notes** command.
* Fixed an error where README files were failing release notes validation.
* Updated format of generated release notes to be more user friendly.
* Improved error messages for the **update-release-notes** command.
* Added support for `Connections`, `Dashboards`, `Widgets`, and `Indicator Types` to **update-release-notes** command.
* **Validate** now supports scripts under the *TestPlaybooks* directory.
* Fixed an issue where **validate** did not support powershell files.

## 1.1.2

* Added a validation for invalid playbookID fields in incidents types files in **validate** command.
* Added a code formatter for python files.
* Fixed an issue where new and old classifiers where mixed on validate command.
* Added *feedIncremental* field to the integration schema.
* Fixed error in the **upload** command where unified YMLs were not uploaded as expected if the given input was a pack.
* Fixed an issue where the **secrets** command failed due to a space character in the file name.
* Ignored RN validation for *NonSupported* pack.
* You can now ignore IF107, SC100, RP102 error codes in the **validate** command.
* Fixed an issue where the **download** command was crashing when received as input a JS integration or script.
* Fixed an issue where **validate** command checked docker image for JS integrations and scripts.
* **validate** command now checks scheme for reports and connections.
* Fixed an issue where **validate** command checked docker when running on all files.
* Fixed an issue where **validate** command did not fail when docker image was not on the latest numeric tag.
* Fixed an issue where beta integrations were not validated correctly in **validate** command.

## 1.1.1

* fixed and issue where file types were not recognized correctly in **validate** command.
* Added better outputs for validate command.

## 1.1.0

* Fixed an issue where changes to only non-validated files would fail validation.
* Fixed an issue in **validate** command where moved files were failing validation for new packs.
* Fixed an issue in **validate** command where added files were failing validation due to wrong file type detection.
* Added support for new classifiers and mappers in **validate** command.
* Removed support of old RN format validation.
* Updated **secrets** command output format.
* Added support for error ignore on deprecated files in **validate** command.
* Improved errors outputs in **validate** command.
* Added support for linting an entire pack.

## 1.0.9

* Fixed a bug where misleading error was presented when pack name was not found.
* **Update-release-notes** now detects added files for packs with versions.
* Readme files are now ignored by **update-release-notes** and validation of release notes.
* Empty release notes no longer cause an uncaught error during validation.

## 1.0.8

* Changed the output format of demisto-sdk secrets.
* Added a validation that checkbox items are not required in integrations.
* Added pack release notes generation and validation.
* Improved pack metadata validation.
* Fixed an issue in **validate** where renamed files caused an error

## 1.0.4

* Fix the **format** command to update the `id` field to be equal to `details` field in indicator-type files, and to `name` field in incident-type & dashboard files.
* Fixed a bug in the **validate** command for layout files that had `sortValues` fields.
* Fixed a bug in the **format** command where `playbookName` field was not always present in the file.
* Fixed a bug in the **format** command where indicatorField wasn't part of the SDK schemas.
* Fixed a bug in **upload** command where created unified docker45 yml files were not deleted.
* Added support for IndicatorTypes directory in packs (for `reputation` files, instead of Misc).
* Fixed parsing playbook condition names as string instead of boolean in **validate** command
* Improved image validation in YAML files.
* Removed validation for else path in playbook condition tasks.

## 1.0.3

* Fixed a bug in the **format** command where comments were being removed from YAML files.
* Added output fields: *file_path* and *kind* for layouts in the id-set.json created by **create-id-set** command.
* Fixed a bug in the **create-id-set** command Who returns Duplicate for Layouts with a different kind.
* Added formatting to **generate-docs** command results replacing all `<br>` tags with `<br/>`.
* Fixed a bug in the **download** command when custom content contained not supported content entity.
* Fixed a bug in **format** command in which boolean strings  (e.g. 'yes' or 'no') were converted to boolean values (e.g. 'True' or 'False').
* **format** command now removes *sourceplaybookid* field from playbook files.
* Fixed a bug in **generate-docs** command in which integration dependencies were not detected when generating documentation for a playbook.

## 1.0.1

* Fixed a bug in the **unify** command when output path was provided empty.
* Improved error message for integration with no tests configured.
* Improved the error message returned from the **validate** command when an integration is missing or contains malformed fetch incidents related parameters.
* Fixed a bug in the **create** command where a unified YML with a docker image for 4.5 was copied incorrectly.
* Missing release notes message are now showing the release notes file path to update.
* Fixed an issue in the **validate** command in which unified YAML files were not ignored.
* File format suggestions are now shown in the relevant file format (JSON or YAML).
* Changed Docker image validation to fail only on non-valid ones.
* Removed backward compatibility validation when Docker image is updated.

## 1.0.0

* Improved the *upload* command to support the upload of all the content entities within a pack.
* The *upload* command now supports the improved pack file structure.
* Added an interactive option to format integrations, scripts and playbooks with No TestPlaybooks configured.
* Added an interactive option to configure *conf.json* file with missing test playbooks for integrations, scripts and playbooks
* Added *download* command to download custom content from Demisto instance to the local content repository.
* Improved validation failure messages to include a command suggestion, wherever relevant, to fix the raised issue.
* Improved 'validate' help and documentation description
* validate - checks that scripts, playbooks, and integrations have the *tests* key.
* validate - checks that test playbooks are configured in `conf.json`.
* demisto-sdk lint - Copy dir better handling.
* demisto-sdk lint - Add error when package missing in docker image.
* Added *-a , --validate-all* option in *validate* to run all validation on all files.
* Added *-i , --input* option in *validate* to run validation on a specified pack/file.
* added *-i, --input* option in *secrets* to run on a specific file.
* Added an allowed hidden parameter: *longRunning* to the hidden integration parameters validation.
* Fixed an issue with **format** command when executing with an output path of a folder and not a file path.
* Bug fixes in generate-docs command given playbook as input.
* Fixed an issue with lint command in which flake8 was not running on unit test files.

## 0.5.2

* Added *-c, --command* option in *generate-docs* to generate a specific command from an integration.
* Fixed an issue when getting README/CHANGELOG files from git and loading them.
* Removed release notes validation for new content.
* Fixed secrets validations for files with the same name in a different directory.
* demisto-sdk lint - parallelization working with specifying the number of workers.
* demisto-sdk lint - logging levels output, 3 levels.
* demisto-sdk lint - JSON report, structured error reports in JSON format.
* demisto-sdk lint - XML JUnit report for unit-tests.
* demisto-sdk lint - new packages used to accelerate execution time.
* demisto-sdk secrets - command now respects the generic whitelist, and not only the pack secrets.

## 0.5.0

[PyPI History][1]

[1]: https://pypi.org/project/demisto-sdk/#history

## 0.4.9

* Fixed an issue in *generate-docs* where Playbooks and Scripts documentation failed.
* Added a graceful error message when executing the *run" command with a misspelled command.
* Added more informative errors upon failures of the *upload* command.
* format command:
  * Added format for json files: IncidentField, IncidentType, IndicatorField, IndicatorType, Layout, Dashboard.
  * Added the *-fv --from-version*, *-nv --no-validation* arguments.
  * Removed the *-t yml_type* argument, the file type will be inferred.
  * Removed the *-g use_git* argument, running format without arguments will run automatically on git diff.
* Fixed an issue in loading playbooks with '=' character.
* Fixed an issue in *validate* failed on deleted README files.

## 0.4.8

* Added the *max* field to the Playbook schema, allowing to define it in tasks loop.
* Fixed an issue in *validate* where Condition branches checks were case sensitive.

## 0.4.7

* Added the *slareminder* field to the Playbook schema.
* Added the *common_server*, *demisto_mock* arguments to the *init* command.
* Fixed an issue in *generate-docs* where the general section was not being generated correctly.
* Fixed an issue in *validate* where Incident type validation failed.

## 0.4.6

* Fixed an issue where the *validate* command did not identify CHANGELOG in packs.
* Added a new command, *id-set* to create the id set - the content dependency tree by file IDs.

## 0.4.5

* generate-docs command:
  * Added the *use_cases*, *permissions*, *command_permissions* and *limitations*.
  * Added the *--insecure* argument to support running the script and integration command in Demisto.
  * Removed the *-t yml_type* argument, the file type will be inferred.
  * The *-o --output* argument is no longer mandatory, default value will be the input file directory.
* Added support for env var: *DEMISTO_SDK_SKIP_VERSION_CHECK*. When set version checks are skipped.
* Fixed an issue in which the CHANGELOG files did not match our scheme.
* Added a validator to verify that there are no hidden integration parameters.
* Fixed an issue where the *validate* command ran on test files.
* Removed the *env-dir* argument from the demisto-sdk.
* README files which are html files will now be skipped in the *validate* command.
* Added support for env var: *DEMISTO_README_VALIDATOR*. When not set the readme validation will not run.

## 0.4.4

* Added a validator for IncidentTypes (incidenttype-*.json).
* Fixed an issue where the -p flag in the *validate* command was not working.
* Added a validator for README.md files.
* Release notes validator will now run on: incident fields, indicator fields, incident types, dashboard and reputations.
* Fixed an issue where the validator of reputation(Indicator Type) did not check on the details field.
* Fixed an issue where the validator attempted validating non-existing files after deletions or name refactoring.
* Removed the *yml_type* argument in the *split-yml*, *extract-code* commands.
* Removed the *file_type* argument in the *generate-test-playbook* command.
* Fixed the *insecure* argument in *upload*.
* Added the *insecure* argument in *run-playbook*.
* Standardise the *-i --input*, *-o --output* to demisto-sdk commands.

## 0.4.3

* Fixed an issue where the incident and indicator field BC check failed.
* Support for linting and unit testing PowerShell integrations.

## 0.4.2

* Fixed an issue where validate failed on Windows.
* Added a validator to verify all branches are handled in conditional task in a playbook.
* Added a warning message when not running the latest sdk version.
* Added a validator to check that the root is connected to all tasks in the playbook.
* Added a validator for Dashboards (dashboard-*.json).
* Added a validator for Indicator Types (reputation-*.json).
* Added a BC validation for changing incident field type.
* Fixed an issue where init command would generate an invalid yml for scripts.
* Fixed an issue in misleading error message in v2 validation hook.
* Fixed an issue in v2 hook which now is set only on newly added scripts.
* Added more indicative message for errors in yaml files.
* Disabled pykwalify info log prints.

## 0.3.10

* Added a BC check for incident fields - changing from version is not allowed.
* Fixed an issue in create-content-artifacts where scripts in Packs in TestPlaybooks dir were copied with a wrong prefix.

## 0.3.9

* Added a validation that incident field can not be required.
* Added validation for fetch incident parameters.
* Added validation for feed integration parameters.
* Added to the *format* command the deletion of the *sourceplaybookid* field.
* Fixed an issue where *fieldMapping* in playbook did not pass the scheme validation.
* Fixed an issue where *create-content-artifacts* did not copy TestPlaybooks in Packs without prefix of *playbook-*.
* Added a validation the a playbook can not have a rolename set.
* Added to the image validator the new DBot default image.
* Added the fields: elasticcommonfields, quiet, quietmode to the Playbook schema.
* Fixed an issue where *validate* failed on integration commands without outputs.
* Added a new hook for naming of v2 integrations and scripts.

## 0.3.8

* Fixed an issue where *create-content-artifact* was not loading the data in the yml correctly.
* Fixed an issue where *unify* broke long lines in script section causing syntax errors

## 0.3.7

* Added *generate-docs* command to generate documentation file for integration, playbook or script.
* Fixed an issue where *unify* created a malformed integration yml.
* Fixed an issue where demisto-sdk **init** creates unit-test file with invalid import.

## 0.3.6

* Fixed an issue where demisto-sdk **validate** failed on modified scripts without error message.

## 0.3.5

* Fixed an issue with docker tag validation for integrations.
* Restructured repo source code.

## 0.3.4

* Saved failing unit tests as a file.
* Fixed an issue where "_test" file for scripts/integrations created using **init** would import the "HelloWorld" templates.
* Fixed an issue in demisto-sdk **validate** - was failing on backward compatiblity check
* Fixed an issue in demisto-sdk **secrets** - empty line in .secrets-ignore always made the secrets check to pass
* Added validation for docker image inside integrations and scripts.
* Added --use-git flag to **format** command to format all changed files.
* Fixed an issue where **validate** did not fail on dockerimage changes with bc check.
* Added new flag **--ignore-entropy** to demisto-sdk **secrets**, this will allow skip entropy secrets check.
* Added --outfile to **lint** to allow saving failed packages to a file.

## 0.3.3

* Added backwards compatibility break error message.
* Added schema for incident types.
* Added **additionalinfo** field to as an available field for integration configuration.
* Added pack parameter for **init**.
* Fixed an issue where error would appear if name parameter is not set in **init**.

## 0.3.2

* Fixed the handling of classifier files in **validate**.

## 0.3.1

* Fixed the handling of newly created reputation files in **validate**.
* Added an option to perform **validate** on a specific file.

## 0.3.0

* Added support for multi-package **lint** both with parallel and without.
* Added all parameter in **lint** to run on all packages and packs in content repository.
* Added **format** for:
  * Scripts
  * Playbooks
  * Integrations
* Improved user outputs for **secrets** command.
* Fixed an issue where **lint** would run pytest and pylint only on a single docker per integration.
* Added auto-complete functionality to demisto-sdk.
* Added git parameter in **lint** to run only on changed packages.
* Added the **run-playbook** command
* Added **run** command which runs a command in the Demisto playground.
* Added **upload** command which uploads an integration or a script to a Demisto instance.
* Fixed and issue where **validate** checked if release notes exist for new integrations and scripts.
* Added **generate-test-playbook** command which generates a basic test playbook for an integration or a script.
* **validate** now supports indicator fields.
* Fixed an issue with layouts scheme validation.
* Adding **init** command.
* Added **json-to-outputs** command which generates the yaml section for outputs from an API raw response.

## 0.2.6

* Fixed an issue with locating release notes for beta integrations in **validate**.

## 0.2.5

* Fixed an issue with locating release notes for beta integrations in **validate**.

## 0.2.4

* Adding image validation to Beta_Integration and Packs in **validate**.

## 0.2.3

* Adding Beta_Integration to the structure validation process.
* Fixing bug where **validate** did checks on TestPlaybooks.
* Added requirements parameter to **lint**.

## 0.2.2

* Fixing bug where **lint** did not return exit code 1 on failure.
* Fixing bug where **validate** did not print error message in case no release notes were give.

## 0.2.1

* **Validate** now checks that the id and name fields are identical in yml files.
* Fixed a bug where sdk did not return any exit code.

## 0.2.0

* Added Release Notes Validator.
* Fixed the Unifier selection of your python file to use as the code.
* **Validate** now supports Indicator fields.
* Fixed a bug where **validate** and **secrets** did not return exit code 1 on failure.
* **Validate** now runs on newly added scripts.

## 0.1.8

* Added support for `--version`.
* Fixed an issue in file_validator when calling `checked_type` method with script regex.

## 0.1.2

* Restructuring validation to support content packs.
* Added secrets validation.
* Added content bundle creation.
* Added lint and unit test run.

## 0.1.1

* Added new logic to the unifier.
* Added detailed README.
* Some small adjustments and fixes.

## 0.1.0

Capabilities:

* **Extract** components(code, image, description etc.) from a Demisto YAML file into a directory.
* **Unify** components(code, image, description etc.) to a single Demisto YAML file.
* **Validate** Demisto content files.<|MERGE_RESOLUTION|>--- conflicted
+++ resolved
@@ -1,6 +1,7 @@
 # Changelog
 ## Unreleased
 * Added Docker Hook support to **pre-commit**; for details see https://github.com/demisto/demisto-sdk/blob/master/demisto_sdk/commands/pre_commit/README.md#docker-hooks
+* Added a new `display_name` field to `Pack` entity in graph.
 
 ## 1.21.0
 * Added the argument `--commited-only` to **pre-commit** to skip collecting on staged files.
@@ -26,11 +27,7 @@
 
 **Note:** Due to the optimization changes made to the **download** command, playbooks might be formatted a bit differently than before when downloaded from the server using the new version. The playbooks should however function and work the same.
 * Fixed an issue where the **pre-commit** command, now correctly gathers the associated python file when a yml file is provided as input.
-<<<<<<< HEAD
-* Added a new `display_name` field to `Pack` entity in graph.
-=======
 * Internal: Added a new GitHub action that will automatically assign the contribution TL and add the `Contribution` label in contributions PRs.
->>>>>>> fe4c6141
 
 ## 1.20.8
 * Internal: Fixed an issue where the `tools.get_id` function would not find the ID for layout content items in some cases.
