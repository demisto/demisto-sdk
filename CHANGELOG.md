# Changelog
<<<<<<< HEAD
* Fixed an issue where **validate** validated all images instead of packs only.
=======
* Fixed an issue where **update-release-notes** crashed when a file was renamed.
* Fixed an issue where **validate** failed on deleted files.
>>>>>>> 9a03b6b9

# 1.1.11
* Added line number to secrets' path in **secrets** command report.
* Fixed an issue where **init** a community pack did not present the valid support URL.
* Fixed an issue where **init** offered a non relevant pack support type.
* Fixed an issue where **lint** did not pull docker images for powershell.
* Fixed an issue where **find-dependencies** did not find all the script dependencies.
* Fixed an issue where **find-dependencies** did not collect indicator fields as dependencies for playbooks.
* Updated the **validate** and the **secrets** commands to be less dependent on regex.
* Fixed an issue where **lint** did not run on circle when docker did not return ping.
* Updated the missing release notes error message (RN106) in the **Validate** command.
* Fixed an issue where **Validate** would return missing release notes when two packs with the same substring existed in the modified files.
* Fixed an issue where **update-release-notes** would add duplicate release notes when two packs with the same substring existed in the modified files.
* Fixed an issue where **update-release-notes** would fail to bump new versions if the feature branch was out of sync with the master branch.
* Fixed an issue where a non-descriptive error would be returned when giving the **update-release-notes** command a pack which can not be found.
* Added dependencies check for *widgets* in **find-dependencies** command.
* Added a `update-docker` flag to **format** command.
* Added a `json-to-outputs` flag to the **run** command.
* Added a verbose (`-v`) flag to **format** command.
* Fixed an issue where **download** added the prefix "playbook-" to the name of playbooks.

# 1.1.10
* Updated the **init** command. Relevant only when passing the *--contribution* argument.
   * Added the *--author* option.
   * The *support* field of the pack's metadata is set to *community*.
* Added a proper error message in the **Validate** command upon a missing description in the root of the yml.
* **Format** now works with a relative path.
* **Validate** now fails when all release notes have been excluded.
* Fixed issue where correct error message would not propagate for invalid images.
* Added the *--skip-pack-dependencies* flag to **validate** command to skip pack dependencies validation. Relevant when using the *-g* flag.
* Fixed an issue where **Validate** and **Format** commands failed integrations with `defaultvalue` field in fetch incidents related parameters.
* Fixed an issue in the **Validate** command in which unified YAML files were not ignored.
* Fixed an issue in **generate-docs** where scripts and playbooks inputs and outputs were not parsed correctly.
* Fixed an issue in the **openapi-codegen** command where missing reference fields in the swagger JSON caused errors.
* Fixed an issue in the **openapi-codegen** command where empty objects in the swagger JSON paths caused errors.
* **update-release-notes** command now accept path of the pack instead of pack name.
* Fixed an issue where **generate-docs** was inserting unnecessary escape characters.
* Fixed an issue in the **update-release-notes** command where changes to the pack_metadata were not detected.
* Fixed an issue where **validate** did not check for missing release notes in old format files.

# 1.1.9
* Fixed an issue where **update-release-notes** command failed on invalid file types.

# 1.1.8
* Fixed a regression where **upload** command failed on test playbooks.
* Added new *githubUser* field in pack metadata init command.
* Support beta integration in the commands **split-yml, extract-code, generate-test-playbook and generate-docs.**
* Fixed an issue where **find-dependencies** ignored *toversion* field in content items.
* Added support for *layoutscontainer*, *classifier_5_9_9*, *mapper*, *report*, and *widget* in the **Format** command.
* Fixed an issue where **Format** will set the `ID` field to be equal to the `name` field in modified playbooks.
* Fixed an issue where **Format** did not work for test playbooks.
* Improved **update-release-notes** command:
    * Write content description to release notes for new items.
    * Update format for file types without description: Connections, Incident Types, Indicator Types, Layouts, Incident Fields.
* Added a validation for feedTags param in feeds in **validate** command.
* Fixed readme validation issue in community support packs.
* Added the **openapi-codegen** command to generate integrations from OpenAPI specification files.
* Fixed an issue were release notes validations returned wrong results for *CommonScripts* pack.
* Added validation for image links in README files in **validate** command.
* Added a validation for default value of fetch param in feeds in **validate** command.
* Fixed an issue where the **Init** command failed on scripts.

# 1.1.7
* Fixed an issue where running the **format** command on feed integrations removed the `defaultvalue` fields.
* Playbook branch marked with *skipunavailable* is now set as an optional dependency in the **find-dependencies** command.
* The **feedReputation** parameter can now be hidden in a feed integration.
* Fixed an issue where running the **unify** command on JS package failed.
* Added the *--no-update* flag to the **find-dependencies** command.
* Added the following validations in **validate** command:
   * Validating that a pack does not depend on NonSupported / Deprecated packs.

# 1.1.6
* Added the *--description* option to the **init** command.
* Added the *--contribution* option to the **init** command which converts a contribution zip to proper pack format.
* Improved **validate** command performance time and outputs.
* Added the flag *--no-docker-checks* to **validate** command to skip docker checks.
* Added the flag *--print-ignored-files* to **validate** command to print ignored files report when the command is done.
* Added the following validations in **validate** command:
   * Validating that existing release notes are not modified.
   * Validating release notes are not added to new packs.
   * Validating that the "currentVersion" field was raised in the pack_metadata for modified packs.
   * Validating that the timestamp in the "created" field in the pack_metadata is in ISO format.
* Running `demisto-sdk validate` will run the **validate** command using git and only on committed files (same as using *-g --post-commit*).
* Fixed an issue where release notes were not checked correctly in **validate** command.
* Fixed an issue in the **create-id-set** command where optional playbook tasks were not taken into consideration.
* Added a prompt to the `demisto-sdk update-release-notes` command to prompt users to commit changes before running the release notes command.
* Added support to `layoutscontainer` in **validate** command.

#### 1.1.5
* Fixed an issue in **find-dependencies** command.
* **lint** command now verifies flake8 on CommonServerPython script.

#### 1.1.4
* Fixed an issue with the default output file name of the **unify** command when using "." as an output path.
* **Unify** command now adds contributor details to the display name and description.
* **Format** command now adds *isFetch* and *incidenttype* fields to integration yml.
* Removed the *feedIncremental* field from the integration schema.
* **Format** command now adds *feedBypassExclusionList*, *Fetch indicators*, *feedReputation*, *feedReliability*,
     *feedExpirationPolicy*, *feedExpirationInterval* and *feedFetchInterval* fields to integration yml.
* Fixed an issue in the playbooks schema.
* Fixed an issue where generated release notes were out of order.
* Improved pack dependencies detection.
* Fixed an issue where test playbooks were mishandled in **validate** command.

#### 1.1.3
* Added a validation for invalid id fields in indicators types files in **validate** command.
* Added default behavior for **update-release-notes** command.
* Fixed an error where README files were failing release notes validation.
* Updated format of generated release notes to be more user friendly.
* Improved error messages for the **update-release-notes** command.
* Added support for `Connections`, `Dashboards`, `Widgets`, and `Indicator Types` to **update-release-notes** command.
* **Validate** now supports scripts under the *TestPlaybooks* directory.
* Fixed an issue where **validate** did not support powershell files.

#### 1.1.2
* Added a validation for invalid playbookID fields in incidents types files in **validate** command.
* Added a code formatter for python files.
* Fixed an issue where new and old classifiers where mixed on validate command.
* Added *feedIncremental* field to the integration schema.
* Fixed error in the **upload** command where unified YMLs were not uploaded as expected if the given input was a pack.
* Fixed an issue where the **secrets** command failed due to a space character in the file name.
* Ignored RN validation for *NonSupported* pack.
* You can now ignore IF107, SC100, RP102 error codes in the **validate** command.
* Fixed an issue where the **download** command was crashing when received as input a JS integration or script.
* Fixed an issue where **validate** command checked docker image for JS integrations and scripts.
* **validate** command now checks scheme for reports and connections.
* Fixed an issue where **validate** command checked docker when running on all files.
* Fixed an issue where **validate** command did not fail when docker image was not on the latest numeric tag.
* Fixed an issue where beta integrations were not validated correctly in **validate** command.

#### 1.1.1
* fixed and issue where file types were not recognized correctly in **validate** command.
* Added better outputs for validate command.

#### 1.1.0
* Fixed an issue where changes to only non-validated files would fail validation.
* Fixed an issue in **validate** command where moved files were failing validation for new packs.
* Fixed an issue in **validate** command where added files were failing validation due to wrong file type detection.
* Added support for new classifiers and mappers in **validate** command.
* Removed support of old RN format validation.
* Updated **secrets** command output format.
* Added support for error ignore on deprecated files in **validate** command.
* Improved errors outputs in **validate** command.
* Added support for linting an entire pack.

#### 1.0.9
* Fixed a bug where misleading error was presented when pack name was not found.
* **Update-release-notes** now detects added files for packs with versions.
* Readme files are now ignored by **update-release-notes** and validation of release notes.
* Empty release notes no longer cause an uncaught error during validation.

#### 1.0.8
* Changed the output format of demisto-sdk secrets.
* Added a validation that checkbox items are not required in integrations.
* Added pack release notes generation and validation.
* Improved pack metadata validation.
* Fixed an issue in **validate** where renamed files caused an error

#### 1.0.4
* Fix the **format** command to update the `id` field to be equal to `details` field in indicator-type files, and to `name` field in incident-type & dashboard files.
* Fixed a bug in the **validate** command for layout files that had `sortValues` fields.
* Fixed a bug in the **format** command where `playbookName` field was not always present in the file.
* Fixed a bug in the **format** command where indicatorField wasn't part of the SDK schemas.
* Fixed a bug in **upload** command where created unified docker45 yml files were not deleted.
* Added support for IndicatorTypes directory in packs (for `reputation` files, instead of Misc).
* Fixed parsing playbook condition names as string instead of boolean in **validate** command
* Improved image validation in YAML files.
* Removed validation for else path in playbook condition tasks.

#### 1.0.3
* Fixed a bug in the **format** command where comments were being removed from YAML files.
* Added output fields: _file_path_ and _kind_ for layouts in the id-set.json created by **create-id-set** command.
* Fixed a bug in the **create-id-set** command Who returns Duplicate for Layouts with a different kind.
* Added formatting to **generate-docs** command results replacing all `<br>` tags with `<br/>`.
* Fixed a bug in the **download** command when custom content contained not supported content entity.
* Fixed a bug in **format** command in which boolean strings  (e.g. 'yes' or 'no') were converted to boolean values (e.g. 'True' or 'False').
* **format** command now removes *sourceplaybookid* field from playbook files.
* Fixed a bug in **generate-docs** command in which integration dependencies were not detected when generating documentation for a playbook.


#### 1.0.1
* Fixed a bug in the **unify** command when output path was provided empty.
* Improved error message for integration with no tests configured.
* Improved the error message returned from the **validate** command when an integration is missing or contains malformed fetch incidents related parameters.
* Fixed a bug in the **create** command where a unified YML with a docker image for 4.5 was copied incorrectly.
* Missing release notes message are now showing the release notes file path to update.
* Fixed an issue in the **validate** command in which unified YAML files were not ignored.
* File format suggestions are now shown in the relevant file format (JSON or YAML).
* Changed Docker image validation to fail only on non-valid ones.
* Removed backward compatibility validation when Docker image is updated.

#### 1.0.0
* Improved the *upload* command to support the upload of all the content entities within a pack.
* The *upload* command now supports the improved pack file structure.
* Added an interactive option to format integrations, scripts and playbooks with No TestPlaybooks configured.
* Added an interactive option to configure *conf.json* file with missing test playbooks for integrations, scripts and playbooks
* Added *download* command to download custom content from Demisto instance to the local content repository.
* Improved validation failure messages to include a command suggestion, wherever relevant, to fix the raised issue.
* Improved 'validate' help and documentation description
* validate - checks that scripts, playbooks, and integrations have the *tests* key.
* validate - checks that test playbooks are configured in `conf.json`.
* demisto-sdk lint - Copy dir better handling.
* demisto-sdk lint - Add error when package missing in docker image.
* Added *-a , --validate-all* option in *validate* to run all validation on all files.
* Added *-i , --input* option in *validate* to run validation on a specified pack/file.
* added *-i, --input* option in *secrets* to run on a specific file.
* Added an allowed hidden parameter: *longRunning* to the hidden integration parameters validation.
* Fixed an issue with **format** command when executing with an output path of a folder and not a file path.
* Bug fixes in generate-docs command given playbook as input.
* Fixed an issue with lint command in which flake8 was not running on unit test files.

#### 0.5.2
* Added *-c, --command* option in *generate-docs* to generate a specific command from an integration.
* Fixed an issue when getting README/CHANGELOG files from git and loading them.
* Removed release notes validation for new content.
* Fixed secrets validations for files with the same name in a different directory.
* demisto-sdk lint - parallelization working with specifying the number of workers.
* demisto-sdk lint - logging levels output, 3 levels.
* demisto-sdk lint - JSON report, structured error reports in JSON format.
* demisto-sdk lint - XML JUnit report for unit-tests.
* demisto-sdk lint - new packages used to accelerate execution time.
* demisto-sdk secrets - command now respects the generic whitelist, and not only the pack secrets.

#### 0.5.0
[PyPI History][1]

[1]: https://pypi.org/project/demisto-sdk/#history
### 0.4.9
* Fixed an issue in *generate-docs* where Playbooks and Scripts documentation failed.
* Added a graceful error message when executing the *run" command with a misspelled command.
* Added more informative errors upon failures of the *upload* command.
* format command:
    * Added format for json files: IncidentField, IncidentType, IndicatorField, IndicatorType, Layout, Dashboard.
    * Added the *-fv --from-version*, *-nv --no-validation* arguments.
    * Removed the *-t yml_type* argument, the file type will be inferred.
    * Removed the *-g use_git* argument, running format without arguments will run automatically on git diff.
* Fixed an issue in loading playbooks with '=' character.
* Fixed an issue in *validate* failed on deleted README files.

### 0.4.8
* Added the *max* field to the Playbook schema, allowing to define it in tasks loop.
* Fixed an issue in *validate* where Condition branches checks were case sensitive.

### 0.4.7
* Added the *slareminder* field to the Playbook schema.
* Added the *common_server*, *demisto_mock* arguments to the *init* command.
* Fixed an issue in *generate-docs* where the general section was not being generated correctly.
* Fixed an issue in *validate* where Incident type validation failed.

### 0.4.6
* Fixed an issue where the *validate* command did not identify CHANGELOG in packs.
* Added a new command, *id-set* to create the id set - the content dependency tree by file IDs.

### 0.4.5
* generate-docs command:
    * Added the *use_cases*, *permissions*, *command_permissions* and *limitations*.
    * Added the *--insecure* argument to support running the script and integration command in Demisto.
    * Removed the *-t yml_type* argument, the file type will be inferred.
    * The *-o --output* argument is no longer mandatory, default value will be the input file directory.
* Added support for env var: *DEMISTO_SDK_SKIP_VERSION_CHECK*. When set version checks are skipped.
* Fixed an issue in which the CHANGELOG files did not match our scheme.
* Added a validator to verify that there are no hidden integration parameters.
* Fixed an issue where the *validate* command ran on test files.
* Removed the *env-dir* argument from the demisto-sdk.
* README files which are html files will now be skipped in the *validate* command.
* Added support for env var: *DEMISTO_README_VALIDATOR*. When not set the readme validation will not run.

### 0.4.4
* Added a validator for IncidentTypes (incidenttype-*.json).
* Fixed an issue where the -p flag in the *validate* command was not working.
* Added a validator for README.md files.
* Release notes validator will now run on: incident fields, indicator fields, incident types, dashboard and reputations.
* Fixed an issue where the validator of reputation(Indicator Type) did not check on the details field.
* Fixed an issue where the validator attempted validating non-existing files after deletions or name refactoring.
* Removed the *yml_type* argument in the *split-yml*, *extract-code* commands.
* Removed the *file_type* argument in the *generate-test-playbook* command.
* Fixed the *insecure* argument in *upload*.
* Added the *insecure* argument in *run-playbook*.
* Standardise the *-i --input*, *-o --output* to demisto-sdk commands.

### 0.4.3
* Fixed an issue where the incident and indicator field BC check failed.
* Support for linting and unit testing PowerShell integrations.

### 0.4.2
* Fixed an issue where validate failed on Windows.
* Added a validator to verify all branches are handled in conditional task in a playbook.
* Added a warning message when not running the latest sdk version.
* Added a validator to check that the root is connected to all tasks in the playbook.
* Added a validator for Dashboards (dashboard-*.json).
* Added a validator for Indicator Types (reputation-*.json).
* Added a BC validation for changing incident field type.
* Fixed an issue where init command would generate an invalid yml for scripts.
* Fixed an issue in misleading error message in v2 validation hook.
* Fixed an issue in v2 hook which now is set only on newly added scripts.
* Added more indicative message for errors in yaml files.
* Disabled pykwalify info log prints.

### 0.3.10
* Added a BC check for incident fields - changing from version is not allowed.
* Fixed an issue in create-content-artifacts where scripts in Packs in TestPlaybooks dir were copied with a wrong prefix.


### 0.3.9
* Added a validation that incident field can not be required.
* Added validation for fetch incident parameters.
* Added validation for feed integration parameters.
* Added to the *format* command the deletion of the *sourceplaybookid* field.
* Fixed an issue where *fieldMapping* in playbook did not pass the scheme validation.
* Fixed an issue where *create-content-artifacts* did not copy TestPlaybooks in Packs without prefix of *playbook-*.
* Added a validation the a playbook can not have a rolename set.
* Added to the image validator the new DBot default image.
* Added the fields: elasticcommonfields, quiet, quietmode to the Playbook schema.
* Fixed an issue where *validate* failed on integration commands without outputs.
* Added a new hook for naming of v2 integrations and scripts.


### 0.3.8
* Fixed an issue where *create-content-artifact* was not loading the data in the yml correctly.
* Fixed an issue where *unify* broke long lines in script section causing syntax errors


### 0.3.7
* Added *generate-docs* command to generate documentation file for integration, playbook or script.
* Fixed an issue where *unify* created a malformed integration yml.
* Fixed an issue where demisto-sdk **init** creates unit-test file with invalid import.


### 0.3.6
* Fixed an issue where demisto-sdk **validate** failed on modified scripts without error message.


### 0.3.5
* Fixed an issue with docker tag validation for integrations.
* Restructured repo source code.


### 0.3.4
* Saved failing unit tests as a file.
* Fixed an issue where "_test" file for scripts/integrations created using **init** would import the "HelloWorld" templates.
* Fixed an issue in demisto-sdk **validate** - was failing on backward compatiblity check
* Fixed an issue in demisto-sdk **secrets** - empty line in .secrets-ignore always made the secrets check to pass
* Added validation for docker image inside integrations and scripts.
* Added --use-git flag to **format** command to format all changed files.
* Fixed an issue where **validate** did not fail on dockerimage changes with bc check.
* Added new flag **--ignore-entropy** to demisto-sdk **secrets**, this will allow skip entropy secrets check.
* Added --outfile to **lint** to allow saving failed packages to a file.


### 0.3.3
* Added backwards compatibility break error message.
* Added schema for incident types.
* Added **additionalinfo** field to as an available field for integration configuration.
* Added pack parameter for **init**.
* Fixed an issue where error would appear if name parameter is not set in **init**.


### 0.3.2
* Fixed the handling of classifier files in **validate**.


### 0.3.1
* Fixed the handling of newly created reputation files in **validate**.
* Added an option to perform **validate** on a specific file.


### 0.3.0
* Added support for multi-package **lint** both with parallel and without.
* Added all parameter in **lint** to run on all packages and packs in content repository.
* Added **format** for:
    * Scripts
    * Playbooks
    * Integrations
* Improved user outputs for **secrets** command.
* Fixed an issue where **lint** would run pytest and pylint only on a single docker per integration.
* Added auto-complete functionality to demisto-sdk.
* Added git parameter in **lint** to run only on changed packages.
* Added the **run-playbook** command
* Added **run** command which runs a command in the Demisto playground.
* Added **upload** command which uploads an integration or a script to a Demisto instance.
* Fixed and issue where **validate** checked if release notes exist for new integrations and scripts.
* Added **generate-test-playbook** command which generates a basic test playbook for an integration or a script.
* **validate** now supports indicator fields.
* Fixed an issue with layouts scheme validation.
* Adding **init** command.
* Added **json-to-outputs** command which generates the yaml section for outputs from an API raw response.

### 0.2.6

* Fixed an issue with locating release notes for beta integrations in **validate**.

### 0.2.5

* Fixed an issue with locating release notes for beta integrations in **validate**.

### 0.2.4

* Adding image validation to Beta_Integration and Packs in **validate**.

### 0.2.3

* Adding Beta_Integration to the structure validation process.
* Fixing bug where **validate** did checks on TestPlaybooks.
* Added requirements parameter to **lint**.

### 0.2.2

* Fixing bug where **lint** did not return exit code 1 on failure.
* Fixing bug where **validate** did not print error message in case no release notes were give.

### 0.2.1

* **Validate** now checks that the id and name fields are identical in yml files.
* Fixed a bug where sdk did not return any exit code.

### 0.2.0

* Added Release Notes Validator.
* Fixed the Unifier selection of your python file to use as the code.
* **Validate** now supports Indicator fields.
* Fixed a bug where **validate** and **secrets** did not return exit code 1 on failure.
* **Validate** now runs on newly added scripts.

### 0.1.8

* Added support for `--version`.
* Fixed an issue in file_validator when calling `checked_type` method with script regex.

### 0.1.2
* Restructuring validation to support content packs.
* Added secrets validation.
* Added content bundle creation.
* Added lint and unit test run.

### 0.1.1

* Added new logic to the unifier.
* Added detailed README.
* Some small adjustments and fixes.

### 0.1.0

Capabilities:
* **Extract** components(code, image, description etc.) from a Demisto YAML file into a directory.
* **Unify** components(code, image, description etc.) to a single Demisto YAML file.
* **Validate** Demisto content files.<|MERGE_RESOLUTION|>--- conflicted
+++ resolved
@@ -1,10 +1,7 @@
 # Changelog
-<<<<<<< HEAD
-* Fixed an issue where **validate** validated all images instead of packs only.
-=======
 * Fixed an issue where **update-release-notes** crashed when a file was renamed.
 * Fixed an issue where **validate** failed on deleted files.
->>>>>>> 9a03b6b9
+* Fixed an issue where **validate** validated all images instead of packs only.
 
 # 1.1.11
 * Added line number to secrets' path in **secrets** command report.
