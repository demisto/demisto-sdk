--- conflicted
+++ resolved
@@ -4,12 +4,9 @@
 * Added hidden properties to integration command argument and script argument.
 * Added `--override-existing` to **upload** that skips the confirmation prompt for overriding existing content packs. @mattbibbydw
 * Fixed an issue where **validate** failed in private repo due to attempts to read from nonexisting file.
-<<<<<<< HEAD
-* Fixed an issue where custom scripts names were replaced with uuid in IncidentFields and Layouts.
-=======
 * Fixed an issue where fields ending with `_x2` where not replaced in the appropriate Marketplace.
 * Fixed an issue where **validate** used absolute paths when getting the remote pack_metadata.json files in private repos.
->>>>>>> d4fa9ff9
+* Fixed an issue where custom scripts names were replaced with uuid in IncidentFields and Layouts.
 
 ## 1.8.0
 * Updated the supported python versions, as `>=3.8,<3.11`, as some of the dependencies are not supported on `3.11` yet.
