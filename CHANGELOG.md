# Changelog
## Unreleased
* Fixed an issue where the error was not clear when trying to retrieve the server version.
* Fixed an issue in **prepare-content** where tags were added to metadata because of test scripts.
* Fixed an issue in **coverage-analyze** to exit gracefully in case that the .coverage file doesn't exist.
* Breaking change: **ValidateManager** was renamed to **OldValidateManager** and can now be found at the following [path](demisto_sdk/commands/validate/old_validate_manager.py).
* fixed an issue where to_id_set_entity method failed on id extraction due to missing pack.
* Fixed an issue where **run-playbook** command did not work.
<<<<<<< HEAD
* Added support for custom packs to include dependencies when uploaded via SDK command.
=======
* Fixed an issue in **setup-env** command where the virtual environment failed to set up.
>>>>>>> a21d72cc

## 1.23.0
* Added support for inputs sections and outputs sections in a playbook.
* Added a new service for file management, allowing to write files and read files from specific git branches, local file system, or from any remote api.
* Added a new flag `--docker/--no-docker` to demisto-sdk pre-commit, in order to enable the option to run the pre-commit command without docker hooks.
* Added support for xsoar, xsoar-saas and xsiam wrapper clients to ease the integration via their apis.
* Added the command demisto-sdk coverage-analyze to the pre-commit hooks.
* Updated merge_coverage_report to be a hook in the pre-commit.
* Updated the mode option to be free text. for more details see https://github.com/demisto/demisto-sdk/blob/master/demisto_sdk/commands/pre_commit/README.md#modes
* Added a new command **setup-env** to setup the environment for integrations and scripts in vs code IDE, XSOAR and XSIAM.
* Fixed an issue where the SDK failed to retrieve docker hub token when there were temporary connection errors.
* Internal: Added a welcome comment to contributions PRs.
* Fixed metadata dependencies dumping in **prepare-content** command.
* Fixed an issue where the TagParser didn't work properly on all edge cases.

## 1.22.0
* Added Docker Hook support to **pre-commit**; for details see https://github.com/demisto/demisto-sdk/blob/master/demisto_sdk/commands/pre_commit/README.md#docker-hooks
* Removed **-use-local-import** flag to **graph update** command.
* Perfomance improvements to **graph** commands.
* Adjust graph structure to accommodate anticipated changes in infrastructure for the **validate** command.
* Fixed an issue where the **lint** command with docker, would not give unique container names to different image runs.
* Added a new `display_name` field to `Pack` entity in graph.

## 1.21.0
* Added the argument `--commited-only` to **pre-commit** to skip collecting on staged files.
* Fixed an issue where the **pre-commit** command runs even in the case of deprecated or powershell integrations or scripts.
* Fixed an issue where **validate** falsely failed with error `PB101` and `PB123` due to condition names discrepancy
* Fixed an issue where the **modeling-rules test** command failed report and error when test data didn't exist.
* Changed the table print for **modeling-rules test** command.
* Updated the **prepare-content** to add contributor details to the `detaileddescription` field based on **supportlevelheader** key.
* Added a new validation (`IN162`) to ensure that each event collector under partner supported packs have the *xsoar* value for the **supportlevelheader** key in its yml.
* A rewrite for the **download** command, with many improvements and fixes, including:
  * Large optimizations: reducing the runtime and CPU usage by a significant amount when there's a considerable amount of custom content items on the server.
  * Improved error handling and messages, logs, and documentation (`demisto-sdk download --help`) for the command.
  * Fixed an issue where custom PowerShell-based integrations and automations would not download properly.
  * Fixed an issue where names of the following custom content items would not have their IDs replaced from UUIDs:
    * Classifiers
    * Dashboards
    * Indicator Types
    * Reports
    * Widgets
  * Fixed an issue where the download would fail when using the '-r' / '--regex' flag when there were multiple custom content items on the server matching the pattern, having the same name.
  * Fixed an issue where integrations / automations with a dot in their name would be saved with an incorrect file name (For example: `Test v1.1.py` would be named `Test v1.py`)
  * Fixed the **Link to Jira** Github flow to match the Jira-dc.

**Note:** Due to the optimization changes made to the **download** command, playbooks might be formatted a bit differently than before when downloaded from the server using the new version. The playbooks should however function and work the same.
* Fixed an issue where the **pre-commit** command, now correctly gathers the associated python file when a yml file is provided as input.
* Internal: Added a new GitHub action that will automatically assign the contribution TL and add the `Contribution` label in contributions PRs.

## 1.20.8
* Internal: Fixed an issue where the `tools.get_id` function would not find the ID for layout content items in some cases.
* Internal: Fixed an issue where the `tools.get_display_name` function would return incorrect values for "Indicator Type" content items.
* Changed the error code of the **validate** check for deprecated display names from `IN157` (duplicated a code used by a `nativeimage` check) to `IN160` (new code).
* Changed the error code of the **validate** check for invalid SIEM marketplace values from `IN151` (duplicated a code used by a check for empty command arguments) to `IN161` (new code).
* Added JUnit XML output support for **test-content** command.
* Updated the **run-unit-tests** command to not fail on JavaScript items, but skip them instead.
* Updated the `validate` pre-commit hook to run before the `run-unit-tests` hook. This will prevent `validate` from falling on errors about temporary files that are sometimes created when running unit-tests.
* Added the *auto-replace-uuids* flag to the **download** command. set this flag to False to avoid UUID replacements when downloading using download command.
* Added a new key **supportlevelheader** to the integration schema.
* **format** command will run without the content graph if graph creation fails.
* Updated the `GENERAL_DEFAULT_FROMVERSION` variable from **6.9.0** to **6.10.0**.
* Internal: Replaced the `tools._read_file` function with a more generic `tools.safe_read_unicode` function.
* Internal: Added `pathlib.Path` support to the `tools.get_yml_paths_in_dir` and `tools.get_child_directories` functions.
* Fixed an issue in the **test-modeling-rule** command, where possible exceptions were not caught.
* Added the *--delete_existing_dataset/-dd* flag to the **modeling-rules test** command to delete an existing dataset in the tenant.
* Added a new validation (`IN159`) which validates that reputation commands context outputs are spelled according to standards.
* Internal: Added a `loaded_data` parameter to `YmlSplitter` to allow passing preloaded YAML data.

## 1.20.7
* Fixed an issue where unified integrations / scripts with a period in their name would not split properly.
* Fixed an issue where the documentation was out of date with the current structure of **demisto-sdk** which does not support command auto-completion.
* Improved logging for **lint** and **prepare-content** commands.
* Internal: Added the `CI_SERVER_HOST`, `CI_PROJECT_ID` environment variables.

## 1.20.6
* Added the *--mode* argument to the **pre-commit** command, to run pre-commit with special mode (to run with different settings), supported mode are: 'nightly'.
* Modified the `validate` and `format` pre-commit hooks to run with the `--all` flag only when the `--mode=nightly` argument and `--all` flag were given.
* Modified the `ruff` pre-commit hook to run with `--config=nightly_ruff.toml` argument when running **pre-commit** command wite the `--mode=nightly` argument.
* Fixed an issue where deprecating parsing rules or modeling rules using **format** failed due to schema discrepancies.
* Fixed an issue where kebab-case arguments were not parsed correctly.
* Fixed an issue where **validate** falsely failed with error `RN115` on release notes with linefeed at the end of the file.
* Fixed an issue where **validate** falsely failed with error `DS108` on descriptions ending with new lines followed by square/curly brackets.
* Fixed an issue where **graph** commands would not clean their temporary files properly, causing successive commands to fail.
* Fixed an issue where an error log message changed the terminal color.

## 1.20.5
* Fixed an issue where **validate** falsely failed with error `DS108` on descriptions ending with brackets that contains a dot at the end of them.
* Fixed an issue where **modeling-rule test** command failed to properly render the comparison table when boolean value were printed.
* Fixed an issue were format added a dot at end of the description that already ends with question mark and exclamation mark.
* Fixed an issue where **upload** failed when trying to upload an indicator field.
* Updated the **update-content-graph** command to work with external repositories.
* Updated the **validate** command to work with external repositories when using the *--graph* flag.
* added support for `isfetchassets` flag in content graph

## 1.20.4
* Fixed an issue where using **prepare-content**, **upload**, **zip-packs** and **download** on machines with default encoding other than unicode caused errors.
* The **modeling-rules-test** will now ignore test data files containing the `test_data_config_ignore` key.
* Fixed an issue where **modeling-rules init-test-data** command failed on modeling rules that contain the text `call` even not as a separate word.
* Unlocked the dependency on `packaging`.

## 1.20.3
* Added the `FileType.VULTURE_WHITELIST` to the `FileType` enum for `.vulture_whitelist.py` files.
* Improved performance when reading `yml` files.
* Fixed an issue where **format** would add unnecessary period at the end of descriptions ending with brackets.
* Fixed an issue where **format** would not add a period at the end of descriptions, when running on in script files.
* Fixed an issue where running **validate -g** failed reading a `.pack-ignore` file that contained only newlines and spaces.
* Fixed an issue where **upload** failed when trying to upload a list content item.
* Fixed an issue where **download** would skip downloading list content items assigned to specific user roles with no roles.
* Demisto-SDK will now exit gracefully with an appropriate error message when *git* is not installed.
* Updated validation *RN116* to support the structure of **--force** flag in *update-release-notes* command.
* Fixed an issue where the release notes file was not added automatically to git when using the *update-release-notes* command.
* Fixed the structure in *update-release-notes* command when used with the **--force** flag. Now the header will display the pack display name.
* Fixed the support in **validate** for `svg` images to have their theme suffix.
* Modified **validate** to support only .svg files ending with *_dark* or *_light* suffixes.
* Fixed an issue where **modeling-rule test** command failed to properly compare types of fields.
* Fixed an issue where **validate** falsely failed with error `DS108` on descriptions ending with question mark and exclamation mark.
* Updated the **engineinfo** type in the script schema.
* Updated the **modeling-rules init & test** commands to support RULE section fields.
* Stability improvements for **graph create** and **graph update** commands.
* Fixed the *metadata* type in the XSIAM dashboard schema to *map*, with possible values: **lazy_load** and **cache_ttl**

## 1.20.2
* Updated the **pre-commit** command to run on all python versions in one run.
* Added the *--dry-run* flag to the **pre-commit** command, to create the config file without running the command.
* Fixed an issue where the **coverage-analyze** command was not parsing the logs correctly.
* Fixed an issue where **validate** falsly failed with error `DS108` on descriptions ending with a newline.
* Added formatting for script yml files when period is missing in the end of comment field, in the **format** command.
* Fixed an issue where **format** add a newline with a period when the description field missing a period.
* The content graph will now include the **python_version** field that each script/integration uses.
* Updated the **update-release-notes** command message structure when is run with **--force** flag.
* Added the **engineinfo** in to the script schema. This field specifies on which engine the script will run.
* Fixed an issue where **validate** falsely failed with error `DS108` on empty descriptions.
* Added support for lazy loading the of widgets in XSIAM dashboards.
* Added a **validate** check for correlation rules, making sure that `search_window` cannot be empty when `execution_mode` is set to `SCHEDULED`.
* Added the *metadata* key to the XSIAM dashboard schema. This field adds support for dynamic parameters in the dashboards.

## 1.20.1
* Added formatting for yml files when period is missing in the end of description field, in the **format** command.
* Fixed an issue where logging arguments were not in the standard kebab-case. The new arguments are: **console-log-threshold**, **file-log-threshold**, **log-file-path**.
* Added a new validation (`DS108`) to ensure that each description in the yml of script/integration ends with a dot.
* Fixed an issue where the **validate -g** failed reading a `.pack-ignore` file that was previously empty.
* Fixed an issue where the **update-release-notes** failed when changing the `.pack-ignore` file.
* Fixed an issue where the **GR103** validation output was malformed.
* Fixed an issue where the **upload** command failed for private repositories while trying to find the landing_page.json file.
* Added a log when a content item is missing from the repo, in **graph create** and **graph update**.
* Replaced logs with a progress bar in **graph create** and **graph update**.


## 1.20.0
* Fixed an issue where **update-release-notes** generated "available from Cortex XSOAR" instead of "from XSIAM" when run on XSIAM event collectors.
* Added support for controlling the sleep interval and retry count for **modeling-rules test** command.
* Added support for a new marketplace tag `xsoar_saas`.
* Fixed an issue where the **validate -g** failed on `BA102` in external repos even when ignored.
* Fixed an issue where the **validate -g** failed getting the content of `.pack-ignore` files when the external repository is not hosted in Github.
* Fixed an issue where the **validate -g** failed when updating an empty `.pack-ignore` file.
* Added support for yml hidden parameters for `xsoar_saas` marketplace, as part of the **prepare_content** command.
* Added support for custom documentation that will appear only in `xsoar_saas` marketplace, as part of the **prepare_content** command.
* Fixed an issue where the (`GR108`) validation did not fail in the validate command with the `-a` flag.
* Modified **prepare_content** command to be platform specific. For xsoar-saas and XSIAM regarding pack readme and integration description images in markdown files.
* Fixed an issue where the **lint** command was parsing % that may exist in the log data.

## 1.19.2
* Added a period at the end of lines produced by the **generate-docs** command that state the tested version of the product.
* Added the '--junit-path' flag to the **modeling-rules test** command, to allow saving the test results in a JUnit XML file.
* Update `RN112` validation's docs reference link.
* Added support to control the maximum file size and log rotation files count in the sdk logger.
* Fixed an issue with where passing the deprecated logging arguments to any command presented an incorrect recommendation for argument substitution.
* Fixed an issue where the documentation of logging arguments was incorrect.
* Fixed an issue in calculating content graph hash when creating or updating it.
* Fixed an issue where the coloring of the logging messages was not working properly when mixing both Console log and Parallel log handlers.
* Calling **graph create** or **graph update** now run the commands with default arguments, instead of showing the command help.
* Removed the use of chunks when calculating content relationships.
* Added the new environment variables **DEMISTO_DEFAULT_REMOTE** and **DEMISTO_DEFAULT_BRANCH**.
* Fixed an issue where the url regex in the **validate** command was wrong.
* Fixed an issue where **pre-commit** command failed when using global environment.
* Fixed an issue where **validate** would fail in external repos when trying to ignore `BA102`.
* Fixed an issue where **error-code** failed on some error codes.
* Fixes an issue in **format** command where the `-i` option included files in `.venv` directories.
* Updated the comment added to contribution PRs to old packs so it contains a link to the documentation of the **GitHub Codespaces** in xsoar.pan.dev.
* Updated GitPython version to 3.1.32.

## 1.19.1
* Fixed an issue where **unify** failed on integrations using an API a module, when not called from the content root.
* Improved **update-release-notes** logs when changes in dependent API modules are detected.
* Reverted changes released in version 1.19.0 in lint, lint will not fail on `demisto.results`, `return_outputs` and `LOG`.
* Updated the **generate-docs** command to use the content graph instead of the id_set file.
* **Validate** will now validate items which were edited in .pack-ignore.
* Added the '--all' input option for the **prepare-content** command, to support running on all content packs.
* Updated the '-i' input option of the **prepare-content** command to support multiple inputs as a comma-separated list.
* Enhanced the pack metadata properties when dumping pack zips in **prepare-content** command.

## 1.19.0
* Added the **graph** command group. The **create-content-graph** and **update-content-graph** commands were migrated to this command group, and named **graph create** and **graph update** respectively.
* Added the **graph get-relationships** command.
* The **graph create** command will now use a list of known content items from content-private, to avoid false-positives in validation `GR103`. Additionally, `GR103` was added to the **ALLOWED_IGNORE_ERRORS** list.
* The **modeling-rules test** command will now validate that the modeling rules schema mappings are aligned with the test-data mappings.
* Added the *--xsiam* flag to the **init** command in order to create XSIAM content.
* Fixed an issue where the `update-additional-dependencies` **pre-commit** step failed when not running in a content-like repo.
* Removed the format execution step from the `contribution_converter` since it can be executed separately during the contribution process.
* Added a new validation (`GR108`) to **validate**, that assures hidden packs do not have mandatory dependant packs.
* Added a new validation (`PA137`) to **validate**, ensuring the absence of non-ignorable errors in `.pack-ignore`.
* Running **validate** in a GitHub Action will now show errors as annotations, visible in the `Files Changed` tab of the pull request.
* **lint** will now fail on `demisto.results` and `return_outputs` usage, when a pack is `xsoar` or `partner` supported.
* **lint** will now fail on `LOG` usage in python files.
* Updated the **format** command to use the content graph instead of the id_set file.
* Updated **format** command not to fail on unexpected values that returns from the graph, and just add it to the log.
* Removed a redundant debug log on the `tools.get_file` function.

## 1.18.1
* Fixed an issue where the coloring directives where showing in log messages.
* Fixed an issue where **create-content-graph** was not executed upon changes in the parser infra files.
* Added support for `svg` integration images in content repo in **validate** command.
* Added a parameter `skip-packs-known-words` to the **doc-review** command, making sure that pack known words will not be added.

## 1.18.0
* Added the ability to ignore any validation in the **validate** command when running in an external (non-demisto/content) repo, by placing a `.private-repo-settings` file at its root.
* Calling **format** with the `-d` flag now removes test playbooks testing the deprecated content from conf.json.
* Improved the content graph performance when calculating content relationships.
* Improved determinism of SDK unit tests.
* **validate** will now run on all the pack content items when the pack supported marketplaces are modified.
* **pre-commit** no longer runs when there are no modified files (unless provided with input files).
* Added new validation that XSIAM integrations must have `marketplacev2` as the value of the marketplaces field.
* Added an ability to provide list of marketplace names as a credentials-type (type 9) param attribute.
* **doc-review** will run with the `--use-packs-known-words` true by default.
* Added the *deprecated* field to the pack object for the content-graph metadata.
* Calling **modeling-rules init-test-data** will now return the XDM fields output in alphabetical order.
* Added a new validation (`BA125`) to **validate**, assuring internal function names aren't used in customer-facing docs.
* Removed the Pipfile and Pipfile.lock from the templates in the **init** command.
* Disabled the option to create an integration with `Pipfile` and `Pipfile.lock` files, as they are deprecated.
* Added the Sourcery hook to **pre-commit**.
* Added a working directory to the `contribution_converter` in order to support working on a temporary directory.
* Added a waiting period when checking whether the dataset exists in the **modeling-rule test** command.
* Fixed an issue where the *DEMISTO_SDK_SKIP_VERSION_CHECK* was ignored when running on non CI environments.
* Fixed an issue where **validate** falsely detected backwards-compatibility issues, and prevented adding the `marketplaces` key to content items.
* Fixed an issue where the SDK would fail pulling docker images.
* Fixed an issue where **prepare-content** command would add the string `candidate` to scripts and integrations for the *nativeimage* key.
* Fixed an issue where in some cases the **split** command did not remove pack version note from the script.
* Fixed an issue where **validate** would not properly detect dependencies of core packs.
* Fixed an issue where **validate** failed on single-select types incident and indicator fields when given empty value as a select value option.
* Fixed an issue where errors in **validate** were logged as `info`.
* Fixed an issue where **validate** error messages were not logged when an integration param, or the default argument in reputation commands is not valid.
* Fixed an issue where the **format** command would change the value of the `unsearchable` key in fields.
* Fixed an issue where **lint** command failed to pull docker image in Gitlab environment.
* Fixed an issue in **doc-review** command where escape characters within Markdown files were detected as invalid words.
* Fixed an issue where **validate** failed on infrastructure test files.
* Fixed an issue in **update-content-graph** where the neo4j service was unaccessible for non-root users.

## 1.17.2
* Fixed an issue where **lint** and **validate** commands failed on integrations and scripts that use docker images that are not available in the Docker Hub but exist locally.
* Added documentation for the flag **override-existing** used in upload.
* Fixed an issue where **validate** failed on Incident Field items with a `template` value.
* Improved memory efficiency in **update-content-graph** and **create-content-graph** commands.
* Removed support for the `cve_id` name for the default-argument for **cve** reputation commands in **validate**. Now, only `cve` may be used for such commands.
* Fixed an issue where **zip_packs** failed uploading content.
* Added `tenant_timezone` handling to the **modeling-rules init** command, allowing usage with tenants in various timezones.
* Shortened the timeout when checking whether the dataset exists in **test-modeling-rule**.
* Cleaned up project dependencies.
* Added support for the **List** content item in **Xpanse** marketplace.
* Fixed an issue in **run-unit-tests** command when running Powershell tests.
* Fixed an issue where **lint** failed running when a docker container would not init properly.
* Fixed an issue where the *upload* command would upload a pack metadata with wrong display names.
* Performance enhancements when reading yaml files.
* Removed redundant errors and fields from `errors.py`.
* Updated **update-release-notes** to use graph instead of id_set.

## 1.17.1
* Added the `aliasTo` key to the Incident Field schema.
* Modified **validate** to not require fields whose value is always `False`.
* Modified **validate** to use the graph instead of id_set on changed *APIModules*.
* Fixed an issue where `register_module_line()` was not removed from python scripts when the script had no trailing newline.
* Fixed an issue where an integration containing a command without a description would fail to upload while using the **upload** command.
* Fixed an issue where attempting to individually upload `Preprocess Rule` files raised an unclear error message. Note: preprocess rules can not be individually uploaded, but only as part of a pack.
* Fixed an issue where the **upload** command would fail on Indicator Types.
* Fixed an issue where the **upload** command would return the wrong error message when connection credentials are invalid.
* Fixed an issue where the **upload** command would fail parsing input paths.
* added support for the `isfetcheventsandassets` flag in content graph.
* Fixed an issue where the **modeling-rules test** command failed to get the existence of result from dataset in cases where the results take time to load.
* Added an aliasTo key to the incident field schema.

## 1.17.0
* **validate** will only fail on docker related errors if the pack is supported by xsoar.
* Added a validation that assures filename, id, and name have a correct suffix for modeling/parsing rules files.
* Added new **validate** checks, preventing unwanted changes of the marketplaces (BC108,BC109), toversion (BC107)  and fromversion (BC106) fields.
* Removed the `timezone_offset` argument in the *modeling-rules test* command.
* Fixed an issue where **lint** failed when importing functions from CommonServerUserPython.
* The **format** command now will sync hidden parameters with master branch.
* Fixed an issue where lock integration failed on FileNotFound.(PANW-internal only).
* Fixed an issue where **lint** falsely warned of using `demisto.results`.
* Fixed an issue where **validate** always returned *XSIAM Dashboards* and *Correlation Rules* files as valid.
* Added `GR107` validation to **validate** using the graph validations to check that no deprecated items are used by non-deprecated content.
* Fixed an issue where the **modeling-rules test** command failed to get the existence of dataset in cases where the dataset takes more than 1 minute to get indexed.
* Fixed an issue in **lint** where the container used for linting had dependency conflicts with the image used by content, and caused inconsistent results.
* Fixed an issue where the **download** command failed when the playbook has different `name` and `id`.
* Moved the **pre-commmit** command template to the `demisto/content` repository, where it's easier to maintain.
* Fixed an issue where an internal method caused warning messages when reading md files.
* Added support for Pre Process Rules in the **upload** command.
* Fixed an issue where **upload** would not upload items whose `maketplaces` value was an empty list.
* Added a prettyName key to the incident field schema.
* Fixed an issue where **upload** command could not parse content items that are not unicode-encoded.

## 1.16.0
* Added a check to **is_docker_image_latest_tag** to only fail the validation on non-latest image tag when the current tag is older than 3 days.
* Fixed an issue where **upload** would not properly show the installed version in the UI.
* Fixed an issue where the `contribution_converter` failed replacing generated release notes with the contribution form release notes.
* Fixed an issue where an extra levelname was added to a logging message.
* Modified the `mypy` pre-commit hook to run in a virtual environment, rather than the local mypy version.
* Added support to run **validate** with `--git` flag on detached HEAD.
* Added a validation that the **validate** command will fail if the pack name is not prefixed on XSIAM dashboard images.
* Fixed the **generate-test-playbook** which failed on an unexpected keyword argument - 'console_log_threshold'.
* Fixed an issue where **prepare-content** would not properly parse the `fromVersion` and `toVersion` attributes of XSIAM-Dashbaord and XSIAM-Report content items.
* Fixed an issue where **validate** command did not fail on non-existent dependency ids of non-mandatory dependant content.
* Fixed pytest async io deprecation warning.
* Added the `--incident-id` argument (optional) to the **run** command.
* Fixed an issue in **run-unit-tests** and **update-content-graph** where running commands in a docker container was done with insufficient permissions.
* Added the `_time` field to the output compare table of the **modeling-rules test** command.
* Changed the endpoint **download** uses to get system content items.
* Fixed an issue where graph-related tasks failed when files were deleted from the repo.
* Added a **validate** check, and a **format** auto fix for the `fromversion` field in Correlation Rules and XSIAM Dashboards.
* Update the format used for dev-dependencies in pyproject.toml to match modern versions of Poetry.
* Added timestamps to logging messages when running in a CI build.

## 1.15.5
* **Breaking Change**: The default of the **upload** command `--zip` argument is `true`. To upload packs as custom content items use the `--no-zip` argument.
* Removed the `no-implicit-optional` hook from **pre-commit**.
* Removed the `markdownlint` hook from **pre-commit**.
* Fixed an issue in **run-unit-tests** to pass with warnings when no tests are collected.
* Fixed an issue in **run-unit-tests** with the coverage calculation.
* Fixed a notification about log file location appeared more than once.
* Updated the error message when code coverage is below the threshold in **coverage-analyze** to be printed in a more noticeable red color.
* Fixed an issue in **upload** that failed when a comma-separated list of paths is passed to the `--input` argument.
* Running **validate** with the `--graph` flag will now run the graph validations after all other validations.
* improved the generated release note for newly added XSIAM entities when running *update-release-notes* command.
* Fixed an issue where in some cases validation failed when mapping null values.
* Fixed an issue in **upload** command where the `--keep-zip` argument did not clean the working directory.
* Fixed an issue where an extra levelname was added to a logging message.
* Fixed an issue in **upload** where uploading packs to XSIAM failed due to version mismatch.

## 1.15.4
* Fixed an issue where *update-release-notes* and *doc-review* did not handle new content notes as expected.
* Fixed an issue in PEP484 (no-implicit-optional) hook to **pre-commit**.
* Fixed an issue in **upload** with `--input-config-file` where the content items weren't uploaded in the correct pack.
* Added support to disable the default logging colors with the **DEMISTO_SDK_LOG_NO_COLORS** environment variable.

## 1.15.3
* Added the `--init` flag to **download**.
* Added the `--keep-empty-folders` flag to **download**.
* Added `markdown-lint` to **pre-commit**
* Added the PEP484 (no-implicit-optional) hook to **pre-commit**.
* Fixed an issue where the content-graph parsing failed on mappers with undefined mapping.
* Fixed an issue in **validate** where `pack_metadata.json` files were not collected proplely in `--graph` option.
* Fixed an issue where *validate* reputation commands outputs were not checked for new content.
* Added *IN107* and *DB100* error codes to *ALLOWED_IGNORE_ERRORS* list.
* Added a validation that assures feed integrations implement the `integration_reliability` configuration parameter.
* Fixed an issue where the format command did not work as expected on pre-process rules files.
* Fixed an issue where **upload** command failed to upload when the XSOAR version is beta.
* Fixed an issue where **upload** command summary was inaccurate when uploading a `Pack` without the `-z` flag.
* Added pack name and pack version to **upload** command summary.
* Added support for modeling rules with multi datasets in ****modeling-rules test**** command.
* Fixed an issue where **validate** didn't recognize layouts with incident fields missing from `id_set.json` even when `--post-commit` was indicated.

## 1.15.2
* Fixed an issue where **format** added default arguments to reputation commands which already have one.
* Fixed an issue where **validate** fails when adding the *advance* field to the integration required fields.
* Updated the integration Traffic Light Protocol (TLP) color list schema in the **validate** command.
* Fixed an issue where **upload** would not read a repo configuration file properly.
* Fixed an issue where **upload** would not handle the `-x`/`--xsiam` flag properly.
* Fixed an issue where **format** failed to use input from the user, when asking about a `from_version`.
* Added the `-n`/`--assume_no` flag to **format**.

## 1.15.1
* Fixed an issue where **generate-docs** generated fields with double html escaping.
* Fixed an issue where **upload** failed when using the `-z` flag.

## 1.15.0
* **Breaking Change**: the **upload** command now only supports **XSOAR 6.5** or newer (and all XSIAM versions).
* **upload** now uses content models, and calls the `prepare` method of each model before uploading (unless uploading a zipped pack).
* Added a *playbook* modification to **prepare-content**, replacing `getIncident` calls with `getAlerts`, when uploading to XSIAM.
* Added a *playbook* modification to **prepare-content**, replacing `${incident.fieldname}` context accessors with `${alert.fieldname}` when uploading to XSIAM.
* Added a *playbook* modification to **prepare-content**, replacing `incident` to `alert` in task display names, when uploading to XSIAM.
* Added a *layout* modification to **prepare-content**, replacing `Related/Child/Linked Incidents` to `... Alerts` when uploading to XSIAM.
* Added a *script* modification to **prepare-content**, automatically replacing the word `incident` with `alert` when uploading to XSIAM.
* Added a validation that the **validate** command will fail if the `dockerimage` field in scripts/integrations uses any py3-native docker image.
* Updated the `ruff` version used in **pre-commit** to `0.0.269`.
* Fixed an issue in **create-content-graph** which caused missing detection of duplicated content items.
* Fixed an issue where **run-unit-tests** failed on python2 content items.
* Fixed an issue in **validate** where core packs validations were checked against the core packs defined on master branch, rather than on the current branch.
* Fixed an issue in **pre-commit** where `--input` flag was not filtered by the git files.
* Skip reset containers for XSOAR NG and XSIAM(PANW-internal only).
* Fixed an issue where **lint** failed fetching docker image details from a PANW GitLab CI environment. (PANW-internal only).

## 1.14.5
* Added logging in case the container fails to run in **run-unit-tests**.
* Disabled **pre-commit** multiprocessing for `validate` and `format`, as they use a service.
* **pre-commit** now calls `format` with `--assume-yes` and `--no-validate`.
* Fixed an issue where **pre-commit** ran multiple times when checking out build related files.

## 1.14.4
* Added integration configuration for *Cortex REST API* integration.
* Removed `Flake8` from **pre-commit**, as `ruff` covers its basic rules.
* Improved log readability by silencing non-critical `neo4j` (content graph infrastructure) logs.
* Fixed an issue where **run-unit-tests** failed on python2 content items.
* Fixed an issue where **modeling-rules test** did not properly handle query fields that pointed to a string.
* Fixed an issue when trying to fetch remote files when not under the content repo.
* Fixed a validation that the **modeling-rules test** command will fail if no test data file exist.
* Fixed an issue where **format** command failed while updating the `fromversion` entry.
* Added support for mapping uuid to names for Layout files in the **download** command.

## 1.14.3
* Fixed an issue where **run-unit-tests** failed running on items with `test_data`.
* Updated the demisto-py to v3.2.10 which now supports url decoding for the proxy authentication password.
* Fixed an issue where **generate-outputs** did not generate context paths for empty lists or dictionaries in the response.

## 1.14.2
* Added the `--staged-only` flag to **pre-commit**.
* Fixed an issue where **run-unit-tests** failed running on items with `test_data`.
* Fixed an issue where **pre-commit** ran on unchanged files.
* Add the ability to run **secrets** in **pre-commit** by passing a `--secrets` flag.
* Added support to override the log file with the **DEMISTO_SDK_LOG_FILE_PATH** environment variable.

## 1.14.1
* Fixed an issue where **update-release-notes** command failed when running on a pack that contains deprecated integrations without the `commands` section.
* Added toVersion and fromVersion to XSIAM content items schema.
* Fixed an issue where **validate** failed when attempting to map null values in a classifier and layout.
* Added search marketplace functionality to XSIAM client.
* Fixed an issue in **pre-commit** command where `MYPYPATH` was not set properly.
* Updated the integration category list in the **init** command.
* Fixed an issue where in some environments docker errors were not caught.
* Added a validation that the **validate** command will fail on README files if an image does not exist in the specified path.

## 1.14.0
* Added the `DEMISTO_SDK_GRAPH_FORCE_CREATE` environment variable. Use it to force the SDK to recreate the graph, rather than update it.
* Added support for code importing multi-level ApiModules to **lint**.
* Added a validation that the **modeling-rules test** command will fail if no test data file exist.
* Added support for the `<~XPANSE>` marketplace tag in release notes.
* Added support for marketplace tags in the **doc-review** command.
* Added **generate-unit-tests** documentation to the repo README.
* Added the `hiddenpassword` field to the integration schema, allowing **validate** to run on integrations with username-only inputs.
* Improved logs and error handling in the **modeling-rules test** command.
* Improved the warning message displayed for Contribution PRs editing outdated code.
* Improved the clarity of error messages for cases where yml files cannot be parsed as a dictionary.
* Updated the `XSIAMReport` schema.
* Standardized repo-wide logging. All logs are now created in one logger instance.
* **lint** now prevents unit-tests from accessing online resources in runtime.
* Updated the logs shown during lint when running in docker.
* Fixed an issue where **validate** showed errors twice.
* Fixed an issue where **validate** did not fail when xif files had wrong naming.
* Fixed an issue where **doc-review** required dot suffixes in release notes describing new content.
* Fixed an issue where **download** command failed when running on a beta integration.
* Fixed an issue where **update-release-notes** generated release notes for packs in their initial version (1.0.0).
* Fixed an issue with **update-content-graph** where `--use-git` parameter was ignored when using `--imported-path` parameter.
* Fixed an issue where **validate** failed on playbooks with valid inputs, since it did not collect the playbook inputs occurrences properly.

## 1.13.0
* Added the pack version to the code files when calling **unify**. The same value is removed when calling **split**.
* Added a message showing the output path when **prepare-content** is called.
* Contribution PRs that update outdated packs now display a warning message.
* Fixed an issue when kebab-case has a misspelling in one of the sub words, the suggestion might be confusing.
* Improved caching and stability for **lint**.
* Added support for *.xif* files in the **secrets** command.
* Fixed an issue where **validate** would fail when playbook inputs contain Transform Language (DT).
* Added a new **validate** check, making sure a first level header exist in release notes (RN116)
* Fixed an issue where **lint** would not properly handle multiple ApiModules imports.

## 1.12.0
* Added the **pre-commit** command, to improve code quality of XSOAR content.
* Added the **run-unit-tests** command, to run unit tests of given content items inside their respective docker images.
* Added support for filepath arguments in the **validate** and **format** commands.
* Added pre-commit hooks for `validate`, `format`, `run-unit-tests` and `update-docker-image` commands.
* Fixed an issue in the **download** command where layouts were overriden even without the `-f` option.
* Fixed an issue where Demisto-SDK did not detect layout ID when using the **download** command.
* Fixed an issue where the **lint** command ran on `native:dev` supported content when passing the `--docker-image all` flag, instead it will run on `native:candidate`.
* Added support for `native:candidate` as a docker image flag for **lint** command.
* Added a modification for layouts in **prepare-content**, replacing `Related Incidents`, `Linked Incidents` and `Child Incidents` with the suitable `... Alerts` name when uploading to XSIAM.
* Fixed an issue where logs and messages would not show when using the **download** command.
* Fixed an issue where the `server_min_version` field in metadata was an empty value when parsing packs without content items.
* Fixed an issue where running **openapi-codegen** resulted in false-positive error messages.
* Fixed an issue where **generate-python-to-yml** generated input arguments as required even though required=False was specified.
* Fixed an issue where **generate-python-to-yml** generated input arguments a default arguments when default=some_value was provided.
* Fixed a bug where **validate** returned error on playbook inputs with special characters.
* Fixed an issue where **validate** did not properly check `conf.json` when the latter is modified.
* Fixed an issue in the **upload** command, where a prompt was not showing on the console.
* Fixed an issue where running **lint** failed installing dependencies in containers.

## 1.11.0
* **Note: Demisto-SDK will soon stop supporting Python 3.8**
* Fixed an issue where using **download** on non-unicode content, merging them into existing files caused an error.
* Changed an internal setting to allow writing non-ascii content (unicode) using `YAMLHandler` and `JSONHandler`.
* Fixed an issue where an error message in **unify** was unclear for invalid input.
* Fixed an issue where running **validate** failed with **is_valid_integration_file_path_in_folder** on integrations that use API modules.
* Fixed an issue where **validate** failed with **is_valid_integration_file_path_in_folder** on integrations that use the `MSAPIModule`.
* Added **validate** check for the `modules` field in `pack_metadata.json` files.
* Changed **lint** to skip deprecated content, unless when using the `-i` flag.
* Fixed an issue where **update-release-notes** failed when a new *Parsing Rule* was added to a pack.
* Refactored the logging framework. Demisto-SDK logs will now be written to `.demist_sdk_debug.log` under the content path (when detected) or the current directory.
* Added `GR105` validation to **validate** command to check that no duplicate IDs are used.
* Added support for API Modules imported in API modules in the **unify** command.
* Added **validate** check, to make sure every Python file has a corresponding unit test file.

## 1.10.6
* Fixed an issue where running **validate** with the `-g` flag would skip some validations for old-formatted (unified) integration/script files.
* Deprecated integrations and scripts will not run anymore when providing the **--all-packs** to the **lint** command.
* Fixed an issue where a pack `serverMinVersion` would be calculated by the minimal fromVersion of its content items.
* Added the `--docker-image-target` flag to **lint** for testing native supported content with new images.

## 1.10.5
* Fixed an issue where running **run-test-playbook** would not use the `verify` parameter correctly. @ajoga
* Added a newline at the end of README files generated in **generate-docs**.
* Added the value `3` (out of bounds) to the `onChangeRepAlg` and `reputationCalc` fields under the `IncidentType` and `GenericType` schemas. **validate** will allow using it now.
* Fixed an issue where **doc-review** required dot suffixes in release notes describing new content.
* Fixed an issue where **validate** failed on Feed Integrations after adding the new *Collect/Connect* section field.
* Fixed an issue where using **postman-codegen** failed converting strings containing digits to kebab-case.
* Fixed an issue where the ***error-code*** command could not parse List[str] parameter.
* Updated validation *LO107* to support more section types in XSIAM layouts.

## 1.10.4
* Added support for running **lint** in multiple native-docker images.

## 1.10.3
* Fixed an issue where running **format** would fail after running npm install.
* Improved the graph validations in the **validate** command:
  - GR100 will now run on all content items of changed packs.
  - GR101 and GR102 will now catch invalid fromversion/toversion of files **using** the changed items.
  - GR103 errors will raise a warning when using the *-a* flag, but an error if using the *-i* or *g* flags.
* Fixed an issue where test-playbooks timed out.
* Fixed an issue where making a change in a module using an ApiModule would cause lint to run on the ApiModule unnecessarily.
* Fixed an issue where the `marketplace` field was not used when dumping pack zips.
* Fixed a typo in the README content generated with **update-release-notes** for updating integrations.
* Fixed an issue in **validate**, where using the `-gr` and `-i` flags did not run properly.
* Added the `sectionorder` field to integration scheme.
* Fixed an issue where in some occasions running of test-playbooks could receive session timeouts.
* Fixed an issue where **validate** command failed on core pack dependencies validation because of test dependencies.

## 1.10.2
* Added markdown lint formatting for README files in the **format** command.
* Fixed an issue where **lint** failed when using the `-cdam` flag with changed dependant api modules.
* Fixed an issue in the **upload** command, where `json`-based content items were not unified correctly when using the `--zip` argument.
* Added XPANSE core packs validations.

## 1.10.1
* Fixed an issue where **update-content-graph** failed to execute.

## 1.10.0
* **Breaking change**: Removed usage of `pipenv`, `isort` and `autopep8` in the **split** and **download** commands. Removed the `--no-pipenv` and `--no-code-formatting` flags. Please see https://xsoar.pan.dev/docs/tutorials/tut-setup-dev-remote for the recommended environment setup.
* Fixed an issue in **prepare-content** command where large code lines were broken.
* Fixed an issue where git-*renamed_files* were not retrieved properly.
* Fixed an issue where test dependencies were calculated in all level dependencies calculation.
* Added formatting and validation to XSIAM content types.
* Fixed an issue where several XSIAM content types were not validated when passing the `-a` flag.
* Added a UUID to name mapper for **download** it replaces UUIDs with names on all downloaded files.
* Updated the demisto-py to v3.2.6 which now supports basic proxy authentication.
* Improved the message shown when using **upload** and overwriting packs.
* Added support for the **Layout Rule** content type in the id-set and the content graph.
* Updated the default general `fromVersion` value on **format** to `6.8.0`
* Fixed an issue where **lint** sometimes failed when using the `-cdam` flag due to wrong file duplications filtering.
* Added the content graph to **validate**, use with the `--graph` flag.

## 1.9.0
* Fixed an issue where the Slack notifier was using a deprecated argument.
* Added the `--docker-image` argument to the **lint** command, which allows determining the docker image to run lint on. Possible options are: `'native:ga'`, `'native:maintenance'`, `'native:dev'`, `'all'`, a specific docker image (from Docker Hub) or, the default `'from-yml'`.
* Fixed an issue in **prepare-content** command where large code lines were broken.
* Added a logger warning to **get_demisto_version**, the task will now fail with a more informative message.
* Fixed an issue where the **upload** and **prepare-content** commands didn't add `fromServerVersion` and `toServerVersion` to layouts.
* Updated **lint** to use graph instead of id_set when running with `--check-dependent-api-module` flag.
* Added the marketplaces field to all schemas.
* Added the flag `--xsoar-only` to the **doc-review** command which enables reviewing documents that belong to XSOAR-supported Packs.
* Fixed an issue in **update-release-notes** command where an error occurred when executing the same command a second time.
* Fixed an issue where **validate** would not always ignore errors listed under `.pack-ignore`.
* Fixed an issue where running **validate** on a specific pack didn't test all the relevant entities.
* Fixed an issue where fields ending with `_x2` where not replaced in the appropriate Marketplace.

## 1.8.3
* Changed **validate** to allow hiding parameters of type 0, 4, 12 and 14 when replacing with type 9 (credentials) with the same name.
* Fixed an issue where **update-release-notes** fails to update *MicrosoftApiModule* dependent integrations.
* Fixed an issue where the **upload** command failed because `docker_native_image_config.json` file could not be found.
* Added a metadata file to the content graph zip, to be used in the **update-content-graph** command.
* Updated the **validate** and **update-release-notes** commands to unskip the *Triggers Recommendations* content type.


## 1.8.2
* Fixed an issue where demisto-py failed to upload content to XSIAM when `DEMISTO_USERNAME` environment variable is set.
* Fixed an issue where the **prepare-content** command output invalid automation name when used with the --*custom* argument.
* Fixed an issue where modeling rules with arbitrary whitespace characters were not parsed correctly.
* Added support for the **nativeImage** key for an integration/script in the **prepare-content** command.
* Added **validate** checks for integrations declared deprecated (display name, description) but missing the `deprecated` flag.
* Changed the **validate** command to fail on the IN145 error code only when the parameter with type 4 is not hidden.
* Fixed an issue where downloading content layouts with `detailsV2=None` resulted in an error.
* Fixed an issue where **xdrctemplate** was missing 'external' prefix.
* Fixed an issue in **prepare-content** command providing output path.
* Updated the **validate** and **update-release-notes** commands to skip the *Triggers Recommendations* content type.
* Added a new validation to the **validate** command to verify that the release notes headers are in the correct format.
* Changed the **validate** command to fail on the IN140 error code only when the skipped integration has no unit tests.
* Changed **validate** to allow hiding parameters of type 4 (secret) when replacing with type 9 (credentials) with the same name.
* Fixed an issue where the **update-release-notes** command didn't add release-notes properly to some *new* content items.
* Added validation that checks that the `nativeimage` key is not defined in script/integration yml.
* Added to the **format** command the ability to remove `nativeimage` key in case defined in script/integration yml.
* Enhanced the **update-content-graph** command to support `--use-git`, `--imported_path` and `--output-path` arguments.
* Fixed an issue where **doc-review** failed when reviewing command name in some cases.
* Fixed an issue where **download** didn't identify playbooks properly, and downloaded files with UUIDs instead of file/script names.

## 1.8.1
* Fixed an issue where **format** created duplicate configuration parameters.
* Added hidden properties to integration command argument and script argument.
* Added `--override-existing` to **upload** that skips the confirmation prompt for overriding existing content packs. @mattbibbydw
* Fixed an issue where **validate** failed in private repos when attempting to read from a nonexisting `approved_categories.json`.
* Fixed an issue where **validate** used absolute paths when getting remote `pack_metadata.json` files in private repos.
* Fixed an issue in **download**, where names of custom scripts were replaced with UUIDs in IncidentFields and Layouts.

## 1.8.0
* Updated the supported python versions, as `>=3.8,<3.11`, as some of the dependencies are not supported on `3.11` yet.
* Added a **validate** step for **Modeling Rules** testdata files.
* Added the **update-content-graph** command.
* Added the ability to limit the number of CPU cores with `DEMISTO_SDK_MAX_CPU_CORES` envirment variable.
* Added the **prepare-content** command.
* Added support for fromversion/toversion in XSIAM content items (correlation rules, XSIAM dashboards, XSIAM reports and triggers).
* Added a **validate** step checking types of attributes in the schema file of modeling rule.
* Added a **validate** step checking that the dataset name of a modeling rule shows in the xif and schema files.
* Added a **validate** step checking that a correlation rule file does not start with a hyphen.
* Added a **validate** step checking that xsiam content items follow naming conventions.
* Fixed an issue where SDK commands failed on the deprecated `packaging.version.LegacyVersion`, by locking the `packaging` version to `<22`.
* Fixed an issue where **update-release-notes** failed when changing only xif file in **Modeling Rules**.
* Fixed an issue where *is_valid_category* and *is_categories_field_match_standard* failed when running in a private repo.
* Fixed an issue where **validate** didn't fail on the MR103 validation error.
* Fixed the *--release-notes* option, to support the new CHANGELOG format.
* Fixed an issue where **validate** failed when only changing a modeling rules's xif file.
* Fixed an issue where **format** failed on indicator files with a `None` value under the `tabs` key.
* Fixed an issue where **validate** only printed errors for one change of context path, rather than print all.
* Fixed an issue where **download** did not suggest using a username/password when authenticating with XSOAR and using invalid arguments.
* Fixed an issue where **download** failed when listing or downloading content items that are not unicode-encoded.
* Added support for fromversion/toversion in XSIAM content items (correlation rules, XSIAM dashboards, XSIAM reports and triggers).
* Updated the supported python versions, as `>=3.8,<3.11`, as some of the dependencies are not supported on `3.11` yet.
* Added **prepare-content** command which will prepare the pack or content item for the platform.
* Patched an issue where deprecated `packaging.version.LegacyVersion`, locking packaging version to `<22`.

## 1.7.9
* Fixed an issue where an error message in **validate** would not include the suggested fix.
* Added a validation that enforces predefined categories on MP Packs & integration yml files, the validation also ensures that each pack has only one category.
* Fixed an issue where **update-release-notes** did not generate release notes for **XDRC Templates**.
* Fixed an issue where **upload** failed without explaining the reason.
* Improved implementation of the docker_helper module.
* Fixed an issue where **validate** did not check changed pack_metadata.json files when running using git.
* Added support for **xdrctemplate** to content graph.
* Fixed an issue where local copies of the newly-introduced `DemistoClassApiModule.py` were validated.
* Added new release notes templates for the addition and modification of playbooks, layouts and types in the **doc-review** command.
* Fixed an issue where the **doc-review** command failed on descriptions of new content items.
* Added the `Command XXX is deprecated. Use XXX instead.` release notes templates to **doc-review** command.
* Fixed an issue where the **update-release-notes** command didn't add the modeling-rules description for new modeling-rules files.

## 1.7.8
* Added the capability to run the MDX server in a docker container for environments without node.
* Fixed an issue where **generate-docs** with `-c` argument updated sections of the incorrect commands.
* Added IF113 error code to **ALLOWED_IGNORE_ERRORS**.
* Fixed an issue where **validate** failed on playbooks with non-string input values.
* Added the `DEMISTO_SDK_IGNORE_CONTENT_WARNING` environment variable, to allow suppressing warnings when commands are not run under a content repo folder.
* Fixed an issue where **validate** failed to recognize integration tests that were missing from config.json
* Added support for **xpanse** marketplace in **create-id-set** and **create-content-artifacts** commands.
* Fixed an issue where **split** failed on yml files.
* Added support for marketplace-specific tags.
* Fixed an issue where **download** would not run `isort`. @maxgubler
* Fixed an issue where XSIAM Dashboards and Reports images failed the build.
* Added support for **xpanse** marketplace to content graph.

## 1.7.7
* Fixed an issue where paybooks **generate-docs** didn't parse complex input values when no accessor field is given correctly.
* Fixed an issue in the **download** command, where an exception would be raised when downloading system playbooks.
* Fixed an issue where the **upload** failed on playbooks containing a value that starts with `=`.
* Fixed an issue where the **generate-unit-tests** failed to generate assertions, and generate unit tests when command names does not match method name.
* Fixed an issue where the **download** command did not honor the `--no-code-formatting` flag properly. @maxgubler
* Added a new check to **validate**, making sure playbook task values are passed as references.
* Fixed an issue where the **update-release-notes** deleted existing release notes, now appending to it instead.
* Fixed an issue where **validate** printed blank space in case of validation failed and ignored.
* Renamed 'Agent Config' to 'XDRC Templates'.
* Fixed an issue where the **zip-packs** command did not work with the CommonServerUserPython and CommonServerUserPowerShell package.

## 1.7.6

* Fixed parsing of initialization arguments of client classes in the **generate-unit-tests** command.
* Added support for AgentConfig content item in the **upload**, **create-id-set**, **find-dependecies**, **unify** and **create-content-artifacts** commands.
* Added support for XSIAM Report preview image.

## 1.7.5

* Fixed an issue where the **upload** command did not work with the CommonServerUserPython package.
* Fixed an issue in the **download** command, where some playbooks were downloaded as test playbooks.
* Added playbook modification capabilities in **TestSuite**.
* Added a new command **create-content-graph**.
* Fixed an issue in the **upload** command, where the temporary zip would not clean up properly.
* Improved content items parsing in the **create-content-graph** command.
* Added an error when the docker daemon is unavailable when running **lint**.
* Removed the validation of a subtype change for scripts in the **validate** command.
* Fixed an issue where names of XSIAM content items were not normalized properly.
* Fixed an issue where the **download** command was downloading playbooks with **script** (id) and not **scriptName**.
* Fixed an issue where script yml files were not properly identified by `find_type`.
* Removed nightly integrations filtering when deciding if a test should run.
* Added support for XSIAM Dashboard preview image.
* Added the `--no-code-formatting` flag to the **download** command, allowing to skip autopep8 and isort.
* Fixed an issue in the **update-release-notes** command, where generating release notes for modeling rules schema file caused exception.

## 1.7.4

* Fixed an issue where the **doc-review** command showed irrelevant messages.
* Fixed an issue in **validate**, where backward-compatibility failures prevented other validations from running.
* Fixed an issue in **validate**, where content-like files under infrastructure paths were not ignored.
* Fixed an issue in the AMI mapping, where server versions were missing.
* Change the way the normalize name is set for external files.
* Added dump function to XSIAM pack objects to dulicate the files.
* Fixed an issue where the `contribution_converter` did not support changes made to ApiModules.
* Added name normalization according to new convention to XSIAM content items
* Added playbook modification capabilities in **TestSuite**.
* Fixed an issue in create-content-artifacts where it will not get a normalize name for the item and it will try to duplicate the same file.

## 1.7.3

* Fixed an issue in the **format** command where fail when executed from environment without mdx server available.
* Added `Added a`, `Added an` to the list of allowed changelog prefixes.
* Added support for Indicator Types/Reputations in the **upload** command.
* Fixed an issue when running from a subdirectory of a content repo failed.
* Changing the way we are using XSIAM servers api-keys in **test-content** .
* Added a success message to **postman-codegen**.

## 1.7.2

* Fixed an issue in the **validate** command where incident fields were not found in mappers even when they exist
* Added an ability to provide list of marketplace names as a param attribute to **validate** and **upload**
* Added the file type to the error message when it is not supported.
* Fixed an issue where `contribution_converter` incorrectly mapped _Indicator Field_ objects to the _incidentfield_ directory in contribution zip files.
* Fixed a bug where **validate** returned error on empty inputs not used in playbooks.
* Added the `DEMISTO_SDK_CONTENT_PATH` environment variable, implicitly used in various commands.
* Added link to documentation for error messages regarding use cases and tags.

## 1.7.1

* Fixed an issue where *indicatorTypes* and *betaIntegrations* were not found in the id_set.
* Updated the default general `fromVersion` value on **format** to `6.5.0`
* Fixed an issue where the **validate** command did not fail when the integration yml file name was not the same as the folder containing it.
* Added an option to have **generate-docs** take a Playbooks folder path as input, and generate docs for all playbooks in it.
* Fixed an issue where the suggestion in case of `IF113` included uppercase letters for the `cliName` parameter.
* Added new validation to the **validate** command to fail and list all the file paths of files that are using a deprecated integration command / script / playbook.
* **validate** will no longer fail on playbooks calling subplaybooks that have a higher `fromVersion` value, if  calling the subplaybook has `skipifunavailable=True`.
* Fixed an issue where relative paths were not accessed correctly.
* Running any `demisto-sdk` command in a folder with a `.env` file will load it, temporarily overriding existing environment variables.
* Fixed an issue where **validate** did not properly detect deleted files.
* Added new validations to the **validate** command to verify that the schema file exists for a modeling rule and that the schema and rules keys are empty in the yml file.
* Fixed an issue where *find_type* didn't recognize exported incident types.
* Added a new validation to **validate**, making sure all inputs of a playbook are used.
* Added a new validation to **validate**, making sure all inputs used in a playbook declared in the input section.
* The **format** command will now replace the *fromServerVersion* field with *fromVersion*.

## 1.7.0

* Allowed JSON Handlers to accept kwargs, for custoimzing behavior.
* Fixed an issue where an incorrect error was shown when the `id` of a content item differed from its `name` attribute.
* Fixed an issue where the `preserve_quotes` in ruamel_handler received an incorrect value @icholy
* Fixed an issue where ignoring RM110 error code wasn't working and added a validation to **ALLOWED_IGNORE_ERRORS** to validate that all error codes are inserted in the right format.
* Fixed an issue where the contribution credit text was not added correctly to the pack README.
* Changed the contribution file implementation from markdown to a list of contributor names. The **create-content-artifact** will use this list to prepare the needed credit message.
* Added a new validation to the `XSOAR-linter` in the **lint** command for verifying that demisto.log is not used in the code.
* The **generate-docs** command will now auto-generate the Incident Mirroring section when implemented in an integration.
* Added support to automatically generate release notes for deprecated items in the **update-release-notes** command.
* Fixed an issue causing any command to crash when unable to detect local repository properties.
* Fixed an issue where running in a private gitlab repo caused a warning message to be shown multiple times.
* Added a new validation to the **validate** command to verify that markdown and python files do not contain words related to copyright section.
* Fixed an issue where **lint** crashed when provided an input file path (expecting a directory).

## 1.6.9

* Added a new validation that checks whether a pack should be deprecated.
* Added a new ability to the **format** command to deprecate a pack.
* Fixed an issue where the **validate** command sometimes returned a false negative in cases where there are several sub-playbooks with the same ID.
* Added a new validation to the **validate** command to verify that the docker in use is not deprecated.
* Added support for multiple ApiModules in the **unify** command
* Added a check to **validate** command, preventing use of relative urls in README files.
* Added environment variable **DEMISTO_SDK_MARKETPLACE** expected to affect *MarketplaceTagParser* *marketplace* value. The value will be automatically set when passing *marketplace* arg to the commands **unify**, **zip-packs**, **create-content-artifacts** and **upload**.
* Added slack notifier for build failures on the master branch.
* Added support for modeling and parsing rules in the **split** command.
* Added support for README files in **format** command.
* Added a **validate** check, making sure classifier id and name values match. Updated the classifier **format** to update the id accordingly.
* The **generate-docs** command will now auto-generate the playbook image link by default.
* Added the `--custom-image-link` argument to override.
* Added a new flag to **generate-docs** command, allowing to add a custom image link to a playbook README.
* Added a new validation to the **validate** command to verify that the package directory name is the same as the files contained in the that package.
* Added support in the **unify** command to unify a schema into its Modeling Rule.

## 1.6.8

* Fixed an issue where **validate** did not fail on invalid playbook entities' versions (i.e. subplaybooks or scripts with higher fromversion than their parent playbook).
* Added support for running lint via a remote docker ssh connection. Use `DOCKER_HOST` env variable to specify a remote docker connection, such as: `DOCKER_HOST=ssh://myuser@myhost.com`.
* Fixed an issue where the pack cache in *get_marketplaces* caused the function to return invalid values.
* Fixed an issue where running format on a pack with XSIAM entities would fail.
* Added the new `display_name` field to relevant entities in the **create-id-set** command.
* Added a new validation to the **validate** command to verify the existence of "Reliability" parameter if the integration have reputation command.
* Fixed a bug where terminating the **lint** command failed (`ctrl + c`).
* Removed the validation of a subtype change in integrations and scripts from **validate**.
* Fixed an issue where **download** did not behave as expected when prompting for a version update. Reported by @K-Yo
* Added support for adoption release notes.
* Fixed an issue where **merge-id-sets** failed when a key was missing in one id-set.json.
* Fixed a bug where some mypy messages were not parsed properly in **lint**.
* Added a validation to the **validate** command, failing when '`fromversion`' or '`toversion`' in a content entity are incorrect format.
* Added a validation to the **validate** command, checking if `fromversion` <= `toversion`.
* Fixed an issue where coverage reports used the wrong logging level, marking debug logs as errors.
* Added a new validation to the **validate** command, to check when the discouraged `http` prefixes are used when setting defaultvalue, rather than `https`.
* Added a check to the **lint** command for finding hard-coded usage of the http protocol.
* Locked the dependency on Docker.
* Removed a traceback line from the **init** command templates: BaseIntegration, BaseScript.
* Updated the token in **_add_pr_comment** method from the content-bot token to the xsoar-bot token.

## 1.6.7

* Added the `types-markdown` dependency, adding markdown capabilities to existing linters using the [Markdown](https://pypi.org/project/Markdown/) package.
* Added support in the **format** command to remove nonexistent incident/indicator fields from *layouts/mappers*
* Added the `Note: XXX` and `XXX now generally available.` release notes templates to **doc-review** command.
* Updated the logs shown during the docker build step.
* Removed a false warning about configuring the `GITLAB_TOKEN` environment variable when it's not needed.
* Removed duplicate identifiers for XSIAM integrations.
* Updated the *tags* and *use cases* in pack metadata validation to use the local files only.
* Fixed the error message in checkbox validation where the defaultvalue is wrong and added the name of the variable that should be fixed.
* Added types to `find_type_by_path` under tools.py.
* Fixed an issue where YAML files contained incorrect value type for `tests` key when running `format --deprecate`.
* Added a deprecation message to the `tests:` section of yaml files when running `format --deprecate`.
* Added use case for **validate** on *wizard* objects - set_playbook is mapped to all integrations.
* Added the 'integration-get-indicators' commands to be ignored by the **verify_yml_commands_match_readme** validation, the validation will no longer fail if these commands are not in the readme file.
* Added a new validation to the **validate** command to verify that if the phrase "breaking changes" is present in a pack release notes, a JSON file with the same name exists and contains the relevant breaking changes information.
* Improved logs when running test playbooks (in a build).
* Fixed an issue in **upload** did not include list-type content items. @nicolas-rdgs
* Reverted release notes to old format.

## 1.6.6

* Added debug print when excluding item from ID set due to missing dependency.
* Added a validation to the **validate** command, failing when non-ignorable errors are present in .pack-ignore.
* Fixed an issue where `mdx server` did not close when stopped in mid run.
* Fixed an issue where `-vvv` flag did not print logs on debug level.
* enhanced ***validate*** command to list all command names affected by a backward compatibility break, instead of only one.
* Added support for Wizard content item in the **format**, **validate**, **upload**, **create-id-set**, **find-dependecies** and **create-content-artifacts** commands.
* Added a new flag to the **validate** command, allowing to run specific validations.
* Added support in **unify** and **create-content-artifacts** for displaying different documentations (detailed description + readme) for content items, depending on the marketplace version.
* Fixed an issue in **upload** where list items were not uploaded.
* Added a new validation to **validate** command to verify that *cliName* and *id* keys of the incident field or the indicator field are matches.
* Added the flag '-x', '--xsiam' to **upload** command to upload XSIAM entities to XSIAM server.
* Fixed the integration field *isFetchEvents* to be in lowercase.
* Fixed an issue where **validate -i** run after **format -i** on an existing file in the repo instead of **validate -g**.
* Added the following commands: 'update-remote-data', 'get-modified-remote-data', 'update-remote-system' to be ignored by the **verify_yml_commands_match_readme** validation, the validation will no longer fail if these commands are not in the readme file.
* Updated the release note template to include a uniform format for all items.
* Added HelloWorldSlim template option for *--template* flag in **demisto-sdk init** command.
* Fixed an issue where the HelloWorldSlim template in **demisto-sdk init** command had an integration id that was conflicting with HelloWorld integration id.
* Updated the SDK to use demisto-py 3.1.6, allowing use of a proxy with an environment variable.
* Set the default logger level to `warning`, to avoid unwanted debug logs.
* The **format** command now validates that default value of checkbox parameters is a string 'true' or 'false'.
* Fixed an issue where `FileType.PLAYBOOK` would show instead of `Playbook` in readme error messages.
* Added a new validation to **validate** proper defaultvalue for checkbox fields.

## 1.6.5

* Fixed an issue in the **format** command where the `id` field was overwritten for existing JSON files.
* Fixed an issue where the **doc-review** command was successful even when the release-note is malformed.
* Added timestamps to the `demisto-sdk` logger.
* Added time measurements to **lint**.
* Added the flag '-d', '--dependency' to **find-dependencies** command to get the content items that cause the dependencies between two packs.
* Fixed an issue where **update-release-notes** used the *trigger_id* field instead of the *trigger_name* field.
* Fixed an issue where **doc-review** failed to recognize script names, in scripts using the old file structure.
* Fixed an issue where concurrent processes created by **lint** caused deadlocks when opening files.
* Fixed an issue in the **format** command where `_dev` or `_copy` suffixes weren't removed from the subscript names in playbooks and layouts.
* Fixed an issue where **validate** failed on nonexistent `README.md` files.
* Added support of XSIAM content items to the **validate** command.
* Report **lint** summary results and failed packages after reporting time measurements.

## 1.6.4

* Added the new **generate-yml-from-python** command.
* Added a code *type* indication for integration and script objects in the *ID Set*.
* Added the [Vulture](https://github.com/jendrikseipp/vulture) linter to the pre-commit hook.
* The `demisto-sdk` pack will now be distributed via PyPi with a **wheel** file.
* Fixed a bug where any edited json file that contained a forward slash (`/`) escaped.
* Added a new validation to **validate** command to verify that the metadata *currentVersion* is
the same as the last release note version.
* The **validate** command now checks if there're none-deprecated integration commands that are missing from the readme file.
* Fixed an issue where *dockerimage* changes in Scripts weren't recognized by the **update-release-notes** command.
* Fixed an issue where **update-xsoar-config-file** did not properly insert the marketplace packs list to the file.
* Added the pack name to the known words by default when running the **doc-review** command.
* Added support for new XSIAM entities in **create-id-set** command.
* Added support for new XSIAM entities in **create-content-artifacts** command.
* Added support for Parsing/Modeling Rule content item in the **unify** command.
* Added the integration name, the commands name and the script name to the known words by default when running the **doc-review** command.
* Added an argument '-c' '--custom' to the **unify** command, if True will append to the unified yml name/display/id the custom label provided
* Added support for sub words suggestion in kebab-case sentences when running the **doc-review** command.
* Added support for new XSIAM entities in **update-release-notes** command.
* Enhanced the message of alternative suggestion words shown when running **doc-review** command.
* Fixed an incorrect error message, in case `node` is not installed on the machine.
* Fixed an issue in the **lint** command where the *check-dependent-api-modules* argument was set to true by default.
* Added a new command **generate-unit-tests**.
* Added a new validation to **validate** all SIEM integration have the same suffix.
* Fixed the destination path of the unified parsing/modeling rules in **create-content-artifacts** command.
* Fixed an issue in the **validate** command, where we validated wrongfully the existence of readme file for the *ApiModules* pack.
* Fixed an issue in the **validate** command, where an error message that was displayed for scripts validation was incorrect.
* Fixed an issue in the **validate** and **format** commands where *None* arguments in integration commands caused the commands to fail unexpectedly.
* Added support for running tests on XSIAM machines in the **test-content** command.
* Fixed an issue where the **validate** command did not work properly when deleting non-content items.
* Added the flag '-d', '--dependency' to **find-dependencies** command to get the content items that cause the dependencies between two packs.

## 1.6.3

* **Breaking change**: Fixed a typo in the **validate** `--quiet-bc-validation` flag (was `--quite-bc-validation`). @upstart-swiss
* Dropped support for python 3.7: Demisto-SDK is now supported on Python 3.8 or newer.
* Added an argument to YAMLHandler, allowing to set a maximal width for YAML files. This fixes an issue where a wrong default was used.
* Added the detach mechanism to the **upload** command, If you set the --input-config-file flag, any files in the repo's SystemPacks folder will be detached.
* Added the reattach mechanism to the **upload** command, If you set the --input-config-file flag, any detached item in your XSOAR instance that isn't currently in the repo's SystemPacks folder will be re-attached.
* Fixed an issue in the **validate** command that did not work properly when using the *-g* flag.
* Enhanced the dependency message shown when running **lint**.
* Fixed an issue where **update-release-notes** didn't update the currentVersion in pack_metadata.
* Improved the logging in **test-content** for helping catch typos in external playbook configuration.

## 1.6.2

* Added dependency validation support for core marketplacev2 packs.
* Fixed an issue in **update-release-notes** where suggestion fix failed in validation.
* Fixed a bug where `.env` files didn't load. @nicolas-rdgs
* Fixed a bug where **validate** command failed when the *categories* field in the pack metadata was empty for non-integration packs.
* Added *system* and *item-type* arguments to the **download** command, used when downloading system items.
* Added a validation to **validate**, checking that each script, integration and playbook have a README file. This validation only runs when the command is called with either the `-i` or the `-g` flag.
* Fixed a regression issue with **doc-review**, where the `-g` flag did not work.
* Improved the detection of errors in **doc-review** command.
* The **validate** command now checks if a readme file is empty, only for packs that contain playbooks or were written by a partner.
* The **validate** command now makes sure common contextPath values (e.g. `DBotScore.Score`) have a non-empty description, and **format** populates them automatically.
* Fixed an issue where the **generate-outputs** command did not work properly when examples were provided.
* Fixed an issue in the **generate-outputs** command, where the outputs were not written to the specified output path.
* The **generate-outputs** command can now generate outputs from multiple calls to the same command (useful when different args provide different outputs).
* The **generate-outputs** command can now update a yaml file with new outputs, without deleting or overwriting existing ones.
* Fixed a bug where **doc-review** command failed on existing templates.
* Fixed a bug where **validate** command failed when the word demisto is in the repo README file.
* Added support for adding test-playbooks to the zip file result in *create-content-artifacts* command for marketplacev2.
* Fixed an issue in **find-dependencies** where using the argument *-o* without the argument *--all-packs-dependencies* did not print a proper warning.
* Added a **validate** check to prevent deletion of files whose deletion is not supported by the XSOAR marketplace.
* Removed the support in the *maintenance* option of the *-u* flag in the **update-release-notes** command.
* Added validation for forbidden words and phrases in the **doc-review** command.
* Added a retries mechanism to the **test-content** command to stabilize the build process.
* Added support for all `git` platforms to get remote files.
* Refactored the **format** command's effect on the *fromversion* field:
  * Fixed a bug where the *fromversion* field was removed when modifying a content item.
  * Updated the general default *fromversion* and the default *fromversion* of newly-introduced content items (e.g. `Lists`, `Jobs`).
  * Added an interactive mode functionality for all content types, to ask the user whether to set a default *fromversion*, if could not automatically determine its value. Use `-y` to assume 'yes' as an answer to all prompts and run non-interactively.

## 1.6.1

* Added the '--use-packs-known-words' argument to the **doc-review** command
* Added YAML_Loader to handle yaml files in a standard way across modules, replacing PYYAML.
* Fixed an issue when filtering items using the ID set in the **create-content-artifacts** command.
* Fixed an issue in the **generate-docs** command where tables were generated with an empty description column.
* Fixed an issue in the **split** command where splitting failed when using relative input/output paths.
* Added warning when inferred files are missing.
* Added to **validate** a validation for integration image dimensions, which should be 120x50px.
* Improved an error in the **validate** command to better differentiate between the case where a required fetch parameter is malformed or missing.

## 1.6.0

* Fixed an issue in the **create-id-set** command where similar items from different marketplaces were reported as duplicated.
* Fixed typo in demisto-sdk init
* Fixed an issue where the **lint** command did not handle all container exit codes.
* Add to **validate** a validation for pack name to make sure it is unchanged.
* Added a validation to the **validate** command that verifies that the version in the pack_metdata file is written in the correct format.
* Fixed an issue in the **format** command where missing *fromVersion* field in indicator fields caused an error.

## 1.5.9

* Added option to specify `External Playbook Configuration` to change inputs of Playbooks triggered as part of **test-content**
* Improved performance of the **lint** command.
* Improved performance of the **validate** command when checking README images.
* ***create-id-set*** command - the default value of the **marketplace** argument was changed from ‘xsoar’ to all packs existing in the content repository. When using the command, make sure to pass the relevant marketplace to use.

## 1.5.8

* Fixed an issue where the command **doc-review** along with the argument `--release-notes` failed on yml/json files with invalid schema.
* Fixed an issue where the **lint** command failed on packs using python 3.10

## 1.5.7

* Fixed an issue where reading remote yaml files failed.
* Fixed an issue in **validate** failed with no error message for lists (when no fromVersion field was found).
* Fixed an issue when running **validate** or **format** in a gitlab repository, and failing to determine its project id.
* Added an enhancement to **split**, handling an empty output argument.
* Added the ability to add classifiers and mappers to conf.json.
* Added the Alias field to the incident field schema.

## 1.5.6

* Added 'deprecated' release notes template.
* Fixed an issue where **run-test-playbook** command failed to get the task entries when the test playbook finished with errors.
* Fixed an issue in **validate** command when running with `no-conf-json` argument to ignore the `conf.json` file.
* Added error type text (`ERROR` or `WARNING`) to **validate** error prints.
* Fixed an issue where the **format** command on test playbook did not format the ID to be equal to the name of the test playbook.
* Enhanced the **update-release-notes** command to automatically commit release notes config file upon creation.
* The **validate** command will validate that an indicator field of type html has fromVersion of 6.1.0 and above.
* The **format** command will now add fromVersion 6.1.0 to indicator field of type html.
* Added support for beta integrations in the **format** command.
* Fixed an issue where the **postman-codegen** command failed when called with the `--config-out` flag.
* Removed the integration documentation from the detailed description while performing **split** command to the unified yml file.
* Removed the line which indicates the version of the product from the README.md file for new contributions.

## 1.5.5

* Fixed an issue in the **update-release-notes** command, which did not work when changes were made in multiple packs.
* Changed the **validate** command to fail on missing test-playbooks only if no unittests are found.
* Fixed `to_kebab_case`, it will now deal with strings that have hyphens, commas or periods in them, changing them to be hyphens in the new string.
* Fixed an issue in the **create-id-set** command, where the `source` value included the git token if it was specified in the remote url.
* Fixed an issue in the **merge-id-set** command, where merging fails because of duplicates but the packs are in the XSOAR repo but in different version control.
* Fixed missing `Lists` Content Item as valid `IDSetType`
* Added enhancement for **generate-docs**. It is possible to provide both file or a comma seperated list as `examples`. Also, it's possible to provide more than one example for a script or a command.
* Added feature in **format** to sync YML and JSON files to the `master` file structure.
* Added option to specify `Incident Type`, `Incoming Mapper` and `Classifier` when configuring instance in **test-content**
* added a new command **run-test-playbook** to run a test playbook in a given XSOAR instance.
* Fixed an issue in **format** when running on a modified YML, that the `id` value is not changed to its old `id` value.
* Enhancement for **split** command, replace `ApiModule` code block to `import` when splitting a YML.
* Fixed an issue where indicator types were missing from the pack's content, when uploading using **zip-packs**.
* The request data body format generated in the **postman-codegen** will use the python argument's name and not the raw data argument's name.
* Added the flag '--filter-by-id-set' to **create-content-artifacts** to create artifacts only for items in the given id_set.json.

## 1.5.4

* Fixed an issue with the **format** command when contributing via the UI
* The **format** command will now not remove the `defaultRows` key from incident, indicator and generic fields with `type: grid`.
* Fixed an issue with the **validate** command when a layoutscontainer did not have the `fromversion` field set.
* added a new command **update-xsoar-config-file** to handle your XSOAR Configuration File.
* Added `skipVerify` argument in **upload** command to skip pack signature verification.
* Fixed an issue when the **run** command  failed running when there’s more than one playground, by explicitly using the current user’s playground.
* Added support for Job content item in the **format**, **validate**, **upload**, **create-id-set**, **find-dependecies** and **create-content-artifacts** commands.
* Added a **source** field to the **id_set** entitles.
* Two entitles will not consider as duplicates if they share the same pack and the same source.
* Fixed a bug when duplicates were found in **find_dependencies**.
* Added function **get_current_repo** to `tools`.
* The **postman-codegen** will not have duplicates argument name. It will rename them to the minimum distinguished shared path for each of them.

## 1.5.3

* The **format** command will now set `unsearchable: True` for incident, indicator and generic fields.
* Fixed an issue where the **update-release-notes** command crashes with `--help` flag.
* Added validation to the **validate** command that verifies the `unsearchable` key in incident, indicator and generic fields is set to true.
* Removed a validation that DBotRole should be set for automation that requires elevated permissions to the `XSOAR-linter` in the **lint** command.
* Fixed an issue in **Validate** command where playbooks conditional tasks were mishandeled.
* Added a validation to prevent contributors from using the `fromlicense` key as a configuration parameter in an integration's YML
* Added a validation to ensure that the type for **API token** (and similar) parameters are configured correctly as a `credential` type in the integration configuration YML.
* Added an assertion that checks for duplicated requests' names when generating an integration from a postman collection.
* Added support for [.env files](https://pypi.org/project/python-dotenv/). You can now add a `.env` file to your repository with the logging information instead of setting a global environment variables.
* When running **lint** command with --keep-container flag, the docker images are committed.
* The **validate** command will not return missing test playbook error when given a script with dynamic-section tag.

## 1.5.2

* Added a validation to **update-release-notes** command to ensure that the `--version` flag argument is in the right format.
* added a new command **coverage-analyze** to generate and print coverage reports.
* Fixed an issue in **validate** in repositories which are not in GitHub or GitLab
* Added a validation that verifies that readme image absolute links do not contain the working branch name.
* Added support for List content item in the **format**, **validate**, **download**, **upload**, **create-id-set**, **find-dependecies** and **create-content-artifacts** commands.
* Added a validation to ensure reputation command's default argument is set as an array input.
* Added the `--fail-duplicates` flag for the **merge-id-set** command which will fail the command if duplicates are found.
* Added the `--fail-duplicates` flag for the **create-id-set** command which will fail the command if duplicates are found.

## 1.5.1

* Fixed an issue where **validate** command failed to recognized test playbooks for beta integrations as valid tests.
* Fixed an issue were the **validate** command was falsely recognizing image paths in readme files.
* Fixed an issue where the **upload** command error message upon upload failure pointed to wrong file rather than to the pack metadata.
* Added a validation that verifies that each script which appears in incident fields, layouts or layout containers exists in the id_set.json.
* Fixed an issue where the **postman code-gen** command generated double dots for context outputs when it was not needed.
* Fixed an issue where there **validate** command on release notes file crashed when author image was added or modified.
* Added input handling when running **find-dependencies**, replacing string manipulations.
* Fixed an issue where the **validate** command did not handle multiple playbooks with the same name in the id_set.
* Added support for GitLab repositories in **validate**

## 1.5.0

* Fixed an issue where **upload** command failed to upload packs not under content structure.
* Added support for **init** command to run from non-content repo.
* The **split-yml** has been renamed to **split** and now supports splitting Dashboards from unified Generic Modules.
* Fixed an issue where the skipped tests validation ran on the `ApiModules` pack in the **validate** command.
* The **init** command will now create the `Generic Object` entities directories.
* Fixed an issue where the **format** command failed to recognize changed files from git.
* Fixed an issue where the **json-to-outputs** command failed checking whether `0001-01-01T00:00:00` is of type `Date`
* Added to the **generate context** command to generate context paths for integrations from an example file.
* Fixed an issue where **validate** failed on release notes configuration files.
* Fixed an issue where the **validate** command failed on pack input if git detected changed files outside of `Packs` directory.
* Fixed an issue where **validate** command failed to recognize files inside validated pack when validation release notes, resulting in a false error message for missing entity in release note.
* Fixed an issue where the **download** command failed when downloading an invalid YML, instead of skipping it.

## 1.4.9

* Added validation that the support URL in partner contribution pack metadata does not lead to a GitHub repo.
* Enhanced ***generate-docs*** with default `additionalinformation` (description) for common parameters.
* Added to **validate** command a validation that a content item's id and name will not end with spaces.
* The **format** command will now remove trailing whitespaces from content items' id and name fields.
* Fixed an issue where **update-release-notes** could fail on files outside the user given pack.
* Fixed an issue where the **generate-test-playbook** command would not place the playbook in the proper folder.
* Added to **validate** command a validation that packs with `Iron Bank` uses the latest docker from Iron Bank.
* Added to **update-release-notes** command support for `Generic Object` entities.
* Fixed an issue where playbook `fromversion` mismatch validation failed even if `skipunavailable` was set to true.
* Added to the **create artifacts** command support for release notes configuration file.
* Added validation to **validate** for release notes config file.
* Added **isoversize** and **isautoswitchedtoquietmode** fields to the playbook schema.
* Added to the **update-release-notes** command `-bc` flag to generate template for breaking changes version.
* Fixed an issue where **validate** did not search description files correctly, leading to a wrong warning message.

## 1.4.8

* Fixed an issue where yml files with `!reference` failed to load properly.
* Fixed an issue when `View Integration Documentation` button was added twice during the download and re-upload.
* Fixed an issue when `(Partner Contribution)` was added twice to the display name during the download and re-upload.
* Added the following enhancements in the **generate-test-playbook** command:
  * Added the *--commands* argument to generate tasks for specific commands.
  * Added the *--examples* argument to get the command examples file path and generate tasks from the commands and arguments specified there.
  * Added the *--upload* flag to specify whether to upload the test playbook after the generation.
  * Fixed the output condition generation for outputs of type `Boolean`.

## 1.4.7

* Fixed an issue where an empty list for a command context didn't produce an indication other than an empty table.
* Fixed an issue where the **format** command has incorrectly recognized on which files to run when running using git.
* Fixed an issue where author image validations were not checked properly.
* Fixed an issue where new old-formatted scripts and integrations were not validated.
* Fixed an issue where the wording in the from version validation error for subplaybooks was incorrect.
* Fixed an issue where the **update-release-notes** command used the old docker image version instead of the new when detecting a docker change.
* Fixed an issue where the **generate-test-playbook** command used an incorrect argument name as default
* Fixed an issue where the **json-to-outputs** command used an incorrect argument name as default when using `-d`.
* Fixed an issue where validations failed while trying to validate non content files.
* Fixed an issue where README validations did not work post VS Code formatting.
* Fixed an issue where the description validations were inconsistent when running through an integration file or a description file.

## 1.4.6

* Fixed an issue where **validate** suggests, with no reason, running **format** on missing mandatory keys in yml file.
* Skipped existence of TestPlaybook check on community and contribution integrations.
* Fixed an issue where pre-commit didn't run on the demisto_sdk/commands folder.
* The **init** command will now change the script template name in the code to the given script name.
* Expanded the validations performed on beta integrations.
* Added support for PreProcessRules in the **format**, **validate**, **download**, and **create-content-artifacts** commands.
* Improved the error messages in **generate-docs**, if an example was not provided.
* Added to **validate** command a validation that a content entity or a pack name does not contain the words "partner" and "community".
* Fixed an issue where **update-release-notes** ignores *--text* flag while using *-f*
* Fixed the outputs validations in **validate** so enrichment commands will not be checked to have DBotScore outputs.
* Added a new validation to require the dockerimage key to exist in an integration and script yml files.
* Enhanced the **generate-test-playbook** command to use only integration tested on commands, rather than (possibly) other integrations implementing them.
* Expanded unify command to support GenericModules - Unifies a GenericModule object with its Dashboards.
* Added validators for generic objects:
  * Generic Field validator - verify that the 'fromVersion' field is above 6.5.0, 'group' field equals 4 and 'id' field starts with the prefix 'generic_'.
  * Generic Type validator - verify that the 'fromVersion' field is above 6.5.0
  * Generic Module validator - verify that the 'fromVersion' field is above 6.5.0
  * Generic Definition validator - verify that the 'fromVersion' field is above 6.5.0
* Expanded Format command to support Generic Objects - Fixes generic objects according to their validations.
* Fixed an issue where the **update-release-notes** command did not handle ApiModules properly.
* Added option to enter a dictionary or json of format `[{field_name:description}]` in the **json-to-outputs** command,
  with the `-d` flag.
* Improved the outputs for the **format** command.
* Fixed an issue where the validations performed after the **format** command were inconsistent with **validate**.
* Added to the **validate** command a validation for the author image.
* Updated the **create-content-artifacts** command to support generic modules, definitions, fields and types.
* Added an option to ignore errors for file paths and not only file name in .pack-ignore file.

## 1.4.5

* Enhanced the **postman-codegen** command to name all generated arguments with lower case.
* Fixed an issue where the **find-dependencies** command miscalculated the dependencies for playbooks that use generic commands.
* Fixed an issue where the **validate** command failed in external repositories in case the DEMISTO_SDK_GITHUB_TOKEN was not set.
* Fixed an issue where **openapi-codegen** corrupted the swagger file by overwriting configuration to swagger file.
* Updated the **upload** command to support uploading zipped packs to the marketplace.
* Added to the **postman-codegen** command support of path variables.
* Fixed an issue where **openapi-codegen** entered into an infinite loop on circular references in the swagger file.
* The **format** command will now set `fromVersion: 6.2.0` for widgets with 'metrics' data type.
* Updated the **find-dependencies** command to support generic modules, definitions, fields and types.
* Fixed an issue where **openapi-codegen** tried to extract reference example outputs, leading to an exception.
* Added an option to ignore secrets automatically when using the **init** command to create a pack.
* Added a tool that gives the ability to temporarily suppress console output.

## 1.4.4

* When formatting incident types with Auto-Extract rules and without mode field, the **format** command will now add the user selected mode.
* Added new validation that DBotRole is set for scripts that requires elevated permissions to the `XSOAR-linter` in the **lint** command.
* Added url escaping to markdown human readable section in generate docs to avoid autolinking.
* Added a validation that mapper's id and name are matching. Updated the format of mapper to include update_id too.
* Added a validation to ensure that image paths in the README files are valid.
* Fixed **find_type** function to correctly find test files, such as, test script and test playbook.
* Added scheme validations for the new Generic Object Types, Fields, and Modules.
* Renamed the flag *--input-old-version* to *--old-version* in the **generate-docs** command.
* Refactored the **update-release-notes** command:
  * Replaced the *--all* flag with *--use-git* or *-g*.
  * Added the *--force* flag to update the pack release notes without changes in the pack.
  * The **update-release-notes** command will now update all dependent integrations on ApiModule change, even if not specified.
  * If more than one pack has changed, the full list of updated packs will be printed at the end of **update-release-notes** command execution.
  * Fixed an issue where the **update-release-notes** command did not add docker image release notes entry for release notes file if a script was changed.
  * Fixed an issue where the **update-release-notes** command did not detect changed files that had the same name.
  * Fixed an issue in the **update-release-notes** command where the version support of JSON files was mishandled.
* Fixed an issue where **format** did not skip files in test and documentation directories.
* Updated the **create-id-set** command to support generic modules, definitions, fields and types.
* Changed the **convert** command to generate old layout fromversion to 5.0.0 instead of 4.1.0
* Enhanced the command **postman-codegen** with type hints for templates.

## 1.4.3

* Fixed an issue where **json-to-outputs** command returned an incorrect output when json is a list.
* Fixed an issue where if a pack README.md did not exist it could cause an error in the validation process.
* Fixed an issue where the *--name* was incorrectly required in the **init** command.
* Adding the option to run **validate** on a specific path while using git (*-i* & *-g*).
* The **format** command will now change UUIDs in .yml and .json files to their respective content entity name.
* Added a playbook validation to check if a task sub playbook exists in the id set in the **validate** command.
* Added the option to add new tags/usecases to the approved list and to the pack metadata on the same pull request.
* Fixed an issue in **test_content** where when different servers ran tests for the same integration, the server URL parameters were not set correctly.
* Added a validation in the **validate** command to ensure that the ***endpoint*** command is configured correctly in yml file.
* Added a warning when pack_metadata's description field is longer than 130 characters.
* Fixed an issue where a redundant print occurred on release notes validation.
* Added new validation in the **validate** command to ensure that the minimal fromVersion in a widget of type metrics will be 6.2.0.
* Added the *--release-notes* flag to demisto-sdk to get the current version release notes entries.

## 1.4.2

* Added to `pylint` summary an indication if a test was skipped.
* Added to the **init** command the option to specify fromversion.
* Fixed an issue where running **init** command without filling the metadata file.
* Added the *--docker-timeout* flag in the **lint** command to control the request timeout for the Docker client.
* Fixed an issue where **update-release-notes** command added only one docker image release notes entry for release notes file, and not for every entity whom docker image was updated.
* Added a validation to ensure that incident/indicator fields names starts with their pack name in the **validate** command. (Checked only for new files and only when using git *-g*)
* Updated the **find-dependencies** command to return the 'dependencies' according the layout type ('incident', 'indicator').
* Enhanced the "vX" display name validation for scripts and integrations in the **validate** command to check for every versioned script or integration, and not only v2.
* Added the *--fail-duplicates* flag for the **create-id-set** command which will fail the command if duplicates are found.
* Added to the **generate-docs** command automatic addition to git when a new readme file is created.

## 1.4.1

* When in private repo without `DEMSITO_SDK_GITHUB_TOKEN` configured, get_remote_file will take files from the local origin/master.
* Enhanced the **unify** command when giving input of a file and not a directory return a clear error message.
* Added a validation to ensure integrations are not skipped and at least one test playbook is not skipped for each integration or script.
* Added to the Content Tests support for `context_print_dt`, which queries the incident context and prints the result as a json.
* Added new validation for the `xsoar_config.json` file in the **validate** command.
* Added a version differences section to readme in **generate-docs** command.
* Added the *--docs-format* flag in the **integration-diff** command to get the output in README format.
* Added the *--input-old-version* and *--skip-breaking-changes* flags in the **generate-docs** command to get the details for the breaking section and to skip the breaking changes section.

## 1.4.0

* Enable passing a comma-separated list of paths for the `--input` option of the **lint** command.
* Added new validation of unimplemented test-module command in the code to the `XSOAR-linter` in the **lint** command.
* Fixed the **generate-docs** to handle integration authentication parameter.
* Added a validation to ensure that description and README do not contain the word 'Demisto'.
* Improved the deprecated message validation required from playbooks and scripts.
* Added the `--quite-bc-validation` flag for the **validate** command to run the backwards compatibility validation in quite mode (errors is treated like warnings).
* Fixed the **update release notes** command to display a name for old layouts.
* Added the ability to append to the pack README credit to contributors.
* Added identification for parameter differences in **integration-diff** command.
* Fixed **format** to use git as a default value.
* Updated the **upload** command to support reports.
* Fixed an issue where **generate-docs** command was displaying 'None' when credentials parameter display field configured was not configured.
* Fixed an issue where **download** did not return exit code 1 on failure.
* Updated the validation that incident fields' names do not contain the word incident will aplly to core packs only.
* Added a playbook validation to verify all conditional tasks have an 'else' path in **validate** command.
* Renamed the GitHub authentication token environment variable `GITHUB_TOKEN` to `DEMITO_SDK_GITHUB_TOKEN`.
* Added to the **update-release-notes** command automatic addition to git when new release notes file is created.
* Added validation to ensure that integrations, scripts, and playbooks do not contain the entity type in their names.
* Added the **convert** command to convert entities between XSOAR versions.
* Added the *--deprecate* flag in **format** command to deprecate integrations, scripts, and playbooks.
* Fixed an issue where ignoring errors did not work when running the **validate** command on specific files (-i).

## 1.3.9

* Added a validation verifying that the pack's README.md file is not equal to pack description.
* Fixed an issue where the **Assume yes** flag did not work properly for some entities in the **format** command.
* Improved the error messages for separators in folder and file names in the **validate** command.
* Removed the **DISABLE_SDK_VERSION_CHECK** environment variable. To disable new version checks, use the **DEMISTO_SDK_SKIP_VERSION_CHECK** envirnoment variable.
* Fixed an issue where the demisto-sdk version check failed due to a rate limit.
* Fixed an issue with playbooks scheme validation.

## 1.3.8

* Updated the **secrets** command to work on forked branches.

## 1.3.7

* Added a validation to ensure correct image and description file names.
* Fixed an issue where the **validate** command failed when 'display' field in credentials param in yml is empty but 'displaypassword' was provided.
* Added the **integration-diff** command to check differences between two versions of an integration and to return a report of missing and changed elements in the new version.
* Added a validation verifying that the pack's README.md file is not missing or empty for partner packs or packs contains use cases.
* Added a validation to ensure that the integration and script folder and file names will not contain separators (`_`, `-`, ``).
* When formatting new pack, the **format** command will set the *fromversion* key to 5.5.0 in the new files without fromversion.

## 1.3.6

* Added a validation that core packs are not dependent on non-core packs.
* Added a validation that a pack name follows XSOAR standards.
* Fixed an issue where in some cases the `get_remote_file` function failed due to an invalid path.
* Fixed an issue where running **update-release-notes** with updated integration logo, did not detect any file changes.
* Fixed an issue where the **create-id-set** command did not identify unified integrations correctly.
* Fixed an issue where the `CommonTypes` pack was not identified as a dependency for all feed integrations.
* Added support for running SDK commands in private repositories.
* Fixed an issue where running the **init** command did not set the correct category field in an integration .yml file for a newly created pack.
* When formatting new contributed pack, the **format** command will set the *fromversion* key to 6.0.0 in the relevant files.
* If the environment variable "DISABLE_SDK_VERSION_CHECK" is define, the demisto-sdk will no longer check for newer version when running a command.
* Added the `--use-pack-metadata` flag for the **find-dependencies** command to update the calculated dependencies using the the packs metadata files.
* Fixed an issue where **validate** failed on scripts in case the `outputs` field was set to `None`.
* Fixed an issue where **validate** was failing on editing existing release notes.
* Added a validation for README files verifying that the file doesn't contain template text copied from HelloWorld or HelloWorldPremium README.

## 1.3.5

* Added a validation that layoutscontainer's id and name are matching. Updated the format of layoutcontainer to include update_id too.
* Added a validation that commands' names and arguments in core packs, or scripts' arguments do not contain the word incident.
* Fixed issue where running the **generate-docs** command with -c flag ran all the commands and not just the commands specified by the flag.
* Fixed the error message of the **validate** command to not always suggest adding the *description* field.
* Fixed an issue where running **format** on feed integration generated invalid parameter structure.
* Fixed an issue where the **generate-docs** command did not add all the used scripts in a playbook to the README file.
* Fixed an issue where contrib/partner details might be added twice to the same file, when using unify and create-content-artifacts commands
* Fixed issue where running **validate** command on image-related integration did not return the correct outputs to json file.
* When formatting playbooks, the **format** command will now remove empty fields from SetIncident, SetIndicator, CreateNewIncident, CreateNewIndicator script arguments.
* Added an option to fill in the developer email when running the **init** command.

## 1.3.4

* Updated the **validate** command to check that the 'additionalinfo' field only contains the expected value for feed required parameters and not equal to it.
* Added a validation that community/partner details are not in the detailed description file.
* Added a validation that the Use Case tag in pack_metadata file is only used when the pack contains at least one PB, Incident Type or Layout.
* Added a validation that makes sure outputs in integrations are matching the README file when only README has changed.
* Added the *hidden* field to the integration schema.
* Fixed an issue where running **format** on a playbook whose `name` does not equal its `id` would cause other playbooks who use that playbook as a sub-playbook to fail.
* Added support for local custom command configuration file `.demisto-sdk-conf`.
* Updated the **format** command to include an update to the description file of an integration, to remove community/partner details.

## 1.3.3

* Fixed an issue where **lint** failed where *.Dockerfile* exists prior running the lint command.
* Added FeedHelloWorld template option for *--template* flag in **demisto-sdk init** command.
* Fixed issue where **update-release-notes** deleted release note file if command was called more than once.
* Fixed issue where **update-release-notes** added docker image release notes every time the command was called.
* Fixed an issue where running **update-release-notes** on a pack with newly created integration, had also added a docker image entry in the release notes.
* Fixed an issue where `XSOAR-linter` did not find *NotImplementedError* in main.
* Added validation for README files verifying their length (over 30 chars).
* When using *-g* flag in the **validate** command it will now ignore untracked files by default.
* Added the *--include-untracked* flag to the **validate** command to include files which are untracked by git in the validation process.
* Improved the `pykwalify` error outputs in the **validate** command.
* Added the *--print-pykwalify* flag to the **validate** command to print the unchanged output from `pykwalify`.

## 1.3.2

* Updated the format of the outputs when using the *--json-file* flag to create a JSON file output for the **validate** and **lint** commands.
* Added the **doc-review** command to check spelling in .md and .yml files as well as a basic release notes review.
* Added a validation that a pack's display name does not already exist in content repository.
* Fixed an issue where the **validate** command failed to detect duplicate params in an integration.
* Fixed an issue where the **validate** command failed to detect duplicate arguments in a command in an integration.

## 1.3.1

* Fixed an issue where the **validate** command failed to validate the release notes of beta integrations.
* Updated the **upload** command to support indicator fields.
* The **validate** and **update-release-notes** commands will now check changed files against `demisto/master` if it is configured locally.
* Fixed an issue where **validate** would incorrectly identify files as renamed.
* Added a validation that integration properties (such as feed, mappers, mirroring, etc) are not removed.
* Fixed an issue where **validate** failed when comparing branch against commit hash.
* Added the *--no-pipenv* flag to the **split-yml** command.
* Added a validation that incident fields and incident types are not removed from mappers.
* Fixed an issue where the *c
reate-id-set* flag in the *validate* command did not work while not using git.
* Added the *hiddenusername* field to the integration schema.
* Added a validation that images that are not integration images, do not ask for a new version or RN

## 1.3.0

* Do not collect optional dependencies on indicator types reputation commands.
* Fixed an issue where downloading indicator layoutscontainer objects failed.
* Added a validation that makes sure outputs in integrations are matching the README file.
* Fixed an issue where the *create-id-set* flag in the **validate** command did not work.
* Added a warning in case no id_set file is found when running the **validate** command.
* Fixed an issue where changed files were not recognised correctly on forked branches in the **validate** and the **update-release-notes** commands.
* Fixed an issue when files were classified incorrectly when running *update-release-notes*.
* Added a validation that integration and script file paths are compatible with our convention.
* Fixed an issue where id_set.json file was re created whenever running the generate-docs command.
* added the *--json-file* flag to create a JSON file output for the **validate** and **lint** commands.

## 1.2.19

* Fixed an issue where merge id_set was not updated to work with the new entity of Packs.
* Added a validation that the playbook's version matches the version of its sub-playbooks, scripts, and integrations.

## 1.2.18

* Changed the *skip-id-set-creation* flag to *create-id-set* in the **validate** command. Its default value will be False.
* Added support for the 'cve' reputation command in default arg validation.
* Filter out generic and reputation command from scripts and playbooks dependencies calculation.
* Added support for the incident fields in outgoing mappers in the ID set.
* Added a validation that the taskid field and the id field under the task field are both from uuid format and contain the same value.
* Updated the **format** command to generate uuid value for the taskid field and for the id under the task field in case they hold an invalid values.
* Exclude changes from doc_files directory on validation.
* Added a validation that an integration command has at most one default argument.
* Fixing an issue where pack metadata version bump was not enforced when modifying an old format (unified) file.
* Added validation that integration parameter's display names are capitalized and spaced using whitespaces and not underscores.
* Fixed an issue where beta integrations where not running deprecation validations.
* Allowed adding additional information to the deprecated description.
* Fixing an issue when escaping less and greater signs in integration params did not work as expected.

## 1.2.17

* Added a validation that the classifier of an integration exists.
* Added a validation that the mapper of an integration exists.
* Added a validation that the incident types of a classifier exist.
* Added a validation that the incident types of a mapper exist.
* Added support for *text* argument when running **demisto-sdk update-release-notes** on the ApiModules pack.
* Added a validation for the minimal version of an indicator field of type grid.
* Added new validation for incident and indicator fields in classifiers mappers and layouts exist in the content.
* Added cache for get_remote_file to reducing failures from accessing the remote repo.
* Fixed an issue in the **format** command where `_dev` or `_copy` suffixes weren't removed from the `id` of the given playbooks.
* Playbook dependencies from incident and indicator fields are now marked as optional.
* Mappers dependencies from incident types and incident fields are now marked as optional.
* Classifier dependencies from incident types are now marked as optional.
* Updated **demisto-sdk init** command to no longer create `created` field in pack_metadata file
* Updated **generate-docs** command to take the parameters names in setup section from display field and to use additionalinfo field when exist.
* Using the *verbose* argument in the **find-dependencies** command will now log to the console.
* Improved the deprecated message validation required from integrations.
* Fixed an issue in the **generate-docs** command where **Context Example** section was created when it was empty.

## 1.2.16

* Added allowed ignore errors to the *IDSetValidator*.
* Fixed an issue where an irrelevant id_set validation ran in the **validate** command when using the *--id-set* flag.
* Fixed an issue were **generate-docs** command has failed if a command did not exist in commands permissions file.
* Improved a **validate** command message for missing release notes of api module dependencies.

## 1.2.15

* Added the *ID101* to the allowed ignored errors.

## 1.2.14

* SDK repository is now mypy check_untyped_defs complaint.
* The lint command will now ignore the unsubscriptable-object (E1136) pylint error in dockers based on python 3.9 - this will be removed once a new pylint version is released.
* Added an option for **format** to run on a whole pack.
* Added new validation of unimplemented commands from yml in the code to `XSOAR-linter`.
* Fixed an issue where Auto-Extract fields were only checked for newly added incident types in the **validate** command.
* Added a new warning validation of direct access to args/params dicts to `XSOAR-linter`.

## 1.2.13

* Added new validation of indicators usage in CommandResults to `XSOAR-linter`.
* Running **demisto-sdk lint** will automatically run on changed files (same behavior as the -g flag).
* Removed supported version message from the documentation when running **generate_docs**.
* Added a print to indicate backwards compatibility is being checked in **validate** command.
* Added a percent print when running the **validate** command with the *-a* flag.
* Fixed a regression in the **upload** command where it was ignoring `DEMISTO_VERIFY_SSL` env var.
* Fixed an issue where the **upload** command would fail to upload beta integrations.
* Fixed an issue where the **validate** command did not create the *id_set.json* file when running with *-a* flag.
* Added price change validation in the **validate** command.
* Added validations that checks in read-me for empty sections or leftovers from the auto generated read-me that should be changed.
* Added new code validation for *NotImplementedError* to raise a warning in `XSOAR-linter`.
* Added validation for support types in the pack metadata file.
* Added support for *--template* flag in **demisto-sdk init** command.
* Fixed an issue with running **validate** on master branch where the changed files weren't compared to previous commit when using the *-g* flag.
* Fixed an issue where the `XSOAR-linter` ran *NotImplementedError* validation on scripts.
* Added support for Auto-Extract feature validation in incident types in the **validate** command.
* Fixed an issue in the **lint** command where the *-i* flag was ignored.
* Improved **merge-id-sets** command to support merge between two ID sets that contain the same pack.
* Fixed an issue in the **lint** command where flake8 ran twice.

## 1.2.12

* Bandit now reports also on medium severity issues.
* Fixed an issue with support for Docker Desktop on Mac version 2.5.0+.
* Added support for vulture and mypy linting when running without docker.
* Added support for *prev-ver* flag in **update-release-notes** command.
* Improved retry support when building docker images for linting.
* Added the option to create an ID set on a specific pack in **create-id-set** command.
* Added the *--skip-id-set-creation* flag to **validate** command in order to add the capability to run validate command without creating id_set validation.
* Fixed an issue where **validate** command checked docker image tag on ApiModules pack.
* Fixed an issue where **find-dependencies** did not calculate dashboards and reports dependencies.
* Added supported version message to the documentation and release notes files when running **generate_docs** and **update-release-notes** commands respectively.
* Added new code validations for *NotImplementedError* exception raise to `XSOAR-linter`.
* Command create-content-artifacts additional support for **Author_image.png** object.
* Fixed an issue where schemas were not enforced for incident fields, indicator fields and old layouts in the validate command.
* Added support for **update-release-notes** command to update release notes according to master branch.

## 1.2.11

* Fixed an issue where the ***generate-docs*** command reset the enumeration of line numbering after an MD table.
* Updated the **upload** command to support mappers.
* Fixed an issue where exceptions were no printed in the **format** while the *--verbose* flag is set.
* Fixed an issue where *--assume-yes* flag did not work in the **format** command when running on a playbook without a `fromversion` field.
* Fixed an issue where the **format** command would fail in case `conf.json` file was not found instead of skipping the update.
* Fixed an issue where integration with v2 were recognised by the `name` field instead of the `display` field in the **validate** command.
* Added a playbook validation to check if a task script exists in the id set in the **validate** command.
* Added new integration category `File Integrity Management` in the **validate** command.

## 1.2.10

* Added validation for approved content pack use-cases and tags.
* Added new code validations for *CommonServerPython* import to `XSOAR-linter`.
* Added *default value* and *predefined values* to argument description in **generate-docs** command.
* Added a new validation that checks if *get-mapping-fields* command exists if the integration schema has *{ismappable: true}* in **validate** command.
* Fixed an issue where the *--staged* flag recognised added files as modified in the **validate** command.
* Fixed an issue where a backwards compatibility warning was raised for all added files in the **validate** command.
* Fixed an issue where **validate** command failed when no tests were given for a partner supported pack.
* Updated the **download** command to support mappers.
* Fixed an issue where the ***format*** command added a duplicate parameter.
* For partner supported content packs, added support for a list of emails.
* Removed validation of README files from the ***validate*** command.
* Fixed an issue where the ***validate*** command required release notes for ApiModules pack.

## 1.2.9

* Fixed an issue in the **openapi_codegen** command where it created duplicate functions name from the swagger file.
* Fixed an issue in the **update-release-notes** command where the *update type* argument was not verified.
* Fixed an issue in the **validate** command where no error was raised in case a non-existing docker image was presented.
* Fixed an issue in the **format** command where format failed when trying to update invalid Docker image.
* The **format** command will now preserve the **isArray** argument in integration's reputation commands and will show a warning if it set to **false**.
* Fixed an issue in the **lint** command where *finally* clause was not supported in main function.
* Fixed an issue in the **validate** command where changing any entity ID was not validated.
* Fixed an issue in the **validate** command where *--staged* flag did not bring only changed files.
* Fixed the **update-release-notes** command to ignore changes in the metadata file.
* Fixed the **validate** command to ignore metadata changes when checking if a version bump is needed.

## 1.2.8

* Added a new validation that checks in playbooks for the usage of `DeleteContext` in **validate** command.
* Fixed an issue in the **upload** command where it would try to upload content entities with unsupported versions.
* Added a new validation that checks in playbooks for the usage of specific instance in **validate** command.
* Added the **--staged** flag to **validate** command to run on staged files only.

## 1.2.7

* Changed input parameters in **find-dependencies** command.
  * Use ***-i, --input*** instead of ***-p, --path***.
  * Use ***-idp, --id-set-path*** instead of ***-i, --id-set-path***.
* Fixed an issue in the **unify** command where it crashed on an integration without an image file.
* Fixed an issue in the **format** command where unnecessary files were not skipped.
* Fixed an issue in the **update-release-notes** command where the *text* argument was not respected in all cases.
* Fixed an issue in the **validate** command where a warning about detailed description was given for unified or deprecated integrations.
* Improved the error returned by the **validate** command when running on files using the old format.

## 1.2.6

* No longer require setting `DEMISTO_README_VALIDATION` env var to enable README mdx validation. Validation will now run automatically if all necessary node modules are available.
* Fixed an issue in the **validate** command where the `--skip-pack-dependencies` would not skip id-set creation.
* Fixed an issue in the **validate** command where validation would fail if supplied an integration with an empty `commands` key.
* Fixed an issue in the **validate** command where validation would fail due to a required version bump for packs which are not versioned.
* Will use env var `DEMISTO_VERIFY_SSL` to determine if to use a secure connection for commands interacting with the Server when `--insecure` is not passed. If working with a local Server without a trusted certificate, you can set env var `DEMISTO_VERIFY_SSL=no` to avoid using `--insecure` on each command.
* Unifier now adds a link to the integration documentation to the integration detailed description.
* Fixed an issue in the **secrets** command where ignored secrets were not skipped.

## 1.2.5

* Added support for special fields: *defaultclassifier*, *defaultmapperin*, *defaultmapperout* in **download** command.
* Added -y option **format** command to assume "yes" as answer to all prompts and run non-interactively
* Speed up improvements for `validate` of README files.
* Updated the **format** command to adhere to the defined content schema and sub-schemas, aligning its behavior with the **validate** command.
* Added support for canvasContextConnections files in **format** command.

## 1.2.4

* Updated detailed description for community integrations.

## 1.2.3

* Fixed an issue where running **validate** failed on playbook with task that adds tags to the evidence data.
* Added the *displaypassword* field to the integration schema.
* Added new code validations to `XSOAR-linter`.
  * As warnings messages:
    * `demisto.params()` should be used only inside main function.
    * `demisto.args()` should be used only inside main function.
    * Functions args should have type annotations.
* Added `fromversion` field validation to test playbooks and scripts in **validate** command.

## 1.2.2

* Add support for warning msgs in the report and summary to **lint** command.
* Fixed an issue where **json-to-outputs** determined bool values as int.
* Fixed an issue where **update-release-notes** was crushing on `--all` flag.
* Fixed an issue where running **validate**, **update-release-notes** outside of content repo crushed without a meaningful error message.
* Added support for layoutscontainer in **init** contribution flow.
* Added a validation for tlp_color param in feeds in **validate** command.
* Added a validation for removal of integration parameters in **validate** command.
* Fixed an issue where **update-release-notes** was failing with a wrong error message when no pack or input was given.
* Improved formatting output of the **generate-docs** command.
* Add support for env variable *DEMISTO_SDK_ID_SET_REFRESH_INTERVAL*. Set this env variable to the refresh interval in minutes. The id set will be regenerated only if the refresh interval has passed since the last generation. Useful when generating Script documentation, to avoid re-generating the id_set every run.
* Added new code validations to `XSOAR-linter`.
  * As error messages:
    * Longer than 10 seconds sleep statements for non long running integrations.
    * exit() usage.
    * quit() usage.
  * As warnings messages:
    * `demisto.log` should not be used.
    * main function existence.
    * `demito.results` should not be used.
    * `return_output` should not be used.
    * try-except statement in main function.
    * `return_error` usage in main function.
    * only once `return_error` usage.
* Fixed an issue where **lint** command printed logs twice.
* Fixed an issue where *suffix* did not work as expected in the **create-content-artifacts** command.
* Added support for *prev-ver* flag in **lint** and **secrets** commands.
* Added support for *text* flag to **update-release-notes** command to add the same text to all release notes.
* Fixed an issue where **validate** did not recognize added files if they were modified locally.
* Added a validation that checks the `fromversion` field exists and is set to 5.0.0 or above when working or comparing to a non-feature branch in **validate** command.
* Added a validation that checks the certification field in the pack_metadata file is valid in **validate** command.
* The **update-release-notes** command will now automatically add docker image update to the release notes.

## 1.2.1

* Added an additional linter `XSOAR-linter` to the **lint** command which custom validates py files. currently checks for:
  * `Sys.exit` usages with non zero value.
  * Any `Print` usages.
* Fixed an issue where renamed files were failing on *validate*.
* Fixed an issue where single changed files did not required release notes update.
* Fixed an issue where doc_images required release-notes and validations.
* Added handling of dependent packs when running **update-release-notes** on changed *APIModules*.
  * Added new argument *--id-set-path* for id_set.json path.
  * When changes to *APIModule* is detected and an id_set.json is available - the command will update the dependent pack as well.
* Added handling of dependent packs when running **validate** on changed *APIModules*.
  * Added new argument *--id-set-path* for id_set.json path.
  * When changes to *APIModule* is detected and an id_set.json is available - the command will validate that the dependent pack has release notes as well.
* Fixed an issue where the find_type function didn't recognize file types correctly.
* Fixed an issue where **update-release-notes** command did not work properly on Windows.
* Added support for indicator fields in **update-release-notes** command.
* Fixed an issue where files in test dirs where being validated.

## 1.2.0

* Fixed an issue where **format** did not update the test playbook from its pack.
* Fixed an issue where **validate** validated non integration images.
* Fixed an issue where **update-release-notes** did not identified old yml integrations and scripts.
* Added revision templates to the **update-release-notes** command.
* Fixed an issue where **update-release-notes** crashed when a file was renamed.
* Fixed an issue where **validate** failed on deleted files.
* Fixed an issue where **validate** validated all images instead of packs only.
* Fixed an issue where a warning was not printed in the **format** in case a non-supported file type is inputted.
* Fixed an issue where **validate** did not fail if no release notes were added when adding files to existing packs.
* Added handling of incorrect layout paths via the **format** command.
* Refactor **create-content-artifacts** command - Efficient artifacts creation and better logging.
* Fixed an issue where image and description files were not handled correctly by **validate** and **update-release-notes** commands.
* Fixed an issue where the **format** command didn't remove all extra fields in a file.
* Added an error in case an invalid id_set.json file is found while running the **validate** command.
* Added fetch params checks to the **validate** command.

## 1.1.11

* Added line number to secrets' path in **secrets** command report.
* Fixed an issue where **init** a community pack did not present the valid support URL.
* Fixed an issue where **init** offered a non relevant pack support type.
* Fixed an issue where **lint** did not pull docker images for powershell.
* Fixed an issue where **find-dependencies** did not find all the script dependencies.
* Fixed an issue where **find-dependencies** did not collect indicator fields as dependencies for playbooks.
* Updated the **validate** and the **secrets** commands to be less dependent on regex.
* Fixed an issue where **lint** did not run on circle when docker did not return ping.
* Updated the missing release notes error message (RN106) in the **Validate** command.
* Fixed an issue where **Validate** would return missing release notes when two packs with the same substring existed in the modified files.
* Fixed an issue where **update-release-notes** would add duplicate release notes when two packs with the same substring existed in the modified files.
* Fixed an issue where **update-release-notes** would fail to bump new versions if the feature branch was out of sync with the master branch.
* Fixed an issue where a non-descriptive error would be returned when giving the **update-release-notes** command a pack which can not be found.
* Added dependencies check for *widgets* in **find-dependencies** command.
* Added a `update-docker` flag to **format** command.
* Added a `json-to-outputs` flag to the **run** command.
* Added a verbose (`-v`) flag to **format** command.
* Fixed an issue where **download** added the prefix "playbook-" to the name of playbooks.

## 1.1.10

* Updated the **init** command. Relevant only when passing the *--contribution* argument.
  * Added the *--author* option.
  * The *support* field of the pack's metadata is set to *community*.
* Added a proper error message in the **Validate** command upon a missing description in the root of the yml.
* **Format** now works with a relative path.
* **Validate** now fails when all release notes have been excluded.
* Fixed issue where correct error message would not propagate for invalid images.
* Added the *--skip-pack-dependencies* flag to **validate** command to skip pack dependencies validation. Relevant when using the *-g* flag.
* Fixed an issue where **Validate** and **Format** commands failed integrations with `defaultvalue` field in fetch incidents related parameters.
* Fixed an issue in the **Validate** command in which unified YAML files were not ignored.
* Fixed an issue in **generate-docs** where scripts and playbooks inputs and outputs were not parsed correctly.
* Fixed an issue in the **openapi-codegen** command where missing reference fields in the swagger JSON caused errors.
* Fixed an issue in the **openapi-codegen** command where empty objects in the swagger JSON paths caused errors.
* **update-release-notes** command now accept path of the pack instead of pack name.
* Fixed an issue where **generate-docs** was inserting unnecessary escape characters.
* Fixed an issue in the **update-release-notes** command where changes to the pack_metadata were not detected.
* Fixed an issue where **validate** did not check for missing release notes in old format files.

## 1.1.9

* Fixed an issue where **update-release-notes** command failed on invalid file types.

## 1.1.8

* Fixed a regression where **upload** command failed on test playbooks.
* Added new *githubUser* field in pack metadata init command.
* Support beta integration in the commands **split-yml, extract-code, generate-test-playbook and generate-docs.**
* Fixed an issue where **find-dependencies** ignored *toversion* field in content items.
* Added support for *layoutscontainer*, *classifier_5_9_9*, *mapper*, *report*, and *widget* in the **Format** command.
* Fixed an issue where **Format** will set the `ID` field to be equal to the `name` field in modified playbooks.
* Fixed an issue where **Format** did not work for test playbooks.
* Improved **update-release-notes** command:
  * Write content description to release notes for new items.
  * Update format for file types without description: Connections, Incident Types, Indicator Types, Layouts, Incident Fields.
* Added a validation for feedTags param in feeds in **validate** command.
* Fixed readme validation issue in community support packs.
* Added the **openapi-codegen** command to generate integrations from OpenAPI specification files.
* Fixed an issue were release notes validations returned wrong results for *CommonScripts* pack.
* Added validation for image links in README files in **validate** command.
* Added a validation for default value of fetch param in feeds in **validate** command.
* Fixed an issue where the **Init** command failed on scripts.

## 1.1.7

* Fixed an issue where running the **format** command on feed integrations removed the `defaultvalue` fields.
* Playbook branch marked with *skipunavailable* is now set as an optional dependency in the **find-dependencies** command.
* The **feedReputation** parameter can now be hidden in a feed integration.
* Fixed an issue where running the **unify** command on JS package failed.
* Added the *--no-update* flag to the **find-dependencies** command.
* Added the following validations in **validate** command:
  * Validating that a pack does not depend on NonSupported / Deprecated packs.

## 1.1.6

* Added the *--description* option to the **init** command.
* Added the *--contribution* option to the **init** command which converts a contribution zip to proper pack format.
* Improved **validate** command performance time and outputs.
* Added the flag *--no-docker-checks* to **validate** command to skip docker checks.
* Added the flag *--print-ignored-files* to **validate** command to print ignored files report when the command is done.
* Added the following validations in **validate** command:
  * Validating that existing release notes are not modified.
  * Validating release notes are not added to new packs.
  * Validating that the "currentVersion" field was raised in the pack_metadata for modified packs.
  * Validating that the timestamp in the "created" field in the pack_metadata is in ISO format.
* Running `demisto-sdk validate` will run the **validate** command using git and only on committed files (same as using *-g --post-commit*).
* Fixed an issue where release notes were not checked correctly in **validate** command.
* Fixed an issue in the **create-id-set** command where optional playbook tasks were not taken into consideration.
* Added a prompt to the `demisto-sdk update-release-notes` command to prompt users to commit changes before running the release notes command.
* Added support to `layoutscontainer` in **validate** command.

## 1.1.5

* Fixed an issue in **find-dependencies** command.
* **lint** command now verifies flake8 on CommonServerPython script.

## 1.1.4

* Fixed an issue with the default output file name of the **unify** command when using "." as an output path.
* **Unify** command now adds contributor details to the display name and description.
* **Format** command now adds *isFetch* and *incidenttype* fields to integration yml.
* Removed the *feedIncremental* field from the integration schema.
* **Format** command now adds *feedBypassExclusionList*, *Fetch indicators*, *feedReputation*, *feedReliability*,
     *feedExpirationPolicy*, *feedExpirationInterval* and *feedFetchInterval* fields to integration yml.
* Fixed an issue in the playbooks schema.
* Fixed an issue where generated release notes were out of order.
* Improved pack dependencies detection.
* Fixed an issue where test playbooks were mishandled in **validate** command.

## 1.1.3

* Added a validation for invalid id fields in indicators types files in **validate** command.
* Added default behavior for **update-release-notes** command.
* Fixed an error where README files were failing release notes validation.
* Updated format of generated release notes to be more user friendly.
* Improved error messages for the **update-release-notes** command.
* Added support for `Connections`, `Dashboards`, `Widgets`, and `Indicator Types` to **update-release-notes** command.
* **Validate** now supports scripts under the *TestPlaybooks* directory.
* Fixed an issue where **validate** did not support powershell files.

## 1.1.2

* Added a validation for invalid playbookID fields in incidents types files in **validate** command.
* Added a code formatter for python files.
* Fixed an issue where new and old classifiers where mixed on validate command.
* Added *feedIncremental* field to the integration schema.
* Fixed error in the **upload** command where unified YMLs were not uploaded as expected if the given input was a pack.
* Fixed an issue where the **secrets** command failed due to a space character in the file name.
* Ignored RN validation for *NonSupported* pack.
* You can now ignore IF107, SC100, RP102 error codes in the **validate** command.
* Fixed an issue where the **download** command was crashing when received as input a JS integration or script.
* Fixed an issue where **validate** command checked docker image for JS integrations and scripts.
* **validate** command now checks scheme for reports and connections.
* Fixed an issue where **validate** command checked docker when running on all files.
* Fixed an issue where **validate** command did not fail when docker image was not on the latest numeric tag.
* Fixed an issue where beta integrations were not validated correctly in **validate** command.

## 1.1.1

* fixed and issue where file types were not recognized correctly in **validate** command.
* Added better outputs for validate command.

## 1.1.0

* Fixed an issue where changes to only non-validated files would fail validation.
* Fixed an issue in **validate** command where moved files were failing validation for new packs.
* Fixed an issue in **validate** command where added files were failing validation due to wrong file type detection.
* Added support for new classifiers and mappers in **validate** command.
* Removed support of old RN format validation.
* Updated **secrets** command output format.
* Added support for error ignore on deprecated files in **validate** command.
* Improved errors outputs in **validate** command.
* Added support for linting an entire pack.

## 1.0.9

* Fixed a bug where misleading error was presented when pack name was not found.
* **Update-release-notes** now detects added files for packs with versions.
* Readme files are now ignored by **update-release-notes** and validation of release notes.
* Empty release notes no longer cause an uncaught error during validation.

## 1.0.8

* Changed the output format of demisto-sdk secrets.
* Added a validation that checkbox items are not required in integrations.
* Added pack release notes generation and validation.
* Improved pack metadata validation.
* Fixed an issue in **validate** where renamed files caused an error

## 1.0.4

* Fix the **format** command to update the `id` field to be equal to `details` field in indicator-type files, and to `name` field in incident-type & dashboard files.
* Fixed a bug in the **validate** command for layout files that had `sortValues` fields.
* Fixed a bug in the **format** command where `playbookName` field was not always present in the file.
* Fixed a bug in the **format** command where indicatorField wasn't part of the SDK schemas.
* Fixed a bug in **upload** command where created unified docker45 yml files were not deleted.
* Added support for IndicatorTypes directory in packs (for `reputation` files, instead of Misc).
* Fixed parsing playbook condition names as string instead of boolean in **validate** command
* Improved image validation in YAML files.
* Removed validation for else path in playbook condition tasks.

## 1.0.3

* Fixed a bug in the **format** command where comments were being removed from YAML files.
* Added output fields: *file_path* and *kind* for layouts in the id-set.json created by **create-id-set** command.
* Fixed a bug in the **create-id-set** command Who returns Duplicate for Layouts with a different kind.
* Added formatting to **generate-docs** command results replacing all `<br>` tags with `<br/>`.
* Fixed a bug in the **download** command when custom content contained not supported content entity.
* Fixed a bug in **format** command in which boolean strings  (e.g. 'yes' or 'no') were converted to boolean values (e.g. 'True' or 'False').
* **format** command now removes *sourceplaybookid* field from playbook files.
* Fixed a bug in **generate-docs** command in which integration dependencies were not detected when generating documentation for a playbook.

## 1.0.1

* Fixed a bug in the **unify** command when output path was provided empty.
* Improved error message for integration with no tests configured.
* Improved the error message returned from the **validate** command when an integration is missing or contains malformed fetch incidents related parameters.
* Fixed a bug in the **create** command where a unified YML with a docker image for 4.5 was copied incorrectly.
* Missing release notes message are now showing the release notes file path to update.
* Fixed an issue in the **validate** command in which unified YAML files were not ignored.
* File format suggestions are now shown in the relevant file format (JSON or YAML).
* Changed Docker image validation to fail only on non-valid ones.
* Removed backward compatibility validation when Docker image is updated.

## 1.0.0

* Improved the *upload* command to support the upload of all the content entities within a pack.
* The *upload* command now supports the improved pack file structure.
* Added an interactive option to format integrations, scripts and playbooks with No TestPlaybooks configured.
* Added an interactive option to configure *conf.json* file with missing test playbooks for integrations, scripts and playbooks
* Added *download* command to download custom content from Demisto instance to the local content repository.
* Improved validation failure messages to include a command suggestion, wherever relevant, to fix the raised issue.
* Improved 'validate' help and documentation description
* validate - checks that scripts, playbooks, and integrations have the *tests* key.
* validate - checks that test playbooks are configured in `conf.json`.
* demisto-sdk lint - Copy dir better handling.
* demisto-sdk lint - Add error when package missing in docker image.
* Added *-a , --validate-all* option in *validate* to run all validation on all files.
* Added *-i , --input* option in *validate* to run validation on a specified pack/file.
* added *-i, --input* option in *secrets* to run on a specific file.
* Added an allowed hidden parameter: *longRunning* to the hidden integration parameters validation.
* Fixed an issue with **format** command when executing with an output path of a folder and not a file path.
* Bug fixes in generate-docs command given playbook as input.
* Fixed an issue with lint command in which flake8 was not running on unit test files.

## 0.5.2

* Added *-c, --command* option in *generate-docs* to generate a specific command from an integration.
* Fixed an issue when getting README/CHANGELOG files from git and loading them.
* Removed release notes validation for new content.
* Fixed secrets validations for files with the same name in a different directory.
* demisto-sdk lint - parallelization working with specifying the number of workers.
* demisto-sdk lint - logging levels output, 3 levels.
* demisto-sdk lint - JSON report, structured error reports in JSON format.
* demisto-sdk lint - XML JUnit report for unit-tests.
* demisto-sdk lint - new packages used to accelerate execution time.
* demisto-sdk secrets - command now respects the generic whitelist, and not only the pack secrets.

## 0.5.0

[PyPI History][1]

[1]: https://pypi.org/project/demisto-sdk/#history

## 0.4.9

* Fixed an issue in *generate-docs* where Playbooks and Scripts documentation failed.
* Added a graceful error message when executing the *run" command with a misspelled command.
* Added more informative errors upon failures of the *upload* command.
* format command:
  * Added format for json files: IncidentField, IncidentType, IndicatorField, IndicatorType, Layout, Dashboard.
  * Added the *-fv --from-version*, *-nv --no-validation* arguments.
  * Removed the *-t yml_type* argument, the file type will be inferred.
  * Removed the *-g use_git* argument, running format without arguments will run automatically on git diff.
* Fixed an issue in loading playbooks with '=' character.
* Fixed an issue in *validate* failed on deleted README files.

## 0.4.8

* Added the *max* field to the Playbook schema, allowing to define it in tasks loop.
* Fixed an issue in *validate* where Condition branches checks were case sensitive.

## 0.4.7

* Added the *slareminder* field to the Playbook schema.
* Added the *common_server*, *demisto_mock* arguments to the *init* command.
* Fixed an issue in *generate-docs* where the general section was not being generated correctly.
* Fixed an issue in *validate* where Incident type validation failed.

## 0.4.6

* Fixed an issue where the *validate* command did not identify CHANGELOG in packs.
* Added a new command, *id-set* to create the id set - the content dependency tree by file IDs.

## 0.4.5

* generate-docs command:
  * Added the *use_cases*, *permissions*, *command_permissions* and *limitations*.
  * Added the *--insecure* argument to support running the script and integration command in Demisto.
  * Removed the *-t yml_type* argument, the file type will be inferred.
  * The *-o --output* argument is no longer mandatory, default value will be the input file directory.
* Added support for env var: *DEMISTO_SDK_SKIP_VERSION_CHECK*. When set version checks are skipped.
* Fixed an issue in which the CHANGELOG files did not match our scheme.
* Added a validator to verify that there are no hidden integration parameters.
* Fixed an issue where the *validate* command ran on test files.
* Removed the *env-dir* argument from the demisto-sdk.
* README files which are html files will now be skipped in the *validate* command.
* Added support for env var: *DEMISTO_README_VALIDATOR*. When not set the readme validation will not run.

## 0.4.4

* Added a validator for IncidentTypes (incidenttype-*.json).
* Fixed an issue where the -p flag in the *validate* command was not working.
* Added a validator for README.md files.
* Release notes validator will now run on: incident fields, indicator fields, incident types, dashboard and reputations.
* Fixed an issue where the validator of reputation(Indicator Type) did not check on the details field.
* Fixed an issue where the validator attempted validating non-existing files after deletions or name refactoring.
* Removed the *yml_type* argument in the *split-yml*, *extract-code* commands.
* Removed the *file_type* argument in the *generate-test-playbook* command.
* Fixed the *insecure* argument in *upload*.
* Added the *insecure* argument in *run-playbook*.
* Standardise the *-i --input*, *-o --output* to demisto-sdk commands.

## 0.4.3

* Fixed an issue where the incident and indicator field BC check failed.
* Support for linting and unit testing PowerShell integrations.

## 0.4.2

* Fixed an issue where validate failed on Windows.
* Added a validator to verify all branches are handled in conditional task in a playbook.
* Added a warning message when not running the latest sdk version.
* Added a validator to check that the root is connected to all tasks in the playbook.
* Added a validator for Dashboards (dashboard-*.json).
* Added a validator for Indicator Types (reputation-*.json).
* Added a BC validation for changing incident field type.
* Fixed an issue where init command would generate an invalid yml for scripts.
* Fixed an issue in misleading error message in v2 validation hook.
* Fixed an issue in v2 hook which now is set only on newly added scripts.
* Added more indicative message for errors in yaml files.
* Disabled pykwalify info log prints.

## 0.3.10

* Added a BC check for incident fields - changing from version is not allowed.
* Fixed an issue in create-content-artifacts where scripts in Packs in TestPlaybooks dir were copied with a wrong prefix.

## 0.3.9

* Added a validation that incident field can not be required.
* Added validation for fetch incident parameters.
* Added validation for feed integration parameters.
* Added to the *format* command the deletion of the *sourceplaybookid* field.
* Fixed an issue where *fieldMapping* in playbook did not pass the scheme validation.
* Fixed an issue where *create-content-artifacts* did not copy TestPlaybooks in Packs without prefix of *playbook-*.
* Added a validation the a playbook can not have a rolename set.
* Added to the image validator the new DBot default image.
* Added the fields: elasticcommonfields, quiet, quietmode to the Playbook schema.
* Fixed an issue where *validate* failed on integration commands without outputs.
* Added a new hook for naming of v2 integrations and scripts.

## 0.3.8

* Fixed an issue where *create-content-artifact* was not loading the data in the yml correctly.
* Fixed an issue where *unify* broke long lines in script section causing syntax errors

## 0.3.7

* Added *generate-docs* command to generate documentation file for integration, playbook or script.
* Fixed an issue where *unify* created a malformed integration yml.
* Fixed an issue where demisto-sdk **init** creates unit-test file with invalid import.

## 0.3.6

* Fixed an issue where demisto-sdk **validate** failed on modified scripts without error message.

## 0.3.5

* Fixed an issue with docker tag validation for integrations.
* Restructured repo source code.

## 0.3.4

* Saved failing unit tests as a file.
* Fixed an issue where "_test" file for scripts/integrations created using **init** would import the "HelloWorld" templates.
* Fixed an issue in demisto-sdk **validate** - was failing on backward compatiblity check
* Fixed an issue in demisto-sdk **secrets** - empty line in .secrets-ignore always made the secrets check to pass
* Added validation for docker image inside integrations and scripts.
* Added --use-git flag to **format** command to format all changed files.
* Fixed an issue where **validate** did not fail on dockerimage changes with bc check.
* Added new flag **--ignore-entropy** to demisto-sdk **secrets**, this will allow skip entropy secrets check.
* Added --outfile to **lint** to allow saving failed packages to a file.

## 0.3.3

* Added backwards compatibility break error message.
* Added schema for incident types.
* Added **additionalinfo** field to as an available field for integration configuration.
* Added pack parameter for **init**.
* Fixed an issue where error would appear if name parameter is not set in **init**.

## 0.3.2

* Fixed the handling of classifier files in **validate**.

## 0.3.1

* Fixed the handling of newly created reputation files in **validate**.
* Added an option to perform **validate** on a specific file.

## 0.3.0

* Added support for multi-package **lint** both with parallel and without.
* Added all parameter in **lint** to run on all packages and packs in content repository.
* Added **format** for:
  * Scripts
  * Playbooks
  * Integrations
* Improved user outputs for **secrets** command.
* Fixed an issue where **lint** would run pytest and pylint only on a single docker per integration.
* Added auto-complete functionality to demisto-sdk.
* Added git parameter in **lint** to run only on changed packages.
* Added the **run-playbook** command
* Added **run** command which runs a command in the Demisto playground.
* Added **upload** command which uploads an integration or a script to a Demisto instance.
* Fixed and issue where **validate** checked if release notes exist for new integrations and scripts.
* Added **generate-test-playbook** command which generates a basic test playbook for an integration or a script.
* **validate** now supports indicator fields.
* Fixed an issue with layouts scheme validation.
* Adding **init** command.
* Added **json-to-outputs** command which generates the yaml section for outputs from an API raw response.

## 0.2.6

* Fixed an issue with locating release notes for beta integrations in **validate**.

## 0.2.5

* Fixed an issue with locating release notes for beta integrations in **validate**.

## 0.2.4

* Adding image validation to Beta_Integration and Packs in **validate**.

## 0.2.3

* Adding Beta_Integration to the structure validation process.
* Fixing bug where **validate** did checks on TestPlaybooks.
* Added requirements parameter to **lint**.

## 0.2.2

* Fixing bug where **lint** did not return exit code 1 on failure.
* Fixing bug where **validate** did not print error message in case no release notes were give.

## 0.2.1

* **Validate** now checks that the id and name fields are identical in yml files.
* Fixed a bug where sdk did not return any exit code.

## 0.2.0

* Added Release Notes Validator.
* Fixed the Unifier selection of your python file to use as the code.
* **Validate** now supports Indicator fields.
* Fixed a bug where **validate** and **secrets** did not return exit code 1 on failure.
* **Validate** now runs on newly added scripts.

## 0.1.8

* Added support for `--version`.
* Fixed an issue in file_validator when calling `checked_type` method with script regex.

## 0.1.2

* Restructuring validation to support content packs.
* Added secrets validation.
* Added content bundle creation.
* Added lint and unit test run.

## 0.1.1

* Added new logic to the unifier.
* Added detailed README.
* Some small adjustments and fixes.

## 0.1.0

Capabilities:

* **Extract** components(code, image, description etc.) from a Demisto YAML file into a directory.
* **Unify** components(code, image, description etc.) to a single Demisto YAML file.
* **Validate** Demisto content files.<|MERGE_RESOLUTION|>--- conflicted
+++ resolved
@@ -6,11 +6,7 @@
 * Breaking change: **ValidateManager** was renamed to **OldValidateManager** and can now be found at the following [path](demisto_sdk/commands/validate/old_validate_manager.py).
 * fixed an issue where to_id_set_entity method failed on id extraction due to missing pack.
 * Fixed an issue where **run-playbook** command did not work.
-<<<<<<< HEAD
-* Added support for custom packs to include dependencies when uploaded via SDK command.
-=======
 * Fixed an issue in **setup-env** command where the virtual environment failed to set up.
->>>>>>> a21d72cc
 
 ## 1.23.0
 * Added support for inputs sections and outputs sections in a playbook.
