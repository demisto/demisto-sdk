--- conflicted
+++ resolved
@@ -1,12 +1,9 @@
 # Changelog
 ## Unreleased
-<<<<<<< HEAD
 * Fixed an issue where when using a match case to select the command function in an integration, the error `unimplemented-test-module` was raised.
-=======
 * Added support to automatically detect the correct file model by file path when reading files.
 
 ## 1.24.0
->>>>>>> c2e2c995
 * Fixed an issue where the error was not clear when trying to retrieve the server version.
 * Fixed an issue in **prepare-content** where tags were added to metadata because of test scripts.
 * Fixed an issue in **coverage-analyze** to exit gracefully in case that the .coverage file doesn't exist.
