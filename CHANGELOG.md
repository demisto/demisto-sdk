--- conflicted
+++ resolved
@@ -10,11 +10,8 @@
 * Changed **lint** to skip deprecated content, unless when using the `-i` flag.
 * Fixed an issue where **update-release-notes** failed when a new *Parsing Rule* was added to a pack.
 * Refactored the logging framework. Demisto-SDK logs will now be written to `.demist_sdk_debug.log` under the content path (when detected) or the current directory.
-<<<<<<< HEAD
 * Added `GR105` validation to **validate** command to check that no duplicate IDs are used.
-=======
 * Added support for API Modules imported in API modules in the **unify** command.
->>>>>>> c33da218
 
 ## 1.10.6
 * Fixed an issue where running **validate** with the `-g` flag would skip some validations for old-formatted (unified) integration/script files.
