--- conflicted
+++ resolved
@@ -4,13 +4,8 @@
 * Fixed an issue where **validate** failed on Incident Field items with a `template` value.
 * Improved memory efficiency in **update-content-graph** and **create-content-graph** commands.
 * Removed support for the `cve_id` name for the default-argument for **cve** reputation commands in **validate**. Now, only `cve` may be used for such commands.
-<<<<<<< HEAD
-* Updated *Pydantic* to v2.
+* Fixed an issue where **zip_packs** failed uploading content.
 * Calling **format** with the `-d` flag now removes test playbooks testing the deprecated content from conf.json.
-=======
-* Fixed an issue where **zip_packs** failed uploading content.
->>>>>>> c882f39f
-
 ## 1.17.1
 * Added the `aliasTo` key to the Incident Field schema.
 * Modified **validate** to not require fields whose value is always `False`.
