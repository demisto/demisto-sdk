# Changelog
* Fixed an issue with the **format** command when contributing via the UI

# 1.5.3
* The **format** command will now set `unsearchable: True` for incident, indicator and generic fields.
* Fixed an issue where the **update-release-notes** command crashes with `--help` flag.
* Added validation to the **validate** command that verifies the `unsearchable` key in incident, indicator and generic fields is set to true.
* Removed a validation that DBotRole should be set for automation that requires elevated permissions to the `XSOAR-linter` in the **lint** command.
* Fixed an issue in **Validate** command where playbooks conditional tasks were mishandeled.
* Added a validation to prevent contributors from using the `fromlicense` key as a configuration parameter in an integration's YML
* Added a validation to ensure that the type for **API token** (and similar) parameters are configured correctly as a `credential` type in the integration configuration YML.
* Added an assertion that checks for duplicated requests' names when generating an integration from a postman collection.
* Added support for [.env files](https://pypi.org/project/python-dotenv/). You can now add a `.env` file to your repository with the logging information instead of setting a global environment variables.
* When running **lint** command with --keep-container flag, the docker images are committed.
<<<<<<< HEAD
* Added the *--check-dependent* flag to **lint**, that enables running lint also on packs dependent on the packs lint is set to run on.
* Added the *--get-dependent-on* flag to **find-dependencies**, that enables finding all packs dependent on given packs.
* Added the *--all-packs-dependencies* flag to **find-dependencies**, that generates a json with all packs dependencies.
=======
* The **validate** command will not return missing test playbook error when given a script with dynamic-section tag.
>>>>>>> a29ec20c

# 1.5.2
* Added a validation to **update-release-notes** command to ensure that the `--version` flag argument is in the right format.
* added a new command **coverage-analyze** to generate and print coverage reports.
* Fixed an issue in **validate** in repositories which are not in GitHub or GitLab
* Added a validation that verifies that readme image absolute links do not contain the working branch name.
* Added support for List content item in the **format**, **validate**, **download**, **upload**, **create-id-set**, **find-dependecies** and **create-content-artifacts** commands.
* Added a validation to ensure reputation command's default argument is set as an array input.
* Added the `--fail-duplicates` flag for the **merge-id-set** command which will fail the command if duplicates are found.
* Added the `--fail-duplicates` flag for the **create-id-set** command which will fail the command if duplicates are found.

# 1.5.1
* Fixed an issue where **validate** command failed to recognized test playbooks for beta integrations as valid tests.
* Fixed an issue were the **validate** command was falsely recognizing image paths in readme files.
* Fixed an issue where the **upload** command error message upon upload failure pointed to wrong file rather than to the pack metadata.
* Added a validation that verifies that each script which appears in incident fields, layouts or layout containers exists in the id_set.json.
* Fixed an issue where the **postman code-gen** command generated double dots for context outputs when it was not needed.
* Fixed an issue where there **validate** command on release notes file crashed when author image was added or modified.
* Added input handling when running **find-dependencies**, replacing string manipulations.
* Fixed an issue where the **validate** command did not handle multiple playbooks with the same name in the id_set.
* Added support for GitLab repositories in **validate**

# 1.5.0
* Fixed an issue where **upload** command failed to upload packs not under content structure.
* Added support for **init** command to run from non-content repo.
* The **split-yml** has been renamed to **split** and now supports splitting Dashboards from unified Generic Modules.
* Fixed an issue where the skipped tests validation ran on the `ApiModules` pack in the **validate** command.
* The **init** command will now create the `Generic Object` entities directories.
* Fixed an issue where the **format** command failed to recognize changed files from git.
* Fixed an issue where the **json-to-outputs** command failed checking whether `0001-01-01T00:00:00` is of type `Date`
* Added to the **generate context** command to generate context paths for integrations from an example file.
* Fixed an issue where **validate** failed on release notes configuration files.
* Fixed an issue where the **validate** command failed on pack input if git detected changed files outside of `Packs` directory.
* Fixed an issue where **validate** command failed to recognize files inside validated pack when validation release notes, resulting in a false error message for missing entity in release note.
* Fixed an issue where the **download** command failed when downloading an invalid YML, instead of skipping it.

# 1.4.9
* Added validation that the support URL in partner contribution pack metadata does not lead to a GitHub repo.
* Enhanced ***generate-docs*** with default `additionalinformation` (description) for common parameters.
* Added to **validate** command a validation that a content item's id and name will not end with spaces.
* The **format** command will now remove trailing whitespaces from content items' id and name fields.
* Fixed an issue where **update-release-notes** could fail on files outside the user given pack.
* Fixed an issue where the **generate-test-playbook** command would not place the playbook in the proper folder.
* Added to **validate** command a validation that packs with `Iron Bank` uses the latest docker from Iron Bank.
* Added to **update-release-notes** command support for `Generic Object` entities.
* Fixed an issue where playbook `fromversion` mismatch validation failed even if `skipunavailable` was set to true.
* Added to the **create artifacts** command support for release notes configuration file.
* Added validation to **validate** for release notes config file.
* Added **isoversize** and **isautoswitchedtoquietmode** fields to the playbook schema.
* Added to the **update-release-notes** command `-bc` flag to generate template for breaking changes version.
* Fixed an issue where **validate** did not search description files correctly, leading to a wrong warning message.

# 1.4.8
* Fixed an issue where yml files with `!reference` failed to load properly.
* Fixed an issue when `View Integration Documentation` button was added twice during the download and re-upload.
* Fixed an issue when `(Partner Contribution)` was added twice to the display name during the download and re-upload.
* Added the following enhancements in the **generate-test-playbook** command:
    * Added the *--commands* argument to generate tasks for specific commands.
    * Added the *--examples* argument to get the command examples file path and generate tasks from the commands and arguments specified there.
    * Added the *--upload* flag to specify whether to upload the test playbook after the generation.
    * Fixed the output condition generation for outputs of type `Boolean`.

# 1.4.7
* Fixed an issue where an empty list for a command context didn't produce an indication other than an empty table.
* Fixed an issue where the **format** command has incorrectly recognized on which files to run when running using git.
* Fixed an issue where author image validations were not checked properly.
* Fixed an issue where new old-formatted scripts and integrations were not validated.
* Fixed an issue where the wording in the from version validation error for subplaybooks was incorrect.
* Fixed an issue where the **update-release-notes** command used the old docker image version instead of the new when detecting a docker change.
* Fixed an issue where the **generate-test-playbook** command used an incorrect argument name as default
* Fixed an issue where the **json-to-outputs** command used an incorrect argument name as default when using `-d`.
* Fixed an issue where validations failed while trying to validate non content files.
* Fixed an issue where README validations did not work post VS Code formatting.
* Fixed an issue where the description validations were inconsistent when running through an integration file or a description file.

# 1.4.6
* Fixed an issue where **validate** suggests, with no reason, running **format** on missing mandatory keys in yml file.
* Skipped existence of TestPlaybook check on community and contribution integrations.
* Fixed an issue where pre-commit didn't run on the demisto_sdk/commands folder.
* The **init** command will now change the script template name in the code to the given script name.
* Expanded the validations performed on beta integrations.
* Added support for PreProcessRules in the **format**, **validate**, **download**, and **create-content-artifacts** commands.
* Improved the error messages in **generate-docs**, if an example was not provided.
* Added to **validate** command a validation that a content entity or a pack name does not contain the words "partner" and "community".
* Fixed an issue where **update-release-notes** ignores *--text* flag while using *-f*
* Fixed the outputs validations in **validate** so enrichment commands will not be checked to have DBotScore outputs.
* Added a new validation to require the dockerimage key to exist in an integration and script yml files.
* Enhanced the **generate-test-playbook** command to use only integration tested on commands, rather than (possibly) other integrations implementing them.
* Expanded unify command to support GenericModules - Unifies a GenericModule object with its Dashboards.
* Added validators for generic objects:
  - Generic Field validator - verify that the 'fromVersion' field is above 6.5.0, 'group' field equals 4 and 'id' field starts with the prefix 'generic_'.
  - Generic Type validator - verify that the 'fromVersion' field is above 6.5.0
  - Generic Module validator - verify that the 'fromVersion' field is above 6.5.0
  - Generic Definition validator - verify that the 'fromVersion' field is above 6.5.0
 * Expanded Format command to support Generic Objects - Fixes generic objects according to their validations.
* Fixed an issue where the **update-release-notes** command did not handle ApiModules properly.
* Added option to enter a dictionary or json of format `[{field_name:description}]` in the **json-to-outputs** command,
  with the `-d` flag.
* Improved the outputs for the **format** command.
* Fixed an issue where the validations performed after the **format** command were inconsistent with **validate**.
* Added to the **validate** command a validation for the author image.
* Updated the **create-content-artifacts** command to support generic modules, definitions, fields and types.
* Added an option to ignore errors for file paths and not only file name in .pack-ignore file.

# 1.4.5
* Enhanced the **postman-codegen** command to name all generated arguments with lower case.
* Fixed an issue where the **find-dependencies** command miscalculated the dependencies for playbooks that use generic commands.
* Fixed an issue where the **validate** command failed in external repositories in case the DEMISTO_SDK_GITHUB_TOKEN was not set.
* Fixed an issue where **openapi-codegen** corrupted the swagger file by overwriting configuration to swagger file.
* Updated the **upload** command to support uploading zipped packs to the marketplace.
* Added to the **postman-codegen** command support of path variables.
* Fixed an issue where **openapi-codegen** entered into an infinite loop on circular references in the swagger file.
* The **format** command will now set `fromVersion: 6.2.0` for widgets with 'metrics' data type.
* Updated the **find-dependencies** command to support generic modules, definitions, fields and types.
* Fixed an issue where **openapi-codegen** tried to extract reference example outputs, leading to an exception.
* Added an option to ignore secrets automatically when using the **init** command to create a pack.
* Added a tool that gives the ability to temporarily suppress console output.

# 1.4.4
* When formatting incident types with Auto-Extract rules and without mode field, the **format** command will now add the user selected mode.
* Added new validation that DBotRole is set for scripts that requires elevated permissions to the `XSOAR-linter` in the **lint** command.
* Added url escaping to markdown human readable section in generate docs to avoid autolinking.
* Added a validation that mapper's id and name are matching. Updated the format of mapper to include update_id too.
* Added a validation to ensure that image paths in the README files are valid.
* Fixed **find_type** function to correctly find test files, such as, test script and test playbook.
* Added scheme validations for the new Generic Object Types, Fields, and Modules.
* Renamed the flag *--input-old-version* to *--old-version* in the **generate-docs** command.
* Refactored the **update-release-notes** command:
  - Replaced the *--all* flag with *--use-git* or *-g*.
  - Added the *--force* flag to update the pack release notes without changes in the pack.
  - The **update-release-notes** command will now update all dependent integrations on ApiModule change, even if not specified.
  - If more than one pack has changed, the full list of updated packs will be printed at the end of **update-release-notes** command execution.
  - Fixed an issue where the **update-release-notes** command did not add docker image release notes entry for release notes file if a script was changed.
  - Fixed an issue where the **update-release-notes** command did not detect changed files that had the same name.
  - Fixed an issue in the **update-release-notes** command where the version support of JSON files was mishandled.
* Fixed an issue where **format** did not skip files in test and documentation directories.
* Updated the **create-id-set** command to support generic modules, definitions, fields and types.
* Changed the **convert** command to generate old layout fromversion to 5.0.0 instead of 4.1.0
* Enhanced the command **postman-codegen** with type hints for templates.

# 1.4.3
* Fixed an issue where **json-to-outputs** command returned an incorrect output when json is a list.
* Fixed an issue where if a pack README.md did not exist it could cause an error in the validation process.
* Fixed an issue where the *--name* was incorrectly required in the **init** command.
* Adding the option to run **validate** on a specific path while using git (*-i* & *-g*).
* The **format** command will now change UUIDs in .yml and .json files to their respective content entity name.
* Added a playbook validation to check if a task sub playbook exists in the id set in the **validate** command.
* Added the option to add new tags/usecases to the approved list and to the pack metadata on the same pull request.
* Fixed an issue in **test_content** where when different servers ran tests for the same integration, the server URL parameters were not set correctly.
* Added a validation in the **validate** command to ensure that the ***endpoint*** command is configured correctly in yml file.
* Added a warning when pack_metadata's description field is longer than 130 characters.
* Fixed an issue where a redundant print occurred on release notes validation.
* Added new validation in the **validate** command to ensure that the minimal fromVersion in a widget of type metrics will be 6.2.0.
* Added the *--release-notes* flag to demisto-sdk to get the current version release notes entries.

# 1.4.2
* Added to `pylint` summary an indication if a test was skipped.
* Added to the **init** command the option to specify fromversion.
* Fixed an issue where running **init** command without filling the metadata file.
* Added the *--docker-timeout* flag in the **lint** command to control the request timeout for the Docker client.
* Fixed an issue where **update-release-notes** command added only one docker image release notes entry for release notes file, and not for every entity whom docker image was updated.
* Added a validation to ensure that incident/indicator fields names starts with their pack name in the **validate** command. (Checked only for new files and only when using git *-g*)
* Updated the **find-dependencies** command to return the 'dependencies' according the layout type ('incident', 'indicator').
* Enhanced the "vX" display name validation for scripts and integrations in the **validate** command to check for every versioned script or integration, and not only v2.
* Added the *--fail-duplicates* flag for the **create-id-set** command which will fail the command if duplicates are found.
* Added to the **generate-docs** command automatic addition to git when a new readme file is created.

# 1.4.1
* When in private repo without `DEMSITO_SDK_GITHUB_TOKEN` configured, get_remote_file will take files from the local origin/master.
* Enhanced the **unify** command when giving input of a file and not a directory return a clear error message.
* Added a validation to ensure integrations are not skipped and at least one test playbook is not skipped for each integration or script.
* Added to the Content Tests support for `context_print_dt`, which queries the incident context and prints the result as a json.
* Added new validation for the `xsoar_config.json` file in the **validate** command.
* Added a version differences section to readme in **generate-docs** command.
* Added the *--docs-format* flag in the **integration-diff** command to get the output in README format.
* Added the *--input-old-version* and *--skip-breaking-changes* flags in the **generate-docs** command to get the details for the breaking section and to skip the breaking changes section.

# 1.4.0
* Enable passing a comma-separated list of paths for the `--input` option of the **lint** command.
* Added new validation of unimplemented test-module command in the code to the `XSOAR-linter` in the **lint** command.
* Fixed the **generate-docs** to handle integration authentication parameter.
* Added a validation to ensure that description and README do not contain the word 'Demisto'.
* Improved the deprecated message validation required from playbooks and scripts.
* Added the `--quite-bc-validation` flag for the **validate** command to run the backwards compatibility validation in quite mode (errors is treated like warnings).
* Fixed the **update release notes** command to display a name for old layouts.
* Added the ability to append to the pack README credit to contributors.
* Added identification for parameter differences in **integration-diff** command.
* Fixed **format** to use git as a default value.
* Updated the **upload** command to support reports.
* Fixed an issue where **generate-docs** command was displaying 'None' when credentials parameter display field configured was not configured.
* Fixed an issue where **download** did not return exit code 1 on failure.
* Updated the validation that incident fields' names do not contain the word incident will aplly to core packs only.
* Added a playbook validation to verify all conditional tasks have an 'else' path in **validate** command.
* Renamed the GitHub authentication token environment variable `GITHUB_TOKEN` to `DEMITO_SDK_GITHUB_TOKEN`.
* Added to the **update-release-notes** command automatic addition to git when new release notes file is created.
* Added validation to ensure that integrations, scripts, and playbooks do not contain the entity type in their names.
* Added the **convert** command to convert entities between XSOAR versions.
* Added the *--deprecate* flag in **format** command to deprecate integrations, scripts, and playbooks.
* Fixed an issue where ignoring errors did not work when running the **validate** command on specific files (-i).

# 1.3.9
* Added a validation verifying that the pack's README.md file is not equal to pack description.
* Fixed an issue where the **Assume yes** flag did not work properly for some entities in the **format** command.
* Improved the error messages for separators in folder and file names in the **validate** command.
* Removed the **DISABLE_SDK_VERSION_CHECK** environment variable. To disable new version checks, use the **DEMISTO_SDK_SKIP_VERSION_CHECK** envirnoment variable.
* Fixed an issue where the demisto-sdk version check failed due to a rate limit.
* Fixed an issue with playbooks scheme validation.

# 1.3.8
* Updated the **secrets** command to work on forked branches.

# 1.3.7
* Added a validation to ensure correct image and description file names.
* Fixed an issue where the **validate** command failed when 'display' field in credentials param in yml is empty but 'displaypassword' was provided.
* Added the **integration-diff** command to check differences between two versions of an integration and to return a report of missing and changed elements in the new version.
* Added a validation verifying that the pack's README.md file is not missing or empty for partner packs or packs contains use cases.
* Added a validation to ensure that the integration and script folder and file names will not contain separators (`_`, `-`, ` `).
* When formatting new pack, the **format** command will set the *fromversion* key to 5.5.0 in the new files without fromversion.

# 1.3.6
* Added a validation that core packs are not dependent on non-core packs.
* Added a validation that a pack name follows XSOAR standards.
* Fixed an issue where in some cases the `get_remote_file` function failed due to an invalid path.
* Fixed an issue where running **update-release-notes** with updated integration logo, did not detect any file changes.
* Fixed an issue where the **create-id-set** command did not identify unified integrations correctly.
* Fixed an issue where the `CommonTypes` pack was not identified as a dependency for all feed integrations.
* Added support for running SDK commands in private repositories.
* Fixed an issue where running the **init** command did not set the correct category field in an integration .yml file for a newly created pack.
* When formatting new contributed pack, the **format** command will set the *fromversion* key to 6.0.0 in the relevant files.
* If the environment variable "DISABLE_SDK_VERSION_CHECK" is define, the demisto-sdk will no longer check for newer version when running a command.
* Added the `--use-pack-metadata` flag for the **find-dependencies** command to update the calculated dependencies using the the packs metadata files.
* Fixed an issue where **validate** failed on scripts in case the `outputs` field was set to `None`.
* Fixed an issue where **validate** was failing on editing existing release notes.
* Added a validation for README files verifying that the file doesn't contain template text copied from HelloWorld or HelloWorldPremium README.

# 1.3.5
* Added a validation that layoutscontainer's id and name are matching. Updated the format of layoutcontainer to include update_id too.
* Added a validation that commands' names and arguments in core packs, or scripts' arguments do not contain the word incident.
* Fixed issue where running the **generate-docs** command with -c flag ran all the commands and not just the commands specified by the flag.
* Fixed the error message of the **validate** command to not always suggest adding the *description* field.
* Fixed an issue where running **format** on feed integration generated invalid parameter structure.
* Fixed an issue where the **generate-docs** command did not add all the used scripts in a playbook to the README file.
* Fixed an issue where contrib/partner details might be added twice to the same file, when using unify and create-content-artifacts commands
* Fixed issue where running **validate** command on image-related integration did not return the correct outputs to json file.
* When formatting playbooks, the **format** command will now remove empty fields from SetIncident, SetIndicator, CreateNewIncident, CreateNewIndicator script arguments.
* Added an option to fill in the developer email when running the **init** command.

# 1.3.4
* Updated the **validate** command to check that the 'additionalinfo' field only contains the expected value for feed required parameters and not equal to it.
* Added a validation that community/partner details are not in the detailed description file.
* Added a validation that the Use Case tag in pack_metadata file is only used when the pack contains at least one PB, Incident Type or Layout.
* Added a validation that makes sure outputs in integrations are matching the README file when only README has changed.
* Added the *hidden* field to the integration schema.
* Fixed an issue where running **format** on a playbook whose `name` does not equal its `id` would cause other playbooks who use that playbook as a sub-playbook to fail.
* Added support for local custom command configuration file `.demisto-sdk-conf`.
* Updated the **format** command to include an update to the description file of an integration, to remove community/partner details.

# 1.3.3
* Fixed an issue where **lint** failed where *.Dockerfile* exists prior running the lint command.
* Added FeedHelloWorld template option for *--template* flag in **demisto-sdk init** command.
* Fixed issue where **update-release-notes** deleted release note file if command was called more than once.
* Fixed issue where **update-release-notes** added docker image release notes every time the command was called.
* Fixed an issue where running **update-release-notes** on a pack with newly created integration, had also added a docker image entry in the release notes.
* Fixed an issue where `XSOAR-linter` did not find *NotImplementedError* in main.
* Added validation for README files verifying their length (over 30 chars).
* When using *-g* flag in the **validate** command it will now ignore untracked files by default.
* Added the *--include-untracked* flag to the **validate** command to include files which are untracked by git in the validation process.
* Improved the `pykwalify` error outputs in the **validate** command.
* Added the *--print-pykwalify* flag to the **validate** command to print the unchanged output from `pykwalify`.

# 1.3.2
* Updated the format of the outputs when using the *--json-file* flag to create a JSON file output for the **validate** and **lint** commands.
* Added the **doc-review** command to check spelling in .md and .yml files as well as a basic release notes review.
* Added a validation that a pack's display name does not already exist in content repository.
* Fixed an issue where the **validate** command failed to detect duplicate params in an integration.
* Fixed an issue where the **validate** command failed to detect duplicate arguments in a command in an integration.

# 1.3.1
* Fixed an issue where the **validate** command failed to validate the release notes of beta integrations.
* Updated the **upload** command to support indicator fields.
* The **validate** and **update-release-notes** commands will now check changed files against `demisto/master` if it is configured locally.
* Fixed an issue where **validate** would incorrectly identify files as renamed.
* Added a validation that integration properties (such as feed, mappers, mirroring, etc) are not removed.
* Fixed an issue where **validate** failed when comparing branch against commit hash.
* Added the *--no-pipenv* flag to the **split-yml** command.
* Added a validation that incident fields and incident types are not removed from mappers.
* Fixed an issue where the *c
reate-id-set* flag in the *validate* command did not work while not using git.
* Added the *hiddenusername* field to the integration schema.
* Added a validation that images that are not integration images, do not ask for a new version or RN

# 1.3.0
* Do not collect optional dependencies on indicator types reputation commands.
* Fixed an issue where downloading indicator layoutscontainer objects failed.
* Added a validation that makes sure outputs in integrations are matching the README file.
* Fixed an issue where the *create-id-set* flag in the **validate** command did not work.
* Added a warning in case no id_set file is found when running the **validate** command.
* Fixed an issue where changed files were not recognised correctly on forked branches in the **validate** and the **update-release-notes** commands.
* Fixed an issue when files were classified incorrectly when running *update-release-notes*.
* Added a validation that integration and script file paths are compatible with our convention.
* Fixed an issue where id_set.json file was re created whenever running the generate-docs command.
* added the *--json-file* flag to create a JSON file output for the **validate** and **lint** commands.

# 1.2.19
* Fixed an issue where merge id_set was not updated to work with the new entity of Packs.
* Added a validation that the playbook's version matches the version of its sub-playbooks, scripts, and integrations.

# 1.2.18
* Changed the *skip-id-set-creation* flag to *create-id-set* in the **validate** command. Its default value will be False.
* Added support for the 'cve' reputation command in default arg validation.
* Filter out generic and reputation command from scripts and playbooks dependencies calculation.
* Added support for the incident fields in outgoing mappers in the ID set.
* Added a validation that the taskid field and the id field under the task field are both from uuid format and contain the same value.
* Updated the **format** command to generate uuid value for the taskid field and for the id under the task field in case they hold an invalid values.
* Exclude changes from doc_files directory on validation.
* Added a validation that an integration command has at most one default argument.
* Fixing an issue where pack metadata version bump was not enforced when modifying an old format (unified) file.
* Added validation that integration parameter's display names are capitalized and spaced using whitespaces and not underscores.
* Fixed an issue where beta integrations where not running deprecation validations.
* Allowed adding additional information to the deprecated description.
* Fixing an issue when escaping less and greater signs in integration params did not work as expected.

# 1.2.17
* Added a validation that the classifier of an integration exists.
* Added a validation that the mapper of an integration exists.
* Added a validation that the incident types of a classifier exist.
* Added a validation that the incident types of a mapper exist.
* Added support for *text* argument when running **demisto-sdk update-release-notes** on the ApiModules pack.
* Added a validation for the minimal version of an indicator field of type grid.
* Added new validation for incident and indicator fields in classifiers mappers and layouts exist in the content.
* Added cache for get_remote_file to reducing failures from accessing the remote repo.
* Fixed an issue in the **format** command where `_dev` or `_copy` suffixes weren't removed from the `id` of the given playbooks.
* Playbook dependencies from incident and indicator fields are now marked as optional.
* Mappers dependencies from incident types and incident fields are now marked as optional.
* Classifier dependencies from incident types are now marked as optional.
* Updated **demisto-sdk init** command to no longer create `created` field in pack_metadata file
* Updated **generate-docs** command to take the parameters names in setup section from display field and to use additionalinfo field when exist.
* Using the *verbose* argument in the **find-dependencies** command will now log to the console.
* Improved the deprecated message validation required from integrations.
* Fixed an issue in the **generate-docs** command where **Context Example** section was created when it was empty.

# 1.2.16
* Added allowed ignore errors to the *IDSetValidator*.
* Fixed an issue where an irrelevant id_set validation ran in the **validate** command when using the *--id-set* flag.
* Fixed an issue were **generate-docs** command has failed if a command did not exist in commands permissions file.
* Improved a **validate** command message for missing release notes of api module dependencies.

# 1.2.15
* Added the *ID101* to the allowed ignored errors.

# 1.2.14
* SDK repository is now mypy check_untyped_defs complaint.
* The lint command will now ignore the unsubscriptable-object (E1136) pylint error in dockers based on python 3.9 - this will be removed once a new pylint version is released.
* Added an option for **format** to run on a whole pack.
* Added new validation of unimplemented commands from yml in the code to `XSOAR-linter`.
* Fixed an issue where Auto-Extract fields were only checked for newly added incident types in the **validate** command.
* Added a new warning validation of direct access to args/params dicts to `XSOAR-linter`.

# 1.2.13
* Added new validation of indicators usage in CommandResults to `XSOAR-linter`.
* Running **demisto-sdk lint** will automatically run on changed files (same behavior as the -g flag).
* Removed supported version message from the documentation when running **generate_docs**.
* Added a print to indicate backwards compatibility is being checked in **validate** command.
* Added a percent print when running the **validate** command with the *-a* flag.
* Fixed a regression in the **upload** command where it was ignoring `DEMISTO_VERIFY_SSL` env var.
* Fixed an issue where the **upload** command would fail to upload beta integrations.
* Fixed an issue where the **validate** command did not create the *id_set.json* file when running with *-a* flag.
* Added price change validation in the **validate** command.
* Added validations that checks in read-me for empty sections or leftovers from the auto generated read-me that should be changed.
* Added new code validation for *NotImplementedError* to raise a warning in `XSOAR-linter`.
* Added validation for support types in the pack metadata file.
* Added support for *--template* flag in **demisto-sdk init** command.
* Fixed an issue with running **validate** on master branch where the changed files weren't compared to previous commit when using the *-g* flag.
* Fixed an issue where the `XSOAR-linter` ran *NotImplementedError* validation on scripts.
* Added support for Auto-Extract feature validation in incident types in the **validate** command.
* Fixed an issue in the **lint** command where the *-i* flag was ignored.
* Improved **merge-id-sets** command to support merge between two ID sets that contain the same pack.
* Fixed an issue in the **lint** command where flake8 ran twice.

# 1.2.12
* Bandit now reports also on medium severity issues.
* Fixed an issue with support for Docker Desktop on Mac version 2.5.0+.
* Added support for vulture and mypy linting when running without docker.
* Added support for *prev-ver* flag in **update-release-notes** command.
* Improved retry support when building docker images for linting.
* Added the option to create an ID set on a specific pack in **create-id-set** command.
* Added the *--skip-id-set-creation* flag to **validate** command in order to add the capability to run validate command without creating id_set validation.
* Fixed an issue where **validate** command checked docker image tag on ApiModules pack.
* Fixed an issue where **find-dependencies** did not calculate dashboards and reports dependencies.
* Added supported version message to the documentation and release notes files when running **generate_docs** and **update-release-notes** commands respectively.
* Added new code validations for *NotImplementedError* exception raise to `XSOAR-linter`.
* Command create-content-artifacts additional support for **Author_image.png** object.
* Fixed an issue where schemas were not enforced for incident fields, indicator fields and old layouts in the validate command.
* Added support for **update-release-notes** command to update release notes according to master branch.

# 1.2.11
* Fixed an issue where the ***generate-docs*** command reset the enumeration of line numbering after an MD table.
* Updated the **upload** command to support mappers.
* Fixed an issue where exceptions were no printed in the **format** while the *--verbose* flag is set.
* Fixed an issue where *--assume-yes* flag did not work in the **format** command when running on a playbook without a `fromversion` field.
* Fixed an issue where the **format** command would fail in case `conf.json` file was not found instead of skipping the update.
* Fixed an issue where integration with v2 were recognised by the `name` field instead of the `display` field in the **validate** command.
* Added a playbook validation to check if a task script exists in the id set in the **validate** command.
* Added new integration category `File Integrity Management` in the **validate** command.

# 1.2.10
* Added validation for approved content pack use-cases and tags.
* Added new code validations for *CommonServerPython* import to `XSOAR-linter`.
* Added *default value* and *predefined values* to argument description in **generate-docs** command.
* Added a new validation that checks if *get-mapping-fields* command exists if the integration schema has *{ismappable: true}* in **validate** command.
* Fixed an issue where the *--staged* flag recognised added files as modified in the **validate** command.
* Fixed an issue where a backwards compatibility warning was raised for all added files in the **validate** command.
* Fixed an issue where **validate** command failed when no tests were given for a partner supported pack.
* Updated the **download** command to support mappers.
* Fixed an issue where the ***format*** command added a duplicate parameter.
* For partner supported content packs, added support for a list of emails.
* Removed validation of README files from the ***validate*** command.
* Fixed an issue where the ***validate*** command required release notes for ApiModules pack.

# 1.2.9
* Fixed an issue in the **openapi_codegen** command where it created duplicate functions name from the swagger file.
* Fixed an issue in the **update-release-notes** command where the *update type* argument was not verified.
* Fixed an issue in the **validate** command where no error was raised in case a non-existing docker image was presented.
* Fixed an issue in the **format** command where format failed when trying to update invalid Docker image.
* The **format** command will now preserve the **isArray** argument in integration's reputation commands and will show a warning if it set to **false**.
* Fixed an issue in the **lint** command where *finally* clause was not supported in main function.
* Fixed an issue in the **validate** command where changing any entity ID was not validated.
* Fixed an issue in the **validate** command where *--staged* flag did not bring only changed files.
* Fixed the **update-release-notes** command to ignore changes in the metadata file.
* Fixed the **validate** command to ignore metadata changes when checking if a version bump is needed.


# 1.2.8
* Added a new validation that checks in playbooks for the usage of `DeleteContext` in **validate** command.
* Fixed an issue in the **upload** command where it would try to upload content entities with unsupported versions.
* Added a new validation that checks in playbooks for the usage of specific instance in **validate** command.
* Added the **--staged** flag to **validate** command to run on staged files only.


# 1.2.7
* Changed input parameters in **find-dependencies** command.
   - Use ***-i, --input*** instead of ***-p, --path***.
   - Use ***-idp, --id-set-path*** instead of ***-i, --id-set-path***.
* Fixed an issue in the **unify** command where it crashed on an integration without an image file.
* Fixed an issue in the **format** command where unnecessary files were not skipped.
* Fixed an issue in the **update-release-notes** command where the *text* argument was not respected in all cases.
* Fixed an issue in the **validate** command where a warning about detailed description was given for unified or deprecated integrations.
* Improved the error returned by the **validate** command when running on files using the old format.

# 1.2.6
* No longer require setting `DEMISTO_README_VALIDATION` env var to enable README mdx validation. Validation will now run automatically if all necessary node modules are available.
* Fixed an issue in the **validate** command where the `--skip-pack-dependencies` would not skip id-set creation.
* Fixed an issue in the **validate** command where validation would fail if supplied an integration with an empty `commands` key.
* Fixed an issue in the **validate** command where validation would fail due to a required version bump for packs which are not versioned.
* Will use env var `DEMISTO_VERIFY_SSL` to determine if to use a secure connection for commands interacting with the Server when `--insecure` is not passed. If working with a local Server without a trusted certificate, you can set env var `DEMISTO_VERIFY_SSL=no` to avoid using `--insecure` on each command.
* Unifier now adds a link to the integration documentation to the integration detailed description.
* Fixed an issue in the **secrets** command where ignored secrets were not skipped.

# 1.2.5
* Added support for special fields: *defaultclassifier*, *defaultmapperin*, *defaultmapperout* in **download** command.
* Added -y option **format** command to assume "yes" as answer to all prompts and run non-interactively
* Speed up improvements for `validate` of README files.
* Updated the **format** command to adhere to the defined content schema and sub-schemas, aligning its behavior with the **validate** command.
* Added support for canvasContextConnections files in **format** command.

# 1.2.4
* Updated detailed description for community integrations.

# 1.2.3
* Fixed an issue where running **validate** failed on playbook with task that adds tags to the evidence data.
* Added the *displaypassword* field to the integration schema.
* Added new code validations to `XSOAR-linter`.
    * As warnings messages:
        * `demisto.params()` should be used only inside main function.
        * `demisto.args()` should be used only inside main function.
        * Functions args should have type annotations.
* Added `fromversion` field validation to test playbooks and scripts in **validate** command.

# 1.2.2
* Add support for warning msgs in the report and summary to **lint** command.
* Fixed an issue where **json-to-outputs** determined bool values as int.
* Fixed an issue where **update-release-notes** was crushing on `--all` flag.
* Fixed an issue where running **validate**, **update-release-notes** outside of content repo crushed without a meaningful error message.
* Added support for layoutscontainer in **init** contribution flow.
* Added a validation for tlp_color param in feeds in **validate** command.
* Added a validation for removal of integration parameters in **validate** command.
* Fixed an issue where **update-release-notes** was failing with a wrong error message when no pack or input was given.
* Improved formatting output of the **generate-docs** command.
* Add support for env variable *DEMISTO_SDK_ID_SET_REFRESH_INTERVAL*. Set this env variable to the refresh interval in minutes. The id set will be regenerated only if the refresh interval has passed since the last generation. Useful when generating Script documentation, to avoid re-generating the id_set every run.
* Added new code validations to `XSOAR-linter`.
    * As error messages:
        * Longer than 10 seconds sleep statements for non long running integrations.
        * exit() usage.
        * quit() usage.
    * As warnings messages:
        * `demisto.log` should not be used.
        * main function existence.
        * `demito.results` should not be used.
        * `return_output` should not be used.
        * try-except statement in main function.
        * `return_error` usage in main function.
        * only once `return_error` usage.
* Fixed an issue where **lint** command printed logs twice.
* Fixed an issue where *suffix* did not work as expected in the **create-content-artifacts** command.
* Added support for *prev-ver* flag in **lint** and **secrets** commands.
* Added support for *text* flag to **update-release-notes** command to add the same text to all release notes.
* Fixed an issue where **validate** did not recognize added files if they were modified locally.
* Added a validation that checks the `fromversion` field exists and is set to 5.0.0 or above when working or comparing to a non-feature branch in **validate** command.
* Added a validation that checks the certification field in the pack_metadata file is valid in **validate** command.
* The **update-release-notes** command will now automatically add docker image update to the release notes.

# 1.2.1
* Added an additional linter `XSOAR-linter` to the **lint** command which custom validates py files. currently checks for:
    * `Sys.exit` usages with non zero value.
    * Any `Print` usages.
* Fixed an issue where renamed files were failing on *validate*.
* Fixed an issue where single changed files did not required release notes update.
* Fixed an issue where doc_images required release-notes and validations.
* Added handling of dependent packs when running **update-release-notes** on changed *APIModules*.
    * Added new argument *--id-set-path* for id_set.json path.
    * When changes to *APIModule* is detected and an id_set.json is available - the command will update the dependent pack as well.
* Added handling of dependent packs when running **validate** on changed *APIModules*.
    * Added new argument *--id-set-path* for id_set.json path.
    * When changes to *APIModule* is detected and an id_set.json is available - the command will validate that the dependent pack has release notes as well.
* Fixed an issue where the find_type function didn't recognize file types correctly.
* Fixed an issue where **update-release-notes** command did not work properly on Windows.
* Added support for indicator fields in **update-release-notes** command.
* Fixed an issue where files in test dirs where being validated.


# 1.2.0
* Fixed an issue where **format** did not update the test playbook from its pack.
* Fixed an issue where **validate** validated non integration images.
* Fixed an issue where **update-release-notes** did not identified old yml integrations and scripts.
* Added revision templates to the **update-release-notes** command.
* Fixed an issue where **update-release-notes** crashed when a file was renamed.
* Fixed an issue where **validate** failed on deleted files.
* Fixed an issue where **validate** validated all images instead of packs only.
* Fixed an issue where a warning was not printed in the **format** in case a non-supported file type is inputted.
* Fixed an issue where **validate** did not fail if no release notes were added when adding files to existing packs.
* Added handling of incorrect layout paths via the **format** command.
* Refactor **create-content-artifacts** command - Efficient artifacts creation and better logging.
* Fixed an issue where image and description files were not handled correctly by **validate** and **update-release-notes** commands.
* Fixed an issue where the **format** command didn't remove all extra fields in a file.
* Added an error in case an invalid id_set.json file is found while running the **validate** command.
* Added fetch params checks to the **validate** command.

# 1.1.11
* Added line number to secrets' path in **secrets** command report.
* Fixed an issue where **init** a community pack did not present the valid support URL.
* Fixed an issue where **init** offered a non relevant pack support type.
* Fixed an issue where **lint** did not pull docker images for powershell.
* Fixed an issue where **find-dependencies** did not find all the script dependencies.
* Fixed an issue where **find-dependencies** did not collect indicator fields as dependencies for playbooks.
* Updated the **validate** and the **secrets** commands to be less dependent on regex.
* Fixed an issue where **lint** did not run on circle when docker did not return ping.
* Updated the missing release notes error message (RN106) in the **Validate** command.
* Fixed an issue where **Validate** would return missing release notes when two packs with the same substring existed in the modified files.
* Fixed an issue where **update-release-notes** would add duplicate release notes when two packs with the same substring existed in the modified files.
* Fixed an issue where **update-release-notes** would fail to bump new versions if the feature branch was out of sync with the master branch.
* Fixed an issue where a non-descriptive error would be returned when giving the **update-release-notes** command a pack which can not be found.
* Added dependencies check for *widgets* in **find-dependencies** command.
* Added a `update-docker` flag to **format** command.
* Added a `json-to-outputs` flag to the **run** command.
* Added a verbose (`-v`) flag to **format** command.
* Fixed an issue where **download** added the prefix "playbook-" to the name of playbooks.

# 1.1.10
* Updated the **init** command. Relevant only when passing the *--contribution* argument.
   * Added the *--author* option.
   * The *support* field of the pack's metadata is set to *community*.
* Added a proper error message in the **Validate** command upon a missing description in the root of the yml.
* **Format** now works with a relative path.
* **Validate** now fails when all release notes have been excluded.
* Fixed issue where correct error message would not propagate for invalid images.
* Added the *--skip-pack-dependencies* flag to **validate** command to skip pack dependencies validation. Relevant when using the *-g* flag.
* Fixed an issue where **Validate** and **Format** commands failed integrations with `defaultvalue` field in fetch incidents related parameters.
* Fixed an issue in the **Validate** command in which unified YAML files were not ignored.
* Fixed an issue in **generate-docs** where scripts and playbooks inputs and outputs were not parsed correctly.
* Fixed an issue in the **openapi-codegen** command where missing reference fields in the swagger JSON caused errors.
* Fixed an issue in the **openapi-codegen** command where empty objects in the swagger JSON paths caused errors.
* **update-release-notes** command now accept path of the pack instead of pack name.
* Fixed an issue where **generate-docs** was inserting unnecessary escape characters.
* Fixed an issue in the **update-release-notes** command where changes to the pack_metadata were not detected.
* Fixed an issue where **validate** did not check for missing release notes in old format files.

# 1.1.9
* Fixed an issue where **update-release-notes** command failed on invalid file types.

# 1.1.8
* Fixed a regression where **upload** command failed on test playbooks.
* Added new *githubUser* field in pack metadata init command.
* Support beta integration in the commands **split-yml, extract-code, generate-test-playbook and generate-docs.**
* Fixed an issue where **find-dependencies** ignored *toversion* field in content items.
* Added support for *layoutscontainer*, *classifier_5_9_9*, *mapper*, *report*, and *widget* in the **Format** command.
* Fixed an issue where **Format** will set the `ID` field to be equal to the `name` field in modified playbooks.
* Fixed an issue where **Format** did not work for test playbooks.
* Improved **update-release-notes** command:
    * Write content description to release notes for new items.
    * Update format for file types without description: Connections, Incident Types, Indicator Types, Layouts, Incident Fields.
* Added a validation for feedTags param in feeds in **validate** command.
* Fixed readme validation issue in community support packs.
* Added the **openapi-codegen** command to generate integrations from OpenAPI specification files.
* Fixed an issue were release notes validations returned wrong results for *CommonScripts* pack.
* Added validation for image links in README files in **validate** command.
* Added a validation for default value of fetch param in feeds in **validate** command.
* Fixed an issue where the **Init** command failed on scripts.

# 1.1.7
* Fixed an issue where running the **format** command on feed integrations removed the `defaultvalue` fields.
* Playbook branch marked with *skipunavailable* is now set as an optional dependency in the **find-dependencies** command.
* The **feedReputation** parameter can now be hidden in a feed integration.
* Fixed an issue where running the **unify** command on JS package failed.
* Added the *--no-update* flag to the **find-dependencies** command.
* Added the following validations in **validate** command:
   * Validating that a pack does not depend on NonSupported / Deprecated packs.

# 1.1.6
* Added the *--description* option to the **init** command.
* Added the *--contribution* option to the **init** command which converts a contribution zip to proper pack format.
* Improved **validate** command performance time and outputs.
* Added the flag *--no-docker-checks* to **validate** command to skip docker checks.
* Added the flag *--print-ignored-files* to **validate** command to print ignored files report when the command is done.
* Added the following validations in **validate** command:
   * Validating that existing release notes are not modified.
   * Validating release notes are not added to new packs.
   * Validating that the "currentVersion" field was raised in the pack_metadata for modified packs.
   * Validating that the timestamp in the "created" field in the pack_metadata is in ISO format.
* Running `demisto-sdk validate` will run the **validate** command using git and only on committed files (same as using *-g --post-commit*).
* Fixed an issue where release notes were not checked correctly in **validate** command.
* Fixed an issue in the **create-id-set** command where optional playbook tasks were not taken into consideration.
* Added a prompt to the `demisto-sdk update-release-notes` command to prompt users to commit changes before running the release notes command.
* Added support to `layoutscontainer` in **validate** command.

# 1.1.5
* Fixed an issue in **find-dependencies** command.
* **lint** command now verifies flake8 on CommonServerPython script.

# 1.1.4
* Fixed an issue with the default output file name of the **unify** command when using "." as an output path.
* **Unify** command now adds contributor details to the display name and description.
* **Format** command now adds *isFetch* and *incidenttype* fields to integration yml.
* Removed the *feedIncremental* field from the integration schema.
* **Format** command now adds *feedBypassExclusionList*, *Fetch indicators*, *feedReputation*, *feedReliability*,
     *feedExpirationPolicy*, *feedExpirationInterval* and *feedFetchInterval* fields to integration yml.
* Fixed an issue in the playbooks schema.
* Fixed an issue where generated release notes were out of order.
* Improved pack dependencies detection.
* Fixed an issue where test playbooks were mishandled in **validate** command.

# 1.1.3
* Added a validation for invalid id fields in indicators types files in **validate** command.
* Added default behavior for **update-release-notes** command.
* Fixed an error where README files were failing release notes validation.
* Updated format of generated release notes to be more user friendly.
* Improved error messages for the **update-release-notes** command.
* Added support for `Connections`, `Dashboards`, `Widgets`, and `Indicator Types` to **update-release-notes** command.
* **Validate** now supports scripts under the *TestPlaybooks* directory.
* Fixed an issue where **validate** did not support powershell files.

# 1.1.2
* Added a validation for invalid playbookID fields in incidents types files in **validate** command.
* Added a code formatter for python files.
* Fixed an issue where new and old classifiers where mixed on validate command.
* Added *feedIncremental* field to the integration schema.
* Fixed error in the **upload** command where unified YMLs were not uploaded as expected if the given input was a pack.
* Fixed an issue where the **secrets** command failed due to a space character in the file name.
* Ignored RN validation for *NonSupported* pack.
* You can now ignore IF107, SC100, RP102 error codes in the **validate** command.
* Fixed an issue where the **download** command was crashing when received as input a JS integration or script.
* Fixed an issue where **validate** command checked docker image for JS integrations and scripts.
* **validate** command now checks scheme for reports and connections.
* Fixed an issue where **validate** command checked docker when running on all files.
* Fixed an issue where **validate** command did not fail when docker image was not on the latest numeric tag.
* Fixed an issue where beta integrations were not validated correctly in **validate** command.

# 1.1.1
* fixed and issue where file types were not recognized correctly in **validate** command.
* Added better outputs for validate command.

# 1.1.0
* Fixed an issue where changes to only non-validated files would fail validation.
* Fixed an issue in **validate** command where moved files were failing validation for new packs.
* Fixed an issue in **validate** command where added files were failing validation due to wrong file type detection.
* Added support for new classifiers and mappers in **validate** command.
* Removed support of old RN format validation.
* Updated **secrets** command output format.
* Added support for error ignore on deprecated files in **validate** command.
* Improved errors outputs in **validate** command.
* Added support for linting an entire pack.

# 1.0.9
* Fixed a bug where misleading error was presented when pack name was not found.
* **Update-release-notes** now detects added files for packs with versions.
* Readme files are now ignored by **update-release-notes** and validation of release notes.
* Empty release notes no longer cause an uncaught error during validation.

# 1.0.8
* Changed the output format of demisto-sdk secrets.
* Added a validation that checkbox items are not required in integrations.
* Added pack release notes generation and validation.
* Improved pack metadata validation.
* Fixed an issue in **validate** where renamed files caused an error

# 1.0.4
* Fix the **format** command to update the `id` field to be equal to `details` field in indicator-type files, and to `name` field in incident-type & dashboard files.
* Fixed a bug in the **validate** command for layout files that had `sortValues` fields.
* Fixed a bug in the **format** command where `playbookName` field was not always present in the file.
* Fixed a bug in the **format** command where indicatorField wasn't part of the SDK schemas.
* Fixed a bug in **upload** command where created unified docker45 yml files were not deleted.
* Added support for IndicatorTypes directory in packs (for `reputation` files, instead of Misc).
* Fixed parsing playbook condition names as string instead of boolean in **validate** command
* Improved image validation in YAML files.
* Removed validation for else path in playbook condition tasks.

# 1.0.3
* Fixed a bug in the **format** command where comments were being removed from YAML files.
* Added output fields: _file_path_ and _kind_ for layouts in the id-set.json created by **create-id-set** command.
* Fixed a bug in the **create-id-set** command Who returns Duplicate for Layouts with a different kind.
* Added formatting to **generate-docs** command results replacing all `<br>` tags with `<br/>`.
* Fixed a bug in the **download** command when custom content contained not supported content entity.
* Fixed a bug in **format** command in which boolean strings  (e.g. 'yes' or 'no') were converted to boolean values (e.g. 'True' or 'False').
* **format** command now removes *sourceplaybookid* field from playbook files.
* Fixed a bug in **generate-docs** command in which integration dependencies were not detected when generating documentation for a playbook.


# 1.0.1
* Fixed a bug in the **unify** command when output path was provided empty.
* Improved error message for integration with no tests configured.
* Improved the error message returned from the **validate** command when an integration is missing or contains malformed fetch incidents related parameters.
* Fixed a bug in the **create** command where a unified YML with a docker image for 4.5 was copied incorrectly.
* Missing release notes message are now showing the release notes file path to update.
* Fixed an issue in the **validate** command in which unified YAML files were not ignored.
* File format suggestions are now shown in the relevant file format (JSON or YAML).
* Changed Docker image validation to fail only on non-valid ones.
* Removed backward compatibility validation when Docker image is updated.

# 1.0.0
* Improved the *upload* command to support the upload of all the content entities within a pack.
* The *upload* command now supports the improved pack file structure.
* Added an interactive option to format integrations, scripts and playbooks with No TestPlaybooks configured.
* Added an interactive option to configure *conf.json* file with missing test playbooks for integrations, scripts and playbooks
* Added *download* command to download custom content from Demisto instance to the local content repository.
* Improved validation failure messages to include a command suggestion, wherever relevant, to fix the raised issue.
* Improved 'validate' help and documentation description
* validate - checks that scripts, playbooks, and integrations have the *tests* key.
* validate - checks that test playbooks are configured in `conf.json`.
* demisto-sdk lint - Copy dir better handling.
* demisto-sdk lint - Add error when package missing in docker image.
* Added *-a , --validate-all* option in *validate* to run all validation on all files.
* Added *-i , --input* option in *validate* to run validation on a specified pack/file.
* added *-i, --input* option in *secrets* to run on a specific file.
* Added an allowed hidden parameter: *longRunning* to the hidden integration parameters validation.
* Fixed an issue with **format** command when executing with an output path of a folder and not a file path.
* Bug fixes in generate-docs command given playbook as input.
* Fixed an issue with lint command in which flake8 was not running on unit test files.

# 0.5.2
* Added *-c, --command* option in *generate-docs* to generate a specific command from an integration.
* Fixed an issue when getting README/CHANGELOG files from git and loading them.
* Removed release notes validation for new content.
* Fixed secrets validations for files with the same name in a different directory.
* demisto-sdk lint - parallelization working with specifying the number of workers.
* demisto-sdk lint - logging levels output, 3 levels.
* demisto-sdk lint - JSON report, structured error reports in JSON format.
* demisto-sdk lint - XML JUnit report for unit-tests.
* demisto-sdk lint - new packages used to accelerate execution time.
* demisto-sdk secrets - command now respects the generic whitelist, and not only the pack secrets.

# 0.5.0
[PyPI History][1]

[1]: https://pypi.org/project/demisto-sdk/#history
# 0.4.9
* Fixed an issue in *generate-docs* where Playbooks and Scripts documentation failed.
* Added a graceful error message when executing the *run" command with a misspelled command.
* Added more informative errors upon failures of the *upload* command.
* format command:
    * Added format for json files: IncidentField, IncidentType, IndicatorField, IndicatorType, Layout, Dashboard.
    * Added the *-fv --from-version*, *-nv --no-validation* arguments.
    * Removed the *-t yml_type* argument, the file type will be inferred.
    * Removed the *-g use_git* argument, running format without arguments will run automatically on git diff.
* Fixed an issue in loading playbooks with '=' character.
* Fixed an issue in *validate* failed on deleted README files.

# 0.4.8
* Added the *max* field to the Playbook schema, allowing to define it in tasks loop.
* Fixed an issue in *validate* where Condition branches checks were case sensitive.

# 0.4.7
* Added the *slareminder* field to the Playbook schema.
* Added the *common_server*, *demisto_mock* arguments to the *init* command.
* Fixed an issue in *generate-docs* where the general section was not being generated correctly.
* Fixed an issue in *validate* where Incident type validation failed.

# 0.4.6
* Fixed an issue where the *validate* command did not identify CHANGELOG in packs.
* Added a new command, *id-set* to create the id set - the content dependency tree by file IDs.

# 0.4.5
* generate-docs command:
    * Added the *use_cases*, *permissions*, *command_permissions* and *limitations*.
    * Added the *--insecure* argument to support running the script and integration command in Demisto.
    * Removed the *-t yml_type* argument, the file type will be inferred.
    * The *-o --output* argument is no longer mandatory, default value will be the input file directory.
* Added support for env var: *DEMISTO_SDK_SKIP_VERSION_CHECK*. When set version checks are skipped.
* Fixed an issue in which the CHANGELOG files did not match our scheme.
* Added a validator to verify that there are no hidden integration parameters.
* Fixed an issue where the *validate* command ran on test files.
* Removed the *env-dir* argument from the demisto-sdk.
* README files which are html files will now be skipped in the *validate* command.
* Added support for env var: *DEMISTO_README_VALIDATOR*. When not set the readme validation will not run.

# 0.4.4
* Added a validator for IncidentTypes (incidenttype-*.json).
* Fixed an issue where the -p flag in the *validate* command was not working.
* Added a validator for README.md files.
* Release notes validator will now run on: incident fields, indicator fields, incident types, dashboard and reputations.
* Fixed an issue where the validator of reputation(Indicator Type) did not check on the details field.
* Fixed an issue where the validator attempted validating non-existing files after deletions or name refactoring.
* Removed the *yml_type* argument in the *split-yml*, *extract-code* commands.
* Removed the *file_type* argument in the *generate-test-playbook* command.
* Fixed the *insecure* argument in *upload*.
* Added the *insecure* argument in *run-playbook*.
* Standardise the *-i --input*, *-o --output* to demisto-sdk commands.

# 0.4.3
* Fixed an issue where the incident and indicator field BC check failed.
* Support for linting and unit testing PowerShell integrations.

# 0.4.2
* Fixed an issue where validate failed on Windows.
* Added a validator to verify all branches are handled in conditional task in a playbook.
* Added a warning message when not running the latest sdk version.
* Added a validator to check that the root is connected to all tasks in the playbook.
* Added a validator for Dashboards (dashboard-*.json).
* Added a validator for Indicator Types (reputation-*.json).
* Added a BC validation for changing incident field type.
* Fixed an issue where init command would generate an invalid yml for scripts.
* Fixed an issue in misleading error message in v2 validation hook.
* Fixed an issue in v2 hook which now is set only on newly added scripts.
* Added more indicative message for errors in yaml files.
* Disabled pykwalify info log prints.

# 0.3.10
* Added a BC check for incident fields - changing from version is not allowed.
* Fixed an issue in create-content-artifacts where scripts in Packs in TestPlaybooks dir were copied with a wrong prefix.


# 0.3.9
* Added a validation that incident field can not be required.
* Added validation for fetch incident parameters.
* Added validation for feed integration parameters.
* Added to the *format* command the deletion of the *sourceplaybookid* field.
* Fixed an issue where *fieldMapping* in playbook did not pass the scheme validation.
* Fixed an issue where *create-content-artifacts* did not copy TestPlaybooks in Packs without prefix of *playbook-*.
* Added a validation the a playbook can not have a rolename set.
* Added to the image validator the new DBot default image.
* Added the fields: elasticcommonfields, quiet, quietmode to the Playbook schema.
* Fixed an issue where *validate* failed on integration commands without outputs.
* Added a new hook for naming of v2 integrations and scripts.


# 0.3.8
* Fixed an issue where *create-content-artifact* was not loading the data in the yml correctly.
* Fixed an issue where *unify* broke long lines in script section causing syntax errors


# 0.3.7
* Added *generate-docs* command to generate documentation file for integration, playbook or script.
* Fixed an issue where *unify* created a malformed integration yml.
* Fixed an issue where demisto-sdk **init** creates unit-test file with invalid import.


# 0.3.6
* Fixed an issue where demisto-sdk **validate** failed on modified scripts without error message.


# 0.3.5
* Fixed an issue with docker tag validation for integrations.
* Restructured repo source code.


# 0.3.4
* Saved failing unit tests as a file.
* Fixed an issue where "_test" file for scripts/integrations created using **init** would import the "HelloWorld" templates.
* Fixed an issue in demisto-sdk **validate** - was failing on backward compatiblity check
* Fixed an issue in demisto-sdk **secrets** - empty line in .secrets-ignore always made the secrets check to pass
* Added validation for docker image inside integrations and scripts.
* Added --use-git flag to **format** command to format all changed files.
* Fixed an issue where **validate** did not fail on dockerimage changes with bc check.
* Added new flag **--ignore-entropy** to demisto-sdk **secrets**, this will allow skip entropy secrets check.
* Added --outfile to **lint** to allow saving failed packages to a file.


# 0.3.3
* Added backwards compatibility break error message.
* Added schema for incident types.
* Added **additionalinfo** field to as an available field for integration configuration.
* Added pack parameter for **init**.
* Fixed an issue where error would appear if name parameter is not set in **init**.


# 0.3.2
* Fixed the handling of classifier files in **validate**.


# 0.3.1
* Fixed the handling of newly created reputation files in **validate**.
* Added an option to perform **validate** on a specific file.


# 0.3.0
* Added support for multi-package **lint** both with parallel and without.
* Added all parameter in **lint** to run on all packages and packs in content repository.
* Added **format** for:
    * Scripts
    * Playbooks
    * Integrations
* Improved user outputs for **secrets** command.
* Fixed an issue where **lint** would run pytest and pylint only on a single docker per integration.
* Added auto-complete functionality to demisto-sdk.
* Added git parameter in **lint** to run only on changed packages.
* Added the **run-playbook** command
* Added **run** command which runs a command in the Demisto playground.
* Added **upload** command which uploads an integration or a script to a Demisto instance.
* Fixed and issue where **validate** checked if release notes exist for new integrations and scripts.
* Added **generate-test-playbook** command which generates a basic test playbook for an integration or a script.
* **validate** now supports indicator fields.
* Fixed an issue with layouts scheme validation.
* Adding **init** command.
* Added **json-to-outputs** command which generates the yaml section for outputs from an API raw response.

# 0.2.6
* Fixed an issue with locating release notes for beta integrations in **validate**.

# 0.2.5
* Fixed an issue with locating release notes for beta integrations in **validate**.

# 0.2.4
* Adding image validation to Beta_Integration and Packs in **validate**.

# 0.2.3
* Adding Beta_Integration to the structure validation process.
* Fixing bug where **validate** did checks on TestPlaybooks.
* Added requirements parameter to **lint**.

# 0.2.2
* Fixing bug where **lint** did not return exit code 1 on failure.
* Fixing bug where **validate** did not print error message in case no release notes were give.

# 0.2.1
* **Validate** now checks that the id and name fields are identical in yml files.
* Fixed a bug where sdk did not return any exit code.

# 0.2.0
* Added Release Notes Validator.
* Fixed the Unifier selection of your python file to use as the code.
* **Validate** now supports Indicator fields.
* Fixed a bug where **validate** and **secrets** did not return exit code 1 on failure.
* **Validate** now runs on newly added scripts.

# 0.1.8
* Added support for `--version`.
* Fixed an issue in file_validator when calling `checked_type` method with script regex.

# 0.1.2
* Restructuring validation to support content packs.
* Added secrets validation.
* Added content bundle creation.
* Added lint and unit test run.

# 0.1.1
* Added new logic to the unifier.
* Added detailed README.
* Some small adjustments and fixes.

# 0.1.0
Capabilities:
* **Extract** components(code, image, description etc.) from a Demisto YAML file into a directory.
* **Unify** components(code, image, description etc.) to a single Demisto YAML file.
* **Validate** Demisto content files.<|MERGE_RESOLUTION|>--- conflicted
+++ resolved
@@ -1,5 +1,8 @@
 # Changelog
 * Fixed an issue with the **format** command when contributing via the UI
+* Added the *--check-dependent* flag to **lint**, that enables running lint also on packs dependent on the packs lint is set to run on.
+* Added the *--get-dependent-on* flag to **find-dependencies**, that enables finding all packs dependent on given packs.
+* Added the *--all-packs-dependencies* flag to **find-dependencies**, that generates a json with all packs dependencies.
 
 # 1.5.3
 * The **format** command will now set `unsearchable: True` for incident, indicator and generic fields.
@@ -12,13 +15,7 @@
 * Added an assertion that checks for duplicated requests' names when generating an integration from a postman collection.
 * Added support for [.env files](https://pypi.org/project/python-dotenv/). You can now add a `.env` file to your repository with the logging information instead of setting a global environment variables.
 * When running **lint** command with --keep-container flag, the docker images are committed.
-<<<<<<< HEAD
-* Added the *--check-dependent* flag to **lint**, that enables running lint also on packs dependent on the packs lint is set to run on.
-* Added the *--get-dependent-on* flag to **find-dependencies**, that enables finding all packs dependent on given packs.
-* Added the *--all-packs-dependencies* flag to **find-dependencies**, that generates a json with all packs dependencies.
-=======
 * The **validate** command will not return missing test playbook error when given a script with dynamic-section tag.
->>>>>>> a29ec20c
 
 # 1.5.2
 * Added a validation to **update-release-notes** command to ensure that the `--version` flag argument is in the right format.
