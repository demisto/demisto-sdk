# Changelog
## Unreleased
* Added a check to **is_docker_image_latest_tag** to only fail the validation on non-latest image tag when the current tag is older than 3 days.
* Fixed an issue where **upload** would not properly show the installed version in the UI.
* Fixed an issue where the `contribution_converter` failed replacing generated release notes with the contribution form release notes.
* Fixed an issue where an extra levelname was added to a logging message.
* Modified the `mypy` pre-commit hook to run in a virtual environment, rather than the local mypy version.
* Added support to run **validate** with `--git` flag on detached HEAD.
* Added a validation that the **validate** command will fail if the pack name is not prefixed on XSIAM dashboard images.
* Fixed the **generate-test-playbook** which failed on an unexpected keyword argument - 'console_log_threshold'.
* Fixed an issue where **prepare-content** would not properly parse the `fromVersion` and `toVersion` attributes of XSIAM-Dashbaord and XSIAM-Report content items.
* Fixed an issue where **validate** command did not fail on non-existent dependency ids of non-mandatory dependant content.
* Fixed pytest async io deprecation warning.
* Added the `--incident-id` argument (optional) to the **run** command.
* Fixed an issue in **run-unit-tests** and **update-content-graph** where running commands in a docker container was done with insufficient permissions.
* Added the `_time` field to the output compare table of the **modeling-rules test** command.
* Changed the endpoint **download** uses to get system content items.
<<<<<<< HEAD
* Added a validation that assures filename, id, and name have a correct suffix for modeling/parsing rules files.
=======
* Fixed an issue where graph-related tasks failed when files were deleted from the repo.
* Added a **validate** check, and a **format** auto fix for the `fromversion` field in Correlation Rules and XSIAM Dashboards.
* Update the format used for dev-dependencies in pyproject.toml to match modern versions of Poetry.
* Added timestamps to logging messages when running in a CI build.
>>>>>>> 028f6dcb

## 1.15.5
* **Breaking Change**: The default of the **upload** command `--zip` argument is `true`. To upload packs as custom content items use the `--no-zip` argument.
* Removed the `no-implicit-optional` hook from **pre-commit**.
* Removed the `markdownlint` hook from **pre-commit**.
* Fixed an issue in **run-unit-tests** to pass with warnings when no tests are collected.
* Fixed an issue in **run-unit-tests** with the coverage calculation.
* Fixed a notification about log file location appeared more than once.
* Updated the error message when code coverage is below the threshold in **coverage-analyze** to be printed in a more noticeable red color.
* Fixed an issue in **upload** that failed when a comma-separated list of paths is passed to the `--input` argument.
* Running **validate** with the `--graph` flag will now run the graph validations after all other validations.
* improved the generated release note for newly added XSIAM entities when running *update-release-notes* command.
* Fixed an issue where in some cases validation failed when mapping null values.
* Fixed an issue in **upload** command where the `--keep-zip` argument did not clean the working directory.
* Fixed an issue where an extra levelname was added to a logging message.
* Fixed an issue in **upload** where uploading packs to XSIAM failed due to version mismatch.

## 1.15.4
* Fixed an issue where *update-release-notes* and *doc-review* did not handle new content notes as expected.
* Fixed an issue in PEP484 (no-implicit-optional) hook to **pre-commit**.
* Fixed an issue in **upload** with `--input-config-file` where the content items weren't uploaded in the correct pack.
* Added support to disable the default logging colors with the **DEMISTO_SDK_LOG_NO_COLORS** environment variable.

## 1.15.3
* Added the `--init` flag to **download**.
* Added the `--keep-empty-folders` flag to **download**.
* Added `markdown-lint` to **pre-commit**
* Added the PEP484 (no-implicit-optional) hook to **pre-commit**.
* Fixed an issue where the content-graph parsing failed on mappers with undefined mapping.
* Fixed an issue in **validate** where `pack_metadata.json` files were not collected proplely in `--graph` option.
* Fixed an issue where *validate* reputation commands outputs were not checked for new content.
* Added *IN107* and *DB100* error codes to *ALLOWED_IGNORE_ERRORS* list.
* Added a validation that assures feed integrations implement the `integration_reliability` configuration parameter.
* Fixed an issue where the format command did not work as expected on pre-process rules files.
* Fixed an issue where **upload** command failed to upload when the XSOAR version is beta.
* Fixed an issue where **upload** command summary was inaccurate when uploading a `Pack` without the `-z` flag.
* Added pack name and pack version to **upload** command summary.
* Added support for modeling rules with multi datasets in ****modeling-rules test**** command.
* Fixed an issue where **validate** didn't recognize layouts with incident fields missing from `id_set.json` even when `--post-commit` was indicated.

## 1.15.2
* Fixed an issue where **format** added default arguments to reputation commands which already have one.
* Fixed an issue where **validate** fails when adding the *advance* field to the integration required fields.
* Updated the integration Traffic Light Protocol (TLP) color list schema in the **validate** command.
* Fixed an issue where **upload** would not read a repo configuration file properly.
* Fixed an issue where **upload** would not handle the `-x`/`--xsiam` flag properly.
* Fixed an issue where **format** failed to use input from the user, when asking about a `from_version`.
* Added the `-n`/`--assume_no` flag to **format**.

## 1.15.1
* Fixed an issue where **generate-docs** generated fields with double html escaping.
* Fixed an issue where **upload** failed when using the `-z` flag.

## 1.15.0
* **Breaking Change**: the **upload** command now only supports **XSOAR 6.5** or newer (and all XSIAM versions).
* **upload** now uses content models, and calls the `prepare` method of each model before uploading (unless uploading a zipped pack).
* Added a *playbook* modification to **prepare-content**, replacing `getIncident` calls with `getAlerts`, when uploading to XSIAM.
* Added a *playbook* modification to **prepare-content**, replacing `${incident.fieldname}` context accessors with `${alert.fieldname}` when uploading to XSIAM.
* Added a *playbook* modification to **prepare-content**, replacing `incident` to `alert` in task display names, when uploading to XSIAM.
* Added a *layout* modification to **prepare-content**, replacing `Related/Child/Linked Incidents` to `... Alerts` when uploading to XSIAM.
* Added a *script* modification to **prepare-content**, automatically replacing the word `incident` with `alert` when uploading to XSIAM.
* Added a validation that the **validate** command will fail if the `dockerimage` field in scripts/integrations uses any py3-native docker image.
* Updated the `ruff` version used in **pre-commit** to `0.0.269`.
* Fixed an issue in **create-content-graph** which caused missing detection of duplicated content items.
* Fixed an issue where **run-unit-tests** failed on python2 content items.
* Fixed an issue in **validate** where core packs validations were checked against the core packs defined on master branch, rather than on the current branch.
* Fixed an issue in **pre-commit** where `--input` flag was not filtered by the git files.
* Skip reset containers for XSOAR NG and XSIAM(PANW-internal only).
* Fixed an issue where **lint** failed fetching docker image details from a PANW GitLab CI environment. (PANW-internal only).

## 1.14.5
* Added logging in case the container fails to run in **run-unit-tests**.
* Disabled **pre-commit** multiprocessing for `validate` and `format`, as they use a service.
* **pre-commit** now calls `format` with `--assume-yes` and `--no-validate`.
* Fixed an issue where **pre-commit** ran multiple times when checking out build related files.

## 1.14.4
* Added integration configuration for *Cortex REST API* integration.
* Removed `Flake8` from **pre-commit**, as `ruff` covers its basic rules.
* Improved log readability by silencing non-critical `neo4j` (content graph infrastructure) logs.
* Fixed an issue where **run-unit-tests** failed on python2 content items.
* Fixed an issue where **modeling-rules test** did not properly handle query fields that pointed to a string.
* Fixed an issue when trying to fetch remote files when not under the content repo.
* Fixed a validation that the **modeling-rules test** command will fail if no test data file exist.
* Fixed an issue where **format** command failed while updating the `fromversion` entry.
* Added support for mapping uuid to names for Layout files in the **download** command.

## 1.14.3
* Fixed an issue where **run-unit-tests** failed running on items with `test_data`.
* Updated the demisto-py to v3.2.10 which now supports url decoding for the proxy authentication password.
* Fixed an issue where **generate-outputs** did not generate context paths for empty lists or dictionaries in the response.

## 1.14.2
* Added the `--staged-only` flag to **pre-commit**.
* Fixed an issue where **run-unit-tests** failed running on items with `test_data`.
* Fixed an issue where **pre-commit** ran on unchanged files.
* Add the ability to run **secrets** in **pre-commit** by passing a `--secrets` flag.
* Added support to override the log file with the **DEMISTO_SDK_LOG_FILE_PATH** environment variable.

## 1.14.1
* Fixed an issue where **update-release-notes** command failed when running on a pack that contains deprecated integrations without the `commands` section.
* Added toVersion and fromVersion to XSIAM content items schema.
* Fixed an issue where **validate** failed when attempting to map null values in a classifier and layout.
* Added search marketplace functionality to XSIAM client.
* Fixed an issue in **pre-commit** command where `MYPYPATH` was not set properly.
* Updated the integration category list in the **init** command.
* Fixed an issue where in some environments docker errors were not caught.
* Added a validation that the **validate** command will fail on README files if an image does not exist in the specified path.

## 1.14.0
* Added the `DEMISTO_SDK_GRAPH_FORCE_CREATE` environment variable. Use it to force the SDK to recreate the graph, rather than update it.
* Added support for code importing multi-level ApiModules to **lint**.
* Added a validation that the **modeling-rules test** command will fail if no test data file exist.
* Added support for the `<~XPANSE>` marketplace tag in release notes.
* Added support for marketplace tags in the **doc-review** command.
* Added **generate-unit-tests** documentation to the repo README.
* Added the `hiddenpassword` field to the integration schema, allowing **validate** to run on integrations with username-only inputs.
* Improved logs and error handling in the **modeling-rules test** command.
* Improved the warning message displayed for Contribution PRs editing outdated code.
* Improved the clarity of error messages for cases where yml files cannot be parsed as a dictionary.
* Updated the `XSIAMReport` schema.
* Standardized repo-wide logging. All logs are now created in one logger instance.
* **lint** now prevents unit-tests from accessing online resources in runtime.
* Updated the logs shown during lint when running in docker.
* Fixed an issue where **validate** showed errors twice.
* Fixed an issue where **validate** did not fail when xif files had wrong naming.
* Fixed an issue where **doc-review** required dot suffixes in release notes describing new content.
* Fixed an issue where **download** command failed when running on a beta integration.
* Fixed an issue where **update-release-notes** generated release notes for packs in their initial version (1.0.0).
* Fixed an issue with **update-content-graph** where `--use-git` parameter was ignored when using `--imported-path` parameter.
* Fixed an issue where **validate** failed on playbooks with valid inputs, since it did not collect the playbook inputs occurrences properly.

## 1.13.0
* Added the pack version to the code files when calling **unify**. The same value is removed when calling **split**.
* Added a message showing the output path when **prepare-content** is called.
* Contribution PRs that update outdated packs now display a warning message.
* Fixed an issue when kebab-case has a misspelling in one of the sub words, the suggestion might be confusing.
* Improved caching and stability for **lint**.
* Added support for *.xif* files in the **secrets** command.
* Fixed an issue where **validate** would fail when playbook inputs contain Transform Language (DT).
* Added a new **validate** check, making sure a first level header exist in release notes (RN116)
* Fixed an issue where **lint** would not properly handle multiple ApiModules imports.

## 1.12.0
* Added the **pre-commit** command, to improve code quality of XSOAR content.
* Added the **run-unit-tests** command, to run unit tests of given content items inside their respective docker images.
* Added support for filepath arguments in the **validate** and **format** commands.
* Added pre-commit hooks for `validate`, `format`, `run-unit-tests` and `update-docker-image` commands.
* Fixed an issue in the **download** command where layouts were overriden even without the `-f` option.
* Fixed an issue where Demisto-SDK did not detect layout ID when using the **download** command.
* Fixed an issue where the **lint** command ran on `native:dev` supported content when passing the `--docker-image all` flag, instead it will run on `native:candidate`.
* Added support for `native:candidate` as a docker image flag for **lint** command.
* Added a modification for layouts in **prepare-content**, replacing `Related Incidents`, `Linked Incidents` and `Child Incidents` with the suitable `... Alerts` name when uploading to XSIAM.
* Fixed an issue where logs and messages would not show when using the **download** command.
* Fixed an issue where the `server_min_version` field in metadata was an empty value when parsing packs without content items.
* Fixed an issue where running **openapi-codegen** resulted in false-positive error messages.
* Fixed an issue where **generate-python-to-yml** generated input arguments as required even though required=False was specified.
* Fixed an issue where **generate-python-to-yml** generated input arguments a default arguments when default=some_value was provided.
* Fixed a bug where **validate** returned error on playbook inputs with special characters.
* Fixed an issue where **validate** did not properly check `conf.json` when the latter is modified.
* Fixed an issue in the **upload** command, where a prompt was not showing on the console.
* Fixed an issue where running **lint** failed installing dependencies in containers.

## 1.11.0
* **Note: Demisto-SDK will soon stop supporting Python 3.8**
* Fixed an issue where using **download** on non-unicode content, merging them into existing files caused an error.
* Changed an internal setting to allow writing non-ascii content (unicode) using `YAMLHandler` and `JSONHandler`.
* Fixed an issue where an error message in **unify** was unclear for invalid input.
* Fixed an issue where running **validate** failed with **is_valid_integration_file_path_in_folder** on integrations that use API modules.
* Fixed an issue where **validate** failed with **is_valid_integration_file_path_in_folder** on integrations that use the `MSAPIModule`.
* Added **validate** check for the `modules` field in `pack_metadata.json` files.
* Changed **lint** to skip deprecated content, unless when using the `-i` flag.
* Fixed an issue where **update-release-notes** failed when a new *Parsing Rule* was added to a pack.
* Refactored the logging framework. Demisto-SDK logs will now be written to `.demist_sdk_debug.log` under the content path (when detected) or the current directory.
* Added `GR105` validation to **validate** command to check that no duplicate IDs are used.
* Added support for API Modules imported in API modules in the **unify** command.
* Added **validate** check, to make sure every Python file has a corresponding unit test file.

## 1.10.6
* Fixed an issue where running **validate** with the `-g` flag would skip some validations for old-formatted (unified) integration/script files.
* Deprecated integrations and scripts will not run anymore when providing the **--all-packs** to the **lint** command.
* Fixed an issue where a pack `serverMinVersion` would be calculated by the minimal fromVersion of its content items.
* Added the `--docker-image-target` flag to **lint** for testing native supported content with new images.

## 1.10.5
* Fixed an issue where running **run-test-playbook** would not use the `verify` parameter correctly. @ajoga
* Added a newline at the end of README files generated in **generate-docs**.
* Added the value `3` (out of bounds) to the `onChangeRepAlg` and `reputationCalc` fields under the `IncidentType` and `GenericType` schemas. **validate** will allow using it now.
* Fixed an issue where **doc-review** required dot suffixes in release notes describing new content.
* Fixed an issue where **validate** failed on Feed Integrations after adding the new *Collect/Connect* section field.
* Fixed an issue where using **postman-codegen** failed converting strings containing digits to kebab-case.
* Fixed an issue where the ***error-code*** command could not parse List[str] parameter.
* Updated validation *LO107* to support more section types in XSIAM layouts.

## 1.10.4
* Added support for running **lint** in multiple native-docker images.

## 1.10.3
* Fixed an issue where running **format** would fail after running npm install.
* Improved the graph validations in the **validate** command:
  - GR100 will now run on all content items of changed packs.
  - GR101 and GR102 will now catch invalid fromversion/toversion of files **using** the changed items.
  - GR103 errors will raise a warning when using the *-a* flag, but an error if using the *-i* or *g* flags.
* Fixed an issue where test-playbooks timed out.
* Fixed an issue where making a change in a module using an ApiModule would cause lint to run on the ApiModule unnecessarily.
* Fixed an issue where the `marketplace` field was not used when dumping pack zips.
* Fixed a typo in the README content generated with **update-release-notes** for updating integrations.
* Fixed an issue in **validate**, where using the `-gr` and `-i` flags did not run properly.
* Added the `sectionorder` field to integration scheme.
* Fixed an issue where in some occasions running of test-playbooks could receive session timeouts.
* Fixed an issue where **validate** command failed on core pack dependencies validation because of test dependencies.

## 1.10.2
* Added markdown lint formatting for README files in the **format** command.
* Fixed an issue where **lint** failed when using the `-cdam` flag with changed dependant api modules.
* Fixed an issue in the **upload** command, where `json`-based content items were not unified correctly when using the `--zip` argument.
* Added XPANSE core packs validations.

## 1.10.1
* Fixed an issue where **update-content-graph** failed to execute.

## 1.10.0
* **Breaking change**: Removed usage of `pipenv`, `isort` and `autopep8` in the **split** and **download** commands. Removed the `--no-pipenv` and `--no-code-formatting` flags. Please see https://xsoar.pan.dev/docs/tutorials/tut-setup-dev-remote for the recommended environment setup.
* Fixed an issue in **prepare-content** command where large code lines were broken.
* Fixed an issue where git-*renamed_files* were not retrieved properly.
* Fixed an issue where test dependencies were calculated in all level dependencies calculation.
* Added formatting and validation to XSIAM content types.
* Fixed an issue where several XSIAM content types were not validated when passing the `-a` flag.
* Added a UUID to name mapper for **download** it replaces UUIDs with names on all downloaded files.
* Updated the demisto-py to v3.2.6 which now supports basic proxy authentication.
* Improved the message shown when using **upload** and overwriting packs.
* Added support for the **Layout Rule** content type in the id-set and the content graph.
* Updated the default general `fromVersion` value on **format** to `6.8.0`
* Fixed an issue where **lint** sometimes failed when using the `-cdam` flag due to wrong file duplications filtering.
* Added the content graph to **validate**, use with the `--graph` flag.

## 1.9.0
* Fixed an issue where the Slack notifier was using a deprecated argument.
* Added the `--docker-image` argument to the **lint** command, which allows determining the docker image to run lint on. Possible options are: `'native:ga'`, `'native:maintenance'`, `'native:dev'`, `'all'`, a specific docker image (from Docker Hub) or, the default `'from-yml'`.
* Fixed an issue in **prepare-content** command where large code lines were broken.
* Added a logger warning to **get_demisto_version**, the task will now fail with a more informative message.
* Fixed an issue where the **upload** and **prepare-content** commands didn't add `fromServerVersion` and `toServerVersion` to layouts.
* Updated **lint** to use graph instead of id_set when running with `--check-dependent-api-module` flag.
* Added the marketplaces field to all schemas.
* Added the flag `--xsoar-only` to the **doc-review** command which enables reviewing documents that belong to XSOAR-supported Packs.
* Fixed an issue in **update-release-notes** command where an error occurred when executing the same command a second time.
* Fixed an issue where **validate** would not always ignore errors listed under `.pack-ignore`.
* Fixed an issue where running **validate** on a specific pack didn't test all the relevant entities.
* Fixed an issue where fields ending with `_x2` where not replaced in the appropriate Marketplace.

## 1.8.3
* Changed **validate** to allow hiding parameters of type 0, 4, 12 and 14 when replacing with type 9 (credentials) with the same name.
* Fixed an issue where **update-release-notes** fails to update *MicrosoftApiModule* dependent integrations.
* Fixed an issue where the **upload** command failed because `docker_native_image_config.json` file could not be found.
* Added a metadata file to the content graph zip, to be used in the **update-content-graph** command.
* Updated the **validate** and **update-release-notes** commands to unskip the *Triggers Recommendations* content type.


## 1.8.2
* Fixed an issue where demisto-py failed to upload content to XSIAM when `DEMISTO_USERNAME` environment variable is set.
* Fixed an issue where the **prepare-content** command output invalid automation name when used with the --*custom* argument.
* Fixed an issue where modeling rules with arbitrary whitespace characters were not parsed correctly.
* Added support for the **nativeImage** key for an integration/script in the **prepare-content** command.
* Added **validate** checks for integrations declared deprecated (display name, description) but missing the `deprecated` flag.
* Changed the **validate** command to fail on the IN145 error code only when the parameter with type 4 is not hidden.
* Fixed an issue where downloading content layouts with `detailsV2=None` resulted in an error.
* Fixed an issue where **xdrctemplate** was missing 'external' prefix.
* Fixed an issue in **prepare-content** command providing output path.
* Updated the **validate** and **update-release-notes** commands to skip the *Triggers Recommendations* content type.
* Added a new validation to the **validate** command to verify that the release notes headers are in the correct format.
* Changed the **validate** command to fail on the IN140 error code only when the skipped integration has no unit tests.
* Changed **validate** to allow hiding parameters of type 4 (secret) when replacing with type 9 (credentials) with the same name.
* Fixed an issue where the **update-release-notes** command didn't add release-notes properly to some *new* content items.
* Added validation that checks that the `nativeimage` key is not defined in script/integration yml.
* Added to the **format** command the ability to remove `nativeimage` key in case defined in script/integration yml.
* Enhanced the **update-content-graph** command to support `--use-git`, `--imported_path` and `--output-path` arguments.
* Fixed an issue where **doc-review** failed when reviewing command name in some cases.
* Fixed an issue where **download** didn't identify playbooks properly, and downloaded files with UUIDs instead of file/script names.

## 1.8.1
* Fixed an issue where **format** created duplicate configuration parameters.
* Added hidden properties to integration command argument and script argument.
* Added `--override-existing` to **upload** that skips the confirmation prompt for overriding existing content packs. @mattbibbydw
* Fixed an issue where **validate** failed in private repos when attempting to read from a nonexisting `approved_categories.json`.
* Fixed an issue where **validate** used absolute paths when getting remote `pack_metadata.json` files in private repos.
* Fixed an issue in **download**, where names of custom scripts were replaced with UUIDs in IncidentFields and Layouts.

## 1.8.0
* Updated the supported python versions, as `>=3.8,<3.11`, as some of the dependencies are not supported on `3.11` yet.
* Added a **validate** step for **Modeling Rules** testdata files.
* Added the **update-content-graph** command.
* Added the ability to limit the number of CPU cores with `DEMISTO_SDK_MAX_CPU_CORES` envirment variable.
* Added the **prepare-content** command.
* Added support for fromversion/toversion in XSIAM content items (correlation rules, XSIAM dashboards, XSIAM reports and triggers).
* Added a **validate** step checking types of attributes in the schema file of modeling rule.
* Added a **validate** step checking that the dataset name of a modeling rule shows in the xif and schema files.
* Added a **validate** step checking that a correlation rule file does not start with a hyphen.
* Added a **validate** step checking that xsiam content items follow naming conventions.
* Fixed an issue where SDK commands failed on the deprecated `packaging.version.LegacyVersion`, by locking the `packaging` version to `<22`.
* Fixed an issue where **update-release-notes** failed when changing only xif file in **Modeling Rules**.
* Fixed an issue where *is_valid_category* and *is_categories_field_match_standard* failed when running in a private repo.
* Fixed an issue where **validate** didn't fail on the MR103 validation error.
* Fixed the *--release-notes* option, to support the new CHANGELOG format.
* Fixed an issue where **validate** failed when only changing a modeling rules's xif file.
* Fixed an issue where **format** failed on indicator files with a `None` value under the `tabs` key.
* Fixed an issue where **validate** only printed errors for one change of context path, rather than print all.
* Fixed an issue where **download** did not suggest using a username/password when authenticating with XSOAR and using invalid arguments.
* Fixed an issue where **download** failed when listing or downloading content items that are not unicode-encoded.
* Added support for fromversion/toversion in XSIAM content items (correlation rules, XSIAM dashboards, XSIAM reports and triggers).
* Updated the supported python versions, as `>=3.8,<3.11`, as some of the dependencies are not supported on `3.11` yet.
* Added **prepare-content** command which will prepare the pack or content item for the platform.
* Patched an issue where deprecated `packaging.version.LegacyVersion`, locking packaging version to `<22`.

## 1.7.9
* Fixed an issue where an error message in **validate** would not include the suggested fix.
* Added a validation that enforces predefined categories on MP Packs & integration yml files, the validation also ensures that each pack has only one category.
* Fixed an issue where **update-release-notes** did not generate release notes for **XDRC Templates**.
* Fixed an issue where **upload** failed without explaining the reason.
* Improved implementation of the docker_helper module.
* Fixed an issue where **validate** did not check changed pack_metadata.json files when running using git.
* Added support for **xdrctemplate** to content graph.
* Fixed an issue where local copies of the newly-introduced `DemistoClassApiModule.py` were validated.
* Added new release notes templates for the addition and modification of playbooks, layouts and types in the **doc-review** command.
* Fixed an issue where the **doc-review** command failed on descriptions of new content items.
* Added the `Command XXX is deprecated. Use XXX instead.` release notes templates to **doc-review** command.
* Fixed an issue where the **update-release-notes** command didn't add the modeling-rules description for new modeling-rules files.

## 1.7.8
* Added the capability to run the MDX server in a docker container for environments without node.
* Fixed an issue where **generate-docs** with `-c` argument updated sections of the incorrect commands.
* Added IF113 error code to **ALLOWED_IGNORE_ERRORS**.
* Fixed an issue where **validate** failed on playbooks with non-string input values.
* Added the `DEMISTO_SDK_IGNORE_CONTENT_WARNING` environment variable, to allow suppressing warnings when commands are not run under a content repo folder.
* Fixed an issue where **validate** failed to recognize integration tests that were missing from config.json
* Added support for **xpanse** marketplace in **create-id-set** and **create-content-artifacts** commands.
* Fixed an issue where **split** failed on yml files.
* Added support for marketplace-specific tags.
* Fixed an issue where **download** would not run `isort`. @maxgubler
* Fixed an issue where XSIAM Dashboards and Reports images failed the build.
* Added support for **xpanse** marketplace to content graph.

## 1.7.7
* Fixed an issue where paybooks **generate-docs** didn't parse complex input values when no accessor field is given correctly.
* Fixed an issue in the **download** command, where an exception would be raised when downloading system playbooks.
* Fixed an issue where the **upload** failed on playbooks containing a value that starts with `=`.
* Fixed an issue where the **generate-unit-tests** failed to generate assertions, and generate unit tests when command names does not match method name.
* Fixed an issue where the **download** command did not honor the `--no-code-formatting` flag properly. @maxgubler
* Added a new check to **validate**, making sure playbook task values are passed as references.
* Fixed an issue where the **update-release-notes** deleted existing release notes, now appending to it instead.
* Fixed an issue where **validate** printed blank space in case of validation failed and ignored.
* Renamed 'Agent Config' to 'XDRC Templates'.
* Fixed an issue where the **zip-packs** command did not work with the CommonServerUserPython and CommonServerUserPowerShell package.

## 1.7.6

* Fixed parsing of initialization arguments of client classes in the **generate-unit-tests** command.
* Added support for AgentConfig content item in the **upload**, **create-id-set**, **find-dependecies**, **unify** and **create-content-artifacts** commands.
* Added support for XSIAM Report preview image.

## 1.7.5

* Fixed an issue where the **upload** command did not work with the CommonServerUserPython package.
* Fixed an issue in the **download** command, where some playbooks were downloaded as test playbooks.
* Added playbook modification capabilities in **TestSuite**.
* Added a new command **create-content-graph**.
* Fixed an issue in the **upload** command, where the temporary zip would not clean up properly.
* Improved content items parsing in the **create-content-graph** command.
* Added an error when the docker daemon is unavailable when running **lint**.
* Removed the validation of a subtype change for scripts in the **validate** command.
* Fixed an issue where names of XSIAM content items were not normalized properly.
* Fixed an issue where the **download** command was downloading playbooks with **script** (id) and not **scriptName**.
* Fixed an issue where script yml files were not properly identified by `find_type`.
* Removed nightly integrations filtering when deciding if a test should run.
* Added support for XSIAM Dashboard preview image.
* Added the `--no-code-formatting` flag to the **download** command, allowing to skip autopep8 and isort.
* Fixed an issue in the **update-release-notes** command, where generating release notes for modeling rules schema file caused exception.

## 1.7.4

* Fixed an issue where the **doc-review** command showed irrelevant messages.
* Fixed an issue in **validate**, where backward-compatibility failures prevented other validations from running.
* Fixed an issue in **validate**, where content-like files under infrastructure paths were not ignored.
* Fixed an issue in the AMI mapping, where server versions were missing.
* Change the way the normalize name is set for external files.
* Added dump function to XSIAM pack objects to dulicate the files.
* Fixed an issue where the `contribution_converter` did not support changes made to ApiModules.
* Added name normalization according to new convention to XSIAM content items
* Added playbook modification capabilities in **TestSuite**.
* Fixed an issue in create-content-artifacts where it will not get a normalize name for the item and it will try to duplicate the same file.

## 1.7.3

* Fixed an issue in the **format** command where fail when executed from environment without mdx server available.
* Added `Added a`, `Added an` to the list of allowed changelog prefixes.
* Added support for Indicator Types/Reputations in the **upload** command.
* Fixed an issue when running from a subdirectory of a content repo failed.
* Changing the way we are using XSIAM servers api-keys in **test-content** .
* Added a success message to **postman-codegen**.

## 1.7.2

* Fixed an issue in the **validate** command where incident fields were not found in mappers even when they exist
* Added an ability to provide list of marketplace names as a param attribute to **validate** and **upload**
* Added the file type to the error message when it is not supported.
* Fixed an issue where `contribution_converter` incorrectly mapped _Indicator Field_ objects to the _incidentfield_ directory in contribution zip files.
* Fixed a bug where **validate** returned error on empty inputs not used in playbooks.
* Added the `DEMISTO_SDK_CONTENT_PATH` environment variable, implicitly used in various commands.
* Added link to documentation for error messages regarding use cases and tags.

## 1.7.1

* Fixed an issue where *indicatorTypes* and *betaIntegrations* were not found in the id_set.
* Updated the default general `fromVersion` value on **format** to `6.5.0`
* Fixed an issue where the **validate** command did not fail when the integration yml file name was not the same as the folder containing it.
* Added an option to have **generate-docs** take a Playbooks folder path as input, and generate docs for all playbooks in it.
* Fixed an issue where the suggestion in case of `IF113` included uppercase letters for the `cliName` parameter.
* Added new validation to the **validate** command to fail and list all the file paths of files that are using a deprecated integration command / script / playbook.
* **validate** will no longer fail on playbooks calling subplaybooks that have a higher `fromVersion` value, if  calling the subplaybook has `skipifunavailable=True`.
* Fixed an issue where relative paths were not accessed correctly.
* Running any `demisto-sdk` command in a folder with a `.env` file will load it, temporarily overriding existing environment variables.
* Fixed an issue where **validate** did not properly detect deleted files.
* Added new validations to the **validate** command to verify that the schema file exists for a modeling rule and that the schema and rules keys are empty in the yml file.
* Fixed an issue where *find_type* didn't recognize exported incident types.
* Added a new validation to **validate**, making sure all inputs of a playbook are used.
* Added a new validation to **validate**, making sure all inputs used in a playbook declared in the input section.
* The **format** command will now replace the *fromServerVersion* field with *fromVersion*.

## 1.7.0

* Allowed JSON Handlers to accept kwargs, for custoimzing behavior.
* Fixed an issue where an incorrect error was shown when the `id` of a content item differed from its `name` attribute.
* Fixed an issue where the `preserve_quotes` in ruamel_handler received an incorrect value @icholy
* Fixed an issue where ignoring RM110 error code wasn't working and added a validation to **ALLOWED_IGNORE_ERRORS** to validate that all error codes are inserted in the right format.
* Fixed an issue where the contribution credit text was not added correctly to the pack README.
* Changed the contribution file implementation from markdown to a list of contributor names. The **create-content-artifact** will use this list to prepare the needed credit message.
* Added a new validation to the `XSOAR-linter` in the **lint** command for verifying that demisto.log is not used in the code.
* The **generate-docs** command will now auto-generate the Incident Mirroring section when implemented in an integration.
* Added support to automatically generate release notes for deprecated items in the **update-release-notes** command.
* Fixed an issue causing any command to crash when unable to detect local repository properties.
* Fixed an issue where running in a private gitlab repo caused a warning message to be shown multiple times.
* Added a new validation to the **validate** command to verify that markdown and python files do not contain words related to copyright section.
* Fixed an issue where **lint** crashed when provided an input file path (expecting a directory).

## 1.6.9

* Added a new validation that checks whether a pack should be deprecated.
* Added a new ability to the **format** command to deprecate a pack.
* Fixed an issue where the **validate** command sometimes returned a false negative in cases where there are several sub-playbooks with the same ID.
* Added a new validation to the **validate** command to verify that the docker in use is not deprecated.
* Added support for multiple ApiModules in the **unify** command
* Added a check to **validate** command, preventing use of relative urls in README files.
* Added environment variable **DEMISTO_SDK_MARKETPLACE** expected to affect *MarketplaceTagParser* *marketplace* value. The value will be automatically set when passing *marketplace* arg to the commands **unify**, **zip-packs**, **create-content-artifacts** and **upload**.
* Added slack notifier for build failures on the master branch.
* Added support for modeling and parsing rules in the **split** command.
* Added support for README files in **format** command.
* Added a **validate** check, making sure classifier id and name values match. Updated the classifier **format** to update the id accordingly.
* The **generate-docs** command will now auto-generate the playbook image link by default.
* Added the `--custom-image-link` argument to override.
* Added a new flag to **generate-docs** command, allowing to add a custom image link to a playbook README.
* Added a new validation to the **validate** command to verify that the package directory name is the same as the files contained in the that package.
* Added support in the **unify** command to unify a schema into its Modeling Rule.

## 1.6.8

* Fixed an issue where **validate** did not fail on invalid playbook entities' versions (i.e. subplaybooks or scripts with higher fromversion than their parent playbook).
* Added support for running lint via a remote docker ssh connection. Use `DOCKER_HOST` env variable to specify a remote docker connection, such as: `DOCKER_HOST=ssh://myuser@myhost.com`.
* Fixed an issue where the pack cache in *get_marketplaces* caused the function to return invalid values.
* Fixed an issue where running format on a pack with XSIAM entities would fail.
* Added the new `display_name` field to relevant entities in the **create-id-set** command.
* Added a new validation to the **validate** command to verify the existence of "Reliability" parameter if the integration have reputation command.
* Fixed a bug where terminating the **lint** command failed (`ctrl + c`).
* Removed the validation of a subtype change in integrations and scripts from **validate**.
* Fixed an issue where **download** did not behave as expected when prompting for a version update. Reported by @K-Yo
* Added support for adoption release notes.
* Fixed an issue where **merge-id-sets** failed when a key was missing in one id-set.json.
* Fixed a bug where some mypy messages were not parsed properly in **lint**.
* Added a validation to the **validate** command, failing when '`fromversion`' or '`toversion`' in a content entity are incorrect format.
* Added a validation to the **validate** command, checking if `fromversion` <= `toversion`.
* Fixed an issue where coverage reports used the wrong logging level, marking debug logs as errors.
* Added a new validation to the **validate** command, to check when the discouraged `http` prefixes are used when setting defaultvalue, rather than `https`.
* Added a check to the **lint** command for finding hard-coded usage of the http protocol.
* Locked the dependency on Docker.
* Removed a traceback line from the **init** command templates: BaseIntegration, BaseScript.
* Updated the token in **_add_pr_comment** method from the content-bot token to the xsoar-bot token.

## 1.6.7

* Added the `types-markdown` dependency, adding markdown capabilities to existing linters using the [Markdown](https://pypi.org/project/Markdown/) package.
* Added support in the **format** command to remove nonexistent incident/indicator fields from *layouts/mappers*
* Added the `Note: XXX` and `XXX now generally available.` release notes templates to **doc-review** command.
* Updated the logs shown during the docker build step.
* Removed a false warning about configuring the `GITLAB_TOKEN` environment variable when it's not needed.
* Removed duplicate identifiers for XSIAM integrations.
* Updated the *tags* and *use cases* in pack metadata validation to use the local files only.
* Fixed the error message in checkbox validation where the defaultvalue is wrong and added the name of the variable that should be fixed.
* Added types to `find_type_by_path` under tools.py.
* Fixed an issue where YAML files contained incorrect value type for `tests` key when running `format --deprecate`.
* Added a deprecation message to the `tests:` section of yaml files when running `format --deprecate`.
* Added use case for **validate** on *wizard* objects - set_playbook is mapped to all integrations.
* Added the 'integration-get-indicators' commands to be ignored by the **verify_yml_commands_match_readme** validation, the validation will no longer fail if these commands are not in the readme file.
* Added a new validation to the **validate** command to verify that if the phrase "breaking changes" is present in a pack release notes, a JSON file with the same name exists and contains the relevant breaking changes information.
* Improved logs when running test playbooks (in a build).
* Fixed an issue in **upload** did not include list-type content items. @nicolas-rdgs
* Reverted release notes to old format.

## 1.6.6

* Added debug print when excluding item from ID set due to missing dependency.
* Added a validation to the **validate** command, failing when non-ignorable errors are present in .pack-ignore.
* Fixed an issue where `mdx server` did not close when stopped in mid run.
* Fixed an issue where `-vvv` flag did not print logs on debug level.
* enhanced ***validate*** command to list all command names affected by a backward compatibility break, instead of only one.
* Added support for Wizard content item in the **format**, **validate**, **upload**, **create-id-set**, **find-dependecies** and **create-content-artifacts** commands.
* Added a new flag to the **validate** command, allowing to run specific validations.
* Added support in **unify** and **create-content-artifacts** for displaying different documentations (detailed description + readme) for content items, depending on the marketplace version.
* Fixed an issue in **upload** where list items were not uploaded.
* Added a new validation to **validate** command to verify that *cliName* and *id* keys of the incident field or the indicator field are matches.
* Added the flag '-x', '--xsiam' to **upload** command to upload XSIAM entities to XSIAM server.
* Fixed the integration field *isFetchEvents* to be in lowercase.
* Fixed an issue where **validate -i** run after **format -i** on an existing file in the repo instead of **validate -g**.
* Added the following commands: 'update-remote-data', 'get-modified-remote-data', 'update-remote-system' to be ignored by the **verify_yml_commands_match_readme** validation, the validation will no longer fail if these commands are not in the readme file.
* Updated the release note template to include a uniform format for all items.
* Added HelloWorldSlim template option for *--template* flag in **demisto-sdk init** command.
* Fixed an issue where the HelloWorldSlim template in **demisto-sdk init** command had an integration id that was conflicting with HelloWorld integration id.
* Updated the SDK to use demisto-py 3.1.6, allowing use of a proxy with an environment variable.
* Set the default logger level to `warning`, to avoid unwanted debug logs.
* The **format** command now validates that default value of checkbox parameters is a string 'true' or 'false'.
* Fixed an issue where `FileType.PLAYBOOK` would show instead of `Playbook` in readme error messages.
* Added a new validation to **validate** proper defaultvalue for checkbox fields.

## 1.6.5

* Fixed an issue in the **format** command where the `id` field was overwritten for existing JSON files.
* Fixed an issue where the **doc-review** command was successful even when the release-note is malformed.
* Added timestamps to the `demisto-sdk` logger.
* Added time measurements to **lint**.
* Added the flag '-d', '--dependency' to **find-dependencies** command to get the content items that cause the dependencies between two packs.
* Fixed an issue where **update-release-notes** used the *trigger_id* field instead of the *trigger_name* field.
* Fixed an issue where **doc-review** failed to recognize script names, in scripts using the old file structure.
* Fixed an issue where concurrent processes created by **lint** caused deadlocks when opening files.
* Fixed an issue in the **format** command where `_dev` or `_copy` suffixes weren't removed from the subscript names in playbooks and layouts.
* Fixed an issue where **validate** failed on nonexistent `README.md` files.
* Added support of XSIAM content items to the **validate** command.
* Report **lint** summary results and failed packages after reporting time measurements.

## 1.6.4

* Added the new **generate-yml-from-python** command.
* Added a code *type* indication for integration and script objects in the *ID Set*.
* Added the [Vulture](https://github.com/jendrikseipp/vulture) linter to the pre-commit hook.
* The `demisto-sdk` pack will now be distributed via PyPi with a **wheel** file.
* Fixed a bug where any edited json file that contained a forward slash (`/`) escaped.
* Added a new validation to **validate** command to verify that the metadata *currentVersion* is
the same as the last release note version.
* The **validate** command now checks if there're none-deprecated integration commands that are missing from the readme file.
* Fixed an issue where *dockerimage* changes in Scripts weren't recognized by the **update-release-notes** command.
* Fixed an issue where **update-xsoar-config-file** did not properly insert the marketplace packs list to the file.
* Added the pack name to the known words by default when running the **doc-review** command.
* Added support for new XSIAM entities in **create-id-set** command.
* Added support for new XSIAM entities in **create-content-artifacts** command.
* Added support for Parsing/Modeling Rule content item in the **unify** command.
* Added the integration name, the commands name and the script name to the known words by default when running the **doc-review** command.
* Added an argument '-c' '--custom' to the **unify** command, if True will append to the unified yml name/display/id the custom label provided
* Added support for sub words suggestion in kebab-case sentences when running the **doc-review** command.
* Added support for new XSIAM entities in **update-release-notes** command.
* Enhanced the message of alternative suggestion words shown when running **doc-review** command.
* Fixed an incorrect error message, in case `node` is not installed on the machine.
* Fixed an issue in the **lint** command where the *check-dependent-api-modules* argument was set to true by default.
* Added a new command **generate-unit-tests**.
* Added a new validation to **validate** all SIEM integration have the same suffix.
* Fixed the destination path of the unified parsing/modeling rules in **create-content-artifacts** command.
* Fixed an issue in the **validate** command, where we validated wrongfully the existence of readme file for the *ApiModules* pack.
* Fixed an issue in the **validate** command, where an error message that was displayed for scripts validation was incorrect.
* Fixed an issue in the **validate** and **format** commands where *None* arguments in integration commands caused the commands to fail unexpectedly.
* Added support for running tests on XSIAM machines in the **test-content** command.
* Fixed an issue where the **validate** command did not work properly when deleting non-content items.
* Added the flag '-d', '--dependency' to **find-dependencies** command to get the content items that cause the dependencies between two packs.

## 1.6.3

* **Breaking change**: Fixed a typo in the **validate** `--quiet-bc-validation` flag (was `--quite-bc-validation`). @upstart-swiss
* Dropped support for python 3.7: Demisto-SDK is now supported on Python 3.8 or newer.
* Added an argument to YAMLHandler, allowing to set a maximal width for YAML files. This fixes an issue where a wrong default was used.
* Added the detach mechanism to the **upload** command, If you set the --input-config-file flag, any files in the repo's SystemPacks folder will be detached.
* Added the reattach mechanism to the **upload** command, If you set the --input-config-file flag, any detached item in your XSOAR instance that isn't currently in the repo's SystemPacks folder will be re-attached.
* Fixed an issue in the **validate** command that did not work properly when using the *-g* flag.
* Enhanced the dependency message shown when running **lint**.
* Fixed an issue where **update-release-notes** didn't update the currentVersion in pack_metadata.
* Improved the logging in **test-content** for helping catch typos in external playbook configuration.

## 1.6.2

* Added dependency validation support for core marketplacev2 packs.
* Fixed an issue in **update-release-notes** where suggestion fix failed in validation.
* Fixed a bug where `.env` files didn't load. @nicolas-rdgs
* Fixed a bug where **validate** command failed when the *categories* field in the pack metadata was empty for non-integration packs.
* Added *system* and *item-type* arguments to the **download** command, used when downloading system items.
* Added a validation to **validate**, checking that each script, integration and playbook have a README file. This validation only runs when the command is called with either the `-i` or the `-g` flag.
* Fixed a regression issue with **doc-review**, where the `-g` flag did not work.
* Improved the detection of errors in **doc-review** command.
* The **validate** command now checks if a readme file is empty, only for packs that contain playbooks or were written by a partner.
* The **validate** command now makes sure common contextPath values (e.g. `DBotScore.Score`) have a non-empty description, and **format** populates them automatically.
* Fixed an issue where the **generate-outputs** command did not work properly when examples were provided.
* Fixed an issue in the **generate-outputs** command, where the outputs were not written to the specified output path.
* The **generate-outputs** command can now generate outputs from multiple calls to the same command (useful when different args provide different outputs).
* The **generate-outputs** command can now update a yaml file with new outputs, without deleting or overwriting existing ones.
* Fixed a bug where **doc-review** command failed on existing templates.
* Fixed a bug where **validate** command failed when the word demisto is in the repo README file.
* Added support for adding test-playbooks to the zip file result in *create-content-artifacts* command for marketplacev2.
* Fixed an issue in **find-dependencies** where using the argument *-o* without the argument *--all-packs-dependencies* did not print a proper warning.
* Added a **validate** check to prevent deletion of files whose deletion is not supported by the XSOAR marketplace.
* Removed the support in the *maintenance* option of the *-u* flag in the **update-release-notes** command.
* Added validation for forbidden words and phrases in the **doc-review** command.
* Added a retries mechanism to the **test-content** command to stabilize the build process.
* Added support for all `git` platforms to get remote files.
* Refactored the **format** command's effect on the *fromversion* field:
  * Fixed a bug where the *fromversion* field was removed when modifying a content item.
  * Updated the general default *fromversion* and the default *fromversion* of newly-introduced content items (e.g. `Lists`, `Jobs`).
  * Added an interactive mode functionality for all content types, to ask the user whether to set a default *fromversion*, if could not automatically determine its value. Use `-y` to assume 'yes' as an answer to all prompts and run non-interactively.

## 1.6.1

* Added the '--use-packs-known-words' argument to the **doc-review** command
* Added YAML_Loader to handle yaml files in a standard way across modules, replacing PYYAML.
* Fixed an issue when filtering items using the ID set in the **create-content-artifacts** command.
* Fixed an issue in the **generate-docs** command where tables were generated with an empty description column.
* Fixed an issue in the **split** command where splitting failed when using relative input/output paths.
* Added warning when inferred files are missing.
* Added to **validate** a validation for integration image dimensions, which should be 120x50px.
* Improved an error in the **validate** command to better differentiate between the case where a required fetch parameter is malformed or missing.

## 1.6.0

* Fixed an issue in the **create-id-set** command where similar items from different marketplaces were reported as duplicated.
* Fixed typo in demisto-sdk init
* Fixed an issue where the **lint** command did not handle all container exit codes.
* Add to **validate** a validation for pack name to make sure it is unchanged.
* Added a validation to the **validate** command that verifies that the version in the pack_metdata file is written in the correct format.
* Fixed an issue in the **format** command where missing *fromVersion* field in indicator fields caused an error.

## 1.5.9

* Added option to specify `External Playbook Configuration` to change inputs of Playbooks triggered as part of **test-content**
* Improved performance of the **lint** command.
* Improved performance of the **validate** command when checking README images.
* ***create-id-set*** command - the default value of the **marketplace** argument was changed from ‘xsoar’ to all packs existing in the content repository. When using the command, make sure to pass the relevant marketplace to use.

## 1.5.8

* Fixed an issue where the command **doc-review** along with the argument `--release-notes` failed on yml/json files with invalid schema.
* Fixed an issue where the **lint** command failed on packs using python 3.10

## 1.5.7

* Fixed an issue where reading remote yaml files failed.
* Fixed an issue in **validate** failed with no error message for lists (when no fromVersion field was found).
* Fixed an issue when running **validate** or **format** in a gitlab repository, and failing to determine its project id.
* Added an enhancement to **split**, handling an empty output argument.
* Added the ability to add classifiers and mappers to conf.json.
* Added the Alias field to the incident field schema.

## 1.5.6

* Added 'deprecated' release notes template.
* Fixed an issue where **run-test-playbook** command failed to get the task entries when the test playbook finished with errors.
* Fixed an issue in **validate** command when running with `no-conf-json` argument to ignore the `conf.json` file.
* Added error type text (`ERROR` or `WARNING`) to **validate** error prints.
* Fixed an issue where the **format** command on test playbook did not format the ID to be equal to the name of the test playbook.
* Enhanced the **update-release-notes** command to automatically commit release notes config file upon creation.
* The **validate** command will validate that an indicator field of type html has fromVersion of 6.1.0 and above.
* The **format** command will now add fromVersion 6.1.0 to indicator field of type html.
* Added support for beta integrations in the **format** command.
* Fixed an issue where the **postman-codegen** command failed when called with the `--config-out` flag.
* Removed the integration documentation from the detailed description while performing **split** command to the unified yml file.
* Removed the line which indicates the version of the product from the README.md file for new contributions.

## 1.5.5

* Fixed an issue in the **update-release-notes** command, which did not work when changes were made in multiple packs.
* Changed the **validate** command to fail on missing test-playbooks only if no unittests are found.
* Fixed `to_kebab_case`, it will now deal with strings that have hyphens, commas or periods in them, changing them to be hyphens in the new string.
* Fixed an issue in the **create-id-set** command, where the `source` value included the git token if it was specified in the remote url.
* Fixed an issue in the **merge-id-set** command, where merging fails because of duplicates but the packs are in the XSOAR repo but in different version control.
* Fixed missing `Lists` Content Item as valid `IDSetType`
* Added enhancement for **generate-docs**. It is possible to provide both file or a comma seperated list as `examples`. Also, it's possible to provide more than one example for a script or a command.
* Added feature in **format** to sync YML and JSON files to the `master` file structure.
* Added option to specify `Incident Type`, `Incoming Mapper` and `Classifier` when configuring instance in **test-content**
* added a new command **run-test-playbook** to run a test playbook in a given XSOAR instance.
* Fixed an issue in **format** when running on a modified YML, that the `id` value is not changed to its old `id` value.
* Enhancement for **split** command, replace `ApiModule` code block to `import` when splitting a YML.
* Fixed an issue where indicator types were missing from the pack's content, when uploading using **zip-packs**.
* The request data body format generated in the **postman-codegen** will use the python argument's name and not the raw data argument's name.
* Added the flag '--filter-by-id-set' to **create-content-artifacts** to create artifacts only for items in the given id_set.json.

## 1.5.4

* Fixed an issue with the **format** command when contributing via the UI
* The **format** command will now not remove the `defaultRows` key from incident, indicator and generic fields with `type: grid`.
* Fixed an issue with the **validate** command when a layoutscontainer did not have the `fromversion` field set.
* added a new command **update-xsoar-config-file** to handle your XSOAR Configuration File.
* Added `skipVerify` argument in **upload** command to skip pack signature verification.
* Fixed an issue when the **run** command  failed running when there’s more than one playground, by explicitly using the current user’s playground.
* Added support for Job content item in the **format**, **validate**, **upload**, **create-id-set**, **find-dependecies** and **create-content-artifacts** commands.
* Added a **source** field to the **id_set** entitles.
* Two entitles will not consider as duplicates if they share the same pack and the same source.
* Fixed a bug when duplicates were found in **find_dependencies**.
* Added function **get_current_repo** to `tools`.
* The **postman-codegen** will not have duplicates argument name. It will rename them to the minimum distinguished shared path for each of them.

## 1.5.3

* The **format** command will now set `unsearchable: True` for incident, indicator and generic fields.
* Fixed an issue where the **update-release-notes** command crashes with `--help` flag.
* Added validation to the **validate** command that verifies the `unsearchable` key in incident, indicator and generic fields is set to true.
* Removed a validation that DBotRole should be set for automation that requires elevated permissions to the `XSOAR-linter` in the **lint** command.
* Fixed an issue in **Validate** command where playbooks conditional tasks were mishandeled.
* Added a validation to prevent contributors from using the `fromlicense` key as a configuration parameter in an integration's YML
* Added a validation to ensure that the type for **API token** (and similar) parameters are configured correctly as a `credential` type in the integration configuration YML.
* Added an assertion that checks for duplicated requests' names when generating an integration from a postman collection.
* Added support for [.env files](https://pypi.org/project/python-dotenv/). You can now add a `.env` file to your repository with the logging information instead of setting a global environment variables.
* When running **lint** command with --keep-container flag, the docker images are committed.
* The **validate** command will not return missing test playbook error when given a script with dynamic-section tag.

## 1.5.2

* Added a validation to **update-release-notes** command to ensure that the `--version` flag argument is in the right format.
* added a new command **coverage-analyze** to generate and print coverage reports.
* Fixed an issue in **validate** in repositories which are not in GitHub or GitLab
* Added a validation that verifies that readme image absolute links do not contain the working branch name.
* Added support for List content item in the **format**, **validate**, **download**, **upload**, **create-id-set**, **find-dependecies** and **create-content-artifacts** commands.
* Added a validation to ensure reputation command's default argument is set as an array input.
* Added the `--fail-duplicates` flag for the **merge-id-set** command which will fail the command if duplicates are found.
* Added the `--fail-duplicates` flag for the **create-id-set** command which will fail the command if duplicates are found.

## 1.5.1

* Fixed an issue where **validate** command failed to recognized test playbooks for beta integrations as valid tests.
* Fixed an issue were the **validate** command was falsely recognizing image paths in readme files.
* Fixed an issue where the **upload** command error message upon upload failure pointed to wrong file rather than to the pack metadata.
* Added a validation that verifies that each script which appears in incident fields, layouts or layout containers exists in the id_set.json.
* Fixed an issue where the **postman code-gen** command generated double dots for context outputs when it was not needed.
* Fixed an issue where there **validate** command on release notes file crashed when author image was added or modified.
* Added input handling when running **find-dependencies**, replacing string manipulations.
* Fixed an issue where the **validate** command did not handle multiple playbooks with the same name in the id_set.
* Added support for GitLab repositories in **validate**

## 1.5.0

* Fixed an issue where **upload** command failed to upload packs not under content structure.
* Added support for **init** command to run from non-content repo.
* The **split-yml** has been renamed to **split** and now supports splitting Dashboards from unified Generic Modules.
* Fixed an issue where the skipped tests validation ran on the `ApiModules` pack in the **validate** command.
* The **init** command will now create the `Generic Object` entities directories.
* Fixed an issue where the **format** command failed to recognize changed files from git.
* Fixed an issue where the **json-to-outputs** command failed checking whether `0001-01-01T00:00:00` is of type `Date`
* Added to the **generate context** command to generate context paths for integrations from an example file.
* Fixed an issue where **validate** failed on release notes configuration files.
* Fixed an issue where the **validate** command failed on pack input if git detected changed files outside of `Packs` directory.
* Fixed an issue where **validate** command failed to recognize files inside validated pack when validation release notes, resulting in a false error message for missing entity in release note.
* Fixed an issue where the **download** command failed when downloading an invalid YML, instead of skipping it.

## 1.4.9

* Added validation that the support URL in partner contribution pack metadata does not lead to a GitHub repo.
* Enhanced ***generate-docs*** with default `additionalinformation` (description) for common parameters.
* Added to **validate** command a validation that a content item's id and name will not end with spaces.
* The **format** command will now remove trailing whitespaces from content items' id and name fields.
* Fixed an issue where **update-release-notes** could fail on files outside the user given pack.
* Fixed an issue where the **generate-test-playbook** command would not place the playbook in the proper folder.
* Added to **validate** command a validation that packs with `Iron Bank` uses the latest docker from Iron Bank.
* Added to **update-release-notes** command support for `Generic Object` entities.
* Fixed an issue where playbook `fromversion` mismatch validation failed even if `skipunavailable` was set to true.
* Added to the **create artifacts** command support for release notes configuration file.
* Added validation to **validate** for release notes config file.
* Added **isoversize** and **isautoswitchedtoquietmode** fields to the playbook schema.
* Added to the **update-release-notes** command `-bc` flag to generate template for breaking changes version.
* Fixed an issue where **validate** did not search description files correctly, leading to a wrong warning message.

## 1.4.8

* Fixed an issue where yml files with `!reference` failed to load properly.
* Fixed an issue when `View Integration Documentation` button was added twice during the download and re-upload.
* Fixed an issue when `(Partner Contribution)` was added twice to the display name during the download and re-upload.
* Added the following enhancements in the **generate-test-playbook** command:
  * Added the *--commands* argument to generate tasks for specific commands.
  * Added the *--examples* argument to get the command examples file path and generate tasks from the commands and arguments specified there.
  * Added the *--upload* flag to specify whether to upload the test playbook after the generation.
  * Fixed the output condition generation for outputs of type `Boolean`.

## 1.4.7

* Fixed an issue where an empty list for a command context didn't produce an indication other than an empty table.
* Fixed an issue where the **format** command has incorrectly recognized on which files to run when running using git.
* Fixed an issue where author image validations were not checked properly.
* Fixed an issue where new old-formatted scripts and integrations were not validated.
* Fixed an issue where the wording in the from version validation error for subplaybooks was incorrect.
* Fixed an issue where the **update-release-notes** command used the old docker image version instead of the new when detecting a docker change.
* Fixed an issue where the **generate-test-playbook** command used an incorrect argument name as default
* Fixed an issue where the **json-to-outputs** command used an incorrect argument name as default when using `-d`.
* Fixed an issue where validations failed while trying to validate non content files.
* Fixed an issue where README validations did not work post VS Code formatting.
* Fixed an issue where the description validations were inconsistent when running through an integration file or a description file.

## 1.4.6

* Fixed an issue where **validate** suggests, with no reason, running **format** on missing mandatory keys in yml file.
* Skipped existence of TestPlaybook check on community and contribution integrations.
* Fixed an issue where pre-commit didn't run on the demisto_sdk/commands folder.
* The **init** command will now change the script template name in the code to the given script name.
* Expanded the validations performed on beta integrations.
* Added support for PreProcessRules in the **format**, **validate**, **download**, and **create-content-artifacts** commands.
* Improved the error messages in **generate-docs**, if an example was not provided.
* Added to **validate** command a validation that a content entity or a pack name does not contain the words "partner" and "community".
* Fixed an issue where **update-release-notes** ignores *--text* flag while using *-f*
* Fixed the outputs validations in **validate** so enrichment commands will not be checked to have DBotScore outputs.
* Added a new validation to require the dockerimage key to exist in an integration and script yml files.
* Enhanced the **generate-test-playbook** command to use only integration tested on commands, rather than (possibly) other integrations implementing them.
* Expanded unify command to support GenericModules - Unifies a GenericModule object with its Dashboards.
* Added validators for generic objects:
  * Generic Field validator - verify that the 'fromVersion' field is above 6.5.0, 'group' field equals 4 and 'id' field starts with the prefix 'generic_'.
  * Generic Type validator - verify that the 'fromVersion' field is above 6.5.0
  * Generic Module validator - verify that the 'fromVersion' field is above 6.5.0
  * Generic Definition validator - verify that the 'fromVersion' field is above 6.5.0
* Expanded Format command to support Generic Objects - Fixes generic objects according to their validations.
* Fixed an issue where the **update-release-notes** command did not handle ApiModules properly.
* Added option to enter a dictionary or json of format `[{field_name:description}]` in the **json-to-outputs** command,
  with the `-d` flag.
* Improved the outputs for the **format** command.
* Fixed an issue where the validations performed after the **format** command were inconsistent with **validate**.
* Added to the **validate** command a validation for the author image.
* Updated the **create-content-artifacts** command to support generic modules, definitions, fields and types.
* Added an option to ignore errors for file paths and not only file name in .pack-ignore file.

## 1.4.5

* Enhanced the **postman-codegen** command to name all generated arguments with lower case.
* Fixed an issue where the **find-dependencies** command miscalculated the dependencies for playbooks that use generic commands.
* Fixed an issue where the **validate** command failed in external repositories in case the DEMISTO_SDK_GITHUB_TOKEN was not set.
* Fixed an issue where **openapi-codegen** corrupted the swagger file by overwriting configuration to swagger file.
* Updated the **upload** command to support uploading zipped packs to the marketplace.
* Added to the **postman-codegen** command support of path variables.
* Fixed an issue where **openapi-codegen** entered into an infinite loop on circular references in the swagger file.
* The **format** command will now set `fromVersion: 6.2.0` for widgets with 'metrics' data type.
* Updated the **find-dependencies** command to support generic modules, definitions, fields and types.
* Fixed an issue where **openapi-codegen** tried to extract reference example outputs, leading to an exception.
* Added an option to ignore secrets automatically when using the **init** command to create a pack.
* Added a tool that gives the ability to temporarily suppress console output.

## 1.4.4

* When formatting incident types with Auto-Extract rules and without mode field, the **format** command will now add the user selected mode.
* Added new validation that DBotRole is set for scripts that requires elevated permissions to the `XSOAR-linter` in the **lint** command.
* Added url escaping to markdown human readable section in generate docs to avoid autolinking.
* Added a validation that mapper's id and name are matching. Updated the format of mapper to include update_id too.
* Added a validation to ensure that image paths in the README files are valid.
* Fixed **find_type** function to correctly find test files, such as, test script and test playbook.
* Added scheme validations for the new Generic Object Types, Fields, and Modules.
* Renamed the flag *--input-old-version* to *--old-version* in the **generate-docs** command.
* Refactored the **update-release-notes** command:
  * Replaced the *--all* flag with *--use-git* or *-g*.
  * Added the *--force* flag to update the pack release notes without changes in the pack.
  * The **update-release-notes** command will now update all dependent integrations on ApiModule change, even if not specified.
  * If more than one pack has changed, the full list of updated packs will be printed at the end of **update-release-notes** command execution.
  * Fixed an issue where the **update-release-notes** command did not add docker image release notes entry for release notes file if a script was changed.
  * Fixed an issue where the **update-release-notes** command did not detect changed files that had the same name.
  * Fixed an issue in the **update-release-notes** command where the version support of JSON files was mishandled.
* Fixed an issue where **format** did not skip files in test and documentation directories.
* Updated the **create-id-set** command to support generic modules, definitions, fields and types.
* Changed the **convert** command to generate old layout fromversion to 5.0.0 instead of 4.1.0
* Enhanced the command **postman-codegen** with type hints for templates.

## 1.4.3

* Fixed an issue where **json-to-outputs** command returned an incorrect output when json is a list.
* Fixed an issue where if a pack README.md did not exist it could cause an error in the validation process.
* Fixed an issue where the *--name* was incorrectly required in the **init** command.
* Adding the option to run **validate** on a specific path while using git (*-i* & *-g*).
* The **format** command will now change UUIDs in .yml and .json files to their respective content entity name.
* Added a playbook validation to check if a task sub playbook exists in the id set in the **validate** command.
* Added the option to add new tags/usecases to the approved list and to the pack metadata on the same pull request.
* Fixed an issue in **test_content** where when different servers ran tests for the same integration, the server URL parameters were not set correctly.
* Added a validation in the **validate** command to ensure that the ***endpoint*** command is configured correctly in yml file.
* Added a warning when pack_metadata's description field is longer than 130 characters.
* Fixed an issue where a redundant print occurred on release notes validation.
* Added new validation in the **validate** command to ensure that the minimal fromVersion in a widget of type metrics will be 6.2.0.
* Added the *--release-notes* flag to demisto-sdk to get the current version release notes entries.

## 1.4.2

* Added to `pylint` summary an indication if a test was skipped.
* Added to the **init** command the option to specify fromversion.
* Fixed an issue where running **init** command without filling the metadata file.
* Added the *--docker-timeout* flag in the **lint** command to control the request timeout for the Docker client.
* Fixed an issue where **update-release-notes** command added only one docker image release notes entry for release notes file, and not for every entity whom docker image was updated.
* Added a validation to ensure that incident/indicator fields names starts with their pack name in the **validate** command. (Checked only for new files and only when using git *-g*)
* Updated the **find-dependencies** command to return the 'dependencies' according the layout type ('incident', 'indicator').
* Enhanced the "vX" display name validation for scripts and integrations in the **validate** command to check for every versioned script or integration, and not only v2.
* Added the *--fail-duplicates* flag for the **create-id-set** command which will fail the command if duplicates are found.
* Added to the **generate-docs** command automatic addition to git when a new readme file is created.

## 1.4.1

* When in private repo without `DEMSITO_SDK_GITHUB_TOKEN` configured, get_remote_file will take files from the local origin/master.
* Enhanced the **unify** command when giving input of a file and not a directory return a clear error message.
* Added a validation to ensure integrations are not skipped and at least one test playbook is not skipped for each integration or script.
* Added to the Content Tests support for `context_print_dt`, which queries the incident context and prints the result as a json.
* Added new validation for the `xsoar_config.json` file in the **validate** command.
* Added a version differences section to readme in **generate-docs** command.
* Added the *--docs-format* flag in the **integration-diff** command to get the output in README format.
* Added the *--input-old-version* and *--skip-breaking-changes* flags in the **generate-docs** command to get the details for the breaking section and to skip the breaking changes section.

## 1.4.0

* Enable passing a comma-separated list of paths for the `--input` option of the **lint** command.
* Added new validation of unimplemented test-module command in the code to the `XSOAR-linter` in the **lint** command.
* Fixed the **generate-docs** to handle integration authentication parameter.
* Added a validation to ensure that description and README do not contain the word 'Demisto'.
* Improved the deprecated message validation required from playbooks and scripts.
* Added the `--quite-bc-validation` flag for the **validate** command to run the backwards compatibility validation in quite mode (errors is treated like warnings).
* Fixed the **update release notes** command to display a name for old layouts.
* Added the ability to append to the pack README credit to contributors.
* Added identification for parameter differences in **integration-diff** command.
* Fixed **format** to use git as a default value.
* Updated the **upload** command to support reports.
* Fixed an issue where **generate-docs** command was displaying 'None' when credentials parameter display field configured was not configured.
* Fixed an issue where **download** did not return exit code 1 on failure.
* Updated the validation that incident fields' names do not contain the word incident will aplly to core packs only.
* Added a playbook validation to verify all conditional tasks have an 'else' path in **validate** command.
* Renamed the GitHub authentication token environment variable `GITHUB_TOKEN` to `DEMITO_SDK_GITHUB_TOKEN`.
* Added to the **update-release-notes** command automatic addition to git when new release notes file is created.
* Added validation to ensure that integrations, scripts, and playbooks do not contain the entity type in their names.
* Added the **convert** command to convert entities between XSOAR versions.
* Added the *--deprecate* flag in **format** command to deprecate integrations, scripts, and playbooks.
* Fixed an issue where ignoring errors did not work when running the **validate** command on specific files (-i).

## 1.3.9

* Added a validation verifying that the pack's README.md file is not equal to pack description.
* Fixed an issue where the **Assume yes** flag did not work properly for some entities in the **format** command.
* Improved the error messages for separators in folder and file names in the **validate** command.
* Removed the **DISABLE_SDK_VERSION_CHECK** environment variable. To disable new version checks, use the **DEMISTO_SDK_SKIP_VERSION_CHECK** envirnoment variable.
* Fixed an issue where the demisto-sdk version check failed due to a rate limit.
* Fixed an issue with playbooks scheme validation.

## 1.3.8

* Updated the **secrets** command to work on forked branches.

## 1.3.7

* Added a validation to ensure correct image and description file names.
* Fixed an issue where the **validate** command failed when 'display' field in credentials param in yml is empty but 'displaypassword' was provided.
* Added the **integration-diff** command to check differences between two versions of an integration and to return a report of missing and changed elements in the new version.
* Added a validation verifying that the pack's README.md file is not missing or empty for partner packs or packs contains use cases.
* Added a validation to ensure that the integration and script folder and file names will not contain separators (`_`, `-`, ``).
* When formatting new pack, the **format** command will set the *fromversion* key to 5.5.0 in the new files without fromversion.

## 1.3.6

* Added a validation that core packs are not dependent on non-core packs.
* Added a validation that a pack name follows XSOAR standards.
* Fixed an issue where in some cases the `get_remote_file` function failed due to an invalid path.
* Fixed an issue where running **update-release-notes** with updated integration logo, did not detect any file changes.
* Fixed an issue where the **create-id-set** command did not identify unified integrations correctly.
* Fixed an issue where the `CommonTypes` pack was not identified as a dependency for all feed integrations.
* Added support for running SDK commands in private repositories.
* Fixed an issue where running the **init** command did not set the correct category field in an integration .yml file for a newly created pack.
* When formatting new contributed pack, the **format** command will set the *fromversion* key to 6.0.0 in the relevant files.
* If the environment variable "DISABLE_SDK_VERSION_CHECK" is define, the demisto-sdk will no longer check for newer version when running a command.
* Added the `--use-pack-metadata` flag for the **find-dependencies** command to update the calculated dependencies using the the packs metadata files.
* Fixed an issue where **validate** failed on scripts in case the `outputs` field was set to `None`.
* Fixed an issue where **validate** was failing on editing existing release notes.
* Added a validation for README files verifying that the file doesn't contain template text copied from HelloWorld or HelloWorldPremium README.

## 1.3.5

* Added a validation that layoutscontainer's id and name are matching. Updated the format of layoutcontainer to include update_id too.
* Added a validation that commands' names and arguments in core packs, or scripts' arguments do not contain the word incident.
* Fixed issue where running the **generate-docs** command with -c flag ran all the commands and not just the commands specified by the flag.
* Fixed the error message of the **validate** command to not always suggest adding the *description* field.
* Fixed an issue where running **format** on feed integration generated invalid parameter structure.
* Fixed an issue where the **generate-docs** command did not add all the used scripts in a playbook to the README file.
* Fixed an issue where contrib/partner details might be added twice to the same file, when using unify and create-content-artifacts commands
* Fixed issue where running **validate** command on image-related integration did not return the correct outputs to json file.
* When formatting playbooks, the **format** command will now remove empty fields from SetIncident, SetIndicator, CreateNewIncident, CreateNewIndicator script arguments.
* Added an option to fill in the developer email when running the **init** command.

## 1.3.4

* Updated the **validate** command to check that the 'additionalinfo' field only contains the expected value for feed required parameters and not equal to it.
* Added a validation that community/partner details are not in the detailed description file.
* Added a validation that the Use Case tag in pack_metadata file is only used when the pack contains at least one PB, Incident Type or Layout.
* Added a validation that makes sure outputs in integrations are matching the README file when only README has changed.
* Added the *hidden* field to the integration schema.
* Fixed an issue where running **format** on a playbook whose `name` does not equal its `id` would cause other playbooks who use that playbook as a sub-playbook to fail.
* Added support for local custom command configuration file `.demisto-sdk-conf`.
* Updated the **format** command to include an update to the description file of an integration, to remove community/partner details.

## 1.3.3

* Fixed an issue where **lint** failed where *.Dockerfile* exists prior running the lint command.
* Added FeedHelloWorld template option for *--template* flag in **demisto-sdk init** command.
* Fixed issue where **update-release-notes** deleted release note file if command was called more than once.
* Fixed issue where **update-release-notes** added docker image release notes every time the command was called.
* Fixed an issue where running **update-release-notes** on a pack with newly created integration, had also added a docker image entry in the release notes.
* Fixed an issue where `XSOAR-linter` did not find *NotImplementedError* in main.
* Added validation for README files verifying their length (over 30 chars).
* When using *-g* flag in the **validate** command it will now ignore untracked files by default.
* Added the *--include-untracked* flag to the **validate** command to include files which are untracked by git in the validation process.
* Improved the `pykwalify` error outputs in the **validate** command.
* Added the *--print-pykwalify* flag to the **validate** command to print the unchanged output from `pykwalify`.

## 1.3.2

* Updated the format of the outputs when using the *--json-file* flag to create a JSON file output for the **validate** and **lint** commands.
* Added the **doc-review** command to check spelling in .md and .yml files as well as a basic release notes review.
* Added a validation that a pack's display name does not already exist in content repository.
* Fixed an issue where the **validate** command failed to detect duplicate params in an integration.
* Fixed an issue where the **validate** command failed to detect duplicate arguments in a command in an integration.

## 1.3.1

* Fixed an issue where the **validate** command failed to validate the release notes of beta integrations.
* Updated the **upload** command to support indicator fields.
* The **validate** and **update-release-notes** commands will now check changed files against `demisto/master` if it is configured locally.
* Fixed an issue where **validate** would incorrectly identify files as renamed.
* Added a validation that integration properties (such as feed, mappers, mirroring, etc) are not removed.
* Fixed an issue where **validate** failed when comparing branch against commit hash.
* Added the *--no-pipenv* flag to the **split-yml** command.
* Added a validation that incident fields and incident types are not removed from mappers.
* Fixed an issue where the *c
reate-id-set* flag in the *validate* command did not work while not using git.
* Added the *hiddenusername* field to the integration schema.
* Added a validation that images that are not integration images, do not ask for a new version or RN

## 1.3.0

* Do not collect optional dependencies on indicator types reputation commands.
* Fixed an issue where downloading indicator layoutscontainer objects failed.
* Added a validation that makes sure outputs in integrations are matching the README file.
* Fixed an issue where the *create-id-set* flag in the **validate** command did not work.
* Added a warning in case no id_set file is found when running the **validate** command.
* Fixed an issue where changed files were not recognised correctly on forked branches in the **validate** and the **update-release-notes** commands.
* Fixed an issue when files were classified incorrectly when running *update-release-notes*.
* Added a validation that integration and script file paths are compatible with our convention.
* Fixed an issue where id_set.json file was re created whenever running the generate-docs command.
* added the *--json-file* flag to create a JSON file output for the **validate** and **lint** commands.

## 1.2.19

* Fixed an issue where merge id_set was not updated to work with the new entity of Packs.
* Added a validation that the playbook's version matches the version of its sub-playbooks, scripts, and integrations.

## 1.2.18

* Changed the *skip-id-set-creation* flag to *create-id-set* in the **validate** command. Its default value will be False.
* Added support for the 'cve' reputation command in default arg validation.
* Filter out generic and reputation command from scripts and playbooks dependencies calculation.
* Added support for the incident fields in outgoing mappers in the ID set.
* Added a validation that the taskid field and the id field under the task field are both from uuid format and contain the same value.
* Updated the **format** command to generate uuid value for the taskid field and for the id under the task field in case they hold an invalid values.
* Exclude changes from doc_files directory on validation.
* Added a validation that an integration command has at most one default argument.
* Fixing an issue where pack metadata version bump was not enforced when modifying an old format (unified) file.
* Added validation that integration parameter's display names are capitalized and spaced using whitespaces and not underscores.
* Fixed an issue where beta integrations where not running deprecation validations.
* Allowed adding additional information to the deprecated description.
* Fixing an issue when escaping less and greater signs in integration params did not work as expected.

## 1.2.17

* Added a validation that the classifier of an integration exists.
* Added a validation that the mapper of an integration exists.
* Added a validation that the incident types of a classifier exist.
* Added a validation that the incident types of a mapper exist.
* Added support for *text* argument when running **demisto-sdk update-release-notes** on the ApiModules pack.
* Added a validation for the minimal version of an indicator field of type grid.
* Added new validation for incident and indicator fields in classifiers mappers and layouts exist in the content.
* Added cache for get_remote_file to reducing failures from accessing the remote repo.
* Fixed an issue in the **format** command where `_dev` or `_copy` suffixes weren't removed from the `id` of the given playbooks.
* Playbook dependencies from incident and indicator fields are now marked as optional.
* Mappers dependencies from incident types and incident fields are now marked as optional.
* Classifier dependencies from incident types are now marked as optional.
* Updated **demisto-sdk init** command to no longer create `created` field in pack_metadata file
* Updated **generate-docs** command to take the parameters names in setup section from display field and to use additionalinfo field when exist.
* Using the *verbose* argument in the **find-dependencies** command will now log to the console.
* Improved the deprecated message validation required from integrations.
* Fixed an issue in the **generate-docs** command where **Context Example** section was created when it was empty.

## 1.2.16

* Added allowed ignore errors to the *IDSetValidator*.
* Fixed an issue where an irrelevant id_set validation ran in the **validate** command when using the *--id-set* flag.
* Fixed an issue were **generate-docs** command has failed if a command did not exist in commands permissions file.
* Improved a **validate** command message for missing release notes of api module dependencies.

## 1.2.15

* Added the *ID101* to the allowed ignored errors.

## 1.2.14

* SDK repository is now mypy check_untyped_defs complaint.
* The lint command will now ignore the unsubscriptable-object (E1136) pylint error in dockers based on python 3.9 - this will be removed once a new pylint version is released.
* Added an option for **format** to run on a whole pack.
* Added new validation of unimplemented commands from yml in the code to `XSOAR-linter`.
* Fixed an issue where Auto-Extract fields were only checked for newly added incident types in the **validate** command.
* Added a new warning validation of direct access to args/params dicts to `XSOAR-linter`.

## 1.2.13

* Added new validation of indicators usage in CommandResults to `XSOAR-linter`.
* Running **demisto-sdk lint** will automatically run on changed files (same behavior as the -g flag).
* Removed supported version message from the documentation when running **generate_docs**.
* Added a print to indicate backwards compatibility is being checked in **validate** command.
* Added a percent print when running the **validate** command with the *-a* flag.
* Fixed a regression in the **upload** command where it was ignoring `DEMISTO_VERIFY_SSL` env var.
* Fixed an issue where the **upload** command would fail to upload beta integrations.
* Fixed an issue where the **validate** command did not create the *id_set.json* file when running with *-a* flag.
* Added price change validation in the **validate** command.
* Added validations that checks in read-me for empty sections or leftovers from the auto generated read-me that should be changed.
* Added new code validation for *NotImplementedError* to raise a warning in `XSOAR-linter`.
* Added validation for support types in the pack metadata file.
* Added support for *--template* flag in **demisto-sdk init** command.
* Fixed an issue with running **validate** on master branch where the changed files weren't compared to previous commit when using the *-g* flag.
* Fixed an issue where the `XSOAR-linter` ran *NotImplementedError* validation on scripts.
* Added support for Auto-Extract feature validation in incident types in the **validate** command.
* Fixed an issue in the **lint** command where the *-i* flag was ignored.
* Improved **merge-id-sets** command to support merge between two ID sets that contain the same pack.
* Fixed an issue in the **lint** command where flake8 ran twice.

## 1.2.12

* Bandit now reports also on medium severity issues.
* Fixed an issue with support for Docker Desktop on Mac version 2.5.0+.
* Added support for vulture and mypy linting when running without docker.
* Added support for *prev-ver* flag in **update-release-notes** command.
* Improved retry support when building docker images for linting.
* Added the option to create an ID set on a specific pack in **create-id-set** command.
* Added the *--skip-id-set-creation* flag to **validate** command in order to add the capability to run validate command without creating id_set validation.
* Fixed an issue where **validate** command checked docker image tag on ApiModules pack.
* Fixed an issue where **find-dependencies** did not calculate dashboards and reports dependencies.
* Added supported version message to the documentation and release notes files when running **generate_docs** and **update-release-notes** commands respectively.
* Added new code validations for *NotImplementedError* exception raise to `XSOAR-linter`.
* Command create-content-artifacts additional support for **Author_image.png** object.
* Fixed an issue where schemas were not enforced for incident fields, indicator fields and old layouts in the validate command.
* Added support for **update-release-notes** command to update release notes according to master branch.

## 1.2.11

* Fixed an issue where the ***generate-docs*** command reset the enumeration of line numbering after an MD table.
* Updated the **upload** command to support mappers.
* Fixed an issue where exceptions were no printed in the **format** while the *--verbose* flag is set.
* Fixed an issue where *--assume-yes* flag did not work in the **format** command when running on a playbook without a `fromversion` field.
* Fixed an issue where the **format** command would fail in case `conf.json` file was not found instead of skipping the update.
* Fixed an issue where integration with v2 were recognised by the `name` field instead of the `display` field in the **validate** command.
* Added a playbook validation to check if a task script exists in the id set in the **validate** command.
* Added new integration category `File Integrity Management` in the **validate** command.

## 1.2.10

* Added validation for approved content pack use-cases and tags.
* Added new code validations for *CommonServerPython* import to `XSOAR-linter`.
* Added *default value* and *predefined values* to argument description in **generate-docs** command.
* Added a new validation that checks if *get-mapping-fields* command exists if the integration schema has *{ismappable: true}* in **validate** command.
* Fixed an issue where the *--staged* flag recognised added files as modified in the **validate** command.
* Fixed an issue where a backwards compatibility warning was raised for all added files in the **validate** command.
* Fixed an issue where **validate** command failed when no tests were given for a partner supported pack.
* Updated the **download** command to support mappers.
* Fixed an issue where the ***format*** command added a duplicate parameter.
* For partner supported content packs, added support for a list of emails.
* Removed validation of README files from the ***validate*** command.
* Fixed an issue where the ***validate*** command required release notes for ApiModules pack.

## 1.2.9

* Fixed an issue in the **openapi_codegen** command where it created duplicate functions name from the swagger file.
* Fixed an issue in the **update-release-notes** command where the *update type* argument was not verified.
* Fixed an issue in the **validate** command where no error was raised in case a non-existing docker image was presented.
* Fixed an issue in the **format** command where format failed when trying to update invalid Docker image.
* The **format** command will now preserve the **isArray** argument in integration's reputation commands and will show a warning if it set to **false**.
* Fixed an issue in the **lint** command where *finally* clause was not supported in main function.
* Fixed an issue in the **validate** command where changing any entity ID was not validated.
* Fixed an issue in the **validate** command where *--staged* flag did not bring only changed files.
* Fixed the **update-release-notes** command to ignore changes in the metadata file.
* Fixed the **validate** command to ignore metadata changes when checking if a version bump is needed.

## 1.2.8

* Added a new validation that checks in playbooks for the usage of `DeleteContext` in **validate** command.
* Fixed an issue in the **upload** command where it would try to upload content entities with unsupported versions.
* Added a new validation that checks in playbooks for the usage of specific instance in **validate** command.
* Added the **--staged** flag to **validate** command to run on staged files only.

## 1.2.7

* Changed input parameters in **find-dependencies** command.
  * Use ***-i, --input*** instead of ***-p, --path***.
  * Use ***-idp, --id-set-path*** instead of ***-i, --id-set-path***.
* Fixed an issue in the **unify** command where it crashed on an integration without an image file.
* Fixed an issue in the **format** command where unnecessary files were not skipped.
* Fixed an issue in the **update-release-notes** command where the *text* argument was not respected in all cases.
* Fixed an issue in the **validate** command where a warning about detailed description was given for unified or deprecated integrations.
* Improved the error returned by the **validate** command when running on files using the old format.

## 1.2.6

* No longer require setting `DEMISTO_README_VALIDATION` env var to enable README mdx validation. Validation will now run automatically if all necessary node modules are available.
* Fixed an issue in the **validate** command where the `--skip-pack-dependencies` would not skip id-set creation.
* Fixed an issue in the **validate** command where validation would fail if supplied an integration with an empty `commands` key.
* Fixed an issue in the **validate** command where validation would fail due to a required version bump for packs which are not versioned.
* Will use env var `DEMISTO_VERIFY_SSL` to determine if to use a secure connection for commands interacting with the Server when `--insecure` is not passed. If working with a local Server without a trusted certificate, you can set env var `DEMISTO_VERIFY_SSL=no` to avoid using `--insecure` on each command.
* Unifier now adds a link to the integration documentation to the integration detailed description.
* Fixed an issue in the **secrets** command where ignored secrets were not skipped.

## 1.2.5

* Added support for special fields: *defaultclassifier*, *defaultmapperin*, *defaultmapperout* in **download** command.
* Added -y option **format** command to assume "yes" as answer to all prompts and run non-interactively
* Speed up improvements for `validate` of README files.
* Updated the **format** command to adhere to the defined content schema and sub-schemas, aligning its behavior with the **validate** command.
* Added support for canvasContextConnections files in **format** command.

## 1.2.4

* Updated detailed description for community integrations.

## 1.2.3

* Fixed an issue where running **validate** failed on playbook with task that adds tags to the evidence data.
* Added the *displaypassword* field to the integration schema.
* Added new code validations to `XSOAR-linter`.
  * As warnings messages:
    * `demisto.params()` should be used only inside main function.
    * `demisto.args()` should be used only inside main function.
    * Functions args should have type annotations.
* Added `fromversion` field validation to test playbooks and scripts in **validate** command.

## 1.2.2

* Add support for warning msgs in the report and summary to **lint** command.
* Fixed an issue where **json-to-outputs** determined bool values as int.
* Fixed an issue where **update-release-notes** was crushing on `--all` flag.
* Fixed an issue where running **validate**, **update-release-notes** outside of content repo crushed without a meaningful error message.
* Added support for layoutscontainer in **init** contribution flow.
* Added a validation for tlp_color param in feeds in **validate** command.
* Added a validation for removal of integration parameters in **validate** command.
* Fixed an issue where **update-release-notes** was failing with a wrong error message when no pack or input was given.
* Improved formatting output of the **generate-docs** command.
* Add support for env variable *DEMISTO_SDK_ID_SET_REFRESH_INTERVAL*. Set this env variable to the refresh interval in minutes. The id set will be regenerated only if the refresh interval has passed since the last generation. Useful when generating Script documentation, to avoid re-generating the id_set every run.
* Added new code validations to `XSOAR-linter`.
  * As error messages:
    * Longer than 10 seconds sleep statements for non long running integrations.
    * exit() usage.
    * quit() usage.
  * As warnings messages:
    * `demisto.log` should not be used.
    * main function existence.
    * `demito.results` should not be used.
    * `return_output` should not be used.
    * try-except statement in main function.
    * `return_error` usage in main function.
    * only once `return_error` usage.
* Fixed an issue where **lint** command printed logs twice.
* Fixed an issue where *suffix* did not work as expected in the **create-content-artifacts** command.
* Added support for *prev-ver* flag in **lint** and **secrets** commands.
* Added support for *text* flag to **update-release-notes** command to add the same text to all release notes.
* Fixed an issue where **validate** did not recognize added files if they were modified locally.
* Added a validation that checks the `fromversion` field exists and is set to 5.0.0 or above when working or comparing to a non-feature branch in **validate** command.
* Added a validation that checks the certification field in the pack_metadata file is valid in **validate** command.
* The **update-release-notes** command will now automatically add docker image update to the release notes.

## 1.2.1

* Added an additional linter `XSOAR-linter` to the **lint** command which custom validates py files. currently checks for:
  * `Sys.exit` usages with non zero value.
  * Any `Print` usages.
* Fixed an issue where renamed files were failing on *validate*.
* Fixed an issue where single changed files did not required release notes update.
* Fixed an issue where doc_images required release-notes and validations.
* Added handling of dependent packs when running **update-release-notes** on changed *APIModules*.
  * Added new argument *--id-set-path* for id_set.json path.
  * When changes to *APIModule* is detected and an id_set.json is available - the command will update the dependent pack as well.
* Added handling of dependent packs when running **validate** on changed *APIModules*.
  * Added new argument *--id-set-path* for id_set.json path.
  * When changes to *APIModule* is detected and an id_set.json is available - the command will validate that the dependent pack has release notes as well.
* Fixed an issue where the find_type function didn't recognize file types correctly.
* Fixed an issue where **update-release-notes** command did not work properly on Windows.
* Added support for indicator fields in **update-release-notes** command.
* Fixed an issue where files in test dirs where being validated.

## 1.2.0

* Fixed an issue where **format** did not update the test playbook from its pack.
* Fixed an issue where **validate** validated non integration images.
* Fixed an issue where **update-release-notes** did not identified old yml integrations and scripts.
* Added revision templates to the **update-release-notes** command.
* Fixed an issue where **update-release-notes** crashed when a file was renamed.
* Fixed an issue where **validate** failed on deleted files.
* Fixed an issue where **validate** validated all images instead of packs only.
* Fixed an issue where a warning was not printed in the **format** in case a non-supported file type is inputted.
* Fixed an issue where **validate** did not fail if no release notes were added when adding files to existing packs.
* Added handling of incorrect layout paths via the **format** command.
* Refactor **create-content-artifacts** command - Efficient artifacts creation and better logging.
* Fixed an issue where image and description files were not handled correctly by **validate** and **update-release-notes** commands.
* Fixed an issue where the **format** command didn't remove all extra fields in a file.
* Added an error in case an invalid id_set.json file is found while running the **validate** command.
* Added fetch params checks to the **validate** command.

## 1.1.11

* Added line number to secrets' path in **secrets** command report.
* Fixed an issue where **init** a community pack did not present the valid support URL.
* Fixed an issue where **init** offered a non relevant pack support type.
* Fixed an issue where **lint** did not pull docker images for powershell.
* Fixed an issue where **find-dependencies** did not find all the script dependencies.
* Fixed an issue where **find-dependencies** did not collect indicator fields as dependencies for playbooks.
* Updated the **validate** and the **secrets** commands to be less dependent on regex.
* Fixed an issue where **lint** did not run on circle when docker did not return ping.
* Updated the missing release notes error message (RN106) in the **Validate** command.
* Fixed an issue where **Validate** would return missing release notes when two packs with the same substring existed in the modified files.
* Fixed an issue where **update-release-notes** would add duplicate release notes when two packs with the same substring existed in the modified files.
* Fixed an issue where **update-release-notes** would fail to bump new versions if the feature branch was out of sync with the master branch.
* Fixed an issue where a non-descriptive error would be returned when giving the **update-release-notes** command a pack which can not be found.
* Added dependencies check for *widgets* in **find-dependencies** command.
* Added a `update-docker` flag to **format** command.
* Added a `json-to-outputs` flag to the **run** command.
* Added a verbose (`-v`) flag to **format** command.
* Fixed an issue where **download** added the prefix "playbook-" to the name of playbooks.

## 1.1.10

* Updated the **init** command. Relevant only when passing the *--contribution* argument.
  * Added the *--author* option.
  * The *support* field of the pack's metadata is set to *community*.
* Added a proper error message in the **Validate** command upon a missing description in the root of the yml.
* **Format** now works with a relative path.
* **Validate** now fails when all release notes have been excluded.
* Fixed issue where correct error message would not propagate for invalid images.
* Added the *--skip-pack-dependencies* flag to **validate** command to skip pack dependencies validation. Relevant when using the *-g* flag.
* Fixed an issue where **Validate** and **Format** commands failed integrations with `defaultvalue` field in fetch incidents related parameters.
* Fixed an issue in the **Validate** command in which unified YAML files were not ignored.
* Fixed an issue in **generate-docs** where scripts and playbooks inputs and outputs were not parsed correctly.
* Fixed an issue in the **openapi-codegen** command where missing reference fields in the swagger JSON caused errors.
* Fixed an issue in the **openapi-codegen** command where empty objects in the swagger JSON paths caused errors.
* **update-release-notes** command now accept path of the pack instead of pack name.
* Fixed an issue where **generate-docs** was inserting unnecessary escape characters.
* Fixed an issue in the **update-release-notes** command where changes to the pack_metadata were not detected.
* Fixed an issue where **validate** did not check for missing release notes in old format files.

## 1.1.9

* Fixed an issue where **update-release-notes** command failed on invalid file types.

## 1.1.8

* Fixed a regression where **upload** command failed on test playbooks.
* Added new *githubUser* field in pack metadata init command.
* Support beta integration in the commands **split-yml, extract-code, generate-test-playbook and generate-docs.**
* Fixed an issue where **find-dependencies** ignored *toversion* field in content items.
* Added support for *layoutscontainer*, *classifier_5_9_9*, *mapper*, *report*, and *widget* in the **Format** command.
* Fixed an issue where **Format** will set the `ID` field to be equal to the `name` field in modified playbooks.
* Fixed an issue where **Format** did not work for test playbooks.
* Improved **update-release-notes** command:
  * Write content description to release notes for new items.
  * Update format for file types without description: Connections, Incident Types, Indicator Types, Layouts, Incident Fields.
* Added a validation for feedTags param in feeds in **validate** command.
* Fixed readme validation issue in community support packs.
* Added the **openapi-codegen** command to generate integrations from OpenAPI specification files.
* Fixed an issue were release notes validations returned wrong results for *CommonScripts* pack.
* Added validation for image links in README files in **validate** command.
* Added a validation for default value of fetch param in feeds in **validate** command.
* Fixed an issue where the **Init** command failed on scripts.

## 1.1.7

* Fixed an issue where running the **format** command on feed integrations removed the `defaultvalue` fields.
* Playbook branch marked with *skipunavailable* is now set as an optional dependency in the **find-dependencies** command.
* The **feedReputation** parameter can now be hidden in a feed integration.
* Fixed an issue where running the **unify** command on JS package failed.
* Added the *--no-update* flag to the **find-dependencies** command.
* Added the following validations in **validate** command:
  * Validating that a pack does not depend on NonSupported / Deprecated packs.

## 1.1.6

* Added the *--description* option to the **init** command.
* Added the *--contribution* option to the **init** command which converts a contribution zip to proper pack format.
* Improved **validate** command performance time and outputs.
* Added the flag *--no-docker-checks* to **validate** command to skip docker checks.
* Added the flag *--print-ignored-files* to **validate** command to print ignored files report when the command is done.
* Added the following validations in **validate** command:
  * Validating that existing release notes are not modified.
  * Validating release notes are not added to new packs.
  * Validating that the "currentVersion" field was raised in the pack_metadata for modified packs.
  * Validating that the timestamp in the "created" field in the pack_metadata is in ISO format.
* Running `demisto-sdk validate` will run the **validate** command using git and only on committed files (same as using *-g --post-commit*).
* Fixed an issue where release notes were not checked correctly in **validate** command.
* Fixed an issue in the **create-id-set** command where optional playbook tasks were not taken into consideration.
* Added a prompt to the `demisto-sdk update-release-notes` command to prompt users to commit changes before running the release notes command.
* Added support to `layoutscontainer` in **validate** command.

## 1.1.5

* Fixed an issue in **find-dependencies** command.
* **lint** command now verifies flake8 on CommonServerPython script.

## 1.1.4

* Fixed an issue with the default output file name of the **unify** command when using "." as an output path.
* **Unify** command now adds contributor details to the display name and description.
* **Format** command now adds *isFetch* and *incidenttype* fields to integration yml.
* Removed the *feedIncremental* field from the integration schema.
* **Format** command now adds *feedBypassExclusionList*, *Fetch indicators*, *feedReputation*, *feedReliability*,
     *feedExpirationPolicy*, *feedExpirationInterval* and *feedFetchInterval* fields to integration yml.
* Fixed an issue in the playbooks schema.
* Fixed an issue where generated release notes were out of order.
* Improved pack dependencies detection.
* Fixed an issue where test playbooks were mishandled in **validate** command.

## 1.1.3

* Added a validation for invalid id fields in indicators types files in **validate** command.
* Added default behavior for **update-release-notes** command.
* Fixed an error where README files were failing release notes validation.
* Updated format of generated release notes to be more user friendly.
* Improved error messages for the **update-release-notes** command.
* Added support for `Connections`, `Dashboards`, `Widgets`, and `Indicator Types` to **update-release-notes** command.
* **Validate** now supports scripts under the *TestPlaybooks* directory.
* Fixed an issue where **validate** did not support powershell files.

## 1.1.2

* Added a validation for invalid playbookID fields in incidents types files in **validate** command.
* Added a code formatter for python files.
* Fixed an issue where new and old classifiers where mixed on validate command.
* Added *feedIncremental* field to the integration schema.
* Fixed error in the **upload** command where unified YMLs were not uploaded as expected if the given input was a pack.
* Fixed an issue where the **secrets** command failed due to a space character in the file name.
* Ignored RN validation for *NonSupported* pack.
* You can now ignore IF107, SC100, RP102 error codes in the **validate** command.
* Fixed an issue where the **download** command was crashing when received as input a JS integration or script.
* Fixed an issue where **validate** command checked docker image for JS integrations and scripts.
* **validate** command now checks scheme for reports and connections.
* Fixed an issue where **validate** command checked docker when running on all files.
* Fixed an issue where **validate** command did not fail when docker image was not on the latest numeric tag.
* Fixed an issue where beta integrations were not validated correctly in **validate** command.

## 1.1.1

* fixed and issue where file types were not recognized correctly in **validate** command.
* Added better outputs for validate command.

## 1.1.0

* Fixed an issue where changes to only non-validated files would fail validation.
* Fixed an issue in **validate** command where moved files were failing validation for new packs.
* Fixed an issue in **validate** command where added files were failing validation due to wrong file type detection.
* Added support for new classifiers and mappers in **validate** command.
* Removed support of old RN format validation.
* Updated **secrets** command output format.
* Added support for error ignore on deprecated files in **validate** command.
* Improved errors outputs in **validate** command.
* Added support for linting an entire pack.

## 1.0.9

* Fixed a bug where misleading error was presented when pack name was not found.
* **Update-release-notes** now detects added files for packs with versions.
* Readme files are now ignored by **update-release-notes** and validation of release notes.
* Empty release notes no longer cause an uncaught error during validation.

## 1.0.8

* Changed the output format of demisto-sdk secrets.
* Added a validation that checkbox items are not required in integrations.
* Added pack release notes generation and validation.
* Improved pack metadata validation.
* Fixed an issue in **validate** where renamed files caused an error

## 1.0.4

* Fix the **format** command to update the `id` field to be equal to `details` field in indicator-type files, and to `name` field in incident-type & dashboard files.
* Fixed a bug in the **validate** command for layout files that had `sortValues` fields.
* Fixed a bug in the **format** command where `playbookName` field was not always present in the file.
* Fixed a bug in the **format** command where indicatorField wasn't part of the SDK schemas.
* Fixed a bug in **upload** command where created unified docker45 yml files were not deleted.
* Added support for IndicatorTypes directory in packs (for `reputation` files, instead of Misc).
* Fixed parsing playbook condition names as string instead of boolean in **validate** command
* Improved image validation in YAML files.
* Removed validation for else path in playbook condition tasks.

## 1.0.3

* Fixed a bug in the **format** command where comments were being removed from YAML files.
* Added output fields: *file_path* and *kind* for layouts in the id-set.json created by **create-id-set** command.
* Fixed a bug in the **create-id-set** command Who returns Duplicate for Layouts with a different kind.
* Added formatting to **generate-docs** command results replacing all `<br>` tags with `<br/>`.
* Fixed a bug in the **download** command when custom content contained not supported content entity.
* Fixed a bug in **format** command in which boolean strings  (e.g. 'yes' or 'no') were converted to boolean values (e.g. 'True' or 'False').
* **format** command now removes *sourceplaybookid* field from playbook files.
* Fixed a bug in **generate-docs** command in which integration dependencies were not detected when generating documentation for a playbook.

## 1.0.1

* Fixed a bug in the **unify** command when output path was provided empty.
* Improved error message for integration with no tests configured.
* Improved the error message returned from the **validate** command when an integration is missing or contains malformed fetch incidents related parameters.
* Fixed a bug in the **create** command where a unified YML with a docker image for 4.5 was copied incorrectly.
* Missing release notes message are now showing the release notes file path to update.
* Fixed an issue in the **validate** command in which unified YAML files were not ignored.
* File format suggestions are now shown in the relevant file format (JSON or YAML).
* Changed Docker image validation to fail only on non-valid ones.
* Removed backward compatibility validation when Docker image is updated.

## 1.0.0

* Improved the *upload* command to support the upload of all the content entities within a pack.
* The *upload* command now supports the improved pack file structure.
* Added an interactive option to format integrations, scripts and playbooks with No TestPlaybooks configured.
* Added an interactive option to configure *conf.json* file with missing test playbooks for integrations, scripts and playbooks
* Added *download* command to download custom content from Demisto instance to the local content repository.
* Improved validation failure messages to include a command suggestion, wherever relevant, to fix the raised issue.
* Improved 'validate' help and documentation description
* validate - checks that scripts, playbooks, and integrations have the *tests* key.
* validate - checks that test playbooks are configured in `conf.json`.
* demisto-sdk lint - Copy dir better handling.
* demisto-sdk lint - Add error when package missing in docker image.
* Added *-a , --validate-all* option in *validate* to run all validation on all files.
* Added *-i , --input* option in *validate* to run validation on a specified pack/file.
* added *-i, --input* option in *secrets* to run on a specific file.
* Added an allowed hidden parameter: *longRunning* to the hidden integration parameters validation.
* Fixed an issue with **format** command when executing with an output path of a folder and not a file path.
* Bug fixes in generate-docs command given playbook as input.
* Fixed an issue with lint command in which flake8 was not running on unit test files.

## 0.5.2

* Added *-c, --command* option in *generate-docs* to generate a specific command from an integration.
* Fixed an issue when getting README/CHANGELOG files from git and loading them.
* Removed release notes validation for new content.
* Fixed secrets validations for files with the same name in a different directory.
* demisto-sdk lint - parallelization working with specifying the number of workers.
* demisto-sdk lint - logging levels output, 3 levels.
* demisto-sdk lint - JSON report, structured error reports in JSON format.
* demisto-sdk lint - XML JUnit report for unit-tests.
* demisto-sdk lint - new packages used to accelerate execution time.
* demisto-sdk secrets - command now respects the generic whitelist, and not only the pack secrets.

## 0.5.0

[PyPI History][1]

[1]: https://pypi.org/project/demisto-sdk/#history

## 0.4.9

* Fixed an issue in *generate-docs* where Playbooks and Scripts documentation failed.
* Added a graceful error message when executing the *run" command with a misspelled command.
* Added more informative errors upon failures of the *upload* command.
* format command:
  * Added format for json files: IncidentField, IncidentType, IndicatorField, IndicatorType, Layout, Dashboard.
  * Added the *-fv --from-version*, *-nv --no-validation* arguments.
  * Removed the *-t yml_type* argument, the file type will be inferred.
  * Removed the *-g use_git* argument, running format without arguments will run automatically on git diff.
* Fixed an issue in loading playbooks with '=' character.
* Fixed an issue in *validate* failed on deleted README files.

## 0.4.8

* Added the *max* field to the Playbook schema, allowing to define it in tasks loop.
* Fixed an issue in *validate* where Condition branches checks were case sensitive.

## 0.4.7

* Added the *slareminder* field to the Playbook schema.
* Added the *common_server*, *demisto_mock* arguments to the *init* command.
* Fixed an issue in *generate-docs* where the general section was not being generated correctly.
* Fixed an issue in *validate* where Incident type validation failed.

## 0.4.6

* Fixed an issue where the *validate* command did not identify CHANGELOG in packs.
* Added a new command, *id-set* to create the id set - the content dependency tree by file IDs.

## 0.4.5

* generate-docs command:
  * Added the *use_cases*, *permissions*, *command_permissions* and *limitations*.
  * Added the *--insecure* argument to support running the script and integration command in Demisto.
  * Removed the *-t yml_type* argument, the file type will be inferred.
  * The *-o --output* argument is no longer mandatory, default value will be the input file directory.
* Added support for env var: *DEMISTO_SDK_SKIP_VERSION_CHECK*. When set version checks are skipped.
* Fixed an issue in which the CHANGELOG files did not match our scheme.
* Added a validator to verify that there are no hidden integration parameters.
* Fixed an issue where the *validate* command ran on test files.
* Removed the *env-dir* argument from the demisto-sdk.
* README files which are html files will now be skipped in the *validate* command.
* Added support for env var: *DEMISTO_README_VALIDATOR*. When not set the readme validation will not run.

## 0.4.4

* Added a validator for IncidentTypes (incidenttype-*.json).
* Fixed an issue where the -p flag in the *validate* command was not working.
* Added a validator for README.md files.
* Release notes validator will now run on: incident fields, indicator fields, incident types, dashboard and reputations.
* Fixed an issue where the validator of reputation(Indicator Type) did not check on the details field.
* Fixed an issue where the validator attempted validating non-existing files after deletions or name refactoring.
* Removed the *yml_type* argument in the *split-yml*, *extract-code* commands.
* Removed the *file_type* argument in the *generate-test-playbook* command.
* Fixed the *insecure* argument in *upload*.
* Added the *insecure* argument in *run-playbook*.
* Standardise the *-i --input*, *-o --output* to demisto-sdk commands.

## 0.4.3

* Fixed an issue where the incident and indicator field BC check failed.
* Support for linting and unit testing PowerShell integrations.

## 0.4.2

* Fixed an issue where validate failed on Windows.
* Added a validator to verify all branches are handled in conditional task in a playbook.
* Added a warning message when not running the latest sdk version.
* Added a validator to check that the root is connected to all tasks in the playbook.
* Added a validator for Dashboards (dashboard-*.json).
* Added a validator for Indicator Types (reputation-*.json).
* Added a BC validation for changing incident field type.
* Fixed an issue where init command would generate an invalid yml for scripts.
* Fixed an issue in misleading error message in v2 validation hook.
* Fixed an issue in v2 hook which now is set only on newly added scripts.
* Added more indicative message for errors in yaml files.
* Disabled pykwalify info log prints.

## 0.3.10

* Added a BC check for incident fields - changing from version is not allowed.
* Fixed an issue in create-content-artifacts where scripts in Packs in TestPlaybooks dir were copied with a wrong prefix.

## 0.3.9

* Added a validation that incident field can not be required.
* Added validation for fetch incident parameters.
* Added validation for feed integration parameters.
* Added to the *format* command the deletion of the *sourceplaybookid* field.
* Fixed an issue where *fieldMapping* in playbook did not pass the scheme validation.
* Fixed an issue where *create-content-artifacts* did not copy TestPlaybooks in Packs without prefix of *playbook-*.
* Added a validation the a playbook can not have a rolename set.
* Added to the image validator the new DBot default image.
* Added the fields: elasticcommonfields, quiet, quietmode to the Playbook schema.
* Fixed an issue where *validate* failed on integration commands without outputs.
* Added a new hook for naming of v2 integrations and scripts.

## 0.3.8

* Fixed an issue where *create-content-artifact* was not loading the data in the yml correctly.
* Fixed an issue where *unify* broke long lines in script section causing syntax errors

## 0.3.7

* Added *generate-docs* command to generate documentation file for integration, playbook or script.
* Fixed an issue where *unify* created a malformed integration yml.
* Fixed an issue where demisto-sdk **init** creates unit-test file with invalid import.

## 0.3.6

* Fixed an issue where demisto-sdk **validate** failed on modified scripts without error message.

## 0.3.5

* Fixed an issue with docker tag validation for integrations.
* Restructured repo source code.

## 0.3.4

* Saved failing unit tests as a file.
* Fixed an issue where "_test" file for scripts/integrations created using **init** would import the "HelloWorld" templates.
* Fixed an issue in demisto-sdk **validate** - was failing on backward compatiblity check
* Fixed an issue in demisto-sdk **secrets** - empty line in .secrets-ignore always made the secrets check to pass
* Added validation for docker image inside integrations and scripts.
* Added --use-git flag to **format** command to format all changed files.
* Fixed an issue where **validate** did not fail on dockerimage changes with bc check.
* Added new flag **--ignore-entropy** to demisto-sdk **secrets**, this will allow skip entropy secrets check.
* Added --outfile to **lint** to allow saving failed packages to a file.

## 0.3.3

* Added backwards compatibility break error message.
* Added schema for incident types.
* Added **additionalinfo** field to as an available field for integration configuration.
* Added pack parameter for **init**.
* Fixed an issue where error would appear if name parameter is not set in **init**.

## 0.3.2

* Fixed the handling of classifier files in **validate**.

## 0.3.1

* Fixed the handling of newly created reputation files in **validate**.
* Added an option to perform **validate** on a specific file.

## 0.3.0

* Added support for multi-package **lint** both with parallel and without.
* Added all parameter in **lint** to run on all packages and packs in content repository.
* Added **format** for:
  * Scripts
  * Playbooks
  * Integrations
* Improved user outputs for **secrets** command.
* Fixed an issue where **lint** would run pytest and pylint only on a single docker per integration.
* Added auto-complete functionality to demisto-sdk.
* Added git parameter in **lint** to run only on changed packages.
* Added the **run-playbook** command
* Added **run** command which runs a command in the Demisto playground.
* Added **upload** command which uploads an integration or a script to a Demisto instance.
* Fixed and issue where **validate** checked if release notes exist for new integrations and scripts.
* Added **generate-test-playbook** command which generates a basic test playbook for an integration or a script.
* **validate** now supports indicator fields.
* Fixed an issue with layouts scheme validation.
* Adding **init** command.
* Added **json-to-outputs** command which generates the yaml section for outputs from an API raw response.

## 0.2.6

* Fixed an issue with locating release notes for beta integrations in **validate**.

## 0.2.5

* Fixed an issue with locating release notes for beta integrations in **validate**.

## 0.2.4

* Adding image validation to Beta_Integration and Packs in **validate**.

## 0.2.3

* Adding Beta_Integration to the structure validation process.
* Fixing bug where **validate** did checks on TestPlaybooks.
* Added requirements parameter to **lint**.

## 0.2.2

* Fixing bug where **lint** did not return exit code 1 on failure.
* Fixing bug where **validate** did not print error message in case no release notes were give.

## 0.2.1

* **Validate** now checks that the id and name fields are identical in yml files.
* Fixed a bug where sdk did not return any exit code.

## 0.2.0

* Added Release Notes Validator.
* Fixed the Unifier selection of your python file to use as the code.
* **Validate** now supports Indicator fields.
* Fixed a bug where **validate** and **secrets** did not return exit code 1 on failure.
* **Validate** now runs on newly added scripts.

## 0.1.8

* Added support for `--version`.
* Fixed an issue in file_validator when calling `checked_type` method with script regex.

## 0.1.2

* Restructuring validation to support content packs.
* Added secrets validation.
* Added content bundle creation.
* Added lint and unit test run.

## 0.1.1

* Added new logic to the unifier.
* Added detailed README.
* Some small adjustments and fixes.

## 0.1.0

Capabilities:

* **Extract** components(code, image, description etc.) from a Demisto YAML file into a directory.
* **Unify** components(code, image, description etc.) to a single Demisto YAML file.
* **Validate** Demisto content files.<|MERGE_RESOLUTION|>--- conflicted
+++ resolved
@@ -15,14 +15,11 @@
 * Fixed an issue in **run-unit-tests** and **update-content-graph** where running commands in a docker container was done with insufficient permissions.
 * Added the `_time` field to the output compare table of the **modeling-rules test** command.
 * Changed the endpoint **download** uses to get system content items.
-<<<<<<< HEAD
-* Added a validation that assures filename, id, and name have a correct suffix for modeling/parsing rules files.
-=======
 * Fixed an issue where graph-related tasks failed when files were deleted from the repo.
 * Added a **validate** check, and a **format** auto fix for the `fromversion` field in Correlation Rules and XSIAM Dashboards.
 * Update the format used for dev-dependencies in pyproject.toml to match modern versions of Poetry.
 * Added timestamps to logging messages when running in a CI build.
->>>>>>> 028f6dcb
+* Added a validation that assures filename, id, and name have a correct suffix for modeling/parsing rules files.
 
 ## 1.15.5
 * **Breaking Change**: The default of the **upload** command `--zip` argument is `true`. To upload packs as custom content items use the `--no-zip` argument.
