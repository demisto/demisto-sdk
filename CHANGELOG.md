--- conflicted
+++ resolved
@@ -3,11 +3,8 @@
 ## Unreleased
 * Fixed an issue where in some occasions running of test-playbooks could receive session timeouts.
 * Fixed an issue where making a change in a module using an ApiModule would cause lint to run on the ApiModule unnecessarily.
-<<<<<<< HEAD
 * Added a modification for layout and widget objects in **prepare-content**, where `Related Incidents`, `Linked Incidents` and `Child Incidents` are replaced with the suitable `... Alerts` name when uploading to `marketplacev2` (XSIAM).
-=======
 * Fixed an issue where the `marketplace` field was not used when dumping pack zips.
->>>>>>> 3001f6a9
 
 ## 1.10.2
 * Added markdown lint formatting for README files in the **format** command.
