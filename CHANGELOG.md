--- conflicted
+++ resolved
@@ -1,13 +1,8 @@
 # Changelog
 
-<<<<<<< HEAD
 * Added timestamp to `demisto-sdk` logger.
 * Added time measurements for packs in **lint**.
-=======
-## Unreleased
-
 * Added the flag '-d', '--dependency' to **find-dependencies** command to get the content items that cause the dependencies between two packs.
->>>>>>> e7379556
 
 ## 1.6.4
 
