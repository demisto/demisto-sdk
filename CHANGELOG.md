# Changelog
* Added 'deprecated' release notes template.
* Fixed an issue where **run-test-playbook** command failed to get the task entries when the test playbook finished with errors.
* Fixed an issue in **validate** command when running with `no-conf-json` argument to ignore the `conf.json` file.
<<<<<<< HEAD
* The **validate** command will validate that an indicator field of type html has fromVersion of 6.1.0 and above.
* The **format** command will now add fromVersion 6.1.0 to indicator field of type html.
=======
* Added error type text (`ERROR` or `WARNING`) to **validate** error prints.
* Fixed an issue where the **format** command on test playbook did not format the ID to be equal to the name of the test playbook.
* Enhanced the **update-release-notes** command to automatically commit release notes config file upon creation.
>>>>>>> 28780390

# 1.5.5
* Fixed an issue in the **update-release-notes** command, which did not work when changes were made in multiple packs.
* Changed the **validate** command to fail on missing test-playbooks only if no unittests are found.
* Fixed `to_kebab_case`, it will now deal with strings that have hyphens, commas or periods in them, changing them to be hyphens in the new string.
* Fixed an issue in the **create-id-set** command, where the `source` value included the git token if it was specified in the remote url.
* Fixed an issue in the **merge-id-set** command, where merging fails because of duplicates but the packs are in the XSOAR repo but in different version control.
* Fixed missing `Lists` Content Item as valid `IDSetType`
* Added enhancement for **generate-docs**. It is possible to provide both file or a comma seperated list as `examples`. Also, it's possible to provide more than one example for a script or a command.
* Added feature in **format** to sync YML and JSON files to the `master` file structure.
* Added option to specify `Incident Type`, `Incoming Mapper` and `Classifier` when configuring instance in **test-content**
* added a new command **run-test-playbook** to run a test playbook in a given XSOAR instance.
* Fixed an issue in **format** when running on a modified YML, that the `id` value is not changed to its old `id` value.
* Enhancement for **split** command, replace `ApiModule` code block to `import` when splitting a YML.
* Fixed an issue where indicator types were missing from the pack's content, when uploading using **zip-packs**.
* The request data body format generated in the **postman-codegen** will use the python argument's name and not the raw data argument's name.

# 1.5.4
* Fixed an issue with the **format** command when contributing via the UI
* The **format** command will now not remove the `defaultRows` key from incident, indicator and generic fields with `type: grid`.
* Fixed an issue with the **validate** command when a layoutscontainer did not have the `fromversion` field set.
* added a new command **update-xsoar-config-file** to handle your XSOAR Configuration File.
* Added `skipVerify` argument in **upload** command to skip pack signature verification.
* Fixed an issue when the **run** command  failed running when there’s more than one playground, by explicitly using the current user’s playground.
* Added support for Job content item in the **format**, **validate**, **upload**, **create-id-set**, **find-dependecies** and **create-content-artifacts** commands.
* Added a **source** field to the **id_set** entitles.
* Two entitles will not consider as duplicates if they share the same pack and the same source.
* Fixed a bug when duplicates were found in **find_dependencies**.
* Added function **get_current_repo** to `tools`.
* The **postman-codegen** will not have duplicates arguments' name. It will rename them to the minimum distinguished shared path for each of them.

# 1.5.3
* The **format** command will now set `unsearchable: True` for incident, indicator and generic fields.
* Fixed an issue where the **update-release-notes** command crashes with `--help` flag.
* Added validation to the **validate** command that verifies the `unsearchable` key in incident, indicator and generic fields is set to true.
* Removed a validation that DBotRole should be set for automation that requires elevated permissions to the `XSOAR-linter` in the **lint** command.
* Fixed an issue in **Validate** command where playbooks conditional tasks were mishandeled.
* Added a validation to prevent contributors from using the `fromlicense` key as a configuration parameter in an integration's YML
* Added a validation to ensure that the type for **API token** (and similar) parameters are configured correctly as a `credential` type in the integration configuration YML.
* Added an assertion that checks for duplicated requests' names when generating an integration from a postman collection.
* Added support for [.env files](https://pypi.org/project/python-dotenv/). You can now add a `.env` file to your repository with the logging information instead of setting a global environment variables.
* When running **lint** command with --keep-container flag, the docker images are committed.
* The **validate** command will not return missing test playbook error when given a script with dynamic-section tag.

# 1.5.2
* Added a validation to **update-release-notes** command to ensure that the `--version` flag argument is in the right format.
* added a new command **coverage-analyze** to generate and print coverage reports.
* Fixed an issue in **validate** in repositories which are not in GitHub or GitLab
* Added a validation that verifies that readme image absolute links do not contain the working branch name.
* Added support for List content item in the **format**, **validate**, **download**, **upload**, **create-id-set**, **find-dependecies** and **create-content-artifacts** commands.
* Added a validation to ensure reputation command's default argument is set as an array input.
* Added the `--fail-duplicates` flag for the **merge-id-set** command which will fail the command if duplicates are found.
* Added the `--fail-duplicates` flag for the **create-id-set** command which will fail the command if duplicates are found.

# 1.5.1
* Fixed an issue where **validate** command failed to recognized test playbooks for beta integrations as valid tests.
* Fixed an issue were the **validate** command was falsely recognizing image paths in readme files.
* Fixed an issue where the **upload** command error message upon upload failure pointed to wrong file rather than to the pack metadata.
* Added a validation that verifies that each script which appears in incident fields, layouts or layout containers exists in the id_set.json.
* Fixed an issue where the **postman code-gen** command generated double dots for context outputs when it was not needed.
* Fixed an issue where there **validate** command on release notes file crashed when author image was added or modified.
* Added input handling when running **find-dependencies**, replacing string manipulations.
* Fixed an issue where the **validate** command did not handle multiple playbooks with the same name in the id_set.
* Added support for GitLab repositories in **validate**

# 1.5.0
* Fixed an issue where **upload** command failed to upload packs not under content structure.
* Added support for **init** command to run from non-content repo.
* The **split-yml** has been renamed to **split** and now supports splitting Dashboards from unified Generic Modules.
* Fixed an issue where the skipped tests validation ran on the `ApiModules` pack in the **validate** command.
* The **init** command will now create the `Generic Object` entities directories.
* Fixed an issue where the **format** command failed to recognize changed files from git.
* Fixed an issue where the **json-to-outputs** command failed checking whether `0001-01-01T00:00:00` is of type `Date`
* Added to the **generate context** command to generate context paths for integrations from an example file.
* Fixed an issue where **validate** failed on release notes configuration files.
* Fixed an issue where the **validate** command failed on pack input if git detected changed files outside of `Packs` directory.
* Fixed an issue where **validate** command failed to recognize files inside validated pack when validation release notes, resulting in a false error message for missing entity in release note.
* Fixed an issue where the **download** command failed when downloading an invalid YML, instead of skipping it.

# 1.4.9
* Added validation that the support URL in partner contribution pack metadata does not lead to a GitHub repo.
* Enhanced ***generate-docs*** with default `additionalinformation` (description) for common parameters.
* Added to **validate** command a validation that a content item's id and name will not end with spaces.
* The **format** command will now remove trailing whitespaces from content items' id and name fields.
* Fixed an issue where **update-release-notes** could fail on files outside the user given pack.
* Fixed an issue where the **generate-test-playbook** command would not place the playbook in the proper folder.
* Added to **validate** command a validation that packs with `Iron Bank` uses the latest docker from Iron Bank.
* Added to **update-release-notes** command support for `Generic Object` entities.
* Fixed an issue where playbook `fromversion` mismatch validation failed even if `skipunavailable` was set to true.
* Added to the **create artifacts** command support for release notes configuration file.
* Added validation to **validate** for release notes config file.
* Added **isoversize** and **isautoswitchedtoquietmode** fields to the playbook schema.
* Added to the **update-release-notes** command `-bc` flag to generate template for breaking changes version.
* Fixed an issue where **validate** did not search description files correctly, leading to a wrong warning message.

# 1.4.8
* Fixed an issue where yml files with `!reference` failed to load properly.
* Fixed an issue when `View Integration Documentation` button was added twice during the download and re-upload.
* Fixed an issue when `(Partner Contribution)` was added twice to the display name during the download and re-upload.
* Added the following enhancements in the **generate-test-playbook** command:
    * Added the *--commands* argument to generate tasks for specific commands.
    * Added the *--examples* argument to get the command examples file path and generate tasks from the commands and arguments specified there.
    * Added the *--upload* flag to specify whether to upload the test playbook after the generation.
    * Fixed the output condition generation for outputs of type `Boolean`.

# 1.4.7
* Fixed an issue where an empty list for a command context didn't produce an indication other than an empty table.
* Fixed an issue where the **format** command has incorrectly recognized on which files to run when running using git.
* Fixed an issue where author image validations were not checked properly.
* Fixed an issue where new old-formatted scripts and integrations were not validated.
* Fixed an issue where the wording in the from version validation error for subplaybooks was incorrect.
* Fixed an issue where the **update-release-notes** command used the old docker image version instead of the new when detecting a docker change.
* Fixed an issue where the **generate-test-playbook** command used an incorrect argument name as default
* Fixed an issue where the **json-to-outputs** command used an incorrect argument name as default when using `-d`.
* Fixed an issue where validations failed while trying to validate non content files.
* Fixed an issue where README validations did not work post VS Code formatting.
* Fixed an issue where the description validations were inconsistent when running through an integration file or a description file.

# 1.4.6
* Fixed an issue where **validate** suggests, with no reason, running **format** on missing mandatory keys in yml file.
* Skipped existence of TestPlaybook check on community and contribution integrations.
* Fixed an issue where pre-commit didn't run on the demisto_sdk/commands folder.
* The **init** command will now change the script template name in the code to the given script name.
* Expanded the validations performed on beta integrations.
* Added support for PreProcessRules in the **format**, **validate**, **download**, and **create-content-artifacts** commands.
* Improved the error messages in **generate-docs**, if an example was not provided.
* Added to **validate** command a validation that a content entity or a pack name does not contain the words "partner" and "community".
* Fixed an issue where **update-release-notes** ignores *--text* flag while using *-f*
* Fixed the outputs validations in **validate** so enrichment commands will not be checked to have DBotScore outputs.
* Added a new validation to require the dockerimage key to exist in an integration and script yml files.
* Enhanced the **generate-test-playbook** command to use only integration tested on commands, rather than (possibly) other integrations implementing them.
* Expanded unify command to support GenericModules - Unifies a GenericModule object with its Dashboards.
* Added validators for generic objects:
  - Generic Field validator - verify that the 'fromVersion' field is above 6.5.0, 'group' field equals 4 and 'id' field starts with the prefix 'generic_'.
  - Generic Type validator - verify that the 'fromVersion' field is above 6.5.0
  - Generic Module validator - verify that the 'fromVersion' field is above 6.5.0
  - Generic Definition validator - verify that the 'fromVersion' field is above 6.5.0
 * Expanded Format command to support Generic Objects - Fixes generic objects according to their validations.
* Fixed an issue where the **update-release-notes** command did not handle ApiModules properly.
* Added option to enter a dictionary or json of format `[{field_name:description}]` in the **json-to-outputs** command,
  with the `-d` flag.
* Improved the outputs for the **format** command.
* Fixed an issue where the validations performed after the **format** command were inconsistent with **validate**.
* Added to the **validate** command a validation for the author image.
* Updated the **create-content-artifacts** command to support generic modules, definitions, fields and types.
* Added an option to ignore errors for file paths and not only file name in .pack-ignore file.

# 1.4.5
* Enhanced the **postman-codegen** command to name all generated arguments with lower case.
* Fixed an issue where the **find-dependencies** command miscalculated the dependencies for playbooks that use generic commands.
* Fixed an issue where the **validate** command failed in external repositories in case the DEMISTO_SDK_GITHUB_TOKEN was not set.
* Fixed an issue where **openapi-codegen** corrupted the swagger file by overwriting configuration to swagger file.
* Updated the **upload** command to support uploading zipped packs to the marketplace.
* Added to the **postman-codegen** command support of path variables.
* Fixed an issue where **openapi-codegen** entered into an infinite loop on circular references in the swagger file.
* The **format** command will now set `fromVersion: 6.2.0` for widgets with 'metrics' data type.
* Updated the **find-dependencies** command to support generic modules, definitions, fields and types.
* Fixed an issue where **openapi-codegen** tried to extract reference example outputs, leading to an exception.
* Added an option to ignore secrets automatically when using the **init** command to create a pack.
* Added a tool that gives the ability to temporarily suppress console output.

# 1.4.4
* When formatting incident types with Auto-Extract rules and without mode field, the **format** command will now add the user selected mode.
* Added new validation that DBotRole is set for scripts that requires elevated permissions to the `XSOAR-linter` in the **lint** command.
* Added url escaping to markdown human readable section in generate docs to avoid autolinking.
* Added a validation that mapper's id and name are matching. Updated the format of mapper to include update_id too.
* Added a validation to ensure that image paths in the README files are valid.
* Fixed **find_type** function to correctly find test files, such as, test script and test playbook.
* Added scheme validations for the new Generic Object Types, Fields, and Modules.
* Renamed the flag *--input-old-version* to *--old-version* in the **generate-docs** command.
* Refactored the **update-release-notes** command:
  - Replaced the *--all* flag with *--use-git* or *-g*.
  - Added the *--force* flag to update the pack release notes without changes in the pack.
  - The **update-release-notes** command will now update all dependent integrations on ApiModule change, even if not specified.
  - If more than one pack has changed, the full list of updated packs will be printed at the end of **update-release-notes** command execution.
  - Fixed an issue where the **update-release-notes** command did not add docker image release notes entry for release notes file if a script was changed.
  - Fixed an issue where the **update-release-notes** command did not detect changed files that had the same name.
  - Fixed an issue in the **update-release-notes** command where the version support of JSON files was mishandled.
* Fixed an issue where **format** did not skip files in test and documentation directories.
* Updated the **create-id-set** command to support generic modules, definitions, fields and types.
* Changed the **convert** command to generate old layout fromversion to 5.0.0 instead of 4.1.0
* Enhanced the command **postman-codegen** with type hints for templates.

# 1.4.3
* Fixed an issue where **json-to-outputs** command returned an incorrect output when json is a list.
* Fixed an issue where if a pack README.md did not exist it could cause an error in the validation process.
* Fixed an issue where the *--name* was incorrectly required in the **init** command.
* Adding the option to run **validate** on a specific path while using git (*-i* & *-g*).
* The **format** command will now change UUIDs in .yml and .json files to their respective content entity name.
* Added a playbook validation to check if a task sub playbook exists in the id set in the **validate** command.
* Added the option to add new tags/usecases to the approved list and to the pack metadata on the same pull request.
* Fixed an issue in **test_content** where when different servers ran tests for the same integration, the server URL parameters were not set correctly.
* Added a validation in the **validate** command to ensure that the ***endpoint*** command is configured correctly in yml file.
* Added a warning when pack_metadata's description field is longer than 130 characters.
* Fixed an issue where a redundant print occurred on release notes validation.
* Added new validation in the **validate** command to ensure that the minimal fromVersion in a widget of type metrics will be 6.2.0.
* Added the *--release-notes* flag to demisto-sdk to get the current version release notes entries.

# 1.4.2
* Added to `pylint` summary an indication if a test was skipped.
* Added to the **init** command the option to specify fromversion.
* Fixed an issue where running **init** command without filling the metadata file.
* Added the *--docker-timeout* flag in the **lint** command to control the request timeout for the Docker client.
* Fixed an issue where **update-release-notes** command added only one docker image release notes entry for release notes file, and not for every entity whom docker image was updated.
* Added a validation to ensure that incident/indicator fields names starts with their pack name in the **validate** command. (Checked only for new files and only when using git *-g*)
* Updated the **find-dependencies** command to return the 'dependencies' according the layout type ('incident', 'indicator').
* Enhanced the "vX" display name validation for scripts and integrations in the **validate** command to check for every versioned script or integration, and not only v2.
* Added the *--fail-duplicates* flag for the **create-id-set** command which will fail the command if duplicates are found.
* Added to the **generate-docs** command automatic addition to git when a new readme file is created.

# 1.4.1
* When in private repo without `DEMSITO_SDK_GITHUB_TOKEN` configured, get_remote_file will take files from the local origin/master.
* Enhanced the **unify** command when giving input of a file and not a directory return a clear error message.
* Added a validation to ensure integrations are not skipped and at least one test playbook is not skipped for each integration or script.
* Added to the Content Tests support for `context_print_dt`, which queries the incident context and prints the result as a json.
* Added new validation for the `xsoar_config.json` file in the **validate** command.
* Added a version differences section to readme in **generate-docs** command.
* Added the *--docs-format* flag in the **integration-diff** command to get the output in README format.
* Added the *--input-old-version* and *--skip-breaking-changes* flags in the **generate-docs** command to get the details for the breaking section and to skip the breaking changes section.

# 1.4.0
* Enable passing a comma-separated list of paths for the `--input` option of the **lint** command.
* Added new validation of unimplemented test-module command in the code to the `XSOAR-linter` in the **lint** command.
* Fixed the **generate-docs** to handle integration authentication parameter.
* Added a validation to ensure that description and README do not contain the word 'Demisto'.
* Improved the deprecated message validation required from playbooks and scripts.
* Added the `--quite-bc-validation` flag for the **validate** command to run the backwards compatibility validation in quite mode (errors is treated like warnings).
* Fixed the **update release notes** command to display a name for old layouts.
* Added the ability to append to the pack README credit to contributors.
* Added identification for parameter differences in **integration-diff** command.
* Fixed **format** to use git as a default value.
* Updated the **upload** command to support reports.
* Fixed an issue where **generate-docs** command was displaying 'None' when credentials parameter display field configured was not configured.
* Fixed an issue where **download** did not return exit code 1 on failure.
* Updated the validation that incident fields' names do not contain the word incident will aplly to core packs only.
* Added a playbook validation to verify all conditional tasks have an 'else' path in **validate** command.
* Renamed the GitHub authentication token environment variable `GITHUB_TOKEN` to `DEMITO_SDK_GITHUB_TOKEN`.
* Added to the **update-release-notes** command automatic addition to git when new release notes file is created.
* Added validation to ensure that integrations, scripts, and playbooks do not contain the entity type in their names.
* Added the **convert** command to convert entities between XSOAR versions.
* Added the *--deprecate* flag in **format** command to deprecate integrations, scripts, and playbooks.
* Fixed an issue where ignoring errors did not work when running the **validate** command on specific files (-i).

# 1.3.9
* Added a validation verifying that the pack's README.md file is not equal to pack description.
* Fixed an issue where the **Assume yes** flag did not work properly for some entities in the **format** command.
* Improved the error messages for separators in folder and file names in the **validate** command.
* Removed the **DISABLE_SDK_VERSION_CHECK** environment variable. To disable new version checks, use the **DEMISTO_SDK_SKIP_VERSION_CHECK** envirnoment variable.
* Fixed an issue where the demisto-sdk version check failed due to a rate limit.
* Fixed an issue with playbooks scheme validation.

# 1.3.8
* Updated the **secrets** command to work on forked branches.

# 1.3.7
* Added a validation to ensure correct image and description file names.
* Fixed an issue where the **validate** command failed when 'display' field in credentials param in yml is empty but 'displaypassword' was provided.
* Added the **integration-diff** command to check differences between two versions of an integration and to return a report of missing and changed elements in the new version.
* Added a validation verifying that the pack's README.md file is not missing or empty for partner packs or packs contains use cases.
* Added a validation to ensure that the integration and script folder and file names will not contain separators (`_`, `-`, ` `).
* When formatting new pack, the **format** command will set the *fromversion* key to 5.5.0 in the new files without fromversion.

# 1.3.6
* Added a validation that core packs are not dependent on non-core packs.
* Added a validation that a pack name follows XSOAR standards.
* Fixed an issue where in some cases the `get_remote_file` function failed due to an invalid path.
* Fixed an issue where running **update-release-notes** with updated integration logo, did not detect any file changes.
* Fixed an issue where the **create-id-set** command did not identify unified integrations correctly.
* Fixed an issue where the `CommonTypes` pack was not identified as a dependency for all feed integrations.
* Added support for running SDK commands in private repositories.
* Fixed an issue where running the **init** command did not set the correct category field in an integration .yml file for a newly created pack.
* When formatting new contributed pack, the **format** command will set the *fromversion* key to 6.0.0 in the relevant files.
* If the environment variable "DISABLE_SDK_VERSION_CHECK" is define, the demisto-sdk will no longer check for newer version when running a command.
* Added the `--use-pack-metadata` flag for the **find-dependencies** command to update the calculated dependencies using the the packs metadata files.
* Fixed an issue where **validate** failed on scripts in case the `outputs` field was set to `None`.
* Fixed an issue where **validate** was failing on editing existing release notes.
* Added a validation for README files verifying that the file doesn't contain template text copied from HelloWorld or HelloWorldPremium README.

# 1.3.5
* Added a validation that layoutscontainer's id and name are matching. Updated the format of layoutcontainer to include update_id too.
* Added a validation that commands' names and arguments in core packs, or scripts' arguments do not contain the word incident.
* Fixed issue where running the **generate-docs** command with -c flag ran all the commands and not just the commands specified by the flag.
* Fixed the error message of the **validate** command to not always suggest adding the *description* field.
* Fixed an issue where running **format** on feed integration generated invalid parameter structure.
* Fixed an issue where the **generate-docs** command did not add all the used scripts in a playbook to the README file.
* Fixed an issue where contrib/partner details might be added twice to the same file, when using unify and create-content-artifacts commands
* Fixed issue where running **validate** command on image-related integration did not return the correct outputs to json file.
* When formatting playbooks, the **format** command will now remove empty fields from SetIncident, SetIndicator, CreateNewIncident, CreateNewIndicator script arguments.
* Added an option to fill in the developer email when running the **init** command.

# 1.3.4
* Updated the **validate** command to check that the 'additionalinfo' field only contains the expected value for feed required parameters and not equal to it.
* Added a validation that community/partner details are not in the detailed description file.
* Added a validation that the Use Case tag in pack_metadata file is only used when the pack contains at least one PB, Incident Type or Layout.
* Added a validation that makes sure outputs in integrations are matching the README file when only README has changed.
* Added the *hidden* field to the integration schema.
* Fixed an issue where running **format** on a playbook whose `name` does not equal its `id` would cause other playbooks who use that playbook as a sub-playbook to fail.
* Added support for local custom command configuration file `.demisto-sdk-conf`.
* Updated the **format** command to include an update to the description file of an integration, to remove community/partner details.

# 1.3.3
* Fixed an issue where **lint** failed where *.Dockerfile* exists prior running the lint command.
* Added FeedHelloWorld template option for *--template* flag in **demisto-sdk init** command.
* Fixed issue where **update-release-notes** deleted release note file if command was called more than once.
* Fixed issue where **update-release-notes** added docker image release notes every time the command was called.
* Fixed an issue where running **update-release-notes** on a pack with newly created integration, had also added a docker image entry in the release notes.
* Fixed an issue where `XSOAR-linter` did not find *NotImplementedError* in main.
* Added validation for README files verifying their length (over 30 chars).
* When using *-g* flag in the **validate** command it will now ignore untracked files by default.
* Added the *--include-untracked* flag to the **validate** command to include files which are untracked by git in the validation process.
* Improved the `pykwalify` error outputs in the **validate** command.
* Added the *--print-pykwalify* flag to the **validate** command to print the unchanged output from `pykwalify`.

# 1.3.2
* Updated the format of the outputs when using the *--json-file* flag to create a JSON file output for the **validate** and **lint** commands.
* Added the **doc-review** command to check spelling in .md and .yml files as well as a basic release notes review.
* Added a validation that a pack's display name does not already exist in content repository.
* Fixed an issue where the **validate** command failed to detect duplicate params in an integration.
* Fixed an issue where the **validate** command failed to detect duplicate arguments in a command in an integration.

# 1.3.1
* Fixed an issue where the **validate** command failed to validate the release notes of beta integrations.
* Updated the **upload** command to support indicator fields.
* The **validate** and **update-release-notes** commands will now check changed files against `demisto/master` if it is configured locally.
* Fixed an issue where **validate** would incorrectly identify files as renamed.
* Added a validation that integration properties (such as feed, mappers, mirroring, etc) are not removed.
* Fixed an issue where **validate** failed when comparing branch against commit hash.
* Added the *--no-pipenv* flag to the **split-yml** command.
* Added a validation that incident fields and incident types are not removed from mappers.
* Fixed an issue where the *c
reate-id-set* flag in the *validate* command did not work while not using git.
* Added the *hiddenusername* field to the integration schema.
* Added a validation that images that are not integration images, do not ask for a new version or RN

# 1.3.0
* Do not collect optional dependencies on indicator types reputation commands.
* Fixed an issue where downloading indicator layoutscontainer objects failed.
* Added a validation that makes sure outputs in integrations are matching the README file.
* Fixed an issue where the *create-id-set* flag in the **validate** command did not work.
* Added a warning in case no id_set file is found when running the **validate** command.
* Fixed an issue where changed files were not recognised correctly on forked branches in the **validate** and the **update-release-notes** commands.
* Fixed an issue when files were classified incorrectly when running *update-release-notes*.
* Added a validation that integration and script file paths are compatible with our convention.
* Fixed an issue where id_set.json file was re created whenever running the generate-docs command.
* added the *--json-file* flag to create a JSON file output for the **validate** and **lint** commands.

# 1.2.19
* Fixed an issue where merge id_set was not updated to work with the new entity of Packs.
* Added a validation that the playbook's version matches the version of its sub-playbooks, scripts, and integrations.

# 1.2.18
* Changed the *skip-id-set-creation* flag to *create-id-set* in the **validate** command. Its default value will be False.
* Added support for the 'cve' reputation command in default arg validation.
* Filter out generic and reputation command from scripts and playbooks dependencies calculation.
* Added support for the incident fields in outgoing mappers in the ID set.
* Added a validation that the taskid field and the id field under the task field are both from uuid format and contain the same value.
* Updated the **format** command to generate uuid value for the taskid field and for the id under the task field in case they hold an invalid values.
* Exclude changes from doc_files directory on validation.
* Added a validation that an integration command has at most one default argument.
* Fixing an issue where pack metadata version bump was not enforced when modifying an old format (unified) file.
* Added validation that integration parameter's display names are capitalized and spaced using whitespaces and not underscores.
* Fixed an issue where beta integrations where not running deprecation validations.
* Allowed adding additional information to the deprecated description.
* Fixing an issue when escaping less and greater signs in integration params did not work as expected.

# 1.2.17
* Added a validation that the classifier of an integration exists.
* Added a validation that the mapper of an integration exists.
* Added a validation that the incident types of a classifier exist.
* Added a validation that the incident types of a mapper exist.
* Added support for *text* argument when running **demisto-sdk update-release-notes** on the ApiModules pack.
* Added a validation for the minimal version of an indicator field of type grid.
* Added new validation for incident and indicator fields in classifiers mappers and layouts exist in the content.
* Added cache for get_remote_file to reducing failures from accessing the remote repo.
* Fixed an issue in the **format** command where `_dev` or `_copy` suffixes weren't removed from the `id` of the given playbooks.
* Playbook dependencies from incident and indicator fields are now marked as optional.
* Mappers dependencies from incident types and incident fields are now marked as optional.
* Classifier dependencies from incident types are now marked as optional.
* Updated **demisto-sdk init** command to no longer create `created` field in pack_metadata file
* Updated **generate-docs** command to take the parameters names in setup section from display field and to use additionalinfo field when exist.
* Using the *verbose* argument in the **find-dependencies** command will now log to the console.
* Improved the deprecated message validation required from integrations.
* Fixed an issue in the **generate-docs** command where **Context Example** section was created when it was empty.

# 1.2.16
* Added allowed ignore errors to the *IDSetValidator*.
* Fixed an issue where an irrelevant id_set validation ran in the **validate** command when using the *--id-set* flag.
* Fixed an issue were **generate-docs** command has failed if a command did not exist in commands permissions file.
* Improved a **validate** command message for missing release notes of api module dependencies.

# 1.2.15
* Added the *ID101* to the allowed ignored errors.

# 1.2.14
* SDK repository is now mypy check_untyped_defs complaint.
* The lint command will now ignore the unsubscriptable-object (E1136) pylint error in dockers based on python 3.9 - this will be removed once a new pylint version is released.
* Added an option for **format** to run on a whole pack.
* Added new validation of unimplemented commands from yml in the code to `XSOAR-linter`.
* Fixed an issue where Auto-Extract fields were only checked for newly added incident types in the **validate** command.
* Added a new warning validation of direct access to args/params dicts to `XSOAR-linter`.

# 1.2.13
* Added new validation of indicators usage in CommandResults to `XSOAR-linter`.
* Running **demisto-sdk lint** will automatically run on changed files (same behavior as the -g flag).
* Removed supported version message from the documentation when running **generate_docs**.
* Added a print to indicate backwards compatibility is being checked in **validate** command.
* Added a percent print when running the **validate** command with the *-a* flag.
* Fixed a regression in the **upload** command where it was ignoring `DEMISTO_VERIFY_SSL` env var.
* Fixed an issue where the **upload** command would fail to upload beta integrations.
* Fixed an issue where the **validate** command did not create the *id_set.json* file when running with *-a* flag.
* Added price change validation in the **validate** command.
* Added validations that checks in read-me for empty sections or leftovers from the auto generated read-me that should be changed.
* Added new code validation for *NotImplementedError* to raise a warning in `XSOAR-linter`.
* Added validation for support types in the pack metadata file.
* Added support for *--template* flag in **demisto-sdk init** command.
* Fixed an issue with running **validate** on master branch where the changed files weren't compared to previous commit when using the *-g* flag.
* Fixed an issue where the `XSOAR-linter` ran *NotImplementedError* validation on scripts.
* Added support for Auto-Extract feature validation in incident types in the **validate** command.
* Fixed an issue in the **lint** command where the *-i* flag was ignored.
* Improved **merge-id-sets** command to support merge between two ID sets that contain the same pack.
* Fixed an issue in the **lint** command where flake8 ran twice.

# 1.2.12
* Bandit now reports also on medium severity issues.
* Fixed an issue with support for Docker Desktop on Mac version 2.5.0+.
* Added support for vulture and mypy linting when running without docker.
* Added support for *prev-ver* flag in **update-release-notes** command.
* Improved retry support when building docker images for linting.
* Added the option to create an ID set on a specific pack in **create-id-set** command.
* Added the *--skip-id-set-creation* flag to **validate** command in order to add the capability to run validate command without creating id_set validation.
* Fixed an issue where **validate** command checked docker image tag on ApiModules pack.
* Fixed an issue where **find-dependencies** did not calculate dashboards and reports dependencies.
* Added supported version message to the documentation and release notes files when running **generate_docs** and **update-release-notes** commands respectively.
* Added new code validations for *NotImplementedError* exception raise to `XSOAR-linter`.
* Command create-content-artifacts additional support for **Author_image.png** object.
* Fixed an issue where schemas were not enforced for incident fields, indicator fields and old layouts in the validate command.
* Added support for **update-release-notes** command to update release notes according to master branch.

# 1.2.11
* Fixed an issue where the ***generate-docs*** command reset the enumeration of line numbering after an MD table.
* Updated the **upload** command to support mappers.
* Fixed an issue where exceptions were no printed in the **format** while the *--verbose* flag is set.
* Fixed an issue where *--assume-yes* flag did not work in the **format** command when running on a playbook without a `fromversion` field.
* Fixed an issue where the **format** command would fail in case `conf.json` file was not found instead of skipping the update.
* Fixed an issue where integration with v2 were recognised by the `name` field instead of the `display` field in the **validate** command.
* Added a playbook validation to check if a task script exists in the id set in the **validate** command.
* Added new integration category `File Integrity Management` in the **validate** command.

# 1.2.10
* Added validation for approved content pack use-cases and tags.
* Added new code validations for *CommonServerPython* import to `XSOAR-linter`.
* Added *default value* and *predefined values* to argument description in **generate-docs** command.
* Added a new validation that checks if *get-mapping-fields* command exists if the integration schema has *{ismappable: true}* in **validate** command.
* Fixed an issue where the *--staged* flag recognised added files as modified in the **validate** command.
* Fixed an issue where a backwards compatibility warning was raised for all added files in the **validate** command.
* Fixed an issue where **validate** command failed when no tests were given for a partner supported pack.
* Updated the **download** command to support mappers.
* Fixed an issue where the ***format*** command added a duplicate parameter.
* For partner supported content packs, added support for a list of emails.
* Removed validation of README files from the ***validate*** command.
* Fixed an issue where the ***validate*** command required release notes for ApiModules pack.

# 1.2.9
* Fixed an issue in the **openapi_codegen** command where it created duplicate functions name from the swagger file.
* Fixed an issue in the **update-release-notes** command where the *update type* argument was not verified.
* Fixed an issue in the **validate** command where no error was raised in case a non-existing docker image was presented.
* Fixed an issue in the **format** command where format failed when trying to update invalid Docker image.
* The **format** command will now preserve the **isArray** argument in integration's reputation commands and will show a warning if it set to **false**.
* Fixed an issue in the **lint** command where *finally* clause was not supported in main function.
* Fixed an issue in the **validate** command where changing any entity ID was not validated.
* Fixed an issue in the **validate** command where *--staged* flag did not bring only changed files.
* Fixed the **update-release-notes** command to ignore changes in the metadata file.
* Fixed the **validate** command to ignore metadata changes when checking if a version bump is needed.


# 1.2.8
* Added a new validation that checks in playbooks for the usage of `DeleteContext` in **validate** command.
* Fixed an issue in the **upload** command where it would try to upload content entities with unsupported versions.
* Added a new validation that checks in playbooks for the usage of specific instance in **validate** command.
* Added the **--staged** flag to **validate** command to run on staged files only.


# 1.2.7
* Changed input parameters in **find-dependencies** command.
   - Use ***-i, --input*** instead of ***-p, --path***.
   - Use ***-idp, --id-set-path*** instead of ***-i, --id-set-path***.
* Fixed an issue in the **unify** command where it crashed on an integration without an image file.
* Fixed an issue in the **format** command where unnecessary files were not skipped.
* Fixed an issue in the **update-release-notes** command where the *text* argument was not respected in all cases.
* Fixed an issue in the **validate** command where a warning about detailed description was given for unified or deprecated integrations.
* Improved the error returned by the **validate** command when running on files using the old format.

# 1.2.6
* No longer require setting `DEMISTO_README_VALIDATION` env var to enable README mdx validation. Validation will now run automatically if all necessary node modules are available.
* Fixed an issue in the **validate** command where the `--skip-pack-dependencies` would not skip id-set creation.
* Fixed an issue in the **validate** command where validation would fail if supplied an integration with an empty `commands` key.
* Fixed an issue in the **validate** command where validation would fail due to a required version bump for packs which are not versioned.
* Will use env var `DEMISTO_VERIFY_SSL` to determine if to use a secure connection for commands interacting with the Server when `--insecure` is not passed. If working with a local Server without a trusted certificate, you can set env var `DEMISTO_VERIFY_SSL=no` to avoid using `--insecure` on each command.
* Unifier now adds a link to the integration documentation to the integration detailed description.
* Fixed an issue in the **secrets** command where ignored secrets were not skipped.

# 1.2.5
* Added support for special fields: *defaultclassifier*, *defaultmapperin*, *defaultmapperout* in **download** command.
* Added -y option **format** command to assume "yes" as answer to all prompts and run non-interactively
* Speed up improvements for `validate` of README files.
* Updated the **format** command to adhere to the defined content schema and sub-schemas, aligning its behavior with the **validate** command.
* Added support for canvasContextConnections files in **format** command.

# 1.2.4
* Updated detailed description for community integrations.

# 1.2.3
* Fixed an issue where running **validate** failed on playbook with task that adds tags to the evidence data.
* Added the *displaypassword* field to the integration schema.
* Added new code validations to `XSOAR-linter`.
    * As warnings messages:
        * `demisto.params()` should be used only inside main function.
        * `demisto.args()` should be used only inside main function.
        * Functions args should have type annotations.
* Added `fromversion` field validation to test playbooks and scripts in **validate** command.

# 1.2.2
* Add support for warning msgs in the report and summary to **lint** command.
* Fixed an issue where **json-to-outputs** determined bool values as int.
* Fixed an issue where **update-release-notes** was crushing on `--all` flag.
* Fixed an issue where running **validate**, **update-release-notes** outside of content repo crushed without a meaningful error message.
* Added support for layoutscontainer in **init** contribution flow.
* Added a validation for tlp_color param in feeds in **validate** command.
* Added a validation for removal of integration parameters in **validate** command.
* Fixed an issue where **update-release-notes** was failing with a wrong error message when no pack or input was given.
* Improved formatting output of the **generate-docs** command.
* Add support for env variable *DEMISTO_SDK_ID_SET_REFRESH_INTERVAL*. Set this env variable to the refresh interval in minutes. The id set will be regenerated only if the refresh interval has passed since the last generation. Useful when generating Script documentation, to avoid re-generating the id_set every run.
* Added new code validations to `XSOAR-linter`.
    * As error messages:
        * Longer than 10 seconds sleep statements for non long running integrations.
        * exit() usage.
        * quit() usage.
    * As warnings messages:
        * `demisto.log` should not be used.
        * main function existence.
        * `demito.results` should not be used.
        * `return_output` should not be used.
        * try-except statement in main function.
        * `return_error` usage in main function.
        * only once `return_error` usage.
* Fixed an issue where **lint** command printed logs twice.
* Fixed an issue where *suffix* did not work as expected in the **create-content-artifacts** command.
* Added support for *prev-ver* flag in **lint** and **secrets** commands.
* Added support for *text* flag to **update-release-notes** command to add the same text to all release notes.
* Fixed an issue where **validate** did not recognize added files if they were modified locally.
* Added a validation that checks the `fromversion` field exists and is set to 5.0.0 or above when working or comparing to a non-feature branch in **validate** command.
* Added a validation that checks the certification field in the pack_metadata file is valid in **validate** command.
* The **update-release-notes** command will now automatically add docker image update to the release notes.

# 1.2.1
* Added an additional linter `XSOAR-linter` to the **lint** command which custom validates py files. currently checks for:
    * `Sys.exit` usages with non zero value.
    * Any `Print` usages.
* Fixed an issue where renamed files were failing on *validate*.
* Fixed an issue where single changed files did not required release notes update.
* Fixed an issue where doc_images required release-notes and validations.
* Added handling of dependent packs when running **update-release-notes** on changed *APIModules*.
    * Added new argument *--id-set-path* for id_set.json path.
    * When changes to *APIModule* is detected and an id_set.json is available - the command will update the dependent pack as well.
* Added handling of dependent packs when running **validate** on changed *APIModules*.
    * Added new argument *--id-set-path* for id_set.json path.
    * When changes to *APIModule* is detected and an id_set.json is available - the command will validate that the dependent pack has release notes as well.
* Fixed an issue where the find_type function didn't recognize file types correctly.
* Fixed an issue where **update-release-notes** command did not work properly on Windows.
* Added support for indicator fields in **update-release-notes** command.
* Fixed an issue where files in test dirs where being validated.


# 1.2.0
* Fixed an issue where **format** did not update the test playbook from its pack.
* Fixed an issue where **validate** validated non integration images.
* Fixed an issue where **update-release-notes** did not identified old yml integrations and scripts.
* Added revision templates to the **update-release-notes** command.
* Fixed an issue where **update-release-notes** crashed when a file was renamed.
* Fixed an issue where **validate** failed on deleted files.
* Fixed an issue where **validate** validated all images instead of packs only.
* Fixed an issue where a warning was not printed in the **format** in case a non-supported file type is inputted.
* Fixed an issue where **validate** did not fail if no release notes were added when adding files to existing packs.
* Added handling of incorrect layout paths via the **format** command.
* Refactor **create-content-artifacts** command - Efficient artifacts creation and better logging.
* Fixed an issue where image and description files were not handled correctly by **validate** and **update-release-notes** commands.
* Fixed an issue where the **format** command didn't remove all extra fields in a file.
* Added an error in case an invalid id_set.json file is found while running the **validate** command.
* Added fetch params checks to the **validate** command.

# 1.1.11
* Added line number to secrets' path in **secrets** command report.
* Fixed an issue where **init** a community pack did not present the valid support URL.
* Fixed an issue where **init** offered a non relevant pack support type.
* Fixed an issue where **lint** did not pull docker images for powershell.
* Fixed an issue where **find-dependencies** did not find all the script dependencies.
* Fixed an issue where **find-dependencies** did not collect indicator fields as dependencies for playbooks.
* Updated the **validate** and the **secrets** commands to be less dependent on regex.
* Fixed an issue where **lint** did not run on circle when docker did not return ping.
* Updated the missing release notes error message (RN106) in the **Validate** command.
* Fixed an issue where **Validate** would return missing release notes when two packs with the same substring existed in the modified files.
* Fixed an issue where **update-release-notes** would add duplicate release notes when two packs with the same substring existed in the modified files.
* Fixed an issue where **update-release-notes** would fail to bump new versions if the feature branch was out of sync with the master branch.
* Fixed an issue where a non-descriptive error would be returned when giving the **update-release-notes** command a pack which can not be found.
* Added dependencies check for *widgets* in **find-dependencies** command.
* Added a `update-docker` flag to **format** command.
* Added a `json-to-outputs` flag to the **run** command.
* Added a verbose (`-v`) flag to **format** command.
* Fixed an issue where **download** added the prefix "playbook-" to the name of playbooks.

# 1.1.10
* Updated the **init** command. Relevant only when passing the *--contribution* argument.
   * Added the *--author* option.
   * The *support* field of the pack's metadata is set to *community*.
* Added a proper error message in the **Validate** command upon a missing description in the root of the yml.
* **Format** now works with a relative path.
* **Validate** now fails when all release notes have been excluded.
* Fixed issue where correct error message would not propagate for invalid images.
* Added the *--skip-pack-dependencies* flag to **validate** command to skip pack dependencies validation. Relevant when using the *-g* flag.
* Fixed an issue where **Validate** and **Format** commands failed integrations with `defaultvalue` field in fetch incidents related parameters.
* Fixed an issue in the **Validate** command in which unified YAML files were not ignored.
* Fixed an issue in **generate-docs** where scripts and playbooks inputs and outputs were not parsed correctly.
* Fixed an issue in the **openapi-codegen** command where missing reference fields in the swagger JSON caused errors.
* Fixed an issue in the **openapi-codegen** command where empty objects in the swagger JSON paths caused errors.
* **update-release-notes** command now accept path of the pack instead of pack name.
* Fixed an issue where **generate-docs** was inserting unnecessary escape characters.
* Fixed an issue in the **update-release-notes** command where changes to the pack_metadata were not detected.
* Fixed an issue where **validate** did not check for missing release notes in old format files.

# 1.1.9
* Fixed an issue where **update-release-notes** command failed on invalid file types.

# 1.1.8
* Fixed a regression where **upload** command failed on test playbooks.
* Added new *githubUser* field in pack metadata init command.
* Support beta integration in the commands **split-yml, extract-code, generate-test-playbook and generate-docs.**
* Fixed an issue where **find-dependencies** ignored *toversion* field in content items.
* Added support for *layoutscontainer*, *classifier_5_9_9*, *mapper*, *report*, and *widget* in the **Format** command.
* Fixed an issue where **Format** will set the `ID` field to be equal to the `name` field in modified playbooks.
* Fixed an issue where **Format** did not work for test playbooks.
* Improved **update-release-notes** command:
    * Write content description to release notes for new items.
    * Update format for file types without description: Connections, Incident Types, Indicator Types, Layouts, Incident Fields.
* Added a validation for feedTags param in feeds in **validate** command.
* Fixed readme validation issue in community support packs.
* Added the **openapi-codegen** command to generate integrations from OpenAPI specification files.
* Fixed an issue were release notes validations returned wrong results for *CommonScripts* pack.
* Added validation for image links in README files in **validate** command.
* Added a validation for default value of fetch param in feeds in **validate** command.
* Fixed an issue where the **Init** command failed on scripts.

# 1.1.7
* Fixed an issue where running the **format** command on feed integrations removed the `defaultvalue` fields.
* Playbook branch marked with *skipunavailable* is now set as an optional dependency in the **find-dependencies** command.
* The **feedReputation** parameter can now be hidden in a feed integration.
* Fixed an issue where running the **unify** command on JS package failed.
* Added the *--no-update* flag to the **find-dependencies** command.
* Added the following validations in **validate** command:
   * Validating that a pack does not depend on NonSupported / Deprecated packs.

# 1.1.6
* Added the *--description* option to the **init** command.
* Added the *--contribution* option to the **init** command which converts a contribution zip to proper pack format.
* Improved **validate** command performance time and outputs.
* Added the flag *--no-docker-checks* to **validate** command to skip docker checks.
* Added the flag *--print-ignored-files* to **validate** command to print ignored files report when the command is done.
* Added the following validations in **validate** command:
   * Validating that existing release notes are not modified.
   * Validating release notes are not added to new packs.
   * Validating that the "currentVersion" field was raised in the pack_metadata for modified packs.
   * Validating that the timestamp in the "created" field in the pack_metadata is in ISO format.
* Running `demisto-sdk validate` will run the **validate** command using git and only on committed files (same as using *-g --post-commit*).
* Fixed an issue where release notes were not checked correctly in **validate** command.
* Fixed an issue in the **create-id-set** command where optional playbook tasks were not taken into consideration.
* Added a prompt to the `demisto-sdk update-release-notes` command to prompt users to commit changes before running the release notes command.
* Added support to `layoutscontainer` in **validate** command.

# 1.1.5
* Fixed an issue in **find-dependencies** command.
* **lint** command now verifies flake8 on CommonServerPython script.

# 1.1.4
* Fixed an issue with the default output file name of the **unify** command when using "." as an output path.
* **Unify** command now adds contributor details to the display name and description.
* **Format** command now adds *isFetch* and *incidenttype* fields to integration yml.
* Removed the *feedIncremental* field from the integration schema.
* **Format** command now adds *feedBypassExclusionList*, *Fetch indicators*, *feedReputation*, *feedReliability*,
     *feedExpirationPolicy*, *feedExpirationInterval* and *feedFetchInterval* fields to integration yml.
* Fixed an issue in the playbooks schema.
* Fixed an issue where generated release notes were out of order.
* Improved pack dependencies detection.
* Fixed an issue where test playbooks were mishandled in **validate** command.

# 1.1.3
* Added a validation for invalid id fields in indicators types files in **validate** command.
* Added default behavior for **update-release-notes** command.
* Fixed an error where README files were failing release notes validation.
* Updated format of generated release notes to be more user friendly.
* Improved error messages for the **update-release-notes** command.
* Added support for `Connections`, `Dashboards`, `Widgets`, and `Indicator Types` to **update-release-notes** command.
* **Validate** now supports scripts under the *TestPlaybooks* directory.
* Fixed an issue where **validate** did not support powershell files.

# 1.1.2
* Added a validation for invalid playbookID fields in incidents types files in **validate** command.
* Added a code formatter for python files.
* Fixed an issue where new and old classifiers where mixed on validate command.
* Added *feedIncremental* field to the integration schema.
* Fixed error in the **upload** command where unified YMLs were not uploaded as expected if the given input was a pack.
* Fixed an issue where the **secrets** command failed due to a space character in the file name.
* Ignored RN validation for *NonSupported* pack.
* You can now ignore IF107, SC100, RP102 error codes in the **validate** command.
* Fixed an issue where the **download** command was crashing when received as input a JS integration or script.
* Fixed an issue where **validate** command checked docker image for JS integrations and scripts.
* **validate** command now checks scheme for reports and connections.
* Fixed an issue where **validate** command checked docker when running on all files.
* Fixed an issue where **validate** command did not fail when docker image was not on the latest numeric tag.
* Fixed an issue where beta integrations were not validated correctly in **validate** command.

# 1.1.1
* fixed and issue where file types were not recognized correctly in **validate** command.
* Added better outputs for validate command.

# 1.1.0
* Fixed an issue where changes to only non-validated files would fail validation.
* Fixed an issue in **validate** command where moved files were failing validation for new packs.
* Fixed an issue in **validate** command where added files were failing validation due to wrong file type detection.
* Added support for new classifiers and mappers in **validate** command.
* Removed support of old RN format validation.
* Updated **secrets** command output format.
* Added support for error ignore on deprecated files in **validate** command.
* Improved errors outputs in **validate** command.
* Added support for linting an entire pack.

# 1.0.9
* Fixed a bug where misleading error was presented when pack name was not found.
* **Update-release-notes** now detects added files for packs with versions.
* Readme files are now ignored by **update-release-notes** and validation of release notes.
* Empty release notes no longer cause an uncaught error during validation.

# 1.0.8
* Changed the output format of demisto-sdk secrets.
* Added a validation that checkbox items are not required in integrations.
* Added pack release notes generation and validation.
* Improved pack metadata validation.
* Fixed an issue in **validate** where renamed files caused an error

# 1.0.4
* Fix the **format** command to update the `id` field to be equal to `details` field in indicator-type files, and to `name` field in incident-type & dashboard files.
* Fixed a bug in the **validate** command for layout files that had `sortValues` fields.
* Fixed a bug in the **format** command where `playbookName` field was not always present in the file.
* Fixed a bug in the **format** command where indicatorField wasn't part of the SDK schemas.
* Fixed a bug in **upload** command where created unified docker45 yml files were not deleted.
* Added support for IndicatorTypes directory in packs (for `reputation` files, instead of Misc).
* Fixed parsing playbook condition names as string instead of boolean in **validate** command
* Improved image validation in YAML files.
* Removed validation for else path in playbook condition tasks.

# 1.0.3
* Fixed a bug in the **format** command where comments were being removed from YAML files.
* Added output fields: _file_path_ and _kind_ for layouts in the id-set.json created by **create-id-set** command.
* Fixed a bug in the **create-id-set** command Who returns Duplicate for Layouts with a different kind.
* Added formatting to **generate-docs** command results replacing all `<br>` tags with `<br/>`.
* Fixed a bug in the **download** command when custom content contained not supported content entity.
* Fixed a bug in **format** command in which boolean strings  (e.g. 'yes' or 'no') were converted to boolean values (e.g. 'True' or 'False').
* **format** command now removes *sourceplaybookid* field from playbook files.
* Fixed a bug in **generate-docs** command in which integration dependencies were not detected when generating documentation for a playbook.


# 1.0.1
* Fixed a bug in the **unify** command when output path was provided empty.
* Improved error message for integration with no tests configured.
* Improved the error message returned from the **validate** command when an integration is missing or contains malformed fetch incidents related parameters.
* Fixed a bug in the **create** command where a unified YML with a docker image for 4.5 was copied incorrectly.
* Missing release notes message are now showing the release notes file path to update.
* Fixed an issue in the **validate** command in which unified YAML files were not ignored.
* File format suggestions are now shown in the relevant file format (JSON or YAML).
* Changed Docker image validation to fail only on non-valid ones.
* Removed backward compatibility validation when Docker image is updated.

# 1.0.0
* Improved the *upload* command to support the upload of all the content entities within a pack.
* The *upload* command now supports the improved pack file structure.
* Added an interactive option to format integrations, scripts and playbooks with No TestPlaybooks configured.
* Added an interactive option to configure *conf.json* file with missing test playbooks for integrations, scripts and playbooks
* Added *download* command to download custom content from Demisto instance to the local content repository.
* Improved validation failure messages to include a command suggestion, wherever relevant, to fix the raised issue.
* Improved 'validate' help and documentation description
* validate - checks that scripts, playbooks, and integrations have the *tests* key.
* validate - checks that test playbooks are configured in `conf.json`.
* demisto-sdk lint - Copy dir better handling.
* demisto-sdk lint - Add error when package missing in docker image.
* Added *-a , --validate-all* option in *validate* to run all validation on all files.
* Added *-i , --input* option in *validate* to run validation on a specified pack/file.
* added *-i, --input* option in *secrets* to run on a specific file.
* Added an allowed hidden parameter: *longRunning* to the hidden integration parameters validation.
* Fixed an issue with **format** command when executing with an output path of a folder and not a file path.
* Bug fixes in generate-docs command given playbook as input.
* Fixed an issue with lint command in which flake8 was not running on unit test files.

# 0.5.2
* Added *-c, --command* option in *generate-docs* to generate a specific command from an integration.
* Fixed an issue when getting README/CHANGELOG files from git and loading them.
* Removed release notes validation for new content.
* Fixed secrets validations for files with the same name in a different directory.
* demisto-sdk lint - parallelization working with specifying the number of workers.
* demisto-sdk lint - logging levels output, 3 levels.
* demisto-sdk lint - JSON report, structured error reports in JSON format.
* demisto-sdk lint - XML JUnit report for unit-tests.
* demisto-sdk lint - new packages used to accelerate execution time.
* demisto-sdk secrets - command now respects the generic whitelist, and not only the pack secrets.

# 0.5.0
[PyPI History][1]

[1]: https://pypi.org/project/demisto-sdk/#history
# 0.4.9
* Fixed an issue in *generate-docs* where Playbooks and Scripts documentation failed.
* Added a graceful error message when executing the *run" command with a misspelled command.
* Added more informative errors upon failures of the *upload* command.
* format command:
    * Added format for json files: IncidentField, IncidentType, IndicatorField, IndicatorType, Layout, Dashboard.
    * Added the *-fv --from-version*, *-nv --no-validation* arguments.
    * Removed the *-t yml_type* argument, the file type will be inferred.
    * Removed the *-g use_git* argument, running format without arguments will run automatically on git diff.
* Fixed an issue in loading playbooks with '=' character.
* Fixed an issue in *validate* failed on deleted README files.

# 0.4.8
* Added the *max* field to the Playbook schema, allowing to define it in tasks loop.
* Fixed an issue in *validate* where Condition branches checks were case sensitive.

# 0.4.7
* Added the *slareminder* field to the Playbook schema.
* Added the *common_server*, *demisto_mock* arguments to the *init* command.
* Fixed an issue in *generate-docs* where the general section was not being generated correctly.
* Fixed an issue in *validate* where Incident type validation failed.

# 0.4.6
* Fixed an issue where the *validate* command did not identify CHANGELOG in packs.
* Added a new command, *id-set* to create the id set - the content dependency tree by file IDs.

# 0.4.5
* generate-docs command:
    * Added the *use_cases*, *permissions*, *command_permissions* and *limitations*.
    * Added the *--insecure* argument to support running the script and integration command in Demisto.
    * Removed the *-t yml_type* argument, the file type will be inferred.
    * The *-o --output* argument is no longer mandatory, default value will be the input file directory.
* Added support for env var: *DEMISTO_SDK_SKIP_VERSION_CHECK*. When set version checks are skipped.
* Fixed an issue in which the CHANGELOG files did not match our scheme.
* Added a validator to verify that there are no hidden integration parameters.
* Fixed an issue where the *validate* command ran on test files.
* Removed the *env-dir* argument from the demisto-sdk.
* README files which are html files will now be skipped in the *validate* command.
* Added support for env var: *DEMISTO_README_VALIDATOR*. When not set the readme validation will not run.

# 0.4.4
* Added a validator for IncidentTypes (incidenttype-*.json).
* Fixed an issue where the -p flag in the *validate* command was not working.
* Added a validator for README.md files.
* Release notes validator will now run on: incident fields, indicator fields, incident types, dashboard and reputations.
* Fixed an issue where the validator of reputation(Indicator Type) did not check on the details field.
* Fixed an issue where the validator attempted validating non-existing files after deletions or name refactoring.
* Removed the *yml_type* argument in the *split-yml*, *extract-code* commands.
* Removed the *file_type* argument in the *generate-test-playbook* command.
* Fixed the *insecure* argument in *upload*.
* Added the *insecure* argument in *run-playbook*.
* Standardise the *-i --input*, *-o --output* to demisto-sdk commands.

# 0.4.3
* Fixed an issue where the incident and indicator field BC check failed.
* Support for linting and unit testing PowerShell integrations.

# 0.4.2
* Fixed an issue where validate failed on Windows.
* Added a validator to verify all branches are handled in conditional task in a playbook.
* Added a warning message when not running the latest sdk version.
* Added a validator to check that the root is connected to all tasks in the playbook.
* Added a validator for Dashboards (dashboard-*.json).
* Added a validator for Indicator Types (reputation-*.json).
* Added a BC validation for changing incident field type.
* Fixed an issue where init command would generate an invalid yml for scripts.
* Fixed an issue in misleading error message in v2 validation hook.
* Fixed an issue in v2 hook which now is set only on newly added scripts.
* Added more indicative message for errors in yaml files.
* Disabled pykwalify info log prints.

# 0.3.10
* Added a BC check for incident fields - changing from version is not allowed.
* Fixed an issue in create-content-artifacts where scripts in Packs in TestPlaybooks dir were copied with a wrong prefix.


# 0.3.9
* Added a validation that incident field can not be required.
* Added validation for fetch incident parameters.
* Added validation for feed integration parameters.
* Added to the *format* command the deletion of the *sourceplaybookid* field.
* Fixed an issue where *fieldMapping* in playbook did not pass the scheme validation.
* Fixed an issue where *create-content-artifacts* did not copy TestPlaybooks in Packs without prefix of *playbook-*.
* Added a validation the a playbook can not have a rolename set.
* Added to the image validator the new DBot default image.
* Added the fields: elasticcommonfields, quiet, quietmode to the Playbook schema.
* Fixed an issue where *validate* failed on integration commands without outputs.
* Added a new hook for naming of v2 integrations and scripts.


# 0.3.8
* Fixed an issue where *create-content-artifact* was not loading the data in the yml correctly.
* Fixed an issue where *unify* broke long lines in script section causing syntax errors


# 0.3.7
* Added *generate-docs* command to generate documentation file for integration, playbook or script.
* Fixed an issue where *unify* created a malformed integration yml.
* Fixed an issue where demisto-sdk **init** creates unit-test file with invalid import.


# 0.3.6
* Fixed an issue where demisto-sdk **validate** failed on modified scripts without error message.


# 0.3.5
* Fixed an issue with docker tag validation for integrations.
* Restructured repo source code.


# 0.3.4
* Saved failing unit tests as a file.
* Fixed an issue where "_test" file for scripts/integrations created using **init** would import the "HelloWorld" templates.
* Fixed an issue in demisto-sdk **validate** - was failing on backward compatiblity check
* Fixed an issue in demisto-sdk **secrets** - empty line in .secrets-ignore always made the secrets check to pass
* Added validation for docker image inside integrations and scripts.
* Added --use-git flag to **format** command to format all changed files.
* Fixed an issue where **validate** did not fail on dockerimage changes with bc check.
* Added new flag **--ignore-entropy** to demisto-sdk **secrets**, this will allow skip entropy secrets check.
* Added --outfile to **lint** to allow saving failed packages to a file.


# 0.3.3
* Added backwards compatibility break error message.
* Added schema for incident types.
* Added **additionalinfo** field to as an available field for integration configuration.
* Added pack parameter for **init**.
* Fixed an issue where error would appear if name parameter is not set in **init**.


# 0.3.2
* Fixed the handling of classifier files in **validate**.


# 0.3.1
* Fixed the handling of newly created reputation files in **validate**.
* Added an option to perform **validate** on a specific file.


# 0.3.0
* Added support for multi-package **lint** both with parallel and without.
* Added all parameter in **lint** to run on all packages and packs in content repository.
* Added **format** for:
    * Scripts
    * Playbooks
    * Integrations
* Improved user outputs for **secrets** command.
* Fixed an issue where **lint** would run pytest and pylint only on a single docker per integration.
* Added auto-complete functionality to demisto-sdk.
* Added git parameter in **lint** to run only on changed packages.
* Added the **run-playbook** command
* Added **run** command which runs a command in the Demisto playground.
* Added **upload** command which uploads an integration or a script to a Demisto instance.
* Fixed and issue where **validate** checked if release notes exist for new integrations and scripts.
* Added **generate-test-playbook** command which generates a basic test playbook for an integration or a script.
* **validate** now supports indicator fields.
* Fixed an issue with layouts scheme validation.
* Adding **init** command.
* Added **json-to-outputs** command which generates the yaml section for outputs from an API raw response.

# 0.2.6
* Fixed an issue with locating release notes for beta integrations in **validate**.

# 0.2.5
* Fixed an issue with locating release notes for beta integrations in **validate**.

# 0.2.4
* Adding image validation to Beta_Integration and Packs in **validate**.

# 0.2.3
* Adding Beta_Integration to the structure validation process.
* Fixing bug where **validate** did checks on TestPlaybooks.
* Added requirements parameter to **lint**.

# 0.2.2
* Fixing bug where **lint** did not return exit code 1 on failure.
* Fixing bug where **validate** did not print error message in case no release notes were give.

# 0.2.1
* **Validate** now checks that the id and name fields are identical in yml files.
* Fixed a bug where sdk did not return any exit code.

# 0.2.0
* Added Release Notes Validator.
* Fixed the Unifier selection of your python file to use as the code.
* **Validate** now supports Indicator fields.
* Fixed a bug where **validate** and **secrets** did not return exit code 1 on failure.
* **Validate** now runs on newly added scripts.

# 0.1.8
* Added support for `--version`.
* Fixed an issue in file_validator when calling `checked_type` method with script regex.

# 0.1.2
* Restructuring validation to support content packs.
* Added secrets validation.
* Added content bundle creation.
* Added lint and unit test run.

# 0.1.1
* Added new logic to the unifier.
* Added detailed README.
* Some small adjustments and fixes.

# 0.1.0
Capabilities:
* **Extract** components(code, image, description etc.) from a Demisto YAML file into a directory.
* **Unify** components(code, image, description etc.) to a single Demisto YAML file.
* **Validate** Demisto content files.<|MERGE_RESOLUTION|>--- conflicted
+++ resolved
@@ -2,14 +2,11 @@
 * Added 'deprecated' release notes template.
 * Fixed an issue where **run-test-playbook** command failed to get the task entries when the test playbook finished with errors.
 * Fixed an issue in **validate** command when running with `no-conf-json` argument to ignore the `conf.json` file.
-<<<<<<< HEAD
-* The **validate** command will validate that an indicator field of type html has fromVersion of 6.1.0 and above.
-* The **format** command will now add fromVersion 6.1.0 to indicator field of type html.
-=======
 * Added error type text (`ERROR` or `WARNING`) to **validate** error prints.
 * Fixed an issue where the **format** command on test playbook did not format the ID to be equal to the name of the test playbook.
 * Enhanced the **update-release-notes** command to automatically commit release notes config file upon creation.
->>>>>>> 28780390
+* The **validate** command will validate that an indicator field of type html has fromVersion of 6.1.0 and above.
+* The **format** command will now add fromVersion 6.1.0 to indicator field of type html.
 
 # 1.5.5
 * Fixed an issue in the **update-release-notes** command, which did not work when changes were made in multiple packs.
