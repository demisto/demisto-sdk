--- conflicted
+++ resolved
@@ -9,12 +9,9 @@
 * Removed the format execution step from the `contribution_converter` since it can be executed separately during the contribution process.
 * Added a new validation (`GR108`) to **validate** command that assures hidden packs do not have mandatory dependant packs.
 * Added a validation that check that non ignorable errors are not used.
-<<<<<<< HEAD
-* Removed a redundant debug log on the `tools.get_file` function.
-=======
 * **lint** will now fail on `demisto.results` and `return_outputs` usage, when a pack is `xsoar` or `partner` supported.
 * **lint** will now fail on `LOG` usage in python files.
->>>>>>> 8b2499aa
+* Removed a redundant debug log on the `tools.get_file` function.
 
 ## 1.18.1
 * Fixed an issue where the coloring directives where showing in log messages.
