# Changelog
## Unreleased
* Fixed an issue where **validate** falsely failed with error `DS108` on descriptions ending with brackets that contains a dot at the end of them.
<<<<<<< HEAD
* Fixed an issue where the **upload** failed when trying to upload a `List`.
* Fixed an issue where the **download** would skip downloading `Lists` that are assigned to specific user roles with no roles.
=======
* Fixed an issue where the **validate -g** failed reading a `.pack-ignore` file that contained only newlines and spaces.
>>>>>>> e4a9876e
* Demisto-SDK will now exit gracefully with an appropriate error message when *git* is not installed.
* Fixed the support in **validate** for `svg` images to have their theme suffix.
* Updated the **engineinfo** type in the script schema.

## 1.20.2
* Updated the **pre-commit** command to run on all python versions in one run.
* Added the *--dry-run* flag to the **pre-commit** command, to create the config file without running the command.
* Fixed an issue where the **coverage-analyze** command was not parsing the logs correctly.
* Fixed an issue where **validate** falsly failed with error `DS108` on descriptions ending with a newline.
* Added formatting for script yml files when period is missing in the end of comment field, in the **format** command.
* Fixed an issue where **format** add a newline with a period when the description field missing a period.
* The content graph will now include the **python_version** field that each script/integration uses.
* Updated the **update-release-notes** command message structure when is run with **--force** flag.
* Fixed an issue where **modeling-rule test** command failed to properly compare types of fields.
* Added the **engineinfo** in to the script schema. This field specifies on which engine the script will run.
* Fixed an issue where **validate** falsely failed with error `DS108` on empty descriptions.
* Added support for lazy loading the of widgets in XSIAM dashboards.
* Added a **validate** check for correlation rules, making sure that `search_window` cannot be empty when `execution_mode` is set to `SCHEDULED`.
* Added the *metadata* key to the XSIAM dashboard schema. This field adds support for dynamic parameters in the dashboards.

## 1.20.1
* Added formatting for yml files when period is missing in the end of description field, in the **format** command.
* Fixed an issue where logging arguments were not in the standard kebab-case. The new arguments are: **console-log-threshold**, **file-log-threshold**, **log-file-path**.
* Added a new validation (`DS108`) to ensure that each description in the yml of script/integration ends with a dot.
* Fixed an issue where the **validate -g** failed reading a `.pack-ignore` file that was previously empty.
* Fixed an issue where the **update-release-notes** failed when changing the `.pack-ignore` file.
* Fixed an issue where the **GR103** validation output was malformed.
* Fixed an issue where the **upload** command failed for private repositories while trying to find the landing_page.json file.
* Added a log when a content item is missing from the repo, in **graph create** and **graph update**.
* Replaced logs with a progress bar in **graph create** and **graph update**.


## 1.20.0
* Fixed an issue where **update-release-notes** generated "available from Cortex XSOAR" instead of "from XSIAM" when run on XSIAM event collectors.
* Added support for controlling the sleep interval and retry count for **modeling-rules test** command.
* Added support for a new marketplace tag `xsoar_saas`.
* Fixed an issue where the **validate -g** failed on `BA102` in external repos even when ignored.
* Fixed an issue where the **validate -g** failed getting the content of `.pack-ignore` files when the external repository is not hosted in Github.
* Fixed an issue where the **validate -g** failed when updating an empty `.pack-ignore` file.
* Added support for yml hidden parameters for `xsoar_saas` marketplace, as part of the **prepare_content** command.
* Added support for custom documentation that will appear only in `xsoar_saas` marketplace, as part of the **prepare_content** command.
* Fixed an issue where the (`GR108`) validation did not fail in the validate command with the `-a` flag.
* Modified **prepare_content** command to be platform specific. For xsoar-saas and XSIAM regarding pack readme and integration description images in markdown files.
* Fixed an issue where the **lint** command was parsing % that may exist in the log data.

## 1.19.2
* Added a period at the end of lines produced by the **generate-docs** command that state the tested version of the product.
* Added the '--junit-path' flag to the **modeling-rules test** command, to allow saving the test results in a JUnit XML file.
* Update `RN112` validation's docs reference link.
* Added support to control the maximum file size and log rotation files count in the sdk logger.
* Fixed an issue with where passing the deprecated logging arguments to any command presented an incorrect recommendation for argument substitution.
* Fixed an issue where the documentation of logging arguments was incorrect.
* Fixed an issue in calculating content graph hash when creating or updating it.
* Fixed an issue where the coloring of the logging messages was not working properly when mixing both Console log and Parallel log handlers.
* Calling **graph create** or **graph update** now run the commands with default arguments, instead of showing the command help.
* Removed the use of chunks when calculating content relationships.
* Fixed an issue where the url regex in the **validate** command was wrong.
* Fixed an issue where **pre-commit** command failed when using global environment.
* Fixed an issue where **validate** would fail in external repos when trying to ignore `BA102`.
* Fixed an issue where **error-code** failed on some error codes.
* Fixes an issue in **format** command where the `-i` option included files in `.venv` directories.
* Updated the comment added to contribution PRs to old packs so it contains a link to the documentation of the **GitHub Codespaces** in xsoar.pan.dev.
* Updated GitPython version to 3.1.32.

## 1.19.1
* Fixed an issue where **unify** failed on integrations using an API a module, when not called from the content root.
* Improved **update-release-notes** logs when changes in dependent API modules are detected.
* Reverted changes released in version 1.19.0 in lint, lint will not fail on `demisto.results`, `return_outputs` and `LOG`.
* Updated the **generate-docs** command to use the content graph instead of the id_set file.
* **Validate** will now validate items which were edited in .pack-ignore.
* Added the '--all' input option for the **prepare-content** command, to support running on all content packs.
* Updated the '-i' input option of the **prepare-content** command to support multiple inputs as a comma-separated list.
* Enhanced the pack metadata properties when dumping pack zips in **prepare-content** command.

## 1.19.0
* Added the **graph** command group. The **create-content-graph** and **update-content-graph** commands were migrated to this command group, and named **graph create** and **graph update** respectively.
* Added the **graph get-relationships** command.
* The **graph create** command will now use a list of known content items from content-private, to avoid false-positives in validation `GR103`. Additionally, `GR103` was added to the **ALLOWED_IGNORE_ERRORS** list.
* The **modeling-rules test** command will now validate that the modeling rules schema mappings are aligned with the test-data mappings.
* Added the *--xsiam* flag to the **init** command in order to create XSIAM content.
* Fixed an issue where the `update-additional-dependencies` **pre-commit** step failed when not running in a content-like repo.
* Removed the format execution step from the `contribution_converter` since it can be executed separately during the contribution process.
* Added a new validation (`GR108`) to **validate**, that assures hidden packs do not have mandatory dependant packs.
* Added a new validation (`PA137`) to **validate**, ensuring the absence of non-ignorable errors in `.pack-ignore`.
* Running **validate** in a GitHub Action will now show errors as annotations, visible in the `Files Changed` tab of the pull request.
* **lint** will now fail on `demisto.results` and `return_outputs` usage, when a pack is `xsoar` or `partner` supported.
* **lint** will now fail on `LOG` usage in python files.
* Updated the **format** command to use the content graph instead of the id_set file.
* Updated **format** command not to fail on unexpected values that returns from the graph, and just add it to the log.
* Removed a redundant debug log on the `tools.get_file` function.

## 1.18.1
* Fixed an issue where the coloring directives where showing in log messages.
* Fixed an issue where **create-content-graph** was not executed upon changes in the parser infra files.
* Added support for `svg` integration images in content repo in **validate** command.
* Added a parameter `skip-packs-known-words` to the **doc-review** command, making sure that pack known words will not be added.

## 1.18.0
* Added the ability to ignore any validation in the **validate** command when running in an external (non-demisto/content) repo, by placing a `.private-repo-settings` file at its root.
* Calling **format** with the `-d` flag now removes test playbooks testing the deprecated content from conf.json.
* Improved the content graph performance when calculating content relationships.
* Improved determinism of SDK unit tests.
* **validate** will now run on all the pack content items when the pack supported marketplaces are modified.
* **pre-commit** no longer runs when there are no modified files (unless provided with input files).
* Added new validation that XSIAM integrations must have `marketplacev2` as the value of the marketplaces field.
* Added an ability to provide list of marketplace names as a credentials-type (type 9) param attribute.
* **doc-review** will run with the `--use-packs-known-words` true by default.
* Added the *deprecated* field to the pack object for the content-graph metadata.
* Calling **modeling-rules init-test-data** will now return the XDM fields output in alphabetical order.
* Added a new validation (`BA125`) to **validate**, assuring internal function names aren't used in customer-facing docs.
* Removed the Pipfile and Pipfile.lock from the templates in the **init** command.
* Disabled the option to create an integration with `Pipfile` and `Pipfile.lock` files, as they are deprecated.
* Added the Sourcery hook to **pre-commit**.
* Added a working directory to the `contribution_converter` in order to support working on a temporary directory.
* Added a waiting period when checking whether the dataset exists in the **modeling-rule test** command.
* Fixed an issue where the *DEMISTO_SDK_SKIP_VERSION_CHECK* was ignored when running on non CI environments.
* Fixed an issue where **validate** falsely detected backwards-compatibility issues, and prevented adding the `marketplaces` key to content items.
* Fixed an issue where the SDK would fail pulling docker images.
* Fixed an issue where **prepare-content** command would add the string `candidate` to scripts and integrations for the *nativeimage* key.
* Fixed an issue where in some cases the **split** command did not remove pack version note from the script.
* Fixed an issue where **validate** would not properly detect dependencies of core packs.
* Fixed an issue where **validate** failed on single-select types incident and indicator fields when given empty value as a select value option.
* Fixed an issue where errors in **validate** were logged as `info`.
* Fixed an issue where **validate** error messages were not logged when an integration param, or the default argument in reputation commands is not valid.
* Fixed an issue where the **format** command would change the value of the `unsearchable` key in fields.
* Fixed an issue where **lint** command failed to pull docker image in Gitlab environment.
* Fixed an issue in **doc-review** command where escape characters within Markdown files were detected as invalid words.
* Fixed an issue where **validate** failed on infrastructure test files.
* Fixed an issue in **update-content-graph** where the neo4j service was unaccessible for non-root users.

## 1.17.2
* Fixed an issue where **lint** and **validate** commands failed on integrations and scripts that use docker images that are not available in the Docker Hub but exist locally.
* Added documentation for the flag **override-existing** used in upload.
* Fixed an issue where **validate** failed on Incident Field items with a `template` value.
* Improved memory efficiency in **update-content-graph** and **create-content-graph** commands.
* Removed support for the `cve_id` name for the default-argument for **cve** reputation commands in **validate**. Now, only `cve` may be used for such commands.
* Fixed an issue where **zip_packs** failed uploading content.
* Added `tenant_timezone` handling to the **modeling-rules init** command, allowing usage with tenants in various timezones.
* Shortened the timeout when checking whether the dataset exists in **test-modeling-rule**.
* Cleaned up project dependencies.
* Added support for the **List** content item in **Xpanse** marketplace.
* Fixed an issue in **run-unit-tests** command when running Powershell tests.
* Fixed an issue where **lint** failed running when a docker container would not init properly.
* Fixed an issue where the *upload* command would upload a pack metadata with wrong display names.
* Performance enhancements when reading yaml files.
* Removed redundant errors and fields from `errors.py`.
* Updated **update-release-notes** to use graph instead of id_set.

## 1.17.1
* Added the `aliasTo` key to the Incident Field schema.
* Modified **validate** to not require fields whose value is always `False`.
* Modified **validate** to use the graph instead of id_set on changed *APIModules*.
* Fixed an issue where `register_module_line()` was not removed from python scripts when the script had no trailing newline.
* Fixed an issue where an integration containing a command without a description would fail to upload while using the **upload** command.
* Fixed an issue where attempting to individually upload `Preprocess Rule` files raised an unclear error message. Note: preprocess rules can not be individually uploaded, but only as part of a pack.
* Fixed an issue where the **upload** command would fail on Indicator Types.
* Fixed an issue where the **upload** command would return the wrong error message when connection credentials are invalid.
* Fixed an issue where the **upload** command would fail parsing input paths.
* added support for the `isfetcheventsandassets` flag in content graph.
* Fixed an issue where the **modeling-rules test** command failed to get the existence of result from dataset in cases where the results take time to load.
* Added an aliasTo key to the incident field schema.

## 1.17.0
* **validate** will only fail on docker related errors if the pack is supported by xsoar.
* Added a validation that assures filename, id, and name have a correct suffix for modeling/parsing rules files.
* Added new **validate** checks, preventing unwanted changes of the marketplaces (BC108,BC109), toversion (BC107)  and fromversion (BC106) fields.
* Removed the `timezone_offset` argument in the *modeling-rules test* command.
* Fixed an issue where **lint** failed when importing functions from CommonServerUserPython.
* The **format** command now will sync hidden parameters with master branch.
* Fixed an issue where lock integration failed on FileNotFound.(PANW-internal only).
* Fixed an issue where **lint** falsely warned of using `demisto.results`.
* Fixed an issue where **validate** always returned *XSIAM Dashboards* and *Correlation Rules* files as valid.
* Added `GR107` validation to **validate** using the graph validations to check that no deprecated items are used by non-deprecated content.
* Fixed an issue where the **modeling-rules test** command failed to get the existence of dataset in cases where the dataset takes more than 1 minute to get indexed.
* Fixed an issue in **lint** where the container used for linting had dependency conflicts with the image used by content, and caused inconsistent results.
* Fixed an issue where the **download** command failed when the playbook has different `name` and `id`.
* Moved the **pre-commmit** command template to the `demisto/content` repository, where it's easier to maintain.
* Fixed an issue where an internal method caused warning messages when reading md files.
* Added support for Pre Process Rules in the **upload** command.
* Fixed an issue where **upload** would not upload items whose `maketplaces` value was an empty list.
* Added a prettyName key to the incident field schema.
* Fixed an issue where **upload** command could not parse content items that are not unicode-encoded.

## 1.16.0
* Added a check to **is_docker_image_latest_tag** to only fail the validation on non-latest image tag when the current tag is older than 3 days.
* Fixed an issue where **upload** would not properly show the installed version in the UI.
* Fixed an issue where the `contribution_converter` failed replacing generated release notes with the contribution form release notes.
* Fixed an issue where an extra levelname was added to a logging message.
* Modified the `mypy` pre-commit hook to run in a virtual environment, rather than the local mypy version.
* Added support to run **validate** with `--git` flag on detached HEAD.
* Added a validation that the **validate** command will fail if the pack name is not prefixed on XSIAM dashboard images.
* Fixed the **generate-test-playbook** which failed on an unexpected keyword argument - 'console_log_threshold'.
* Fixed an issue where **prepare-content** would not properly parse the `fromVersion` and `toVersion` attributes of XSIAM-Dashbaord and XSIAM-Report content items.
* Fixed an issue where **validate** command did not fail on non-existent dependency ids of non-mandatory dependant content.
* Fixed pytest async io deprecation warning.
* Added the `--incident-id` argument (optional) to the **run** command.
* Fixed an issue in **run-unit-tests** and **update-content-graph** where running commands in a docker container was done with insufficient permissions.
* Added the `_time` field to the output compare table of the **modeling-rules test** command.
* Changed the endpoint **download** uses to get system content items.
* Fixed an issue where graph-related tasks failed when files were deleted from the repo.
* Added a **validate** check, and a **format** auto fix for the `fromversion` field in Correlation Rules and XSIAM Dashboards.
* Update the format used for dev-dependencies in pyproject.toml to match modern versions of Poetry.
* Added timestamps to logging messages when running in a CI build.

## 1.15.5
* **Breaking Change**: The default of the **upload** command `--zip` argument is `true`. To upload packs as custom content items use the `--no-zip` argument.
* Removed the `no-implicit-optional` hook from **pre-commit**.
* Removed the `markdownlint` hook from **pre-commit**.
* Fixed an issue in **run-unit-tests** to pass with warnings when no tests are collected.
* Fixed an issue in **run-unit-tests** with the coverage calculation.
* Fixed a notification about log file location appeared more than once.
* Updated the error message when code coverage is below the threshold in **coverage-analyze** to be printed in a more noticeable red color.
* Fixed an issue in **upload** that failed when a comma-separated list of paths is passed to the `--input` argument.
* Running **validate** with the `--graph` flag will now run the graph validations after all other validations.
* improved the generated release note for newly added XSIAM entities when running *update-release-notes* command.
* Fixed an issue where in some cases validation failed when mapping null values.
* Fixed an issue in **upload** command where the `--keep-zip` argument did not clean the working directory.
* Fixed an issue where an extra levelname was added to a logging message.
* Fixed an issue in **upload** where uploading packs to XSIAM failed due to version mismatch.

## 1.15.4
* Fixed an issue where *update-release-notes* and *doc-review* did not handle new content notes as expected.
* Fixed an issue in PEP484 (no-implicit-optional) hook to **pre-commit**.
* Fixed an issue in **upload** with `--input-config-file` where the content items weren't uploaded in the correct pack.
* Added support to disable the default logging colors with the **DEMISTO_SDK_LOG_NO_COLORS** environment variable.

## 1.15.3
* Added the `--init` flag to **download**.
* Added the `--keep-empty-folders` flag to **download**.
* Added `markdown-lint` to **pre-commit**
* Added the PEP484 (no-implicit-optional) hook to **pre-commit**.
* Fixed an issue where the content-graph parsing failed on mappers with undefined mapping.
* Fixed an issue in **validate** where `pack_metadata.json` files were not collected proplely in `--graph` option.
* Fixed an issue where *validate* reputation commands outputs were not checked for new content.
* Added *IN107* and *DB100* error codes to *ALLOWED_IGNORE_ERRORS* list.
* Added a validation that assures feed integrations implement the `integration_reliability` configuration parameter.
* Fixed an issue where the format command did not work as expected on pre-process rules files.
* Fixed an issue where **upload** command failed to upload when the XSOAR version is beta.
* Fixed an issue where **upload** command summary was inaccurate when uploading a `Pack` without the `-z` flag.
* Added pack name and pack version to **upload** command summary.
* Added support for modeling rules with multi datasets in ****modeling-rules test**** command.
* Fixed an issue where **validate** didn't recognize layouts with incident fields missing from `id_set.json` even when `--post-commit` was indicated.

## 1.15.2
* Fixed an issue where **format** added default arguments to reputation commands which already have one.
* Fixed an issue where **validate** fails when adding the *advance* field to the integration required fields.
* Updated the integration Traffic Light Protocol (TLP) color list schema in the **validate** command.
* Fixed an issue where **upload** would not read a repo configuration file properly.
* Fixed an issue where **upload** would not handle the `-x`/`--xsiam` flag properly.
* Fixed an issue where **format** failed to use input from the user, when asking about a `from_version`.
* Added the `-n`/`--assume_no` flag to **format**.

## 1.15.1
* Fixed an issue where **generate-docs** generated fields with double html escaping.
* Fixed an issue where **upload** failed when using the `-z` flag.

## 1.15.0
* **Breaking Change**: the **upload** command now only supports **XSOAR 6.5** or newer (and all XSIAM versions).
* **upload** now uses content models, and calls the `prepare` method of each model before uploading (unless uploading a zipped pack).
* Added a *playbook* modification to **prepare-content**, replacing `getIncident` calls with `getAlerts`, when uploading to XSIAM.
* Added a *playbook* modification to **prepare-content**, replacing `${incident.fieldname}` context accessors with `${alert.fieldname}` when uploading to XSIAM.
* Added a *playbook* modification to **prepare-content**, replacing `incident` to `alert` in task display names, when uploading to XSIAM.
* Added a *layout* modification to **prepare-content**, replacing `Related/Child/Linked Incidents` to `... Alerts` when uploading to XSIAM.
* Added a *script* modification to **prepare-content**, automatically replacing the word `incident` with `alert` when uploading to XSIAM.
* Added a validation that the **validate** command will fail if the `dockerimage` field in scripts/integrations uses any py3-native docker image.
* Updated the `ruff` version used in **pre-commit** to `0.0.269`.
* Fixed an issue in **create-content-graph** which caused missing detection of duplicated content items.
* Fixed an issue where **run-unit-tests** failed on python2 content items.
* Fixed an issue in **validate** where core packs validations were checked against the core packs defined on master branch, rather than on the current branch.
* Fixed an issue in **pre-commit** where `--input` flag was not filtered by the git files.
* Skip reset containers for XSOAR NG and XSIAM(PANW-internal only).
* Fixed an issue where **lint** failed fetching docker image details from a PANW GitLab CI environment. (PANW-internal only).

## 1.14.5
* Added logging in case the container fails to run in **run-unit-tests**.
* Disabled **pre-commit** multiprocessing for `validate` and `format`, as they use a service.
* **pre-commit** now calls `format` with `--assume-yes` and `--no-validate`.
* Fixed an issue where **pre-commit** ran multiple times when checking out build related files.

## 1.14.4
* Added integration configuration for *Cortex REST API* integration.
* Removed `Flake8` from **pre-commit**, as `ruff` covers its basic rules.
* Improved log readability by silencing non-critical `neo4j` (content graph infrastructure) logs.
* Fixed an issue where **run-unit-tests** failed on python2 content items.
* Fixed an issue where **modeling-rules test** did not properly handle query fields that pointed to a string.
* Fixed an issue when trying to fetch remote files when not under the content repo.
* Fixed a validation that the **modeling-rules test** command will fail if no test data file exist.
* Fixed an issue where **format** command failed while updating the `fromversion` entry.
* Added support for mapping uuid to names for Layout files in the **download** command.

## 1.14.3
* Fixed an issue where **run-unit-tests** failed running on items with `test_data`.
* Updated the demisto-py to v3.2.10 which now supports url decoding for the proxy authentication password.
* Fixed an issue where **generate-outputs** did not generate context paths for empty lists or dictionaries in the response.

## 1.14.2
* Added the `--staged-only` flag to **pre-commit**.
* Fixed an issue where **run-unit-tests** failed running on items with `test_data`.
* Fixed an issue where **pre-commit** ran on unchanged files.
* Add the ability to run **secrets** in **pre-commit** by passing a `--secrets` flag.
* Added support to override the log file with the **DEMISTO_SDK_LOG_FILE_PATH** environment variable.

## 1.14.1
* Fixed an issue where **update-release-notes** command failed when running on a pack that contains deprecated integrations without the `commands` section.
* Added toVersion and fromVersion to XSIAM content items schema.
* Fixed an issue where **validate** failed when attempting to map null values in a classifier and layout.
* Added search marketplace functionality to XSIAM client.
* Fixed an issue in **pre-commit** command where `MYPYPATH` was not set properly.
* Updated the integration category list in the **init** command.
* Fixed an issue where in some environments docker errors were not caught.
* Added a validation that the **validate** command will fail on README files if an image does not exist in the specified path.

## 1.14.0
* Added the `DEMISTO_SDK_GRAPH_FORCE_CREATE` environment variable. Use it to force the SDK to recreate the graph, rather than update it.
* Added support for code importing multi-level ApiModules to **lint**.
* Added a validation that the **modeling-rules test** command will fail if no test data file exist.
* Added support for the `<~XPANSE>` marketplace tag in release notes.
* Added support for marketplace tags in the **doc-review** command.
* Added **generate-unit-tests** documentation to the repo README.
* Added the `hiddenpassword` field to the integration schema, allowing **validate** to run on integrations with username-only inputs.
* Improved logs and error handling in the **modeling-rules test** command.
* Improved the warning message displayed for Contribution PRs editing outdated code.
* Improved the clarity of error messages for cases where yml files cannot be parsed as a dictionary.
* Updated the `XSIAMReport` schema.
* Standardized repo-wide logging. All logs are now created in one logger instance.
* **lint** now prevents unit-tests from accessing online resources in runtime.
* Updated the logs shown during lint when running in docker.
* Fixed an issue where **validate** showed errors twice.
* Fixed an issue where **validate** did not fail when xif files had wrong naming.
* Fixed an issue where **doc-review** required dot suffixes in release notes describing new content.
* Fixed an issue where **download** command failed when running on a beta integration.
* Fixed an issue where **update-release-notes** generated release notes for packs in their initial version (1.0.0).
* Fixed an issue with **update-content-graph** where `--use-git` parameter was ignored when using `--imported-path` parameter.
* Fixed an issue where **validate** failed on playbooks with valid inputs, since it did not collect the playbook inputs occurrences properly.

## 1.13.0
* Added the pack version to the code files when calling **unify**. The same value is removed when calling **split**.
* Added a message showing the output path when **prepare-content** is called.
* Contribution PRs that update outdated packs now display a warning message.
* Fixed an issue when kebab-case has a misspelling in one of the sub words, the suggestion might be confusing.
* Improved caching and stability for **lint**.
* Added support for *.xif* files in the **secrets** command.
* Fixed an issue where **validate** would fail when playbook inputs contain Transform Language (DT).
* Added a new **validate** check, making sure a first level header exist in release notes (RN116)
* Fixed an issue where **lint** would not properly handle multiple ApiModules imports.

## 1.12.0
* Added the **pre-commit** command, to improve code quality of XSOAR content.
* Added the **run-unit-tests** command, to run unit tests of given content items inside their respective docker images.
* Added support for filepath arguments in the **validate** and **format** commands.
* Added pre-commit hooks for `validate`, `format`, `run-unit-tests` and `update-docker-image` commands.
* Fixed an issue in the **download** command where layouts were overriden even without the `-f` option.
* Fixed an issue where Demisto-SDK did not detect layout ID when using the **download** command.
* Fixed an issue where the **lint** command ran on `native:dev` supported content when passing the `--docker-image all` flag, instead it will run on `native:candidate`.
* Added support for `native:candidate` as a docker image flag for **lint** command.
* Added a modification for layouts in **prepare-content**, replacing `Related Incidents`, `Linked Incidents` and `Child Incidents` with the suitable `... Alerts` name when uploading to XSIAM.
* Fixed an issue where logs and messages would not show when using the **download** command.
* Fixed an issue where the `server_min_version` field in metadata was an empty value when parsing packs without content items.
* Fixed an issue where running **openapi-codegen** resulted in false-positive error messages.
* Fixed an issue where **generate-python-to-yml** generated input arguments as required even though required=False was specified.
* Fixed an issue where **generate-python-to-yml** generated input arguments a default arguments when default=some_value was provided.
* Fixed a bug where **validate** returned error on playbook inputs with special characters.
* Fixed an issue where **validate** did not properly check `conf.json` when the latter is modified.
* Fixed an issue in the **upload** command, where a prompt was not showing on the console.
* Fixed an issue where running **lint** failed installing dependencies in containers.

## 1.11.0
* **Note: Demisto-SDK will soon stop supporting Python 3.8**
* Fixed an issue where using **download** on non-unicode content, merging them into existing files caused an error.
* Changed an internal setting to allow writing non-ascii content (unicode) using `YAMLHandler` and `JSONHandler`.
* Fixed an issue where an error message in **unify** was unclear for invalid input.
* Fixed an issue where running **validate** failed with **is_valid_integration_file_path_in_folder** on integrations that use API modules.
* Fixed an issue where **validate** failed with **is_valid_integration_file_path_in_folder** on integrations that use the `MSAPIModule`.
* Added **validate** check for the `modules` field in `pack_metadata.json` files.
* Changed **lint** to skip deprecated content, unless when using the `-i` flag.
* Fixed an issue where **update-release-notes** failed when a new *Parsing Rule* was added to a pack.
* Refactored the logging framework. Demisto-SDK logs will now be written to `.demist_sdk_debug.log` under the content path (when detected) or the current directory.
* Added `GR105` validation to **validate** command to check that no duplicate IDs are used.
* Added support for API Modules imported in API modules in the **unify** command.
* Added **validate** check, to make sure every Python file has a corresponding unit test file.

## 1.10.6
* Fixed an issue where running **validate** with the `-g` flag would skip some validations for old-formatted (unified) integration/script files.
* Deprecated integrations and scripts will not run anymore when providing the **--all-packs** to the **lint** command.
* Fixed an issue where a pack `serverMinVersion` would be calculated by the minimal fromVersion of its content items.
* Added the `--docker-image-target` flag to **lint** for testing native supported content with new images.

## 1.10.5
* Fixed an issue where running **run-test-playbook** would not use the `verify` parameter correctly. @ajoga
* Added a newline at the end of README files generated in **generate-docs**.
* Added the value `3` (out of bounds) to the `onChangeRepAlg` and `reputationCalc` fields under the `IncidentType` and `GenericType` schemas. **validate** will allow using it now.
* Fixed an issue where **doc-review** required dot suffixes in release notes describing new content.
* Fixed an issue where **validate** failed on Feed Integrations after adding the new *Collect/Connect* section field.
* Fixed an issue where using **postman-codegen** failed converting strings containing digits to kebab-case.
* Fixed an issue where the ***error-code*** command could not parse List[str] parameter.
* Updated validation *LO107* to support more section types in XSIAM layouts.

## 1.10.4
* Added support for running **lint** in multiple native-docker images.

## 1.10.3
* Fixed an issue where running **format** would fail after running npm install.
* Improved the graph validations in the **validate** command:
  - GR100 will now run on all content items of changed packs.
  - GR101 and GR102 will now catch invalid fromversion/toversion of files **using** the changed items.
  - GR103 errors will raise a warning when using the *-a* flag, but an error if using the *-i* or *g* flags.
* Fixed an issue where test-playbooks timed out.
* Fixed an issue where making a change in a module using an ApiModule would cause lint to run on the ApiModule unnecessarily.
* Fixed an issue where the `marketplace` field was not used when dumping pack zips.
* Fixed a typo in the README content generated with **update-release-notes** for updating integrations.
* Fixed an issue in **validate**, where using the `-gr` and `-i` flags did not run properly.
* Added the `sectionorder` field to integration scheme.
* Fixed an issue where in some occasions running of test-playbooks could receive session timeouts.
* Fixed an issue where **validate** command failed on core pack dependencies validation because of test dependencies.

## 1.10.2
* Added markdown lint formatting for README files in the **format** command.
* Fixed an issue where **lint** failed when using the `-cdam` flag with changed dependant api modules.
* Fixed an issue in the **upload** command, where `json`-based content items were not unified correctly when using the `--zip` argument.
* Added XPANSE core packs validations.

## 1.10.1
* Fixed an issue where **update-content-graph** failed to execute.

## 1.10.0
* **Breaking change**: Removed usage of `pipenv`, `isort` and `autopep8` in the **split** and **download** commands. Removed the `--no-pipenv` and `--no-code-formatting` flags. Please see https://xsoar.pan.dev/docs/tutorials/tut-setup-dev-remote for the recommended environment setup.
* Fixed an issue in **prepare-content** command where large code lines were broken.
* Fixed an issue where git-*renamed_files* were not retrieved properly.
* Fixed an issue where test dependencies were calculated in all level dependencies calculation.
* Added formatting and validation to XSIAM content types.
* Fixed an issue where several XSIAM content types were not validated when passing the `-a` flag.
* Added a UUID to name mapper for **download** it replaces UUIDs with names on all downloaded files.
* Updated the demisto-py to v3.2.6 which now supports basic proxy authentication.
* Improved the message shown when using **upload** and overwriting packs.
* Added support for the **Layout Rule** content type in the id-set and the content graph.
* Updated the default general `fromVersion` value on **format** to `6.8.0`
* Fixed an issue where **lint** sometimes failed when using the `-cdam` flag due to wrong file duplications filtering.
* Added the content graph to **validate**, use with the `--graph` flag.

## 1.9.0
* Fixed an issue where the Slack notifier was using a deprecated argument.
* Added the `--docker-image` argument to the **lint** command, which allows determining the docker image to run lint on. Possible options are: `'native:ga'`, `'native:maintenance'`, `'native:dev'`, `'all'`, a specific docker image (from Docker Hub) or, the default `'from-yml'`.
* Fixed an issue in **prepare-content** command where large code lines were broken.
* Added a logger warning to **get_demisto_version**, the task will now fail with a more informative message.
* Fixed an issue where the **upload** and **prepare-content** commands didn't add `fromServerVersion` and `toServerVersion` to layouts.
* Updated **lint** to use graph instead of id_set when running with `--check-dependent-api-module` flag.
* Added the marketplaces field to all schemas.
* Added the flag `--xsoar-only` to the **doc-review** command which enables reviewing documents that belong to XSOAR-supported Packs.
* Fixed an issue in **update-release-notes** command where an error occurred when executing the same command a second time.
* Fixed an issue where **validate** would not always ignore errors listed under `.pack-ignore`.
* Fixed an issue where running **validate** on a specific pack didn't test all the relevant entities.
* Fixed an issue where fields ending with `_x2` where not replaced in the appropriate Marketplace.

## 1.8.3
* Changed **validate** to allow hiding parameters of type 0, 4, 12 and 14 when replacing with type 9 (credentials) with the same name.
* Fixed an issue where **update-release-notes** fails to update *MicrosoftApiModule* dependent integrations.
* Fixed an issue where the **upload** command failed because `docker_native_image_config.json` file could not be found.
* Added a metadata file to the content graph zip, to be used in the **update-content-graph** command.
* Updated the **validate** and **update-release-notes** commands to unskip the *Triggers Recommendations* content type.


## 1.8.2
* Fixed an issue where demisto-py failed to upload content to XSIAM when `DEMISTO_USERNAME` environment variable is set.
* Fixed an issue where the **prepare-content** command output invalid automation name when used with the --*custom* argument.
* Fixed an issue where modeling rules with arbitrary whitespace characters were not parsed correctly.
* Added support for the **nativeImage** key for an integration/script in the **prepare-content** command.
* Added **validate** checks for integrations declared deprecated (display name, description) but missing the `deprecated` flag.
* Changed the **validate** command to fail on the IN145 error code only when the parameter with type 4 is not hidden.
* Fixed an issue where downloading content layouts with `detailsV2=None` resulted in an error.
* Fixed an issue where **xdrctemplate** was missing 'external' prefix.
* Fixed an issue in **prepare-content** command providing output path.
* Updated the **validate** and **update-release-notes** commands to skip the *Triggers Recommendations* content type.
* Added a new validation to the **validate** command to verify that the release notes headers are in the correct format.
* Changed the **validate** command to fail on the IN140 error code only when the skipped integration has no unit tests.
* Changed **validate** to allow hiding parameters of type 4 (secret) when replacing with type 9 (credentials) with the same name.
* Fixed an issue where the **update-release-notes** command didn't add release-notes properly to some *new* content items.
* Added validation that checks that the `nativeimage` key is not defined in script/integration yml.
* Added to the **format** command the ability to remove `nativeimage` key in case defined in script/integration yml.
* Enhanced the **update-content-graph** command to support `--use-git`, `--imported_path` and `--output-path` arguments.
* Fixed an issue where **doc-review** failed when reviewing command name in some cases.
* Fixed an issue where **download** didn't identify playbooks properly, and downloaded files with UUIDs instead of file/script names.

## 1.8.1
* Fixed an issue where **format** created duplicate configuration parameters.
* Added hidden properties to integration command argument and script argument.
* Added `--override-existing` to **upload** that skips the confirmation prompt for overriding existing content packs. @mattbibbydw
* Fixed an issue where **validate** failed in private repos when attempting to read from a nonexisting `approved_categories.json`.
* Fixed an issue where **validate** used absolute paths when getting remote `pack_metadata.json` files in private repos.
* Fixed an issue in **download**, where names of custom scripts were replaced with UUIDs in IncidentFields and Layouts.

## 1.8.0
* Updated the supported python versions, as `>=3.8,<3.11`, as some of the dependencies are not supported on `3.11` yet.
* Added a **validate** step for **Modeling Rules** testdata files.
* Added the **update-content-graph** command.
* Added the ability to limit the number of CPU cores with `DEMISTO_SDK_MAX_CPU_CORES` envirment variable.
* Added the **prepare-content** command.
* Added support for fromversion/toversion in XSIAM content items (correlation rules, XSIAM dashboards, XSIAM reports and triggers).
* Added a **validate** step checking types of attributes in the schema file of modeling rule.
* Added a **validate** step checking that the dataset name of a modeling rule shows in the xif and schema files.
* Added a **validate** step checking that a correlation rule file does not start with a hyphen.
* Added a **validate** step checking that xsiam content items follow naming conventions.
* Fixed an issue where SDK commands failed on the deprecated `packaging.version.LegacyVersion`, by locking the `packaging` version to `<22`.
* Fixed an issue where **update-release-notes** failed when changing only xif file in **Modeling Rules**.
* Fixed an issue where *is_valid_category* and *is_categories_field_match_standard* failed when running in a private repo.
* Fixed an issue where **validate** didn't fail on the MR103 validation error.
* Fixed the *--release-notes* option, to support the new CHANGELOG format.
* Fixed an issue where **validate** failed when only changing a modeling rules's xif file.
* Fixed an issue where **format** failed on indicator files with a `None` value under the `tabs` key.
* Fixed an issue where **validate** only printed errors for one change of context path, rather than print all.
* Fixed an issue where **download** did not suggest using a username/password when authenticating with XSOAR and using invalid arguments.
* Fixed an issue where **download** failed when listing or downloading content items that are not unicode-encoded.
* Added support for fromversion/toversion in XSIAM content items (correlation rules, XSIAM dashboards, XSIAM reports and triggers).
* Updated the supported python versions, as `>=3.8,<3.11`, as some of the dependencies are not supported on `3.11` yet.
* Added **prepare-content** command which will prepare the pack or content item for the platform.
* Patched an issue where deprecated `packaging.version.LegacyVersion`, locking packaging version to `<22`.

## 1.7.9
* Fixed an issue where an error message in **validate** would not include the suggested fix.
* Added a validation that enforces predefined categories on MP Packs & integration yml files, the validation also ensures that each pack has only one category.
* Fixed an issue where **update-release-notes** did not generate release notes for **XDRC Templates**.
* Fixed an issue where **upload** failed without explaining the reason.
* Improved implementation of the docker_helper module.
* Fixed an issue where **validate** did not check changed pack_metadata.json files when running using git.
* Added support for **xdrctemplate** to content graph.
* Fixed an issue where local copies of the newly-introduced `DemistoClassApiModule.py` were validated.
* Added new release notes templates for the addition and modification of playbooks, layouts and types in the **doc-review** command.
* Fixed an issue where the **doc-review** command failed on descriptions of new content items.
* Added the `Command XXX is deprecated. Use XXX instead.` release notes templates to **doc-review** command.
* Fixed an issue where the **update-release-notes** command didn't add the modeling-rules description for new modeling-rules files.

## 1.7.8
* Added the capability to run the MDX server in a docker container for environments without node.
* Fixed an issue where **generate-docs** with `-c` argument updated sections of the incorrect commands.
* Added IF113 error code to **ALLOWED_IGNORE_ERRORS**.
* Fixed an issue where **validate** failed on playbooks with non-string input values.
* Added the `DEMISTO_SDK_IGNORE_CONTENT_WARNING` environment variable, to allow suppressing warnings when commands are not run under a content repo folder.
* Fixed an issue where **validate** failed to recognize integration tests that were missing from config.json
* Added support for **xpanse** marketplace in **create-id-set** and **create-content-artifacts** commands.
* Fixed an issue where **split** failed on yml files.
* Added support for marketplace-specific tags.
* Fixed an issue where **download** would not run `isort`. @maxgubler
* Fixed an issue where XSIAM Dashboards and Reports images failed the build.
* Added support for **xpanse** marketplace to content graph.

## 1.7.7
* Fixed an issue where paybooks **generate-docs** didn't parse complex input values when no accessor field is given correctly.
* Fixed an issue in the **download** command, where an exception would be raised when downloading system playbooks.
* Fixed an issue where the **upload** failed on playbooks containing a value that starts with `=`.
* Fixed an issue where the **generate-unit-tests** failed to generate assertions, and generate unit tests when command names does not match method name.
* Fixed an issue where the **download** command did not honor the `--no-code-formatting` flag properly. @maxgubler
* Added a new check to **validate**, making sure playbook task values are passed as references.
* Fixed an issue where the **update-release-notes** deleted existing release notes, now appending to it instead.
* Fixed an issue where **validate** printed blank space in case of validation failed and ignored.
* Renamed 'Agent Config' to 'XDRC Templates'.
* Fixed an issue where the **zip-packs** command did not work with the CommonServerUserPython and CommonServerUserPowerShell package.

## 1.7.6

* Fixed parsing of initialization arguments of client classes in the **generate-unit-tests** command.
* Added support for AgentConfig content item in the **upload**, **create-id-set**, **find-dependecies**, **unify** and **create-content-artifacts** commands.
* Added support for XSIAM Report preview image.

## 1.7.5

* Fixed an issue where the **upload** command did not work with the CommonServerUserPython package.
* Fixed an issue in the **download** command, where some playbooks were downloaded as test playbooks.
* Added playbook modification capabilities in **TestSuite**.
* Added a new command **create-content-graph**.
* Fixed an issue in the **upload** command, where the temporary zip would not clean up properly.
* Improved content items parsing in the **create-content-graph** command.
* Added an error when the docker daemon is unavailable when running **lint**.
* Removed the validation of a subtype change for scripts in the **validate** command.
* Fixed an issue where names of XSIAM content items were not normalized properly.
* Fixed an issue where the **download** command was downloading playbooks with **script** (id) and not **scriptName**.
* Fixed an issue where script yml files were not properly identified by `find_type`.
* Removed nightly integrations filtering when deciding if a test should run.
* Added support for XSIAM Dashboard preview image.
* Added the `--no-code-formatting` flag to the **download** command, allowing to skip autopep8 and isort.
* Fixed an issue in the **update-release-notes** command, where generating release notes for modeling rules schema file caused exception.

## 1.7.4

* Fixed an issue where the **doc-review** command showed irrelevant messages.
* Fixed an issue in **validate**, where backward-compatibility failures prevented other validations from running.
* Fixed an issue in **validate**, where content-like files under infrastructure paths were not ignored.
* Fixed an issue in the AMI mapping, where server versions were missing.
* Change the way the normalize name is set for external files.
* Added dump function to XSIAM pack objects to dulicate the files.
* Fixed an issue where the `contribution_converter` did not support changes made to ApiModules.
* Added name normalization according to new convention to XSIAM content items
* Added playbook modification capabilities in **TestSuite**.
* Fixed an issue in create-content-artifacts where it will not get a normalize name for the item and it will try to duplicate the same file.

## 1.7.3

* Fixed an issue in the **format** command where fail when executed from environment without mdx server available.
* Added `Added a`, `Added an` to the list of allowed changelog prefixes.
* Added support for Indicator Types/Reputations in the **upload** command.
* Fixed an issue when running from a subdirectory of a content repo failed.
* Changing the way we are using XSIAM servers api-keys in **test-content** .
* Added a success message to **postman-codegen**.

## 1.7.2

* Fixed an issue in the **validate** command where incident fields were not found in mappers even when they exist
* Added an ability to provide list of marketplace names as a param attribute to **validate** and **upload**
* Added the file type to the error message when it is not supported.
* Fixed an issue where `contribution_converter` incorrectly mapped _Indicator Field_ objects to the _incidentfield_ directory in contribution zip files.
* Fixed a bug where **validate** returned error on empty inputs not used in playbooks.
* Added the `DEMISTO_SDK_CONTENT_PATH` environment variable, implicitly used in various commands.
* Added link to documentation for error messages regarding use cases and tags.

## 1.7.1

* Fixed an issue where *indicatorTypes* and *betaIntegrations* were not found in the id_set.
* Updated the default general `fromVersion` value on **format** to `6.5.0`
* Fixed an issue where the **validate** command did not fail when the integration yml file name was not the same as the folder containing it.
* Added an option to have **generate-docs** take a Playbooks folder path as input, and generate docs for all playbooks in it.
* Fixed an issue where the suggestion in case of `IF113` included uppercase letters for the `cliName` parameter.
* Added new validation to the **validate** command to fail and list all the file paths of files that are using a deprecated integration command / script / playbook.
* **validate** will no longer fail on playbooks calling subplaybooks that have a higher `fromVersion` value, if  calling the subplaybook has `skipifunavailable=True`.
* Fixed an issue where relative paths were not accessed correctly.
* Running any `demisto-sdk` command in a folder with a `.env` file will load it, temporarily overriding existing environment variables.
* Fixed an issue where **validate** did not properly detect deleted files.
* Added new validations to the **validate** command to verify that the schema file exists for a modeling rule and that the schema and rules keys are empty in the yml file.
* Fixed an issue where *find_type* didn't recognize exported incident types.
* Added a new validation to **validate**, making sure all inputs of a playbook are used.
* Added a new validation to **validate**, making sure all inputs used in a playbook declared in the input section.
* The **format** command will now replace the *fromServerVersion* field with *fromVersion*.

## 1.7.0

* Allowed JSON Handlers to accept kwargs, for custoimzing behavior.
* Fixed an issue where an incorrect error was shown when the `id` of a content item differed from its `name` attribute.
* Fixed an issue where the `preserve_quotes` in ruamel_handler received an incorrect value @icholy
* Fixed an issue where ignoring RM110 error code wasn't working and added a validation to **ALLOWED_IGNORE_ERRORS** to validate that all error codes are inserted in the right format.
* Fixed an issue where the contribution credit text was not added correctly to the pack README.
* Changed the contribution file implementation from markdown to a list of contributor names. The **create-content-artifact** will use this list to prepare the needed credit message.
* Added a new validation to the `XSOAR-linter` in the **lint** command for verifying that demisto.log is not used in the code.
* The **generate-docs** command will now auto-generate the Incident Mirroring section when implemented in an integration.
* Added support to automatically generate release notes for deprecated items in the **update-release-notes** command.
* Fixed an issue causing any command to crash when unable to detect local repository properties.
* Fixed an issue where running in a private gitlab repo caused a warning message to be shown multiple times.
* Added a new validation to the **validate** command to verify that markdown and python files do not contain words related to copyright section.
* Fixed an issue where **lint** crashed when provided an input file path (expecting a directory).

## 1.6.9

* Added a new validation that checks whether a pack should be deprecated.
* Added a new ability to the **format** command to deprecate a pack.
* Fixed an issue where the **validate** command sometimes returned a false negative in cases where there are several sub-playbooks with the same ID.
* Added a new validation to the **validate** command to verify that the docker in use is not deprecated.
* Added support for multiple ApiModules in the **unify** command
* Added a check to **validate** command, preventing use of relative urls in README files.
* Added environment variable **DEMISTO_SDK_MARKETPLACE** expected to affect *MarketplaceTagParser* *marketplace* value. The value will be automatically set when passing *marketplace* arg to the commands **unify**, **zip-packs**, **create-content-artifacts** and **upload**.
* Added slack notifier for build failures on the master branch.
* Added support for modeling and parsing rules in the **split** command.
* Added support for README files in **format** command.
* Added a **validate** check, making sure classifier id and name values match. Updated the classifier **format** to update the id accordingly.
* The **generate-docs** command will now auto-generate the playbook image link by default.
* Added the `--custom-image-link` argument to override.
* Added a new flag to **generate-docs** command, allowing to add a custom image link to a playbook README.
* Added a new validation to the **validate** command to verify that the package directory name is the same as the files contained in the that package.
* Added support in the **unify** command to unify a schema into its Modeling Rule.

## 1.6.8

* Fixed an issue where **validate** did not fail on invalid playbook entities' versions (i.e. subplaybooks or scripts with higher fromversion than their parent playbook).
* Added support for running lint via a remote docker ssh connection. Use `DOCKER_HOST` env variable to specify a remote docker connection, such as: `DOCKER_HOST=ssh://myuser@myhost.com`.
* Fixed an issue where the pack cache in *get_marketplaces* caused the function to return invalid values.
* Fixed an issue where running format on a pack with XSIAM entities would fail.
* Added the new `display_name` field to relevant entities in the **create-id-set** command.
* Added a new validation to the **validate** command to verify the existence of "Reliability" parameter if the integration have reputation command.
* Fixed a bug where terminating the **lint** command failed (`ctrl + c`).
* Removed the validation of a subtype change in integrations and scripts from **validate**.
* Fixed an issue where **download** did not behave as expected when prompting for a version update. Reported by @K-Yo
* Added support for adoption release notes.
* Fixed an issue where **merge-id-sets** failed when a key was missing in one id-set.json.
* Fixed a bug where some mypy messages were not parsed properly in **lint**.
* Added a validation to the **validate** command, failing when '`fromversion`' or '`toversion`' in a content entity are incorrect format.
* Added a validation to the **validate** command, checking if `fromversion` <= `toversion`.
* Fixed an issue where coverage reports used the wrong logging level, marking debug logs as errors.
* Added a new validation to the **validate** command, to check when the discouraged `http` prefixes are used when setting defaultvalue, rather than `https`.
* Added a check to the **lint** command for finding hard-coded usage of the http protocol.
* Locked the dependency on Docker.
* Removed a traceback line from the **init** command templates: BaseIntegration, BaseScript.
* Updated the token in **_add_pr_comment** method from the content-bot token to the xsoar-bot token.

## 1.6.7

* Added the `types-markdown` dependency, adding markdown capabilities to existing linters using the [Markdown](https://pypi.org/project/Markdown/) package.
* Added support in the **format** command to remove nonexistent incident/indicator fields from *layouts/mappers*
* Added the `Note: XXX` and `XXX now generally available.` release notes templates to **doc-review** command.
* Updated the logs shown during the docker build step.
* Removed a false warning about configuring the `GITLAB_TOKEN` environment variable when it's not needed.
* Removed duplicate identifiers for XSIAM integrations.
* Updated the *tags* and *use cases* in pack metadata validation to use the local files only.
* Fixed the error message in checkbox validation where the defaultvalue is wrong and added the name of the variable that should be fixed.
* Added types to `find_type_by_path` under tools.py.
* Fixed an issue where YAML files contained incorrect value type for `tests` key when running `format --deprecate`.
* Added a deprecation message to the `tests:` section of yaml files when running `format --deprecate`.
* Added use case for **validate** on *wizard* objects - set_playbook is mapped to all integrations.
* Added the 'integration-get-indicators' commands to be ignored by the **verify_yml_commands_match_readme** validation, the validation will no longer fail if these commands are not in the readme file.
* Added a new validation to the **validate** command to verify that if the phrase "breaking changes" is present in a pack release notes, a JSON file with the same name exists and contains the relevant breaking changes information.
* Improved logs when running test playbooks (in a build).
* Fixed an issue in **upload** did not include list-type content items. @nicolas-rdgs
* Reverted release notes to old format.

## 1.6.6

* Added debug print when excluding item from ID set due to missing dependency.
* Added a validation to the **validate** command, failing when non-ignorable errors are present in .pack-ignore.
* Fixed an issue where `mdx server` did not close when stopped in mid run.
* Fixed an issue where `-vvv` flag did not print logs on debug level.
* enhanced ***validate*** command to list all command names affected by a backward compatibility break, instead of only one.
* Added support for Wizard content item in the **format**, **validate**, **upload**, **create-id-set**, **find-dependecies** and **create-content-artifacts** commands.
* Added a new flag to the **validate** command, allowing to run specific validations.
* Added support in **unify** and **create-content-artifacts** for displaying different documentations (detailed description + readme) for content items, depending on the marketplace version.
* Fixed an issue in **upload** where list items were not uploaded.
* Added a new validation to **validate** command to verify that *cliName* and *id* keys of the incident field or the indicator field are matches.
* Added the flag '-x', '--xsiam' to **upload** command to upload XSIAM entities to XSIAM server.
* Fixed the integration field *isFetchEvents* to be in lowercase.
* Fixed an issue where **validate -i** run after **format -i** on an existing file in the repo instead of **validate -g**.
* Added the following commands: 'update-remote-data', 'get-modified-remote-data', 'update-remote-system' to be ignored by the **verify_yml_commands_match_readme** validation, the validation will no longer fail if these commands are not in the readme file.
* Updated the release note template to include a uniform format for all items.
* Added HelloWorldSlim template option for *--template* flag in **demisto-sdk init** command.
* Fixed an issue where the HelloWorldSlim template in **demisto-sdk init** command had an integration id that was conflicting with HelloWorld integration id.
* Updated the SDK to use demisto-py 3.1.6, allowing use of a proxy with an environment variable.
* Set the default logger level to `warning`, to avoid unwanted debug logs.
* The **format** command now validates that default value of checkbox parameters is a string 'true' or 'false'.
* Fixed an issue where `FileType.PLAYBOOK` would show instead of `Playbook` in readme error messages.
* Added a new validation to **validate** proper defaultvalue for checkbox fields.

## 1.6.5

* Fixed an issue in the **format** command where the `id` field was overwritten for existing JSON files.
* Fixed an issue where the **doc-review** command was successful even when the release-note is malformed.
* Added timestamps to the `demisto-sdk` logger.
* Added time measurements to **lint**.
* Added the flag '-d', '--dependency' to **find-dependencies** command to get the content items that cause the dependencies between two packs.
* Fixed an issue where **update-release-notes** used the *trigger_id* field instead of the *trigger_name* field.
* Fixed an issue where **doc-review** failed to recognize script names, in scripts using the old file structure.
* Fixed an issue where concurrent processes created by **lint** caused deadlocks when opening files.
* Fixed an issue in the **format** command where `_dev` or `_copy` suffixes weren't removed from the subscript names in playbooks and layouts.
* Fixed an issue where **validate** failed on nonexistent `README.md` files.
* Added support of XSIAM content items to the **validate** command.
* Report **lint** summary results and failed packages after reporting time measurements.

## 1.6.4

* Added the new **generate-yml-from-python** command.
* Added a code *type* indication for integration and script objects in the *ID Set*.
* Added the [Vulture](https://github.com/jendrikseipp/vulture) linter to the pre-commit hook.
* The `demisto-sdk` pack will now be distributed via PyPi with a **wheel** file.
* Fixed a bug where any edited json file that contained a forward slash (`/`) escaped.
* Added a new validation to **validate** command to verify that the metadata *currentVersion* is
the same as the last release note version.
* The **validate** command now checks if there're none-deprecated integration commands that are missing from the readme file.
* Fixed an issue where *dockerimage* changes in Scripts weren't recognized by the **update-release-notes** command.
* Fixed an issue where **update-xsoar-config-file** did not properly insert the marketplace packs list to the file.
* Added the pack name to the known words by default when running the **doc-review** command.
* Added support for new XSIAM entities in **create-id-set** command.
* Added support for new XSIAM entities in **create-content-artifacts** command.
* Added support for Parsing/Modeling Rule content item in the **unify** command.
* Added the integration name, the commands name and the script name to the known words by default when running the **doc-review** command.
* Added an argument '-c' '--custom' to the **unify** command, if True will append to the unified yml name/display/id the custom label provided
* Added support for sub words suggestion in kebab-case sentences when running the **doc-review** command.
* Added support for new XSIAM entities in **update-release-notes** command.
* Enhanced the message of alternative suggestion words shown when running **doc-review** command.
* Fixed an incorrect error message, in case `node` is not installed on the machine.
* Fixed an issue in the **lint** command where the *check-dependent-api-modules* argument was set to true by default.
* Added a new command **generate-unit-tests**.
* Added a new validation to **validate** all SIEM integration have the same suffix.
* Fixed the destination path of the unified parsing/modeling rules in **create-content-artifacts** command.
* Fixed an issue in the **validate** command, where we validated wrongfully the existence of readme file for the *ApiModules* pack.
* Fixed an issue in the **validate** command, where an error message that was displayed for scripts validation was incorrect.
* Fixed an issue in the **validate** and **format** commands where *None* arguments in integration commands caused the commands to fail unexpectedly.
* Added support for running tests on XSIAM machines in the **test-content** command.
* Fixed an issue where the **validate** command did not work properly when deleting non-content items.
* Added the flag '-d', '--dependency' to **find-dependencies** command to get the content items that cause the dependencies between two packs.

## 1.6.3

* **Breaking change**: Fixed a typo in the **validate** `--quiet-bc-validation` flag (was `--quite-bc-validation`). @upstart-swiss
* Dropped support for python 3.7: Demisto-SDK is now supported on Python 3.8 or newer.
* Added an argument to YAMLHandler, allowing to set a maximal width for YAML files. This fixes an issue where a wrong default was used.
* Added the detach mechanism to the **upload** command, If you set the --input-config-file flag, any files in the repo's SystemPacks folder will be detached.
* Added the reattach mechanism to the **upload** command, If you set the --input-config-file flag, any detached item in your XSOAR instance that isn't currently in the repo's SystemPacks folder will be re-attached.
* Fixed an issue in the **validate** command that did not work properly when using the *-g* flag.
* Enhanced the dependency message shown when running **lint**.
* Fixed an issue where **update-release-notes** didn't update the currentVersion in pack_metadata.
* Improved the logging in **test-content** for helping catch typos in external playbook configuration.

## 1.6.2

* Added dependency validation support for core marketplacev2 packs.
* Fixed an issue in **update-release-notes** where suggestion fix failed in validation.
* Fixed a bug where `.env` files didn't load. @nicolas-rdgs
* Fixed a bug where **validate** command failed when the *categories* field in the pack metadata was empty for non-integration packs.
* Added *system* and *item-type* arguments to the **download** command, used when downloading system items.
* Added a validation to **validate**, checking that each script, integration and playbook have a README file. This validation only runs when the command is called with either the `-i` or the `-g` flag.
* Fixed a regression issue with **doc-review**, where the `-g` flag did not work.
* Improved the detection of errors in **doc-review** command.
* The **validate** command now checks if a readme file is empty, only for packs that contain playbooks or were written by a partner.
* The **validate** command now makes sure common contextPath values (e.g. `DBotScore.Score`) have a non-empty description, and **format** populates them automatically.
* Fixed an issue where the **generate-outputs** command did not work properly when examples were provided.
* Fixed an issue in the **generate-outputs** command, where the outputs were not written to the specified output path.
* The **generate-outputs** command can now generate outputs from multiple calls to the same command (useful when different args provide different outputs).
* The **generate-outputs** command can now update a yaml file with new outputs, without deleting or overwriting existing ones.
* Fixed a bug where **doc-review** command failed on existing templates.
* Fixed a bug where **validate** command failed when the word demisto is in the repo README file.
* Added support for adding test-playbooks to the zip file result in *create-content-artifacts* command for marketplacev2.
* Fixed an issue in **find-dependencies** where using the argument *-o* without the argument *--all-packs-dependencies* did not print a proper warning.
* Added a **validate** check to prevent deletion of files whose deletion is not supported by the XSOAR marketplace.
* Removed the support in the *maintenance* option of the *-u* flag in the **update-release-notes** command.
* Added validation for forbidden words and phrases in the **doc-review** command.
* Added a retries mechanism to the **test-content** command to stabilize the build process.
* Added support for all `git` platforms to get remote files.
* Refactored the **format** command's effect on the *fromversion* field:
  * Fixed a bug where the *fromversion* field was removed when modifying a content item.
  * Updated the general default *fromversion* and the default *fromversion* of newly-introduced content items (e.g. `Lists`, `Jobs`).
  * Added an interactive mode functionality for all content types, to ask the user whether to set a default *fromversion*, if could not automatically determine its value. Use `-y` to assume 'yes' as an answer to all prompts and run non-interactively.

## 1.6.1

* Added the '--use-packs-known-words' argument to the **doc-review** command
* Added YAML_Loader to handle yaml files in a standard way across modules, replacing PYYAML.
* Fixed an issue when filtering items using the ID set in the **create-content-artifacts** command.
* Fixed an issue in the **generate-docs** command where tables were generated with an empty description column.
* Fixed an issue in the **split** command where splitting failed when using relative input/output paths.
* Added warning when inferred files are missing.
* Added to **validate** a validation for integration image dimensions, which should be 120x50px.
* Improved an error in the **validate** command to better differentiate between the case where a required fetch parameter is malformed or missing.

## 1.6.0

* Fixed an issue in the **create-id-set** command where similar items from different marketplaces were reported as duplicated.
* Fixed typo in demisto-sdk init
* Fixed an issue where the **lint** command did not handle all container exit codes.
* Add to **validate** a validation for pack name to make sure it is unchanged.
* Added a validation to the **validate** command that verifies that the version in the pack_metdata file is written in the correct format.
* Fixed an issue in the **format** command where missing *fromVersion* field in indicator fields caused an error.

## 1.5.9

* Added option to specify `External Playbook Configuration` to change inputs of Playbooks triggered as part of **test-content**
* Improved performance of the **lint** command.
* Improved performance of the **validate** command when checking README images.
* ***create-id-set*** command - the default value of the **marketplace** argument was changed from ‘xsoar’ to all packs existing in the content repository. When using the command, make sure to pass the relevant marketplace to use.

## 1.5.8

* Fixed an issue where the command **doc-review** along with the argument `--release-notes` failed on yml/json files with invalid schema.
* Fixed an issue where the **lint** command failed on packs using python 3.10

## 1.5.7

* Fixed an issue where reading remote yaml files failed.
* Fixed an issue in **validate** failed with no error message for lists (when no fromVersion field was found).
* Fixed an issue when running **validate** or **format** in a gitlab repository, and failing to determine its project id.
* Added an enhancement to **split**, handling an empty output argument.
* Added the ability to add classifiers and mappers to conf.json.
* Added the Alias field to the incident field schema.

## 1.5.6

* Added 'deprecated' release notes template.
* Fixed an issue where **run-test-playbook** command failed to get the task entries when the test playbook finished with errors.
* Fixed an issue in **validate** command when running with `no-conf-json` argument to ignore the `conf.json` file.
* Added error type text (`ERROR` or `WARNING`) to **validate** error prints.
* Fixed an issue where the **format** command on test playbook did not format the ID to be equal to the name of the test playbook.
* Enhanced the **update-release-notes** command to automatically commit release notes config file upon creation.
* The **validate** command will validate that an indicator field of type html has fromVersion of 6.1.0 and above.
* The **format** command will now add fromVersion 6.1.0 to indicator field of type html.
* Added support for beta integrations in the **format** command.
* Fixed an issue where the **postman-codegen** command failed when called with the `--config-out` flag.
* Removed the integration documentation from the detailed description while performing **split** command to the unified yml file.
* Removed the line which indicates the version of the product from the README.md file for new contributions.

## 1.5.5

* Fixed an issue in the **update-release-notes** command, which did not work when changes were made in multiple packs.
* Changed the **validate** command to fail on missing test-playbooks only if no unittests are found.
* Fixed `to_kebab_case`, it will now deal with strings that have hyphens, commas or periods in them, changing them to be hyphens in the new string.
* Fixed an issue in the **create-id-set** command, where the `source` value included the git token if it was specified in the remote url.
* Fixed an issue in the **merge-id-set** command, where merging fails because of duplicates but the packs are in the XSOAR repo but in different version control.
* Fixed missing `Lists` Content Item as valid `IDSetType`
* Added enhancement for **generate-docs**. It is possible to provide both file or a comma seperated list as `examples`. Also, it's possible to provide more than one example for a script or a command.
* Added feature in **format** to sync YML and JSON files to the `master` file structure.
* Added option to specify `Incident Type`, `Incoming Mapper` and `Classifier` when configuring instance in **test-content**
* added a new command **run-test-playbook** to run a test playbook in a given XSOAR instance.
* Fixed an issue in **format** when running on a modified YML, that the `id` value is not changed to its old `id` value.
* Enhancement for **split** command, replace `ApiModule` code block to `import` when splitting a YML.
* Fixed an issue where indicator types were missing from the pack's content, when uploading using **zip-packs**.
* The request data body format generated in the **postman-codegen** will use the python argument's name and not the raw data argument's name.
* Added the flag '--filter-by-id-set' to **create-content-artifacts** to create artifacts only for items in the given id_set.json.

## 1.5.4

* Fixed an issue with the **format** command when contributing via the UI
* The **format** command will now not remove the `defaultRows` key from incident, indicator and generic fields with `type: grid`.
* Fixed an issue with the **validate** command when a layoutscontainer did not have the `fromversion` field set.
* added a new command **update-xsoar-config-file** to handle your XSOAR Configuration File.
* Added `skipVerify` argument in **upload** command to skip pack signature verification.
* Fixed an issue when the **run** command  failed running when there’s more than one playground, by explicitly using the current user’s playground.
* Added support for Job content item in the **format**, **validate**, **upload**, **create-id-set**, **find-dependecies** and **create-content-artifacts** commands.
* Added a **source** field to the **id_set** entitles.
* Two entitles will not consider as duplicates if they share the same pack and the same source.
* Fixed a bug when duplicates were found in **find_dependencies**.
* Added function **get_current_repo** to `tools`.
* The **postman-codegen** will not have duplicates argument name. It will rename them to the minimum distinguished shared path for each of them.

## 1.5.3

* The **format** command will now set `unsearchable: True` for incident, indicator and generic fields.
* Fixed an issue where the **update-release-notes** command crashes with `--help` flag.
* Added validation to the **validate** command that verifies the `unsearchable` key in incident, indicator and generic fields is set to true.
* Removed a validation that DBotRole should be set for automation that requires elevated permissions to the `XSOAR-linter` in the **lint** command.
* Fixed an issue in **Validate** command where playbooks conditional tasks were mishandeled.
* Added a validation to prevent contributors from using the `fromlicense` key as a configuration parameter in an integration's YML
* Added a validation to ensure that the type for **API token** (and similar) parameters are configured correctly as a `credential` type in the integration configuration YML.
* Added an assertion that checks for duplicated requests' names when generating an integration from a postman collection.
* Added support for [.env files](https://pypi.org/project/python-dotenv/). You can now add a `.env` file to your repository with the logging information instead of setting a global environment variables.
* When running **lint** command with --keep-container flag, the docker images are committed.
* The **validate** command will not return missing test playbook error when given a script with dynamic-section tag.

## 1.5.2

* Added a validation to **update-release-notes** command to ensure that the `--version` flag argument is in the right format.
* added a new command **coverage-analyze** to generate and print coverage reports.
* Fixed an issue in **validate** in repositories which are not in GitHub or GitLab
* Added a validation that verifies that readme image absolute links do not contain the working branch name.
* Added support for List content item in the **format**, **validate**, **download**, **upload**, **create-id-set**, **find-dependecies** and **create-content-artifacts** commands.
* Added a validation to ensure reputation command's default argument is set as an array input.
* Added the `--fail-duplicates` flag for the **merge-id-set** command which will fail the command if duplicates are found.
* Added the `--fail-duplicates` flag for the **create-id-set** command which will fail the command if duplicates are found.

## 1.5.1

* Fixed an issue where **validate** command failed to recognized test playbooks for beta integrations as valid tests.
* Fixed an issue were the **validate** command was falsely recognizing image paths in readme files.
* Fixed an issue where the **upload** command error message upon upload failure pointed to wrong file rather than to the pack metadata.
* Added a validation that verifies that each script which appears in incident fields, layouts or layout containers exists in the id_set.json.
* Fixed an issue where the **postman code-gen** command generated double dots for context outputs when it was not needed.
* Fixed an issue where there **validate** command on release notes file crashed when author image was added or modified.
* Added input handling when running **find-dependencies**, replacing string manipulations.
* Fixed an issue where the **validate** command did not handle multiple playbooks with the same name in the id_set.
* Added support for GitLab repositories in **validate**

## 1.5.0

* Fixed an issue where **upload** command failed to upload packs not under content structure.
* Added support for **init** command to run from non-content repo.
* The **split-yml** has been renamed to **split** and now supports splitting Dashboards from unified Generic Modules.
* Fixed an issue where the skipped tests validation ran on the `ApiModules` pack in the **validate** command.
* The **init** command will now create the `Generic Object` entities directories.
* Fixed an issue where the **format** command failed to recognize changed files from git.
* Fixed an issue where the **json-to-outputs** command failed checking whether `0001-01-01T00:00:00` is of type `Date`
* Added to the **generate context** command to generate context paths for integrations from an example file.
* Fixed an issue where **validate** failed on release notes configuration files.
* Fixed an issue where the **validate** command failed on pack input if git detected changed files outside of `Packs` directory.
* Fixed an issue where **validate** command failed to recognize files inside validated pack when validation release notes, resulting in a false error message for missing entity in release note.
* Fixed an issue where the **download** command failed when downloading an invalid YML, instead of skipping it.

## 1.4.9

* Added validation that the support URL in partner contribution pack metadata does not lead to a GitHub repo.
* Enhanced ***generate-docs*** with default `additionalinformation` (description) for common parameters.
* Added to **validate** command a validation that a content item's id and name will not end with spaces.
* The **format** command will now remove trailing whitespaces from content items' id and name fields.
* Fixed an issue where **update-release-notes** could fail on files outside the user given pack.
* Fixed an issue where the **generate-test-playbook** command would not place the playbook in the proper folder.
* Added to **validate** command a validation that packs with `Iron Bank` uses the latest docker from Iron Bank.
* Added to **update-release-notes** command support for `Generic Object` entities.
* Fixed an issue where playbook `fromversion` mismatch validation failed even if `skipunavailable` was set to true.
* Added to the **create artifacts** command support for release notes configuration file.
* Added validation to **validate** for release notes config file.
* Added **isoversize** and **isautoswitchedtoquietmode** fields to the playbook schema.
* Added to the **update-release-notes** command `-bc` flag to generate template for breaking changes version.
* Fixed an issue where **validate** did not search description files correctly, leading to a wrong warning message.

## 1.4.8

* Fixed an issue where yml files with `!reference` failed to load properly.
* Fixed an issue when `View Integration Documentation` button was added twice during the download and re-upload.
* Fixed an issue when `(Partner Contribution)` was added twice to the display name during the download and re-upload.
* Added the following enhancements in the **generate-test-playbook** command:
  * Added the *--commands* argument to generate tasks for specific commands.
  * Added the *--examples* argument to get the command examples file path and generate tasks from the commands and arguments specified there.
  * Added the *--upload* flag to specify whether to upload the test playbook after the generation.
  * Fixed the output condition generation for outputs of type `Boolean`.

## 1.4.7

* Fixed an issue where an empty list for a command context didn't produce an indication other than an empty table.
* Fixed an issue where the **format** command has incorrectly recognized on which files to run when running using git.
* Fixed an issue where author image validations were not checked properly.
* Fixed an issue where new old-formatted scripts and integrations were not validated.
* Fixed an issue where the wording in the from version validation error for subplaybooks was incorrect.
* Fixed an issue where the **update-release-notes** command used the old docker image version instead of the new when detecting a docker change.
* Fixed an issue where the **generate-test-playbook** command used an incorrect argument name as default
* Fixed an issue where the **json-to-outputs** command used an incorrect argument name as default when using `-d`.
* Fixed an issue where validations failed while trying to validate non content files.
* Fixed an issue where README validations did not work post VS Code formatting.
* Fixed an issue where the description validations were inconsistent when running through an integration file or a description file.

## 1.4.6

* Fixed an issue where **validate** suggests, with no reason, running **format** on missing mandatory keys in yml file.
* Skipped existence of TestPlaybook check on community and contribution integrations.
* Fixed an issue where pre-commit didn't run on the demisto_sdk/commands folder.
* The **init** command will now change the script template name in the code to the given script name.
* Expanded the validations performed on beta integrations.
* Added support for PreProcessRules in the **format**, **validate**, **download**, and **create-content-artifacts** commands.
* Improved the error messages in **generate-docs**, if an example was not provided.
* Added to **validate** command a validation that a content entity or a pack name does not contain the words "partner" and "community".
* Fixed an issue where **update-release-notes** ignores *--text* flag while using *-f*
* Fixed the outputs validations in **validate** so enrichment commands will not be checked to have DBotScore outputs.
* Added a new validation to require the dockerimage key to exist in an integration and script yml files.
* Enhanced the **generate-test-playbook** command to use only integration tested on commands, rather than (possibly) other integrations implementing them.
* Expanded unify command to support GenericModules - Unifies a GenericModule object with its Dashboards.
* Added validators for generic objects:
  * Generic Field validator - verify that the 'fromVersion' field is above 6.5.0, 'group' field equals 4 and 'id' field starts with the prefix 'generic_'.
  * Generic Type validator - verify that the 'fromVersion' field is above 6.5.0
  * Generic Module validator - verify that the 'fromVersion' field is above 6.5.0
  * Generic Definition validator - verify that the 'fromVersion' field is above 6.5.0
* Expanded Format command to support Generic Objects - Fixes generic objects according to their validations.
* Fixed an issue where the **update-release-notes** command did not handle ApiModules properly.
* Added option to enter a dictionary or json of format `[{field_name:description}]` in the **json-to-outputs** command,
  with the `-d` flag.
* Improved the outputs for the **format** command.
* Fixed an issue where the validations performed after the **format** command were inconsistent with **validate**.
* Added to the **validate** command a validation for the author image.
* Updated the **create-content-artifacts** command to support generic modules, definitions, fields and types.
* Added an option to ignore errors for file paths and not only file name in .pack-ignore file.

## 1.4.5

* Enhanced the **postman-codegen** command to name all generated arguments with lower case.
* Fixed an issue where the **find-dependencies** command miscalculated the dependencies for playbooks that use generic commands.
* Fixed an issue where the **validate** command failed in external repositories in case the DEMISTO_SDK_GITHUB_TOKEN was not set.
* Fixed an issue where **openapi-codegen** corrupted the swagger file by overwriting configuration to swagger file.
* Updated the **upload** command to support uploading zipped packs to the marketplace.
* Added to the **postman-codegen** command support of path variables.
* Fixed an issue where **openapi-codegen** entered into an infinite loop on circular references in the swagger file.
* The **format** command will now set `fromVersion: 6.2.0` for widgets with 'metrics' data type.
* Updated the **find-dependencies** command to support generic modules, definitions, fields and types.
* Fixed an issue where **openapi-codegen** tried to extract reference example outputs, leading to an exception.
* Added an option to ignore secrets automatically when using the **init** command to create a pack.
* Added a tool that gives the ability to temporarily suppress console output.

## 1.4.4

* When formatting incident types with Auto-Extract rules and without mode field, the **format** command will now add the user selected mode.
* Added new validation that DBotRole is set for scripts that requires elevated permissions to the `XSOAR-linter` in the **lint** command.
* Added url escaping to markdown human readable section in generate docs to avoid autolinking.
* Added a validation that mapper's id and name are matching. Updated the format of mapper to include update_id too.
* Added a validation to ensure that image paths in the README files are valid.
* Fixed **find_type** function to correctly find test files, such as, test script and test playbook.
* Added scheme validations for the new Generic Object Types, Fields, and Modules.
* Renamed the flag *--input-old-version* to *--old-version* in the **generate-docs** command.
* Refactored the **update-release-notes** command:
  * Replaced the *--all* flag with *--use-git* or *-g*.
  * Added the *--force* flag to update the pack release notes without changes in the pack.
  * The **update-release-notes** command will now update all dependent integrations on ApiModule change, even if not specified.
  * If more than one pack has changed, the full list of updated packs will be printed at the end of **update-release-notes** command execution.
  * Fixed an issue where the **update-release-notes** command did not add docker image release notes entry for release notes file if a script was changed.
  * Fixed an issue where the **update-release-notes** command did not detect changed files that had the same name.
  * Fixed an issue in the **update-release-notes** command where the version support of JSON files was mishandled.
* Fixed an issue where **format** did not skip files in test and documentation directories.
* Updated the **create-id-set** command to support generic modules, definitions, fields and types.
* Changed the **convert** command to generate old layout fromversion to 5.0.0 instead of 4.1.0
* Enhanced the command **postman-codegen** with type hints for templates.

## 1.4.3

* Fixed an issue where **json-to-outputs** command returned an incorrect output when json is a list.
* Fixed an issue where if a pack README.md did not exist it could cause an error in the validation process.
* Fixed an issue where the *--name* was incorrectly required in the **init** command.
* Adding the option to run **validate** on a specific path while using git (*-i* & *-g*).
* The **format** command will now change UUIDs in .yml and .json files to their respective content entity name.
* Added a playbook validation to check if a task sub playbook exists in the id set in the **validate** command.
* Added the option to add new tags/usecases to the approved list and to the pack metadata on the same pull request.
* Fixed an issue in **test_content** where when different servers ran tests for the same integration, the server URL parameters were not set correctly.
* Added a validation in the **validate** command to ensure that the ***endpoint*** command is configured correctly in yml file.
* Added a warning when pack_metadata's description field is longer than 130 characters.
* Fixed an issue where a redundant print occurred on release notes validation.
* Added new validation in the **validate** command to ensure that the minimal fromVersion in a widget of type metrics will be 6.2.0.
* Added the *--release-notes* flag to demisto-sdk to get the current version release notes entries.

## 1.4.2

* Added to `pylint` summary an indication if a test was skipped.
* Added to the **init** command the option to specify fromversion.
* Fixed an issue where running **init** command without filling the metadata file.
* Added the *--docker-timeout* flag in the **lint** command to control the request timeout for the Docker client.
* Fixed an issue where **update-release-notes** command added only one docker image release notes entry for release notes file, and not for every entity whom docker image was updated.
* Added a validation to ensure that incident/indicator fields names starts with their pack name in the **validate** command. (Checked only for new files and only when using git *-g*)
* Updated the **find-dependencies** command to return the 'dependencies' according the layout type ('incident', 'indicator').
* Enhanced the "vX" display name validation for scripts and integrations in the **validate** command to check for every versioned script or integration, and not only v2.
* Added the *--fail-duplicates* flag for the **create-id-set** command which will fail the command if duplicates are found.
* Added to the **generate-docs** command automatic addition to git when a new readme file is created.

## 1.4.1

* When in private repo without `DEMSITO_SDK_GITHUB_TOKEN` configured, get_remote_file will take files from the local origin/master.
* Enhanced the **unify** command when giving input of a file and not a directory return a clear error message.
* Added a validation to ensure integrations are not skipped and at least one test playbook is not skipped for each integration or script.
* Added to the Content Tests support for `context_print_dt`, which queries the incident context and prints the result as a json.
* Added new validation for the `xsoar_config.json` file in the **validate** command.
* Added a version differences section to readme in **generate-docs** command.
* Added the *--docs-format* flag in the **integration-diff** command to get the output in README format.
* Added the *--input-old-version* and *--skip-breaking-changes* flags in the **generate-docs** command to get the details for the breaking section and to skip the breaking changes section.

## 1.4.0

* Enable passing a comma-separated list of paths for the `--input` option of the **lint** command.
* Added new validation of unimplemented test-module command in the code to the `XSOAR-linter` in the **lint** command.
* Fixed the **generate-docs** to handle integration authentication parameter.
* Added a validation to ensure that description and README do not contain the word 'Demisto'.
* Improved the deprecated message validation required from playbooks and scripts.
* Added the `--quite-bc-validation` flag for the **validate** command to run the backwards compatibility validation in quite mode (errors is treated like warnings).
* Fixed the **update release notes** command to display a name for old layouts.
* Added the ability to append to the pack README credit to contributors.
* Added identification for parameter differences in **integration-diff** command.
* Fixed **format** to use git as a default value.
* Updated the **upload** command to support reports.
* Fixed an issue where **generate-docs** command was displaying 'None' when credentials parameter display field configured was not configured.
* Fixed an issue where **download** did not return exit code 1 on failure.
* Updated the validation that incident fields' names do not contain the word incident will aplly to core packs only.
* Added a playbook validation to verify all conditional tasks have an 'else' path in **validate** command.
* Renamed the GitHub authentication token environment variable `GITHUB_TOKEN` to `DEMITO_SDK_GITHUB_TOKEN`.
* Added to the **update-release-notes** command automatic addition to git when new release notes file is created.
* Added validation to ensure that integrations, scripts, and playbooks do not contain the entity type in their names.
* Added the **convert** command to convert entities between XSOAR versions.
* Added the *--deprecate* flag in **format** command to deprecate integrations, scripts, and playbooks.
* Fixed an issue where ignoring errors did not work when running the **validate** command on specific files (-i).

## 1.3.9

* Added a validation verifying that the pack's README.md file is not equal to pack description.
* Fixed an issue where the **Assume yes** flag did not work properly for some entities in the **format** command.
* Improved the error messages for separators in folder and file names in the **validate** command.
* Removed the **DISABLE_SDK_VERSION_CHECK** environment variable. To disable new version checks, use the **DEMISTO_SDK_SKIP_VERSION_CHECK** envirnoment variable.
* Fixed an issue where the demisto-sdk version check failed due to a rate limit.
* Fixed an issue with playbooks scheme validation.

## 1.3.8

* Updated the **secrets** command to work on forked branches.

## 1.3.7

* Added a validation to ensure correct image and description file names.
* Fixed an issue where the **validate** command failed when 'display' field in credentials param in yml is empty but 'displaypassword' was provided.
* Added the **integration-diff** command to check differences between two versions of an integration and to return a report of missing and changed elements in the new version.
* Added a validation verifying that the pack's README.md file is not missing or empty for partner packs or packs contains use cases.
* Added a validation to ensure that the integration and script folder and file names will not contain separators (`_`, `-`, ``).
* When formatting new pack, the **format** command will set the *fromversion* key to 5.5.0 in the new files without fromversion.

## 1.3.6

* Added a validation that core packs are not dependent on non-core packs.
* Added a validation that a pack name follows XSOAR standards.
* Fixed an issue where in some cases the `get_remote_file` function failed due to an invalid path.
* Fixed an issue where running **update-release-notes** with updated integration logo, did not detect any file changes.
* Fixed an issue where the **create-id-set** command did not identify unified integrations correctly.
* Fixed an issue where the `CommonTypes` pack was not identified as a dependency for all feed integrations.
* Added support for running SDK commands in private repositories.
* Fixed an issue where running the **init** command did not set the correct category field in an integration .yml file for a newly created pack.
* When formatting new contributed pack, the **format** command will set the *fromversion* key to 6.0.0 in the relevant files.
* If the environment variable "DISABLE_SDK_VERSION_CHECK" is define, the demisto-sdk will no longer check for newer version when running a command.
* Added the `--use-pack-metadata` flag for the **find-dependencies** command to update the calculated dependencies using the the packs metadata files.
* Fixed an issue where **validate** failed on scripts in case the `outputs` field was set to `None`.
* Fixed an issue where **validate** was failing on editing existing release notes.
* Added a validation for README files verifying that the file doesn't contain template text copied from HelloWorld or HelloWorldPremium README.

## 1.3.5

* Added a validation that layoutscontainer's id and name are matching. Updated the format of layoutcontainer to include update_id too.
* Added a validation that commands' names and arguments in core packs, or scripts' arguments do not contain the word incident.
* Fixed issue where running the **generate-docs** command with -c flag ran all the commands and not just the commands specified by the flag.
* Fixed the error message of the **validate** command to not always suggest adding the *description* field.
* Fixed an issue where running **format** on feed integration generated invalid parameter structure.
* Fixed an issue where the **generate-docs** command did not add all the used scripts in a playbook to the README file.
* Fixed an issue where contrib/partner details might be added twice to the same file, when using unify and create-content-artifacts commands
* Fixed issue where running **validate** command on image-related integration did not return the correct outputs to json file.
* When formatting playbooks, the **format** command will now remove empty fields from SetIncident, SetIndicator, CreateNewIncident, CreateNewIndicator script arguments.
* Added an option to fill in the developer email when running the **init** command.

## 1.3.4

* Updated the **validate** command to check that the 'additionalinfo' field only contains the expected value for feed required parameters and not equal to it.
* Added a validation that community/partner details are not in the detailed description file.
* Added a validation that the Use Case tag in pack_metadata file is only used when the pack contains at least one PB, Incident Type or Layout.
* Added a validation that makes sure outputs in integrations are matching the README file when only README has changed.
* Added the *hidden* field to the integration schema.
* Fixed an issue where running **format** on a playbook whose `name` does not equal its `id` would cause other playbooks who use that playbook as a sub-playbook to fail.
* Added support for local custom command configuration file `.demisto-sdk-conf`.
* Updated the **format** command to include an update to the description file of an integration, to remove community/partner details.

## 1.3.3

* Fixed an issue where **lint** failed where *.Dockerfile* exists prior running the lint command.
* Added FeedHelloWorld template option for *--template* flag in **demisto-sdk init** command.
* Fixed issue where **update-release-notes** deleted release note file if command was called more than once.
* Fixed issue where **update-release-notes** added docker image release notes every time the command was called.
* Fixed an issue where running **update-release-notes** on a pack with newly created integration, had also added a docker image entry in the release notes.
* Fixed an issue where `XSOAR-linter` did not find *NotImplementedError* in main.
* Added validation for README files verifying their length (over 30 chars).
* When using *-g* flag in the **validate** command it will now ignore untracked files by default.
* Added the *--include-untracked* flag to the **validate** command to include files which are untracked by git in the validation process.
* Improved the `pykwalify` error outputs in the **validate** command.
* Added the *--print-pykwalify* flag to the **validate** command to print the unchanged output from `pykwalify`.

## 1.3.2

* Updated the format of the outputs when using the *--json-file* flag to create a JSON file output for the **validate** and **lint** commands.
* Added the **doc-review** command to check spelling in .md and .yml files as well as a basic release notes review.
* Added a validation that a pack's display name does not already exist in content repository.
* Fixed an issue where the **validate** command failed to detect duplicate params in an integration.
* Fixed an issue where the **validate** command failed to detect duplicate arguments in a command in an integration.

## 1.3.1

* Fixed an issue where the **validate** command failed to validate the release notes of beta integrations.
* Updated the **upload** command to support indicator fields.
* The **validate** and **update-release-notes** commands will now check changed files against `demisto/master` if it is configured locally.
* Fixed an issue where **validate** would incorrectly identify files as renamed.
* Added a validation that integration properties (such as feed, mappers, mirroring, etc) are not removed.
* Fixed an issue where **validate** failed when comparing branch against commit hash.
* Added the *--no-pipenv* flag to the **split-yml** command.
* Added a validation that incident fields and incident types are not removed from mappers.
* Fixed an issue where the *c
reate-id-set* flag in the *validate* command did not work while not using git.
* Added the *hiddenusername* field to the integration schema.
* Added a validation that images that are not integration images, do not ask for a new version or RN

## 1.3.0

* Do not collect optional dependencies on indicator types reputation commands.
* Fixed an issue where downloading indicator layoutscontainer objects failed.
* Added a validation that makes sure outputs in integrations are matching the README file.
* Fixed an issue where the *create-id-set* flag in the **validate** command did not work.
* Added a warning in case no id_set file is found when running the **validate** command.
* Fixed an issue where changed files were not recognised correctly on forked branches in the **validate** and the **update-release-notes** commands.
* Fixed an issue when files were classified incorrectly when running *update-release-notes*.
* Added a validation that integration and script file paths are compatible with our convention.
* Fixed an issue where id_set.json file was re created whenever running the generate-docs command.
* added the *--json-file* flag to create a JSON file output for the **validate** and **lint** commands.

## 1.2.19

* Fixed an issue where merge id_set was not updated to work with the new entity of Packs.
* Added a validation that the playbook's version matches the version of its sub-playbooks, scripts, and integrations.

## 1.2.18

* Changed the *skip-id-set-creation* flag to *create-id-set* in the **validate** command. Its default value will be False.
* Added support for the 'cve' reputation command in default arg validation.
* Filter out generic and reputation command from scripts and playbooks dependencies calculation.
* Added support for the incident fields in outgoing mappers in the ID set.
* Added a validation that the taskid field and the id field under the task field are both from uuid format and contain the same value.
* Updated the **format** command to generate uuid value for the taskid field and for the id under the task field in case they hold an invalid values.
* Exclude changes from doc_files directory on validation.
* Added a validation that an integration command has at most one default argument.
* Fixing an issue where pack metadata version bump was not enforced when modifying an old format (unified) file.
* Added validation that integration parameter's display names are capitalized and spaced using whitespaces and not underscores.
* Fixed an issue where beta integrations where not running deprecation validations.
* Allowed adding additional information to the deprecated description.
* Fixing an issue when escaping less and greater signs in integration params did not work as expected.

## 1.2.17

* Added a validation that the classifier of an integration exists.
* Added a validation that the mapper of an integration exists.
* Added a validation that the incident types of a classifier exist.
* Added a validation that the incident types of a mapper exist.
* Added support for *text* argument when running **demisto-sdk update-release-notes** on the ApiModules pack.
* Added a validation for the minimal version of an indicator field of type grid.
* Added new validation for incident and indicator fields in classifiers mappers and layouts exist in the content.
* Added cache for get_remote_file to reducing failures from accessing the remote repo.
* Fixed an issue in the **format** command where `_dev` or `_copy` suffixes weren't removed from the `id` of the given playbooks.
* Playbook dependencies from incident and indicator fields are now marked as optional.
* Mappers dependencies from incident types and incident fields are now marked as optional.
* Classifier dependencies from incident types are now marked as optional.
* Updated **demisto-sdk init** command to no longer create `created` field in pack_metadata file
* Updated **generate-docs** command to take the parameters names in setup section from display field and to use additionalinfo field when exist.
* Using the *verbose* argument in the **find-dependencies** command will now log to the console.
* Improved the deprecated message validation required from integrations.
* Fixed an issue in the **generate-docs** command where **Context Example** section was created when it was empty.

## 1.2.16

* Added allowed ignore errors to the *IDSetValidator*.
* Fixed an issue where an irrelevant id_set validation ran in the **validate** command when using the *--id-set* flag.
* Fixed an issue were **generate-docs** command has failed if a command did not exist in commands permissions file.
* Improved a **validate** command message for missing release notes of api module dependencies.

## 1.2.15

* Added the *ID101* to the allowed ignored errors.

## 1.2.14

* SDK repository is now mypy check_untyped_defs complaint.
* The lint command will now ignore the unsubscriptable-object (E1136) pylint error in dockers based on python 3.9 - this will be removed once a new pylint version is released.
* Added an option for **format** to run on a whole pack.
* Added new validation of unimplemented commands from yml in the code to `XSOAR-linter`.
* Fixed an issue where Auto-Extract fields were only checked for newly added incident types in the **validate** command.
* Added a new warning validation of direct access to args/params dicts to `XSOAR-linter`.

## 1.2.13

* Added new validation of indicators usage in CommandResults to `XSOAR-linter`.
* Running **demisto-sdk lint** will automatically run on changed files (same behavior as the -g flag).
* Removed supported version message from the documentation when running **generate_docs**.
* Added a print to indicate backwards compatibility is being checked in **validate** command.
* Added a percent print when running the **validate** command with the *-a* flag.
* Fixed a regression in the **upload** command where it was ignoring `DEMISTO_VERIFY_SSL` env var.
* Fixed an issue where the **upload** command would fail to upload beta integrations.
* Fixed an issue where the **validate** command did not create the *id_set.json* file when running with *-a* flag.
* Added price change validation in the **validate** command.
* Added validations that checks in read-me for empty sections or leftovers from the auto generated read-me that should be changed.
* Added new code validation for *NotImplementedError* to raise a warning in `XSOAR-linter`.
* Added validation for support types in the pack metadata file.
* Added support for *--template* flag in **demisto-sdk init** command.
* Fixed an issue with running **validate** on master branch where the changed files weren't compared to previous commit when using the *-g* flag.
* Fixed an issue where the `XSOAR-linter` ran *NotImplementedError* validation on scripts.
* Added support for Auto-Extract feature validation in incident types in the **validate** command.
* Fixed an issue in the **lint** command where the *-i* flag was ignored.
* Improved **merge-id-sets** command to support merge between two ID sets that contain the same pack.
* Fixed an issue in the **lint** command where flake8 ran twice.

## 1.2.12

* Bandit now reports also on medium severity issues.
* Fixed an issue with support for Docker Desktop on Mac version 2.5.0+.
* Added support for vulture and mypy linting when running without docker.
* Added support for *prev-ver* flag in **update-release-notes** command.
* Improved retry support when building docker images for linting.
* Added the option to create an ID set on a specific pack in **create-id-set** command.
* Added the *--skip-id-set-creation* flag to **validate** command in order to add the capability to run validate command without creating id_set validation.
* Fixed an issue where **validate** command checked docker image tag on ApiModules pack.
* Fixed an issue where **find-dependencies** did not calculate dashboards and reports dependencies.
* Added supported version message to the documentation and release notes files when running **generate_docs** and **update-release-notes** commands respectively.
* Added new code validations for *NotImplementedError* exception raise to `XSOAR-linter`.
* Command create-content-artifacts additional support for **Author_image.png** object.
* Fixed an issue where schemas were not enforced for incident fields, indicator fields and old layouts in the validate command.
* Added support for **update-release-notes** command to update release notes according to master branch.

## 1.2.11

* Fixed an issue where the ***generate-docs*** command reset the enumeration of line numbering after an MD table.
* Updated the **upload** command to support mappers.
* Fixed an issue where exceptions were no printed in the **format** while the *--verbose* flag is set.
* Fixed an issue where *--assume-yes* flag did not work in the **format** command when running on a playbook without a `fromversion` field.
* Fixed an issue where the **format** command would fail in case `conf.json` file was not found instead of skipping the update.
* Fixed an issue where integration with v2 were recognised by the `name` field instead of the `display` field in the **validate** command.
* Added a playbook validation to check if a task script exists in the id set in the **validate** command.
* Added new integration category `File Integrity Management` in the **validate** command.

## 1.2.10

* Added validation for approved content pack use-cases and tags.
* Added new code validations for *CommonServerPython* import to `XSOAR-linter`.
* Added *default value* and *predefined values* to argument description in **generate-docs** command.
* Added a new validation that checks if *get-mapping-fields* command exists if the integration schema has *{ismappable: true}* in **validate** command.
* Fixed an issue where the *--staged* flag recognised added files as modified in the **validate** command.
* Fixed an issue where a backwards compatibility warning was raised for all added files in the **validate** command.
* Fixed an issue where **validate** command failed when no tests were given for a partner supported pack.
* Updated the **download** command to support mappers.
* Fixed an issue where the ***format*** command added a duplicate parameter.
* For partner supported content packs, added support for a list of emails.
* Removed validation of README files from the ***validate*** command.
* Fixed an issue where the ***validate*** command required release notes for ApiModules pack.

## 1.2.9

* Fixed an issue in the **openapi_codegen** command where it created duplicate functions name from the swagger file.
* Fixed an issue in the **update-release-notes** command where the *update type* argument was not verified.
* Fixed an issue in the **validate** command where no error was raised in case a non-existing docker image was presented.
* Fixed an issue in the **format** command where format failed when trying to update invalid Docker image.
* The **format** command will now preserve the **isArray** argument in integration's reputation commands and will show a warning if it set to **false**.
* Fixed an issue in the **lint** command where *finally* clause was not supported in main function.
* Fixed an issue in the **validate** command where changing any entity ID was not validated.
* Fixed an issue in the **validate** command where *--staged* flag did not bring only changed files.
* Fixed the **update-release-notes** command to ignore changes in the metadata file.
* Fixed the **validate** command to ignore metadata changes when checking if a version bump is needed.

## 1.2.8

* Added a new validation that checks in playbooks for the usage of `DeleteContext` in **validate** command.
* Fixed an issue in the **upload** command where it would try to upload content entities with unsupported versions.
* Added a new validation that checks in playbooks for the usage of specific instance in **validate** command.
* Added the **--staged** flag to **validate** command to run on staged files only.

## 1.2.7

* Changed input parameters in **find-dependencies** command.
  * Use ***-i, --input*** instead of ***-p, --path***.
  * Use ***-idp, --id-set-path*** instead of ***-i, --id-set-path***.
* Fixed an issue in the **unify** command where it crashed on an integration without an image file.
* Fixed an issue in the **format** command where unnecessary files were not skipped.
* Fixed an issue in the **update-release-notes** command where the *text* argument was not respected in all cases.
* Fixed an issue in the **validate** command where a warning about detailed description was given for unified or deprecated integrations.
* Improved the error returned by the **validate** command when running on files using the old format.

## 1.2.6

* No longer require setting `DEMISTO_README_VALIDATION` env var to enable README mdx validation. Validation will now run automatically if all necessary node modules are available.
* Fixed an issue in the **validate** command where the `--skip-pack-dependencies` would not skip id-set creation.
* Fixed an issue in the **validate** command where validation would fail if supplied an integration with an empty `commands` key.
* Fixed an issue in the **validate** command where validation would fail due to a required version bump for packs which are not versioned.
* Will use env var `DEMISTO_VERIFY_SSL` to determine if to use a secure connection for commands interacting with the Server when `--insecure` is not passed. If working with a local Server without a trusted certificate, you can set env var `DEMISTO_VERIFY_SSL=no` to avoid using `--insecure` on each command.
* Unifier now adds a link to the integration documentation to the integration detailed description.
* Fixed an issue in the **secrets** command where ignored secrets were not skipped.

## 1.2.5

* Added support for special fields: *defaultclassifier*, *defaultmapperin*, *defaultmapperout* in **download** command.
* Added -y option **format** command to assume "yes" as answer to all prompts and run non-interactively
* Speed up improvements for `validate` of README files.
* Updated the **format** command to adhere to the defined content schema and sub-schemas, aligning its behavior with the **validate** command.
* Added support for canvasContextConnections files in **format** command.

## 1.2.4

* Updated detailed description for community integrations.

## 1.2.3

* Fixed an issue where running **validate** failed on playbook with task that adds tags to the evidence data.
* Added the *displaypassword* field to the integration schema.
* Added new code validations to `XSOAR-linter`.
  * As warnings messages:
    * `demisto.params()` should be used only inside main function.
    * `demisto.args()` should be used only inside main function.
    * Functions args should have type annotations.
* Added `fromversion` field validation to test playbooks and scripts in **validate** command.

## 1.2.2

* Add support for warning msgs in the report and summary to **lint** command.
* Fixed an issue where **json-to-outputs** determined bool values as int.
* Fixed an issue where **update-release-notes** was crushing on `--all` flag.
* Fixed an issue where running **validate**, **update-release-notes** outside of content repo crushed without a meaningful error message.
* Added support for layoutscontainer in **init** contribution flow.
* Added a validation for tlp_color param in feeds in **validate** command.
* Added a validation for removal of integration parameters in **validate** command.
* Fixed an issue where **update-release-notes** was failing with a wrong error message when no pack or input was given.
* Improved formatting output of the **generate-docs** command.
* Add support for env variable *DEMISTO_SDK_ID_SET_REFRESH_INTERVAL*. Set this env variable to the refresh interval in minutes. The id set will be regenerated only if the refresh interval has passed since the last generation. Useful when generating Script documentation, to avoid re-generating the id_set every run.
* Added new code validations to `XSOAR-linter`.
  * As error messages:
    * Longer than 10 seconds sleep statements for non long running integrations.
    * exit() usage.
    * quit() usage.
  * As warnings messages:
    * `demisto.log` should not be used.
    * main function existence.
    * `demito.results` should not be used.
    * `return_output` should not be used.
    * try-except statement in main function.
    * `return_error` usage in main function.
    * only once `return_error` usage.
* Fixed an issue where **lint** command printed logs twice.
* Fixed an issue where *suffix* did not work as expected in the **create-content-artifacts** command.
* Added support for *prev-ver* flag in **lint** and **secrets** commands.
* Added support for *text* flag to **update-release-notes** command to add the same text to all release notes.
* Fixed an issue where **validate** did not recognize added files if they were modified locally.
* Added a validation that checks the `fromversion` field exists and is set to 5.0.0 or above when working or comparing to a non-feature branch in **validate** command.
* Added a validation that checks the certification field in the pack_metadata file is valid in **validate** command.
* The **update-release-notes** command will now automatically add docker image update to the release notes.

## 1.2.1

* Added an additional linter `XSOAR-linter` to the **lint** command which custom validates py files. currently checks for:
  * `Sys.exit` usages with non zero value.
  * Any `Print` usages.
* Fixed an issue where renamed files were failing on *validate*.
* Fixed an issue where single changed files did not required release notes update.
* Fixed an issue where doc_images required release-notes and validations.
* Added handling of dependent packs when running **update-release-notes** on changed *APIModules*.
  * Added new argument *--id-set-path* for id_set.json path.
  * When changes to *APIModule* is detected and an id_set.json is available - the command will update the dependent pack as well.
* Added handling of dependent packs when running **validate** on changed *APIModules*.
  * Added new argument *--id-set-path* for id_set.json path.
  * When changes to *APIModule* is detected and an id_set.json is available - the command will validate that the dependent pack has release notes as well.
* Fixed an issue where the find_type function didn't recognize file types correctly.
* Fixed an issue where **update-release-notes** command did not work properly on Windows.
* Added support for indicator fields in **update-release-notes** command.
* Fixed an issue where files in test dirs where being validated.

## 1.2.0

* Fixed an issue where **format** did not update the test playbook from its pack.
* Fixed an issue where **validate** validated non integration images.
* Fixed an issue where **update-release-notes** did not identified old yml integrations and scripts.
* Added revision templates to the **update-release-notes** command.
* Fixed an issue where **update-release-notes** crashed when a file was renamed.
* Fixed an issue where **validate** failed on deleted files.
* Fixed an issue where **validate** validated all images instead of packs only.
* Fixed an issue where a warning was not printed in the **format** in case a non-supported file type is inputted.
* Fixed an issue where **validate** did not fail if no release notes were added when adding files to existing packs.
* Added handling of incorrect layout paths via the **format** command.
* Refactor **create-content-artifacts** command - Efficient artifacts creation and better logging.
* Fixed an issue where image and description files were not handled correctly by **validate** and **update-release-notes** commands.
* Fixed an issue where the **format** command didn't remove all extra fields in a file.
* Added an error in case an invalid id_set.json file is found while running the **validate** command.
* Added fetch params checks to the **validate** command.

## 1.1.11

* Added line number to secrets' path in **secrets** command report.
* Fixed an issue where **init** a community pack did not present the valid support URL.
* Fixed an issue where **init** offered a non relevant pack support type.
* Fixed an issue where **lint** did not pull docker images for powershell.
* Fixed an issue where **find-dependencies** did not find all the script dependencies.
* Fixed an issue where **find-dependencies** did not collect indicator fields as dependencies for playbooks.
* Updated the **validate** and the **secrets** commands to be less dependent on regex.
* Fixed an issue where **lint** did not run on circle when docker did not return ping.
* Updated the missing release notes error message (RN106) in the **Validate** command.
* Fixed an issue where **Validate** would return missing release notes when two packs with the same substring existed in the modified files.
* Fixed an issue where **update-release-notes** would add duplicate release notes when two packs with the same substring existed in the modified files.
* Fixed an issue where **update-release-notes** would fail to bump new versions if the feature branch was out of sync with the master branch.
* Fixed an issue where a non-descriptive error would be returned when giving the **update-release-notes** command a pack which can not be found.
* Added dependencies check for *widgets* in **find-dependencies** command.
* Added a `update-docker` flag to **format** command.
* Added a `json-to-outputs` flag to the **run** command.
* Added a verbose (`-v`) flag to **format** command.
* Fixed an issue where **download** added the prefix "playbook-" to the name of playbooks.

## 1.1.10

* Updated the **init** command. Relevant only when passing the *--contribution* argument.
  * Added the *--author* option.
  * The *support* field of the pack's metadata is set to *community*.
* Added a proper error message in the **Validate** command upon a missing description in the root of the yml.
* **Format** now works with a relative path.
* **Validate** now fails when all release notes have been excluded.
* Fixed issue where correct error message would not propagate for invalid images.
* Added the *--skip-pack-dependencies* flag to **validate** command to skip pack dependencies validation. Relevant when using the *-g* flag.
* Fixed an issue where **Validate** and **Format** commands failed integrations with `defaultvalue` field in fetch incidents related parameters.
* Fixed an issue in the **Validate** command in which unified YAML files were not ignored.
* Fixed an issue in **generate-docs** where scripts and playbooks inputs and outputs were not parsed correctly.
* Fixed an issue in the **openapi-codegen** command where missing reference fields in the swagger JSON caused errors.
* Fixed an issue in the **openapi-codegen** command where empty objects in the swagger JSON paths caused errors.
* **update-release-notes** command now accept path of the pack instead of pack name.
* Fixed an issue where **generate-docs** was inserting unnecessary escape characters.
* Fixed an issue in the **update-release-notes** command where changes to the pack_metadata were not detected.
* Fixed an issue where **validate** did not check for missing release notes in old format files.

## 1.1.9

* Fixed an issue where **update-release-notes** command failed on invalid file types.

## 1.1.8

* Fixed a regression where **upload** command failed on test playbooks.
* Added new *githubUser* field in pack metadata init command.
* Support beta integration in the commands **split-yml, extract-code, generate-test-playbook and generate-docs.**
* Fixed an issue where **find-dependencies** ignored *toversion* field in content items.
* Added support for *layoutscontainer*, *classifier_5_9_9*, *mapper*, *report*, and *widget* in the **Format** command.
* Fixed an issue where **Format** will set the `ID` field to be equal to the `name` field in modified playbooks.
* Fixed an issue where **Format** did not work for test playbooks.
* Improved **update-release-notes** command:
  * Write content description to release notes for new items.
  * Update format for file types without description: Connections, Incident Types, Indicator Types, Layouts, Incident Fields.
* Added a validation for feedTags param in feeds in **validate** command.
* Fixed readme validation issue in community support packs.
* Added the **openapi-codegen** command to generate integrations from OpenAPI specification files.
* Fixed an issue were release notes validations returned wrong results for *CommonScripts* pack.
* Added validation for image links in README files in **validate** command.
* Added a validation for default value of fetch param in feeds in **validate** command.
* Fixed an issue where the **Init** command failed on scripts.

## 1.1.7

* Fixed an issue where running the **format** command on feed integrations removed the `defaultvalue` fields.
* Playbook branch marked with *skipunavailable* is now set as an optional dependency in the **find-dependencies** command.
* The **feedReputation** parameter can now be hidden in a feed integration.
* Fixed an issue where running the **unify** command on JS package failed.
* Added the *--no-update* flag to the **find-dependencies** command.
* Added the following validations in **validate** command:
  * Validating that a pack does not depend on NonSupported / Deprecated packs.

## 1.1.6

* Added the *--description* option to the **init** command.
* Added the *--contribution* option to the **init** command which converts a contribution zip to proper pack format.
* Improved **validate** command performance time and outputs.
* Added the flag *--no-docker-checks* to **validate** command to skip docker checks.
* Added the flag *--print-ignored-files* to **validate** command to print ignored files report when the command is done.
* Added the following validations in **validate** command:
  * Validating that existing release notes are not modified.
  * Validating release notes are not added to new packs.
  * Validating that the "currentVersion" field was raised in the pack_metadata for modified packs.
  * Validating that the timestamp in the "created" field in the pack_metadata is in ISO format.
* Running `demisto-sdk validate` will run the **validate** command using git and only on committed files (same as using *-g --post-commit*).
* Fixed an issue where release notes were not checked correctly in **validate** command.
* Fixed an issue in the **create-id-set** command where optional playbook tasks were not taken into consideration.
* Added a prompt to the `demisto-sdk update-release-notes` command to prompt users to commit changes before running the release notes command.
* Added support to `layoutscontainer` in **validate** command.

## 1.1.5

* Fixed an issue in **find-dependencies** command.
* **lint** command now verifies flake8 on CommonServerPython script.

## 1.1.4

* Fixed an issue with the default output file name of the **unify** command when using "." as an output path.
* **Unify** command now adds contributor details to the display name and description.
* **Format** command now adds *isFetch* and *incidenttype* fields to integration yml.
* Removed the *feedIncremental* field from the integration schema.
* **Format** command now adds *feedBypassExclusionList*, *Fetch indicators*, *feedReputation*, *feedReliability*,
     *feedExpirationPolicy*, *feedExpirationInterval* and *feedFetchInterval* fields to integration yml.
* Fixed an issue in the playbooks schema.
* Fixed an issue where generated release notes were out of order.
* Improved pack dependencies detection.
* Fixed an issue where test playbooks were mishandled in **validate** command.

## 1.1.3

* Added a validation for invalid id fields in indicators types files in **validate** command.
* Added default behavior for **update-release-notes** command.
* Fixed an error where README files were failing release notes validation.
* Updated format of generated release notes to be more user friendly.
* Improved error messages for the **update-release-notes** command.
* Added support for `Connections`, `Dashboards`, `Widgets`, and `Indicator Types` to **update-release-notes** command.
* **Validate** now supports scripts under the *TestPlaybooks* directory.
* Fixed an issue where **validate** did not support powershell files.

## 1.1.2

* Added a validation for invalid playbookID fields in incidents types files in **validate** command.
* Added a code formatter for python files.
* Fixed an issue where new and old classifiers where mixed on validate command.
* Added *feedIncremental* field to the integration schema.
* Fixed error in the **upload** command where unified YMLs were not uploaded as expected if the given input was a pack.
* Fixed an issue where the **secrets** command failed due to a space character in the file name.
* Ignored RN validation for *NonSupported* pack.
* You can now ignore IF107, SC100, RP102 error codes in the **validate** command.
* Fixed an issue where the **download** command was crashing when received as input a JS integration or script.
* Fixed an issue where **validate** command checked docker image for JS integrations and scripts.
* **validate** command now checks scheme for reports and connections.
* Fixed an issue where **validate** command checked docker when running on all files.
* Fixed an issue where **validate** command did not fail when docker image was not on the latest numeric tag.
* Fixed an issue where beta integrations were not validated correctly in **validate** command.

## 1.1.1

* fixed and issue where file types were not recognized correctly in **validate** command.
* Added better outputs for validate command.

## 1.1.0

* Fixed an issue where changes to only non-validated files would fail validation.
* Fixed an issue in **validate** command where moved files were failing validation for new packs.
* Fixed an issue in **validate** command where added files were failing validation due to wrong file type detection.
* Added support for new classifiers and mappers in **validate** command.
* Removed support of old RN format validation.
* Updated **secrets** command output format.
* Added support for error ignore on deprecated files in **validate** command.
* Improved errors outputs in **validate** command.
* Added support for linting an entire pack.

## 1.0.9

* Fixed a bug where misleading error was presented when pack name was not found.
* **Update-release-notes** now detects added files for packs with versions.
* Readme files are now ignored by **update-release-notes** and validation of release notes.
* Empty release notes no longer cause an uncaught error during validation.

## 1.0.8

* Changed the output format of demisto-sdk secrets.
* Added a validation that checkbox items are not required in integrations.
* Added pack release notes generation and validation.
* Improved pack metadata validation.
* Fixed an issue in **validate** where renamed files caused an error

## 1.0.4

* Fix the **format** command to update the `id` field to be equal to `details` field in indicator-type files, and to `name` field in incident-type & dashboard files.
* Fixed a bug in the **validate** command for layout files that had `sortValues` fields.
* Fixed a bug in the **format** command where `playbookName` field was not always present in the file.
* Fixed a bug in the **format** command where indicatorField wasn't part of the SDK schemas.
* Fixed a bug in **upload** command where created unified docker45 yml files were not deleted.
* Added support for IndicatorTypes directory in packs (for `reputation` files, instead of Misc).
* Fixed parsing playbook condition names as string instead of boolean in **validate** command
* Improved image validation in YAML files.
* Removed validation for else path in playbook condition tasks.

## 1.0.3

* Fixed a bug in the **format** command where comments were being removed from YAML files.
* Added output fields: *file_path* and *kind* for layouts in the id-set.json created by **create-id-set** command.
* Fixed a bug in the **create-id-set** command Who returns Duplicate for Layouts with a different kind.
* Added formatting to **generate-docs** command results replacing all `<br>` tags with `<br/>`.
* Fixed a bug in the **download** command when custom content contained not supported content entity.
* Fixed a bug in **format** command in which boolean strings  (e.g. 'yes' or 'no') were converted to boolean values (e.g. 'True' or 'False').
* **format** command now removes *sourceplaybookid* field from playbook files.
* Fixed a bug in **generate-docs** command in which integration dependencies were not detected when generating documentation for a playbook.

## 1.0.1

* Fixed a bug in the **unify** command when output path was provided empty.
* Improved error message for integration with no tests configured.
* Improved the error message returned from the **validate** command when an integration is missing or contains malformed fetch incidents related parameters.
* Fixed a bug in the **create** command where a unified YML with a docker image for 4.5 was copied incorrectly.
* Missing release notes message are now showing the release notes file path to update.
* Fixed an issue in the **validate** command in which unified YAML files were not ignored.
* File format suggestions are now shown in the relevant file format (JSON or YAML).
* Changed Docker image validation to fail only on non-valid ones.
* Removed backward compatibility validation when Docker image is updated.

## 1.0.0

* Improved the *upload* command to support the upload of all the content entities within a pack.
* The *upload* command now supports the improved pack file structure.
* Added an interactive option to format integrations, scripts and playbooks with No TestPlaybooks configured.
* Added an interactive option to configure *conf.json* file with missing test playbooks for integrations, scripts and playbooks
* Added *download* command to download custom content from Demisto instance to the local content repository.
* Improved validation failure messages to include a command suggestion, wherever relevant, to fix the raised issue.
* Improved 'validate' help and documentation description
* validate - checks that scripts, playbooks, and integrations have the *tests* key.
* validate - checks that test playbooks are configured in `conf.json`.
* demisto-sdk lint - Copy dir better handling.
* demisto-sdk lint - Add error when package missing in docker image.
* Added *-a , --validate-all* option in *validate* to run all validation on all files.
* Added *-i , --input* option in *validate* to run validation on a specified pack/file.
* added *-i, --input* option in *secrets* to run on a specific file.
* Added an allowed hidden parameter: *longRunning* to the hidden integration parameters validation.
* Fixed an issue with **format** command when executing with an output path of a folder and not a file path.
* Bug fixes in generate-docs command given playbook as input.
* Fixed an issue with lint command in which flake8 was not running on unit test files.

## 0.5.2

* Added *-c, --command* option in *generate-docs* to generate a specific command from an integration.
* Fixed an issue when getting README/CHANGELOG files from git and loading them.
* Removed release notes validation for new content.
* Fixed secrets validations for files with the same name in a different directory.
* demisto-sdk lint - parallelization working with specifying the number of workers.
* demisto-sdk lint - logging levels output, 3 levels.
* demisto-sdk lint - JSON report, structured error reports in JSON format.
* demisto-sdk lint - XML JUnit report for unit-tests.
* demisto-sdk lint - new packages used to accelerate execution time.
* demisto-sdk secrets - command now respects the generic whitelist, and not only the pack secrets.

## 0.5.0

[PyPI History][1]

[1]: https://pypi.org/project/demisto-sdk/#history

## 0.4.9

* Fixed an issue in *generate-docs* where Playbooks and Scripts documentation failed.
* Added a graceful error message when executing the *run" command with a misspelled command.
* Added more informative errors upon failures of the *upload* command.
* format command:
  * Added format for json files: IncidentField, IncidentType, IndicatorField, IndicatorType, Layout, Dashboard.
  * Added the *-fv --from-version*, *-nv --no-validation* arguments.
  * Removed the *-t yml_type* argument, the file type will be inferred.
  * Removed the *-g use_git* argument, running format without arguments will run automatically on git diff.
* Fixed an issue in loading playbooks with '=' character.
* Fixed an issue in *validate* failed on deleted README files.

## 0.4.8

* Added the *max* field to the Playbook schema, allowing to define it in tasks loop.
* Fixed an issue in *validate* where Condition branches checks were case sensitive.

## 0.4.7

* Added the *slareminder* field to the Playbook schema.
* Added the *common_server*, *demisto_mock* arguments to the *init* command.
* Fixed an issue in *generate-docs* where the general section was not being generated correctly.
* Fixed an issue in *validate* where Incident type validation failed.

## 0.4.6

* Fixed an issue where the *validate* command did not identify CHANGELOG in packs.
* Added a new command, *id-set* to create the id set - the content dependency tree by file IDs.

## 0.4.5

* generate-docs command:
  * Added the *use_cases*, *permissions*, *command_permissions* and *limitations*.
  * Added the *--insecure* argument to support running the script and integration command in Demisto.
  * Removed the *-t yml_type* argument, the file type will be inferred.
  * The *-o --output* argument is no longer mandatory, default value will be the input file directory.
* Added support for env var: *DEMISTO_SDK_SKIP_VERSION_CHECK*. When set version checks are skipped.
* Fixed an issue in which the CHANGELOG files did not match our scheme.
* Added a validator to verify that there are no hidden integration parameters.
* Fixed an issue where the *validate* command ran on test files.
* Removed the *env-dir* argument from the demisto-sdk.
* README files which are html files will now be skipped in the *validate* command.
* Added support for env var: *DEMISTO_README_VALIDATOR*. When not set the readme validation will not run.

## 0.4.4

* Added a validator for IncidentTypes (incidenttype-*.json).
* Fixed an issue where the -p flag in the *validate* command was not working.
* Added a validator for README.md files.
* Release notes validator will now run on: incident fields, indicator fields, incident types, dashboard and reputations.
* Fixed an issue where the validator of reputation(Indicator Type) did not check on the details field.
* Fixed an issue where the validator attempted validating non-existing files after deletions or name refactoring.
* Removed the *yml_type* argument in the *split-yml*, *extract-code* commands.
* Removed the *file_type* argument in the *generate-test-playbook* command.
* Fixed the *insecure* argument in *upload*.
* Added the *insecure* argument in *run-playbook*.
* Standardise the *-i --input*, *-o --output* to demisto-sdk commands.

## 0.4.3

* Fixed an issue where the incident and indicator field BC check failed.
* Support for linting and unit testing PowerShell integrations.

## 0.4.2

* Fixed an issue where validate failed on Windows.
* Added a validator to verify all branches are handled in conditional task in a playbook.
* Added a warning message when not running the latest sdk version.
* Added a validator to check that the root is connected to all tasks in the playbook.
* Added a validator for Dashboards (dashboard-*.json).
* Added a validator for Indicator Types (reputation-*.json).
* Added a BC validation for changing incident field type.
* Fixed an issue where init command would generate an invalid yml for scripts.
* Fixed an issue in misleading error message in v2 validation hook.
* Fixed an issue in v2 hook which now is set only on newly added scripts.
* Added more indicative message for errors in yaml files.
* Disabled pykwalify info log prints.

## 0.3.10

* Added a BC check for incident fields - changing from version is not allowed.
* Fixed an issue in create-content-artifacts where scripts in Packs in TestPlaybooks dir were copied with a wrong prefix.

## 0.3.9

* Added a validation that incident field can not be required.
* Added validation for fetch incident parameters.
* Added validation for feed integration parameters.
* Added to the *format* command the deletion of the *sourceplaybookid* field.
* Fixed an issue where *fieldMapping* in playbook did not pass the scheme validation.
* Fixed an issue where *create-content-artifacts* did not copy TestPlaybooks in Packs without prefix of *playbook-*.
* Added a validation the a playbook can not have a rolename set.
* Added to the image validator the new DBot default image.
* Added the fields: elasticcommonfields, quiet, quietmode to the Playbook schema.
* Fixed an issue where *validate* failed on integration commands without outputs.
* Added a new hook for naming of v2 integrations and scripts.

## 0.3.8

* Fixed an issue where *create-content-artifact* was not loading the data in the yml correctly.
* Fixed an issue where *unify* broke long lines in script section causing syntax errors

## 0.3.7

* Added *generate-docs* command to generate documentation file for integration, playbook or script.
* Fixed an issue where *unify* created a malformed integration yml.
* Fixed an issue where demisto-sdk **init** creates unit-test file with invalid import.

## 0.3.6

* Fixed an issue where demisto-sdk **validate** failed on modified scripts without error message.

## 0.3.5

* Fixed an issue with docker tag validation for integrations.
* Restructured repo source code.

## 0.3.4

* Saved failing unit tests as a file.
* Fixed an issue where "_test" file for scripts/integrations created using **init** would import the "HelloWorld" templates.
* Fixed an issue in demisto-sdk **validate** - was failing on backward compatiblity check
* Fixed an issue in demisto-sdk **secrets** - empty line in .secrets-ignore always made the secrets check to pass
* Added validation for docker image inside integrations and scripts.
* Added --use-git flag to **format** command to format all changed files.
* Fixed an issue where **validate** did not fail on dockerimage changes with bc check.
* Added new flag **--ignore-entropy** to demisto-sdk **secrets**, this will allow skip entropy secrets check.
* Added --outfile to **lint** to allow saving failed packages to a file.

## 0.3.3

* Added backwards compatibility break error message.
* Added schema for incident types.
* Added **additionalinfo** field to as an available field for integration configuration.
* Added pack parameter for **init**.
* Fixed an issue where error would appear if name parameter is not set in **init**.

## 0.3.2

* Fixed the handling of classifier files in **validate**.

## 0.3.1

* Fixed the handling of newly created reputation files in **validate**.
* Added an option to perform **validate** on a specific file.

## 0.3.0

* Added support for multi-package **lint** both with parallel and without.
* Added all parameter in **lint** to run on all packages and packs in content repository.
* Added **format** for:
  * Scripts
  * Playbooks
  * Integrations
* Improved user outputs for **secrets** command.
* Fixed an issue where **lint** would run pytest and pylint only on a single docker per integration.
* Added auto-complete functionality to demisto-sdk.
* Added git parameter in **lint** to run only on changed packages.
* Added the **run-playbook** command
* Added **run** command which runs a command in the Demisto playground.
* Added **upload** command which uploads an integration or a script to a Demisto instance.
* Fixed and issue where **validate** checked if release notes exist for new integrations and scripts.
* Added **generate-test-playbook** command which generates a basic test playbook for an integration or a script.
* **validate** now supports indicator fields.
* Fixed an issue with layouts scheme validation.
* Adding **init** command.
* Added **json-to-outputs** command which generates the yaml section for outputs from an API raw response.

## 0.2.6

* Fixed an issue with locating release notes for beta integrations in **validate**.

## 0.2.5

* Fixed an issue with locating release notes for beta integrations in **validate**.

## 0.2.4

* Adding image validation to Beta_Integration and Packs in **validate**.

## 0.2.3

* Adding Beta_Integration to the structure validation process.
* Fixing bug where **validate** did checks on TestPlaybooks.
* Added requirements parameter to **lint**.

## 0.2.2

* Fixing bug where **lint** did not return exit code 1 on failure.
* Fixing bug where **validate** did not print error message in case no release notes were give.

## 0.2.1

* **Validate** now checks that the id and name fields are identical in yml files.
* Fixed a bug where sdk did not return any exit code.

## 0.2.0

* Added Release Notes Validator.
* Fixed the Unifier selection of your python file to use as the code.
* **Validate** now supports Indicator fields.
* Fixed a bug where **validate** and **secrets** did not return exit code 1 on failure.
* **Validate** now runs on newly added scripts.

## 0.1.8

* Added support for `--version`.
* Fixed an issue in file_validator when calling `checked_type` method with script regex.

## 0.1.2

* Restructuring validation to support content packs.
* Added secrets validation.
* Added content bundle creation.
* Added lint and unit test run.

## 0.1.1

* Added new logic to the unifier.
* Added detailed README.
* Some small adjustments and fixes.

## 0.1.0

Capabilities:

* **Extract** components(code, image, description etc.) from a Demisto YAML file into a directory.
* **Unify** components(code, image, description etc.) to a single Demisto YAML file.
* **Validate** Demisto content files.<|MERGE_RESOLUTION|>--- conflicted
+++ resolved
@@ -1,12 +1,9 @@
 # Changelog
 ## Unreleased
 * Fixed an issue where **validate** falsely failed with error `DS108` on descriptions ending with brackets that contains a dot at the end of them.
-<<<<<<< HEAD
 * Fixed an issue where the **upload** failed when trying to upload a `List`.
 * Fixed an issue where the **download** would skip downloading `Lists` that are assigned to specific user roles with no roles.
-=======
 * Fixed an issue where the **validate -g** failed reading a `.pack-ignore` file that contained only newlines and spaces.
->>>>>>> e4a9876e
 * Demisto-SDK will now exit gracefully with an appropriate error message when *git* is not installed.
 * Fixed the support in **validate** for `svg` images to have their theme suffix.
 * Updated the **engineinfo** type in the script schema.
