# Changelog
<<<<<<< HEAD
* Added a validation that mapper's id and name are matching. Updated the format of mapper to include update_id too.
=======
* When formatting incident types with Auto-Extract rules and without mode field, the **format** command will now add the user selected mode.
* Added new validation that DBotRole is set for scripts that requires elevated permissions to the `XSOAR-linter` in the **lint** command.
* Added url escaping to markdown human readable section in generate docs to avoid autolinking.

# 1.4.3
* Fixed an issue where **json-to-outputs** command returned an incorrect output when json is a list.
* Fixed an issue where if a pack README.md did not exist it could cause an error in the validation process.
* Fixed an issue where the *--name* was incorrectly required in the **init** command.
* Adding the option to run **validate** on a specific path while using git (*-i* & *-g*).
* The **format** command will now change UUIDs in .yml and .json files to their respective content entity name.
* Added a playbook validation to check if a task sub playbook exists in the id set in the **validate** command.
* Added the option to add new tags/usecases to the approved list and to the pack metadata on the same pull request.
* Fixed an issue in **test_content** where when different servers ran tests for the same integration, the server URL parameters were not set correctly.
* Added a validation in the **validate** command to ensure that the ***endpoint*** command is configured correctly in yml file.
* Added a warning when pack_metadata's description field is longer than 130 characters.
* Fixed an issue where a redundant print occurred on release notes validation.
* Added new validation in the **validate** command to ensure that the minimal fromVersion in a widget of type metrics will be 6.2.0.
* Added the *--release-notes* flag to demisto-sdk to get the current version release notes entries.

# 1.4.2
* Added to `pylint` summary an indication if a test was skipped.
* Added to the **init** command the option to specify fromversion.
* Fixed an issue where running **init** command without filling the metadata file.
* Added the *--docker-timeout* flag in the **lint** command to control the request timeout for the Docker client.
* Fixed an issue where **update-release-notes** command added only one docker image release notes entry for release notes file, and not for every entity whom docker image was updated.
* Added a validation to ensure that incident/indicator fields names starts with their pack name in the **validate** command. (Checked only for new files and only when using git *-g*)
* Updated the **find-dependencies** command to return the 'dependencies' according the layout type ('incident', 'indicator').
* Enhanced the "vX" display name validation for scripts and integrations in the **validate** command to check for every versioned script or integration, and not only v2.
* Added the *--fail-duplicates* flag for the **create-id-set** command which will fail the command if duplicates are found.
* Added to the **generate-docs** command automatic addition to git when a new readme file is created.

# 1.4.1
* When in private repo without `DEMSITO_SDK_GITHUB_TOKEN` configured, get_remote_file will take files from the local origin/master.
* Enhanced the **unify** command when giving input of a file and not a directory return a clear error message.
* Added a validation to ensure integrations are not skipped and at least one test playbook is not skipped for each integration or script.
* Added to the Content Tests support for `context_print_dt`, which queries the incident context and prints the result as a json.
* Added new validation for the `xsoar_config.json` file in the **validate** command.
* Added a version differences section to readme in **generate-docs** command.
* Added the *--docs-format* flag in the **integration-diff** command to get the output in README format.
* Added the *--input-old-version* and *--skip-breaking-changes* flags in the **generate-docs** command to get the details for the breaking section and to skip the breaking changes section.
>>>>>>> 0784156e

# 1.4.0
* Enable passing a comma-separated list of paths for the `--input` option of the **lint** command.
* Added new validation of unimplemented test-module command in the code to the `XSOAR-linter` in the **lint** command.
* Fixed the **generate-docs** to handle integration authentication parameter.
* Added a validation to ensure that description and README do not contain the word 'Demisto'.
* Improved the deprecated message validation required from playbooks and scripts.
* Added the `--quite-bc-validation` flag for the **validate** command to run the backwards compatibility validation in quite mode (errors is treated like warnings).
* Fixed the **update release notes** command to display a name for old layouts.
* Added the ability to append to the pack README credit to contributors.
* Added identification for parameter differences in **integration-diff** command.
* Fixed **format** to use git as a default value.
* Updated the **upload** command to support reports.
* Fixed an issue where **generate-docs** command was displaying 'None' when credentials parameter display field configured was not configured.
* Fixed an issue where **download** did not return exit code 1 on failure.
* Updated the validation that incident fields' names do not contain the word incident will aplly to core packs only.
* Added a playbook validation to verify all conditional tasks have an 'else' path in **validate** command.
* Renamed the GitHub authentication token environment variable `GITHUB_TOKEN` to `DEMITO_SDK_GITHUB_TOKEN`.
* Added to the **update-release-notes** command automatic addition to git when new release notes file is created.
* Added validation to ensure that integrations, scripts, and playbooks do not contain the entity type in their names.
* Added the **convert** command to convert entities between XSOAR versions.
* Added the *--deprecate* flag in **format** command to deprecate integrations, scripts, and playbooks.
* Fixed an issue where ignoring errors did not work when running the **validate** command on specific files (-i).

# 1.3.9
* Added a validation verifying that the pack's README.md file is not equal to pack description.
* Fixed an issue where the **Assume yes** flag did not work properly for some entities in the **format** command.
* Improved the error messages for separators in folder and file names in the **validate** command.
* Removed the **DISABLE_SDK_VERSION_CHECK** environment variable. To disable new version checks, use the **DEMISTO_SDK_SKIP_VERSION_CHECK** envirnoment variable.
* Fixed an issue where the demisto-sdk version check failed due to a rate limit.
* Fixed an issue with playbooks scheme validation.

# 1.3.8
* Updated the **secrets** command to work on forked branches.

# 1.3.7
* Added a validation to ensure correct image and description file names.
* Fixed an issue where the **validate** command failed when 'display' field in credentials param in yml is empty but 'displaypassword' was provided.
* Added the **integration-diff** command to check differences between two versions of an integration and to return a report of missing and changed elements in the new version.
* Added a validation verifying that the pack's README.md file is not missing or empty for partner packs or packs contains use cases.
* Added a validation to ensure that the integration and script folder and file names will not contain separators (`_`, `-`, ` `).
* When formatting new pack, the **format** command will set the *fromversion* key to 5.5.0 in the new files without fromversion.

# 1.3.6
* Added a validation that core packs are not dependent on non-core packs.
* Added a validation that a pack name follows XSOAR standards.
* Fixed an issue where in some cases the `get_remote_file` function failed due to an invalid path.
* Fixed an issue where running **update-release-notes** with updated integration logo, did not detect any file changes.
* Fixed an issue where the **create-id-set** command did not identify unified integrations correctly.
* Fixed an issue where the `CommonTypes` pack was not identified as a dependency for all feed integrations.
* Added support for running SDK commands in private repositories.
* Fixed an issue where running the **init** command did not set the correct category field in an integration .yml file for a newly created pack.
* When formatting new contributed pack, the **format** command will set the *fromversion* key to 6.0.0 in the relevant files.
* If the environment variable "DISABLE_SDK_VERSION_CHECK" is define, the demisto-sdk will no longer check for newer version when running a command.
* Added the `--use-pack-metadata` flag for the **find-dependencies** command to update the calculated dependencies using the the packs metadata files.
* Fixed an issue where **validate** failed on scripts in case the `outputs` field was set to `None`.
* Fixed an issue where **validate** was failing on editing existing release notes.
* Added a validation for README files verifying that the file doesn't contain template text copied from HelloWorld or HelloWorldPremium README.

# 1.3.5
* Added a validation that layoutscontainer's id and name are matching. Updated the format of layoutcontainer to include update_id too.
* Added a validation that commands' names and arguments in core packs, or scripts' arguments do not contain the word incident.
* Fixed issue where running the **generate-docs** command with -c flag ran all the commands and not just the commands specified by the flag.
* Fixed the error message of the **validate** command to not always suggest adding the *description* field.
* Fixed an issue where running **format** on feed integration generated invalid parameter structure.
* Fixed an issue where the **generate-docs** command did not add all the used scripts in a playbook to the README file.
* Fixed an issue where contrib/partner details might be added twice to the same file, when using unify and create-content-artifacts commands
* Fixed issue where running **validate** command on image-related integration did not return the correct outputs to json file.
* When formatting playbooks, the **format** command will now remove empty fields from SetIncident, SetIndicator, CreateNewIncident, CreateNewIndicator script arguments.
* Added an option to fill in the developer email when running the **init** command.

# 1.3.4
* Updated the **validate** command to check that the 'additionalinfo' field only contains the expected value for feed required parameters and not equal to it.
* Added a validation that community/partner details are not in the detailed description file.
* Added a validation that the Use Case tag in pack_metadata file is only used when the pack contains at least one PB, Incident Type or Layout.
* Added a validation that makes sure outputs in integrations are matching the README file when only README has changed.
* Added the *hidden* field to the integration schema.
* Fixed an issue where running **format** on a playbook whose `name` does not equal its `id` would cause other playbooks who use that playbook as a sub-playbook to fail.
* Added support for local custom command configuration file `.demisto-sdk-conf`.
* Updated the **format** command to include an update to the description file of an integration, to remove community/partner details.

# 1.3.3
* Fixed an issue where **lint** failed where *.Dockerfile* exists prior running the lint command.
* Added FeedHelloWorld template option for *--template* flag in **demisto-sdk init** command.
* Fixed issue where **update-release-notes** deleted release note file if command was called more than once.
* Fixed issue where **update-release-notes** added docker image release notes every time the command was called.
* Fixed an issue where running **update-release-notes** on a pack with newly created integration, had also added a docker image entry in the release notes.
* Fixed an issue where `XSOAR-linter` did not find *NotImplementedError* in main.
* Added validation for README files verifying their length (over 30 chars).
* When using *-g* flag in the **validate** command it will now ignore untracked files by default.
* Added the *--include-untracked* flag to the **validate** command to include files which are untracked by git in the validation process.
* Improved the `pykwalify` error outputs in the **validate** command.
* Added the *--print-pykwalify* flag to the **validate** command to print the unchanged output from `pykwalify`.

# 1.3.2
* Updated the format of the outputs when using the *--json-file* flag to create a JSON file output for the **validate** and **lint** commands.
* Added the **doc-review** command to check spelling in .md and .yml files as well as a basic release notes review.
* Added a validation that a pack's display name does not already exist in content repository.
* Fixed an issue where the **validate** command failed to detect duplicate params in an integration.
* Fixed an issue where the **validate** command failed to detect duplicate arguments in a command in an integration.

# 1.3.1
* Fixed an issue where the **validate** command failed to validate the release notes of beta integrations.
* Updated the **upload** command to support indicator fields.
* The **validate** and **update-release-notes** commands will now check changed files against `demisto/master` if it is configured locally.
* Fixed an issue where **validate** would incorrectly identify files as renamed.
* Added a validation that integration properties (such as feed, mappers, mirroring, etc) are not removed.
* Fixed an issue where **validate** failed when comparing branch against commit hash.
* Added the *--no-pipenv* flag to the **split-yml** command.
* Added a validation that incident fields and incident types are not removed from mappers.
* Fixed an issue where the *c
reate-id-set* flag in the *validate* command did not work while not using git.
* Added the *hiddenusername* field to the integration schema.
* Added a validation that images that are not integration images, do not ask for a new version or RN

# 1.3.0
* Do not collect optional dependencies on indicator types reputation commands.
* Fixed an issue where downloading indicator layoutscontainer objects failed.
* Added a validation that makes sure outputs in integrations are matching the README file.
* Fixed an issue where the *create-id-set* flag in the **validate** command did not work.
* Added a warning in case no id_set file is found when running the **validate** command.
* Fixed an issue where changed files were not recognised correctly on forked branches in the **validate** and the **update-release-notes** commands.
* Fixed an issue when files were classified incorrectly when running *update-release-notes*.
* Added a validation that integration and script file paths are compatible with our convention.
* Fixed an issue where id_set.json file was re created whenever running the generate-docs command.
* added the *--json-file* flag to create a JSON file output for the **validate** and **lint** commands.

# 1.2.19
* Fixed an issue where merge id_set was not updated to work with the new entity of Packs.
* Added a validation that the playbook's version matches the version of its sub-playbooks, scripts, and integrations.

# 1.2.18
* Changed the *skip-id-set-creation* flag to *create-id-set* in the **validate** command. Its default value will be False.
* Added support for the 'cve' reputation command in default arg validation.
* Filter out generic and reputation command from scripts and playbooks dependencies calculation.
* Added support for the incident fields in outgoing mappers in the ID set.
* Added a validation that the taskid field and the id field under the task field are both from uuid format and contain the same value.
* Updated the **format** command to generate uuid value for the taskid field and for the id under the task field in case they hold an invalid values.
* Exclude changes from doc_files directory on validation.
* Added a validation that an integration command has at most one default argument.
* Fixing an issue where pack metadata version bump was not enforced when modifying an old format (unified) file.
* Added validation that integration parameter's display names are capitalized and spaced using whitespaces and not underscores.
* Fixed an issue where beta integrations where not running deprecation validations.
* Allowed adding additional information to the deprecated description.
* Fixing an issue when escaping less and greater signs in integration params did not work as expected.

# 1.2.17
* Added a validation that the classifier of an integration exists.
* Added a validation that the mapper of an integration exists.
* Added a validation that the incident types of a classifier exist.
* Added a validation that the incident types of a mapper exist.
* Added support for *text* argument when running **demisto-sdk update-release-notes** on the ApiModules pack.
* Added a validation for the minimal version of an indicator field of type grid.
* Added new validation for incident and indicator fields in classifiers mappers and layouts exist in the content.
* Added cache for get_remote_file to reducing failures from accessing the remote repo.
* Fixed an issue in the **format** command where `_dev` or `_copy` suffixes weren't removed from the `id` of the given playbooks.
* Playbook dependencies from incident and indicator fields are now marked as optional.
* Mappers dependencies from incident types and incident fields are now marked as optional.
* Classifier dependencies from incident types are now marked as optional.
* Updated **demisto-sdk init** command to no longer create `created` field in pack_metadata file
* Updated **generate-docs** command to take the parameters names in setup section from display field and to use additionalinfo field when exist.
* Using the *verbose* argument in the **find-dependencies** command will now log to the console.
* Improved the deprecated message validation required from integrations.
* Fixed an issue in the **generate-docs** command where **Context Example** section was created when it was empty.

# 1.2.16
* Added allowed ignore errors to the *IDSetValidator*.
* Fixed an issue where an irrelevant id_set validation ran in the **validate** command when using the *--id-set* flag.
* Fixed an issue were **generate-docs** command has failed if a command did not exist in commands permissions file.
* Improved a **validate** command message for missing release notes of api module dependencies.

# 1.2.15
* Added the *ID101* to the allowed ignored errors.

# 1.2.14
* SDK repository is now mypy check_untyped_defs complaint.
* The lint command will now ignore the unsubscriptable-object (E1136) pylint error in dockers based on python 3.9 - this will be removed once a new pylint version is released.
* Added an option for **format** to run on a whole pack.
* Added new validation of unimplemented commands from yml in the code to `XSOAR-linter`.
* Fixed an issue where Auto-Extract fields were only checked for newly added incident types in the **validate** command.
* Added a new warning validation of direct access to args/params dicts to `XSOAR-linter`.

# 1.2.13
* Added new validation of indicators usage in CommandResults to `XSOAR-linter`.
* Running **demisto-sdk lint** will automatically run on changed files (same behavior as the -g flag).
* Removed supported version message from the documentation when running **generate_docs**.
* Added a print to indicate backwards compatibility is being checked in **validate** command.
* Added a percent print when running the **validate** command with the *-a* flag.
* Fixed a regression in the **upload** command where it was ignoring `DEMISTO_VERIFY_SSL` env var.
* Fixed an issue where the **upload** command would fail to upload beta integrations.
* Fixed an issue where the **validate** command did not create the *id_set.json* file when running with *-a* flag.
* Added price change validation in the **validate** command.
* Added validations that checks in read-me for empty sections or leftovers from the auto generated read-me that should be changed.
* Added new code validation for *NotImplementedError* to raise a warning in `XSOAR-linter`.
* Added validation for support types in the pack metadata file.
* Added support for *--template* flag in **demisto-sdk init** command.
* Fixed an issue with running **validate** on master branch where the changed files weren't compared to previous commit when using the *-g* flag.
* Fixed an issue where the `XSOAR-linter` ran *NotImplementedError* validation on scripts.
* Added support for Auto-Extract feature validation in incident types in the **validate** command.
* Fixed an issue in the **lint** command where the *-i* flag was ignored.
* Improved **merge-id-sets** command to support merge between two ID sets that contain the same pack.
* Fixed an issue in the **lint** command where flake8 ran twice.

# 1.2.12
* Bandit now reports also on medium severity issues.
* Fixed an issue with support for Docker Desktop on Mac version 2.5.0+.
* Added support for vulture and mypy linting when running without docker.
* Added support for *prev-ver* flag in **update-release-notes** command.
* Improved retry support when building docker images for linting.
* Added the option to create an ID set on a specific pack in **create-id-set** command.
* Added the *--skip-id-set-creation* flag to **validate** command in order to add the capability to run validate command without creating id_set validation.
* Fixed an issue where **validate** command checked docker image tag on ApiModules pack.
* Fixed an issue where **find-dependencies** did not calculate dashboards and reports dependencies.
* Added supported version message to the documentation and release notes files when running **generate_docs** and **update-release-notes** commands respectively.
* Added new code validations for *NotImplementedError* exception raise to `XSOAR-linter`.
* Command create-content-artifacts additional support for **Author_image.png** object.
* Fixed an issue where schemas were not enforced for incident fields, indicator fields and old layouts in the validate command.
* Added support for **update-release-notes** command to update release notes according to master branch.

# 1.2.11
* Fixed an issue where the ***generate-docs*** command reset the enumeration of line numbering after an MD table.
* Updated the **upload** command to support mappers.
* Fixed an issue where exceptions were no printed in the **format** while the *--verbose* flag is set.
* Fixed an issue where *--assume-yes* flag did not work in the **format** command when running on a playbook without a `fromversion` field.
* Fixed an issue where the **format** command would fail in case `conf.json` file was not found instead of skipping the update.
* Fixed an issue where integration with v2 were recognised by the `name` field instead of the `display` field in the **validate** command.
* Added a playbook validation to check if a task script exists in the id set in the **validate** command.
* Added new integration category `File Integrity Management` in the **validate** command.

# 1.2.10
* Added validation for approved content pack use-cases and tags.
* Added new code validations for *CommonServerPython* import to `XSOAR-linter`.
* Added *default value* and *predefined values* to argument description in **generate-docs** command.
* Added a new validation that checks if *get-mapping-fields* command exists if the integration schema has *{ismappable: true}* in **validate** command.
* Fixed an issue where the *--staged* flag recognised added files as modified in the **validate** command.
* Fixed an issue where a backwards compatibility warning was raised for all added files in the **validate** command.
* Fixed an issue where **validate** command failed when no tests were given for a partner supported pack.
* Updated the **download** command to support mappers.
* Fixed an issue where the ***format*** command added a duplicate parameter.
* For partner supported content packs, added support for a list of emails.
* Removed validation of README files from the ***validate*** command.
* Fixed an issue where the ***validate*** command required release notes for ApiModules pack.

# 1.2.9
* Fixed an issue in the **openapi_codegen** command where it created duplicate functions name from the swagger file.
* Fixed an issue in the **update-release-notes** command where the *update type* argument was not verified.
* Fixed an issue in the **validate** command where no error was raised in case a non-existing docker image was presented.
* Fixed an issue in the **format** command where format failed when trying to update invalid Docker image.
* The **format** command will now preserve the **isArray** argument in integration's reputation commands and will show a warning if it set to **false**.
* Fixed an issue in the **lint** command where *finally* clause was not supported in main function.
* Fixed an issue in the **validate** command where changing any entity ID was not validated.
* Fixed an issue in the **validate** command where *--staged* flag did not bring only changed files.
* Fixed the **update-release-notes** command to ignore changes in the metadata file.
* Fixed the **validate** command to ignore metadata changes when checking if a version bump is needed.


# 1.2.8
* Added a new validation that checks in playbooks for the usage of `DeleteContext` in **validate** command.
* Fixed an issue in the **upload** command where it would try to upload content entities with unsupported versions.
* Added a new validation that checks in playbooks for the usage of specific instance in **validate** command.
* Added the **--staged** flag to **validate** command to run on staged files only.


# 1.2.7
* Changed input parameters in **find-dependencies** command.
   - Use ***-i, --input*** instead of ***-p, --path***.
   - Use ***-idp, --id-set-path*** instead of ***-i, --id-set-path***.
* Fixed an issue in the **unify** command where it crashed on an integration without an image file.
* Fixed an issue in the **format** command where unnecessary files were not skipped.
* Fixed an issue in the **update-release-notes** command where the *text* argument was not respected in all cases.
* Fixed an issue in the **validate** command where a warning about detailed description was given for unified or deprecated integrations.
* Improved the error returned by the **validate** command when running on files using the old format.

# 1.2.6
* No longer require setting `DEMISTO_README_VALIDATION` env var to enable README mdx validation. Validation will now run automatically if all necessary node modules are available.
* Fixed an issue in the **validate** command where the `--skip-pack-dependencies` would not skip id-set creation.
* Fixed an issue in the **validate** command where validation would fail if supplied an integration with an empty `commands` key.
* Fixed an issue in the **validate** command where validation would fail due to a required version bump for packs which are not versioned.
* Will use env var `DEMISTO_VERIFY_SSL` to determine if to use a secure connection for commands interacting with the Server when `--insecure` is not passed. If working with a local Server without a trusted certificate, you can set env var `DEMISTO_VERIFY_SSL=no` to avoid using `--insecure` on each command.
* Unifier now adds a link to the integration documentation to the integration detailed description.
* Fixed an issue in the **secrets** command where ignored secrets were not skipped.

# 1.2.5
* Added support for special fields: *defaultclassifier*, *defaultmapperin*, *defaultmapperout* in **download** command.
* Added -y option **format** command to assume "yes" as answer to all prompts and run non-interactively
* Speed up improvements for `validate` of README files.
* Updated the **format** command to adhere to the defined content schema and sub-schemas, aligning its behavior with the **validate** command.
* Added support for canvasContextConnections files in **format** command.

# 1.2.4
* Updated detailed description for community integrations.

# 1.2.3
* Fixed an issue where running **validate** failed on playbook with task that adds tags to the evidence data.
* Added the *displaypassword* field to the integration schema.
* Added new code validations to `XSOAR-linter`.
    * As warnings messages:
        * `demisto.params()` should be used only inside main function.
        * `demisto.args()` should be used only inside main function.
        * Functions args should have type annotations.
* Added `fromversion` field validation to test playbooks and scripts in **validate** command.

# 1.2.2
* Add support for warning msgs in the report and summary to **lint** command.
* Fixed an issue where **json-to-outputs** determined bool values as int.
* Fixed an issue where **update-release-notes** was crushing on `--all` flag.
* Fixed an issue where running **validate**, **update-release-notes** outside of content repo crushed without a meaningful error message.
* Added support for layoutscontainer in **init** contribution flow.
* Added a validation for tlp_color param in feeds in **validate** command.
* Added a validation for removal of integration parameters in **validate** command.
* Fixed an issue where **update-release-notes** was failing with a wrong error message when no pack or input was given.
* Improved formatting output of the **generate-docs** command.
* Add support for env variable *DEMISTO_SDK_ID_SET_REFRESH_INTERVAL*. Set this env variable to the refresh interval in minutes. The id set will be regenerated only if the refresh interval has passed since the last generation. Useful when generating Script documentation, to avoid re-generating the id_set every run.
* Added new code validations to `XSOAR-linter`.
    * As error messages:
        * Longer than 10 seconds sleep statements for non long running integrations.
        * exit() usage.
        * quit() usage.
    * As warnings messages:
        * `demisto.log` should not be used.
        * main function existence.
        * `demito.results` should not be used.
        * `return_output` should not be used.
        * try-except statement in main function.
        * `return_error` usage in main function.
        * only once `return_error` usage.
* Fixed an issue where **lint** command printed logs twice.
* Fixed an issue where *suffix* did not work as expected in the **create-content-artifacts** command.
* Added support for *prev-ver* flag in **lint** and **secrets** commands.
* Added support for *text* flag to **update-release-notes** command to add the same text to all release notes.
* Fixed an issue where **validate** did not recognize added files if they were modified locally.
* Added a validation that checks the `fromversion` field exists and is set to 5.0.0 or above when working or comparing to a non-feature branch in **validate** command.
* Added a validation that checks the certification field in the pack_metadata file is valid in **validate** command.
* The **update-release-notes** command will now automatically add docker image update to the release notes.

# 1.2.1
* Added an additional linter `XSOAR-linter` to the **lint** command which custom validates py files. currently checks for:
    * `Sys.exit` usages with non zero value.
    * Any `Print` usages.
* Fixed an issue where renamed files were failing on *validate*.
* Fixed an issue where single changed files did not required release notes update.
* Fixed an issue where doc_images required release-notes and validations.
* Added handling of dependent packs when running **update-release-notes** on changed *APIModules*.
    * Added new argument *--id-set-path* for id_set.json path.
    * When changes to *APIModule* is detected and an id_set.json is available - the command will update the dependent pack as well.
* Added handling of dependent packs when running **validate** on changed *APIModules*.
    * Added new argument *--id-set-path* for id_set.json path.
    * When changes to *APIModule* is detected and an id_set.json is available - the command will validate that the dependent pack has release notes as well.
* Fixed an issue where the find_type function didn't recognize file types correctly.
* Fixed an issue where **update-release-notes** command did not work properly on Windows.
* Added support for indicator fields in **update-release-notes** command.
* Fixed an issue where files in test dirs where being validated.


# 1.2.0
* Fixed an issue where **format** did not update the test playbook from its pack.
* Fixed an issue where **validate** validated non integration images.
* Fixed an issue where **update-release-notes** did not identified old yml integrations and scripts.
* Added revision templates to the **update-release-notes** command.
* Fixed an issue where **update-release-notes** crashed when a file was renamed.
* Fixed an issue where **validate** failed on deleted files.
* Fixed an issue where **validate** validated all images instead of packs only.
* Fixed an issue where a warning was not printed in the **format** in case a non-supported file type is inputted.
* Fixed an issue where **validate** did not fail if no release notes were added when adding files to existing packs.
* Added handling of incorrect layout paths via the **format** command.
* Refactor **create-content-artifacts** command - Efficient artifacts creation and better logging.
* Fixed an issue where image and description files were not handled correctly by **validate** and **update-release-notes** commands.
* Fixed an issue where the **format** command didn't remove all extra fields in a file.
* Added an error in case an invalid id_set.json file is found while running the **validate** command.
* Added fetch params checks to the **validate** command.

# 1.1.11
* Added line number to secrets' path in **secrets** command report.
* Fixed an issue where **init** a community pack did not present the valid support URL.
* Fixed an issue where **init** offered a non relevant pack support type.
* Fixed an issue where **lint** did not pull docker images for powershell.
* Fixed an issue where **find-dependencies** did not find all the script dependencies.
* Fixed an issue where **find-dependencies** did not collect indicator fields as dependencies for playbooks.
* Updated the **validate** and the **secrets** commands to be less dependent on regex.
* Fixed an issue where **lint** did not run on circle when docker did not return ping.
* Updated the missing release notes error message (RN106) in the **Validate** command.
* Fixed an issue where **Validate** would return missing release notes when two packs with the same substring existed in the modified files.
* Fixed an issue where **update-release-notes** would add duplicate release notes when two packs with the same substring existed in the modified files.
* Fixed an issue where **update-release-notes** would fail to bump new versions if the feature branch was out of sync with the master branch.
* Fixed an issue where a non-descriptive error would be returned when giving the **update-release-notes** command a pack which can not be found.
* Added dependencies check for *widgets* in **find-dependencies** command.
* Added a `update-docker` flag to **format** command.
* Added a `json-to-outputs` flag to the **run** command.
* Added a verbose (`-v`) flag to **format** command.
* Fixed an issue where **download** added the prefix "playbook-" to the name of playbooks.

# 1.1.10
* Updated the **init** command. Relevant only when passing the *--contribution* argument.
   * Added the *--author* option.
   * The *support* field of the pack's metadata is set to *community*.
* Added a proper error message in the **Validate** command upon a missing description in the root of the yml.
* **Format** now works with a relative path.
* **Validate** now fails when all release notes have been excluded.
* Fixed issue where correct error message would not propagate for invalid images.
* Added the *--skip-pack-dependencies* flag to **validate** command to skip pack dependencies validation. Relevant when using the *-g* flag.
* Fixed an issue where **Validate** and **Format** commands failed integrations with `defaultvalue` field in fetch incidents related parameters.
* Fixed an issue in the **Validate** command in which unified YAML files were not ignored.
* Fixed an issue in **generate-docs** where scripts and playbooks inputs and outputs were not parsed correctly.
* Fixed an issue in the **openapi-codegen** command where missing reference fields in the swagger JSON caused errors.
* Fixed an issue in the **openapi-codegen** command where empty objects in the swagger JSON paths caused errors.
* **update-release-notes** command now accept path of the pack instead of pack name.
* Fixed an issue where **generate-docs** was inserting unnecessary escape characters.
* Fixed an issue in the **update-release-notes** command where changes to the pack_metadata were not detected.
* Fixed an issue where **validate** did not check for missing release notes in old format files.

# 1.1.9
* Fixed an issue where **update-release-notes** command failed on invalid file types.

# 1.1.8
* Fixed a regression where **upload** command failed on test playbooks.
* Added new *githubUser* field in pack metadata init command.
* Support beta integration in the commands **split-yml, extract-code, generate-test-playbook and generate-docs.**
* Fixed an issue where **find-dependencies** ignored *toversion* field in content items.
* Added support for *layoutscontainer*, *classifier_5_9_9*, *mapper*, *report*, and *widget* in the **Format** command.
* Fixed an issue where **Format** will set the `ID` field to be equal to the `name` field in modified playbooks.
* Fixed an issue where **Format** did not work for test playbooks.
* Improved **update-release-notes** command:
    * Write content description to release notes for new items.
    * Update format for file types without description: Connections, Incident Types, Indicator Types, Layouts, Incident Fields.
* Added a validation for feedTags param in feeds in **validate** command.
* Fixed readme validation issue in community support packs.
* Added the **openapi-codegen** command to generate integrations from OpenAPI specification files.
* Fixed an issue were release notes validations returned wrong results for *CommonScripts* pack.
* Added validation for image links in README files in **validate** command.
* Added a validation for default value of fetch param in feeds in **validate** command.
* Fixed an issue where the **Init** command failed on scripts.

# 1.1.7
* Fixed an issue where running the **format** command on feed integrations removed the `defaultvalue` fields.
* Playbook branch marked with *skipunavailable* is now set as an optional dependency in the **find-dependencies** command.
* The **feedReputation** parameter can now be hidden in a feed integration.
* Fixed an issue where running the **unify** command on JS package failed.
* Added the *--no-update* flag to the **find-dependencies** command.
* Added the following validations in **validate** command:
   * Validating that a pack does not depend on NonSupported / Deprecated packs.

# 1.1.6
* Added the *--description* option to the **init** command.
* Added the *--contribution* option to the **init** command which converts a contribution zip to proper pack format.
* Improved **validate** command performance time and outputs.
* Added the flag *--no-docker-checks* to **validate** command to skip docker checks.
* Added the flag *--print-ignored-files* to **validate** command to print ignored files report when the command is done.
* Added the following validations in **validate** command:
   * Validating that existing release notes are not modified.
   * Validating release notes are not added to new packs.
   * Validating that the "currentVersion" field was raised in the pack_metadata for modified packs.
   * Validating that the timestamp in the "created" field in the pack_metadata is in ISO format.
* Running `demisto-sdk validate` will run the **validate** command using git and only on committed files (same as using *-g --post-commit*).
* Fixed an issue where release notes were not checked correctly in **validate** command.
* Fixed an issue in the **create-id-set** command where optional playbook tasks were not taken into consideration.
* Added a prompt to the `demisto-sdk update-release-notes` command to prompt users to commit changes before running the release notes command.
* Added support to `layoutscontainer` in **validate** command.

# 1.1.5
* Fixed an issue in **find-dependencies** command.
* **lint** command now verifies flake8 on CommonServerPython script.

# 1.1.4
* Fixed an issue with the default output file name of the **unify** command when using "." as an output path.
* **Unify** command now adds contributor details to the display name and description.
* **Format** command now adds *isFetch* and *incidenttype* fields to integration yml.
* Removed the *feedIncremental* field from the integration schema.
* **Format** command now adds *feedBypassExclusionList*, *Fetch indicators*, *feedReputation*, *feedReliability*,
     *feedExpirationPolicy*, *feedExpirationInterval* and *feedFetchInterval* fields to integration yml.
* Fixed an issue in the playbooks schema.
* Fixed an issue where generated release notes were out of order.
* Improved pack dependencies detection.
* Fixed an issue where test playbooks were mishandled in **validate** command.

# 1.1.3
* Added a validation for invalid id fields in indicators types files in **validate** command.
* Added default behavior for **update-release-notes** command.
* Fixed an error where README files were failing release notes validation.
* Updated format of generated release notes to be more user friendly.
* Improved error messages for the **update-release-notes** command.
* Added support for `Connections`, `Dashboards`, `Widgets`, and `Indicator Types` to **update-release-notes** command.
* **Validate** now supports scripts under the *TestPlaybooks* directory.
* Fixed an issue where **validate** did not support powershell files.

# 1.1.2
* Added a validation for invalid playbookID fields in incidents types files in **validate** command.
* Added a code formatter for python files.
* Fixed an issue where new and old classifiers where mixed on validate command.
* Added *feedIncremental* field to the integration schema.
* Fixed error in the **upload** command where unified YMLs were not uploaded as expected if the given input was a pack.
* Fixed an issue where the **secrets** command failed due to a space character in the file name.
* Ignored RN validation for *NonSupported* pack.
* You can now ignore IF107, SC100, RP102 error codes in the **validate** command.
* Fixed an issue where the **download** command was crashing when received as input a JS integration or script.
* Fixed an issue where **validate** command checked docker image for JS integrations and scripts.
* **validate** command now checks scheme for reports and connections.
* Fixed an issue where **validate** command checked docker when running on all files.
* Fixed an issue where **validate** command did not fail when docker image was not on the latest numeric tag.
* Fixed an issue where beta integrations were not validated correctly in **validate** command.

# 1.1.1
* fixed and issue where file types were not recognized correctly in **validate** command.
* Added better outputs for validate command.

# 1.1.0
* Fixed an issue where changes to only non-validated files would fail validation.
* Fixed an issue in **validate** command where moved files were failing validation for new packs.
* Fixed an issue in **validate** command where added files were failing validation due to wrong file type detection.
* Added support for new classifiers and mappers in **validate** command.
* Removed support of old RN format validation.
* Updated **secrets** command output format.
* Added support for error ignore on deprecated files in **validate** command.
* Improved errors outputs in **validate** command.
* Added support for linting an entire pack.

# 1.0.9
* Fixed a bug where misleading error was presented when pack name was not found.
* **Update-release-notes** now detects added files for packs with versions.
* Readme files are now ignored by **update-release-notes** and validation of release notes.
* Empty release notes no longer cause an uncaught error during validation.

# 1.0.8
* Changed the output format of demisto-sdk secrets.
* Added a validation that checkbox items are not required in integrations.
* Added pack release notes generation and validation.
* Improved pack metadata validation.
* Fixed an issue in **validate** where renamed files caused an error

# 1.0.4
* Fix the **format** command to update the `id` field to be equal to `details` field in indicator-type files, and to `name` field in incident-type & dashboard files.
* Fixed a bug in the **validate** command for layout files that had `sortValues` fields.
* Fixed a bug in the **format** command where `playbookName` field was not always present in the file.
* Fixed a bug in the **format** command where indicatorField wasn't part of the SDK schemas.
* Fixed a bug in **upload** command where created unified docker45 yml files were not deleted.
* Added support for IndicatorTypes directory in packs (for `reputation` files, instead of Misc).
* Fixed parsing playbook condition names as string instead of boolean in **validate** command
* Improved image validation in YAML files.
* Removed validation for else path in playbook condition tasks.

# 1.0.3
* Fixed a bug in the **format** command where comments were being removed from YAML files.
* Added output fields: _file_path_ and _kind_ for layouts in the id-set.json created by **create-id-set** command.
* Fixed a bug in the **create-id-set** command Who returns Duplicate for Layouts with a different kind.
* Added formatting to **generate-docs** command results replacing all `<br>` tags with `<br/>`.
* Fixed a bug in the **download** command when custom content contained not supported content entity.
* Fixed a bug in **format** command in which boolean strings  (e.g. 'yes' or 'no') were converted to boolean values (e.g. 'True' or 'False').
* **format** command now removes *sourceplaybookid* field from playbook files.
* Fixed a bug in **generate-docs** command in which integration dependencies were not detected when generating documentation for a playbook.


# 1.0.1
* Fixed a bug in the **unify** command when output path was provided empty.
* Improved error message for integration with no tests configured.
* Improved the error message returned from the **validate** command when an integration is missing or contains malformed fetch incidents related parameters.
* Fixed a bug in the **create** command where a unified YML with a docker image for 4.5 was copied incorrectly.
* Missing release notes message are now showing the release notes file path to update.
* Fixed an issue in the **validate** command in which unified YAML files were not ignored.
* File format suggestions are now shown in the relevant file format (JSON or YAML).
* Changed Docker image validation to fail only on non-valid ones.
* Removed backward compatibility validation when Docker image is updated.

# 1.0.0
* Improved the *upload* command to support the upload of all the content entities within a pack.
* The *upload* command now supports the improved pack file structure.
* Added an interactive option to format integrations, scripts and playbooks with No TestPlaybooks configured.
* Added an interactive option to configure *conf.json* file with missing test playbooks for integrations, scripts and playbooks
* Added *download* command to download custom content from Demisto instance to the local content repository.
* Improved validation failure messages to include a command suggestion, wherever relevant, to fix the raised issue.
* Improved 'validate' help and documentation description
* validate - checks that scripts, playbooks, and integrations have the *tests* key.
* validate - checks that test playbooks are configured in `conf.json`.
* demisto-sdk lint - Copy dir better handling.
* demisto-sdk lint - Add error when package missing in docker image.
* Added *-a , --validate-all* option in *validate* to run all validation on all files.
* Added *-i , --input* option in *validate* to run validation on a specified pack/file.
* added *-i, --input* option in *secrets* to run on a specific file.
* Added an allowed hidden parameter: *longRunning* to the hidden integration parameters validation.
* Fixed an issue with **format** command when executing with an output path of a folder and not a file path.
* Bug fixes in generate-docs command given playbook as input.
* Fixed an issue with lint command in which flake8 was not running on unit test files.

# 0.5.2
* Added *-c, --command* option in *generate-docs* to generate a specific command from an integration.
* Fixed an issue when getting README/CHANGELOG files from git and loading them.
* Removed release notes validation for new content.
* Fixed secrets validations for files with the same name in a different directory.
* demisto-sdk lint - parallelization working with specifying the number of workers.
* demisto-sdk lint - logging levels output, 3 levels.
* demisto-sdk lint - JSON report, structured error reports in JSON format.
* demisto-sdk lint - XML JUnit report for unit-tests.
* demisto-sdk lint - new packages used to accelerate execution time.
* demisto-sdk secrets - command now respects the generic whitelist, and not only the pack secrets.

# 0.5.0
[PyPI History][1]

[1]: https://pypi.org/project/demisto-sdk/#history
# 0.4.9
* Fixed an issue in *generate-docs* where Playbooks and Scripts documentation failed.
* Added a graceful error message when executing the *run" command with a misspelled command.
* Added more informative errors upon failures of the *upload* command.
* format command:
    * Added format for json files: IncidentField, IncidentType, IndicatorField, IndicatorType, Layout, Dashboard.
    * Added the *-fv --from-version*, *-nv --no-validation* arguments.
    * Removed the *-t yml_type* argument, the file type will be inferred.
    * Removed the *-g use_git* argument, running format without arguments will run automatically on git diff.
* Fixed an issue in loading playbooks with '=' character.
* Fixed an issue in *validate* failed on deleted README files.

# 0.4.8
* Added the *max* field to the Playbook schema, allowing to define it in tasks loop.
* Fixed an issue in *validate* where Condition branches checks were case sensitive.

# 0.4.7
* Added the *slareminder* field to the Playbook schema.
* Added the *common_server*, *demisto_mock* arguments to the *init* command.
* Fixed an issue in *generate-docs* where the general section was not being generated correctly.
* Fixed an issue in *validate* where Incident type validation failed.

# 0.4.6
* Fixed an issue where the *validate* command did not identify CHANGELOG in packs.
* Added a new command, *id-set* to create the id set - the content dependency tree by file IDs.

# 0.4.5
* generate-docs command:
    * Added the *use_cases*, *permissions*, *command_permissions* and *limitations*.
    * Added the *--insecure* argument to support running the script and integration command in Demisto.
    * Removed the *-t yml_type* argument, the file type will be inferred.
    * The *-o --output* argument is no longer mandatory, default value will be the input file directory.
* Added support for env var: *DEMISTO_SDK_SKIP_VERSION_CHECK*. When set version checks are skipped.
* Fixed an issue in which the CHANGELOG files did not match our scheme.
* Added a validator to verify that there are no hidden integration parameters.
* Fixed an issue where the *validate* command ran on test files.
* Removed the *env-dir* argument from the demisto-sdk.
* README files which are html files will now be skipped in the *validate* command.
* Added support for env var: *DEMISTO_README_VALIDATOR*. When not set the readme validation will not run.

# 0.4.4
* Added a validator for IncidentTypes (incidenttype-*.json).
* Fixed an issue where the -p flag in the *validate* command was not working.
* Added a validator for README.md files.
* Release notes validator will now run on: incident fields, indicator fields, incident types, dashboard and reputations.
* Fixed an issue where the validator of reputation(Indicator Type) did not check on the details field.
* Fixed an issue where the validator attempted validating non-existing files after deletions or name refactoring.
* Removed the *yml_type* argument in the *split-yml*, *extract-code* commands.
* Removed the *file_type* argument in the *generate-test-playbook* command.
* Fixed the *insecure* argument in *upload*.
* Added the *insecure* argument in *run-playbook*.
* Standardise the *-i --input*, *-o --output* to demisto-sdk commands.

# 0.4.3
* Fixed an issue where the incident and indicator field BC check failed.
* Support for linting and unit testing PowerShell integrations.

# 0.4.2
* Fixed an issue where validate failed on Windows.
* Added a validator to verify all branches are handled in conditional task in a playbook.
* Added a warning message when not running the latest sdk version.
* Added a validator to check that the root is connected to all tasks in the playbook.
* Added a validator for Dashboards (dashboard-*.json).
* Added a validator for Indicator Types (reputation-*.json).
* Added a BC validation for changing incident field type.
* Fixed an issue where init command would generate an invalid yml for scripts.
* Fixed an issue in misleading error message in v2 validation hook.
* Fixed an issue in v2 hook which now is set only on newly added scripts.
* Added more indicative message for errors in yaml files.
* Disabled pykwalify info log prints.

# 0.3.10
* Added a BC check for incident fields - changing from version is not allowed.
* Fixed an issue in create-content-artifacts where scripts in Packs in TestPlaybooks dir were copied with a wrong prefix.


# 0.3.9
* Added a validation that incident field can not be required.
* Added validation for fetch incident parameters.
* Added validation for feed integration parameters.
* Added to the *format* command the deletion of the *sourceplaybookid* field.
* Fixed an issue where *fieldMapping* in playbook did not pass the scheme validation.
* Fixed an issue where *create-content-artifacts* did not copy TestPlaybooks in Packs without prefix of *playbook-*.
* Added a validation the a playbook can not have a rolename set.
* Added to the image validator the new DBot default image.
* Added the fields: elasticcommonfields, quiet, quietmode to the Playbook schema.
* Fixed an issue where *validate* failed on integration commands without outputs.
* Added a new hook for naming of v2 integrations and scripts.


# 0.3.8
* Fixed an issue where *create-content-artifact* was not loading the data in the yml correctly.
* Fixed an issue where *unify* broke long lines in script section causing syntax errors


# 0.3.7
* Added *generate-docs* command to generate documentation file for integration, playbook or script.
* Fixed an issue where *unify* created a malformed integration yml.
* Fixed an issue where demisto-sdk **init** creates unit-test file with invalid import.


# 0.3.6
* Fixed an issue where demisto-sdk **validate** failed on modified scripts without error message.


# 0.3.5
* Fixed an issue with docker tag validation for integrations.
* Restructured repo source code.


# 0.3.4
* Saved failing unit tests as a file.
* Fixed an issue where "_test" file for scripts/integrations created using **init** would import the "HelloWorld" templates.
* Fixed an issue in demisto-sdk **validate** - was failing on backward compatiblity check
* Fixed an issue in demisto-sdk **secrets** - empty line in .secrets-ignore always made the secrets check to pass
* Added validation for docker image inside integrations and scripts.
* Added --use-git flag to **format** command to format all changed files.
* Fixed an issue where **validate** did not fail on dockerimage changes with bc check.
* Added new flag **--ignore-entropy** to demisto-sdk **secrets**, this will allow skip entropy secrets check.
* Added --outfile to **lint** to allow saving failed packages to a file.


# 0.3.3
* Added backwards compatibility break error message.
* Added schema for incident types.
* Added **additionalinfo** field to as an available field for integration configuration.
* Added pack parameter for **init**.
* Fixed an issue where error would appear if name parameter is not set in **init**.


# 0.3.2
* Fixed the handling of classifier files in **validate**.


# 0.3.1
* Fixed the handling of newly created reputation files in **validate**.
* Added an option to perform **validate** on a specific file.


# 0.3.0
* Added support for multi-package **lint** both with parallel and without.
* Added all parameter in **lint** to run on all packages and packs in content repository.
* Added **format** for:
    * Scripts
    * Playbooks
    * Integrations
* Improved user outputs for **secrets** command.
* Fixed an issue where **lint** would run pytest and pylint only on a single docker per integration.
* Added auto-complete functionality to demisto-sdk.
* Added git parameter in **lint** to run only on changed packages.
* Added the **run-playbook** command
* Added **run** command which runs a command in the Demisto playground.
* Added **upload** command which uploads an integration or a script to a Demisto instance.
* Fixed and issue where **validate** checked if release notes exist for new integrations and scripts.
* Added **generate-test-playbook** command which generates a basic test playbook for an integration or a script.
* **validate** now supports indicator fields.
* Fixed an issue with layouts scheme validation.
* Adding **init** command.
* Added **json-to-outputs** command which generates the yaml section for outputs from an API raw response.

# 0.2.6
* Fixed an issue with locating release notes for beta integrations in **validate**.

# 0.2.5
* Fixed an issue with locating release notes for beta integrations in **validate**.

# 0.2.4
* Adding image validation to Beta_Integration and Packs in **validate**.

# 0.2.3
* Adding Beta_Integration to the structure validation process.
* Fixing bug where **validate** did checks on TestPlaybooks.
* Added requirements parameter to **lint**.

# 0.2.2
* Fixing bug where **lint** did not return exit code 1 on failure.
* Fixing bug where **validate** did not print error message in case no release notes were give.

# 0.2.1
* **Validate** now checks that the id and name fields are identical in yml files.
* Fixed a bug where sdk did not return any exit code.

# 0.2.0
* Added Release Notes Validator.
* Fixed the Unifier selection of your python file to use as the code.
* **Validate** now supports Indicator fields.
* Fixed a bug where **validate** and **secrets** did not return exit code 1 on failure.
* **Validate** now runs on newly added scripts.

# 0.1.8
* Added support for `--version`.
* Fixed an issue in file_validator when calling `checked_type` method with script regex.

# 0.1.2
* Restructuring validation to support content packs.
* Added secrets validation.
* Added content bundle creation.
* Added lint and unit test run.

# 0.1.1
* Added new logic to the unifier.
* Added detailed README.
* Some small adjustments and fixes.

# 0.1.0
Capabilities:
* **Extract** components(code, image, description etc.) from a Demisto YAML file into a directory.
* **Unify** components(code, image, description etc.) to a single Demisto YAML file.
* **Validate** Demisto content files.<|MERGE_RESOLUTION|>--- conflicted
+++ resolved
@@ -1,7 +1,4 @@
 # Changelog
-<<<<<<< HEAD
-* Added a validation that mapper's id and name are matching. Updated the format of mapper to include update_id too.
-=======
 * When formatting incident types with Auto-Extract rules and without mode field, the **format** command will now add the user selected mode.
 * Added new validation that DBotRole is set for scripts that requires elevated permissions to the `XSOAR-linter` in the **lint** command.
 * Added url escaping to markdown human readable section in generate docs to avoid autolinking.
@@ -42,7 +39,6 @@
 * Added a version differences section to readme in **generate-docs** command.
 * Added the *--docs-format* flag in the **integration-diff** command to get the output in README format.
 * Added the *--input-old-version* and *--skip-breaking-changes* flags in the **generate-docs** command to get the details for the breaking section and to skip the breaking changes section.
->>>>>>> 0784156e
 
 # 1.4.0
 * Enable passing a comma-separated list of paths for the `--input` option of the **lint** command.
