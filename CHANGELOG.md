--- conflicted
+++ resolved
@@ -1,9 +1,6 @@
 # Changelog
-<<<<<<< HEAD
+* Fixed an issue where the **Assume yes** flag did not work properly for some entities in the **format** command.
 * Added a validation to ensure that description and README does not contains the word 'Demisto'.
-=======
-* Fixed an issue where the **Assume yes** flag did not work properly for some entities in the **format** command.
->>>>>>> a73a55dd
 
 # 1.3.8
 * Updated the **secrets** command to work on forked branches.
