--- conflicted
+++ resolved
@@ -5,11 +5,8 @@
 [1]: https://pypi.org/project/demisto-sdk/#history
 
 ### 0.3.9
-<<<<<<< HEAD
 * Added a validation that incident field can not be required.
-=======
 * Added a validation the a playbook can not have a rolename set.
->>>>>>> fefb1d53
 * Added to the image validator the new DBot default image.
 * Added the fields: elasticcommonfields, quiet, quietmode to the Playbook schema.
 * Fixed an issue where *validate* failed on integration commands without outputs.
