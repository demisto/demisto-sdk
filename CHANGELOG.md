--- conflicted
+++ resolved
@@ -5,12 +5,9 @@
 * Added a newline at the end of README files generated in **generate-docs**.
 * Added the value `3` (out of bounds) to the `onChangeRepAlg` and `reputationCalc` fields under the `IncidentType` and `GenericType` schemas. **validate** will allow using it now.
 * Fixed an issue where **doc-review** required dot suffixes in release notes describing new content.
-<<<<<<< HEAD
 * Fixed an issue where **validate** failed on Feed Integrations after adding the new *Collect/Connect* section field.
-=======
 * Fixed an issue where using **postman-codegen** failed converting strings containing digits to kebab-case.
 * Fixed an issue where the ***error-code*** command could not parse List[str] parameter.
->>>>>>> 170d1b20
 
 ## 1.10.4
 * Added support for running **lint** in multiple native-docker images.
