--- conflicted
+++ resolved
@@ -20,11 +20,8 @@
 * Standardized repo-wide logging. All logs are now created in one logger instance.
 * Improved the clarity of error messages for cases where yml files cannot be parsed as a dictionary.
 * Fixed an issue where **update-release-notes** generated release notes for packs in their initial version (1.0.0).
-<<<<<<< HEAD
+* Fixed an issue with **update-content-graph** where `--use-git` parameter was ignored when using `--imported-path` parameter.
 * Fixed an issue where **validate** failed on playbooks with valid inputs, since it did not collect the playbook inputs occurrences properly.
-=======
-* Fixed an issue with **update-content-graph** where `--use-git` parameter was ignored when using `--imported-path` parameter.
->>>>>>> 4b306cdd
 
 ## 1.13.0
 * Added the pack version to the code files when calling **unify**. The same value is removed when calling **split**.
