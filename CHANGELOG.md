--- conflicted
+++ resolved
@@ -1,8 +1,6 @@
 # Changelog
 ## Unreleased
-<<<<<<< HEAD
 * Added a **validate** step checking for misplaced files (i.e. directly under `Integrations`, or under mistyped folder name)
-=======
 * Fixed an issue where using **prepare-content**, **upload**, **zip-packs** and **download** on machines with default encoding other than unicode caused errors.
 * Fixed an issue where **modeling-rules init-test-data** command failed on modeling rules that contain the text `call` even not as a separate word.
 
@@ -11,7 +9,6 @@
 * Improved performance when reading `yml` files.
 * Fixed an issue where **format** would add unnecessary period at the end of descriptions ending with brackets.
 * Fixed an issue where **format** would not add a period at the end of descriptions, when running on in script files.
->>>>>>> 469202a2
 * Fixed an issue where **validate** falsely failed with error `DS108` on descriptions ending with brackets that contains a dot at the end of them.
 * Fixed an issue where running **validate -g** failed reading a `.pack-ignore` file that contained only newlines and spaces.
 * Fixed an issue where **upload** failed when trying to upload a list content item.
