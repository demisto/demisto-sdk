# Changelog
<<<<<<< HEAD
* The **format** command will now not remove the `defaultRows` key from incident, indicator and generic fields with `type: grid`
=======

# 1.5.3
* The **format** command will now set `unsearchable: True` for incident, indicator and generic fields.
>>>>>>> 9d04b17c
* Fixed an issue where the **update-release-notes** command crashes with `--help` flag.
* Added validation to the **validate** command that verifies the `unsearchable` key in incident, indicator and generic fields is set to true.
* Removed a validation that DBotRole should be set for automation that requires elevated permissions to the `XSOAR-linter` in the **lint** command.
* Fixed an issue in **Validate** command where playbooks conditional tasks were mishandeled.
* Added a validation to prevent contributors from using the `fromlicense` key as a configuration parameter in an integration's YML
* Added a validation to ensure that the type for **API token** (and similar) parameters are configured correctly as a `credential` type in the integration configuration YML.
* Added an assertion that checks for duplicated requests' names when generating an integration from a postman collection.
* Added support for [.env files](https://pypi.org/project/python-dotenv/). You can now add a `.env` file to your repository with the logging information instead of setting a global environment variables.
* When running **lint** command with --keep-container flag, the docker images are committed.
* The **validate** command will not return missing test playbook error when given a script with dynamic-section tag.

# 1.5.2
* Added a validation to **update-release-notes** command to ensure that the `--version` flag argument is in the right format.
* added a new command **coverage-analyze** to generate and print coverage reports.
* Fixed an issue in **validate** in repositories which are not in GitHub or GitLab
* Added a validation that verifies that readme image absolute links do not contain the working branch name.
* Added support for List content item in the **format**, **validate**, **download**, **upload**, **create-id-set**, **find-dependecies** and **create-content-artifacts** commands.
* Added a validation to ensure reputation command's default argument is set as an array input.
* Added the `--fail-duplicates` flag for the **merge-id-set** command which will fail the command if duplicates are found.
* Added the `--fail-duplicates` flag for the **create-id-set** command which will fail the command if duplicates are found.

# 1.5.1
* Fixed an issue where **validate** command failed to recognized test playbooks for beta integrations as valid tests.
* Fixed an issue were the **validate** command was falsely recognizing image paths in readme files.
* Fixed an issue where the **upload** command error message upon upload failure pointed to wrong file rather than to the pack metadata.
* Added a validation that verifies that each script which appears in incident fields, layouts or layout containers exists in the id_set.json.
* Fixed an issue where the **postman code-gen** command generated double dots for context outputs when it was not needed.
* Fixed an issue where there **validate** command on release notes file crashed when author image was added or modified.
* Added input handling when running **find-dependencies**, replacing string manipulations.
* Fixed an issue where the **validate** command did not handle multiple playbooks with the same name in the id_set.
* Added support for GitLab repositories in **validate**

# 1.5.0
* Fixed an issue where **upload** command failed to upload packs not under content structure.
* Added support for **init** command to run from non-content repo.
* The **split-yml** has been renamed to **split** and now supports splitting Dashboards from unified Generic Modules.
* Fixed an issue where the skipped tests validation ran on the `ApiModules` pack in the **validate** command.
* The **init** command will now create the `Generic Object` entities directories.
* Fixed an issue where the **format** command failed to recognize changed files from git.
* Fixed an issue where the **json-to-outputs** command failed checking whether `0001-01-01T00:00:00` is of type `Date`
* Added to the **generate context** command to generate context paths for integrations from an example file.
* Fixed an issue where **validate** failed on release notes configuration files.
* Fixed an issue where the **validate** command failed on pack input if git detected changed files outside of `Packs` directory.
* Fixed an issue where **validate** command failed to recognize files inside validated pack when validation release notes, resulting in a false error message for missing entity in release note.
* Fixed an issue where the **download** command failed when downloading an invalid YML, instead of skipping it.

# 1.4.9
* Added validation that the support URL in partner contribution pack metadata does not lead to a GitHub repo.
* Enhanced ***generate-docs*** with default `additionalinformation` (description) for common parameters.
* Added to **validate** command a validation that a content item's id and name will not end with spaces.
* The **format** command will now remove trailing whitespaces from content items' id and name fields.
* Fixed an issue where **update-release-notes** could fail on files outside the user given pack.
* Fixed an issue where the **generate-test-playbook** command would not place the playbook in the proper folder.
* Added to **validate** command a validation that packs with `Iron Bank` uses the latest docker from Iron Bank.
* Added to **update-release-notes** command support for `Generic Object` entities.
* Fixed an issue where playbook `fromversion` mismatch validation failed even if `skipunavailable` was set to true.
* Added to the **create artifacts** command support for release notes configuration file.
* Added validation to **validate** for release notes config file.
* Added **isoversize** and **isautoswitchedtoquietmode** fields to the playbook schema.
* Added to the **update-release-notes** command `-bc` flag to generate template for breaking changes version.
* Fixed an issue where **validate** did not search description files correctly, leading to a wrong warning message.

# 1.4.8
* Fixed an issue where yml files with `!reference` failed to load properly.
* Fixed an issue when `View Integration Documentation` button was added twice during the download and re-upload.
* Fixed an issue when `(Partner Contribution)` was added twice to the display name during the download and re-upload.
* Added the following enhancements in the **generate-test-playbook** command:
    * Added the *--commands* argument to generate tasks for specific commands.
    * Added the *--examples* argument to get the command examples file path and generate tasks from the commands and arguments specified there.
    * Added the *--upload* flag to specify whether to upload the test playbook after the generation.
    * Fixed the output condition generation for outputs of type `Boolean`.

# 1.4.7
* Fixed an issue where an empty list for a command context didn't produce an indication other than an empty table.
* Fixed an issue where the **format** command has incorrectly recognized on which files to run when running using git.
* Fixed an issue where author image validations were not checked properly.
* Fixed an issue where new old-formatted scripts and integrations were not validated.
* Fixed an issue where the wording in the from version validation error for subplaybooks was incorrect.
* Fixed an issue where the **update-release-notes** command used the old docker image version instead of the new when detecting a docker change.
* Fixed an issue where the **generate-test-playbook** command used an incorrect argument name as default
* Fixed an issue where the **json-to-outputs** command used an incorrect argument name as default when using `-d`.
* Fixed an issue where validations failed while trying to validate non content files.
* Fixed an issue where README validations did not work post VS Code formatting.
* Fixed an issue where the description validations were inconsistent when running through an integration file or a description file.

# 1.4.6
* Fixed an issue where **validate** suggests, with no reason, running **format** on missing mandatory keys in yml file.
* Skipped existence of TestPlaybook check on community and contribution integrations.
* Fixed an issue where pre-commit didn't run on the demisto_sdk/commands folder.
* The **init** command will now change the script template name in the code to the given script name.
* Expanded the validations performed on beta integrations.
* Added support for PreProcessRules in the **format**, **validate**, **download**, and **create-content-artifacts** commands.
* Improved the error messages in **generate-docs**, if an example was not provided.
* Added to **validate** command a validation that a content entity or a pack name does not contain the words "partner" and "community".
* Fixed an issue where **update-release-notes** ignores *--text* flag while using *-f*
* Fixed the outputs validations in **validate** so enrichment commands will not be checked to have DBotScore outputs.
* Added a new validation to require the dockerimage key to exist in an integration and script yml files.
* Enhanced the **generate-test-playbook** command to use only integration tested on commands, rather than (possibly) other integrations implementing them.
* Expanded unify command to support GenericModules - Unifies a GenericModule object with its Dashboards.
* Added validators for generic objects:
  - Generic Field validator - verify that the 'fromVersion' field is above 6.5.0, 'group' field equals 4 and 'id' field starts with the prefix 'generic_'.
  - Generic Type validator - verify that the 'fromVersion' field is above 6.5.0
  - Generic Module validator - verify that the 'fromVersion' field is above 6.5.0
  - Generic Definition validator - verify that the 'fromVersion' field is above 6.5.0
 * Expanded Format command to support Generic Objects - Fixes generic objects according to their validations.
* Fixed an issue where the **update-release-notes** command did not handle ApiModules properly.
* Added option to enter a dictionary or json of format `[{field_name:description}]` in the **json-to-outputs** command,
  with the `-d` flag.
* Improved the outputs for the **format** command.
* Fixed an issue where the validations performed after the **format** command were inconsistent with **validate**.
* Added to the **validate** command a validation for the author image.
* Updated the **create-content-artifacts** command to support generic modules, definitions, fields and types.
* Added an option to ignore errors for file paths and not only file name in .pack-ignore file.

# 1.4.5
* Enhanced the **postman-codegen** command to name all generated arguments with lower case.
* Fixed an issue where the **find-dependencies** command miscalculated the dependencies for playbooks that use generic commands.
* Fixed an issue where the **validate** command failed in external repositories in case the DEMISTO_SDK_GITHUB_TOKEN was not set.
* Fixed an issue where **openapi-codegen** corrupted the swagger file by overwriting configuration to swagger file.
* Updated the **upload** command to support uploading zipped packs to the marketplace.
* Added to the **postman-codegen** command support of path variables.
* Fixed an issue where **openapi-codegen** entered into an infinite loop on circular references in the swagger file.
* The **format** command will now set `fromVersion: 6.2.0` for widgets with 'metrics' data type.
* Updated the **find-dependencies** command to support generic modules, definitions, fields and types.
* Fixed an issue where **openapi-codegen** tried to extract reference example outputs, leading to an exception.
* Added an option to ignore secrets automatically when using the **init** command to create a pack.
* Added a tool that gives the ability to temporarily suppress console output.

# 1.4.4
* When formatting incident types with Auto-Extract rules and without mode field, the **format** command will now add the user selected mode.
* Added new validation that DBotRole is set for scripts that requires elevated permissions to the `XSOAR-linter` in the **lint** command.
* Added url escaping to markdown human readable section in generate docs to avoid autolinking.
* Added a validation that mapper's id and name are matching. Updated the format of mapper to include update_id too.
* Added a validation to ensure that image paths in the README files are valid.
* Fixed **find_type** function to correctly find test files, such as, test script and test playbook.
* Added scheme validations for the new Generic Object Types, Fields, and Modules.
* Renamed the flag *--input-old-version* to *--old-version* in the **generate-docs** command.
* Refactored the **update-release-notes** command:
  - Replaced the *--all* flag with *--use-git* or *-g*.
  - Added the *--force* flag to update the pack release notes without changes in the pack.
  - The **update-release-notes** command will now update all dependent integrations on ApiModule change, even if not specified.
  - If more than one pack has changed, the full list of updated packs will be printed at the end of **update-release-notes** command execution.
  - Fixed an issue where the **update-release-notes** command did not add docker image release notes entry for release notes file if a script was changed.
  - Fixed an issue where the **update-release-notes** command did not detect changed files that had the same name.
  - Fixed an issue in the **update-release-notes** command where the version support of JSON files was mishandled.
* Fixed an issue where **format** did not skip files in test and documentation directories.
* Updated the **create-id-set** command to support generic modules, definitions, fields and types.
* Changed the **convert** command to generate old layout fromversion to 5.0.0 instead of 4.1.0
* Enhanced the command **postman-codegen** with type hints for templates.

# 1.4.3
* Fixed an issue where **json-to-outputs** command returned an incorrect output when json is a list.
* Fixed an issue where if a pack README.md did not exist it could cause an error in the validation process.
* Fixed an issue where the *--name* was incorrectly required in the **init** command.
* Adding the option to run **validate** on a specific path while using git (*-i* & *-g*).
* The **format** command will now change UUIDs in .yml and .json files to their respective content entity name.
* Added a playbook validation to check if a task sub playbook exists in the id set in the **validate** command.
* Added the option to add new tags/usecases to the approved list and to the pack metadata on the same pull request.
* Fixed an issue in **test_content** where when different servers ran tests for the same integration, the server URL parameters were not set correctly.
* Added a validation in the **validate** command to ensure that the ***endpoint*** command is configured correctly in yml file.
* Added a warning when pack_metadata's description field is longer than 130 characters.
* Fixed an issue where a redundant print occurred on release notes validation.
* Added new validation in the **validate** command to ensure that the minimal fromVersion in a widget of type metrics will be 6.2.0.
* Added the *--release-notes* flag to demisto-sdk to get the current version release notes entries.

# 1.4.2
* Added to `pylint` summary an indication if a test was skipped.
* Added to the **init** command the option to specify fromversion.
* Fixed an issue where running **init** command without filling the metadata file.
* Added the *--docker-timeout* flag in the **lint** command to control the request timeout for the Docker client.
* Fixed an issue where **update-release-notes** command added only one docker image release notes entry for release notes file, and not for every entity whom docker image was updated.
* Added a validation to ensure that incident/indicator fields names starts with their pack name in the **validate** command. (Checked only for new files and only when using git *-g*)
* Updated the **find-dependencies** command to return the 'dependencies' according the layout type ('incident', 'indicator').
* Enhanced the "vX" display name validation for scripts and integrations in the **validate** command to check for every versioned script or integration, and not only v2.
* Added the *--fail-duplicates* flag for the **create-id-set** command which will fail the command if duplicates are found.
* Added to the **generate-docs** command automatic addition to git when a new readme file is created.

# 1.4.1
* When in private repo without `DEMSITO_SDK_GITHUB_TOKEN` configured, get_remote_file will take files from the local origin/master.
* Enhanced the **unify** command when giving input of a file and not a directory return a clear error message.
* Added a validation to ensure integrations are not skipped and at least one test playbook is not skipped for each integration or script.
* Added to the Content Tests support for `context_print_dt`, which queries the incident context and prints the result as a json.
* Added new validation for the `xsoar_config.json` file in the **validate** command.
* Added a version differences section to readme in **generate-docs** command.
* Added the *--docs-format* flag in the **integration-diff** command to get the output in README format.
* Added the *--input-old-version* and *--skip-breaking-changes* flags in the **generate-docs** command to get the details for the breaking section and to skip the breaking changes section.

# 1.4.0
* Enable passing a comma-separated list of paths for the `--input` option of the **lint** command.
* Added new validation of unimplemented test-module command in the code to the `XSOAR-linter` in the **lint** command.
* Fixed the **generate-docs** to handle integration authentication parameter.
* Added a validation to ensure that description and README do not contain the word 'Demisto'.
* Improved the deprecated message validation required from playbooks and scripts.
* Added the `--quite-bc-validation` flag for the **validate** command to run the backwards compatibility validation in quite mode (errors is treated like warnings).
* Fixed the **update release notes** command to display a name for old layouts.
* Added the ability to append to the pack README credit to contributors.
* Added identification for parameter differences in **integration-diff** command.
* Fixed **format** to use git as a default value.
* Updated the **upload** command to support reports.
* Fixed an issue where **generate-docs** command was displaying 'None' when credentials parameter display field configured was not configured.
* Fixed an issue where **download** did not return exit code 1 on failure.
* Updated the validation that incident fields' names do not contain the word incident will aplly to core packs only.
* Added a playbook validation to verify all conditional tasks have an 'else' path in **validate** command.
* Renamed the GitHub authentication token environment variable `GITHUB_TOKEN` to `DEMITO_SDK_GITHUB_TOKEN`.
* Added to the **update-release-notes** command automatic addition to git when new release notes file is created.
* Added validation to ensure that integrations, scripts, and playbooks do not contain the entity type in their names.
* Added the **convert** command to convert entities between XSOAR versions.
* Added the *--deprecate* flag in **format** command to deprecate integrations, scripts, and playbooks.
* Fixed an issue where ignoring errors did not work when running the **validate** command on specific files (-i).

# 1.3.9
* Added a validation verifying that the pack's README.md file is not equal to pack description.
* Fixed an issue where the **Assume yes** flag did not work properly for some entities in the **format** command.
* Improved the error messages for separators in folder and file names in the **validate** command.
* Removed the **DISABLE_SDK_VERSION_CHECK** environment variable. To disable new version checks, use the **DEMISTO_SDK_SKIP_VERSION_CHECK** envirnoment variable.
* Fixed an issue where the demisto-sdk version check failed due to a rate limit.
* Fixed an issue with playbooks scheme validation.

# 1.3.8
* Updated the **secrets** command to work on forked branches.

# 1.3.7
* Added a validation to ensure correct image and description file names.
* Fixed an issue where the **validate** command failed when 'display' field in credentials param in yml is empty but 'displaypassword' was provided.
* Added the **integration-diff** command to check differences between two versions of an integration and to return a report of missing and changed elements in the new version.
* Added a validation verifying that the pack's README.md file is not missing or empty for partner packs or packs contains use cases.
* Added a validation to ensure that the integration and script folder and file names will not contain separators (`_`, `-`, ` `).
* When formatting new pack, the **format** command will set the *fromversion* key to 5.5.0 in the new files without fromversion.

# 1.3.6
* Added a validation that core packs are not dependent on non-core packs.
* Added a validation that a pack name follows XSOAR standards.
* Fixed an issue where in some cases the `get_remote_file` function failed due to an invalid path.
* Fixed an issue where running **update-release-notes** with updated integration logo, did not detect any file changes.
* Fixed an issue where the **create-id-set** command did not identify unified integrations correctly.
* Fixed an issue where the `CommonTypes` pack was not identified as a dependency for all feed integrations.
* Added support for running SDK commands in private repositories.
* Fixed an issue where running the **init** command did not set the correct category field in an integration .yml file for a newly created pack.
* When formatting new contributed pack, the **format** command will set the *fromversion* key to 6.0.0 in the relevant files.
* If the environment variable "DISABLE_SDK_VERSION_CHECK" is define, the demisto-sdk will no longer check for newer version when running a command.
* Added the `--use-pack-metadata` flag for the **find-dependencies** command to update the calculated dependencies using the the packs metadata files.
* Fixed an issue where **validate** failed on scripts in case the `outputs` field was set to `None`.
* Fixed an issue where **validate** was failing on editing existing release notes.
* Added a validation for README files verifying that the file doesn't contain template text copied from HelloWorld or HelloWorldPremium README.

# 1.3.5
* Added a validation that layoutscontainer's id and name are matching. Updated the format of layoutcontainer to include update_id too.
* Added a validation that commands' names and arguments in core packs, or scripts' arguments do not contain the word incident.
* Fixed issue where running the **generate-docs** command with -c flag ran all the commands and not just the commands specified by the flag.
* Fixed the error message of the **validate** command to not always suggest adding the *description* field.
* Fixed an issue where running **format** on feed integration generated invalid parameter structure.
* Fixed an issue where the **generate-docs** command did not add all the used scripts in a playbook to the README file.
* Fixed an issue where contrib/partner details might be added twice to the same file, when using unify and create-content-artifacts commands
* Fixed issue where running **validate** command on image-related integration did not return the correct outputs to json file.
* When formatting playbooks, the **format** command will now remove empty fields from SetIncident, SetIndicator, CreateNewIncident, CreateNewIndicator script arguments.
* Added an option to fill in the developer email when running the **init** command.

# 1.3.4
* Updated the **validate** command to check that the 'additionalinfo' field only contains the expected value for feed required parameters and not equal to it.
* Added a validation that community/partner details are not in the detailed description file.
* Added a validation that the Use Case tag in pack_metadata file is only used when the pack contains at least one PB, Incident Type or Layout.
* Added a validation that makes sure outputs in integrations are matching the README file when only README has changed.
* Added the *hidden* field to the integration schema.
* Fixed an issue where running **format** on a playbook whose `name` does not equal its `id` would cause other playbooks who use that playbook as a sub-playbook to fail.
* Added support for local custom command configuration file `.demisto-sdk-conf`.
* Updated the **format** command to include an update to the description file of an integration, to remove community/partner details.

# 1.3.3
* Fixed an issue where **lint** failed where *.Dockerfile* exists prior running the lint command.
* Added FeedHelloWorld template option for *--template* flag in **demisto-sdk init** command.
* Fixed issue where **update-release-notes** deleted release note file if command was called more than once.
* Fixed issue where **update-release-notes** added docker image release notes every time the command was called.
* Fixed an issue where running **update-release-notes** on a pack with newly created integration, had also added a docker image entry in the release notes.
* Fixed an issue where `XSOAR-linter` did not find *NotImplementedError* in main.
* Added validation for README files verifying their length (over 30 chars).
* When using *-g* flag in the **validate** command it will now ignore untracked files by default.
* Added the *--include-untracked* flag to the **validate** command to include files which are untracked by git in the validation process.
* Improved the `pykwalify` error outputs in the **validate** command.
* Added the *--print-pykwalify* flag to the **validate** command to print the unchanged output from `pykwalify`.

# 1.3.2
* Updated the format of the outputs when using the *--json-file* flag to create a JSON file output for the **validate** and **lint** commands.
* Added the **doc-review** command to check spelling in .md and .yml files as well as a basic release notes review.
* Added a validation that a pack's display name does not already exist in content repository.
* Fixed an issue where the **validate** command failed to detect duplicate params in an integration.
* Fixed an issue where the **validate** command failed to detect duplicate arguments in a command in an integration.

# 1.3.1
* Fixed an issue where the **validate** command failed to validate the release notes of beta integrations.
* Updated the **upload** command to support indicator fields.
* The **validate** and **update-release-notes** commands will now check changed files against `demisto/master` if it is configured locally.
* Fixed an issue where **validate** would incorrectly identify files as renamed.
* Added a validation that integration properties (such as feed, mappers, mirroring, etc) are not removed.
* Fixed an issue where **validate** failed when comparing branch against commit hash.
* Added the *--no-pipenv* flag to the **split-yml** command.
* Added a validation that incident fields and incident types are not removed from mappers.
* Fixed an issue where the *c
reate-id-set* flag in the *validate* command did not work while not using git.
* Added the *hiddenusername* field to the integration schema.
* Added a validation that images that are not integration images, do not ask for a new version or RN

# 1.3.0
* Do not collect optional dependencies on indicator types reputation commands.
* Fixed an issue where downloading indicator layoutscontainer objects failed.
* Added a validation that makes sure outputs in integrations are matching the README file.
* Fixed an issue where the *create-id-set* flag in the **validate** command did not work.
* Added a warning in case no id_set file is found when running the **validate** command.
* Fixed an issue where changed files were not recognised correctly on forked branches in the **validate** and the **update-release-notes** commands.
* Fixed an issue when files were classified incorrectly when running *update-release-notes*.
* Added a validation that integration and script file paths are compatible with our convention.
* Fixed an issue where id_set.json file was re created whenever running the generate-docs command.
* added the *--json-file* flag to create a JSON file output for the **validate** and **lint** commands.

# 1.2.19
* Fixed an issue where merge id_set was not updated to work with the new entity of Packs.
* Added a validation that the playbook's version matches the version of its sub-playbooks, scripts, and integrations.

# 1.2.18
* Changed the *skip-id-set-creation* flag to *create-id-set* in the **validate** command. Its default value will be False.
* Added support for the 'cve' reputation command in default arg validation.
* Filter out generic and reputation command from scripts and playbooks dependencies calculation.
* Added support for the incident fields in outgoing mappers in the ID set.
* Added a validation that the taskid field and the id field under the task field are both from uuid format and contain the same value.
* Updated the **format** command to generate uuid value for the taskid field and for the id under the task field in case they hold an invalid values.
* Exclude changes from doc_files directory on validation.
* Added a validation that an integration command has at most one default argument.
* Fixing an issue where pack metadata version bump was not enforced when modifying an old format (unified) file.
* Added validation that integration parameter's display names are capitalized and spaced using whitespaces and not underscores.
* Fixed an issue where beta integrations where not running deprecation validations.
* Allowed adding additional information to the deprecated description.
* Fixing an issue when escaping less and greater signs in integration params did not work as expected.

# 1.2.17
* Added a validation that the classifier of an integration exists.
* Added a validation that the mapper of an integration exists.
* Added a validation that the incident types of a classifier exist.
* Added a validation that the incident types of a mapper exist.
* Added support for *text* argument when running **demisto-sdk update-release-notes** on the ApiModules pack.
* Added a validation for the minimal version of an indicator field of type grid.
* Added new validation for incident and indicator fields in classifiers mappers and layouts exist in the content.
* Added cache for get_remote_file to reducing failures from accessing the remote repo.
* Fixed an issue in the **format** command where `_dev` or `_copy` suffixes weren't removed from the `id` of the given playbooks.
* Playbook dependencies from incident and indicator fields are now marked as optional.
* Mappers dependencies from incident types and incident fields are now marked as optional.
* Classifier dependencies from incident types are now marked as optional.
* Updated **demisto-sdk init** command to no longer create `created` field in pack_metadata file
* Updated **generate-docs** command to take the parameters names in setup section from display field and to use additionalinfo field when exist.
* Using the *verbose* argument in the **find-dependencies** command will now log to the console.
* Improved the deprecated message validation required from integrations.
* Fixed an issue in the **generate-docs** command where **Context Example** section was created when it was empty.

# 1.2.16
* Added allowed ignore errors to the *IDSetValidator*.
* Fixed an issue where an irrelevant id_set validation ran in the **validate** command when using the *--id-set* flag.
* Fixed an issue were **generate-docs** command has failed if a command did not exist in commands permissions file.
* Improved a **validate** command message for missing release notes of api module dependencies.

# 1.2.15
* Added the *ID101* to the allowed ignored errors.

# 1.2.14
* SDK repository is now mypy check_untyped_defs complaint.
* The lint command will now ignore the unsubscriptable-object (E1136) pylint error in dockers based on python 3.9 - this will be removed once a new pylint version is released.
* Added an option for **format** to run on a whole pack.
* Added new validation of unimplemented commands from yml in the code to `XSOAR-linter`.
* Fixed an issue where Auto-Extract fields were only checked for newly added incident types in the **validate** command.
* Added a new warning validation of direct access to args/params dicts to `XSOAR-linter`.

# 1.2.13
* Added new validation of indicators usage in CommandResults to `XSOAR-linter`.
* Running **demisto-sdk lint** will automatically run on changed files (same behavior as the -g flag).
* Removed supported version message from the documentation when running **generate_docs**.
* Added a print to indicate backwards compatibility is being checked in **validate** command.
* Added a percent print when running the **validate** command with the *-a* flag.
* Fixed a regression in the **upload** command where it was ignoring `DEMISTO_VERIFY_SSL` env var.
* Fixed an issue where the **upload** command would fail to upload beta integrations.
* Fixed an issue where the **validate** command did not create the *id_set.json* file when running with *-a* flag.
* Added price change validation in the **validate** command.
* Added validations that checks in read-me for empty sections or leftovers from the auto generated read-me that should be changed.
* Added new code validation for *NotImplementedError* to raise a warning in `XSOAR-linter`.
* Added validation for support types in the pack metadata file.
* Added support for *--template* flag in **demisto-sdk init** command.
* Fixed an issue with running **validate** on master branch where the changed files weren't compared to previous commit when using the *-g* flag.
* Fixed an issue where the `XSOAR-linter` ran *NotImplementedError* validation on scripts.
* Added support for Auto-Extract feature validation in incident types in the **validate** command.
* Fixed an issue in the **lint** command where the *-i* flag was ignored.
* Improved **merge-id-sets** command to support merge between two ID sets that contain the same pack.
* Fixed an issue in the **lint** command where flake8 ran twice.

# 1.2.12
* Bandit now reports also on medium severity issues.
* Fixed an issue with support for Docker Desktop on Mac version 2.5.0+.
* Added support for vulture and mypy linting when running without docker.
* Added support for *prev-ver* flag in **update-release-notes** command.
* Improved retry support when building docker images for linting.
* Added the option to create an ID set on a specific pack in **create-id-set** command.
* Added the *--skip-id-set-creation* flag to **validate** command in order to add the capability to run validate command without creating id_set validation.
* Fixed an issue where **validate** command checked docker image tag on ApiModules pack.
* Fixed an issue where **find-dependencies** did not calculate dashboards and reports dependencies.
* Added supported version message to the documentation and release notes files when running **generate_docs** and **update-release-notes** commands respectively.
* Added new code validations for *NotImplementedError* exception raise to `XSOAR-linter`.
* Command create-content-artifacts additional support for **Author_image.png** object.
* Fixed an issue where schemas were not enforced for incident fields, indicator fields and old layouts in the validate command.
* Added support for **update-release-notes** command to update release notes according to master branch.

# 1.2.11
* Fixed an issue where the ***generate-docs*** command reset the enumeration of line numbering after an MD table.
* Updated the **upload** command to support mappers.
* Fixed an issue where exceptions were no printed in the **format** while the *--verbose* flag is set.
* Fixed an issue where *--assume-yes* flag did not work in the **format** command when running on a playbook without a `fromversion` field.
* Fixed an issue where the **format** command would fail in case `conf.json` file was not found instead of skipping the update.
* Fixed an issue where integration with v2 were recognised by the `name` field instead of the `display` field in the **validate** command.
* Added a playbook validation to check if a task script exists in the id set in the **validate** command.
* Added new integration category `File Integrity Management` in the **validate** command.

# 1.2.10
* Added validation for approved content pack use-cases and tags.
* Added new code validations for *CommonServerPython* import to `XSOAR-linter`.
* Added *default value* and *predefined values* to argument description in **generate-docs** command.
* Added a new validation that checks if *get-mapping-fields* command exists if the integration schema has *{ismappable: true}* in **validate** command.
* Fixed an issue where the *--staged* flag recognised added files as modified in the **validate** command.
* Fixed an issue where a backwards compatibility warning was raised for all added files in the **validate** command.
* Fixed an issue where **validate** command failed when no tests were given for a partner supported pack.
* Updated the **download** command to support mappers.
* Fixed an issue where the ***format*** command added a duplicate parameter.
* For partner supported content packs, added support for a list of emails.
* Removed validation of README files from the ***validate*** command.
* Fixed an issue where the ***validate*** command required release notes for ApiModules pack.

# 1.2.9
* Fixed an issue in the **openapi_codegen** command where it created duplicate functions name from the swagger file.
* Fixed an issue in the **update-release-notes** command where the *update type* argument was not verified.
* Fixed an issue in the **validate** command where no error was raised in case a non-existing docker image was presented.
* Fixed an issue in the **format** command where format failed when trying to update invalid Docker image.
* The **format** command will now preserve the **isArray** argument in integration's reputation commands and will show a warning if it set to **false**.
* Fixed an issue in the **lint** command where *finally* clause was not supported in main function.
* Fixed an issue in the **validate** command where changing any entity ID was not validated.
* Fixed an issue in the **validate** command where *--staged* flag did not bring only changed files.
* Fixed the **update-release-notes** command to ignore changes in the metadata file.
* Fixed the **validate** command to ignore metadata changes when checking if a version bump is needed.


# 1.2.8
* Added a new validation that checks in playbooks for the usage of `DeleteContext` in **validate** command.
* Fixed an issue in the **upload** command where it would try to upload content entities with unsupported versions.
* Added a new validation that checks in playbooks for the usage of specific instance in **validate** command.
* Added the **--staged** flag to **validate** command to run on staged files only.


# 1.2.7
* Changed input parameters in **find-dependencies** command.
   - Use ***-i, --input*** instead of ***-p, --path***.
   - Use ***-idp, --id-set-path*** instead of ***-i, --id-set-path***.
* Fixed an issue in the **unify** command where it crashed on an integration without an image file.
* Fixed an issue in the **format** command where unnecessary files were not skipped.
* Fixed an issue in the **update-release-notes** command where the *text* argument was not respected in all cases.
* Fixed an issue in the **validate** command where a warning about detailed description was given for unified or deprecated integrations.
* Improved the error returned by the **validate** command when running on files using the old format.

# 1.2.6
* No longer require setting `DEMISTO_README_VALIDATION` env var to enable README mdx validation. Validation will now run automatically if all necessary node modules are available.
* Fixed an issue in the **validate** command where the `--skip-pack-dependencies` would not skip id-set creation.
* Fixed an issue in the **validate** command where validation would fail if supplied an integration with an empty `commands` key.
* Fixed an issue in the **validate** command where validation would fail due to a required version bump for packs which are not versioned.
* Will use env var `DEMISTO_VERIFY_SSL` to determine if to use a secure connection for commands interacting with the Server when `--insecure` is not passed. If working with a local Server without a trusted certificate, you can set env var `DEMISTO_VERIFY_SSL=no` to avoid using `--insecure` on each command.
* Unifier now adds a link to the integration documentation to the integration detailed description.
* Fixed an issue in the **secrets** command where ignored secrets were not skipped.

# 1.2.5
* Added support for special fields: *defaultclassifier*, *defaultmapperin*, *defaultmapperout* in **download** command.
* Added -y option **format** command to assume "yes" as answer to all prompts and run non-interactively
* Speed up improvements for `validate` of README files.
* Updated the **format** command to adhere to the defined content schema and sub-schemas, aligning its behavior with the **validate** command.
* Added support for canvasContextConnections files in **format** command.

# 1.2.4
* Updated detailed description for community integrations.

# 1.2.3
* Fixed an issue where running **validate** failed on playbook with task that adds tags to the evidence data.
* Added the *displaypassword* field to the integration schema.
* Added new code validations to `XSOAR-linter`.
    * As warnings messages:
        * `demisto.params()` should be used only inside main function.
        * `demisto.args()` should be used only inside main function.
        * Functions args should have type annotations.
* Added `fromversion` field validation to test playbooks and scripts in **validate** command.

# 1.2.2
* Add support for warning msgs in the report and summary to **lint** command.
* Fixed an issue where **json-to-outputs** determined bool values as int.
* Fixed an issue where **update-release-notes** was crushing on `--all` flag.
* Fixed an issue where running **validate**, **update-release-notes** outside of content repo crushed without a meaningful error message.
* Added support for layoutscontainer in **init** contribution flow.
* Added a validation for tlp_color param in feeds in **validate** command.
* Added a validation for removal of integration parameters in **validate** command.
* Fixed an issue where **update-release-notes** was failing with a wrong error message when no pack or input was given.
* Improved formatting output of the **generate-docs** command.
* Add support for env variable *DEMISTO_SDK_ID_SET_REFRESH_INTERVAL*. Set this env variable to the refresh interval in minutes. The id set will be regenerated only if the refresh interval has passed since the last generation. Useful when generating Script documentation, to avoid re-generating the id_set every run.
* Added new code validations to `XSOAR-linter`.
    * As error messages:
        * Longer than 10 seconds sleep statements for non long running integrations.
        * exit() usage.
        * quit() usage.
    * As warnings messages:
        * `demisto.log` should not be used.
        * main function existence.
        * `demito.results` should not be used.
        * `return_output` should not be used.
        * try-except statement in main function.
        * `return_error` usage in main function.
        * only once `return_error` usage.
* Fixed an issue where **lint** command printed logs twice.
* Fixed an issue where *suffix* did not work as expected in the **create-content-artifacts** command.
* Added support for *prev-ver* flag in **lint** and **secrets** commands.
* Added support for *text* flag to **update-release-notes** command to add the same text to all release notes.
* Fixed an issue where **validate** did not recognize added files if they were modified locally.
* Added a validation that checks the `fromversion` field exists and is set to 5.0.0 or above when working or comparing to a non-feature branch in **validate** command.
* Added a validation that checks the certification field in the pack_metadata file is valid in **validate** command.
* The **update-release-notes** command will now automatically add docker image update to the release notes.

# 1.2.1
* Added an additional linter `XSOAR-linter` to the **lint** command which custom validates py files. currently checks for:
    * `Sys.exit` usages with non zero value.
    * Any `Print` usages.
* Fixed an issue where renamed files were failing on *validate*.
* Fixed an issue where single changed files did not required release notes update.
* Fixed an issue where doc_images required release-notes and validations.
* Added handling of dependent packs when running **update-release-notes** on changed *APIModules*.
    * Added new argument *--id-set-path* for id_set.json path.
    * When changes to *APIModule* is detected and an id_set.json is available - the command will update the dependent pack as well.
* Added handling of dependent packs when running **validate** on changed *APIModules*.
    * Added new argument *--id-set-path* for id_set.json path.
    * When changes to *APIModule* is detected and an id_set.json is available - the command will validate that the dependent pack has release notes as well.
* Fixed an issue where the find_type function didn't recognize file types correctly.
* Fixed an issue where **update-release-notes** command did not work properly on Windows.
* Added support for indicator fields in **update-release-notes** command.
* Fixed an issue where files in test dirs where being validated.


# 1.2.0
* Fixed an issue where **format** did not update the test playbook from its pack.
* Fixed an issue where **validate** validated non integration images.
* Fixed an issue where **update-release-notes** did not identified old yml integrations and scripts.
* Added revision templates to the **update-release-notes** command.
* Fixed an issue where **update-release-notes** crashed when a file was renamed.
* Fixed an issue where **validate** failed on deleted files.
* Fixed an issue where **validate** validated all images instead of packs only.
* Fixed an issue where a warning was not printed in the **format** in case a non-supported file type is inputted.
* Fixed an issue where **validate** did not fail if no release notes were added when adding files to existing packs.
* Added handling of incorrect layout paths via the **format** command.
* Refactor **create-content-artifacts** command - Efficient artifacts creation and better logging.
* Fixed an issue where image and description files were not handled correctly by **validate** and **update-release-notes** commands.
* Fixed an issue where the **format** command didn't remove all extra fields in a file.
* Added an error in case an invalid id_set.json file is found while running the **validate** command.
* Added fetch params checks to the **validate** command.

# 1.1.11
* Added line number to secrets' path in **secrets** command report.
* Fixed an issue where **init** a community pack did not present the valid support URL.
* Fixed an issue where **init** offered a non relevant pack support type.
* Fixed an issue where **lint** did not pull docker images for powershell.
* Fixed an issue where **find-dependencies** did not find all the script dependencies.
* Fixed an issue where **find-dependencies** did not collect indicator fields as dependencies for playbooks.
* Updated the **validate** and the **secrets** commands to be less dependent on regex.
* Fixed an issue where **lint** did not run on circle when docker did not return ping.
* Updated the missing release notes error message (RN106) in the **Validate** command.
* Fixed an issue where **Validate** would return missing release notes when two packs with the same substring existed in the modified files.
* Fixed an issue where **update-release-notes** would add duplicate release notes when two packs with the same substring existed in the modified files.
* Fixed an issue where **update-release-notes** would fail to bump new versions if the feature branch was out of sync with the master branch.
* Fixed an issue where a non-descriptive error would be returned when giving the **update-release-notes** command a pack which can not be found.
* Added dependencies check for *widgets* in **find-dependencies** command.
* Added a `update-docker` flag to **format** command.
* Added a `json-to-outputs` flag to the **run** command.
* Added a verbose (`-v`) flag to **format** command.
* Fixed an issue where **download** added the prefix "playbook-" to the name of playbooks.

# 1.1.10
* Updated the **init** command. Relevant only when passing the *--contribution* argument.
   * Added the *--author* option.
   * The *support* field of the pack's metadata is set to *community*.
* Added a proper error message in the **Validate** command upon a missing description in the root of the yml.
* **Format** now works with a relative path.
* **Validate** now fails when all release notes have been excluded.
* Fixed issue where correct error message would not propagate for invalid images.
* Added the *--skip-pack-dependencies* flag to **validate** command to skip pack dependencies validation. Relevant when using the *-g* flag.
* Fixed an issue where **Validate** and **Format** commands failed integrations with `defaultvalue` field in fetch incidents related parameters.
* Fixed an issue in the **Validate** command in which unified YAML files were not ignored.
* Fixed an issue in **generate-docs** where scripts and playbooks inputs and outputs were not parsed correctly.
* Fixed an issue in the **openapi-codegen** command where missing reference fields in the swagger JSON caused errors.
* Fixed an issue in the **openapi-codegen** command where empty objects in the swagger JSON paths caused errors.
* **update-release-notes** command now accept path of the pack instead of pack name.
* Fixed an issue where **generate-docs** was inserting unnecessary escape characters.
* Fixed an issue in the **update-release-notes** command where changes to the pack_metadata were not detected.
* Fixed an issue where **validate** did not check for missing release notes in old format files.

# 1.1.9
* Fixed an issue where **update-release-notes** command failed on invalid file types.

# 1.1.8
* Fixed a regression where **upload** command failed on test playbooks.
* Added new *githubUser* field in pack metadata init command.
* Support beta integration in the commands **split-yml, extract-code, generate-test-playbook and generate-docs.**
* Fixed an issue where **find-dependencies** ignored *toversion* field in content items.
* Added support for *layoutscontainer*, *classifier_5_9_9*, *mapper*, *report*, and *widget* in the **Format** command.
* Fixed an issue where **Format** will set the `ID` field to be equal to the `name` field in modified playbooks.
* Fixed an issue where **Format** did not work for test playbooks.
* Improved **update-release-notes** command:
    * Write content description to release notes for new items.
    * Update format for file types without description: Connections, Incident Types, Indicator Types, Layouts, Incident Fields.
* Added a validation for feedTags param in feeds in **validate** command.
* Fixed readme validation issue in community support packs.
* Added the **openapi-codegen** command to generate integrations from OpenAPI specification files.
* Fixed an issue were release notes validations returned wrong results for *CommonScripts* pack.
* Added validation for image links in README files in **validate** command.
* Added a validation for default value of fetch param in feeds in **validate** command.
* Fixed an issue where the **Init** command failed on scripts.

# 1.1.7
* Fixed an issue where running the **format** command on feed integrations removed the `defaultvalue` fields.
* Playbook branch marked with *skipunavailable* is now set as an optional dependency in the **find-dependencies** command.
* The **feedReputation** parameter can now be hidden in a feed integration.
* Fixed an issue where running the **unify** command on JS package failed.
* Added the *--no-update* flag to the **find-dependencies** command.
* Added the following validations in **validate** command:
   * Validating that a pack does not depend on NonSupported / Deprecated packs.

# 1.1.6
* Added the *--description* option to the **init** command.
* Added the *--contribution* option to the **init** command which converts a contribution zip to proper pack format.
* Improved **validate** command performance time and outputs.
* Added the flag *--no-docker-checks* to **validate** command to skip docker checks.
* Added the flag *--print-ignored-files* to **validate** command to print ignored files report when the command is done.
* Added the following validations in **validate** command:
   * Validating that existing release notes are not modified.
   * Validating release notes are not added to new packs.
   * Validating that the "currentVersion" field was raised in the pack_metadata for modified packs.
   * Validating that the timestamp in the "created" field in the pack_metadata is in ISO format.
* Running `demisto-sdk validate` will run the **validate** command using git and only on committed files (same as using *-g --post-commit*).
* Fixed an issue where release notes were not checked correctly in **validate** command.
* Fixed an issue in the **create-id-set** command where optional playbook tasks were not taken into consideration.
* Added a prompt to the `demisto-sdk update-release-notes` command to prompt users to commit changes before running the release notes command.
* Added support to `layoutscontainer` in **validate** command.

# 1.1.5
* Fixed an issue in **find-dependencies** command.
* **lint** command now verifies flake8 on CommonServerPython script.

# 1.1.4
* Fixed an issue with the default output file name of the **unify** command when using "." as an output path.
* **Unify** command now adds contributor details to the display name and description.
* **Format** command now adds *isFetch* and *incidenttype* fields to integration yml.
* Removed the *feedIncremental* field from the integration schema.
* **Format** command now adds *feedBypassExclusionList*, *Fetch indicators*, *feedReputation*, *feedReliability*,
     *feedExpirationPolicy*, *feedExpirationInterval* and *feedFetchInterval* fields to integration yml.
* Fixed an issue in the playbooks schema.
* Fixed an issue where generated release notes were out of order.
* Improved pack dependencies detection.
* Fixed an issue where test playbooks were mishandled in **validate** command.

# 1.1.3
* Added a validation for invalid id fields in indicators types files in **validate** command.
* Added default behavior for **update-release-notes** command.
* Fixed an error where README files were failing release notes validation.
* Updated format of generated release notes to be more user friendly.
* Improved error messages for the **update-release-notes** command.
* Added support for `Connections`, `Dashboards`, `Widgets`, and `Indicator Types` to **update-release-notes** command.
* **Validate** now supports scripts under the *TestPlaybooks* directory.
* Fixed an issue where **validate** did not support powershell files.

# 1.1.2
* Added a validation for invalid playbookID fields in incidents types files in **validate** command.
* Added a code formatter for python files.
* Fixed an issue where new and old classifiers where mixed on validate command.
* Added *feedIncremental* field to the integration schema.
* Fixed error in the **upload** command where unified YMLs were not uploaded as expected if the given input was a pack.
* Fixed an issue where the **secrets** command failed due to a space character in the file name.
* Ignored RN validation for *NonSupported* pack.
* You can now ignore IF107, SC100, RP102 error codes in the **validate** command.
* Fixed an issue where the **download** command was crashing when received as input a JS integration or script.
* Fixed an issue where **validate** command checked docker image for JS integrations and scripts.
* **validate** command now checks scheme for reports and connections.
* Fixed an issue where **validate** command checked docker when running on all files.
* Fixed an issue where **validate** command did not fail when docker image was not on the latest numeric tag.
* Fixed an issue where beta integrations were not validated correctly in **validate** command.

# 1.1.1
* fixed and issue where file types were not recognized correctly in **validate** command.
* Added better outputs for validate command.

# 1.1.0
* Fixed an issue where changes to only non-validated files would fail validation.
* Fixed an issue in **validate** command where moved files were failing validation for new packs.
* Fixed an issue in **validate** command where added files were failing validation due to wrong file type detection.
* Added support for new classifiers and mappers in **validate** command.
* Removed support of old RN format validation.
* Updated **secrets** command output format.
* Added support for error ignore on deprecated files in **validate** command.
* Improved errors outputs in **validate** command.
* Added support for linting an entire pack.

# 1.0.9
* Fixed a bug where misleading error was presented when pack name was not found.
* **Update-release-notes** now detects added files for packs with versions.
* Readme files are now ignored by **update-release-notes** and validation of release notes.
* Empty release notes no longer cause an uncaught error during validation.

# 1.0.8
* Changed the output format of demisto-sdk secrets.
* Added a validation that checkbox items are not required in integrations.
* Added pack release notes generation and validation.
* Improved pack metadata validation.
* Fixed an issue in **validate** where renamed files caused an error

# 1.0.4
* Fix the **format** command to update the `id` field to be equal to `details` field in indicator-type files, and to `name` field in incident-type & dashboard files.
* Fixed a bug in the **validate** command for layout files that had `sortValues` fields.
* Fixed a bug in the **format** command where `playbookName` field was not always present in the file.
* Fixed a bug in the **format** command where indicatorField wasn't part of the SDK schemas.
* Fixed a bug in **upload** command where created unified docker45 yml files were not deleted.
* Added support for IndicatorTypes directory in packs (for `reputation` files, instead of Misc).
* Fixed parsing playbook condition names as string instead of boolean in **validate** command
* Improved image validation in YAML files.
* Removed validation for else path in playbook condition tasks.

# 1.0.3
* Fixed a bug in the **format** command where comments were being removed from YAML files.
* Added output fields: _file_path_ and _kind_ for layouts in the id-set.json created by **create-id-set** command.
* Fixed a bug in the **create-id-set** command Who returns Duplicate for Layouts with a different kind.
* Added formatting to **generate-docs** command results replacing all `<br>` tags with `<br/>`.
* Fixed a bug in the **download** command when custom content contained not supported content entity.
* Fixed a bug in **format** command in which boolean strings  (e.g. 'yes' or 'no') were converted to boolean values (e.g. 'True' or 'False').
* **format** command now removes *sourceplaybookid* field from playbook files.
* Fixed a bug in **generate-docs** command in which integration dependencies were not detected when generating documentation for a playbook.


# 1.0.1
* Fixed a bug in the **unify** command when output path was provided empty.
* Improved error message for integration with no tests configured.
* Improved the error message returned from the **validate** command when an integration is missing or contains malformed fetch incidents related parameters.
* Fixed a bug in the **create** command where a unified YML with a docker image for 4.5 was copied incorrectly.
* Missing release notes message are now showing the release notes file path to update.
* Fixed an issue in the **validate** command in which unified YAML files were not ignored.
* File format suggestions are now shown in the relevant file format (JSON or YAML).
* Changed Docker image validation to fail only on non-valid ones.
* Removed backward compatibility validation when Docker image is updated.

# 1.0.0
* Improved the *upload* command to support the upload of all the content entities within a pack.
* The *upload* command now supports the improved pack file structure.
* Added an interactive option to format integrations, scripts and playbooks with No TestPlaybooks configured.
* Added an interactive option to configure *conf.json* file with missing test playbooks for integrations, scripts and playbooks
* Added *download* command to download custom content from Demisto instance to the local content repository.
* Improved validation failure messages to include a command suggestion, wherever relevant, to fix the raised issue.
* Improved 'validate' help and documentation description
* validate - checks that scripts, playbooks, and integrations have the *tests* key.
* validate - checks that test playbooks are configured in `conf.json`.
* demisto-sdk lint - Copy dir better handling.
* demisto-sdk lint - Add error when package missing in docker image.
* Added *-a , --validate-all* option in *validate* to run all validation on all files.
* Added *-i , --input* option in *validate* to run validation on a specified pack/file.
* added *-i, --input* option in *secrets* to run on a specific file.
* Added an allowed hidden parameter: *longRunning* to the hidden integration parameters validation.
* Fixed an issue with **format** command when executing with an output path of a folder and not a file path.
* Bug fixes in generate-docs command given playbook as input.
* Fixed an issue with lint command in which flake8 was not running on unit test files.

# 0.5.2
* Added *-c, --command* option in *generate-docs* to generate a specific command from an integration.
* Fixed an issue when getting README/CHANGELOG files from git and loading them.
* Removed release notes validation for new content.
* Fixed secrets validations for files with the same name in a different directory.
* demisto-sdk lint - parallelization working with specifying the number of workers.
* demisto-sdk lint - logging levels output, 3 levels.
* demisto-sdk lint - JSON report, structured error reports in JSON format.
* demisto-sdk lint - XML JUnit report for unit-tests.
* demisto-sdk lint - new packages used to accelerate execution time.
* demisto-sdk secrets - command now respects the generic whitelist, and not only the pack secrets.

# 0.5.0
[PyPI History][1]

[1]: https://pypi.org/project/demisto-sdk/#history
# 0.4.9
* Fixed an issue in *generate-docs* where Playbooks and Scripts documentation failed.
* Added a graceful error message when executing the *run" command with a misspelled command.
* Added more informative errors upon failures of the *upload* command.
* format command:
    * Added format for json files: IncidentField, IncidentType, IndicatorField, IndicatorType, Layout, Dashboard.
    * Added the *-fv --from-version*, *-nv --no-validation* arguments.
    * Removed the *-t yml_type* argument, the file type will be inferred.
    * Removed the *-g use_git* argument, running format without arguments will run automatically on git diff.
* Fixed an issue in loading playbooks with '=' character.
* Fixed an issue in *validate* failed on deleted README files.

# 0.4.8
* Added the *max* field to the Playbook schema, allowing to define it in tasks loop.
* Fixed an issue in *validate* where Condition branches checks were case sensitive.

# 0.4.7
* Added the *slareminder* field to the Playbook schema.
* Added the *common_server*, *demisto_mock* arguments to the *init* command.
* Fixed an issue in *generate-docs* where the general section was not being generated correctly.
* Fixed an issue in *validate* where Incident type validation failed.

# 0.4.6
* Fixed an issue where the *validate* command did not identify CHANGELOG in packs.
* Added a new command, *id-set* to create the id set - the content dependency tree by file IDs.

# 0.4.5
* generate-docs command:
    * Added the *use_cases*, *permissions*, *command_permissions* and *limitations*.
    * Added the *--insecure* argument to support running the script and integration command in Demisto.
    * Removed the *-t yml_type* argument, the file type will be inferred.
    * The *-o --output* argument is no longer mandatory, default value will be the input file directory.
* Added support for env var: *DEMISTO_SDK_SKIP_VERSION_CHECK*. When set version checks are skipped.
* Fixed an issue in which the CHANGELOG files did not match our scheme.
* Added a validator to verify that there are no hidden integration parameters.
* Fixed an issue where the *validate* command ran on test files.
* Removed the *env-dir* argument from the demisto-sdk.
* README files which are html files will now be skipped in the *validate* command.
* Added support for env var: *DEMISTO_README_VALIDATOR*. When not set the readme validation will not run.

# 0.4.4
* Added a validator for IncidentTypes (incidenttype-*.json).
* Fixed an issue where the -p flag in the *validate* command was not working.
* Added a validator for README.md files.
* Release notes validator will now run on: incident fields, indicator fields, incident types, dashboard and reputations.
* Fixed an issue where the validator of reputation(Indicator Type) did not check on the details field.
* Fixed an issue where the validator attempted validating non-existing files after deletions or name refactoring.
* Removed the *yml_type* argument in the *split-yml*, *extract-code* commands.
* Removed the *file_type* argument in the *generate-test-playbook* command.
* Fixed the *insecure* argument in *upload*.
* Added the *insecure* argument in *run-playbook*.
* Standardise the *-i --input*, *-o --output* to demisto-sdk commands.

# 0.4.3
* Fixed an issue where the incident and indicator field BC check failed.
* Support for linting and unit testing PowerShell integrations.

# 0.4.2
* Fixed an issue where validate failed on Windows.
* Added a validator to verify all branches are handled in conditional task in a playbook.
* Added a warning message when not running the latest sdk version.
* Added a validator to check that the root is connected to all tasks in the playbook.
* Added a validator for Dashboards (dashboard-*.json).
* Added a validator for Indicator Types (reputation-*.json).
* Added a BC validation for changing incident field type.
* Fixed an issue where init command would generate an invalid yml for scripts.
* Fixed an issue in misleading error message in v2 validation hook.
* Fixed an issue in v2 hook which now is set only on newly added scripts.
* Added more indicative message for errors in yaml files.
* Disabled pykwalify info log prints.

# 0.3.10
* Added a BC check for incident fields - changing from version is not allowed.
* Fixed an issue in create-content-artifacts where scripts in Packs in TestPlaybooks dir were copied with a wrong prefix.


# 0.3.9
* Added a validation that incident field can not be required.
* Added validation for fetch incident parameters.
* Added validation for feed integration parameters.
* Added to the *format* command the deletion of the *sourceplaybookid* field.
* Fixed an issue where *fieldMapping* in playbook did not pass the scheme validation.
* Fixed an issue where *create-content-artifacts* did not copy TestPlaybooks in Packs without prefix of *playbook-*.
* Added a validation the a playbook can not have a rolename set.
* Added to the image validator the new DBot default image.
* Added the fields: elasticcommonfields, quiet, quietmode to the Playbook schema.
* Fixed an issue where *validate* failed on integration commands without outputs.
* Added a new hook for naming of v2 integrations and scripts.


# 0.3.8
* Fixed an issue where *create-content-artifact* was not loading the data in the yml correctly.
* Fixed an issue where *unify* broke long lines in script section causing syntax errors


# 0.3.7
* Added *generate-docs* command to generate documentation file for integration, playbook or script.
* Fixed an issue where *unify* created a malformed integration yml.
* Fixed an issue where demisto-sdk **init** creates unit-test file with invalid import.


# 0.3.6
* Fixed an issue where demisto-sdk **validate** failed on modified scripts without error message.


# 0.3.5
* Fixed an issue with docker tag validation for integrations.
* Restructured repo source code.


# 0.3.4
* Saved failing unit tests as a file.
* Fixed an issue where "_test" file for scripts/integrations created using **init** would import the "HelloWorld" templates.
* Fixed an issue in demisto-sdk **validate** - was failing on backward compatiblity check
* Fixed an issue in demisto-sdk **secrets** - empty line in .secrets-ignore always made the secrets check to pass
* Added validation for docker image inside integrations and scripts.
* Added --use-git flag to **format** command to format all changed files.
* Fixed an issue where **validate** did not fail on dockerimage changes with bc check.
* Added new flag **--ignore-entropy** to demisto-sdk **secrets**, this will allow skip entropy secrets check.
* Added --outfile to **lint** to allow saving failed packages to a file.


# 0.3.3
* Added backwards compatibility break error message.
* Added schema for incident types.
* Added **additionalinfo** field to as an available field for integration configuration.
* Added pack parameter for **init**.
* Fixed an issue where error would appear if name parameter is not set in **init**.


# 0.3.2
* Fixed the handling of classifier files in **validate**.


# 0.3.1
* Fixed the handling of newly created reputation files in **validate**.
* Added an option to perform **validate** on a specific file.


# 0.3.0
* Added support for multi-package **lint** both with parallel and without.
* Added all parameter in **lint** to run on all packages and packs in content repository.
* Added **format** for:
    * Scripts
    * Playbooks
    * Integrations
* Improved user outputs for **secrets** command.
* Fixed an issue where **lint** would run pytest and pylint only on a single docker per integration.
* Added auto-complete functionality to demisto-sdk.
* Added git parameter in **lint** to run only on changed packages.
* Added the **run-playbook** command
* Added **run** command which runs a command in the Demisto playground.
* Added **upload** command which uploads an integration or a script to a Demisto instance.
* Fixed and issue where **validate** checked if release notes exist for new integrations and scripts.
* Added **generate-test-playbook** command which generates a basic test playbook for an integration or a script.
* **validate** now supports indicator fields.
* Fixed an issue with layouts scheme validation.
* Adding **init** command.
* Added **json-to-outputs** command which generates the yaml section for outputs from an API raw response.

# 0.2.6
* Fixed an issue with locating release notes for beta integrations in **validate**.

# 0.2.5
* Fixed an issue with locating release notes for beta integrations in **validate**.

# 0.2.4
* Adding image validation to Beta_Integration and Packs in **validate**.

# 0.2.3
* Adding Beta_Integration to the structure validation process.
* Fixing bug where **validate** did checks on TestPlaybooks.
* Added requirements parameter to **lint**.

# 0.2.2
* Fixing bug where **lint** did not return exit code 1 on failure.
* Fixing bug where **validate** did not print error message in case no release notes were give.

# 0.2.1
* **Validate** now checks that the id and name fields are identical in yml files.
* Fixed a bug where sdk did not return any exit code.

# 0.2.0
* Added Release Notes Validator.
* Fixed the Unifier selection of your python file to use as the code.
* **Validate** now supports Indicator fields.
* Fixed a bug where **validate** and **secrets** did not return exit code 1 on failure.
* **Validate** now runs on newly added scripts.

# 0.1.8
* Added support for `--version`.
* Fixed an issue in file_validator when calling `checked_type` method with script regex.

# 0.1.2
* Restructuring validation to support content packs.
* Added secrets validation.
* Added content bundle creation.
* Added lint and unit test run.

# 0.1.1
* Added new logic to the unifier.
* Added detailed README.
* Some small adjustments and fixes.

# 0.1.0
Capabilities:
* **Extract** components(code, image, description etc.) from a Demisto YAML file into a directory.
* **Unify** components(code, image, description etc.) to a single Demisto YAML file.
* **Validate** Demisto content files.<|MERGE_RESOLUTION|>--- conflicted
+++ resolved
@@ -1,11 +1,7 @@
 # Changelog
-<<<<<<< HEAD
-* The **format** command will now not remove the `defaultRows` key from incident, indicator and generic fields with `type: grid`
-=======
 
 # 1.5.3
 * The **format** command will now set `unsearchable: True` for incident, indicator and generic fields.
->>>>>>> 9d04b17c
 * Fixed an issue where the **update-release-notes** command crashes with `--help` flag.
 * Added validation to the **validate** command that verifies the `unsearchable` key in incident, indicator and generic fields is set to true.
 * Removed a validation that DBotRole should be set for automation that requires elevated permissions to the `XSOAR-linter` in the **lint** command.
