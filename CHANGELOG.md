--- conflicted
+++ resolved
@@ -8,13 +8,9 @@
 * Enhanced the dependency message shown when running **lint**.
 * Fixed an issue where **update-release-notes** didn't update the currentVersion in pack_metadata
 * Improved the logging in **test-content** for helping catch typos in external playbook configuration.
-<<<<<<< HEAD
-* Added support for Parsing/Modeling Rule content item in the **unify** command.
-
-=======
 * Added support for new XSIAM entities in *create-id-set* command.
 * Added support for new XSIAM entities in **create-content-artifacts** command.
->>>>>>> 3be8849c
+* Added support for Parsing/Modeling Rule content item in the **unify** command.
 
 # 1.6.2
 * Added dependency validation support for core marketplacev2 packs.
