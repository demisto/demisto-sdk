--- conflicted
+++ resolved
@@ -1,11 +1,8 @@
 # Changelog
 ## Unreleased
 * Fixed an issue where logging arguments were not in the standard kebab-case. The new arguments are: **console-log-threshold**, **file-log-threshold**, **log-file-path**.
-<<<<<<< HEAD
+   Added a validation to ensure there's a '.' in the end of each description field in integration and script yml files.
 * Fixed an issue where the **validate -g** failed when updating an empty `.pack-ignore` file when trying to retrieve its content from the local default branch.
-=======
-   Added a validation to ensure there's a '.' in the end of each description field in integration and script yml files.
->>>>>>> f1ee28b9
 * Fixed an issue where the **upload** command failed for private repositories while trying to find the landing_page.json file.
 
 ## 1.20.0
