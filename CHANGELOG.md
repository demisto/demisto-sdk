# Changelog

## Unreleased
* Fixed an issue where an incorrect error was shown when the `id` of a content item differed from its `name` attribute.
* Fixed an issue where the `preserve_quotes` in ruamel_handler received an incorrect value @icholy

## 1.6.9
* Added a new validation that checks whether a pack should be deprecated.
* Added a new ability to the **format** command to deprecate a pack.
* Fixed an issue where the **validate** command sometimes returned a false negative in cases where there are several sub-playbooks with the same ID.
* Added a new validation to the **validate** command to verify that the docker in use is not deprecated.
* Added support for multiple ApiModules in the **unify** command
* Added a check to **validate** command, preventing use of relative urls in README files.
* Added environment variable **DEMISTO_SDK_MARKETPLACE** expected to affect *MarketplaceTagParser* *marketplace* value. The value will be automatically set when passing *marketplace* arg to the commands **unify**, **zip-packs**, **create-content-artifacts** and **upload**.
* Added slack notifier for build failures on the master branch.
* Added support for modeling and parsing rules in the **split** command.
* Added support for README files in **format** command.
* Added a **validate** check, making sure classifier id and name values match. Updated the classifier **format** to update the id accordingly.
* The **generate-docs** command will now auto-generate the playbook image link by default.
* Added the `--custom-image-link` argument to override.
* Added a new flag to **generate-docs** command, allowing to add a custom image link to a playbook README.
* Added a new validation to the **validate** command to verify that the package directory name is the same as the files contained in the that package.
<<<<<<< HEAD
* Added a new validation to the **validate** command to verify that md and python files do not contain words related to copyright sction.
=======
* Added support in the **unify** command to unify a schema into its Modeling Rule.
>>>>>>> fce257a3

## 1.6.8

* Fixed an issue where **validate** did not fail on invalid playbook entities' versions (i.e. subplaybooks or scripts with higher fromversion than their parent playbook).
* Added support for running lint via a remote docker ssh connection. Use `DOCKER_HOST` env variable to specify a remote docker connection, such as: `DOCKER_HOST=ssh://myuser@myhost.com`.
* Fixed an issue where the pack cache in *get_marketplaces* caused the function to return invalid values.
* Fixed an issue where running format on a pack with XSIAM entities would fail.
* Added the new `display_name` field to relevant entities in the **create-id-set** command.
* Added a new validation to the **validate** command to verify the existence of "Reliability" parameter if the integration have reputation command.
* Fixed a bug where terminating the **lint** command failed (`ctrl + c`).
* Removed the validation of a subtype change in integrations and scripts from **validate**.
* Fixed an issue where **download** did not behave as expected when prompting for a version update. Reported by @K-Yo
* Added support for adoption release notes.
* Fixed an issue where **merge-id-sets** failed when a key was missing in one id-set.json.
* Fixed a bug where some mypy messages were not parsed properly in **lint**.
* Added a validation to the **validate** command, failing when '`fromversion`' or '`toversion`' in a content entity are incorrect format.
* Added a validation to the **validate** command, checking if `fromversion` <= `toversion`.
* Fixed an issue where coverage reports used the wrong logging level, marking debug logs as errors.
* Added a new validation to the **validate** command, to check when the discouraged `http` prefixes are used when setting defaultvalue, rather than `https`.
* Added a check to the **lint** command for finding hard-coded usage of the http protocol.
* Locked the dependency on Docker.
* Removed a traceback line from the **init** command templates: BaseIntegration, BaseScript.
* Updated the token in **_add_pr_comment** method from the content-bot token to the xsoar-bot token.

## 1.6.7

* Added the `types-markdown` dependency, adding markdown capabilities to existing linters using the [Markdown](https://pypi.org/project/Markdown/) package.
* Added support in the **format** command to remove nonexistent incident/indicator fields from *layouts/mappers*
* Added the `Note: XXX` and `XXX now generally available.` release notes templates to **doc-review** command.
* Updated the logs shown during the docker build step.
* Removed a false warning about configuring the `GITLAB_TOKEN` environment variable when it's not needed.
* Removed duplicate identifiers for XSIAM integrations.
* Updated the *tags* and *use cases* in pack metadata validation to use the local files only.
* Fixed the error message in checkbox validation where the defaultvalue is wrong and added the name of the variable that should be fixed.
* Added types to `find_type_by_path` under tools.py.
* Fixed an issue where YAML files contained incorrect value type for `tests` key when running `format --deprecate`.
* Added a deprecation message to the `tests:` section of yaml files when running `format --deprecate`.
* Added use case for **validate** on *wizard* objects - set_playbook is mapped to all integrations.
* Added the 'integration-get-indicators' commands to be ignored by the **verify_yml_commands_match_readme** validation, the validation will no longer fail if these commands are not in the readme file.
* Added a new validation to the **validate** command to verify that if the phrase "breaking changes" is present in a pack release notes, a JSON file with the same name exists and contains the relevant breaking changes information.
* Improved logs when running test playbooks (in a build).
* Fixed an issue in **upload** did not include list-type content items. @nicolas-rdgs
* Reverted release notes to old format.

## 1.6.6

* Added debug print when excluding item from ID set due to missing dependency.
* Added a validation to the **validate** command, failing when non-ignorable errors are present in .pack-ignore.
* Fixed an issue where `mdx server` did not close when stopped in mid run.
* Fixed an issue where `-vvv` flag did not print logs on debug level.
* enhanced ***validate*** command to list all command names affected by a backward compatibility break, instead of only one.
* Added support for Wizard content item in the **format**, **validate**, **upload**, **create-id-set**, **find-dependecies** and **create-content-artifacts** commands.
* Added a new flag to the **validate** command, allowing to run specific validations.
* Added support in **unify** and **create-content-artifacts** for displaying different documentations (detailed description + readme) for content items, depending on the marketplace version.
* Fixed an issue in **upload** where list items were not uploaded.
* Added a new validation to **validate** command to verify that *cliName* and *id* keys of the incident field or the indicator field are matches.
* Added the flag '-x', '--xsiam' to **upload** command to upload XSIAM entities to XSIAM server.
* Fixed the integration field *isFetchEvents* to be in lowercase.
* Fixed an issue where **validate -i** run after **format -i** on an existing file in the repo instead of **validate -g**.
* Added the following commands: 'update-remote-data', 'get-modified-remote-data', 'update-remote-system' to be ignored by the **verify_yml_commands_match_readme** validation, the validation will no longer fail if these commands are not in the readme file.
* Updated the release note template to include a uniform format for all items.
* Added HelloWorldSlim template option for *--template* flag in **demisto-sdk init** command.
* Fixed an issue where the HelloWorldSlim template in **demisto-sdk init** command had an integration id that was conflicting with HelloWorld integration id.
* Updated the SDK to use demisto-py 3.1.6, allowing use of a proxy with an environment variable.
* Set the default logger level to `warning`, to avoid unwanted debug logs.
* The **format** command now validates that default value of checkbox parameters is a string 'true' or 'false'.
* Fixed an issue where `FileType.PLAYBOOK` would show instead of `Playbook` in readme error messages.
* Added a new validation to **validate** proper defaultvalue for checkbox fields.

## 1.6.5

* Fixed an issue in the **format** command where the `id` field was overwritten for existing JSON files.
* Fixed an issue where the **doc-review** command was successful even when the release-note is malformed.
* Added timestamps to the `demisto-sdk` logger.
* Added time measurements to **lint**.
* Added the flag '-d', '--dependency' to **find-dependencies** command to get the content items that cause the dependencies between two packs.
* Fixed an issue where **update-release-notes** used the *trigger_id* field instead of the *trigger_name* field.
* Fixed an issue where **doc-review** failed to recognize script names, in scripts using the old file structure.
* Fixed an issue where concurrent processes created by **lint** caused deadlocks when opening files.
* Fixed an issue in the **format** command where `_dev` or `_copy` suffixes weren't removed from the subscript names in playbooks and layouts.
* Fixed an issue where **validate** failed on nonexistent `README.md` files.
* Added support of XSIAM content items to the **validate** command.
* Report **lint** summary results and failed packages after reporting time measurements.

## 1.6.4

* Added the new **generate-yml-from-python** command.
* Added a code *type* indication for integration and script objects in the *ID Set*.
* Added the [Vulture](https://github.com/jendrikseipp/vulture) linter to the pre-commit hook.
* The `demisto-sdk` pack will now be distributed via PyPi with a **wheel** file.
* Fixed a bug where any edited json file that contained a forward slash (`/`) escaped.
* Added a new validation to **validate** command to verify that the metadata *currentVersion* is
the same as the last release note version.
* The **validate** command now checks if there're none-deprecated integration commands that are missing from the readme file.
* Fixed an issue where *dockerimage* changes in Scripts weren't recognized by the **update-release-notes** command.
* Fixed an issue where **update-xsoar-config-file** did not properly insert the marketplace packs list to the file.
* Added the pack name to the known words by default when running the **doc-review** command.
* Added support for new XSIAM entities in **create-id-set** command.
* Added support for new XSIAM entities in **create-content-artifacts** command.
* Added support for Parsing/Modeling Rule content item in the **unify** command.
* Added the integration name, the commands name and the script name to the known words by default when running the **doc-review** command.
* Added an argument '-c' '--custom' to the **unify** command, if True will append to the unified yml name/display/id the custom label provided
* Added support for sub words suggestion in kebab-case sentences when running the **doc-review** command.
* Added support for new XSIAM entities in **update-release-notes** command.
* Enhanced the message of alternative suggestion words shown when running **doc-review** command.
* Fixed an incorrect error message, in case `node` is not installed on the machine.
* Fixed an issue in the **lint** command where the *check-dependent-api-modules* argument was set to true by default.
* Added a new command **generate-unit-tests**.
* Added a new validation to **validate** all SIEM integration have the same suffix.
* Fixed the destination path of the unified parsing/modeling rules in **create-content-artifacts** command.
* Fixed an issue in the **validate** command, where we validated wrongfully the existence of readme file for the *ApiModules* pack.
* Fixed an issue in the **validate** command, where an error message that was displayed for scripts validation was incorrect.
* Fixed an issue in the **validate** and **format** commands where *None* arguments in integration commands caused the commands to fail unexpectedly.
* Added support for running tests on XSIAM machines in the **test-content** command.
* Fixed an issue where the **validate** command did not work properly when deleting non-content items.
* Added the flag '-d', '--dependency' to **find-dependencies** command to get the content items that cause the dependencies between two packs.

## 1.6.3

* **Breaking change**: Fixed a typo in the **validate** `--quiet-bc-validation` flag (was `--quite-bc-validation`). @upstart-swiss
* Dropped support for python 3.7: Demisto-SDK is now supported on Python 3.8 or newer.
* Added an argument to YAMLHandler, allowing to set a maximal width for YAML files. This fixes an issue where a wrong default was used.
* Added the detach mechanism to the **upload** command, If you set the --input-config-file flag, any files in the repo's SystemPacks folder will be detached.
* Added the reattach mechanism to the **upload** command, If you set the --input-config-file flag, any detached item in your XSOAR instance that isn't currently in the repo's SystemPacks folder will be re-attached.
* Fixed an issue in the **validate** command that did not work properly when using the *-g* flag.
* Enhanced the dependency message shown when running **lint**.
* Fixed an issue where **update-release-notes** didn't update the currentVersion in pack_metadata.
* Improved the logging in **test-content** for helping catch typos in external playbook configuration.

## 1.6.2

* Added dependency validation support for core marketplacev2 packs.
* Fixed an issue in **update-release-notes** where suggestion fix failed in validation.
* Fixed a bug where `.env` files didn't load. @nicolas-rdgs
* Fixed a bug where **validate** command failed when the *categories* field in the pack metadata was empty for non-integration packs.
* Added *system* and *item-type* arguments to the **download** command, used when downloading system items.
* Added a validation to **validate**, checking that each script, integration and playbook have a README file. This validation only runs when the command is called with either the `-i` or the `-g` flag.
* Fixed a regression issue with **doc-review**, where the `-g` flag did not work.
* Improved the detection of errors in **doc-review** command.
* The **validate** command now checks if a readme file is empty, only for packs that contain playbooks or were written by a partner.
* The **validate** command now makes sure common contextPath values (e.g. `DBotScore.Score`) have a non-empty description, and **format** populates them automatically.
* Fixed an issue where the **generate-outputs** command did not work properly when examples were provided.
* Fixed an issue in the **generate-outputs** command, where the outputs were not written to the specified output path.
* The **generate-outputs** command can now generate outputs from multiple calls to the same command (useful when different args provide different outputs).
* The **generate-outputs** command can now update a yaml file with new outputs, without deleting or overwriting existing ones.
* Fixed a bug where **doc-review** command failed on existing templates.
* Fixed a bug where **validate** command failed when the word demisto is in the repo README file.
* Added support for adding test-playbooks to the zip file result in *create-content-artifacts* command for marketplacev2.
* Fixed an issue in **find-dependencies** where using the argument *-o* without the argument *--all-packs-dependencies* did not print a proper warning.
* Added a **validate** check to prevent deletion of files whose deletion is not supported by the XSOAR marketplace.
* Removed the support in the *maintenance* option of the *-u* flag in the **update-release-notes** command.
* Added validation for forbidden words and phrases in the **doc-review** command.
* Added a retries mechanism to the **test-content** command to stabilize the build process.
* Added support for all `git` platforms to get remote files.
* Refactored the **format** command's effect on the *fromversion* field:
  * Fixed a bug where the *fromversion* field was removed when modifying a content item.
  * Updated the general default *fromversion* and the default *fromversion* of newly-introduced content items (e.g. `Lists`, `Jobs`).
  * Added an interactive mode functionality for all content types, to ask the user whether to set a default *fromversion*, if could not automatically determine its value. Use `-y` to assume 'yes' as an answer to all prompts and run non-interactively.

## 1.6.1

* Added the '--use-packs-known-words' argument to the **doc-review** command
* Added YAML_Loader to handle yaml files in a standard way across modules, replacing PYYAML.
* Fixed an issue when filtering items using the ID set in the **create-content-artifacts** command.
* Fixed an issue in the **generate-docs** command where tables were generated with an empty description column.
* Fixed an issue in the **split** command where splitting failed when using relative input/output paths.
* Added warning when inferred files are missing.
* Added to **validate** a validation for integration image dimensions, which should be 120x50px.
* Improved an error in the **validate** command to better differentiate between the case where a required fetch parameter is malformed or missing.

## 1.6.0

* Fixed an issue in the **create-id-set** command where similar items from different marketplaces were reported as duplicated.
* Fixed typo in demisto-sdk init
* Fixed an issue where the **lint** command did not handle all container exit codes.
* Add to **validate** a validation for pack name to make sure it is unchanged.
* Added a validation to the **validate** command that verifies that the version in the pack_metdata file is written in the correct format.
* Fixed an issue in the **format** command where missing *fromVersion* field in indicator fields caused an error.

## 1.5.9

* Added option to specify `External Playbook Configuration` to change inputs of Playbooks triggered as part of **test-content**
* Improved performance of the **lint** command.
* Improved performance of the **validate** command when checking README images.
* ***create-id-set*** command - the default value of the **marketplace** argument was changed from ‘xsoar’ to all packs existing in the content repository. When using the command, make sure to pass the relevant marketplace to use.

## 1.5.8

* Fixed an issue where the command **doc-review** along with the argument `--release-notes` failed on yml/json files with invalid schema.
* Fixed an issue where the **lint** command failed on packs using python 3.10

## 1.5.7

* Fixed an issue where reading remote yaml files failed.
* Fixed an issue in **validate** failed with no error message for lists (when no fromVersion field was found).
* Fixed an issue when running **validate** or **format** in a gitlab repository, and failing to determine its project id.
* Added an enhancement to **split**, handling an empty output argument.
* Added the ability to add classifiers and mappers to conf.json.
* Added the Alias field to the incident field schema.

## 1.5.6

* Added 'deprecated' release notes template.
* Fixed an issue where **run-test-playbook** command failed to get the task entries when the test playbook finished with errors.
* Fixed an issue in **validate** command when running with `no-conf-json` argument to ignore the `conf.json` file.
* Added error type text (`ERROR` or `WARNING`) to **validate** error prints.
* Fixed an issue where the **format** command on test playbook did not format the ID to be equal to the name of the test playbook.
* Enhanced the **update-release-notes** command to automatically commit release notes config file upon creation.
* The **validate** command will validate that an indicator field of type html has fromVersion of 6.1.0 and above.
* The **format** command will now add fromVersion 6.1.0 to indicator field of type html.
* Added support for beta integrations in the **format** command.
* Fixed an issue where the **postman-codegen** command failed when called with the `--config-out` flag.
* Removed the integration documentation from the detailed description while performing **split** command to the unified yml file.
* Removed the line which indicates the version of the product from the README.md file for new contributions.

## 1.5.5

* Fixed an issue in the **update-release-notes** command, which did not work when changes were made in multiple packs.
* Changed the **validate** command to fail on missing test-playbooks only if no unittests are found.
* Fixed `to_kebab_case`, it will now deal with strings that have hyphens, commas or periods in them, changing them to be hyphens in the new string.
* Fixed an issue in the **create-id-set** command, where the `source` value included the git token if it was specified in the remote url.
* Fixed an issue in the **merge-id-set** command, where merging fails because of duplicates but the packs are in the XSOAR repo but in different version control.
* Fixed missing `Lists` Content Item as valid `IDSetType`
* Added enhancement for **generate-docs**. It is possible to provide both file or a comma seperated list as `examples`. Also, it's possible to provide more than one example for a script or a command.
* Added feature in **format** to sync YML and JSON files to the `master` file structure.
* Added option to specify `Incident Type`, `Incoming Mapper` and `Classifier` when configuring instance in **test-content**
* added a new command **run-test-playbook** to run a test playbook in a given XSOAR instance.
* Fixed an issue in **format** when running on a modified YML, that the `id` value is not changed to its old `id` value.
* Enhancement for **split** command, replace `ApiModule` code block to `import` when splitting a YML.
* Fixed an issue where indicator types were missing from the pack's content, when uploading using **zip-packs**.
* The request data body format generated in the **postman-codegen** will use the python argument's name and not the raw data argument's name.
* Added the flag '--filter-by-id-set' to **create-content-artifacts** to create artifacts only for items in the given id_set.json.

## 1.5.4

* Fixed an issue with the **format** command when contributing via the UI
* The **format** command will now not remove the `defaultRows` key from incident, indicator and generic fields with `type: grid`.
* Fixed an issue with the **validate** command when a layoutscontainer did not have the `fromversion` field set.
* added a new command **update-xsoar-config-file** to handle your XSOAR Configuration File.
* Added `skipVerify` argument in **upload** command to skip pack signature verification.
* Fixed an issue when the **run** command  failed running when there’s more than one playground, by explicitly using the current user’s playground.
* Added support for Job content item in the **format**, **validate**, **upload**, **create-id-set**, **find-dependecies** and **create-content-artifacts** commands.
* Added a **source** field to the **id_set** entitles.
* Two entitles will not consider as duplicates if they share the same pack and the same source.
* Fixed a bug when duplicates were found in **find_dependencies**.
* Added function **get_current_repo** to `tools`.
* The **postman-codegen** will not have duplicates argument name. It will rename them to the minimum distinguished shared path for each of them.

## 1.5.3

* The **format** command will now set `unsearchable: True` for incident, indicator and generic fields.
* Fixed an issue where the **update-release-notes** command crashes with `--help` flag.
* Added validation to the **validate** command that verifies the `unsearchable` key in incident, indicator and generic fields is set to true.
* Removed a validation that DBotRole should be set for automation that requires elevated permissions to the `XSOAR-linter` in the **lint** command.
* Fixed an issue in **Validate** command where playbooks conditional tasks were mishandeled.
* Added a validation to prevent contributors from using the `fromlicense` key as a configuration parameter in an integration's YML
* Added a validation to ensure that the type for **API token** (and similar) parameters are configured correctly as a `credential` type in the integration configuration YML.
* Added an assertion that checks for duplicated requests' names when generating an integration from a postman collection.
* Added support for [.env files](https://pypi.org/project/python-dotenv/). You can now add a `.env` file to your repository with the logging information instead of setting a global environment variables.
* When running **lint** command with --keep-container flag, the docker images are committed.
* The **validate** command will not return missing test playbook error when given a script with dynamic-section tag.

## 1.5.2

* Added a validation to **update-release-notes** command to ensure that the `--version` flag argument is in the right format.
* added a new command **coverage-analyze** to generate and print coverage reports.
* Fixed an issue in **validate** in repositories which are not in GitHub or GitLab
* Added a validation that verifies that readme image absolute links do not contain the working branch name.
* Added support for List content item in the **format**, **validate**, **download**, **upload**, **create-id-set**, **find-dependecies** and **create-content-artifacts** commands.
* Added a validation to ensure reputation command's default argument is set as an array input.
* Added the `--fail-duplicates` flag for the **merge-id-set** command which will fail the command if duplicates are found.
* Added the `--fail-duplicates` flag for the **create-id-set** command which will fail the command if duplicates are found.

## 1.5.1

* Fixed an issue where **validate** command failed to recognized test playbooks for beta integrations as valid tests.
* Fixed an issue were the **validate** command was falsely recognizing image paths in readme files.
* Fixed an issue where the **upload** command error message upon upload failure pointed to wrong file rather than to the pack metadata.
* Added a validation that verifies that each script which appears in incident fields, layouts or layout containers exists in the id_set.json.
* Fixed an issue where the **postman code-gen** command generated double dots for context outputs when it was not needed.
* Fixed an issue where there **validate** command on release notes file crashed when author image was added or modified.
* Added input handling when running **find-dependencies**, replacing string manipulations.
* Fixed an issue where the **validate** command did not handle multiple playbooks with the same name in the id_set.
* Added support for GitLab repositories in **validate**

## 1.5.0

* Fixed an issue where **upload** command failed to upload packs not under content structure.
* Added support for **init** command to run from non-content repo.
* The **split-yml** has been renamed to **split** and now supports splitting Dashboards from unified Generic Modules.
* Fixed an issue where the skipped tests validation ran on the `ApiModules` pack in the **validate** command.
* The **init** command will now create the `Generic Object` entities directories.
* Fixed an issue where the **format** command failed to recognize changed files from git.
* Fixed an issue where the **json-to-outputs** command failed checking whether `0001-01-01T00:00:00` is of type `Date`
* Added to the **generate context** command to generate context paths for integrations from an example file.
* Fixed an issue where **validate** failed on release notes configuration files.
* Fixed an issue where the **validate** command failed on pack input if git detected changed files outside of `Packs` directory.
* Fixed an issue where **validate** command failed to recognize files inside validated pack when validation release notes, resulting in a false error message for missing entity in release note.
* Fixed an issue where the **download** command failed when downloading an invalid YML, instead of skipping it.

## 1.4.9

* Added validation that the support URL in partner contribution pack metadata does not lead to a GitHub repo.
* Enhanced ***generate-docs*** with default `additionalinformation` (description) for common parameters.
* Added to **validate** command a validation that a content item's id and name will not end with spaces.
* The **format** command will now remove trailing whitespaces from content items' id and name fields.
* Fixed an issue where **update-release-notes** could fail on files outside the user given pack.
* Fixed an issue where the **generate-test-playbook** command would not place the playbook in the proper folder.
* Added to **validate** command a validation that packs with `Iron Bank` uses the latest docker from Iron Bank.
* Added to **update-release-notes** command support for `Generic Object` entities.
* Fixed an issue where playbook `fromversion` mismatch validation failed even if `skipunavailable` was set to true.
* Added to the **create artifacts** command support for release notes configuration file.
* Added validation to **validate** for release notes config file.
* Added **isoversize** and **isautoswitchedtoquietmode** fields to the playbook schema.
* Added to the **update-release-notes** command `-bc` flag to generate template for breaking changes version.
* Fixed an issue where **validate** did not search description files correctly, leading to a wrong warning message.

## 1.4.8

* Fixed an issue where yml files with `!reference` failed to load properly.
* Fixed an issue when `View Integration Documentation` button was added twice during the download and re-upload.
* Fixed an issue when `(Partner Contribution)` was added twice to the display name during the download and re-upload.
* Added the following enhancements in the **generate-test-playbook** command:
  * Added the *--commands* argument to generate tasks for specific commands.
  * Added the *--examples* argument to get the command examples file path and generate tasks from the commands and arguments specified there.
  * Added the *--upload* flag to specify whether to upload the test playbook after the generation.
  * Fixed the output condition generation for outputs of type `Boolean`.

## 1.4.7

* Fixed an issue where an empty list for a command context didn't produce an indication other than an empty table.
* Fixed an issue where the **format** command has incorrectly recognized on which files to run when running using git.
* Fixed an issue where author image validations were not checked properly.
* Fixed an issue where new old-formatted scripts and integrations were not validated.
* Fixed an issue where the wording in the from version validation error for subplaybooks was incorrect.
* Fixed an issue where the **update-release-notes** command used the old docker image version instead of the new when detecting a docker change.
* Fixed an issue where the **generate-test-playbook** command used an incorrect argument name as default
* Fixed an issue where the **json-to-outputs** command used an incorrect argument name as default when using `-d`.
* Fixed an issue where validations failed while trying to validate non content files.
* Fixed an issue where README validations did not work post VS Code formatting.
* Fixed an issue where the description validations were inconsistent when running through an integration file or a description file.

## 1.4.6

* Fixed an issue where **validate** suggests, with no reason, running **format** on missing mandatory keys in yml file.
* Skipped existence of TestPlaybook check on community and contribution integrations.
* Fixed an issue where pre-commit didn't run on the demisto_sdk/commands folder.
* The **init** command will now change the script template name in the code to the given script name.
* Expanded the validations performed on beta integrations.
* Added support for PreProcessRules in the **format**, **validate**, **download**, and **create-content-artifacts** commands.
* Improved the error messages in **generate-docs**, if an example was not provided.
* Added to **validate** command a validation that a content entity or a pack name does not contain the words "partner" and "community".
* Fixed an issue where **update-release-notes** ignores *--text* flag while using *-f*
* Fixed the outputs validations in **validate** so enrichment commands will not be checked to have DBotScore outputs.
* Added a new validation to require the dockerimage key to exist in an integration and script yml files.
* Enhanced the **generate-test-playbook** command to use only integration tested on commands, rather than (possibly) other integrations implementing them.
* Expanded unify command to support GenericModules - Unifies a GenericModule object with its Dashboards.
* Added validators for generic objects:
  * Generic Field validator - verify that the 'fromVersion' field is above 6.5.0, 'group' field equals 4 and 'id' field starts with the prefix 'generic_'.
  * Generic Type validator - verify that the 'fromVersion' field is above 6.5.0
  * Generic Module validator - verify that the 'fromVersion' field is above 6.5.0
  * Generic Definition validator - verify that the 'fromVersion' field is above 6.5.0
* Expanded Format command to support Generic Objects - Fixes generic objects according to their validations.
* Fixed an issue where the **update-release-notes** command did not handle ApiModules properly.
* Added option to enter a dictionary or json of format `[{field_name:description}]` in the **json-to-outputs** command,
  with the `-d` flag.
* Improved the outputs for the **format** command.
* Fixed an issue where the validations performed after the **format** command were inconsistent with **validate**.
* Added to the **validate** command a validation for the author image.
* Updated the **create-content-artifacts** command to support generic modules, definitions, fields and types.
* Added an option to ignore errors for file paths and not only file name in .pack-ignore file.

## 1.4.5

* Enhanced the **postman-codegen** command to name all generated arguments with lower case.
* Fixed an issue where the **find-dependencies** command miscalculated the dependencies for playbooks that use generic commands.
* Fixed an issue where the **validate** command failed in external repositories in case the DEMISTO_SDK_GITHUB_TOKEN was not set.
* Fixed an issue where **openapi-codegen** corrupted the swagger file by overwriting configuration to swagger file.
* Updated the **upload** command to support uploading zipped packs to the marketplace.
* Added to the **postman-codegen** command support of path variables.
* Fixed an issue where **openapi-codegen** entered into an infinite loop on circular references in the swagger file.
* The **format** command will now set `fromVersion: 6.2.0` for widgets with 'metrics' data type.
* Updated the **find-dependencies** command to support generic modules, definitions, fields and types.
* Fixed an issue where **openapi-codegen** tried to extract reference example outputs, leading to an exception.
* Added an option to ignore secrets automatically when using the **init** command to create a pack.
* Added a tool that gives the ability to temporarily suppress console output.

## 1.4.4

* When formatting incident types with Auto-Extract rules and without mode field, the **format** command will now add the user selected mode.
* Added new validation that DBotRole is set for scripts that requires elevated permissions to the `XSOAR-linter` in the **lint** command.
* Added url escaping to markdown human readable section in generate docs to avoid autolinking.
* Added a validation that mapper's id and name are matching. Updated the format of mapper to include update_id too.
* Added a validation to ensure that image paths in the README files are valid.
* Fixed **find_type** function to correctly find test files, such as, test script and test playbook.
* Added scheme validations for the new Generic Object Types, Fields, and Modules.
* Renamed the flag *--input-old-version* to *--old-version* in the **generate-docs** command.
* Refactored the **update-release-notes** command:
  * Replaced the *--all* flag with *--use-git* or *-g*.
  * Added the *--force* flag to update the pack release notes without changes in the pack.
  * The **update-release-notes** command will now update all dependent integrations on ApiModule change, even if not specified.
  * If more than one pack has changed, the full list of updated packs will be printed at the end of **update-release-notes** command execution.
  * Fixed an issue where the **update-release-notes** command did not add docker image release notes entry for release notes file if a script was changed.
  * Fixed an issue where the **update-release-notes** command did not detect changed files that had the same name.
  * Fixed an issue in the **update-release-notes** command where the version support of JSON files was mishandled.
* Fixed an issue where **format** did not skip files in test and documentation directories.
* Updated the **create-id-set** command to support generic modules, definitions, fields and types.
* Changed the **convert** command to generate old layout fromversion to 5.0.0 instead of 4.1.0
* Enhanced the command **postman-codegen** with type hints for templates.

## 1.4.3

* Fixed an issue where **json-to-outputs** command returned an incorrect output when json is a list.
* Fixed an issue where if a pack README.md did not exist it could cause an error in the validation process.
* Fixed an issue where the *--name* was incorrectly required in the **init** command.
* Adding the option to run **validate** on a specific path while using git (*-i* & *-g*).
* The **format** command will now change UUIDs in .yml and .json files to their respective content entity name.
* Added a playbook validation to check if a task sub playbook exists in the id set in the **validate** command.
* Added the option to add new tags/usecases to the approved list and to the pack metadata on the same pull request.
* Fixed an issue in **test_content** where when different servers ran tests for the same integration, the server URL parameters were not set correctly.
* Added a validation in the **validate** command to ensure that the ***endpoint*** command is configured correctly in yml file.
* Added a warning when pack_metadata's description field is longer than 130 characters.
* Fixed an issue where a redundant print occurred on release notes validation.
* Added new validation in the **validate** command to ensure that the minimal fromVersion in a widget of type metrics will be 6.2.0.
* Added the *--release-notes* flag to demisto-sdk to get the current version release notes entries.

## 1.4.2

* Added to `pylint` summary an indication if a test was skipped.
* Added to the **init** command the option to specify fromversion.
* Fixed an issue where running **init** command without filling the metadata file.
* Added the *--docker-timeout* flag in the **lint** command to control the request timeout for the Docker client.
* Fixed an issue where **update-release-notes** command added only one docker image release notes entry for release notes file, and not for every entity whom docker image was updated.
* Added a validation to ensure that incident/indicator fields names starts with their pack name in the **validate** command. (Checked only for new files and only when using git *-g*)
* Updated the **find-dependencies** command to return the 'dependencies' according the layout type ('incident', 'indicator').
* Enhanced the "vX" display name validation for scripts and integrations in the **validate** command to check for every versioned script or integration, and not only v2.
* Added the *--fail-duplicates* flag for the **create-id-set** command which will fail the command if duplicates are found.
* Added to the **generate-docs** command automatic addition to git when a new readme file is created.

## 1.4.1

* When in private repo without `DEMSITO_SDK_GITHUB_TOKEN` configured, get_remote_file will take files from the local origin/master.
* Enhanced the **unify** command when giving input of a file and not a directory return a clear error message.
* Added a validation to ensure integrations are not skipped and at least one test playbook is not skipped for each integration or script.
* Added to the Content Tests support for `context_print_dt`, which queries the incident context and prints the result as a json.
* Added new validation for the `xsoar_config.json` file in the **validate** command.
* Added a version differences section to readme in **generate-docs** command.
* Added the *--docs-format* flag in the **integration-diff** command to get the output in README format.
* Added the *--input-old-version* and *--skip-breaking-changes* flags in the **generate-docs** command to get the details for the breaking section and to skip the breaking changes section.

## 1.4.0

* Enable passing a comma-separated list of paths for the `--input` option of the **lint** command.
* Added new validation of unimplemented test-module command in the code to the `XSOAR-linter` in the **lint** command.
* Fixed the **generate-docs** to handle integration authentication parameter.
* Added a validation to ensure that description and README do not contain the word 'Demisto'.
* Improved the deprecated message validation required from playbooks and scripts.
* Added the `--quite-bc-validation` flag for the **validate** command to run the backwards compatibility validation in quite mode (errors is treated like warnings).
* Fixed the **update release notes** command to display a name for old layouts.
* Added the ability to append to the pack README credit to contributors.
* Added identification for parameter differences in **integration-diff** command.
* Fixed **format** to use git as a default value.
* Updated the **upload** command to support reports.
* Fixed an issue where **generate-docs** command was displaying 'None' when credentials parameter display field configured was not configured.
* Fixed an issue where **download** did not return exit code 1 on failure.
* Updated the validation that incident fields' names do not contain the word incident will aplly to core packs only.
* Added a playbook validation to verify all conditional tasks have an 'else' path in **validate** command.
* Renamed the GitHub authentication token environment variable `GITHUB_TOKEN` to `DEMITO_SDK_GITHUB_TOKEN`.
* Added to the **update-release-notes** command automatic addition to git when new release notes file is created.
* Added validation to ensure that integrations, scripts, and playbooks do not contain the entity type in their names.
* Added the **convert** command to convert entities between XSOAR versions.
* Added the *--deprecate* flag in **format** command to deprecate integrations, scripts, and playbooks.
* Fixed an issue where ignoring errors did not work when running the **validate** command on specific files (-i).

## 1.3.9

* Added a validation verifying that the pack's README.md file is not equal to pack description.
* Fixed an issue where the **Assume yes** flag did not work properly for some entities in the **format** command.
* Improved the error messages for separators in folder and file names in the **validate** command.
* Removed the **DISABLE_SDK_VERSION_CHECK** environment variable. To disable new version checks, use the **DEMISTO_SDK_SKIP_VERSION_CHECK** envirnoment variable.
* Fixed an issue where the demisto-sdk version check failed due to a rate limit.
* Fixed an issue with playbooks scheme validation.

## 1.3.8

* Updated the **secrets** command to work on forked branches.

## 1.3.7

* Added a validation to ensure correct image and description file names.
* Fixed an issue where the **validate** command failed when 'display' field in credentials param in yml is empty but 'displaypassword' was provided.
* Added the **integration-diff** command to check differences between two versions of an integration and to return a report of missing and changed elements in the new version.
* Added a validation verifying that the pack's README.md file is not missing or empty for partner packs or packs contains use cases.
* Added a validation to ensure that the integration and script folder and file names will not contain separators (`_`, `-`, ``).
* When formatting new pack, the **format** command will set the *fromversion* key to 5.5.0 in the new files without fromversion.

## 1.3.6

* Added a validation that core packs are not dependent on non-core packs.
* Added a validation that a pack name follows XSOAR standards.
* Fixed an issue where in some cases the `get_remote_file` function failed due to an invalid path.
* Fixed an issue where running **update-release-notes** with updated integration logo, did not detect any file changes.
* Fixed an issue where the **create-id-set** command did not identify unified integrations correctly.
* Fixed an issue where the `CommonTypes` pack was not identified as a dependency for all feed integrations.
* Added support for running SDK commands in private repositories.
* Fixed an issue where running the **init** command did not set the correct category field in an integration .yml file for a newly created pack.
* When formatting new contributed pack, the **format** command will set the *fromversion* key to 6.0.0 in the relevant files.
* If the environment variable "DISABLE_SDK_VERSION_CHECK" is define, the demisto-sdk will no longer check for newer version when running a command.
* Added the `--use-pack-metadata` flag for the **find-dependencies** command to update the calculated dependencies using the the packs metadata files.
* Fixed an issue where **validate** failed on scripts in case the `outputs` field was set to `None`.
* Fixed an issue where **validate** was failing on editing existing release notes.
* Added a validation for README files verifying that the file doesn't contain template text copied from HelloWorld or HelloWorldPremium README.

## 1.3.5

* Added a validation that layoutscontainer's id and name are matching. Updated the format of layoutcontainer to include update_id too.
* Added a validation that commands' names and arguments in core packs, or scripts' arguments do not contain the word incident.
* Fixed issue where running the **generate-docs** command with -c flag ran all the commands and not just the commands specified by the flag.
* Fixed the error message of the **validate** command to not always suggest adding the *description* field.
* Fixed an issue where running **format** on feed integration generated invalid parameter structure.
* Fixed an issue where the **generate-docs** command did not add all the used scripts in a playbook to the README file.
* Fixed an issue where contrib/partner details might be added twice to the same file, when using unify and create-content-artifacts commands
* Fixed issue where running **validate** command on image-related integration did not return the correct outputs to json file.
* When formatting playbooks, the **format** command will now remove empty fields from SetIncident, SetIndicator, CreateNewIncident, CreateNewIndicator script arguments.
* Added an option to fill in the developer email when running the **init** command.

## 1.3.4

* Updated the **validate** command to check that the 'additionalinfo' field only contains the expected value for feed required parameters and not equal to it.
* Added a validation that community/partner details are not in the detailed description file.
* Added a validation that the Use Case tag in pack_metadata file is only used when the pack contains at least one PB, Incident Type or Layout.
* Added a validation that makes sure outputs in integrations are matching the README file when only README has changed.
* Added the *hidden* field to the integration schema.
* Fixed an issue where running **format** on a playbook whose `name` does not equal its `id` would cause other playbooks who use that playbook as a sub-playbook to fail.
* Added support for local custom command configuration file `.demisto-sdk-conf`.
* Updated the **format** command to include an update to the description file of an integration, to remove community/partner details.

## 1.3.3

* Fixed an issue where **lint** failed where *.Dockerfile* exists prior running the lint command.
* Added FeedHelloWorld template option for *--template* flag in **demisto-sdk init** command.
* Fixed issue where **update-release-notes** deleted release note file if command was called more than once.
* Fixed issue where **update-release-notes** added docker image release notes every time the command was called.
* Fixed an issue where running **update-release-notes** on a pack with newly created integration, had also added a docker image entry in the release notes.
* Fixed an issue where `XSOAR-linter` did not find *NotImplementedError* in main.
* Added validation for README files verifying their length (over 30 chars).
* When using *-g* flag in the **validate** command it will now ignore untracked files by default.
* Added the *--include-untracked* flag to the **validate** command to include files which are untracked by git in the validation process.
* Improved the `pykwalify` error outputs in the **validate** command.
* Added the *--print-pykwalify* flag to the **validate** command to print the unchanged output from `pykwalify`.

## 1.3.2

* Updated the format of the outputs when using the *--json-file* flag to create a JSON file output for the **validate** and **lint** commands.
* Added the **doc-review** command to check spelling in .md and .yml files as well as a basic release notes review.
* Added a validation that a pack's display name does not already exist in content repository.
* Fixed an issue where the **validate** command failed to detect duplicate params in an integration.
* Fixed an issue where the **validate** command failed to detect duplicate arguments in a command in an integration.

## 1.3.1

* Fixed an issue where the **validate** command failed to validate the release notes of beta integrations.
* Updated the **upload** command to support indicator fields.
* The **validate** and **update-release-notes** commands will now check changed files against `demisto/master` if it is configured locally.
* Fixed an issue where **validate** would incorrectly identify files as renamed.
* Added a validation that integration properties (such as feed, mappers, mirroring, etc) are not removed.
* Fixed an issue where **validate** failed when comparing branch against commit hash.
* Added the *--no-pipenv* flag to the **split-yml** command.
* Added a validation that incident fields and incident types are not removed from mappers.
* Fixed an issue where the *c
reate-id-set* flag in the *validate* command did not work while not using git.
* Added the *hiddenusername* field to the integration schema.
* Added a validation that images that are not integration images, do not ask for a new version or RN

## 1.3.0

* Do not collect optional dependencies on indicator types reputation commands.
* Fixed an issue where downloading indicator layoutscontainer objects failed.
* Added a validation that makes sure outputs in integrations are matching the README file.
* Fixed an issue where the *create-id-set* flag in the **validate** command did not work.
* Added a warning in case no id_set file is found when running the **validate** command.
* Fixed an issue where changed files were not recognised correctly on forked branches in the **validate** and the **update-release-notes** commands.
* Fixed an issue when files were classified incorrectly when running *update-release-notes*.
* Added a validation that integration and script file paths are compatible with our convention.
* Fixed an issue where id_set.json file was re created whenever running the generate-docs command.
* added the *--json-file* flag to create a JSON file output for the **validate** and **lint** commands.

## 1.2.19

* Fixed an issue where merge id_set was not updated to work with the new entity of Packs.
* Added a validation that the playbook's version matches the version of its sub-playbooks, scripts, and integrations.

## 1.2.18

* Changed the *skip-id-set-creation* flag to *create-id-set* in the **validate** command. Its default value will be False.
* Added support for the 'cve' reputation command in default arg validation.
* Filter out generic and reputation command from scripts and playbooks dependencies calculation.
* Added support for the incident fields in outgoing mappers in the ID set.
* Added a validation that the taskid field and the id field under the task field are both from uuid format and contain the same value.
* Updated the **format** command to generate uuid value for the taskid field and for the id under the task field in case they hold an invalid values.
* Exclude changes from doc_files directory on validation.
* Added a validation that an integration command has at most one default argument.
* Fixing an issue where pack metadata version bump was not enforced when modifying an old format (unified) file.
* Added validation that integration parameter's display names are capitalized and spaced using whitespaces and not underscores.
* Fixed an issue where beta integrations where not running deprecation validations.
* Allowed adding additional information to the deprecated description.
* Fixing an issue when escaping less and greater signs in integration params did not work as expected.

## 1.2.17

* Added a validation that the classifier of an integration exists.
* Added a validation that the mapper of an integration exists.
* Added a validation that the incident types of a classifier exist.
* Added a validation that the incident types of a mapper exist.
* Added support for *text* argument when running **demisto-sdk update-release-notes** on the ApiModules pack.
* Added a validation for the minimal version of an indicator field of type grid.
* Added new validation for incident and indicator fields in classifiers mappers and layouts exist in the content.
* Added cache for get_remote_file to reducing failures from accessing the remote repo.
* Fixed an issue in the **format** command where `_dev` or `_copy` suffixes weren't removed from the `id` of the given playbooks.
* Playbook dependencies from incident and indicator fields are now marked as optional.
* Mappers dependencies from incident types and incident fields are now marked as optional.
* Classifier dependencies from incident types are now marked as optional.
* Updated **demisto-sdk init** command to no longer create `created` field in pack_metadata file
* Updated **generate-docs** command to take the parameters names in setup section from display field and to use additionalinfo field when exist.
* Using the *verbose* argument in the **find-dependencies** command will now log to the console.
* Improved the deprecated message validation required from integrations.
* Fixed an issue in the **generate-docs** command where **Context Example** section was created when it was empty.

## 1.2.16

* Added allowed ignore errors to the *IDSetValidator*.
* Fixed an issue where an irrelevant id_set validation ran in the **validate** command when using the *--id-set* flag.
* Fixed an issue were **generate-docs** command has failed if a command did not exist in commands permissions file.
* Improved a **validate** command message for missing release notes of api module dependencies.

## 1.2.15

* Added the *ID101* to the allowed ignored errors.

## 1.2.14

* SDK repository is now mypy check_untyped_defs complaint.
* The lint command will now ignore the unsubscriptable-object (E1136) pylint error in dockers based on python 3.9 - this will be removed once a new pylint version is released.
* Added an option for **format** to run on a whole pack.
* Added new validation of unimplemented commands from yml in the code to `XSOAR-linter`.
* Fixed an issue where Auto-Extract fields were only checked for newly added incident types in the **validate** command.
* Added a new warning validation of direct access to args/params dicts to `XSOAR-linter`.

## 1.2.13

* Added new validation of indicators usage in CommandResults to `XSOAR-linter`.
* Running **demisto-sdk lint** will automatically run on changed files (same behavior as the -g flag).
* Removed supported version message from the documentation when running **generate_docs**.
* Added a print to indicate backwards compatibility is being checked in **validate** command.
* Added a percent print when running the **validate** command with the *-a* flag.
* Fixed a regression in the **upload** command where it was ignoring `DEMISTO_VERIFY_SSL` env var.
* Fixed an issue where the **upload** command would fail to upload beta integrations.
* Fixed an issue where the **validate** command did not create the *id_set.json* file when running with *-a* flag.
* Added price change validation in the **validate** command.
* Added validations that checks in read-me for empty sections or leftovers from the auto generated read-me that should be changed.
* Added new code validation for *NotImplementedError* to raise a warning in `XSOAR-linter`.
* Added validation for support types in the pack metadata file.
* Added support for *--template* flag in **demisto-sdk init** command.
* Fixed an issue with running **validate** on master branch where the changed files weren't compared to previous commit when using the *-g* flag.
* Fixed an issue where the `XSOAR-linter` ran *NotImplementedError* validation on scripts.
* Added support for Auto-Extract feature validation in incident types in the **validate** command.
* Fixed an issue in the **lint** command where the *-i* flag was ignored.
* Improved **merge-id-sets** command to support merge between two ID sets that contain the same pack.
* Fixed an issue in the **lint** command where flake8 ran twice.

## 1.2.12

* Bandit now reports also on medium severity issues.
* Fixed an issue with support for Docker Desktop on Mac version 2.5.0+.
* Added support for vulture and mypy linting when running without docker.
* Added support for *prev-ver* flag in **update-release-notes** command.
* Improved retry support when building docker images for linting.
* Added the option to create an ID set on a specific pack in **create-id-set** command.
* Added the *--skip-id-set-creation* flag to **validate** command in order to add the capability to run validate command without creating id_set validation.
* Fixed an issue where **validate** command checked docker image tag on ApiModules pack.
* Fixed an issue where **find-dependencies** did not calculate dashboards and reports dependencies.
* Added supported version message to the documentation and release notes files when running **generate_docs** and **update-release-notes** commands respectively.
* Added new code validations for *NotImplementedError* exception raise to `XSOAR-linter`.
* Command create-content-artifacts additional support for **Author_image.png** object.
* Fixed an issue where schemas were not enforced for incident fields, indicator fields and old layouts in the validate command.
* Added support for **update-release-notes** command to update release notes according to master branch.

## 1.2.11

* Fixed an issue where the ***generate-docs*** command reset the enumeration of line numbering after an MD table.
* Updated the **upload** command to support mappers.
* Fixed an issue where exceptions were no printed in the **format** while the *--verbose* flag is set.
* Fixed an issue where *--assume-yes* flag did not work in the **format** command when running on a playbook without a `fromversion` field.
* Fixed an issue where the **format** command would fail in case `conf.json` file was not found instead of skipping the update.
* Fixed an issue where integration with v2 were recognised by the `name` field instead of the `display` field in the **validate** command.
* Added a playbook validation to check if a task script exists in the id set in the **validate** command.
* Added new integration category `File Integrity Management` in the **validate** command.

## 1.2.10

* Added validation for approved content pack use-cases and tags.
* Added new code validations for *CommonServerPython* import to `XSOAR-linter`.
* Added *default value* and *predefined values* to argument description in **generate-docs** command.
* Added a new validation that checks if *get-mapping-fields* command exists if the integration schema has *{ismappable: true}* in **validate** command.
* Fixed an issue where the *--staged* flag recognised added files as modified in the **validate** command.
* Fixed an issue where a backwards compatibility warning was raised for all added files in the **validate** command.
* Fixed an issue where **validate** command failed when no tests were given for a partner supported pack.
* Updated the **download** command to support mappers.
* Fixed an issue where the ***format*** command added a duplicate parameter.
* For partner supported content packs, added support for a list of emails.
* Removed validation of README files from the ***validate*** command.
* Fixed an issue where the ***validate*** command required release notes for ApiModules pack.

## 1.2.9

* Fixed an issue in the **openapi_codegen** command where it created duplicate functions name from the swagger file.
* Fixed an issue in the **update-release-notes** command where the *update type* argument was not verified.
* Fixed an issue in the **validate** command where no error was raised in case a non-existing docker image was presented.
* Fixed an issue in the **format** command where format failed when trying to update invalid Docker image.
* The **format** command will now preserve the **isArray** argument in integration's reputation commands and will show a warning if it set to **false**.
* Fixed an issue in the **lint** command where *finally* clause was not supported in main function.
* Fixed an issue in the **validate** command where changing any entity ID was not validated.
* Fixed an issue in the **validate** command where *--staged* flag did not bring only changed files.
* Fixed the **update-release-notes** command to ignore changes in the metadata file.
* Fixed the **validate** command to ignore metadata changes when checking if a version bump is needed.

## 1.2.8

* Added a new validation that checks in playbooks for the usage of `DeleteContext` in **validate** command.
* Fixed an issue in the **upload** command where it would try to upload content entities with unsupported versions.
* Added a new validation that checks in playbooks for the usage of specific instance in **validate** command.
* Added the **--staged** flag to **validate** command to run on staged files only.

## 1.2.7

* Changed input parameters in **find-dependencies** command.
  * Use ***-i, --input*** instead of ***-p, --path***.
  * Use ***-idp, --id-set-path*** instead of ***-i, --id-set-path***.
* Fixed an issue in the **unify** command where it crashed on an integration without an image file.
* Fixed an issue in the **format** command where unnecessary files were not skipped.
* Fixed an issue in the **update-release-notes** command where the *text* argument was not respected in all cases.
* Fixed an issue in the **validate** command where a warning about detailed description was given for unified or deprecated integrations.
* Improved the error returned by the **validate** command when running on files using the old format.

## 1.2.6

* No longer require setting `DEMISTO_README_VALIDATION` env var to enable README mdx validation. Validation will now run automatically if all necessary node modules are available.
* Fixed an issue in the **validate** command where the `--skip-pack-dependencies` would not skip id-set creation.
* Fixed an issue in the **validate** command where validation would fail if supplied an integration with an empty `commands` key.
* Fixed an issue in the **validate** command where validation would fail due to a required version bump for packs which are not versioned.
* Will use env var `DEMISTO_VERIFY_SSL` to determine if to use a secure connection for commands interacting with the Server when `--insecure` is not passed. If working with a local Server without a trusted certificate, you can set env var `DEMISTO_VERIFY_SSL=no` to avoid using `--insecure` on each command.
* Unifier now adds a link to the integration documentation to the integration detailed description.
* Fixed an issue in the **secrets** command where ignored secrets were not skipped.

## 1.2.5

* Added support for special fields: *defaultclassifier*, *defaultmapperin*, *defaultmapperout* in **download** command.
* Added -y option **format** command to assume "yes" as answer to all prompts and run non-interactively
* Speed up improvements for `validate` of README files.
* Updated the **format** command to adhere to the defined content schema and sub-schemas, aligning its behavior with the **validate** command.
* Added support for canvasContextConnections files in **format** command.

## 1.2.4

* Updated detailed description for community integrations.

## 1.2.3

* Fixed an issue where running **validate** failed on playbook with task that adds tags to the evidence data.
* Added the *displaypassword* field to the integration schema.
* Added new code validations to `XSOAR-linter`.
  * As warnings messages:
    * `demisto.params()` should be used only inside main function.
    * `demisto.args()` should be used only inside main function.
    * Functions args should have type annotations.
* Added `fromversion` field validation to test playbooks and scripts in **validate** command.

## 1.2.2

* Add support for warning msgs in the report and summary to **lint** command.
* Fixed an issue where **json-to-outputs** determined bool values as int.
* Fixed an issue where **update-release-notes** was crushing on `--all` flag.
* Fixed an issue where running **validate**, **update-release-notes** outside of content repo crushed without a meaningful error message.
* Added support for layoutscontainer in **init** contribution flow.
* Added a validation for tlp_color param in feeds in **validate** command.
* Added a validation for removal of integration parameters in **validate** command.
* Fixed an issue where **update-release-notes** was failing with a wrong error message when no pack or input was given.
* Improved formatting output of the **generate-docs** command.
* Add support for env variable *DEMISTO_SDK_ID_SET_REFRESH_INTERVAL*. Set this env variable to the refresh interval in minutes. The id set will be regenerated only if the refresh interval has passed since the last generation. Useful when generating Script documentation, to avoid re-generating the id_set every run.
* Added new code validations to `XSOAR-linter`.
  * As error messages:
    * Longer than 10 seconds sleep statements for non long running integrations.
    * exit() usage.
    * quit() usage.
  * As warnings messages:
    * `demisto.log` should not be used.
    * main function existence.
    * `demito.results` should not be used.
    * `return_output` should not be used.
    * try-except statement in main function.
    * `return_error` usage in main function.
    * only once `return_error` usage.
* Fixed an issue where **lint** command printed logs twice.
* Fixed an issue where *suffix* did not work as expected in the **create-content-artifacts** command.
* Added support for *prev-ver* flag in **lint** and **secrets** commands.
* Added support for *text* flag to **update-release-notes** command to add the same text to all release notes.
* Fixed an issue where **validate** did not recognize added files if they were modified locally.
* Added a validation that checks the `fromversion` field exists and is set to 5.0.0 or above when working or comparing to a non-feature branch in **validate** command.
* Added a validation that checks the certification field in the pack_metadata file is valid in **validate** command.
* The **update-release-notes** command will now automatically add docker image update to the release notes.

## 1.2.1

* Added an additional linter `XSOAR-linter` to the **lint** command which custom validates py files. currently checks for:
  * `Sys.exit` usages with non zero value.
  * Any `Print` usages.
* Fixed an issue where renamed files were failing on *validate*.
* Fixed an issue where single changed files did not required release notes update.
* Fixed an issue where doc_images required release-notes and validations.
* Added handling of dependent packs when running **update-release-notes** on changed *APIModules*.
  * Added new argument *--id-set-path* for id_set.json path.
  * When changes to *APIModule* is detected and an id_set.json is available - the command will update the dependent pack as well.
* Added handling of dependent packs when running **validate** on changed *APIModules*.
  * Added new argument *--id-set-path* for id_set.json path.
  * When changes to *APIModule* is detected and an id_set.json is available - the command will validate that the dependent pack has release notes as well.
* Fixed an issue where the find_type function didn't recognize file types correctly.
* Fixed an issue where **update-release-notes** command did not work properly on Windows.
* Added support for indicator fields in **update-release-notes** command.
* Fixed an issue where files in test dirs where being validated.

## 1.2.0

* Fixed an issue where **format** did not update the test playbook from its pack.
* Fixed an issue where **validate** validated non integration images.
* Fixed an issue where **update-release-notes** did not identified old yml integrations and scripts.
* Added revision templates to the **update-release-notes** command.
* Fixed an issue where **update-release-notes** crashed when a file was renamed.
* Fixed an issue where **validate** failed on deleted files.
* Fixed an issue where **validate** validated all images instead of packs only.
* Fixed an issue where a warning was not printed in the **format** in case a non-supported file type is inputted.
* Fixed an issue where **validate** did not fail if no release notes were added when adding files to existing packs.
* Added handling of incorrect layout paths via the **format** command.
* Refactor **create-content-artifacts** command - Efficient artifacts creation and better logging.
* Fixed an issue where image and description files were not handled correctly by **validate** and **update-release-notes** commands.
* Fixed an issue where the **format** command didn't remove all extra fields in a file.
* Added an error in case an invalid id_set.json file is found while running the **validate** command.
* Added fetch params checks to the **validate** command.

## 1.1.11

* Added line number to secrets' path in **secrets** command report.
* Fixed an issue where **init** a community pack did not present the valid support URL.
* Fixed an issue where **init** offered a non relevant pack support type.
* Fixed an issue where **lint** did not pull docker images for powershell.
* Fixed an issue where **find-dependencies** did not find all the script dependencies.
* Fixed an issue where **find-dependencies** did not collect indicator fields as dependencies for playbooks.
* Updated the **validate** and the **secrets** commands to be less dependent on regex.
* Fixed an issue where **lint** did not run on circle when docker did not return ping.
* Updated the missing release notes error message (RN106) in the **Validate** command.
* Fixed an issue where **Validate** would return missing release notes when two packs with the same substring existed in the modified files.
* Fixed an issue where **update-release-notes** would add duplicate release notes when two packs with the same substring existed in the modified files.
* Fixed an issue where **update-release-notes** would fail to bump new versions if the feature branch was out of sync with the master branch.
* Fixed an issue where a non-descriptive error would be returned when giving the **update-release-notes** command a pack which can not be found.
* Added dependencies check for *widgets* in **find-dependencies** command.
* Added a `update-docker` flag to **format** command.
* Added a `json-to-outputs` flag to the **run** command.
* Added a verbose (`-v`) flag to **format** command.
* Fixed an issue where **download** added the prefix "playbook-" to the name of playbooks.

## 1.1.10

* Updated the **init** command. Relevant only when passing the *--contribution* argument.
  * Added the *--author* option.
  * The *support* field of the pack's metadata is set to *community*.
* Added a proper error message in the **Validate** command upon a missing description in the root of the yml.
* **Format** now works with a relative path.
* **Validate** now fails when all release notes have been excluded.
* Fixed issue where correct error message would not propagate for invalid images.
* Added the *--skip-pack-dependencies* flag to **validate** command to skip pack dependencies validation. Relevant when using the *-g* flag.
* Fixed an issue where **Validate** and **Format** commands failed integrations with `defaultvalue` field in fetch incidents related parameters.
* Fixed an issue in the **Validate** command in which unified YAML files were not ignored.
* Fixed an issue in **generate-docs** where scripts and playbooks inputs and outputs were not parsed correctly.
* Fixed an issue in the **openapi-codegen** command where missing reference fields in the swagger JSON caused errors.
* Fixed an issue in the **openapi-codegen** command where empty objects in the swagger JSON paths caused errors.
* **update-release-notes** command now accept path of the pack instead of pack name.
* Fixed an issue where **generate-docs** was inserting unnecessary escape characters.
* Fixed an issue in the **update-release-notes** command where changes to the pack_metadata were not detected.
* Fixed an issue where **validate** did not check for missing release notes in old format files.

## 1.1.9

* Fixed an issue where **update-release-notes** command failed on invalid file types.

## 1.1.8

* Fixed a regression where **upload** command failed on test playbooks.
* Added new *githubUser* field in pack metadata init command.
* Support beta integration in the commands **split-yml, extract-code, generate-test-playbook and generate-docs.**
* Fixed an issue where **find-dependencies** ignored *toversion* field in content items.
* Added support for *layoutscontainer*, *classifier_5_9_9*, *mapper*, *report*, and *widget* in the **Format** command.
* Fixed an issue where **Format** will set the `ID` field to be equal to the `name` field in modified playbooks.
* Fixed an issue where **Format** did not work for test playbooks.
* Improved **update-release-notes** command:
  * Write content description to release notes for new items.
  * Update format for file types without description: Connections, Incident Types, Indicator Types, Layouts, Incident Fields.
* Added a validation for feedTags param in feeds in **validate** command.
* Fixed readme validation issue in community support packs.
* Added the **openapi-codegen** command to generate integrations from OpenAPI specification files.
* Fixed an issue were release notes validations returned wrong results for *CommonScripts* pack.
* Added validation for image links in README files in **validate** command.
* Added a validation for default value of fetch param in feeds in **validate** command.
* Fixed an issue where the **Init** command failed on scripts.

## 1.1.7

* Fixed an issue where running the **format** command on feed integrations removed the `defaultvalue` fields.
* Playbook branch marked with *skipunavailable* is now set as an optional dependency in the **find-dependencies** command.
* The **feedReputation** parameter can now be hidden in a feed integration.
* Fixed an issue where running the **unify** command on JS package failed.
* Added the *--no-update* flag to the **find-dependencies** command.
* Added the following validations in **validate** command:
  * Validating that a pack does not depend on NonSupported / Deprecated packs.

## 1.1.6

* Added the *--description* option to the **init** command.
* Added the *--contribution* option to the **init** command which converts a contribution zip to proper pack format.
* Improved **validate** command performance time and outputs.
* Added the flag *--no-docker-checks* to **validate** command to skip docker checks.
* Added the flag *--print-ignored-files* to **validate** command to print ignored files report when the command is done.
* Added the following validations in **validate** command:
  * Validating that existing release notes are not modified.
  * Validating release notes are not added to new packs.
  * Validating that the "currentVersion" field was raised in the pack_metadata for modified packs.
  * Validating that the timestamp in the "created" field in the pack_metadata is in ISO format.
* Running `demisto-sdk validate` will run the **validate** command using git and only on committed files (same as using *-g --post-commit*).
* Fixed an issue where release notes were not checked correctly in **validate** command.
* Fixed an issue in the **create-id-set** command where optional playbook tasks were not taken into consideration.
* Added a prompt to the `demisto-sdk update-release-notes` command to prompt users to commit changes before running the release notes command.
* Added support to `layoutscontainer` in **validate** command.

## 1.1.5

* Fixed an issue in **find-dependencies** command.
* **lint** command now verifies flake8 on CommonServerPython script.

## 1.1.4

* Fixed an issue with the default output file name of the **unify** command when using "." as an output path.
* **Unify** command now adds contributor details to the display name and description.
* **Format** command now adds *isFetch* and *incidenttype* fields to integration yml.
* Removed the *feedIncremental* field from the integration schema.
* **Format** command now adds *feedBypassExclusionList*, *Fetch indicators*, *feedReputation*, *feedReliability*,
     *feedExpirationPolicy*, *feedExpirationInterval* and *feedFetchInterval* fields to integration yml.
* Fixed an issue in the playbooks schema.
* Fixed an issue where generated release notes were out of order.
* Improved pack dependencies detection.
* Fixed an issue where test playbooks were mishandled in **validate** command.

## 1.1.3

* Added a validation for invalid id fields in indicators types files in **validate** command.
* Added default behavior for **update-release-notes** command.
* Fixed an error where README files were failing release notes validation.
* Updated format of generated release notes to be more user friendly.
* Improved error messages for the **update-release-notes** command.
* Added support for `Connections`, `Dashboards`, `Widgets`, and `Indicator Types` to **update-release-notes** command.
* **Validate** now supports scripts under the *TestPlaybooks* directory.
* Fixed an issue where **validate** did not support powershell files.

## 1.1.2

* Added a validation for invalid playbookID fields in incidents types files in **validate** command.
* Added a code formatter for python files.
* Fixed an issue where new and old classifiers where mixed on validate command.
* Added *feedIncremental* field to the integration schema.
* Fixed error in the **upload** command where unified YMLs were not uploaded as expected if the given input was a pack.
* Fixed an issue where the **secrets** command failed due to a space character in the file name.
* Ignored RN validation for *NonSupported* pack.
* You can now ignore IF107, SC100, RP102 error codes in the **validate** command.
* Fixed an issue where the **download** command was crashing when received as input a JS integration or script.
* Fixed an issue where **validate** command checked docker image for JS integrations and scripts.
* **validate** command now checks scheme for reports and connections.
* Fixed an issue where **validate** command checked docker when running on all files.
* Fixed an issue where **validate** command did not fail when docker image was not on the latest numeric tag.
* Fixed an issue where beta integrations were not validated correctly in **validate** command.

## 1.1.1

* fixed and issue where file types were not recognized correctly in **validate** command.
* Added better outputs for validate command.

## 1.1.0

* Fixed an issue where changes to only non-validated files would fail validation.
* Fixed an issue in **validate** command where moved files were failing validation for new packs.
* Fixed an issue in **validate** command where added files were failing validation due to wrong file type detection.
* Added support for new classifiers and mappers in **validate** command.
* Removed support of old RN format validation.
* Updated **secrets** command output format.
* Added support for error ignore on deprecated files in **validate** command.
* Improved errors outputs in **validate** command.
* Added support for linting an entire pack.

## 1.0.9

* Fixed a bug where misleading error was presented when pack name was not found.
* **Update-release-notes** now detects added files for packs with versions.
* Readme files are now ignored by **update-release-notes** and validation of release notes.
* Empty release notes no longer cause an uncaught error during validation.

## 1.0.8

* Changed the output format of demisto-sdk secrets.
* Added a validation that checkbox items are not required in integrations.
* Added pack release notes generation and validation.
* Improved pack metadata validation.
* Fixed an issue in **validate** where renamed files caused an error

## 1.0.4

* Fix the **format** command to update the `id` field to be equal to `details` field in indicator-type files, and to `name` field in incident-type & dashboard files.
* Fixed a bug in the **validate** command for layout files that had `sortValues` fields.
* Fixed a bug in the **format** command where `playbookName` field was not always present in the file.
* Fixed a bug in the **format** command where indicatorField wasn't part of the SDK schemas.
* Fixed a bug in **upload** command where created unified docker45 yml files were not deleted.
* Added support for IndicatorTypes directory in packs (for `reputation` files, instead of Misc).
* Fixed parsing playbook condition names as string instead of boolean in **validate** command
* Improved image validation in YAML files.
* Removed validation for else path in playbook condition tasks.

## 1.0.3

* Fixed a bug in the **format** command where comments were being removed from YAML files.
* Added output fields: *file_path* and *kind* for layouts in the id-set.json created by **create-id-set** command.
* Fixed a bug in the **create-id-set** command Who returns Duplicate for Layouts with a different kind.
* Added formatting to **generate-docs** command results replacing all `<br>` tags with `<br/>`.
* Fixed a bug in the **download** command when custom content contained not supported content entity.
* Fixed a bug in **format** command in which boolean strings  (e.g. 'yes' or 'no') were converted to boolean values (e.g. 'True' or 'False').
* **format** command now removes *sourceplaybookid* field from playbook files.
* Fixed a bug in **generate-docs** command in which integration dependencies were not detected when generating documentation for a playbook.

## 1.0.1

* Fixed a bug in the **unify** command when output path was provided empty.
* Improved error message for integration with no tests configured.
* Improved the error message returned from the **validate** command when an integration is missing or contains malformed fetch incidents related parameters.
* Fixed a bug in the **create** command where a unified YML with a docker image for 4.5 was copied incorrectly.
* Missing release notes message are now showing the release notes file path to update.
* Fixed an issue in the **validate** command in which unified YAML files were not ignored.
* File format suggestions are now shown in the relevant file format (JSON or YAML).
* Changed Docker image validation to fail only on non-valid ones.
* Removed backward compatibility validation when Docker image is updated.

## 1.0.0

* Improved the *upload* command to support the upload of all the content entities within a pack.
* The *upload* command now supports the improved pack file structure.
* Added an interactive option to format integrations, scripts and playbooks with No TestPlaybooks configured.
* Added an interactive option to configure *conf.json* file with missing test playbooks for integrations, scripts and playbooks
* Added *download* command to download custom content from Demisto instance to the local content repository.
* Improved validation failure messages to include a command suggestion, wherever relevant, to fix the raised issue.
* Improved 'validate' help and documentation description
* validate - checks that scripts, playbooks, and integrations have the *tests* key.
* validate - checks that test playbooks are configured in `conf.json`.
* demisto-sdk lint - Copy dir better handling.
* demisto-sdk lint - Add error when package missing in docker image.
* Added *-a , --validate-all* option in *validate* to run all validation on all files.
* Added *-i , --input* option in *validate* to run validation on a specified pack/file.
* added *-i, --input* option in *secrets* to run on a specific file.
* Added an allowed hidden parameter: *longRunning* to the hidden integration parameters validation.
* Fixed an issue with **format** command when executing with an output path of a folder and not a file path.
* Bug fixes in generate-docs command given playbook as input.
* Fixed an issue with lint command in which flake8 was not running on unit test files.

## 0.5.2

* Added *-c, --command* option in *generate-docs* to generate a specific command from an integration.
* Fixed an issue when getting README/CHANGELOG files from git and loading them.
* Removed release notes validation for new content.
* Fixed secrets validations for files with the same name in a different directory.
* demisto-sdk lint - parallelization working with specifying the number of workers.
* demisto-sdk lint - logging levels output, 3 levels.
* demisto-sdk lint - JSON report, structured error reports in JSON format.
* demisto-sdk lint - XML JUnit report for unit-tests.
* demisto-sdk lint - new packages used to accelerate execution time.
* demisto-sdk secrets - command now respects the generic whitelist, and not only the pack secrets.

## 0.5.0

[PyPI History][1]

[1]: https://pypi.org/project/demisto-sdk/#history

## 0.4.9

* Fixed an issue in *generate-docs* where Playbooks and Scripts documentation failed.
* Added a graceful error message when executing the *run" command with a misspelled command.
* Added more informative errors upon failures of the *upload* command.
* format command:
  * Added format for json files: IncidentField, IncidentType, IndicatorField, IndicatorType, Layout, Dashboard.
  * Added the *-fv --from-version*, *-nv --no-validation* arguments.
  * Removed the *-t yml_type* argument, the file type will be inferred.
  * Removed the *-g use_git* argument, running format without arguments will run automatically on git diff.
* Fixed an issue in loading playbooks with '=' character.
* Fixed an issue in *validate* failed on deleted README files.

## 0.4.8

* Added the *max* field to the Playbook schema, allowing to define it in tasks loop.
* Fixed an issue in *validate* where Condition branches checks were case sensitive.

## 0.4.7

* Added the *slareminder* field to the Playbook schema.
* Added the *common_server*, *demisto_mock* arguments to the *init* command.
* Fixed an issue in *generate-docs* where the general section was not being generated correctly.
* Fixed an issue in *validate* where Incident type validation failed.

## 0.4.6

* Fixed an issue where the *validate* command did not identify CHANGELOG in packs.
* Added a new command, *id-set* to create the id set - the content dependency tree by file IDs.

## 0.4.5

* generate-docs command:
  * Added the *use_cases*, *permissions*, *command_permissions* and *limitations*.
  * Added the *--insecure* argument to support running the script and integration command in Demisto.
  * Removed the *-t yml_type* argument, the file type will be inferred.
  * The *-o --output* argument is no longer mandatory, default value will be the input file directory.
* Added support for env var: *DEMISTO_SDK_SKIP_VERSION_CHECK*. When set version checks are skipped.
* Fixed an issue in which the CHANGELOG files did not match our scheme.
* Added a validator to verify that there are no hidden integration parameters.
* Fixed an issue where the *validate* command ran on test files.
* Removed the *env-dir* argument from the demisto-sdk.
* README files which are html files will now be skipped in the *validate* command.
* Added support for env var: *DEMISTO_README_VALIDATOR*. When not set the readme validation will not run.

## 0.4.4

* Added a validator for IncidentTypes (incidenttype-*.json).
* Fixed an issue where the -p flag in the *validate* command was not working.
* Added a validator for README.md files.
* Release notes validator will now run on: incident fields, indicator fields, incident types, dashboard and reputations.
* Fixed an issue where the validator of reputation(Indicator Type) did not check on the details field.
* Fixed an issue where the validator attempted validating non-existing files after deletions or name refactoring.
* Removed the *yml_type* argument in the *split-yml*, *extract-code* commands.
* Removed the *file_type* argument in the *generate-test-playbook* command.
* Fixed the *insecure* argument in *upload*.
* Added the *insecure* argument in *run-playbook*.
* Standardise the *-i --input*, *-o --output* to demisto-sdk commands.

## 0.4.3

* Fixed an issue where the incident and indicator field BC check failed.
* Support for linting and unit testing PowerShell integrations.

## 0.4.2

* Fixed an issue where validate failed on Windows.
* Added a validator to verify all branches are handled in conditional task in a playbook.
* Added a warning message when not running the latest sdk version.
* Added a validator to check that the root is connected to all tasks in the playbook.
* Added a validator for Dashboards (dashboard-*.json).
* Added a validator for Indicator Types (reputation-*.json).
* Added a BC validation for changing incident field type.
* Fixed an issue where init command would generate an invalid yml for scripts.
* Fixed an issue in misleading error message in v2 validation hook.
* Fixed an issue in v2 hook which now is set only on newly added scripts.
* Added more indicative message for errors in yaml files.
* Disabled pykwalify info log prints.

## 0.3.10

* Added a BC check for incident fields - changing from version is not allowed.
* Fixed an issue in create-content-artifacts where scripts in Packs in TestPlaybooks dir were copied with a wrong prefix.

## 0.3.9

* Added a validation that incident field can not be required.
* Added validation for fetch incident parameters.
* Added validation for feed integration parameters.
* Added to the *format* command the deletion of the *sourceplaybookid* field.
* Fixed an issue where *fieldMapping* in playbook did not pass the scheme validation.
* Fixed an issue where *create-content-artifacts* did not copy TestPlaybooks in Packs without prefix of *playbook-*.
* Added a validation the a playbook can not have a rolename set.
* Added to the image validator the new DBot default image.
* Added the fields: elasticcommonfields, quiet, quietmode to the Playbook schema.
* Fixed an issue where *validate* failed on integration commands without outputs.
* Added a new hook for naming of v2 integrations and scripts.

## 0.3.8

* Fixed an issue where *create-content-artifact* was not loading the data in the yml correctly.
* Fixed an issue where *unify* broke long lines in script section causing syntax errors

## 0.3.7

* Added *generate-docs* command to generate documentation file for integration, playbook or script.
* Fixed an issue where *unify* created a malformed integration yml.
* Fixed an issue where demisto-sdk **init** creates unit-test file with invalid import.

## 0.3.6

* Fixed an issue where demisto-sdk **validate** failed on modified scripts without error message.

## 0.3.5

* Fixed an issue with docker tag validation for integrations.
* Restructured repo source code.

## 0.3.4

* Saved failing unit tests as a file.
* Fixed an issue where "_test" file for scripts/integrations created using **init** would import the "HelloWorld" templates.
* Fixed an issue in demisto-sdk **validate** - was failing on backward compatiblity check
* Fixed an issue in demisto-sdk **secrets** - empty line in .secrets-ignore always made the secrets check to pass
* Added validation for docker image inside integrations and scripts.
* Added --use-git flag to **format** command to format all changed files.
* Fixed an issue where **validate** did not fail on dockerimage changes with bc check.
* Added new flag **--ignore-entropy** to demisto-sdk **secrets**, this will allow skip entropy secrets check.
* Added --outfile to **lint** to allow saving failed packages to a file.

## 0.3.3

* Added backwards compatibility break error message.
* Added schema for incident types.
* Added **additionalinfo** field to as an available field for integration configuration.
* Added pack parameter for **init**.
* Fixed an issue where error would appear if name parameter is not set in **init**.

## 0.3.2

* Fixed the handling of classifier files in **validate**.

## 0.3.1

* Fixed the handling of newly created reputation files in **validate**.
* Added an option to perform **validate** on a specific file.

## 0.3.0

* Added support for multi-package **lint** both with parallel and without.
* Added all parameter in **lint** to run on all packages and packs in content repository.
* Added **format** for:
  * Scripts
  * Playbooks
  * Integrations
* Improved user outputs for **secrets** command.
* Fixed an issue where **lint** would run pytest and pylint only on a single docker per integration.
* Added auto-complete functionality to demisto-sdk.
* Added git parameter in **lint** to run only on changed packages.
* Added the **run-playbook** command
* Added **run** command which runs a command in the Demisto playground.
* Added **upload** command which uploads an integration or a script to a Demisto instance.
* Fixed and issue where **validate** checked if release notes exist for new integrations and scripts.
* Added **generate-test-playbook** command which generates a basic test playbook for an integration or a script.
* **validate** now supports indicator fields.
* Fixed an issue with layouts scheme validation.
* Adding **init** command.
* Added **json-to-outputs** command which generates the yaml section for outputs from an API raw response.

## 0.2.6

* Fixed an issue with locating release notes for beta integrations in **validate**.

## 0.2.5

* Fixed an issue with locating release notes for beta integrations in **validate**.

## 0.2.4

* Adding image validation to Beta_Integration and Packs in **validate**.

## 0.2.3

* Adding Beta_Integration to the structure validation process.
* Fixing bug where **validate** did checks on TestPlaybooks.
* Added requirements parameter to **lint**.

## 0.2.2

* Fixing bug where **lint** did not return exit code 1 on failure.
* Fixing bug where **validate** did not print error message in case no release notes were give.

## 0.2.1

* **Validate** now checks that the id and name fields are identical in yml files.
* Fixed a bug where sdk did not return any exit code.

## 0.2.0

* Added Release Notes Validator.
* Fixed the Unifier selection of your python file to use as the code.
* **Validate** now supports Indicator fields.
* Fixed a bug where **validate** and **secrets** did not return exit code 1 on failure.
* **Validate** now runs on newly added scripts.

## 0.1.8

* Added support for `--version`.
* Fixed an issue in file_validator when calling `checked_type` method with script regex.

## 0.1.2

* Restructuring validation to support content packs.
* Added secrets validation.
* Added content bundle creation.
* Added lint and unit test run.

## 0.1.1

* Added new logic to the unifier.
* Added detailed README.
* Some small adjustments and fixes.

## 0.1.0

Capabilities:

* **Extract** components(code, image, description etc.) from a Demisto YAML file into a directory.
* **Unify** components(code, image, description etc.) to a single Demisto YAML file.
* **Validate** Demisto content files.<|MERGE_RESOLUTION|>--- conflicted
+++ resolved
@@ -3,6 +3,7 @@
 ## Unreleased
 * Fixed an issue where an incorrect error was shown when the `id` of a content item differed from its `name` attribute.
 * Fixed an issue where the `preserve_quotes` in ruamel_handler received an incorrect value @icholy
+* Added a new validation to the **validate** command to verify that md and python files do not contain words related to copyright sction.
 
 ## 1.6.9
 * Added a new validation that checks whether a pack should be deprecated.
@@ -20,11 +21,7 @@
 * Added the `--custom-image-link` argument to override.
 * Added a new flag to **generate-docs** command, allowing to add a custom image link to a playbook README.
 * Added a new validation to the **validate** command to verify that the package directory name is the same as the files contained in the that package.
-<<<<<<< HEAD
-* Added a new validation to the **validate** command to verify that md and python files do not contain words related to copyright sction.
-=======
 * Added support in the **unify** command to unify a schema into its Modeling Rule.
->>>>>>> fce257a3
 
 ## 1.6.8
 
