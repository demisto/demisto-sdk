--- conflicted
+++ resolved
@@ -5,14 +5,11 @@
 * Added support for the **nativeimage** key for an integration/script in the **prepare-content** command.
 * Changed the **validate** command to fail on the IN145 error code only when the parameter with type 4 is not hidden.
 * Fixed an issue where downloading content layouts with `detailsV2=None` resulted in an error.
-<<<<<<< HEAD
-* Added validation that checks that the `nativeimage` key is not defined in script/integration yml.
-* Added to the **format** command the ability to remove `nativeimage` key in case defined in script/integration yml.
-=======
 * Fixed an issue where **xdrctemplate** was missing 'external' prefix.
 * Fixed an issue in **prepare-content** command providing output path.
 * Updated the **validate** and **update-release-notes** commands to skip the *Triggers Recommendations* content type.
->>>>>>> fe0b6e49
+* Added validation that checks that the `nativeimage` key is not defined in script/integration yml.
+* Added to the **format** command the ability to remove `nativeimage` key in case defined in script/integration yml.
 
 ## 1.8.1
 * Fixed an issue where **format** created duplicate configuration parameters.
