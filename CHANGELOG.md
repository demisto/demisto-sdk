# Changelog
<<<<<<< HEAD
* Fixed a bug in the **format** command where `playbookName` field was not always present in the file.
=======
* Fixed a bug in the **format** command where indicatorField wasn't part of the SDK schemas.
* Fixed a bug in **upload** command where created unified docker45 yml files were not deleted.
>>>>>>> df768e84
* Added support for IndicatorTypes directory in packs (for `reputation` files, instead of Misc).
* Fixed parsing playbook condition names as string instead of boolean in **validate** command
* Improved image validation in YAML files.

#### 1.0.3
* Fixed a bug in the **format** command where comments were being removed from YAML files.
* Added output fields: _file_path_ and _kind_ for layouts in the id-set.json created by **create-id-set** command.
* Fixed a bug in the **create-id-set** command Who returns Duplicate for Layouts with a different kind.
* Added formatting to **generate-docs** command results replacing all `<br>` tags with `<br/>`.
* Fixed a bug in the **download** command when custom content contained not supported content entity.
* Fixed a bug in **format** command in which boolean strings  (e.g. 'yes' or 'no') were converted to boolean values (e.g. 'True' or 'False').
* **format** command now removes *sourceplaybookid* field from playbook files.
* Fixed a bug in **generate-docs** command in which integration dependencies were not detected when generating documentation for a playbook.


#### 1.0.1
* Fixed a bug in the **unify** command when output path was provided empty.
* Improved error message for integration with no tests configured.
* Improved the error message returned from the **validate** command when an integration is missing or contains malformed fetch incidents related parameters.
* Fixed a bug in the **create** command where a unified YML with a docker image for 4.5 was copied incorrectly.
* Missing release notes message are now showing the release notes file path to update.
* Fixed an issue in the **validate** command in which unified YAML files were not ignored.
* File format suggestions are now shown in the relevant file format (JSON or YAML).
* Changed Docker image validation to fail only on non-valid ones.
* Removed backward compatibility validation when Docker image is updated.

#### 1.0.0
* Improved the *upload* command to support the upload of all the content entities within a pack.
* The *upload* command now supports the improved pack file structure.
* Added an interactive option to format integrations, scripts and playbooks with No TestPlaybooks configured.
* Added an interactive option to configure *conf.json* file with missing test playbooks for integrations, scripts and playbooks
* Added *download* command to download custom content from Demisto instance to the local content repository.
* Improved validation failure messages to include a command suggestion, wherever relevant, to fix the raised issue.
* Improved 'validate' help and documentation description
* validate - checks that scripts, playbooks, and integrations have the *tests* key.
* validate - checks that test playbooks are configured in `conf.json`.
* demisto-sdk lint - Copy dir better handling.
* demisto-sdk lint - Add error when package missing in docker image.
* Added *-a , --validate-all* option in *validate* to run all validation on all files.
* Added *-i , --input* option in *validate* to run validation on a specified pack/file.
* added *-i, --input* option in *secrets* to run on a specific file.
* Added an allowed hidden parameter: *longRunning* to the hidden integration parameters validation.
* Fixed an issue with **format** command when executing with an output path of a folder and not a file path.
* Bug fixes in generate-docs command given playbook as input.
* Fixed an issue with lint command in which flake8 was not running on unit test files.

#### 0.5.2
* Added *-c, --command* option in *generate-docs* to generate a specific command from an integration.
* Fixed an issue when getting README/CHANGELOG files from git and loading them.
* Removed release notes validation for new content.
* Fixed secrets validations for files with the same name in a different directory.
* demisto-sdk lint - parallelization working with specifying the number of workers.
* demisto-sdk lint - logging levels output, 3 levels.
* demisto-sdk lint - JSON report, structured error reports in JSON format.
* demisto-sdk lint - XML JUnit report for unit-tests.
* demisto-sdk lint - new packages used to accelerate execution time.
* demisto-sdk secrets - command now respects the generic whitelist, and not only the pack secrets.

#### 0.5.0
[PyPI History][1]

[1]: https://pypi.org/project/demisto-sdk/#history
### 0.4.9
* Fixed an issue in *generate-docs* where Playbooks and Scripts documentation failed.
* Added a graceful error message when executing the *run" command with a misspelled command.
* Added more informative errors upon failures of the *upload* command.
* format command:
    * Added format for json files: IncidentField, IncidentType, IndicatorField, IndicatorType, Layout, Dashboard.
    * Added the *-fv --from-version*, *-nv --no-validation* arguments.
    * Removed the *-t yml_type* argument, the file type will be inferred.
    * Removed the *-g use_git* argument, running format without arguments will run automatically on git diff.
* Fixed an issue in loading playbooks with '=' character.
* Fixed an issue in *validate* failed on deleted README files.

### 0.4.8
* Added the *max* field to the Playbook schema, allowing to define it in tasks loop.
* Fixed an issue in *validate* where Condition branches checks were case sensitive.

### 0.4.7
* Added the *slareminder* field to the Playbook schema.
* Added the *common_server*, *demisto_mock* arguments to the *init* command.
* Fixed an issue in *generate-docs* where the general section was not being generated correctly.
* Fixed an issue in *validate* where Incident type validation failed.

### 0.4.6
* Fixed an issue where the *validate* command did not identify CHANGELOG in packs.
* Added a new command, *id-set* to create the id set - the content dependency tree by file IDs.

### 0.4.5
* generate-docs command:
    * Added the *use_cases*, *permissions*, *command_permissions* and *limitations*.
    * Added the *--insecure* argument to support running the script and integration command in Demisto.
    * Removed the *-t yml_type* argument, the file type will be inferred.
    * The *-o --output* argument is no longer mandatory, default value will be the input file directory.
* Added support for env var: *DEMISTO_SDK_SKIP_VERSION_CHECK*. When set version checks are skipped.
* Fixed an issue in which the CHANGELOG files did not match our scheme.
* Added a validator to verify that there are no hidden integration parameters.
* Fixed an issue where the *validate* command ran on test files.
* Removed the *env-dir* argument from the demisto-sdk.
* README files which are html files will now be skipped in the *validate* command.
* Added support for env var: *DEMISTO_README_VALIDATOR*. When not set the readme validation will not run.

### 0.4.4
* Added a validator for IncidentTypes (incidenttype-*.json).
* Fixed an issue where the -p flag in the *validate* command was not working.
* Added a validator for README.md files.
* Release notes validator will now run on: incident fields, indicator fields, incident types, dashboard and reputations.
* Fixed an issue where the validator of reputation(Indicator Type) did not check on the details field.
* Fixed an issue where the validator attempted validating non-existing files after deletions or name refactoring.
* Removed the *yml_type* argument in the *split-yml*, *extract-code* commands.
* Removed the *file_type* argument in the *generate-test-playbook* command.
* Fixed the *insecure* argument in *upload*.
* Added the *insecure* argument in *run-playbook*.
* Standardise the *-i --input*, *-o --output* to demisto-sdk commands.

### 0.4.3
* Fixed an issue where the incident and indicator field BC check failed.
* Support for linting and unit testing PowerShell integrations.

### 0.4.2
* Fixed an issue where validate failed on Windows.
* Added a validator to verify all branches are handled in conditional task in a playbook.
* Added a warning message when not running the latest sdk version.
* Added a validator to check that the root is connected to all tasks in the playbook.
* Added a validator for Dashboards (dashboard-*.json).
* Added a validator for Indicator Types (reputation-*.json).
* Added a BC validation for changing incident field type.
* Fixed an issue where init command would generate an invalid yml for scripts.
* Fixed an issue in misleading error message in v2 validation hook.
* Fixed an issue in v2 hook which now is set only on newly added scripts.
* Added more indicative message for errors in yaml files.
* Disabled pykwalify info log prints.

### 0.3.10
* Added a BC check for incident fields - changing from version is not allowed.
* Fixed an issue in create-content-artifacts where scripts in Packs in TestPlaybooks dir were copied with a wrong prefix.


### 0.3.9
* Added a validation that incident field can not be required.
* Added validation for fetch incident parameters.
* Added validation for feed integration parameters.
* Added to the *format* command the deletion of the *sourceplaybookid* field.
* Fixed an issue where *fieldMapping* in playbook did not pass the scheme validation.
* Fixed an issue where *create-content-artifacts* did not copy TestPlaybooks in Packs without prefix of *playbook-*.
* Added a validation the a playbook can not have a rolename set.
* Added to the image validator the new DBot default image.
* Added the fields: elasticcommonfields, quiet, quietmode to the Playbook schema.
* Fixed an issue where *validate* failed on integration commands without outputs.
* Added a new hook for naming of v2 integrations and scripts.


### 0.3.8
* Fixed an issue where *create-content-artifact* was not loading the data in the yml correctly.
* Fixed an issue where *unify* broke long lines in script section causing syntax errors


### 0.3.7
* Added *generate-docs* command to generate documentation file for integration, playbook or script.
* Fixed an issue where *unify* created a malformed integration yml.
* Fixed an issue where demisto-sdk **init** creates unit-test file with invalid import.


### 0.3.6
* Fixed an issue where demisto-sdk **validate** failed on modified scripts without error message.


### 0.3.5
* Fixed an issue with docker tag validation for integrations.
* Restructured repo source code.


### 0.3.4
* Saved failing unit tests as a file.
* Fixed an issue where "_test" file for scripts/integrations created using **init** would import the "HelloWorld" templates.
* Fixed an issue in demisto-sdk **validate** - was failing on backward compatiblity check
* Fixed an issue in demisto-sdk **secrets** - empty line in .secrets-ignore always made the secrets check to pass
* Added validation for docker image inside integrations and scripts.
* Added --use-git flag to **format** command to format all changed files.
* Fixed an issue where **validate** did not fail on dockerimage changes with bc check.
* Added new flag **--ignore-entropy** to demisto-sdk **secrets**, this will allow skip entropy secrets check.
* Added --outfile to **lint** to allow saving failed packages to a file.


### 0.3.3
* Added backwards compatibility break error message.
* Added schema for incident types.
* Added **additionalinfo** field to as an available field for integration configuration.
* Added pack parameter for **init**.
* Fixed an issue where error would appear if name parameter is not set in **init**.


### 0.3.2
* Fixed the handling of classifier files in **validate**.


### 0.3.1
* Fixed the handling of newly created reputation files in **validate**.
* Added an option to perform **validate** on a specific file.


### 0.3.0
* Added support for multi-package **lint** both with parallel and without.
* Added all parameter in **lint** to run on all packages and packs in content repository.
* Added **format** for:
    * Scripts
    * Playbooks
    * Integrations
* Improved user outputs for **secrets** command.
* Fixed an issue where **lint** would run pytest and pylint only on a single docker per integration.
* Added auto-complete functionality to demisto-sdk.
* Added git parameter in **lint** to run only on changed packages.
* Added the **run-playbook** command
* Added **run** command which runs a command in the Demisto playground.
* Added **upload** command which uploads an integration or a script to a Demisto instance.
* Fixed and issue where **validate** checked if release notes exist for new integrations and scripts.
* Added **generate-test-playbook** command which generates a basic test playbook for an integration or a script.
* **validate** now supports indicator fields.
* Fixed an issue with layouts scheme validation.
* Adding **init** command.
* Added **json-to-outputs** command which generates the yaml section for outputs from an API raw response.

### 0.2.6

* Fixed an issue with locating release notes for beta integrations in **validate**.

### 0.2.5

* Fixed an issue with locating release notes for beta integrations in **validate**.

### 0.2.4

* Adding image validation to Beta_Integration and Packs in **validate**.

### 0.2.3

* Adding Beta_Integration to the structure validation process.
* Fixing bug where **validate** did checks on TestPlaybooks.
* Added requirements parameter to **lint**.

### 0.2.2

* Fixing bug where **lint** did not return exit code 1 on failure.
* Fixing bug where **validate** did not print error message in case no release notes were give.

### 0.2.1

* **Validate** now checks that the id and name fields are identical in yml files.
* Fixed a bug where sdk did not return any exit code.

### 0.2.0

* Added Release Notes Validator.
* Fixed the Unifier selection of your python file to use as the code.
* **Validate** now supports Indicator fields.
* Fixed a bug where **validate** and **secrets** did not return exit code 1 on failure.
* **Validate** now runs on newly added scripts.

### 0.1.8

* Added support for `--version`.
* Fixed an issue in file_validator when calling `checked_type` method with script regex.

### 0.1.2
* Restructuring validation to support content packs.
* Added secrets validation.
* Added content bundle creation.
* Added lint and unit test run.

### 0.1.1

* Added new logic to the unifier.
* Added detailed README.
* Some small adjustments and fixes.

### 0.1.0

Capabilities:
* **Extract** components(code, image, description etc.) from a Demisto YAML file into a directory.
* **Unify** components(code, image, description etc.) to a single Demisto YAML file.
* **Validate** Demisto content files.<|MERGE_RESOLUTION|>--- conflicted
+++ resolved
@@ -1,10 +1,7 @@
 # Changelog
-<<<<<<< HEAD
 * Fixed a bug in the **format** command where `playbookName` field was not always present in the file.
-=======
 * Fixed a bug in the **format** command where indicatorField wasn't part of the SDK schemas.
 * Fixed a bug in **upload** command where created unified docker45 yml files were not deleted.
->>>>>>> df768e84
 * Added support for IndicatorTypes directory in packs (for `reputation` files, instead of Misc).
 * Fixed parsing playbook condition names as string instead of boolean in **validate** command
 * Improved image validation in YAML files.
