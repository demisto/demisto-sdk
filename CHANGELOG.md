--- conflicted
+++ resolved
@@ -4,15 +4,11 @@
 * Fixed an issue where pre-commit didn't run on the demisto_sdk/commands folder.
 * The **init** command will now change the script template name in the code to the given script name.
 * Expanded the validations performed on beta integrations.
-<<<<<<< HEAD
 * Added support for PreProcessRules in the **format**, **validate**, **download**, and **create-content-artifacts** commands.
-=======
 * Improved the error messages in **generate-docs**, if an example was not provided.
 * Added to **validate** command a validation that a content entity or a pack name does not contain the words "partner" and "community".
 * Fixed an issue where **update-release-notes** ignores *--text* flag while using *-f*
 * Fixed the outputs validations in **validate** so enrichment commands will not be checked to have DBotScore outputs.
-
->>>>>>> 4477235c
 
 # 1.4.5
 * Enhanced the **postman-codegen** command to name all generated arguments with lower case.
