# Changelog
## Unreleased
* Fixed an issue where the **prepare-content** command output invalid automation name when used with the --*custom* argument.
* Fixed an issue where modeling rules with arbitrary whitespace characters were not parsed correctly.
* Added support for the **nativeimage** key for an integration/script in the **prepare-content** command.
* Changed the **validate** command to fail on the IN145 error code only when the parameter with type 4 is not hidden.
* Fixed an issue where downloading content layouts with `detailsV2=None` resulted in an error.
* Fixed an issue where **xdrctemplate** was missing 'external' prefix.
* Fixed an issue in **prepare-content** command providing output path.
* Updated the **validate** and **update-release-notes** commands to skip the *Triggers Recommendations* content type.
* Added a new validation to the **validate** command to verify that the release notes headers are in the correct format.
* Changed the **validate** command to fail on the IN140 error code only when the skipped integration has no unit tests.
* Changed **validate** to allow hiding parameters of type 4 (secret) when replacing with type 9 (credentials) with the same name.
* Fixed an issue where the **update-release-notes** command didn't add release-notes properly to some *new* content items.
<<<<<<< HEAD
* Fixed an issue where **download** didn't identify playbooks properly, and downloaded files with UUIDs instead of file/script names.
=======
* Added validation that checks that the `nativeimage` key is not defined in script/integration yml.
* Added to the **format** command the ability to remove `nativeimage` key in case defined in script/integration yml.
>>>>>>> efeed721

## 1.8.1
* Fixed an issue where **format** created duplicate configuration parameters.
* Added hidden properties to integration command argument and script argument.
* Added `--override-existing` to **upload** that skips the confirmation prompt for overriding existing content packs. @mattbibbydw
* Fixed an issue where **validate** failed in private repos when attempting to read from a nonexisting `approved_categories.json`.
* Fixed an issue where **validate** used absolute paths when getting remote `pack_metadata.json` files in private repos.
* Fixed an issue in **download**, where names of custom scripts were replaced with UUIDs in IncidentFields and Layouts.

## 1.8.0
* Updated the supported python versions, as `>=3.8,<3.11`, as some of the dependencies are not supported on `3.11` yet.
* Added a **validate** step for **Modeling Rules** testdata files.
* Added the **update-content-graph** command.
* Added the ability to limit the number of CPU cores with `DEMISTO_SDK_MAX_CPU_CORES` envirment variable.
* Added the **prepare-content** command.
* Added support for fromversion/toversion in XSIAM content items (correlation rules, XSIAM dashboards, XSIAM reports and triggers).
* Added a **validate** step checking types of attributes in the schema file of modeling rule.
* Added a **validate** step checking that the dataset name of a modeling rule shows in the xif and schema files.
* Added a **validate** step checking that a correlation rule file does not start with a hyphen.
* Added a **validate** step checking that xsiam content items follow naming conventions.
* Fixed an issue where SDK commands failed on the deprecated `packaging.version.LegacyVersion`, by locking the `packaging` version to `<22`.
* Fixed an issue where **update-release-notes** failed when changing only xif file in **Modeling Rules**.
* Fixed an issue where *is_valid_category* and *is_categories_field_match_standard* failed when running in a private repo.
* Fixed an issue where **validate** didn't fail on the MR103 validation error.
* Fixed the *--release-notes* option, to support the new CHANGELOG format.
* Fixed an issue where **validate** failed when only changing a modeling rules's xif file.
* Fixed an issue where **format** failed on indicator files with a `None` value under the `tabs` key.
* Fixed an issue where **validate** only printed errors for one change of context path, rather than print all.
* Fixed an issue where **download** did not suggest using a username/password when authenticating with XSOAR and using invalid arguments.
* Fixed an issue where **download** failed when listing or downloading content items that are not unicode-encoded.
* Added support for fromversion/toversion in XSIAM content items (correlation rules, XSIAM dashboards, XSIAM reports and triggers).
* Updated the supported python versions, as `>=3.8,<3.11`, as some of the dependencies are not supported on `3.11` yet.
* Added **prepare-content** command which will prepare the pack or content item for the platform.
* Patched an issue where deprecated `packaging.version.LegacyVersion`, locking packaging version to `<22`.

## 1.7.9
* Fixed an issue where an error message in **validate** would not include the suggested fix.
* Added a validation that enforces predefined categories on MP Packs & integration yml files, the validation also ensures that each pack has only one category.
* Fixed an issue where **update-release-notes** did not generate release notes for **XDRC Templates**.
* Fixed an issue where **upload** failed without explaining the reason.
* Improved implementation of the docker_helper module.
* Fixed an issue where **validate** did not check changed pack_metadata.json files when running using git.
* Added support for **xdrctemplate** to content graph.
* Fixed an issue where local copies of the newly-introduced `DemistoClassApiModule.py` were validated.
* Added new release notes templates for the addition and modification of playbooks, layouts and types in the **doc-review** command.
* Fixed an issue where the **doc-review** command failed on descriptions of new content items.
* Added the `Command XXX is deprecated. Use XXX instead.` release notes templates to **doc-review** command.
* Fixed an issue where the **update-release-notes** command didn't add the modeling-rules description for new modeling-rules files.

## 1.7.8
* Added the capability to run the MDX server in a docker container for environments without node.
* Fixed an issue where **generate-docs** with `-c` argument updated sections of the incorrect commands.
* Added IF113 error code to **ALLOWED_IGNORE_ERRORS**.
* Fixed an issue where **validate** failed on playbooks with non-string input values.
* Added the `DEMISTO_SDK_IGNORE_CONTENT_WARNING` environment variable, to allow suppressing warnings when commands are not run under a content repo folder.
* Fixed an issue where **validate** failed to recognize integration tests that were missing from config.json
* Added support for **xpanse** marketplace in **create-id-set** and **create-content-artifacts** commands.
* Fixed an issue where **split** failed on yml files.
* Added support for marketplace-specific tags.
* Fixed an issue where **download** would not run `isort`. @maxgubler
* Fixed an issue where XSIAM Dashboards and Reports images failed the build.
* Added support for **xpanse** marketplace to content graph.

## 1.7.7
* Fixed an issue where paybooks **generate-docs** didn't parse complex input values when no accessor field is given correctly.
* Fixed an issue in the **download** command, where an exception would be raised when downloading system playbooks.
* Fixed an issue where the **upload** failed on playbooks containing a value that starts with `=`.
* Fixed an issue where the **generate-unit-tests** failed to generate assertions, and generate unit tests when command names does not match method name.
* Fixed an issue where the **download** command did not honor the `--no-code-formatting` flag properly. @maxgubler
* Added a new check to **validate**, making sure playbook task values are passed as references.
* Fixed an issue where the **update-release-notes** deleted existing release notes, now appending to it instead.
* Fixed an issue where **validate** printed blank space in case of validation failed and ignored.
* Renamed 'Agent Config' to 'XDRC Templates'.
* Fixed an issue where the **zip-packs** command did not work with the CommonServerUserPython and CommonServerUserPowerShell package.

## 1.7.6

* Fixed parsing of initialization arguments of client classes in the **generate-unit-tests** command.
* Added support for AgentConfig content item in the **upload**, **create-id-set**, **find-dependecies**, **unify** and **create-content-artifacts** commands.
* Added support for XSIAM Report preview image.

## 1.7.5

* Fixed an issue where the **upload** command did not work with the CommonServerUserPython package.
* Fixed an issue in the **download** command, where some playbooks were downloaded as test playbooks.
* Added playbook modification capabilities in **TestSuite**.
* Added a new command **create-content-graph**.
* Fixed an issue in the **upload** command, where the temporary zip would not clean up properly.
* Improved content items parsing in the **create-content-graph** command.
* Added an error when the docker daemon is unavailable when running **lint**.
* Removed the validation of a subtype change for scripts in the **validate** command.
* Fixed an issue where names of XSIAM content items were not normalized properly.
* Fixed an issue where the **download** command was downloading playbooks with **script** (id) and not **scriptName**.
* Fixed an issue where script yml files were not properly identified by `find_type`.
* Removed nightly integrations filtering when deciding if a test should run.
* Added support for XSIAM Dashboard preview image.
* Added the `--no-code-formatting` flag to the **download** command, allowing to skip autopep8 and isort.
* Fixed an issue in the **update-release-notes** command, where generating release notes for modeling rules schema file caused exception.

## 1.7.4

* Fixed an issue where the **doc-review** command showed irrelevant messages.
* Fixed an issue in **validate**, where backward-compatibility failures prevented other validations from running.
* Fixed an issue in **validate**, where content-like files under infrastructure paths were not ignored.
* Fixed an issue in the AMI mapping, where server versions were missing.
* Change the way the normalize name is set for external files.
* Added dump function to XSIAM pack objects to dulicate the files.
* Fixed an issue where the `contribution_converter` did not support changes made to ApiModules.
* Added name normalization according to new convention to XSIAM content items
* Added playbook modification capabilities in **TestSuite**.
* Fixed an issue in create-content-artifacts where it will not get a normalize name for the item and it will try to duplicate the same file.

## 1.7.3

* Fixed an issue in the **format** command where fail when executed from environment without mdx server available.
* Added `Added a`, `Added an` to the list of allowed changelog prefixes.
* Added support for Indicator Types/Reputations in the **upload** command.
* Fixed an issue when running from a subdirectory of a content repo failed.
* Changing the way we are using XSIAM servers api-keys in **test-content** .
* Added a success message to **postman-codegen**.

## 1.7.2

* Fixed an issue in the **validate** command where incident fields were not found in mappers even when they exist
* Added an ability to provide list of marketplace names as a param attribute to **validate** and **upload**
* Added the file type to the error message when it is not supported.
* Fixed an issue where `contribution_converter` incorrectly mapped _Indicator Field_ objects to the _incidentfield_ directory in contribution zip files.
* Fixed a bug where **validate** returned error on empty inputs not used in playbooks.
* Added the `DEMISTO_SDK_CONTENT_PATH` environment variable, implicitly used in various commands.
* Added link to documentation for error messages regarding use cases and tags.

## 1.7.1

* Fixed an issue where *indicatorTypes* and *betaIntegrations* were not found in the id_set.
* Updated the default general `fromVersion` value on **format** to `6.5.0`
* Fixed an issue where the **validate** command did not fail when the integration yml file name was not the same as the folder containing it.
* Added an option to have **generate-docs** take a Playbooks folder path as input, and generate docs for all playbooks in it.
* Fixed an issue where the suggestion in case of `IF113` included uppercase letters for the `cliName` parameter.
* Added new validation to the **validate** command to fail and list all the file paths of files that are using a deprecated integration command / script / playbook.
* **validate** will no longer fail on playbooks calling subplaybooks that have a higher `fromVersion` value, if  calling the subplaybook has `skipifunavailable=True`.
* Fixed an issue where relative paths were not accessed correctly.
* Running any `demisto-sdk` command in a folder with a `.env` file will load it, temporarily overriding existing environment variables.
* Fixed an issue where **validate** did not properly detect deleted files.
* Added new validations to the **validate** command to verify that the schema file exists for a modeling rule and that the schema and rules keys are empty in the yml file.
* Fixed an issue where *find_type* didn't recognize exported incident types.
* Added a new validation to **validate**, making sure all inputs of a playbook are used.
* Added a new validation to **validate**, making sure all inputs used in a playbook declared in the input section.
* The **format** command will now replace the *fromServerVersion* field with *fromVersion*.

## 1.7.0

* Allowed JSON Handlers to accept kwargs, for custoimzing behavior.
* Fixed an issue where an incorrect error was shown when the `id` of a content item differed from its `name` attribute.
* Fixed an issue where the `preserve_quotes` in ruamel_handler received an incorrect value @icholy
* Fixed an issue where ignoring RM110 error code wasn't working and added a validation to **ALLOWED_IGNORE_ERRORS** to validate that all error codes are inserted in the right format.
* Fixed an issue where the contribution credit text was not added correctly to the pack README.
* Changed the contribution file implementation from markdown to a list of contributor names. The **create-content-artifact** will use this list to prepare the needed credit message.
* Added a new validation to the `XSOAR-linter` in the **lint** command for verifying that demisto.log is not used in the code.
* The **generate-docs** command will now auto-generate the Incident Mirroring section when implemented in an integration.
* Added support to automatically generate release notes for deprecated items in the **update-release-notes** command.
* Fixed an issue causing any command to crash when unable to detect local repository properties.
* Fixed an issue where running in a private gitlab repo caused a warning message to be shown multiple times.
* Added a new validation to the **validate** command to verify that markdown and python files do not contain words related to copyright section.
* Fixed an issue where **lint** crashed when provided an input file path (expecting a directory).

## 1.6.9

* Added a new validation that checks whether a pack should be deprecated.
* Added a new ability to the **format** command to deprecate a pack.
* Fixed an issue where the **validate** command sometimes returned a false negative in cases where there are several sub-playbooks with the same ID.
* Added a new validation to the **validate** command to verify that the docker in use is not deprecated.
* Added support for multiple ApiModules in the **unify** command
* Added a check to **validate** command, preventing use of relative urls in README files.
* Added environment variable **DEMISTO_SDK_MARKETPLACE** expected to affect *MarketplaceTagParser* *marketplace* value. The value will be automatically set when passing *marketplace* arg to the commands **unify**, **zip-packs**, **create-content-artifacts** and **upload**.
* Added slack notifier for build failures on the master branch.
* Added support for modeling and parsing rules in the **split** command.
* Added support for README files in **format** command.
* Added a **validate** check, making sure classifier id and name values match. Updated the classifier **format** to update the id accordingly.
* The **generate-docs** command will now auto-generate the playbook image link by default.
* Added the `--custom-image-link` argument to override.
* Added a new flag to **generate-docs** command, allowing to add a custom image link to a playbook README.
* Added a new validation to the **validate** command to verify that the package directory name is the same as the files contained in the that package.
* Added support in the **unify** command to unify a schema into its Modeling Rule.

## 1.6.8

* Fixed an issue where **validate** did not fail on invalid playbook entities' versions (i.e. subplaybooks or scripts with higher fromversion than their parent playbook).
* Added support for running lint via a remote docker ssh connection. Use `DOCKER_HOST` env variable to specify a remote docker connection, such as: `DOCKER_HOST=ssh://myuser@myhost.com`.
* Fixed an issue where the pack cache in *get_marketplaces* caused the function to return invalid values.
* Fixed an issue where running format on a pack with XSIAM entities would fail.
* Added the new `display_name` field to relevant entities in the **create-id-set** command.
* Added a new validation to the **validate** command to verify the existence of "Reliability" parameter if the integration have reputation command.
* Fixed a bug where terminating the **lint** command failed (`ctrl + c`).
* Removed the validation of a subtype change in integrations and scripts from **validate**.
* Fixed an issue where **download** did not behave as expected when prompting for a version update. Reported by @K-Yo
* Added support for adoption release notes.
* Fixed an issue where **merge-id-sets** failed when a key was missing in one id-set.json.
* Fixed a bug where some mypy messages were not parsed properly in **lint**.
* Added a validation to the **validate** command, failing when '`fromversion`' or '`toversion`' in a content entity are incorrect format.
* Added a validation to the **validate** command, checking if `fromversion` <= `toversion`.
* Fixed an issue where coverage reports used the wrong logging level, marking debug logs as errors.
* Added a new validation to the **validate** command, to check when the discouraged `http` prefixes are used when setting defaultvalue, rather than `https`.
* Added a check to the **lint** command for finding hard-coded usage of the http protocol.
* Locked the dependency on Docker.
* Removed a traceback line from the **init** command templates: BaseIntegration, BaseScript.
* Updated the token in **_add_pr_comment** method from the content-bot token to the xsoar-bot token.

## 1.6.7

* Added the `types-markdown` dependency, adding markdown capabilities to existing linters using the [Markdown](https://pypi.org/project/Markdown/) package.
* Added support in the **format** command to remove nonexistent incident/indicator fields from *layouts/mappers*
* Added the `Note: XXX` and `XXX now generally available.` release notes templates to **doc-review** command.
* Updated the logs shown during the docker build step.
* Removed a false warning about configuring the `GITLAB_TOKEN` environment variable when it's not needed.
* Removed duplicate identifiers for XSIAM integrations.
* Updated the *tags* and *use cases* in pack metadata validation to use the local files only.
* Fixed the error message in checkbox validation where the defaultvalue is wrong and added the name of the variable that should be fixed.
* Added types to `find_type_by_path` under tools.py.
* Fixed an issue where YAML files contained incorrect value type for `tests` key when running `format --deprecate`.
* Added a deprecation message to the `tests:` section of yaml files when running `format --deprecate`.
* Added use case for **validate** on *wizard* objects - set_playbook is mapped to all integrations.
* Added the 'integration-get-indicators' commands to be ignored by the **verify_yml_commands_match_readme** validation, the validation will no longer fail if these commands are not in the readme file.
* Added a new validation to the **validate** command to verify that if the phrase "breaking changes" is present in a pack release notes, a JSON file with the same name exists and contains the relevant breaking changes information.
* Improved logs when running test playbooks (in a build).
* Fixed an issue in **upload** did not include list-type content items. @nicolas-rdgs
* Reverted release notes to old format.

## 1.6.6

* Added debug print when excluding item from ID set due to missing dependency.
* Added a validation to the **validate** command, failing when non-ignorable errors are present in .pack-ignore.
* Fixed an issue where `mdx server` did not close when stopped in mid run.
* Fixed an issue where `-vvv` flag did not print logs on debug level.
* enhanced ***validate*** command to list all command names affected by a backward compatibility break, instead of only one.
* Added support for Wizard content item in the **format**, **validate**, **upload**, **create-id-set**, **find-dependecies** and **create-content-artifacts** commands.
* Added a new flag to the **validate** command, allowing to run specific validations.
* Added support in **unify** and **create-content-artifacts** for displaying different documentations (detailed description + readme) for content items, depending on the marketplace version.
* Fixed an issue in **upload** where list items were not uploaded.
* Added a new validation to **validate** command to verify that *cliName* and *id* keys of the incident field or the indicator field are matches.
* Added the flag '-x', '--xsiam' to **upload** command to upload XSIAM entities to XSIAM server.
* Fixed the integration field *isFetchEvents* to be in lowercase.
* Fixed an issue where **validate -i** run after **format -i** on an existing file in the repo instead of **validate -g**.
* Added the following commands: 'update-remote-data', 'get-modified-remote-data', 'update-remote-system' to be ignored by the **verify_yml_commands_match_readme** validation, the validation will no longer fail if these commands are not in the readme file.
* Updated the release note template to include a uniform format for all items.
* Added HelloWorldSlim template option for *--template* flag in **demisto-sdk init** command.
* Fixed an issue where the HelloWorldSlim template in **demisto-sdk init** command had an integration id that was conflicting with HelloWorld integration id.
* Updated the SDK to use demisto-py 3.1.6, allowing use of a proxy with an environment variable.
* Set the default logger level to `warning`, to avoid unwanted debug logs.
* The **format** command now validates that default value of checkbox parameters is a string 'true' or 'false'.
* Fixed an issue where `FileType.PLAYBOOK` would show instead of `Playbook` in readme error messages.
* Added a new validation to **validate** proper defaultvalue for checkbox fields.

## 1.6.5

* Fixed an issue in the **format** command where the `id` field was overwritten for existing JSON files.
* Fixed an issue where the **doc-review** command was successful even when the release-note is malformed.
* Added timestamps to the `demisto-sdk` logger.
* Added time measurements to **lint**.
* Added the flag '-d', '--dependency' to **find-dependencies** command to get the content items that cause the dependencies between two packs.
* Fixed an issue where **update-release-notes** used the *trigger_id* field instead of the *trigger_name* field.
* Fixed an issue where **doc-review** failed to recognize script names, in scripts using the old file structure.
* Fixed an issue where concurrent processes created by **lint** caused deadlocks when opening files.
* Fixed an issue in the **format** command where `_dev` or `_copy` suffixes weren't removed from the subscript names in playbooks and layouts.
* Fixed an issue where **validate** failed on nonexistent `README.md` files.
* Added support of XSIAM content items to the **validate** command.
* Report **lint** summary results and failed packages after reporting time measurements.

## 1.6.4

* Added the new **generate-yml-from-python** command.
* Added a code *type* indication for integration and script objects in the *ID Set*.
* Added the [Vulture](https://github.com/jendrikseipp/vulture) linter to the pre-commit hook.
* The `demisto-sdk` pack will now be distributed via PyPi with a **wheel** file.
* Fixed a bug where any edited json file that contained a forward slash (`/`) escaped.
* Added a new validation to **validate** command to verify that the metadata *currentVersion* is
the same as the last release note version.
* The **validate** command now checks if there're none-deprecated integration commands that are missing from the readme file.
* Fixed an issue where *dockerimage* changes in Scripts weren't recognized by the **update-release-notes** command.
* Fixed an issue where **update-xsoar-config-file** did not properly insert the marketplace packs list to the file.
* Added the pack name to the known words by default when running the **doc-review** command.
* Added support for new XSIAM entities in **create-id-set** command.
* Added support for new XSIAM entities in **create-content-artifacts** command.
* Added support for Parsing/Modeling Rule content item in the **unify** command.
* Added the integration name, the commands name and the script name to the known words by default when running the **doc-review** command.
* Added an argument '-c' '--custom' to the **unify** command, if True will append to the unified yml name/display/id the custom label provided
* Added support for sub words suggestion in kebab-case sentences when running the **doc-review** command.
* Added support for new XSIAM entities in **update-release-notes** command.
* Enhanced the message of alternative suggestion words shown when running **doc-review** command.
* Fixed an incorrect error message, in case `node` is not installed on the machine.
* Fixed an issue in the **lint** command where the *check-dependent-api-modules* argument was set to true by default.
* Added a new command **generate-unit-tests**.
* Added a new validation to **validate** all SIEM integration have the same suffix.
* Fixed the destination path of the unified parsing/modeling rules in **create-content-artifacts** command.
* Fixed an issue in the **validate** command, where we validated wrongfully the existence of readme file for the *ApiModules* pack.
* Fixed an issue in the **validate** command, where an error message that was displayed for scripts validation was incorrect.
* Fixed an issue in the **validate** and **format** commands where *None* arguments in integration commands caused the commands to fail unexpectedly.
* Added support for running tests on XSIAM machines in the **test-content** command.
* Fixed an issue where the **validate** command did not work properly when deleting non-content items.
* Added the flag '-d', '--dependency' to **find-dependencies** command to get the content items that cause the dependencies between two packs.

## 1.6.3

* **Breaking change**: Fixed a typo in the **validate** `--quiet-bc-validation` flag (was `--quite-bc-validation`). @upstart-swiss
* Dropped support for python 3.7: Demisto-SDK is now supported on Python 3.8 or newer.
* Added an argument to YAMLHandler, allowing to set a maximal width for YAML files. This fixes an issue where a wrong default was used.
* Added the detach mechanism to the **upload** command, If you set the --input-config-file flag, any files in the repo's SystemPacks folder will be detached.
* Added the reattach mechanism to the **upload** command, If you set the --input-config-file flag, any detached item in your XSOAR instance that isn't currently in the repo's SystemPacks folder will be re-attached.
* Fixed an issue in the **validate** command that did not work properly when using the *-g* flag.
* Enhanced the dependency message shown when running **lint**.
* Fixed an issue where **update-release-notes** didn't update the currentVersion in pack_metadata.
* Improved the logging in **test-content** for helping catch typos in external playbook configuration.

## 1.6.2

* Added dependency validation support for core marketplacev2 packs.
* Fixed an issue in **update-release-notes** where suggestion fix failed in validation.
* Fixed a bug where `.env` files didn't load. @nicolas-rdgs
* Fixed a bug where **validate** command failed when the *categories* field in the pack metadata was empty for non-integration packs.
* Added *system* and *item-type* arguments to the **download** command, used when downloading system items.
* Added a validation to **validate**, checking that each script, integration and playbook have a README file. This validation only runs when the command is called with either the `-i` or the `-g` flag.
* Fixed a regression issue with **doc-review**, where the `-g` flag did not work.
* Improved the detection of errors in **doc-review** command.
* The **validate** command now checks if a readme file is empty, only for packs that contain playbooks or were written by a partner.
* The **validate** command now makes sure common contextPath values (e.g. `DBotScore.Score`) have a non-empty description, and **format** populates them automatically.
* Fixed an issue where the **generate-outputs** command did not work properly when examples were provided.
* Fixed an issue in the **generate-outputs** command, where the outputs were not written to the specified output path.
* The **generate-outputs** command can now generate outputs from multiple calls to the same command (useful when different args provide different outputs).
* The **generate-outputs** command can now update a yaml file with new outputs, without deleting or overwriting existing ones.
* Fixed a bug where **doc-review** command failed on existing templates.
* Fixed a bug where **validate** command failed when the word demisto is in the repo README file.
* Added support for adding test-playbooks to the zip file result in *create-content-artifacts* command for marketplacev2.
* Fixed an issue in **find-dependencies** where using the argument *-o* without the argument *--all-packs-dependencies* did not print a proper warning.
* Added a **validate** check to prevent deletion of files whose deletion is not supported by the XSOAR marketplace.
* Removed the support in the *maintenance* option of the *-u* flag in the **update-release-notes** command.
* Added validation for forbidden words and phrases in the **doc-review** command.
* Added a retries mechanism to the **test-content** command to stabilize the build process.
* Added support for all `git` platforms to get remote files.
* Refactored the **format** command's effect on the *fromversion* field:
  * Fixed a bug where the *fromversion* field was removed when modifying a content item.
  * Updated the general default *fromversion* and the default *fromversion* of newly-introduced content items (e.g. `Lists`, `Jobs`).
  * Added an interactive mode functionality for all content types, to ask the user whether to set a default *fromversion*, if could not automatically determine its value. Use `-y` to assume 'yes' as an answer to all prompts and run non-interactively.

## 1.6.1

* Added the '--use-packs-known-words' argument to the **doc-review** command
* Added YAML_Loader to handle yaml files in a standard way across modules, replacing PYYAML.
* Fixed an issue when filtering items using the ID set in the **create-content-artifacts** command.
* Fixed an issue in the **generate-docs** command where tables were generated with an empty description column.
* Fixed an issue in the **split** command where splitting failed when using relative input/output paths.
* Added warning when inferred files are missing.
* Added to **validate** a validation for integration image dimensions, which should be 120x50px.
* Improved an error in the **validate** command to better differentiate between the case where a required fetch parameter is malformed or missing.

## 1.6.0

* Fixed an issue in the **create-id-set** command where similar items from different marketplaces were reported as duplicated.
* Fixed typo in demisto-sdk init
* Fixed an issue where the **lint** command did not handle all container exit codes.
* Add to **validate** a validation for pack name to make sure it is unchanged.
* Added a validation to the **validate** command that verifies that the version in the pack_metdata file is written in the correct format.
* Fixed an issue in the **format** command where missing *fromVersion* field in indicator fields caused an error.

## 1.5.9

* Added option to specify `External Playbook Configuration` to change inputs of Playbooks triggered as part of **test-content**
* Improved performance of the **lint** command.
* Improved performance of the **validate** command when checking README images.
* ***create-id-set*** command - the default value of the **marketplace** argument was changed from ‘xsoar’ to all packs existing in the content repository. When using the command, make sure to pass the relevant marketplace to use.

## 1.5.8

* Fixed an issue where the command **doc-review** along with the argument `--release-notes` failed on yml/json files with invalid schema.
* Fixed an issue where the **lint** command failed on packs using python 3.10

## 1.5.7

* Fixed an issue where reading remote yaml files failed.
* Fixed an issue in **validate** failed with no error message for lists (when no fromVersion field was found).
* Fixed an issue when running **validate** or **format** in a gitlab repository, and failing to determine its project id.
* Added an enhancement to **split**, handling an empty output argument.
* Added the ability to add classifiers and mappers to conf.json.
* Added the Alias field to the incident field schema.

## 1.5.6

* Added 'deprecated' release notes template.
* Fixed an issue where **run-test-playbook** command failed to get the task entries when the test playbook finished with errors.
* Fixed an issue in **validate** command when running with `no-conf-json` argument to ignore the `conf.json` file.
* Added error type text (`ERROR` or `WARNING`) to **validate** error prints.
* Fixed an issue where the **format** command on test playbook did not format the ID to be equal to the name of the test playbook.
* Enhanced the **update-release-notes** command to automatically commit release notes config file upon creation.
* The **validate** command will validate that an indicator field of type html has fromVersion of 6.1.0 and above.
* The **format** command will now add fromVersion 6.1.0 to indicator field of type html.
* Added support for beta integrations in the **format** command.
* Fixed an issue where the **postman-codegen** command failed when called with the `--config-out` flag.
* Removed the integration documentation from the detailed description while performing **split** command to the unified yml file.
* Removed the line which indicates the version of the product from the README.md file for new contributions.

## 1.5.5

* Fixed an issue in the **update-release-notes** command, which did not work when changes were made in multiple packs.
* Changed the **validate** command to fail on missing test-playbooks only if no unittests are found.
* Fixed `to_kebab_case`, it will now deal with strings that have hyphens, commas or periods in them, changing them to be hyphens in the new string.
* Fixed an issue in the **create-id-set** command, where the `source` value included the git token if it was specified in the remote url.
* Fixed an issue in the **merge-id-set** command, where merging fails because of duplicates but the packs are in the XSOAR repo but in different version control.
* Fixed missing `Lists` Content Item as valid `IDSetType`
* Added enhancement for **generate-docs**. It is possible to provide both file or a comma seperated list as `examples`. Also, it's possible to provide more than one example for a script or a command.
* Added feature in **format** to sync YML and JSON files to the `master` file structure.
* Added option to specify `Incident Type`, `Incoming Mapper` and `Classifier` when configuring instance in **test-content**
* added a new command **run-test-playbook** to run a test playbook in a given XSOAR instance.
* Fixed an issue in **format** when running on a modified YML, that the `id` value is not changed to its old `id` value.
* Enhancement for **split** command, replace `ApiModule` code block to `import` when splitting a YML.
* Fixed an issue where indicator types were missing from the pack's content, when uploading using **zip-packs**.
* The request data body format generated in the **postman-codegen** will use the python argument's name and not the raw data argument's name.
* Added the flag '--filter-by-id-set' to **create-content-artifacts** to create artifacts only for items in the given id_set.json.

## 1.5.4

* Fixed an issue with the **format** command when contributing via the UI
* The **format** command will now not remove the `defaultRows` key from incident, indicator and generic fields with `type: grid`.
* Fixed an issue with the **validate** command when a layoutscontainer did not have the `fromversion` field set.
* added a new command **update-xsoar-config-file** to handle your XSOAR Configuration File.
* Added `skipVerify` argument in **upload** command to skip pack signature verification.
* Fixed an issue when the **run** command  failed running when there’s more than one playground, by explicitly using the current user’s playground.
* Added support for Job content item in the **format**, **validate**, **upload**, **create-id-set**, **find-dependecies** and **create-content-artifacts** commands.
* Added a **source** field to the **id_set** entitles.
* Two entitles will not consider as duplicates if they share the same pack and the same source.
* Fixed a bug when duplicates were found in **find_dependencies**.
* Added function **get_current_repo** to `tools`.
* The **postman-codegen** will not have duplicates argument name. It will rename them to the minimum distinguished shared path for each of them.

## 1.5.3

* The **format** command will now set `unsearchable: True` for incident, indicator and generic fields.
* Fixed an issue where the **update-release-notes** command crashes with `--help` flag.
* Added validation to the **validate** command that verifies the `unsearchable` key in incident, indicator and generic fields is set to true.
* Removed a validation that DBotRole should be set for automation that requires elevated permissions to the `XSOAR-linter` in the **lint** command.
* Fixed an issue in **Validate** command where playbooks conditional tasks were mishandeled.
* Added a validation to prevent contributors from using the `fromlicense` key as a configuration parameter in an integration's YML
* Added a validation to ensure that the type for **API token** (and similar) parameters are configured correctly as a `credential` type in the integration configuration YML.
* Added an assertion that checks for duplicated requests' names when generating an integration from a postman collection.
* Added support for [.env files](https://pypi.org/project/python-dotenv/). You can now add a `.env` file to your repository with the logging information instead of setting a global environment variables.
* When running **lint** command with --keep-container flag, the docker images are committed.
* The **validate** command will not return missing test playbook error when given a script with dynamic-section tag.

## 1.5.2

* Added a validation to **update-release-notes** command to ensure that the `--version` flag argument is in the right format.
* added a new command **coverage-analyze** to generate and print coverage reports.
* Fixed an issue in **validate** in repositories which are not in GitHub or GitLab
* Added a validation that verifies that readme image absolute links do not contain the working branch name.
* Added support for List content item in the **format**, **validate**, **download**, **upload**, **create-id-set**, **find-dependecies** and **create-content-artifacts** commands.
* Added a validation to ensure reputation command's default argument is set as an array input.
* Added the `--fail-duplicates` flag for the **merge-id-set** command which will fail the command if duplicates are found.
* Added the `--fail-duplicates` flag for the **create-id-set** command which will fail the command if duplicates are found.

## 1.5.1

* Fixed an issue where **validate** command failed to recognized test playbooks for beta integrations as valid tests.
* Fixed an issue were the **validate** command was falsely recognizing image paths in readme files.
* Fixed an issue where the **upload** command error message upon upload failure pointed to wrong file rather than to the pack metadata.
* Added a validation that verifies that each script which appears in incident fields, layouts or layout containers exists in the id_set.json.
* Fixed an issue where the **postman code-gen** command generated double dots for context outputs when it was not needed.
* Fixed an issue where there **validate** command on release notes file crashed when author image was added or modified.
* Added input handling when running **find-dependencies**, replacing string manipulations.
* Fixed an issue where the **validate** command did not handle multiple playbooks with the same name in the id_set.
* Added support for GitLab repositories in **validate**

## 1.5.0

* Fixed an issue where **upload** command failed to upload packs not under content structure.
* Added support for **init** command to run from non-content repo.
* The **split-yml** has been renamed to **split** and now supports splitting Dashboards from unified Generic Modules.
* Fixed an issue where the skipped tests validation ran on the `ApiModules` pack in the **validate** command.
* The **init** command will now create the `Generic Object` entities directories.
* Fixed an issue where the **format** command failed to recognize changed files from git.
* Fixed an issue where the **json-to-outputs** command failed checking whether `0001-01-01T00:00:00` is of type `Date`
* Added to the **generate context** command to generate context paths for integrations from an example file.
* Fixed an issue where **validate** failed on release notes configuration files.
* Fixed an issue where the **validate** command failed on pack input if git detected changed files outside of `Packs` directory.
* Fixed an issue where **validate** command failed to recognize files inside validated pack when validation release notes, resulting in a false error message for missing entity in release note.
* Fixed an issue where the **download** command failed when downloading an invalid YML, instead of skipping it.

## 1.4.9

* Added validation that the support URL in partner contribution pack metadata does not lead to a GitHub repo.
* Enhanced ***generate-docs*** with default `additionalinformation` (description) for common parameters.
* Added to **validate** command a validation that a content item's id and name will not end with spaces.
* The **format** command will now remove trailing whitespaces from content items' id and name fields.
* Fixed an issue where **update-release-notes** could fail on files outside the user given pack.
* Fixed an issue where the **generate-test-playbook** command would not place the playbook in the proper folder.
* Added to **validate** command a validation that packs with `Iron Bank` uses the latest docker from Iron Bank.
* Added to **update-release-notes** command support for `Generic Object` entities.
* Fixed an issue where playbook `fromversion` mismatch validation failed even if `skipunavailable` was set to true.
* Added to the **create artifacts** command support for release notes configuration file.
* Added validation to **validate** for release notes config file.
* Added **isoversize** and **isautoswitchedtoquietmode** fields to the playbook schema.
* Added to the **update-release-notes** command `-bc` flag to generate template for breaking changes version.
* Fixed an issue where **validate** did not search description files correctly, leading to a wrong warning message.

## 1.4.8

* Fixed an issue where yml files with `!reference` failed to load properly.
* Fixed an issue when `View Integration Documentation` button was added twice during the download and re-upload.
* Fixed an issue when `(Partner Contribution)` was added twice to the display name during the download and re-upload.
* Added the following enhancements in the **generate-test-playbook** command:
  * Added the *--commands* argument to generate tasks for specific commands.
  * Added the *--examples* argument to get the command examples file path and generate tasks from the commands and arguments specified there.
  * Added the *--upload* flag to specify whether to upload the test playbook after the generation.
  * Fixed the output condition generation for outputs of type `Boolean`.

## 1.4.7

* Fixed an issue where an empty list for a command context didn't produce an indication other than an empty table.
* Fixed an issue where the **format** command has incorrectly recognized on which files to run when running using git.
* Fixed an issue where author image validations were not checked properly.
* Fixed an issue where new old-formatted scripts and integrations were not validated.
* Fixed an issue where the wording in the from version validation error for subplaybooks was incorrect.
* Fixed an issue where the **update-release-notes** command used the old docker image version instead of the new when detecting a docker change.
* Fixed an issue where the **generate-test-playbook** command used an incorrect argument name as default
* Fixed an issue where the **json-to-outputs** command used an incorrect argument name as default when using `-d`.
* Fixed an issue where validations failed while trying to validate non content files.
* Fixed an issue where README validations did not work post VS Code formatting.
* Fixed an issue where the description validations were inconsistent when running through an integration file or a description file.

## 1.4.6

* Fixed an issue where **validate** suggests, with no reason, running **format** on missing mandatory keys in yml file.
* Skipped existence of TestPlaybook check on community and contribution integrations.
* Fixed an issue where pre-commit didn't run on the demisto_sdk/commands folder.
* The **init** command will now change the script template name in the code to the given script name.
* Expanded the validations performed on beta integrations.
* Added support for PreProcessRules in the **format**, **validate**, **download**, and **create-content-artifacts** commands.
* Improved the error messages in **generate-docs**, if an example was not provided.
* Added to **validate** command a validation that a content entity or a pack name does not contain the words "partner" and "community".
* Fixed an issue where **update-release-notes** ignores *--text* flag while using *-f*
* Fixed the outputs validations in **validate** so enrichment commands will not be checked to have DBotScore outputs.
* Added a new validation to require the dockerimage key to exist in an integration and script yml files.
* Enhanced the **generate-test-playbook** command to use only integration tested on commands, rather than (possibly) other integrations implementing them.
* Expanded unify command to support GenericModules - Unifies a GenericModule object with its Dashboards.
* Added validators for generic objects:
  * Generic Field validator - verify that the 'fromVersion' field is above 6.5.0, 'group' field equals 4 and 'id' field starts with the prefix 'generic_'.
  * Generic Type validator - verify that the 'fromVersion' field is above 6.5.0
  * Generic Module validator - verify that the 'fromVersion' field is above 6.5.0
  * Generic Definition validator - verify that the 'fromVersion' field is above 6.5.0
* Expanded Format command to support Generic Objects - Fixes generic objects according to their validations.
* Fixed an issue where the **update-release-notes** command did not handle ApiModules properly.
* Added option to enter a dictionary or json of format `[{field_name:description}]` in the **json-to-outputs** command,
  with the `-d` flag.
* Improved the outputs for the **format** command.
* Fixed an issue where the validations performed after the **format** command were inconsistent with **validate**.
* Added to the **validate** command a validation for the author image.
* Updated the **create-content-artifacts** command to support generic modules, definitions, fields and types.
* Added an option to ignore errors for file paths and not only file name in .pack-ignore file.

## 1.4.5

* Enhanced the **postman-codegen** command to name all generated arguments with lower case.
* Fixed an issue where the **find-dependencies** command miscalculated the dependencies for playbooks that use generic commands.
* Fixed an issue where the **validate** command failed in external repositories in case the DEMISTO_SDK_GITHUB_TOKEN was not set.
* Fixed an issue where **openapi-codegen** corrupted the swagger file by overwriting configuration to swagger file.
* Updated the **upload** command to support uploading zipped packs to the marketplace.
* Added to the **postman-codegen** command support of path variables.
* Fixed an issue where **openapi-codegen** entered into an infinite loop on circular references in the swagger file.
* The **format** command will now set `fromVersion: 6.2.0` for widgets with 'metrics' data type.
* Updated the **find-dependencies** command to support generic modules, definitions, fields and types.
* Fixed an issue where **openapi-codegen** tried to extract reference example outputs, leading to an exception.
* Added an option to ignore secrets automatically when using the **init** command to create a pack.
* Added a tool that gives the ability to temporarily suppress console output.

## 1.4.4

* When formatting incident types with Auto-Extract rules and without mode field, the **format** command will now add the user selected mode.
* Added new validation that DBotRole is set for scripts that requires elevated permissions to the `XSOAR-linter` in the **lint** command.
* Added url escaping to markdown human readable section in generate docs to avoid autolinking.
* Added a validation that mapper's id and name are matching. Updated the format of mapper to include update_id too.
* Added a validation to ensure that image paths in the README files are valid.
* Fixed **find_type** function to correctly find test files, such as, test script and test playbook.
* Added scheme validations for the new Generic Object Types, Fields, and Modules.
* Renamed the flag *--input-old-version* to *--old-version* in the **generate-docs** command.
* Refactored the **update-release-notes** command:
  * Replaced the *--all* flag with *--use-git* or *-g*.
  * Added the *--force* flag to update the pack release notes without changes in the pack.
  * The **update-release-notes** command will now update all dependent integrations on ApiModule change, even if not specified.
  * If more than one pack has changed, the full list of updated packs will be printed at the end of **update-release-notes** command execution.
  * Fixed an issue where the **update-release-notes** command did not add docker image release notes entry for release notes file if a script was changed.
  * Fixed an issue where the **update-release-notes** command did not detect changed files that had the same name.
  * Fixed an issue in the **update-release-notes** command where the version support of JSON files was mishandled.
* Fixed an issue where **format** did not skip files in test and documentation directories.
* Updated the **create-id-set** command to support generic modules, definitions, fields and types.
* Changed the **convert** command to generate old layout fromversion to 5.0.0 instead of 4.1.0
* Enhanced the command **postman-codegen** with type hints for templates.

## 1.4.3

* Fixed an issue where **json-to-outputs** command returned an incorrect output when json is a list.
* Fixed an issue where if a pack README.md did not exist it could cause an error in the validation process.
* Fixed an issue where the *--name* was incorrectly required in the **init** command.
* Adding the option to run **validate** on a specific path while using git (*-i* & *-g*).
* The **format** command will now change UUIDs in .yml and .json files to their respective content entity name.
* Added a playbook validation to check if a task sub playbook exists in the id set in the **validate** command.
* Added the option to add new tags/usecases to the approved list and to the pack metadata on the same pull request.
* Fixed an issue in **test_content** where when different servers ran tests for the same integration, the server URL parameters were not set correctly.
* Added a validation in the **validate** command to ensure that the ***endpoint*** command is configured correctly in yml file.
* Added a warning when pack_metadata's description field is longer than 130 characters.
* Fixed an issue where a redundant print occurred on release notes validation.
* Added new validation in the **validate** command to ensure that the minimal fromVersion in a widget of type metrics will be 6.2.0.
* Added the *--release-notes* flag to demisto-sdk to get the current version release notes entries.

## 1.4.2

* Added to `pylint` summary an indication if a test was skipped.
* Added to the **init** command the option to specify fromversion.
* Fixed an issue where running **init** command without filling the metadata file.
* Added the *--docker-timeout* flag in the **lint** command to control the request timeout for the Docker client.
* Fixed an issue where **update-release-notes** command added only one docker image release notes entry for release notes file, and not for every entity whom docker image was updated.
* Added a validation to ensure that incident/indicator fields names starts with their pack name in the **validate** command. (Checked only for new files and only when using git *-g*)
* Updated the **find-dependencies** command to return the 'dependencies' according the layout type ('incident', 'indicator').
* Enhanced the "vX" display name validation for scripts and integrations in the **validate** command to check for every versioned script or integration, and not only v2.
* Added the *--fail-duplicates* flag for the **create-id-set** command which will fail the command if duplicates are found.
* Added to the **generate-docs** command automatic addition to git when a new readme file is created.

## 1.4.1

* When in private repo without `DEMSITO_SDK_GITHUB_TOKEN` configured, get_remote_file will take files from the local origin/master.
* Enhanced the **unify** command when giving input of a file and not a directory return a clear error message.
* Added a validation to ensure integrations are not skipped and at least one test playbook is not skipped for each integration or script.
* Added to the Content Tests support for `context_print_dt`, which queries the incident context and prints the result as a json.
* Added new validation for the `xsoar_config.json` file in the **validate** command.
* Added a version differences section to readme in **generate-docs** command.
* Added the *--docs-format* flag in the **integration-diff** command to get the output in README format.
* Added the *--input-old-version* and *--skip-breaking-changes* flags in the **generate-docs** command to get the details for the breaking section and to skip the breaking changes section.

## 1.4.0

* Enable passing a comma-separated list of paths for the `--input` option of the **lint** command.
* Added new validation of unimplemented test-module command in the code to the `XSOAR-linter` in the **lint** command.
* Fixed the **generate-docs** to handle integration authentication parameter.
* Added a validation to ensure that description and README do not contain the word 'Demisto'.
* Improved the deprecated message validation required from playbooks and scripts.
* Added the `--quite-bc-validation` flag for the **validate** command to run the backwards compatibility validation in quite mode (errors is treated like warnings).
* Fixed the **update release notes** command to display a name for old layouts.
* Added the ability to append to the pack README credit to contributors.
* Added identification for parameter differences in **integration-diff** command.
* Fixed **format** to use git as a default value.
* Updated the **upload** command to support reports.
* Fixed an issue where **generate-docs** command was displaying 'None' when credentials parameter display field configured was not configured.
* Fixed an issue where **download** did not return exit code 1 on failure.
* Updated the validation that incident fields' names do not contain the word incident will aplly to core packs only.
* Added a playbook validation to verify all conditional tasks have an 'else' path in **validate** command.
* Renamed the GitHub authentication token environment variable `GITHUB_TOKEN` to `DEMITO_SDK_GITHUB_TOKEN`.
* Added to the **update-release-notes** command automatic addition to git when new release notes file is created.
* Added validation to ensure that integrations, scripts, and playbooks do not contain the entity type in their names.
* Added the **convert** command to convert entities between XSOAR versions.
* Added the *--deprecate* flag in **format** command to deprecate integrations, scripts, and playbooks.
* Fixed an issue where ignoring errors did not work when running the **validate** command on specific files (-i).

## 1.3.9

* Added a validation verifying that the pack's README.md file is not equal to pack description.
* Fixed an issue where the **Assume yes** flag did not work properly for some entities in the **format** command.
* Improved the error messages for separators in folder and file names in the **validate** command.
* Removed the **DISABLE_SDK_VERSION_CHECK** environment variable. To disable new version checks, use the **DEMISTO_SDK_SKIP_VERSION_CHECK** envirnoment variable.
* Fixed an issue where the demisto-sdk version check failed due to a rate limit.
* Fixed an issue with playbooks scheme validation.

## 1.3.8

* Updated the **secrets** command to work on forked branches.

## 1.3.7

* Added a validation to ensure correct image and description file names.
* Fixed an issue where the **validate** command failed when 'display' field in credentials param in yml is empty but 'displaypassword' was provided.
* Added the **integration-diff** command to check differences between two versions of an integration and to return a report of missing and changed elements in the new version.
* Added a validation verifying that the pack's README.md file is not missing or empty for partner packs or packs contains use cases.
* Added a validation to ensure that the integration and script folder and file names will not contain separators (`_`, `-`, ``).
* When formatting new pack, the **format** command will set the *fromversion* key to 5.5.0 in the new files without fromversion.

## 1.3.6

* Added a validation that core packs are not dependent on non-core packs.
* Added a validation that a pack name follows XSOAR standards.
* Fixed an issue where in some cases the `get_remote_file` function failed due to an invalid path.
* Fixed an issue where running **update-release-notes** with updated integration logo, did not detect any file changes.
* Fixed an issue where the **create-id-set** command did not identify unified integrations correctly.
* Fixed an issue where the `CommonTypes` pack was not identified as a dependency for all feed integrations.
* Added support for running SDK commands in private repositories.
* Fixed an issue where running the **init** command did not set the correct category field in an integration .yml file for a newly created pack.
* When formatting new contributed pack, the **format** command will set the *fromversion* key to 6.0.0 in the relevant files.
* If the environment variable "DISABLE_SDK_VERSION_CHECK" is define, the demisto-sdk will no longer check for newer version when running a command.
* Added the `--use-pack-metadata` flag for the **find-dependencies** command to update the calculated dependencies using the the packs metadata files.
* Fixed an issue where **validate** failed on scripts in case the `outputs` field was set to `None`.
* Fixed an issue where **validate** was failing on editing existing release notes.
* Added a validation for README files verifying that the file doesn't contain template text copied from HelloWorld or HelloWorldPremium README.

## 1.3.5

* Added a validation that layoutscontainer's id and name are matching. Updated the format of layoutcontainer to include update_id too.
* Added a validation that commands' names and arguments in core packs, or scripts' arguments do not contain the word incident.
* Fixed issue where running the **generate-docs** command with -c flag ran all the commands and not just the commands specified by the flag.
* Fixed the error message of the **validate** command to not always suggest adding the *description* field.
* Fixed an issue where running **format** on feed integration generated invalid parameter structure.
* Fixed an issue where the **generate-docs** command did not add all the used scripts in a playbook to the README file.
* Fixed an issue where contrib/partner details might be added twice to the same file, when using unify and create-content-artifacts commands
* Fixed issue where running **validate** command on image-related integration did not return the correct outputs to json file.
* When formatting playbooks, the **format** command will now remove empty fields from SetIncident, SetIndicator, CreateNewIncident, CreateNewIndicator script arguments.
* Added an option to fill in the developer email when running the **init** command.

## 1.3.4

* Updated the **validate** command to check that the 'additionalinfo' field only contains the expected value for feed required parameters and not equal to it.
* Added a validation that community/partner details are not in the detailed description file.
* Added a validation that the Use Case tag in pack_metadata file is only used when the pack contains at least one PB, Incident Type or Layout.
* Added a validation that makes sure outputs in integrations are matching the README file when only README has changed.
* Added the *hidden* field to the integration schema.
* Fixed an issue where running **format** on a playbook whose `name` does not equal its `id` would cause other playbooks who use that playbook as a sub-playbook to fail.
* Added support for local custom command configuration file `.demisto-sdk-conf`.
* Updated the **format** command to include an update to the description file of an integration, to remove community/partner details.

## 1.3.3

* Fixed an issue where **lint** failed where *.Dockerfile* exists prior running the lint command.
* Added FeedHelloWorld template option for *--template* flag in **demisto-sdk init** command.
* Fixed issue where **update-release-notes** deleted release note file if command was called more than once.
* Fixed issue where **update-release-notes** added docker image release notes every time the command was called.
* Fixed an issue where running **update-release-notes** on a pack with newly created integration, had also added a docker image entry in the release notes.
* Fixed an issue where `XSOAR-linter` did not find *NotImplementedError* in main.
* Added validation for README files verifying their length (over 30 chars).
* When using *-g* flag in the **validate** command it will now ignore untracked files by default.
* Added the *--include-untracked* flag to the **validate** command to include files which are untracked by git in the validation process.
* Improved the `pykwalify` error outputs in the **validate** command.
* Added the *--print-pykwalify* flag to the **validate** command to print the unchanged output from `pykwalify`.

## 1.3.2

* Updated the format of the outputs when using the *--json-file* flag to create a JSON file output for the **validate** and **lint** commands.
* Added the **doc-review** command to check spelling in .md and .yml files as well as a basic release notes review.
* Added a validation that a pack's display name does not already exist in content repository.
* Fixed an issue where the **validate** command failed to detect duplicate params in an integration.
* Fixed an issue where the **validate** command failed to detect duplicate arguments in a command in an integration.

## 1.3.1

* Fixed an issue where the **validate** command failed to validate the release notes of beta integrations.
* Updated the **upload** command to support indicator fields.
* The **validate** and **update-release-notes** commands will now check changed files against `demisto/master` if it is configured locally.
* Fixed an issue where **validate** would incorrectly identify files as renamed.
* Added a validation that integration properties (such as feed, mappers, mirroring, etc) are not removed.
* Fixed an issue where **validate** failed when comparing branch against commit hash.
* Added the *--no-pipenv* flag to the **split-yml** command.
* Added a validation that incident fields and incident types are not removed from mappers.
* Fixed an issue where the *c
reate-id-set* flag in the *validate* command did not work while not using git.
* Added the *hiddenusername* field to the integration schema.
* Added a validation that images that are not integration images, do not ask for a new version or RN

## 1.3.0

* Do not collect optional dependencies on indicator types reputation commands.
* Fixed an issue where downloading indicator layoutscontainer objects failed.
* Added a validation that makes sure outputs in integrations are matching the README file.
* Fixed an issue where the *create-id-set* flag in the **validate** command did not work.
* Added a warning in case no id_set file is found when running the **validate** command.
* Fixed an issue where changed files were not recognised correctly on forked branches in the **validate** and the **update-release-notes** commands.
* Fixed an issue when files were classified incorrectly when running *update-release-notes*.
* Added a validation that integration and script file paths are compatible with our convention.
* Fixed an issue where id_set.json file was re created whenever running the generate-docs command.
* added the *--json-file* flag to create a JSON file output for the **validate** and **lint** commands.

## 1.2.19

* Fixed an issue where merge id_set was not updated to work with the new entity of Packs.
* Added a validation that the playbook's version matches the version of its sub-playbooks, scripts, and integrations.

## 1.2.18

* Changed the *skip-id-set-creation* flag to *create-id-set* in the **validate** command. Its default value will be False.
* Added support for the 'cve' reputation command in default arg validation.
* Filter out generic and reputation command from scripts and playbooks dependencies calculation.
* Added support for the incident fields in outgoing mappers in the ID set.
* Added a validation that the taskid field and the id field under the task field are both from uuid format and contain the same value.
* Updated the **format** command to generate uuid value for the taskid field and for the id under the task field in case they hold an invalid values.
* Exclude changes from doc_files directory on validation.
* Added a validation that an integration command has at most one default argument.
* Fixing an issue where pack metadata version bump was not enforced when modifying an old format (unified) file.
* Added validation that integration parameter's display names are capitalized and spaced using whitespaces and not underscores.
* Fixed an issue where beta integrations where not running deprecation validations.
* Allowed adding additional information to the deprecated description.
* Fixing an issue when escaping less and greater signs in integration params did not work as expected.

## 1.2.17

* Added a validation that the classifier of an integration exists.
* Added a validation that the mapper of an integration exists.
* Added a validation that the incident types of a classifier exist.
* Added a validation that the incident types of a mapper exist.
* Added support for *text* argument when running **demisto-sdk update-release-notes** on the ApiModules pack.
* Added a validation for the minimal version of an indicator field of type grid.
* Added new validation for incident and indicator fields in classifiers mappers and layouts exist in the content.
* Added cache for get_remote_file to reducing failures from accessing the remote repo.
* Fixed an issue in the **format** command where `_dev` or `_copy` suffixes weren't removed from the `id` of the given playbooks.
* Playbook dependencies from incident and indicator fields are now marked as optional.
* Mappers dependencies from incident types and incident fields are now marked as optional.
* Classifier dependencies from incident types are now marked as optional.
* Updated **demisto-sdk init** command to no longer create `created` field in pack_metadata file
* Updated **generate-docs** command to take the parameters names in setup section from display field and to use additionalinfo field when exist.
* Using the *verbose* argument in the **find-dependencies** command will now log to the console.
* Improved the deprecated message validation required from integrations.
* Fixed an issue in the **generate-docs** command where **Context Example** section was created when it was empty.

## 1.2.16

* Added allowed ignore errors to the *IDSetValidator*.
* Fixed an issue where an irrelevant id_set validation ran in the **validate** command when using the *--id-set* flag.
* Fixed an issue were **generate-docs** command has failed if a command did not exist in commands permissions file.
* Improved a **validate** command message for missing release notes of api module dependencies.

## 1.2.15

* Added the *ID101* to the allowed ignored errors.

## 1.2.14

* SDK repository is now mypy check_untyped_defs complaint.
* The lint command will now ignore the unsubscriptable-object (E1136) pylint error in dockers based on python 3.9 - this will be removed once a new pylint version is released.
* Added an option for **format** to run on a whole pack.
* Added new validation of unimplemented commands from yml in the code to `XSOAR-linter`.
* Fixed an issue where Auto-Extract fields were only checked for newly added incident types in the **validate** command.
* Added a new warning validation of direct access to args/params dicts to `XSOAR-linter`.

## 1.2.13

* Added new validation of indicators usage in CommandResults to `XSOAR-linter`.
* Running **demisto-sdk lint** will automatically run on changed files (same behavior as the -g flag).
* Removed supported version message from the documentation when running **generate_docs**.
* Added a print to indicate backwards compatibility is being checked in **validate** command.
* Added a percent print when running the **validate** command with the *-a* flag.
* Fixed a regression in the **upload** command where it was ignoring `DEMISTO_VERIFY_SSL` env var.
* Fixed an issue where the **upload** command would fail to upload beta integrations.
* Fixed an issue where the **validate** command did not create the *id_set.json* file when running with *-a* flag.
* Added price change validation in the **validate** command.
* Added validations that checks in read-me for empty sections or leftovers from the auto generated read-me that should be changed.
* Added new code validation for *NotImplementedError* to raise a warning in `XSOAR-linter`.
* Added validation for support types in the pack metadata file.
* Added support for *--template* flag in **demisto-sdk init** command.
* Fixed an issue with running **validate** on master branch where the changed files weren't compared to previous commit when using the *-g* flag.
* Fixed an issue where the `XSOAR-linter` ran *NotImplementedError* validation on scripts.
* Added support for Auto-Extract feature validation in incident types in the **validate** command.
* Fixed an issue in the **lint** command where the *-i* flag was ignored.
* Improved **merge-id-sets** command to support merge between two ID sets that contain the same pack.
* Fixed an issue in the **lint** command where flake8 ran twice.

## 1.2.12

* Bandit now reports also on medium severity issues.
* Fixed an issue with support for Docker Desktop on Mac version 2.5.0+.
* Added support for vulture and mypy linting when running without docker.
* Added support for *prev-ver* flag in **update-release-notes** command.
* Improved retry support when building docker images for linting.
* Added the option to create an ID set on a specific pack in **create-id-set** command.
* Added the *--skip-id-set-creation* flag to **validate** command in order to add the capability to run validate command without creating id_set validation.
* Fixed an issue where **validate** command checked docker image tag on ApiModules pack.
* Fixed an issue where **find-dependencies** did not calculate dashboards and reports dependencies.
* Added supported version message to the documentation and release notes files when running **generate_docs** and **update-release-notes** commands respectively.
* Added new code validations for *NotImplementedError* exception raise to `XSOAR-linter`.
* Command create-content-artifacts additional support for **Author_image.png** object.
* Fixed an issue where schemas were not enforced for incident fields, indicator fields and old layouts in the validate command.
* Added support for **update-release-notes** command to update release notes according to master branch.

## 1.2.11

* Fixed an issue where the ***generate-docs*** command reset the enumeration of line numbering after an MD table.
* Updated the **upload** command to support mappers.
* Fixed an issue where exceptions were no printed in the **format** while the *--verbose* flag is set.
* Fixed an issue where *--assume-yes* flag did not work in the **format** command when running on a playbook without a `fromversion` field.
* Fixed an issue where the **format** command would fail in case `conf.json` file was not found instead of skipping the update.
* Fixed an issue where integration with v2 were recognised by the `name` field instead of the `display` field in the **validate** command.
* Added a playbook validation to check if a task script exists in the id set in the **validate** command.
* Added new integration category `File Integrity Management` in the **validate** command.

## 1.2.10

* Added validation for approved content pack use-cases and tags.
* Added new code validations for *CommonServerPython* import to `XSOAR-linter`.
* Added *default value* and *predefined values* to argument description in **generate-docs** command.
* Added a new validation that checks if *get-mapping-fields* command exists if the integration schema has *{ismappable: true}* in **validate** command.
* Fixed an issue where the *--staged* flag recognised added files as modified in the **validate** command.
* Fixed an issue where a backwards compatibility warning was raised for all added files in the **validate** command.
* Fixed an issue where **validate** command failed when no tests were given for a partner supported pack.
* Updated the **download** command to support mappers.
* Fixed an issue where the ***format*** command added a duplicate parameter.
* For partner supported content packs, added support for a list of emails.
* Removed validation of README files from the ***validate*** command.
* Fixed an issue where the ***validate*** command required release notes for ApiModules pack.

## 1.2.9

* Fixed an issue in the **openapi_codegen** command where it created duplicate functions name from the swagger file.
* Fixed an issue in the **update-release-notes** command where the *update type* argument was not verified.
* Fixed an issue in the **validate** command where no error was raised in case a non-existing docker image was presented.
* Fixed an issue in the **format** command where format failed when trying to update invalid Docker image.
* The **format** command will now preserve the **isArray** argument in integration's reputation commands and will show a warning if it set to **false**.
* Fixed an issue in the **lint** command where *finally* clause was not supported in main function.
* Fixed an issue in the **validate** command where changing any entity ID was not validated.
* Fixed an issue in the **validate** command where *--staged* flag did not bring only changed files.
* Fixed the **update-release-notes** command to ignore changes in the metadata file.
* Fixed the **validate** command to ignore metadata changes when checking if a version bump is needed.

## 1.2.8

* Added a new validation that checks in playbooks for the usage of `DeleteContext` in **validate** command.
* Fixed an issue in the **upload** command where it would try to upload content entities with unsupported versions.
* Added a new validation that checks in playbooks for the usage of specific instance in **validate** command.
* Added the **--staged** flag to **validate** command to run on staged files only.

## 1.2.7

* Changed input parameters in **find-dependencies** command.
  * Use ***-i, --input*** instead of ***-p, --path***.
  * Use ***-idp, --id-set-path*** instead of ***-i, --id-set-path***.
* Fixed an issue in the **unify** command where it crashed on an integration without an image file.
* Fixed an issue in the **format** command where unnecessary files were not skipped.
* Fixed an issue in the **update-release-notes** command where the *text* argument was not respected in all cases.
* Fixed an issue in the **validate** command where a warning about detailed description was given for unified or deprecated integrations.
* Improved the error returned by the **validate** command when running on files using the old format.

## 1.2.6

* No longer require setting `DEMISTO_README_VALIDATION` env var to enable README mdx validation. Validation will now run automatically if all necessary node modules are available.
* Fixed an issue in the **validate** command where the `--skip-pack-dependencies` would not skip id-set creation.
* Fixed an issue in the **validate** command where validation would fail if supplied an integration with an empty `commands` key.
* Fixed an issue in the **validate** command where validation would fail due to a required version bump for packs which are not versioned.
* Will use env var `DEMISTO_VERIFY_SSL` to determine if to use a secure connection for commands interacting with the Server when `--insecure` is not passed. If working with a local Server without a trusted certificate, you can set env var `DEMISTO_VERIFY_SSL=no` to avoid using `--insecure` on each command.
* Unifier now adds a link to the integration documentation to the integration detailed description.
* Fixed an issue in the **secrets** command where ignored secrets were not skipped.

## 1.2.5

* Added support for special fields: *defaultclassifier*, *defaultmapperin*, *defaultmapperout* in **download** command.
* Added -y option **format** command to assume "yes" as answer to all prompts and run non-interactively
* Speed up improvements for `validate` of README files.
* Updated the **format** command to adhere to the defined content schema and sub-schemas, aligning its behavior with the **validate** command.
* Added support for canvasContextConnections files in **format** command.

## 1.2.4

* Updated detailed description for community integrations.

## 1.2.3

* Fixed an issue where running **validate** failed on playbook with task that adds tags to the evidence data.
* Added the *displaypassword* field to the integration schema.
* Added new code validations to `XSOAR-linter`.
  * As warnings messages:
    * `demisto.params()` should be used only inside main function.
    * `demisto.args()` should be used only inside main function.
    * Functions args should have type annotations.
* Added `fromversion` field validation to test playbooks and scripts in **validate** command.

## 1.2.2

* Add support for warning msgs in the report and summary to **lint** command.
* Fixed an issue where **json-to-outputs** determined bool values as int.
* Fixed an issue where **update-release-notes** was crushing on `--all` flag.
* Fixed an issue where running **validate**, **update-release-notes** outside of content repo crushed without a meaningful error message.
* Added support for layoutscontainer in **init** contribution flow.
* Added a validation for tlp_color param in feeds in **validate** command.
* Added a validation for removal of integration parameters in **validate** command.
* Fixed an issue where **update-release-notes** was failing with a wrong error message when no pack or input was given.
* Improved formatting output of the **generate-docs** command.
* Add support for env variable *DEMISTO_SDK_ID_SET_REFRESH_INTERVAL*. Set this env variable to the refresh interval in minutes. The id set will be regenerated only if the refresh interval has passed since the last generation. Useful when generating Script documentation, to avoid re-generating the id_set every run.
* Added new code validations to `XSOAR-linter`.
  * As error messages:
    * Longer than 10 seconds sleep statements for non long running integrations.
    * exit() usage.
    * quit() usage.
  * As warnings messages:
    * `demisto.log` should not be used.
    * main function existence.
    * `demito.results` should not be used.
    * `return_output` should not be used.
    * try-except statement in main function.
    * `return_error` usage in main function.
    * only once `return_error` usage.
* Fixed an issue where **lint** command printed logs twice.
* Fixed an issue where *suffix* did not work as expected in the **create-content-artifacts** command.
* Added support for *prev-ver* flag in **lint** and **secrets** commands.
* Added support for *text* flag to **update-release-notes** command to add the same text to all release notes.
* Fixed an issue where **validate** did not recognize added files if they were modified locally.
* Added a validation that checks the `fromversion` field exists and is set to 5.0.0 or above when working or comparing to a non-feature branch in **validate** command.
* Added a validation that checks the certification field in the pack_metadata file is valid in **validate** command.
* The **update-release-notes** command will now automatically add docker image update to the release notes.

## 1.2.1

* Added an additional linter `XSOAR-linter` to the **lint** command which custom validates py files. currently checks for:
  * `Sys.exit` usages with non zero value.
  * Any `Print` usages.
* Fixed an issue where renamed files were failing on *validate*.
* Fixed an issue where single changed files did not required release notes update.
* Fixed an issue where doc_images required release-notes and validations.
* Added handling of dependent packs when running **update-release-notes** on changed *APIModules*.
  * Added new argument *--id-set-path* for id_set.json path.
  * When changes to *APIModule* is detected and an id_set.json is available - the command will update the dependent pack as well.
* Added handling of dependent packs when running **validate** on changed *APIModules*.
  * Added new argument *--id-set-path* for id_set.json path.
  * When changes to *APIModule* is detected and an id_set.json is available - the command will validate that the dependent pack has release notes as well.
* Fixed an issue where the find_type function didn't recognize file types correctly.
* Fixed an issue where **update-release-notes** command did not work properly on Windows.
* Added support for indicator fields in **update-release-notes** command.
* Fixed an issue where files in test dirs where being validated.

## 1.2.0

* Fixed an issue where **format** did not update the test playbook from its pack.
* Fixed an issue where **validate** validated non integration images.
* Fixed an issue where **update-release-notes** did not identified old yml integrations and scripts.
* Added revision templates to the **update-release-notes** command.
* Fixed an issue where **update-release-notes** crashed when a file was renamed.
* Fixed an issue where **validate** failed on deleted files.
* Fixed an issue where **validate** validated all images instead of packs only.
* Fixed an issue where a warning was not printed in the **format** in case a non-supported file type is inputted.
* Fixed an issue where **validate** did not fail if no release notes were added when adding files to existing packs.
* Added handling of incorrect layout paths via the **format** command.
* Refactor **create-content-artifacts** command - Efficient artifacts creation and better logging.
* Fixed an issue where image and description files were not handled correctly by **validate** and **update-release-notes** commands.
* Fixed an issue where the **format** command didn't remove all extra fields in a file.
* Added an error in case an invalid id_set.json file is found while running the **validate** command.
* Added fetch params checks to the **validate** command.

## 1.1.11

* Added line number to secrets' path in **secrets** command report.
* Fixed an issue where **init** a community pack did not present the valid support URL.
* Fixed an issue where **init** offered a non relevant pack support type.
* Fixed an issue where **lint** did not pull docker images for powershell.
* Fixed an issue where **find-dependencies** did not find all the script dependencies.
* Fixed an issue where **find-dependencies** did not collect indicator fields as dependencies for playbooks.
* Updated the **validate** and the **secrets** commands to be less dependent on regex.
* Fixed an issue where **lint** did not run on circle when docker did not return ping.
* Updated the missing release notes error message (RN106) in the **Validate** command.
* Fixed an issue where **Validate** would return missing release notes when two packs with the same substring existed in the modified files.
* Fixed an issue where **update-release-notes** would add duplicate release notes when two packs with the same substring existed in the modified files.
* Fixed an issue where **update-release-notes** would fail to bump new versions if the feature branch was out of sync with the master branch.
* Fixed an issue where a non-descriptive error would be returned when giving the **update-release-notes** command a pack which can not be found.
* Added dependencies check for *widgets* in **find-dependencies** command.
* Added a `update-docker` flag to **format** command.
* Added a `json-to-outputs` flag to the **run** command.
* Added a verbose (`-v`) flag to **format** command.
* Fixed an issue where **download** added the prefix "playbook-" to the name of playbooks.

## 1.1.10

* Updated the **init** command. Relevant only when passing the *--contribution* argument.
  * Added the *--author* option.
  * The *support* field of the pack's metadata is set to *community*.
* Added a proper error message in the **Validate** command upon a missing description in the root of the yml.
* **Format** now works with a relative path.
* **Validate** now fails when all release notes have been excluded.
* Fixed issue where correct error message would not propagate for invalid images.
* Added the *--skip-pack-dependencies* flag to **validate** command to skip pack dependencies validation. Relevant when using the *-g* flag.
* Fixed an issue where **Validate** and **Format** commands failed integrations with `defaultvalue` field in fetch incidents related parameters.
* Fixed an issue in the **Validate** command in which unified YAML files were not ignored.
* Fixed an issue in **generate-docs** where scripts and playbooks inputs and outputs were not parsed correctly.
* Fixed an issue in the **openapi-codegen** command where missing reference fields in the swagger JSON caused errors.
* Fixed an issue in the **openapi-codegen** command where empty objects in the swagger JSON paths caused errors.
* **update-release-notes** command now accept path of the pack instead of pack name.
* Fixed an issue where **generate-docs** was inserting unnecessary escape characters.
* Fixed an issue in the **update-release-notes** command where changes to the pack_metadata were not detected.
* Fixed an issue where **validate** did not check for missing release notes in old format files.

## 1.1.9

* Fixed an issue where **update-release-notes** command failed on invalid file types.

## 1.1.8

* Fixed a regression where **upload** command failed on test playbooks.
* Added new *githubUser* field in pack metadata init command.
* Support beta integration in the commands **split-yml, extract-code, generate-test-playbook and generate-docs.**
* Fixed an issue where **find-dependencies** ignored *toversion* field in content items.
* Added support for *layoutscontainer*, *classifier_5_9_9*, *mapper*, *report*, and *widget* in the **Format** command.
* Fixed an issue where **Format** will set the `ID` field to be equal to the `name` field in modified playbooks.
* Fixed an issue where **Format** did not work for test playbooks.
* Improved **update-release-notes** command:
  * Write content description to release notes for new items.
  * Update format for file types without description: Connections, Incident Types, Indicator Types, Layouts, Incident Fields.
* Added a validation for feedTags param in feeds in **validate** command.
* Fixed readme validation issue in community support packs.
* Added the **openapi-codegen** command to generate integrations from OpenAPI specification files.
* Fixed an issue were release notes validations returned wrong results for *CommonScripts* pack.
* Added validation for image links in README files in **validate** command.
* Added a validation for default value of fetch param in feeds in **validate** command.
* Fixed an issue where the **Init** command failed on scripts.

## 1.1.7

* Fixed an issue where running the **format** command on feed integrations removed the `defaultvalue` fields.
* Playbook branch marked with *skipunavailable* is now set as an optional dependency in the **find-dependencies** command.
* The **feedReputation** parameter can now be hidden in a feed integration.
* Fixed an issue where running the **unify** command on JS package failed.
* Added the *--no-update* flag to the **find-dependencies** command.
* Added the following validations in **validate** command:
  * Validating that a pack does not depend on NonSupported / Deprecated packs.

## 1.1.6

* Added the *--description* option to the **init** command.
* Added the *--contribution* option to the **init** command which converts a contribution zip to proper pack format.
* Improved **validate** command performance time and outputs.
* Added the flag *--no-docker-checks* to **validate** command to skip docker checks.
* Added the flag *--print-ignored-files* to **validate** command to print ignored files report when the command is done.
* Added the following validations in **validate** command:
  * Validating that existing release notes are not modified.
  * Validating release notes are not added to new packs.
  * Validating that the "currentVersion" field was raised in the pack_metadata for modified packs.
  * Validating that the timestamp in the "created" field in the pack_metadata is in ISO format.
* Running `demisto-sdk validate` will run the **validate** command using git and only on committed files (same as using *-g --post-commit*).
* Fixed an issue where release notes were not checked correctly in **validate** command.
* Fixed an issue in the **create-id-set** command where optional playbook tasks were not taken into consideration.
* Added a prompt to the `demisto-sdk update-release-notes` command to prompt users to commit changes before running the release notes command.
* Added support to `layoutscontainer` in **validate** command.

## 1.1.5

* Fixed an issue in **find-dependencies** command.
* **lint** command now verifies flake8 on CommonServerPython script.

## 1.1.4

* Fixed an issue with the default output file name of the **unify** command when using "." as an output path.
* **Unify** command now adds contributor details to the display name and description.
* **Format** command now adds *isFetch* and *incidenttype* fields to integration yml.
* Removed the *feedIncremental* field from the integration schema.
* **Format** command now adds *feedBypassExclusionList*, *Fetch indicators*, *feedReputation*, *feedReliability*,
     *feedExpirationPolicy*, *feedExpirationInterval* and *feedFetchInterval* fields to integration yml.
* Fixed an issue in the playbooks schema.
* Fixed an issue where generated release notes were out of order.
* Improved pack dependencies detection.
* Fixed an issue where test playbooks were mishandled in **validate** command.

## 1.1.3

* Added a validation for invalid id fields in indicators types files in **validate** command.
* Added default behavior for **update-release-notes** command.
* Fixed an error where README files were failing release notes validation.
* Updated format of generated release notes to be more user friendly.
* Improved error messages for the **update-release-notes** command.
* Added support for `Connections`, `Dashboards`, `Widgets`, and `Indicator Types` to **update-release-notes** command.
* **Validate** now supports scripts under the *TestPlaybooks* directory.
* Fixed an issue where **validate** did not support powershell files.

## 1.1.2

* Added a validation for invalid playbookID fields in incidents types files in **validate** command.
* Added a code formatter for python files.
* Fixed an issue where new and old classifiers where mixed on validate command.
* Added *feedIncremental* field to the integration schema.
* Fixed error in the **upload** command where unified YMLs were not uploaded as expected if the given input was a pack.
* Fixed an issue where the **secrets** command failed due to a space character in the file name.
* Ignored RN validation for *NonSupported* pack.
* You can now ignore IF107, SC100, RP102 error codes in the **validate** command.
* Fixed an issue where the **download** command was crashing when received as input a JS integration or script.
* Fixed an issue where **validate** command checked docker image for JS integrations and scripts.
* **validate** command now checks scheme for reports and connections.
* Fixed an issue where **validate** command checked docker when running on all files.
* Fixed an issue where **validate** command did not fail when docker image was not on the latest numeric tag.
* Fixed an issue where beta integrations were not validated correctly in **validate** command.

## 1.1.1

* fixed and issue where file types were not recognized correctly in **validate** command.
* Added better outputs for validate command.

## 1.1.0

* Fixed an issue where changes to only non-validated files would fail validation.
* Fixed an issue in **validate** command where moved files were failing validation for new packs.
* Fixed an issue in **validate** command where added files were failing validation due to wrong file type detection.
* Added support for new classifiers and mappers in **validate** command.
* Removed support of old RN format validation.
* Updated **secrets** command output format.
* Added support for error ignore on deprecated files in **validate** command.
* Improved errors outputs in **validate** command.
* Added support for linting an entire pack.

## 1.0.9

* Fixed a bug where misleading error was presented when pack name was not found.
* **Update-release-notes** now detects added files for packs with versions.
* Readme files are now ignored by **update-release-notes** and validation of release notes.
* Empty release notes no longer cause an uncaught error during validation.

## 1.0.8

* Changed the output format of demisto-sdk secrets.
* Added a validation that checkbox items are not required in integrations.
* Added pack release notes generation and validation.
* Improved pack metadata validation.
* Fixed an issue in **validate** where renamed files caused an error

## 1.0.4

* Fix the **format** command to update the `id` field to be equal to `details` field in indicator-type files, and to `name` field in incident-type & dashboard files.
* Fixed a bug in the **validate** command for layout files that had `sortValues` fields.
* Fixed a bug in the **format** command where `playbookName` field was not always present in the file.
* Fixed a bug in the **format** command where indicatorField wasn't part of the SDK schemas.
* Fixed a bug in **upload** command where created unified docker45 yml files were not deleted.
* Added support for IndicatorTypes directory in packs (for `reputation` files, instead of Misc).
* Fixed parsing playbook condition names as string instead of boolean in **validate** command
* Improved image validation in YAML files.
* Removed validation for else path in playbook condition tasks.

## 1.0.3

* Fixed a bug in the **format** command where comments were being removed from YAML files.
* Added output fields: *file_path* and *kind* for layouts in the id-set.json created by **create-id-set** command.
* Fixed a bug in the **create-id-set** command Who returns Duplicate for Layouts with a different kind.
* Added formatting to **generate-docs** command results replacing all `<br>` tags with `<br/>`.
* Fixed a bug in the **download** command when custom content contained not supported content entity.
* Fixed a bug in **format** command in which boolean strings  (e.g. 'yes' or 'no') were converted to boolean values (e.g. 'True' or 'False').
* **format** command now removes *sourceplaybookid* field from playbook files.
* Fixed a bug in **generate-docs** command in which integration dependencies were not detected when generating documentation for a playbook.

## 1.0.1

* Fixed a bug in the **unify** command when output path was provided empty.
* Improved error message for integration with no tests configured.
* Improved the error message returned from the **validate** command when an integration is missing or contains malformed fetch incidents related parameters.
* Fixed a bug in the **create** command where a unified YML with a docker image for 4.5 was copied incorrectly.
* Missing release notes message are now showing the release notes file path to update.
* Fixed an issue in the **validate** command in which unified YAML files were not ignored.
* File format suggestions are now shown in the relevant file format (JSON or YAML).
* Changed Docker image validation to fail only on non-valid ones.
* Removed backward compatibility validation when Docker image is updated.

## 1.0.0

* Improved the *upload* command to support the upload of all the content entities within a pack.
* The *upload* command now supports the improved pack file structure.
* Added an interactive option to format integrations, scripts and playbooks with No TestPlaybooks configured.
* Added an interactive option to configure *conf.json* file with missing test playbooks for integrations, scripts and playbooks
* Added *download* command to download custom content from Demisto instance to the local content repository.
* Improved validation failure messages to include a command suggestion, wherever relevant, to fix the raised issue.
* Improved 'validate' help and documentation description
* validate - checks that scripts, playbooks, and integrations have the *tests* key.
* validate - checks that test playbooks are configured in `conf.json`.
* demisto-sdk lint - Copy dir better handling.
* demisto-sdk lint - Add error when package missing in docker image.
* Added *-a , --validate-all* option in *validate* to run all validation on all files.
* Added *-i , --input* option in *validate* to run validation on a specified pack/file.
* added *-i, --input* option in *secrets* to run on a specific file.
* Added an allowed hidden parameter: *longRunning* to the hidden integration parameters validation.
* Fixed an issue with **format** command when executing with an output path of a folder and not a file path.
* Bug fixes in generate-docs command given playbook as input.
* Fixed an issue with lint command in which flake8 was not running on unit test files.

## 0.5.2

* Added *-c, --command* option in *generate-docs* to generate a specific command from an integration.
* Fixed an issue when getting README/CHANGELOG files from git and loading them.
* Removed release notes validation for new content.
* Fixed secrets validations for files with the same name in a different directory.
* demisto-sdk lint - parallelization working with specifying the number of workers.
* demisto-sdk lint - logging levels output, 3 levels.
* demisto-sdk lint - JSON report, structured error reports in JSON format.
* demisto-sdk lint - XML JUnit report for unit-tests.
* demisto-sdk lint - new packages used to accelerate execution time.
* demisto-sdk secrets - command now respects the generic whitelist, and not only the pack secrets.

## 0.5.0

[PyPI History][1]

[1]: https://pypi.org/project/demisto-sdk/#history

## 0.4.9

* Fixed an issue in *generate-docs* where Playbooks and Scripts documentation failed.
* Added a graceful error message when executing the *run" command with a misspelled command.
* Added more informative errors upon failures of the *upload* command.
* format command:
  * Added format for json files: IncidentField, IncidentType, IndicatorField, IndicatorType, Layout, Dashboard.
  * Added the *-fv --from-version*, *-nv --no-validation* arguments.
  * Removed the *-t yml_type* argument, the file type will be inferred.
  * Removed the *-g use_git* argument, running format without arguments will run automatically on git diff.
* Fixed an issue in loading playbooks with '=' character.
* Fixed an issue in *validate* failed on deleted README files.

## 0.4.8

* Added the *max* field to the Playbook schema, allowing to define it in tasks loop.
* Fixed an issue in *validate* where Condition branches checks were case sensitive.

## 0.4.7

* Added the *slareminder* field to the Playbook schema.
* Added the *common_server*, *demisto_mock* arguments to the *init* command.
* Fixed an issue in *generate-docs* where the general section was not being generated correctly.
* Fixed an issue in *validate* where Incident type validation failed.

## 0.4.6

* Fixed an issue where the *validate* command did not identify CHANGELOG in packs.
* Added a new command, *id-set* to create the id set - the content dependency tree by file IDs.

## 0.4.5

* generate-docs command:
  * Added the *use_cases*, *permissions*, *command_permissions* and *limitations*.
  * Added the *--insecure* argument to support running the script and integration command in Demisto.
  * Removed the *-t yml_type* argument, the file type will be inferred.
  * The *-o --output* argument is no longer mandatory, default value will be the input file directory.
* Added support for env var: *DEMISTO_SDK_SKIP_VERSION_CHECK*. When set version checks are skipped.
* Fixed an issue in which the CHANGELOG files did not match our scheme.
* Added a validator to verify that there are no hidden integration parameters.
* Fixed an issue where the *validate* command ran on test files.
* Removed the *env-dir* argument from the demisto-sdk.
* README files which are html files will now be skipped in the *validate* command.
* Added support for env var: *DEMISTO_README_VALIDATOR*. When not set the readme validation will not run.

## 0.4.4

* Added a validator for IncidentTypes (incidenttype-*.json).
* Fixed an issue where the -p flag in the *validate* command was not working.
* Added a validator for README.md files.
* Release notes validator will now run on: incident fields, indicator fields, incident types, dashboard and reputations.
* Fixed an issue where the validator of reputation(Indicator Type) did not check on the details field.
* Fixed an issue where the validator attempted validating non-existing files after deletions or name refactoring.
* Removed the *yml_type* argument in the *split-yml*, *extract-code* commands.
* Removed the *file_type* argument in the *generate-test-playbook* command.
* Fixed the *insecure* argument in *upload*.
* Added the *insecure* argument in *run-playbook*.
* Standardise the *-i --input*, *-o --output* to demisto-sdk commands.

## 0.4.3

* Fixed an issue where the incident and indicator field BC check failed.
* Support for linting and unit testing PowerShell integrations.

## 0.4.2

* Fixed an issue where validate failed on Windows.
* Added a validator to verify all branches are handled in conditional task in a playbook.
* Added a warning message when not running the latest sdk version.
* Added a validator to check that the root is connected to all tasks in the playbook.
* Added a validator for Dashboards (dashboard-*.json).
* Added a validator for Indicator Types (reputation-*.json).
* Added a BC validation for changing incident field type.
* Fixed an issue where init command would generate an invalid yml for scripts.
* Fixed an issue in misleading error message in v2 validation hook.
* Fixed an issue in v2 hook which now is set only on newly added scripts.
* Added more indicative message for errors in yaml files.
* Disabled pykwalify info log prints.

## 0.3.10

* Added a BC check for incident fields - changing from version is not allowed.
* Fixed an issue in create-content-artifacts where scripts in Packs in TestPlaybooks dir were copied with a wrong prefix.

## 0.3.9

* Added a validation that incident field can not be required.
* Added validation for fetch incident parameters.
* Added validation for feed integration parameters.
* Added to the *format* command the deletion of the *sourceplaybookid* field.
* Fixed an issue where *fieldMapping* in playbook did not pass the scheme validation.
* Fixed an issue where *create-content-artifacts* did not copy TestPlaybooks in Packs without prefix of *playbook-*.
* Added a validation the a playbook can not have a rolename set.
* Added to the image validator the new DBot default image.
* Added the fields: elasticcommonfields, quiet, quietmode to the Playbook schema.
* Fixed an issue where *validate* failed on integration commands without outputs.
* Added a new hook for naming of v2 integrations and scripts.

## 0.3.8

* Fixed an issue where *create-content-artifact* was not loading the data in the yml correctly.
* Fixed an issue where *unify* broke long lines in script section causing syntax errors

## 0.3.7

* Added *generate-docs* command to generate documentation file for integration, playbook or script.
* Fixed an issue where *unify* created a malformed integration yml.
* Fixed an issue where demisto-sdk **init** creates unit-test file with invalid import.

## 0.3.6

* Fixed an issue where demisto-sdk **validate** failed on modified scripts without error message.

## 0.3.5

* Fixed an issue with docker tag validation for integrations.
* Restructured repo source code.

## 0.3.4

* Saved failing unit tests as a file.
* Fixed an issue where "_test" file for scripts/integrations created using **init** would import the "HelloWorld" templates.
* Fixed an issue in demisto-sdk **validate** - was failing on backward compatiblity check
* Fixed an issue in demisto-sdk **secrets** - empty line in .secrets-ignore always made the secrets check to pass
* Added validation for docker image inside integrations and scripts.
* Added --use-git flag to **format** command to format all changed files.
* Fixed an issue where **validate** did not fail on dockerimage changes with bc check.
* Added new flag **--ignore-entropy** to demisto-sdk **secrets**, this will allow skip entropy secrets check.
* Added --outfile to **lint** to allow saving failed packages to a file.

## 0.3.3

* Added backwards compatibility break error message.
* Added schema for incident types.
* Added **additionalinfo** field to as an available field for integration configuration.
* Added pack parameter for **init**.
* Fixed an issue where error would appear if name parameter is not set in **init**.

## 0.3.2

* Fixed the handling of classifier files in **validate**.

## 0.3.1

* Fixed the handling of newly created reputation files in **validate**.
* Added an option to perform **validate** on a specific file.

## 0.3.0

* Added support for multi-package **lint** both with parallel and without.
* Added all parameter in **lint** to run on all packages and packs in content repository.
* Added **format** for:
  * Scripts
  * Playbooks
  * Integrations
* Improved user outputs for **secrets** command.
* Fixed an issue where **lint** would run pytest and pylint only on a single docker per integration.
* Added auto-complete functionality to demisto-sdk.
* Added git parameter in **lint** to run only on changed packages.
* Added the **run-playbook** command
* Added **run** command which runs a command in the Demisto playground.
* Added **upload** command which uploads an integration or a script to a Demisto instance.
* Fixed and issue where **validate** checked if release notes exist for new integrations and scripts.
* Added **generate-test-playbook** command which generates a basic test playbook for an integration or a script.
* **validate** now supports indicator fields.
* Fixed an issue with layouts scheme validation.
* Adding **init** command.
* Added **json-to-outputs** command which generates the yaml section for outputs from an API raw response.

## 0.2.6

* Fixed an issue with locating release notes for beta integrations in **validate**.

## 0.2.5

* Fixed an issue with locating release notes for beta integrations in **validate**.

## 0.2.4

* Adding image validation to Beta_Integration and Packs in **validate**.

## 0.2.3

* Adding Beta_Integration to the structure validation process.
* Fixing bug where **validate** did checks on TestPlaybooks.
* Added requirements parameter to **lint**.

## 0.2.2

* Fixing bug where **lint** did not return exit code 1 on failure.
* Fixing bug where **validate** did not print error message in case no release notes were give.

## 0.2.1

* **Validate** now checks that the id and name fields are identical in yml files.
* Fixed a bug where sdk did not return any exit code.

## 0.2.0

* Added Release Notes Validator.
* Fixed the Unifier selection of your python file to use as the code.
* **Validate** now supports Indicator fields.
* Fixed a bug where **validate** and **secrets** did not return exit code 1 on failure.
* **Validate** now runs on newly added scripts.

## 0.1.8

* Added support for `--version`.
* Fixed an issue in file_validator when calling `checked_type` method with script regex.

## 0.1.2

* Restructuring validation to support content packs.
* Added secrets validation.
* Added content bundle creation.
* Added lint and unit test run.

## 0.1.1

* Added new logic to the unifier.
* Added detailed README.
* Some small adjustments and fixes.

## 0.1.0

Capabilities:

* **Extract** components(code, image, description etc.) from a Demisto YAML file into a directory.
* **Unify** components(code, image, description etc.) to a single Demisto YAML file.
* **Validate** Demisto content files.<|MERGE_RESOLUTION|>--- conflicted
+++ resolved
@@ -12,12 +12,9 @@
 * Changed the **validate** command to fail on the IN140 error code only when the skipped integration has no unit tests.
 * Changed **validate** to allow hiding parameters of type 4 (secret) when replacing with type 9 (credentials) with the same name.
 * Fixed an issue where the **update-release-notes** command didn't add release-notes properly to some *new* content items.
-<<<<<<< HEAD
-* Fixed an issue where **download** didn't identify playbooks properly, and downloaded files with UUIDs instead of file/script names.
-=======
 * Added validation that checks that the `nativeimage` key is not defined in script/integration yml.
 * Added to the **format** command the ability to remove `nativeimage` key in case defined in script/integration yml.
->>>>>>> efeed721
+* Fixed an issue where **download** didn't identify playbooks properly, and downloaded files with UUIDs instead of file/script names.
 
 ## 1.8.1
 * Fixed an issue where **format** created duplicate configuration parameters.
