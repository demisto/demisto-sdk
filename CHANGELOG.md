--- conflicted
+++ resolved
@@ -7,6 +7,7 @@
 ### 0.3.10
 * Added a BC check for incident fields - changing from version is not allowed.
 * Fixed an issue in create-content-artifacts where scripts in Packs in TestPlaybooks dir were copied with a wrong prefix.
+* Added more indicative message for errors in yaml files.
 
 ### 0.3.9
 * Added a validation that incident field can not be required.
@@ -19,11 +20,7 @@
 * Added to the image validator the new DBot default image.
 * Added the fields: elasticcommonfields, quiet, quietmode to the Playbook schema.
 * Fixed an issue where *validate* failed on integration commands without outputs.
-<<<<<<< HEAD
-* Added more indicative message for errors in yaml files.
-=======
 * Added a new hook for naming of v2 integrations and scripts.
->>>>>>> a7e6f229
 
 ### 0.3.8
 * Fixed an issue where *create-content-artifact* was not loading the data in the yml correctly.
