--- conflicted
+++ resolved
@@ -1,9 +1,6 @@
 # Changelog
-<<<<<<< HEAD
 * Fixed a bug in the **format** command where indicatorField wasn't part of the SDK schemas.
-=======
 * Fixed a bug in **upload** command where created unified docker45 yml files were not deleted.
->>>>>>> 6e6eae4e
 * Added support for IndicatorTypes directory in packs (for `reputation` files, instead of Misc).
 * Fixed parsing playbook condition names as string instead of boolean in **validate** command
 * Improved image validation in YAML files.
