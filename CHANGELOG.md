# Changelog

## Unreleased
* Fixed an issue in the **download** command where layouts were overriden even without the `-f` option.
* Fixed an issue where Demisto-SDK did not detect layout ID when using the **download** command.
* Fixed an issue where the **lint** command ran on `native:dev` supported content when passing the `--docker-image all` flag, instead it will run on `native:candidate`.
* Added support for `native:candidate` as a docker image flag for **lint** command.
<<<<<<< HEAD
* Fixed an issue where `conf.json` wasn't validated when modified.
=======
* Fixed an issue where logs and messages would not show when using the **download** command.
* Fixed an issue where the `server_min_version` field in metadata was an empty value when parsing packs without content items.
* Fixed an issue where running **openapi-codegen** resulted in false-positive error messages.
* Fixed an issue where **generate-python-to-yml** generated input arguments as required even though required=False was specified.
* Fixed an issue where **generate-python-to-yml** generated input arguments a default arguments when default=some_value was provided.
>>>>>>> e160d9c1

## 1.11.0
* **Note: Demisto-SDK will soon stop supporting Python 3.8**
* Fixed an issue where using **download** on non-unicode content, merging them into existing files caused an error.
* Changed an internal setting to allow writing non-ascii content (unicode) using `YAMLHandler` and `JSONHandler`.
* Fixed an issue where an error message in **unify** was unclear for invalid input.
* Fixed an issue where running **validate** failed with **is_valid_integration_file_path_in_folder** on integrations that use API modules.
* Fixed an issue where **validate** failed with **is_valid_integration_file_path_in_folder** on integrations that use the `MSAPIModule`.
* Added **validate** check for the `modules` field in `pack_metadata.json` files.
* Changed **lint** to skip deprecated content, unless when using the `-i` flag.
* Fixed an issue where **update-release-notes** failed when a new *Parsing Rule* was added to a pack.
* Refactored the logging framework. Demisto-SDK logs will now be written to `.demist_sdk_debug.log` under the content path (when detected) or the current directory.
* Added `GR105` validation to **validate** command to check that no duplicate IDs are used.
* Added support for API Modules imported in API modules in the **unify** command.

## 1.10.6
* Fixed an issue where running **validate** with the `-g` flag would skip some validations for old-formatted (unified) integration/script files.
* Deprecated integrations and scripts will not run anymore when providing the **--all-packs** to the **lint** command.
* Fixed an issue where a pack `serverMinVersion` would be calculated by the minimal fromVersion of its content items.
* Added the `--docker-image-target` flag to **lint** for testing native supported content with new images.

## 1.10.5
* Fixed an issue where running **run-test-playbook** would not use the `verify` parameter correctly. @ajoga
* Added a newline at the end of README files generated in **generate-docs**.
* Added the value `3` (out of bounds) to the `onChangeRepAlg` and `reputationCalc` fields under the `IncidentType` and `GenericType` schemas. **validate** will allow using it now.
* Fixed an issue where **doc-review** required dot suffixes in release notes describing new content.
* Fixed an issue where **validate** failed on Feed Integrations after adding the new *Collect/Connect* section field.
* Fixed an issue where using **postman-codegen** failed converting strings containing digits to kebab-case.
* Fixed an issue where the ***error-code*** command could not parse List[str] parameter.
* Updated validation *LO107* to support more section types in XSIAM layouts.

## 1.10.4
* Added support for running **lint** in multiple native-docker images.

## 1.10.3
* Fixed an issue where running **format** would fail after running npm install.
* Improved the graph validations in the **validate** command:
  - GR100 will now run on all content items of changed packs.
  - GR101 and GR102 will now catch invalid fromversion/toversion of files **using** the changed items.
  - GR103 errors will raise a warning when using the *-a* flag, but an error if using the *-i* or *g* flags.
* Fixed an issue where test-playbooks timed out.
* Fixed an issue where making a change in a module using an ApiModule would cause lint to run on the ApiModule unnecessarily.
* Fixed an issue where the `marketplace` field was not used when dumping pack zips.
* Fixed a typo in the README content generated with **update-release-notes** for updating integrations.
* Fixed an issue in **validate**, where using the `-gr` and `-i` flags did not run properly.
* Added the `sectionorder` field to integration scheme.
* Fixed an issue where in some occasions running of test-playbooks could receive session timeouts.
* Fixed an issue where **validate** command failed on core pack dependencies validation because of test dependencies.

## 1.10.2
* Added markdown lint formatting for README files in the **format** command.
* Fixed an issue where **lint** failed when using the `-cdam` flag with changed dependant api modules.
* Fixed an issue in the **upload** command, where `json`-based content items were not unified correctly when using the `--zip` argument.
* Added XPANSE core packs validations.

## 1.10.1
* Fixed an issue where **update-content-graph** failed to execute.

## 1.10.0
* **Breaking change**: Removed usage of `pipenv`, `isort` and `autopep8` in the **split** and **download** commands. Removed the `--no-pipenv` and `--no-code-formatting` flags. Please see https://xsoar.pan.dev/docs/tutorials/tut-setup-dev-remote for the recommended environment setup.
* Fixed an issue in **prepare-content** command where large code lines were broken.
* Fixed an issue where git-*renamed_files* were not retrieved properly.
* Fixed an issue where test dependencies were calculated in all level dependencies calculation.
* Added formatting and validation to XSIAM content types.
* Fixed an issue where several XSIAM content types were not validated when passing the `-a` flag.
* Added a UUID to name mapper for **download** it replaces UUIDs with names on all downloaded files.
* Updated the demisto-py to v3.2.6 which now supports basic proxy authentication.
* Improved the message shown when using **upload** and overwriting packs.
* Added support for the **Layout Rule** content type in the id-set and the content graph.
* Updated the default general `fromVersion` value on **format** to `6.8.0`
* Fixed an issue where **lint** sometimes failed when using the `-cdam` flag due to wrong file duplications filtering.
* Added the content graph to **validate**, use with the `--graph` flag.


## 1.9.0
* Fixed an issue where the Slack notifier was using a deprecated argument.
* Added the `--docker-image` argument to the **lint** command, which allows determining the docker image to run lint on. Possible options are: `'native:ga'`, `'native:maintenance'`, `'native:dev'`, `'all'`, a specific docker image (from Docker Hub) or, the default `'from-yml'`.
* Fixed an issue in **prepare-content** command where large code lines were broken.
* Added a logger warning to **get_demisto_version**, the task will now fail with a more informative message.
* Fixed an issue where the **upload** and **prepare-content** commands didn't add `fromServerVersion` and `toServerVersion` to layouts.
* Updated **lint** to use graph instead of id_set when running with `--check-dependent-api-module` flag.
* Added the marketplaces field to all schemas.
* Added the flag `--xsoar-only` to the **doc-review** command which enables reviewing documents that belong to XSOAR-supported Packs.
* Fixed an issue in **update-release-notes** command where an error occurred when executing the same command a second time.
* Fixed an issue where **validate** would not always ignore errors listed under `.pack-ignore`.
* Fixed an issue where running **validate** on a specific pack didn't test all the relevant entities.
* Fixed an issue where fields ending with `_x2` where not replaced in the appropriate Marketplace.

## 1.8.3
* Changed **validate** to allow hiding parameters of type 0, 4, 12 and 14 when replacing with type 9 (credentials) with the same name.
* Fixed an issue where **update-release-notes** fails to update *MicrosoftApiModule* dependent integrations.
* Fixed an issue where the **upload** command failed because `docker_native_image_config.json` file could not be found.
* Added a metadata file to the content graph zip, to be used in the **update-content-graph** command.
* Updated the **validate** and **update-release-notes** commands to unskip the *Triggers Recommendations* content type.


## 1.8.2
* Fixed an issue where demisto-py failed to upload content to XSIAM when `DEMISTO_USERNAME` environment variable is set.
* Fixed an issue where the **prepare-content** command output invalid automation name when used with the --*custom* argument.
* Fixed an issue where modeling rules with arbitrary whitespace characters were not parsed correctly.
* Added support for the **nativeImage** key for an integration/script in the **prepare-content** command.
* Added **validate** checks for integrations declared deprecated (display name, description) but missing the `deprecated` flag.
* Changed the **validate** command to fail on the IN145 error code only when the parameter with type 4 is not hidden.
* Fixed an issue where downloading content layouts with `detailsV2=None` resulted in an error.
* Fixed an issue where **xdrctemplate** was missing 'external' prefix.
* Fixed an issue in **prepare-content** command providing output path.
* Updated the **validate** and **update-release-notes** commands to skip the *Triggers Recommendations* content type.
* Added a new validation to the **validate** command to verify that the release notes headers are in the correct format.
* Changed the **validate** command to fail on the IN140 error code only when the skipped integration has no unit tests.
* Changed **validate** to allow hiding parameters of type 4 (secret) when replacing with type 9 (credentials) with the same name.
* Fixed an issue where the **update-release-notes** command didn't add release-notes properly to some *new* content items.
* Added validation that checks that the `nativeimage` key is not defined in script/integration yml.
* Added to the **format** command the ability to remove `nativeimage` key in case defined in script/integration yml.
* Enhanced the **update-content-graph** command to support `--use-git`, `--imported_path` and `--output-path` arguments.
* Fixed an issue where **doc-review** failed when reviewing command name in some cases.
* Fixed an issue where **download** didn't identify playbooks properly, and downloaded files with UUIDs instead of file/script names.

## 1.8.1
* Fixed an issue where **format** created duplicate configuration parameters.
* Added hidden properties to integration command argument and script argument.
* Added `--override-existing` to **upload** that skips the confirmation prompt for overriding existing content packs. @mattbibbydw
* Fixed an issue where **validate** failed in private repos when attempting to read from a nonexisting `approved_categories.json`.
* Fixed an issue where **validate** used absolute paths when getting remote `pack_metadata.json` files in private repos.
* Fixed an issue in **download**, where names of custom scripts were replaced with UUIDs in IncidentFields and Layouts.

## 1.8.0
* Updated the supported python versions, as `>=3.8,<3.11`, as some of the dependencies are not supported on `3.11` yet.
* Added a **validate** step for **Modeling Rules** testdata files.
* Added the **update-content-graph** command.
* Added the ability to limit the number of CPU cores with `DEMISTO_SDK_MAX_CPU_CORES` envirment variable.
* Added the **prepare-content** command.
* Added support for fromversion/toversion in XSIAM content items (correlation rules, XSIAM dashboards, XSIAM reports and triggers).
* Added a **validate** step checking types of attributes in the schema file of modeling rule.
* Added a **validate** step checking that the dataset name of a modeling rule shows in the xif and schema files.
* Added a **validate** step checking that a correlation rule file does not start with a hyphen.
* Added a **validate** step checking that xsiam content items follow naming conventions.
* Fixed an issue where SDK commands failed on the deprecated `packaging.version.LegacyVersion`, by locking the `packaging` version to `<22`.
* Fixed an issue where **update-release-notes** failed when changing only xif file in **Modeling Rules**.
* Fixed an issue where *is_valid_category* and *is_categories_field_match_standard* failed when running in a private repo.
* Fixed an issue where **validate** didn't fail on the MR103 validation error.
* Fixed the *--release-notes* option, to support the new CHANGELOG format.
* Fixed an issue where **validate** failed when only changing a modeling rules's xif file.
* Fixed an issue where **format** failed on indicator files with a `None` value under the `tabs` key.
* Fixed an issue where **validate** only printed errors for one change of context path, rather than print all.
* Fixed an issue where **download** did not suggest using a username/password when authenticating with XSOAR and using invalid arguments.
* Fixed an issue where **download** failed when listing or downloading content items that are not unicode-encoded.
* Added support for fromversion/toversion in XSIAM content items (correlation rules, XSIAM dashboards, XSIAM reports and triggers).
* Updated the supported python versions, as `>=3.8,<3.11`, as some of the dependencies are not supported on `3.11` yet.
* Added **prepare-content** command which will prepare the pack or content item for the platform.
* Patched an issue where deprecated `packaging.version.LegacyVersion`, locking packaging version to `<22`.

## 1.7.9
* Fixed an issue where an error message in **validate** would not include the suggested fix.
* Added a validation that enforces predefined categories on MP Packs & integration yml files, the validation also ensures that each pack has only one category.
* Fixed an issue where **update-release-notes** did not generate release notes for **XDRC Templates**.
* Fixed an issue where **upload** failed without explaining the reason.
* Improved implementation of the docker_helper module.
* Fixed an issue where **validate** did not check changed pack_metadata.json files when running using git.
* Added support for **xdrctemplate** to content graph.
* Fixed an issue where local copies of the newly-introduced `DemistoClassApiModule.py` were validated.
* Added new release notes templates for the addition and modification of playbooks, layouts and types in the **doc-review** command.
* Fixed an issue where the **doc-review** command failed on descriptions of new content items.
* Added the `Command XXX is deprecated. Use XXX instead.` release notes templates to **doc-review** command.
* Fixed an issue where the **update-release-notes** command didn't add the modeling-rules description for new modeling-rules files.

## 1.7.8
* Added the capability to run the MDX server in a docker container for environments without node.
* Fixed an issue where **generate-docs** with `-c` argument updated sections of the incorrect commands.
* Added IF113 error code to **ALLOWED_IGNORE_ERRORS**.
* Fixed an issue where **validate** failed on playbooks with non-string input values.
* Added the `DEMISTO_SDK_IGNORE_CONTENT_WARNING` environment variable, to allow suppressing warnings when commands are not run under a content repo folder.
* Fixed an issue where **validate** failed to recognize integration tests that were missing from config.json
* Added support for **xpanse** marketplace in **create-id-set** and **create-content-artifacts** commands.
* Fixed an issue where **split** failed on yml files.
* Added support for marketplace-specific tags.
* Fixed an issue where **download** would not run `isort`. @maxgubler
* Fixed an issue where XSIAM Dashboards and Reports images failed the build.
* Added support for **xpanse** marketplace to content graph.

## 1.7.7
* Fixed an issue where paybooks **generate-docs** didn't parse complex input values when no accessor field is given correctly.
* Fixed an issue in the **download** command, where an exception would be raised when downloading system playbooks.
* Fixed an issue where the **upload** failed on playbooks containing a value that starts with `=`.
* Fixed an issue where the **generate-unit-tests** failed to generate assertions, and generate unit tests when command names does not match method name.
* Fixed an issue where the **download** command did not honor the `--no-code-formatting` flag properly. @maxgubler
* Added a new check to **validate**, making sure playbook task values are passed as references.
* Fixed an issue where the **update-release-notes** deleted existing release notes, now appending to it instead.
* Fixed an issue where **validate** printed blank space in case of validation failed and ignored.
* Renamed 'Agent Config' to 'XDRC Templates'.
* Fixed an issue where the **zip-packs** command did not work with the CommonServerUserPython and CommonServerUserPowerShell package.

## 1.7.6

* Fixed parsing of initialization arguments of client classes in the **generate-unit-tests** command.
* Added support for AgentConfig content item in the **upload**, **create-id-set**, **find-dependecies**, **unify** and **create-content-artifacts** commands.
* Added support for XSIAM Report preview image.

## 1.7.5

* Fixed an issue where the **upload** command did not work with the CommonServerUserPython package.
* Fixed an issue in the **download** command, where some playbooks were downloaded as test playbooks.
* Added playbook modification capabilities in **TestSuite**.
* Added a new command **create-content-graph**.
* Fixed an issue in the **upload** command, where the temporary zip would not clean up properly.
* Improved content items parsing in the **create-content-graph** command.
* Added an error when the docker daemon is unavailable when running **lint**.
* Removed the validation of a subtype change for scripts in the **validate** command.
* Fixed an issue where names of XSIAM content items were not normalized properly.
* Fixed an issue where the **download** command was downloading playbooks with **script** (id) and not **scriptName**.
* Fixed an issue where script yml files were not properly identified by `find_type`.
* Removed nightly integrations filtering when deciding if a test should run.
* Added support for XSIAM Dashboard preview image.
* Added the `--no-code-formatting` flag to the **download** command, allowing to skip autopep8 and isort.
* Fixed an issue in the **update-release-notes** command, where generating release notes for modeling rules schema file caused exception.

## 1.7.4

* Fixed an issue where the **doc-review** command showed irrelevant messages.
* Fixed an issue in **validate**, where backward-compatibility failures prevented other validations from running.
* Fixed an issue in **validate**, where content-like files under infrastructure paths were not ignored.
* Fixed an issue in the AMI mapping, where server versions were missing.
* Change the way the normalize name is set for external files.
* Added dump function to XSIAM pack objects to dulicate the files.
* Fixed an issue where the `contribution_converter` did not support changes made to ApiModules.
* Added name normalization according to new convention to XSIAM content items
* Added playbook modification capabilities in **TestSuite**.
* Fixed an issue in create-content-artifacts where it will not get a normalize name for the item and it will try to duplicate the same file.

## 1.7.3

* Fixed an issue in the **format** command where fail when executed from environment without mdx server available.
* Added `Added a`, `Added an` to the list of allowed changelog prefixes.
* Added support for Indicator Types/Reputations in the **upload** command.
* Fixed an issue when running from a subdirectory of a content repo failed.
* Changing the way we are using XSIAM servers api-keys in **test-content** .
* Added a success message to **postman-codegen**.

## 1.7.2

* Fixed an issue in the **validate** command where incident fields were not found in mappers even when they exist
* Added an ability to provide list of marketplace names as a param attribute to **validate** and **upload**
* Added the file type to the error message when it is not supported.
* Fixed an issue where `contribution_converter` incorrectly mapped _Indicator Field_ objects to the _incidentfield_ directory in contribution zip files.
* Fixed a bug where **validate** returned error on empty inputs not used in playbooks.
* Added the `DEMISTO_SDK_CONTENT_PATH` environment variable, implicitly used in various commands.
* Added link to documentation for error messages regarding use cases and tags.

## 1.7.1

* Fixed an issue where *indicatorTypes* and *betaIntegrations* were not found in the id_set.
* Updated the default general `fromVersion` value on **format** to `6.5.0`
* Fixed an issue where the **validate** command did not fail when the integration yml file name was not the same as the folder containing it.
* Added an option to have **generate-docs** take a Playbooks folder path as input, and generate docs for all playbooks in it.
* Fixed an issue where the suggestion in case of `IF113` included uppercase letters for the `cliName` parameter.
* Added new validation to the **validate** command to fail and list all the file paths of files that are using a deprecated integration command / script / playbook.
* **validate** will no longer fail on playbooks calling subplaybooks that have a higher `fromVersion` value, if  calling the subplaybook has `skipifunavailable=True`.
* Fixed an issue where relative paths were not accessed correctly.
* Running any `demisto-sdk` command in a folder with a `.env` file will load it, temporarily overriding existing environment variables.
* Fixed an issue where **validate** did not properly detect deleted files.
* Added new validations to the **validate** command to verify that the schema file exists for a modeling rule and that the schema and rules keys are empty in the yml file.
* Fixed an issue where *find_type* didn't recognize exported incident types.
* Added a new validation to **validate**, making sure all inputs of a playbook are used.
* Added a new validation to **validate**, making sure all inputs used in a playbook declared in the input section.
* The **format** command will now replace the *fromServerVersion* field with *fromVersion*.

## 1.7.0

* Allowed JSON Handlers to accept kwargs, for custoimzing behavior.
* Fixed an issue where an incorrect error was shown when the `id` of a content item differed from its `name` attribute.
* Fixed an issue where the `preserve_quotes` in ruamel_handler received an incorrect value @icholy
* Fixed an issue where ignoring RM110 error code wasn't working and added a validation to **ALLOWED_IGNORE_ERRORS** to validate that all error codes are inserted in the right format.
* Fixed an issue where the contribution credit text was not added correctly to the pack README.
* Changed the contribution file implementation from markdown to a list of contributor names. The **create-content-artifact** will use this list to prepare the needed credit message.
* Added a new validation to the `XSOAR-linter` in the **lint** command for verifying that demisto.log is not used in the code.
* The **generate-docs** command will now auto-generate the Incident Mirroring section when implemented in an integration.
* Added support to automatically generate release notes for deprecated items in the **update-release-notes** command.
* Fixed an issue causing any command to crash when unable to detect local repository properties.
* Fixed an issue where running in a private gitlab repo caused a warning message to be shown multiple times.
* Added a new validation to the **validate** command to verify that markdown and python files do not contain words related to copyright section.
* Fixed an issue where **lint** crashed when provided an input file path (expecting a directory).

## 1.6.9

* Added a new validation that checks whether a pack should be deprecated.
* Added a new ability to the **format** command to deprecate a pack.
* Fixed an issue where the **validate** command sometimes returned a false negative in cases where there are several sub-playbooks with the same ID.
* Added a new validation to the **validate** command to verify that the docker in use is not deprecated.
* Added support for multiple ApiModules in the **unify** command
* Added a check to **validate** command, preventing use of relative urls in README files.
* Added environment variable **DEMISTO_SDK_MARKETPLACE** expected to affect *MarketplaceTagParser* *marketplace* value. The value will be automatically set when passing *marketplace* arg to the commands **unify**, **zip-packs**, **create-content-artifacts** and **upload**.
* Added slack notifier for build failures on the master branch.
* Added support for modeling and parsing rules in the **split** command.
* Added support for README files in **format** command.
* Added a **validate** check, making sure classifier id and name values match. Updated the classifier **format** to update the id accordingly.
* The **generate-docs** command will now auto-generate the playbook image link by default.
* Added the `--custom-image-link` argument to override.
* Added a new flag to **generate-docs** command, allowing to add a custom image link to a playbook README.
* Added a new validation to the **validate** command to verify that the package directory name is the same as the files contained in the that package.
* Added support in the **unify** command to unify a schema into its Modeling Rule.

## 1.6.8

* Fixed an issue where **validate** did not fail on invalid playbook entities' versions (i.e. subplaybooks or scripts with higher fromversion than their parent playbook).
* Added support for running lint via a remote docker ssh connection. Use `DOCKER_HOST` env variable to specify a remote docker connection, such as: `DOCKER_HOST=ssh://myuser@myhost.com`.
* Fixed an issue where the pack cache in *get_marketplaces* caused the function to return invalid values.
* Fixed an issue where running format on a pack with XSIAM entities would fail.
* Added the new `display_name` field to relevant entities in the **create-id-set** command.
* Added a new validation to the **validate** command to verify the existence of "Reliability" parameter if the integration have reputation command.
* Fixed a bug where terminating the **lint** command failed (`ctrl + c`).
* Removed the validation of a subtype change in integrations and scripts from **validate**.
* Fixed an issue where **download** did not behave as expected when prompting for a version update. Reported by @K-Yo
* Added support for adoption release notes.
* Fixed an issue where **merge-id-sets** failed when a key was missing in one id-set.json.
* Fixed a bug where some mypy messages were not parsed properly in **lint**.
* Added a validation to the **validate** command, failing when '`fromversion`' or '`toversion`' in a content entity are incorrect format.
* Added a validation to the **validate** command, checking if `fromversion` <= `toversion`.
* Fixed an issue where coverage reports used the wrong logging level, marking debug logs as errors.
* Added a new validation to the **validate** command, to check when the discouraged `http` prefixes are used when setting defaultvalue, rather than `https`.
* Added a check to the **lint** command for finding hard-coded usage of the http protocol.
* Locked the dependency on Docker.
* Removed a traceback line from the **init** command templates: BaseIntegration, BaseScript.
* Updated the token in **_add_pr_comment** method from the content-bot token to the xsoar-bot token.

## 1.6.7

* Added the `types-markdown` dependency, adding markdown capabilities to existing linters using the [Markdown](https://pypi.org/project/Markdown/) package.
* Added support in the **format** command to remove nonexistent incident/indicator fields from *layouts/mappers*
* Added the `Note: XXX` and `XXX now generally available.` release notes templates to **doc-review** command.
* Updated the logs shown during the docker build step.
* Removed a false warning about configuring the `GITLAB_TOKEN` environment variable when it's not needed.
* Removed duplicate identifiers for XSIAM integrations.
* Updated the *tags* and *use cases* in pack metadata validation to use the local files only.
* Fixed the error message in checkbox validation where the defaultvalue is wrong and added the name of the variable that should be fixed.
* Added types to `find_type_by_path` under tools.py.
* Fixed an issue where YAML files contained incorrect value type for `tests` key when running `format --deprecate`.
* Added a deprecation message to the `tests:` section of yaml files when running `format --deprecate`.
* Added use case for **validate** on *wizard* objects - set_playbook is mapped to all integrations.
* Added the 'integration-get-indicators' commands to be ignored by the **verify_yml_commands_match_readme** validation, the validation will no longer fail if these commands are not in the readme file.
* Added a new validation to the **validate** command to verify that if the phrase "breaking changes" is present in a pack release notes, a JSON file with the same name exists and contains the relevant breaking changes information.
* Improved logs when running test playbooks (in a build).
* Fixed an issue in **upload** did not include list-type content items. @nicolas-rdgs
* Reverted release notes to old format.

## 1.6.6

* Added debug print when excluding item from ID set due to missing dependency.
* Added a validation to the **validate** command, failing when non-ignorable errors are present in .pack-ignore.
* Fixed an issue where `mdx server` did not close when stopped in mid run.
* Fixed an issue where `-vvv` flag did not print logs on debug level.
* enhanced ***validate*** command to list all command names affected by a backward compatibility break, instead of only one.
* Added support for Wizard content item in the **format**, **validate**, **upload**, **create-id-set**, **find-dependecies** and **create-content-artifacts** commands.
* Added a new flag to the **validate** command, allowing to run specific validations.
* Added support in **unify** and **create-content-artifacts** for displaying different documentations (detailed description + readme) for content items, depending on the marketplace version.
* Fixed an issue in **upload** where list items were not uploaded.
* Added a new validation to **validate** command to verify that *cliName* and *id* keys of the incident field or the indicator field are matches.
* Added the flag '-x', '--xsiam' to **upload** command to upload XSIAM entities to XSIAM server.
* Fixed the integration field *isFetchEvents* to be in lowercase.
* Fixed an issue where **validate -i** run after **format -i** on an existing file in the repo instead of **validate -g**.
* Added the following commands: 'update-remote-data', 'get-modified-remote-data', 'update-remote-system' to be ignored by the **verify_yml_commands_match_readme** validation, the validation will no longer fail if these commands are not in the readme file.
* Updated the release note template to include a uniform format for all items.
* Added HelloWorldSlim template option for *--template* flag in **demisto-sdk init** command.
* Fixed an issue where the HelloWorldSlim template in **demisto-sdk init** command had an integration id that was conflicting with HelloWorld integration id.
* Updated the SDK to use demisto-py 3.1.6, allowing use of a proxy with an environment variable.
* Set the default logger level to `warning`, to avoid unwanted debug logs.
* The **format** command now validates that default value of checkbox parameters is a string 'true' or 'false'.
* Fixed an issue where `FileType.PLAYBOOK` would show instead of `Playbook` in readme error messages.
* Added a new validation to **validate** proper defaultvalue for checkbox fields.

## 1.6.5

* Fixed an issue in the **format** command where the `id` field was overwritten for existing JSON files.
* Fixed an issue where the **doc-review** command was successful even when the release-note is malformed.
* Added timestamps to the `demisto-sdk` logger.
* Added time measurements to **lint**.
* Added the flag '-d', '--dependency' to **find-dependencies** command to get the content items that cause the dependencies between two packs.
* Fixed an issue where **update-release-notes** used the *trigger_id* field instead of the *trigger_name* field.
* Fixed an issue where **doc-review** failed to recognize script names, in scripts using the old file structure.
* Fixed an issue where concurrent processes created by **lint** caused deadlocks when opening files.
* Fixed an issue in the **format** command where `_dev` or `_copy` suffixes weren't removed from the subscript names in playbooks and layouts.
* Fixed an issue where **validate** failed on nonexistent `README.md` files.
* Added support of XSIAM content items to the **validate** command.
* Report **lint** summary results and failed packages after reporting time measurements.

## 1.6.4

* Added the new **generate-yml-from-python** command.
* Added a code *type* indication for integration and script objects in the *ID Set*.
* Added the [Vulture](https://github.com/jendrikseipp/vulture) linter to the pre-commit hook.
* The `demisto-sdk` pack will now be distributed via PyPi with a **wheel** file.
* Fixed a bug where any edited json file that contained a forward slash (`/`) escaped.
* Added a new validation to **validate** command to verify that the metadata *currentVersion* is
the same as the last release note version.
* The **validate** command now checks if there're none-deprecated integration commands that are missing from the readme file.
* Fixed an issue where *dockerimage* changes in Scripts weren't recognized by the **update-release-notes** command.
* Fixed an issue where **update-xsoar-config-file** did not properly insert the marketplace packs list to the file.
* Added the pack name to the known words by default when running the **doc-review** command.
* Added support for new XSIAM entities in **create-id-set** command.
* Added support for new XSIAM entities in **create-content-artifacts** command.
* Added support for Parsing/Modeling Rule content item in the **unify** command.
* Added the integration name, the commands name and the script name to the known words by default when running the **doc-review** command.
* Added an argument '-c' '--custom' to the **unify** command, if True will append to the unified yml name/display/id the custom label provided
* Added support for sub words suggestion in kebab-case sentences when running the **doc-review** command.
* Added support for new XSIAM entities in **update-release-notes** command.
* Enhanced the message of alternative suggestion words shown when running **doc-review** command.
* Fixed an incorrect error message, in case `node` is not installed on the machine.
* Fixed an issue in the **lint** command where the *check-dependent-api-modules* argument was set to true by default.
* Added a new command **generate-unit-tests**.
* Added a new validation to **validate** all SIEM integration have the same suffix.
* Fixed the destination path of the unified parsing/modeling rules in **create-content-artifacts** command.
* Fixed an issue in the **validate** command, where we validated wrongfully the existence of readme file for the *ApiModules* pack.
* Fixed an issue in the **validate** command, where an error message that was displayed for scripts validation was incorrect.
* Fixed an issue in the **validate** and **format** commands where *None* arguments in integration commands caused the commands to fail unexpectedly.
* Added support for running tests on XSIAM machines in the **test-content** command.
* Fixed an issue where the **validate** command did not work properly when deleting non-content items.
* Added the flag '-d', '--dependency' to **find-dependencies** command to get the content items that cause the dependencies between two packs.

## 1.6.3

* **Breaking change**: Fixed a typo in the **validate** `--quiet-bc-validation` flag (was `--quite-bc-validation`). @upstart-swiss
* Dropped support for python 3.7: Demisto-SDK is now supported on Python 3.8 or newer.
* Added an argument to YAMLHandler, allowing to set a maximal width for YAML files. This fixes an issue where a wrong default was used.
* Added the detach mechanism to the **upload** command, If you set the --input-config-file flag, any files in the repo's SystemPacks folder will be detached.
* Added the reattach mechanism to the **upload** command, If you set the --input-config-file flag, any detached item in your XSOAR instance that isn't currently in the repo's SystemPacks folder will be re-attached.
* Fixed an issue in the **validate** command that did not work properly when using the *-g* flag.
* Enhanced the dependency message shown when running **lint**.
* Fixed an issue where **update-release-notes** didn't update the currentVersion in pack_metadata.
* Improved the logging in **test-content** for helping catch typos in external playbook configuration.

## 1.6.2

* Added dependency validation support for core marketplacev2 packs.
* Fixed an issue in **update-release-notes** where suggestion fix failed in validation.
* Fixed a bug where `.env` files didn't load. @nicolas-rdgs
* Fixed a bug where **validate** command failed when the *categories* field in the pack metadata was empty for non-integration packs.
* Added *system* and *item-type* arguments to the **download** command, used when downloading system items.
* Added a validation to **validate**, checking that each script, integration and playbook have a README file. This validation only runs when the command is called with either the `-i` or the `-g` flag.
* Fixed a regression issue with **doc-review**, where the `-g` flag did not work.
* Improved the detection of errors in **doc-review** command.
* The **validate** command now checks if a readme file is empty, only for packs that contain playbooks or were written by a partner.
* The **validate** command now makes sure common contextPath values (e.g. `DBotScore.Score`) have a non-empty description, and **format** populates them automatically.
* Fixed an issue where the **generate-outputs** command did not work properly when examples were provided.
* Fixed an issue in the **generate-outputs** command, where the outputs were not written to the specified output path.
* The **generate-outputs** command can now generate outputs from multiple calls to the same command (useful when different args provide different outputs).
* The **generate-outputs** command can now update a yaml file with new outputs, without deleting or overwriting existing ones.
* Fixed a bug where **doc-review** command failed on existing templates.
* Fixed a bug where **validate** command failed when the word demisto is in the repo README file.
* Added support for adding test-playbooks to the zip file result in *create-content-artifacts* command for marketplacev2.
* Fixed an issue in **find-dependencies** where using the argument *-o* without the argument *--all-packs-dependencies* did not print a proper warning.
* Added a **validate** check to prevent deletion of files whose deletion is not supported by the XSOAR marketplace.
* Removed the support in the *maintenance* option of the *-u* flag in the **update-release-notes** command.
* Added validation for forbidden words and phrases in the **doc-review** command.
* Added a retries mechanism to the **test-content** command to stabilize the build process.
* Added support for all `git` platforms to get remote files.
* Refactored the **format** command's effect on the *fromversion* field:
  * Fixed a bug where the *fromversion* field was removed when modifying a content item.
  * Updated the general default *fromversion* and the default *fromversion* of newly-introduced content items (e.g. `Lists`, `Jobs`).
  * Added an interactive mode functionality for all content types, to ask the user whether to set a default *fromversion*, if could not automatically determine its value. Use `-y` to assume 'yes' as an answer to all prompts and run non-interactively.

## 1.6.1

* Added the '--use-packs-known-words' argument to the **doc-review** command
* Added YAML_Loader to handle yaml files in a standard way across modules, replacing PYYAML.
* Fixed an issue when filtering items using the ID set in the **create-content-artifacts** command.
* Fixed an issue in the **generate-docs** command where tables were generated with an empty description column.
* Fixed an issue in the **split** command where splitting failed when using relative input/output paths.
* Added warning when inferred files are missing.
* Added to **validate** a validation for integration image dimensions, which should be 120x50px.
* Improved an error in the **validate** command to better differentiate between the case where a required fetch parameter is malformed or missing.

## 1.6.0

* Fixed an issue in the **create-id-set** command where similar items from different marketplaces were reported as duplicated.
* Fixed typo in demisto-sdk init
* Fixed an issue where the **lint** command did not handle all container exit codes.
* Add to **validate** a validation for pack name to make sure it is unchanged.
* Added a validation to the **validate** command that verifies that the version in the pack_metdata file is written in the correct format.
* Fixed an issue in the **format** command where missing *fromVersion* field in indicator fields caused an error.

## 1.5.9

* Added option to specify `External Playbook Configuration` to change inputs of Playbooks triggered as part of **test-content**
* Improved performance of the **lint** command.
* Improved performance of the **validate** command when checking README images.
* ***create-id-set*** command - the default value of the **marketplace** argument was changed from ‘xsoar’ to all packs existing in the content repository. When using the command, make sure to pass the relevant marketplace to use.

## 1.5.8

* Fixed an issue where the command **doc-review** along with the argument `--release-notes` failed on yml/json files with invalid schema.
* Fixed an issue where the **lint** command failed on packs using python 3.10

## 1.5.7

* Fixed an issue where reading remote yaml files failed.
* Fixed an issue in **validate** failed with no error message for lists (when no fromVersion field was found).
* Fixed an issue when running **validate** or **format** in a gitlab repository, and failing to determine its project id.
* Added an enhancement to **split**, handling an empty output argument.
* Added the ability to add classifiers and mappers to conf.json.
* Added the Alias field to the incident field schema.

## 1.5.6

* Added 'deprecated' release notes template.
* Fixed an issue where **run-test-playbook** command failed to get the task entries when the test playbook finished with errors.
* Fixed an issue in **validate** command when running with `no-conf-json` argument to ignore the `conf.json` file.
* Added error type text (`ERROR` or `WARNING`) to **validate** error prints.
* Fixed an issue where the **format** command on test playbook did not format the ID to be equal to the name of the test playbook.
* Enhanced the **update-release-notes** command to automatically commit release notes config file upon creation.
* The **validate** command will validate that an indicator field of type html has fromVersion of 6.1.0 and above.
* The **format** command will now add fromVersion 6.1.0 to indicator field of type html.
* Added support for beta integrations in the **format** command.
* Fixed an issue where the **postman-codegen** command failed when called with the `--config-out` flag.
* Removed the integration documentation from the detailed description while performing **split** command to the unified yml file.
* Removed the line which indicates the version of the product from the README.md file for new contributions.

## 1.5.5

* Fixed an issue in the **update-release-notes** command, which did not work when changes were made in multiple packs.
* Changed the **validate** command to fail on missing test-playbooks only if no unittests are found.
* Fixed `to_kebab_case`, it will now deal with strings that have hyphens, commas or periods in them, changing them to be hyphens in the new string.
* Fixed an issue in the **create-id-set** command, where the `source` value included the git token if it was specified in the remote url.
* Fixed an issue in the **merge-id-set** command, where merging fails because of duplicates but the packs are in the XSOAR repo but in different version control.
* Fixed missing `Lists` Content Item as valid `IDSetType`
* Added enhancement for **generate-docs**. It is possible to provide both file or a comma seperated list as `examples`. Also, it's possible to provide more than one example for a script or a command.
* Added feature in **format** to sync YML and JSON files to the `master` file structure.
* Added option to specify `Incident Type`, `Incoming Mapper` and `Classifier` when configuring instance in **test-content**
* added a new command **run-test-playbook** to run a test playbook in a given XSOAR instance.
* Fixed an issue in **format** when running on a modified YML, that the `id` value is not changed to its old `id` value.
* Enhancement for **split** command, replace `ApiModule` code block to `import` when splitting a YML.
* Fixed an issue where indicator types were missing from the pack's content, when uploading using **zip-packs**.
* The request data body format generated in the **postman-codegen** will use the python argument's name and not the raw data argument's name.
* Added the flag '--filter-by-id-set' to **create-content-artifacts** to create artifacts only for items in the given id_set.json.

## 1.5.4

* Fixed an issue with the **format** command when contributing via the UI
* The **format** command will now not remove the `defaultRows` key from incident, indicator and generic fields with `type: grid`.
* Fixed an issue with the **validate** command when a layoutscontainer did not have the `fromversion` field set.
* added a new command **update-xsoar-config-file** to handle your XSOAR Configuration File.
* Added `skipVerify` argument in **upload** command to skip pack signature verification.
* Fixed an issue when the **run** command  failed running when there’s more than one playground, by explicitly using the current user’s playground.
* Added support for Job content item in the **format**, **validate**, **upload**, **create-id-set**, **find-dependecies** and **create-content-artifacts** commands.
* Added a **source** field to the **id_set** entitles.
* Two entitles will not consider as duplicates if they share the same pack and the same source.
* Fixed a bug when duplicates were found in **find_dependencies**.
* Added function **get_current_repo** to `tools`.
* The **postman-codegen** will not have duplicates argument name. It will rename them to the minimum distinguished shared path for each of them.

## 1.5.3

* The **format** command will now set `unsearchable: True` for incident, indicator and generic fields.
* Fixed an issue where the **update-release-notes** command crashes with `--help` flag.
* Added validation to the **validate** command that verifies the `unsearchable` key in incident, indicator and generic fields is set to true.
* Removed a validation that DBotRole should be set for automation that requires elevated permissions to the `XSOAR-linter` in the **lint** command.
* Fixed an issue in **Validate** command where playbooks conditional tasks were mishandeled.
* Added a validation to prevent contributors from using the `fromlicense` key as a configuration parameter in an integration's YML
* Added a validation to ensure that the type for **API token** (and similar) parameters are configured correctly as a `credential` type in the integration configuration YML.
* Added an assertion that checks for duplicated requests' names when generating an integration from a postman collection.
* Added support for [.env files](https://pypi.org/project/python-dotenv/). You can now add a `.env` file to your repository with the logging information instead of setting a global environment variables.
* When running **lint** command with --keep-container flag, the docker images are committed.
* The **validate** command will not return missing test playbook error when given a script with dynamic-section tag.

## 1.5.2

* Added a validation to **update-release-notes** command to ensure that the `--version` flag argument is in the right format.
* added a new command **coverage-analyze** to generate and print coverage reports.
* Fixed an issue in **validate** in repositories which are not in GitHub or GitLab
* Added a validation that verifies that readme image absolute links do not contain the working branch name.
* Added support for List content item in the **format**, **validate**, **download**, **upload**, **create-id-set**, **find-dependecies** and **create-content-artifacts** commands.
* Added a validation to ensure reputation command's default argument is set as an array input.
* Added the `--fail-duplicates` flag for the **merge-id-set** command which will fail the command if duplicates are found.
* Added the `--fail-duplicates` flag for the **create-id-set** command which will fail the command if duplicates are found.

## 1.5.1

* Fixed an issue where **validate** command failed to recognized test playbooks for beta integrations as valid tests.
* Fixed an issue were the **validate** command was falsely recognizing image paths in readme files.
* Fixed an issue where the **upload** command error message upon upload failure pointed to wrong file rather than to the pack metadata.
* Added a validation that verifies that each script which appears in incident fields, layouts or layout containers exists in the id_set.json.
* Fixed an issue where the **postman code-gen** command generated double dots for context outputs when it was not needed.
* Fixed an issue where there **validate** command on release notes file crashed when author image was added or modified.
* Added input handling when running **find-dependencies**, replacing string manipulations.
* Fixed an issue where the **validate** command did not handle multiple playbooks with the same name in the id_set.
* Added support for GitLab repositories in **validate**

## 1.5.0

* Fixed an issue where **upload** command failed to upload packs not under content structure.
* Added support for **init** command to run from non-content repo.
* The **split-yml** has been renamed to **split** and now supports splitting Dashboards from unified Generic Modules.
* Fixed an issue where the skipped tests validation ran on the `ApiModules` pack in the **validate** command.
* The **init** command will now create the `Generic Object` entities directories.
* Fixed an issue where the **format** command failed to recognize changed files from git.
* Fixed an issue where the **json-to-outputs** command failed checking whether `0001-01-01T00:00:00` is of type `Date`
* Added to the **generate context** command to generate context paths for integrations from an example file.
* Fixed an issue where **validate** failed on release notes configuration files.
* Fixed an issue where the **validate** command failed on pack input if git detected changed files outside of `Packs` directory.
* Fixed an issue where **validate** command failed to recognize files inside validated pack when validation release notes, resulting in a false error message for missing entity in release note.
* Fixed an issue where the **download** command failed when downloading an invalid YML, instead of skipping it.

## 1.4.9

* Added validation that the support URL in partner contribution pack metadata does not lead to a GitHub repo.
* Enhanced ***generate-docs*** with default `additionalinformation` (description) for common parameters.
* Added to **validate** command a validation that a content item's id and name will not end with spaces.
* The **format** command will now remove trailing whitespaces from content items' id and name fields.
* Fixed an issue where **update-release-notes** could fail on files outside the user given pack.
* Fixed an issue where the **generate-test-playbook** command would not place the playbook in the proper folder.
* Added to **validate** command a validation that packs with `Iron Bank` uses the latest docker from Iron Bank.
* Added to **update-release-notes** command support for `Generic Object` entities.
* Fixed an issue where playbook `fromversion` mismatch validation failed even if `skipunavailable` was set to true.
* Added to the **create artifacts** command support for release notes configuration file.
* Added validation to **validate** for release notes config file.
* Added **isoversize** and **isautoswitchedtoquietmode** fields to the playbook schema.
* Added to the **update-release-notes** command `-bc` flag to generate template for breaking changes version.
* Fixed an issue where **validate** did not search description files correctly, leading to a wrong warning message.

## 1.4.8

* Fixed an issue where yml files with `!reference` failed to load properly.
* Fixed an issue when `View Integration Documentation` button was added twice during the download and re-upload.
* Fixed an issue when `(Partner Contribution)` was added twice to the display name during the download and re-upload.
* Added the following enhancements in the **generate-test-playbook** command:
  * Added the *--commands* argument to generate tasks for specific commands.
  * Added the *--examples* argument to get the command examples file path and generate tasks from the commands and arguments specified there.
  * Added the *--upload* flag to specify whether to upload the test playbook after the generation.
  * Fixed the output condition generation for outputs of type `Boolean`.

## 1.4.7

* Fixed an issue where an empty list for a command context didn't produce an indication other than an empty table.
* Fixed an issue where the **format** command has incorrectly recognized on which files to run when running using git.
* Fixed an issue where author image validations were not checked properly.
* Fixed an issue where new old-formatted scripts and integrations were not validated.
* Fixed an issue where the wording in the from version validation error for subplaybooks was incorrect.
* Fixed an issue where the **update-release-notes** command used the old docker image version instead of the new when detecting a docker change.
* Fixed an issue where the **generate-test-playbook** command used an incorrect argument name as default
* Fixed an issue where the **json-to-outputs** command used an incorrect argument name as default when using `-d`.
* Fixed an issue where validations failed while trying to validate non content files.
* Fixed an issue where README validations did not work post VS Code formatting.
* Fixed an issue where the description validations were inconsistent when running through an integration file or a description file.

## 1.4.6

* Fixed an issue where **validate** suggests, with no reason, running **format** on missing mandatory keys in yml file.
* Skipped existence of TestPlaybook check on community and contribution integrations.
* Fixed an issue where pre-commit didn't run on the demisto_sdk/commands folder.
* The **init** command will now change the script template name in the code to the given script name.
* Expanded the validations performed on beta integrations.
* Added support for PreProcessRules in the **format**, **validate**, **download**, and **create-content-artifacts** commands.
* Improved the error messages in **generate-docs**, if an example was not provided.
* Added to **validate** command a validation that a content entity or a pack name does not contain the words "partner" and "community".
* Fixed an issue where **update-release-notes** ignores *--text* flag while using *-f*
* Fixed the outputs validations in **validate** so enrichment commands will not be checked to have DBotScore outputs.
* Added a new validation to require the dockerimage key to exist in an integration and script yml files.
* Enhanced the **generate-test-playbook** command to use only integration tested on commands, rather than (possibly) other integrations implementing them.
* Expanded unify command to support GenericModules - Unifies a GenericModule object with its Dashboards.
* Added validators for generic objects:
  * Generic Field validator - verify that the 'fromVersion' field is above 6.5.0, 'group' field equals 4 and 'id' field starts with the prefix 'generic_'.
  * Generic Type validator - verify that the 'fromVersion' field is above 6.5.0
  * Generic Module validator - verify that the 'fromVersion' field is above 6.5.0
  * Generic Definition validator - verify that the 'fromVersion' field is above 6.5.0
* Expanded Format command to support Generic Objects - Fixes generic objects according to their validations.
* Fixed an issue where the **update-release-notes** command did not handle ApiModules properly.
* Added option to enter a dictionary or json of format `[{field_name:description}]` in the **json-to-outputs** command,
  with the `-d` flag.
* Improved the outputs for the **format** command.
* Fixed an issue where the validations performed after the **format** command were inconsistent with **validate**.
* Added to the **validate** command a validation for the author image.
* Updated the **create-content-artifacts** command to support generic modules, definitions, fields and types.
* Added an option to ignore errors for file paths and not only file name in .pack-ignore file.

## 1.4.5

* Enhanced the **postman-codegen** command to name all generated arguments with lower case.
* Fixed an issue where the **find-dependencies** command miscalculated the dependencies for playbooks that use generic commands.
* Fixed an issue where the **validate** command failed in external repositories in case the DEMISTO_SDK_GITHUB_TOKEN was not set.
* Fixed an issue where **openapi-codegen** corrupted the swagger file by overwriting configuration to swagger file.
* Updated the **upload** command to support uploading zipped packs to the marketplace.
* Added to the **postman-codegen** command support of path variables.
* Fixed an issue where **openapi-codegen** entered into an infinite loop on circular references in the swagger file.
* The **format** command will now set `fromVersion: 6.2.0` for widgets with 'metrics' data type.
* Updated the **find-dependencies** command to support generic modules, definitions, fields and types.
* Fixed an issue where **openapi-codegen** tried to extract reference example outputs, leading to an exception.
* Added an option to ignore secrets automatically when using the **init** command to create a pack.
* Added a tool that gives the ability to temporarily suppress console output.

## 1.4.4

* When formatting incident types with Auto-Extract rules and without mode field, the **format** command will now add the user selected mode.
* Added new validation that DBotRole is set for scripts that requires elevated permissions to the `XSOAR-linter` in the **lint** command.
* Added url escaping to markdown human readable section in generate docs to avoid autolinking.
* Added a validation that mapper's id and name are matching. Updated the format of mapper to include update_id too.
* Added a validation to ensure that image paths in the README files are valid.
* Fixed **find_type** function to correctly find test files, such as, test script and test playbook.
* Added scheme validations for the new Generic Object Types, Fields, and Modules.
* Renamed the flag *--input-old-version* to *--old-version* in the **generate-docs** command.
* Refactored the **update-release-notes** command:
  * Replaced the *--all* flag with *--use-git* or *-g*.
  * Added the *--force* flag to update the pack release notes without changes in the pack.
  * The **update-release-notes** command will now update all dependent integrations on ApiModule change, even if not specified.
  * If more than one pack has changed, the full list of updated packs will be printed at the end of **update-release-notes** command execution.
  * Fixed an issue where the **update-release-notes** command did not add docker image release notes entry for release notes file if a script was changed.
  * Fixed an issue where the **update-release-notes** command did not detect changed files that had the same name.
  * Fixed an issue in the **update-release-notes** command where the version support of JSON files was mishandled.
* Fixed an issue where **format** did not skip files in test and documentation directories.
* Updated the **create-id-set** command to support generic modules, definitions, fields and types.
* Changed the **convert** command to generate old layout fromversion to 5.0.0 instead of 4.1.0
* Enhanced the command **postman-codegen** with type hints for templates.

## 1.4.3

* Fixed an issue where **json-to-outputs** command returned an incorrect output when json is a list.
* Fixed an issue where if a pack README.md did not exist it could cause an error in the validation process.
* Fixed an issue where the *--name* was incorrectly required in the **init** command.
* Adding the option to run **validate** on a specific path while using git (*-i* & *-g*).
* The **format** command will now change UUIDs in .yml and .json files to their respective content entity name.
* Added a playbook validation to check if a task sub playbook exists in the id set in the **validate** command.
* Added the option to add new tags/usecases to the approved list and to the pack metadata on the same pull request.
* Fixed an issue in **test_content** where when different servers ran tests for the same integration, the server URL parameters were not set correctly.
* Added a validation in the **validate** command to ensure that the ***endpoint*** command is configured correctly in yml file.
* Added a warning when pack_metadata's description field is longer than 130 characters.
* Fixed an issue where a redundant print occurred on release notes validation.
* Added new validation in the **validate** command to ensure that the minimal fromVersion in a widget of type metrics will be 6.2.0.
* Added the *--release-notes* flag to demisto-sdk to get the current version release notes entries.

## 1.4.2

* Added to `pylint` summary an indication if a test was skipped.
* Added to the **init** command the option to specify fromversion.
* Fixed an issue where running **init** command without filling the metadata file.
* Added the *--docker-timeout* flag in the **lint** command to control the request timeout for the Docker client.
* Fixed an issue where **update-release-notes** command added only one docker image release notes entry for release notes file, and not for every entity whom docker image was updated.
* Added a validation to ensure that incident/indicator fields names starts with their pack name in the **validate** command. (Checked only for new files and only when using git *-g*)
* Updated the **find-dependencies** command to return the 'dependencies' according the layout type ('incident', 'indicator').
* Enhanced the "vX" display name validation for scripts and integrations in the **validate** command to check for every versioned script or integration, and not only v2.
* Added the *--fail-duplicates* flag for the **create-id-set** command which will fail the command if duplicates are found.
* Added to the **generate-docs** command automatic addition to git when a new readme file is created.

## 1.4.1

* When in private repo without `DEMSITO_SDK_GITHUB_TOKEN` configured, get_remote_file will take files from the local origin/master.
* Enhanced the **unify** command when giving input of a file and not a directory return a clear error message.
* Added a validation to ensure integrations are not skipped and at least one test playbook is not skipped for each integration or script.
* Added to the Content Tests support for `context_print_dt`, which queries the incident context and prints the result as a json.
* Added new validation for the `xsoar_config.json` file in the **validate** command.
* Added a version differences section to readme in **generate-docs** command.
* Added the *--docs-format* flag in the **integration-diff** command to get the output in README format.
* Added the *--input-old-version* and *--skip-breaking-changes* flags in the **generate-docs** command to get the details for the breaking section and to skip the breaking changes section.

## 1.4.0

* Enable passing a comma-separated list of paths for the `--input` option of the **lint** command.
* Added new validation of unimplemented test-module command in the code to the `XSOAR-linter` in the **lint** command.
* Fixed the **generate-docs** to handle integration authentication parameter.
* Added a validation to ensure that description and README do not contain the word 'Demisto'.
* Improved the deprecated message validation required from playbooks and scripts.
* Added the `--quite-bc-validation` flag for the **validate** command to run the backwards compatibility validation in quite mode (errors is treated like warnings).
* Fixed the **update release notes** command to display a name for old layouts.
* Added the ability to append to the pack README credit to contributors.
* Added identification for parameter differences in **integration-diff** command.
* Fixed **format** to use git as a default value.
* Updated the **upload** command to support reports.
* Fixed an issue where **generate-docs** command was displaying 'None' when credentials parameter display field configured was not configured.
* Fixed an issue where **download** did not return exit code 1 on failure.
* Updated the validation that incident fields' names do not contain the word incident will aplly to core packs only.
* Added a playbook validation to verify all conditional tasks have an 'else' path in **validate** command.
* Renamed the GitHub authentication token environment variable `GITHUB_TOKEN` to `DEMITO_SDK_GITHUB_TOKEN`.
* Added to the **update-release-notes** command automatic addition to git when new release notes file is created.
* Added validation to ensure that integrations, scripts, and playbooks do not contain the entity type in their names.
* Added the **convert** command to convert entities between XSOAR versions.
* Added the *--deprecate* flag in **format** command to deprecate integrations, scripts, and playbooks.
* Fixed an issue where ignoring errors did not work when running the **validate** command on specific files (-i).

## 1.3.9

* Added a validation verifying that the pack's README.md file is not equal to pack description.
* Fixed an issue where the **Assume yes** flag did not work properly for some entities in the **format** command.
* Improved the error messages for separators in folder and file names in the **validate** command.
* Removed the **DISABLE_SDK_VERSION_CHECK** environment variable. To disable new version checks, use the **DEMISTO_SDK_SKIP_VERSION_CHECK** envirnoment variable.
* Fixed an issue where the demisto-sdk version check failed due to a rate limit.
* Fixed an issue with playbooks scheme validation.

## 1.3.8

* Updated the **secrets** command to work on forked branches.

## 1.3.7

* Added a validation to ensure correct image and description file names.
* Fixed an issue where the **validate** command failed when 'display' field in credentials param in yml is empty but 'displaypassword' was provided.
* Added the **integration-diff** command to check differences between two versions of an integration and to return a report of missing and changed elements in the new version.
* Added a validation verifying that the pack's README.md file is not missing or empty for partner packs or packs contains use cases.
* Added a validation to ensure that the integration and script folder and file names will not contain separators (`_`, `-`, ``).
* When formatting new pack, the **format** command will set the *fromversion* key to 5.5.0 in the new files without fromversion.

## 1.3.6

* Added a validation that core packs are not dependent on non-core packs.
* Added a validation that a pack name follows XSOAR standards.
* Fixed an issue where in some cases the `get_remote_file` function failed due to an invalid path.
* Fixed an issue where running **update-release-notes** with updated integration logo, did not detect any file changes.
* Fixed an issue where the **create-id-set** command did not identify unified integrations correctly.
* Fixed an issue where the `CommonTypes` pack was not identified as a dependency for all feed integrations.
* Added support for running SDK commands in private repositories.
* Fixed an issue where running the **init** command did not set the correct category field in an integration .yml file for a newly created pack.
* When formatting new contributed pack, the **format** command will set the *fromversion* key to 6.0.0 in the relevant files.
* If the environment variable "DISABLE_SDK_VERSION_CHECK" is define, the demisto-sdk will no longer check for newer version when running a command.
* Added the `--use-pack-metadata` flag for the **find-dependencies** command to update the calculated dependencies using the the packs metadata files.
* Fixed an issue where **validate** failed on scripts in case the `outputs` field was set to `None`.
* Fixed an issue where **validate** was failing on editing existing release notes.
* Added a validation for README files verifying that the file doesn't contain template text copied from HelloWorld or HelloWorldPremium README.

## 1.3.5

* Added a validation that layoutscontainer's id and name are matching. Updated the format of layoutcontainer to include update_id too.
* Added a validation that commands' names and arguments in core packs, or scripts' arguments do not contain the word incident.
* Fixed issue where running the **generate-docs** command with -c flag ran all the commands and not just the commands specified by the flag.
* Fixed the error message of the **validate** command to not always suggest adding the *description* field.
* Fixed an issue where running **format** on feed integration generated invalid parameter structure.
* Fixed an issue where the **generate-docs** command did not add all the used scripts in a playbook to the README file.
* Fixed an issue where contrib/partner details might be added twice to the same file, when using unify and create-content-artifacts commands
* Fixed issue where running **validate** command on image-related integration did not return the correct outputs to json file.
* When formatting playbooks, the **format** command will now remove empty fields from SetIncident, SetIndicator, CreateNewIncident, CreateNewIndicator script arguments.
* Added an option to fill in the developer email when running the **init** command.

## 1.3.4

* Updated the **validate** command to check that the 'additionalinfo' field only contains the expected value for feed required parameters and not equal to it.
* Added a validation that community/partner details are not in the detailed description file.
* Added a validation that the Use Case tag in pack_metadata file is only used when the pack contains at least one PB, Incident Type or Layout.
* Added a validation that makes sure outputs in integrations are matching the README file when only README has changed.
* Added the *hidden* field to the integration schema.
* Fixed an issue where running **format** on a playbook whose `name` does not equal its `id` would cause other playbooks who use that playbook as a sub-playbook to fail.
* Added support for local custom command configuration file `.demisto-sdk-conf`.
* Updated the **format** command to include an update to the description file of an integration, to remove community/partner details.

## 1.3.3

* Fixed an issue where **lint** failed where *.Dockerfile* exists prior running the lint command.
* Added FeedHelloWorld template option for *--template* flag in **demisto-sdk init** command.
* Fixed issue where **update-release-notes** deleted release note file if command was called more than once.
* Fixed issue where **update-release-notes** added docker image release notes every time the command was called.
* Fixed an issue where running **update-release-notes** on a pack with newly created integration, had also added a docker image entry in the release notes.
* Fixed an issue where `XSOAR-linter` did not find *NotImplementedError* in main.
* Added validation for README files verifying their length (over 30 chars).
* When using *-g* flag in the **validate** command it will now ignore untracked files by default.
* Added the *--include-untracked* flag to the **validate** command to include files which are untracked by git in the validation process.
* Improved the `pykwalify` error outputs in the **validate** command.
* Added the *--print-pykwalify* flag to the **validate** command to print the unchanged output from `pykwalify`.

## 1.3.2

* Updated the format of the outputs when using the *--json-file* flag to create a JSON file output for the **validate** and **lint** commands.
* Added the **doc-review** command to check spelling in .md and .yml files as well as a basic release notes review.
* Added a validation that a pack's display name does not already exist in content repository.
* Fixed an issue where the **validate** command failed to detect duplicate params in an integration.
* Fixed an issue where the **validate** command failed to detect duplicate arguments in a command in an integration.

## 1.3.1

* Fixed an issue where the **validate** command failed to validate the release notes of beta integrations.
* Updated the **upload** command to support indicator fields.
* The **validate** and **update-release-notes** commands will now check changed files against `demisto/master` if it is configured locally.
* Fixed an issue where **validate** would incorrectly identify files as renamed.
* Added a validation that integration properties (such as feed, mappers, mirroring, etc) are not removed.
* Fixed an issue where **validate** failed when comparing branch against commit hash.
* Added the *--no-pipenv* flag to the **split-yml** command.
* Added a validation that incident fields and incident types are not removed from mappers.
* Fixed an issue where the *c
reate-id-set* flag in the *validate* command did not work while not using git.
* Added the *hiddenusername* field to the integration schema.
* Added a validation that images that are not integration images, do not ask for a new version or RN

## 1.3.0

* Do not collect optional dependencies on indicator types reputation commands.
* Fixed an issue where downloading indicator layoutscontainer objects failed.
* Added a validation that makes sure outputs in integrations are matching the README file.
* Fixed an issue where the *create-id-set* flag in the **validate** command did not work.
* Added a warning in case no id_set file is found when running the **validate** command.
* Fixed an issue where changed files were not recognised correctly on forked branches in the **validate** and the **update-release-notes** commands.
* Fixed an issue when files were classified incorrectly when running *update-release-notes*.
* Added a validation that integration and script file paths are compatible with our convention.
* Fixed an issue where id_set.json file was re created whenever running the generate-docs command.
* added the *--json-file* flag to create a JSON file output for the **validate** and **lint** commands.

## 1.2.19

* Fixed an issue where merge id_set was not updated to work with the new entity of Packs.
* Added a validation that the playbook's version matches the version of its sub-playbooks, scripts, and integrations.

## 1.2.18

* Changed the *skip-id-set-creation* flag to *create-id-set* in the **validate** command. Its default value will be False.
* Added support for the 'cve' reputation command in default arg validation.
* Filter out generic and reputation command from scripts and playbooks dependencies calculation.
* Added support for the incident fields in outgoing mappers in the ID set.
* Added a validation that the taskid field and the id field under the task field are both from uuid format and contain the same value.
* Updated the **format** command to generate uuid value for the taskid field and for the id under the task field in case they hold an invalid values.
* Exclude changes from doc_files directory on validation.
* Added a validation that an integration command has at most one default argument.
* Fixing an issue where pack metadata version bump was not enforced when modifying an old format (unified) file.
* Added validation that integration parameter's display names are capitalized and spaced using whitespaces and not underscores.
* Fixed an issue where beta integrations where not running deprecation validations.
* Allowed adding additional information to the deprecated description.
* Fixing an issue when escaping less and greater signs in integration params did not work as expected.

## 1.2.17

* Added a validation that the classifier of an integration exists.
* Added a validation that the mapper of an integration exists.
* Added a validation that the incident types of a classifier exist.
* Added a validation that the incident types of a mapper exist.
* Added support for *text* argument when running **demisto-sdk update-release-notes** on the ApiModules pack.
* Added a validation for the minimal version of an indicator field of type grid.
* Added new validation for incident and indicator fields in classifiers mappers and layouts exist in the content.
* Added cache for get_remote_file to reducing failures from accessing the remote repo.
* Fixed an issue in the **format** command where `_dev` or `_copy` suffixes weren't removed from the `id` of the given playbooks.
* Playbook dependencies from incident and indicator fields are now marked as optional.
* Mappers dependencies from incident types and incident fields are now marked as optional.
* Classifier dependencies from incident types are now marked as optional.
* Updated **demisto-sdk init** command to no longer create `created` field in pack_metadata file
* Updated **generate-docs** command to take the parameters names in setup section from display field and to use additionalinfo field when exist.
* Using the *verbose* argument in the **find-dependencies** command will now log to the console.
* Improved the deprecated message validation required from integrations.
* Fixed an issue in the **generate-docs** command where **Context Example** section was created when it was empty.

## 1.2.16

* Added allowed ignore errors to the *IDSetValidator*.
* Fixed an issue where an irrelevant id_set validation ran in the **validate** command when using the *--id-set* flag.
* Fixed an issue were **generate-docs** command has failed if a command did not exist in commands permissions file.
* Improved a **validate** command message for missing release notes of api module dependencies.

## 1.2.15

* Added the *ID101* to the allowed ignored errors.

## 1.2.14

* SDK repository is now mypy check_untyped_defs complaint.
* The lint command will now ignore the unsubscriptable-object (E1136) pylint error in dockers based on python 3.9 - this will be removed once a new pylint version is released.
* Added an option for **format** to run on a whole pack.
* Added new validation of unimplemented commands from yml in the code to `XSOAR-linter`.
* Fixed an issue where Auto-Extract fields were only checked for newly added incident types in the **validate** command.
* Added a new warning validation of direct access to args/params dicts to `XSOAR-linter`.

## 1.2.13

* Added new validation of indicators usage in CommandResults to `XSOAR-linter`.
* Running **demisto-sdk lint** will automatically run on changed files (same behavior as the -g flag).
* Removed supported version message from the documentation when running **generate_docs**.
* Added a print to indicate backwards compatibility is being checked in **validate** command.
* Added a percent print when running the **validate** command with the *-a* flag.
* Fixed a regression in the **upload** command where it was ignoring `DEMISTO_VERIFY_SSL` env var.
* Fixed an issue where the **upload** command would fail to upload beta integrations.
* Fixed an issue where the **validate** command did not create the *id_set.json* file when running with *-a* flag.
* Added price change validation in the **validate** command.
* Added validations that checks in read-me for empty sections or leftovers from the auto generated read-me that should be changed.
* Added new code validation for *NotImplementedError* to raise a warning in `XSOAR-linter`.
* Added validation for support types in the pack metadata file.
* Added support for *--template* flag in **demisto-sdk init** command.
* Fixed an issue with running **validate** on master branch where the changed files weren't compared to previous commit when using the *-g* flag.
* Fixed an issue where the `XSOAR-linter` ran *NotImplementedError* validation on scripts.
* Added support for Auto-Extract feature validation in incident types in the **validate** command.
* Fixed an issue in the **lint** command where the *-i* flag was ignored.
* Improved **merge-id-sets** command to support merge between two ID sets that contain the same pack.
* Fixed an issue in the **lint** command where flake8 ran twice.

## 1.2.12

* Bandit now reports also on medium severity issues.
* Fixed an issue with support for Docker Desktop on Mac version 2.5.0+.
* Added support for vulture and mypy linting when running without docker.
* Added support for *prev-ver* flag in **update-release-notes** command.
* Improved retry support when building docker images for linting.
* Added the option to create an ID set on a specific pack in **create-id-set** command.
* Added the *--skip-id-set-creation* flag to **validate** command in order to add the capability to run validate command without creating id_set validation.
* Fixed an issue where **validate** command checked docker image tag on ApiModules pack.
* Fixed an issue where **find-dependencies** did not calculate dashboards and reports dependencies.
* Added supported version message to the documentation and release notes files when running **generate_docs** and **update-release-notes** commands respectively.
* Added new code validations for *NotImplementedError* exception raise to `XSOAR-linter`.
* Command create-content-artifacts additional support for **Author_image.png** object.
* Fixed an issue where schemas were not enforced for incident fields, indicator fields and old layouts in the validate command.
* Added support for **update-release-notes** command to update release notes according to master branch.

## 1.2.11

* Fixed an issue where the ***generate-docs*** command reset the enumeration of line numbering after an MD table.
* Updated the **upload** command to support mappers.
* Fixed an issue where exceptions were no printed in the **format** while the *--verbose* flag is set.
* Fixed an issue where *--assume-yes* flag did not work in the **format** command when running on a playbook without a `fromversion` field.
* Fixed an issue where the **format** command would fail in case `conf.json` file was not found instead of skipping the update.
* Fixed an issue where integration with v2 were recognised by the `name` field instead of the `display` field in the **validate** command.
* Added a playbook validation to check if a task script exists in the id set in the **validate** command.
* Added new integration category `File Integrity Management` in the **validate** command.

## 1.2.10

* Added validation for approved content pack use-cases and tags.
* Added new code validations for *CommonServerPython* import to `XSOAR-linter`.
* Added *default value* and *predefined values* to argument description in **generate-docs** command.
* Added a new validation that checks if *get-mapping-fields* command exists if the integration schema has *{ismappable: true}* in **validate** command.
* Fixed an issue where the *--staged* flag recognised added files as modified in the **validate** command.
* Fixed an issue where a backwards compatibility warning was raised for all added files in the **validate** command.
* Fixed an issue where **validate** command failed when no tests were given for a partner supported pack.
* Updated the **download** command to support mappers.
* Fixed an issue where the ***format*** command added a duplicate parameter.
* For partner supported content packs, added support for a list of emails.
* Removed validation of README files from the ***validate*** command.
* Fixed an issue where the ***validate*** command required release notes for ApiModules pack.

## 1.2.9

* Fixed an issue in the **openapi_codegen** command where it created duplicate functions name from the swagger file.
* Fixed an issue in the **update-release-notes** command where the *update type* argument was not verified.
* Fixed an issue in the **validate** command where no error was raised in case a non-existing docker image was presented.
* Fixed an issue in the **format** command where format failed when trying to update invalid Docker image.
* The **format** command will now preserve the **isArray** argument in integration's reputation commands and will show a warning if it set to **false**.
* Fixed an issue in the **lint** command where *finally* clause was not supported in main function.
* Fixed an issue in the **validate** command where changing any entity ID was not validated.
* Fixed an issue in the **validate** command where *--staged* flag did not bring only changed files.
* Fixed the **update-release-notes** command to ignore changes in the metadata file.
* Fixed the **validate** command to ignore metadata changes when checking if a version bump is needed.

## 1.2.8

* Added a new validation that checks in playbooks for the usage of `DeleteContext` in **validate** command.
* Fixed an issue in the **upload** command where it would try to upload content entities with unsupported versions.
* Added a new validation that checks in playbooks for the usage of specific instance in **validate** command.
* Added the **--staged** flag to **validate** command to run on staged files only.

## 1.2.7

* Changed input parameters in **find-dependencies** command.
  * Use ***-i, --input*** instead of ***-p, --path***.
  * Use ***-idp, --id-set-path*** instead of ***-i, --id-set-path***.
* Fixed an issue in the **unify** command where it crashed on an integration without an image file.
* Fixed an issue in the **format** command where unnecessary files were not skipped.
* Fixed an issue in the **update-release-notes** command where the *text* argument was not respected in all cases.
* Fixed an issue in the **validate** command where a warning about detailed description was given for unified or deprecated integrations.
* Improved the error returned by the **validate** command when running on files using the old format.

## 1.2.6

* No longer require setting `DEMISTO_README_VALIDATION` env var to enable README mdx validation. Validation will now run automatically if all necessary node modules are available.
* Fixed an issue in the **validate** command where the `--skip-pack-dependencies` would not skip id-set creation.
* Fixed an issue in the **validate** command where validation would fail if supplied an integration with an empty `commands` key.
* Fixed an issue in the **validate** command where validation would fail due to a required version bump for packs which are not versioned.
* Will use env var `DEMISTO_VERIFY_SSL` to determine if to use a secure connection for commands interacting with the Server when `--insecure` is not passed. If working with a local Server without a trusted certificate, you can set env var `DEMISTO_VERIFY_SSL=no` to avoid using `--insecure` on each command.
* Unifier now adds a link to the integration documentation to the integration detailed description.
* Fixed an issue in the **secrets** command where ignored secrets were not skipped.

## 1.2.5

* Added support for special fields: *defaultclassifier*, *defaultmapperin*, *defaultmapperout* in **download** command.
* Added -y option **format** command to assume "yes" as answer to all prompts and run non-interactively
* Speed up improvements for `validate` of README files.
* Updated the **format** command to adhere to the defined content schema and sub-schemas, aligning its behavior with the **validate** command.
* Added support for canvasContextConnections files in **format** command.

## 1.2.4

* Updated detailed description for community integrations.

## 1.2.3

* Fixed an issue where running **validate** failed on playbook with task that adds tags to the evidence data.
* Added the *displaypassword* field to the integration schema.
* Added new code validations to `XSOAR-linter`.
  * As warnings messages:
    * `demisto.params()` should be used only inside main function.
    * `demisto.args()` should be used only inside main function.
    * Functions args should have type annotations.
* Added `fromversion` field validation to test playbooks and scripts in **validate** command.

## 1.2.2

* Add support for warning msgs in the report and summary to **lint** command.
* Fixed an issue where **json-to-outputs** determined bool values as int.
* Fixed an issue where **update-release-notes** was crushing on `--all` flag.
* Fixed an issue where running **validate**, **update-release-notes** outside of content repo crushed without a meaningful error message.
* Added support for layoutscontainer in **init** contribution flow.
* Added a validation for tlp_color param in feeds in **validate** command.
* Added a validation for removal of integration parameters in **validate** command.
* Fixed an issue where **update-release-notes** was failing with a wrong error message when no pack or input was given.
* Improved formatting output of the **generate-docs** command.
* Add support for env variable *DEMISTO_SDK_ID_SET_REFRESH_INTERVAL*. Set this env variable to the refresh interval in minutes. The id set will be regenerated only if the refresh interval has passed since the last generation. Useful when generating Script documentation, to avoid re-generating the id_set every run.
* Added new code validations to `XSOAR-linter`.
  * As error messages:
    * Longer than 10 seconds sleep statements for non long running integrations.
    * exit() usage.
    * quit() usage.
  * As warnings messages:
    * `demisto.log` should not be used.
    * main function existence.
    * `demito.results` should not be used.
    * `return_output` should not be used.
    * try-except statement in main function.
    * `return_error` usage in main function.
    * only once `return_error` usage.
* Fixed an issue where **lint** command printed logs twice.
* Fixed an issue where *suffix* did not work as expected in the **create-content-artifacts** command.
* Added support for *prev-ver* flag in **lint** and **secrets** commands.
* Added support for *text* flag to **update-release-notes** command to add the same text to all release notes.
* Fixed an issue where **validate** did not recognize added files if they were modified locally.
* Added a validation that checks the `fromversion` field exists and is set to 5.0.0 or above when working or comparing to a non-feature branch in **validate** command.
* Added a validation that checks the certification field in the pack_metadata file is valid in **validate** command.
* The **update-release-notes** command will now automatically add docker image update to the release notes.

## 1.2.1

* Added an additional linter `XSOAR-linter` to the **lint** command which custom validates py files. currently checks for:
  * `Sys.exit` usages with non zero value.
  * Any `Print` usages.
* Fixed an issue where renamed files were failing on *validate*.
* Fixed an issue where single changed files did not required release notes update.
* Fixed an issue where doc_images required release-notes and validations.
* Added handling of dependent packs when running **update-release-notes** on changed *APIModules*.
  * Added new argument *--id-set-path* for id_set.json path.
  * When changes to *APIModule* is detected and an id_set.json is available - the command will update the dependent pack as well.
* Added handling of dependent packs when running **validate** on changed *APIModules*.
  * Added new argument *--id-set-path* for id_set.json path.
  * When changes to *APIModule* is detected and an id_set.json is available - the command will validate that the dependent pack has release notes as well.
* Fixed an issue where the find_type function didn't recognize file types correctly.
* Fixed an issue where **update-release-notes** command did not work properly on Windows.
* Added support for indicator fields in **update-release-notes** command.
* Fixed an issue where files in test dirs where being validated.

## 1.2.0

* Fixed an issue where **format** did not update the test playbook from its pack.
* Fixed an issue where **validate** validated non integration images.
* Fixed an issue where **update-release-notes** did not identified old yml integrations and scripts.
* Added revision templates to the **update-release-notes** command.
* Fixed an issue where **update-release-notes** crashed when a file was renamed.
* Fixed an issue where **validate** failed on deleted files.
* Fixed an issue where **validate** validated all images instead of packs only.
* Fixed an issue where a warning was not printed in the **format** in case a non-supported file type is inputted.
* Fixed an issue where **validate** did not fail if no release notes were added when adding files to existing packs.
* Added handling of incorrect layout paths via the **format** command.
* Refactor **create-content-artifacts** command - Efficient artifacts creation and better logging.
* Fixed an issue where image and description files were not handled correctly by **validate** and **update-release-notes** commands.
* Fixed an issue where the **format** command didn't remove all extra fields in a file.
* Added an error in case an invalid id_set.json file is found while running the **validate** command.
* Added fetch params checks to the **validate** command.

## 1.1.11

* Added line number to secrets' path in **secrets** command report.
* Fixed an issue where **init** a community pack did not present the valid support URL.
* Fixed an issue where **init** offered a non relevant pack support type.
* Fixed an issue where **lint** did not pull docker images for powershell.
* Fixed an issue where **find-dependencies** did not find all the script dependencies.
* Fixed an issue where **find-dependencies** did not collect indicator fields as dependencies for playbooks.
* Updated the **validate** and the **secrets** commands to be less dependent on regex.
* Fixed an issue where **lint** did not run on circle when docker did not return ping.
* Updated the missing release notes error message (RN106) in the **Validate** command.
* Fixed an issue where **Validate** would return missing release notes when two packs with the same substring existed in the modified files.
* Fixed an issue where **update-release-notes** would add duplicate release notes when two packs with the same substring existed in the modified files.
* Fixed an issue where **update-release-notes** would fail to bump new versions if the feature branch was out of sync with the master branch.
* Fixed an issue where a non-descriptive error would be returned when giving the **update-release-notes** command a pack which can not be found.
* Added dependencies check for *widgets* in **find-dependencies** command.
* Added a `update-docker` flag to **format** command.
* Added a `json-to-outputs` flag to the **run** command.
* Added a verbose (`-v`) flag to **format** command.
* Fixed an issue where **download** added the prefix "playbook-" to the name of playbooks.

## 1.1.10

* Updated the **init** command. Relevant only when passing the *--contribution* argument.
  * Added the *--author* option.
  * The *support* field of the pack's metadata is set to *community*.
* Added a proper error message in the **Validate** command upon a missing description in the root of the yml.
* **Format** now works with a relative path.
* **Validate** now fails when all release notes have been excluded.
* Fixed issue where correct error message would not propagate for invalid images.
* Added the *--skip-pack-dependencies* flag to **validate** command to skip pack dependencies validation. Relevant when using the *-g* flag.
* Fixed an issue where **Validate** and **Format** commands failed integrations with `defaultvalue` field in fetch incidents related parameters.
* Fixed an issue in the **Validate** command in which unified YAML files were not ignored.
* Fixed an issue in **generate-docs** where scripts and playbooks inputs and outputs were not parsed correctly.
* Fixed an issue in the **openapi-codegen** command where missing reference fields in the swagger JSON caused errors.
* Fixed an issue in the **openapi-codegen** command where empty objects in the swagger JSON paths caused errors.
* **update-release-notes** command now accept path of the pack instead of pack name.
* Fixed an issue where **generate-docs** was inserting unnecessary escape characters.
* Fixed an issue in the **update-release-notes** command where changes to the pack_metadata were not detected.
* Fixed an issue where **validate** did not check for missing release notes in old format files.

## 1.1.9

* Fixed an issue where **update-release-notes** command failed on invalid file types.

## 1.1.8

* Fixed a regression where **upload** command failed on test playbooks.
* Added new *githubUser* field in pack metadata init command.
* Support beta integration in the commands **split-yml, extract-code, generate-test-playbook and generate-docs.**
* Fixed an issue where **find-dependencies** ignored *toversion* field in content items.
* Added support for *layoutscontainer*, *classifier_5_9_9*, *mapper*, *report*, and *widget* in the **Format** command.
* Fixed an issue where **Format** will set the `ID` field to be equal to the `name` field in modified playbooks.
* Fixed an issue where **Format** did not work for test playbooks.
* Improved **update-release-notes** command:
  * Write content description to release notes for new items.
  * Update format for file types without description: Connections, Incident Types, Indicator Types, Layouts, Incident Fields.
* Added a validation for feedTags param in feeds in **validate** command.
* Fixed readme validation issue in community support packs.
* Added the **openapi-codegen** command to generate integrations from OpenAPI specification files.
* Fixed an issue were release notes validations returned wrong results for *CommonScripts* pack.
* Added validation for image links in README files in **validate** command.
* Added a validation for default value of fetch param in feeds in **validate** command.
* Fixed an issue where the **Init** command failed on scripts.

## 1.1.7

* Fixed an issue where running the **format** command on feed integrations removed the `defaultvalue` fields.
* Playbook branch marked with *skipunavailable* is now set as an optional dependency in the **find-dependencies** command.
* The **feedReputation** parameter can now be hidden in a feed integration.
* Fixed an issue where running the **unify** command on JS package failed.
* Added the *--no-update* flag to the **find-dependencies** command.
* Added the following validations in **validate** command:
  * Validating that a pack does not depend on NonSupported / Deprecated packs.

## 1.1.6

* Added the *--description* option to the **init** command.
* Added the *--contribution* option to the **init** command which converts a contribution zip to proper pack format.
* Improved **validate** command performance time and outputs.
* Added the flag *--no-docker-checks* to **validate** command to skip docker checks.
* Added the flag *--print-ignored-files* to **validate** command to print ignored files report when the command is done.
* Added the following validations in **validate** command:
  * Validating that existing release notes are not modified.
  * Validating release notes are not added to new packs.
  * Validating that the "currentVersion" field was raised in the pack_metadata for modified packs.
  * Validating that the timestamp in the "created" field in the pack_metadata is in ISO format.
* Running `demisto-sdk validate` will run the **validate** command using git and only on committed files (same as using *-g --post-commit*).
* Fixed an issue where release notes were not checked correctly in **validate** command.
* Fixed an issue in the **create-id-set** command where optional playbook tasks were not taken into consideration.
* Added a prompt to the `demisto-sdk update-release-notes` command to prompt users to commit changes before running the release notes command.
* Added support to `layoutscontainer` in **validate** command.

## 1.1.5

* Fixed an issue in **find-dependencies** command.
* **lint** command now verifies flake8 on CommonServerPython script.

## 1.1.4

* Fixed an issue with the default output file name of the **unify** command when using "." as an output path.
* **Unify** command now adds contributor details to the display name and description.
* **Format** command now adds *isFetch* and *incidenttype* fields to integration yml.
* Removed the *feedIncremental* field from the integration schema.
* **Format** command now adds *feedBypassExclusionList*, *Fetch indicators*, *feedReputation*, *feedReliability*,
     *feedExpirationPolicy*, *feedExpirationInterval* and *feedFetchInterval* fields to integration yml.
* Fixed an issue in the playbooks schema.
* Fixed an issue where generated release notes were out of order.
* Improved pack dependencies detection.
* Fixed an issue where test playbooks were mishandled in **validate** command.

## 1.1.3

* Added a validation for invalid id fields in indicators types files in **validate** command.
* Added default behavior for **update-release-notes** command.
* Fixed an error where README files were failing release notes validation.
* Updated format of generated release notes to be more user friendly.
* Improved error messages for the **update-release-notes** command.
* Added support for `Connections`, `Dashboards`, `Widgets`, and `Indicator Types` to **update-release-notes** command.
* **Validate** now supports scripts under the *TestPlaybooks* directory.
* Fixed an issue where **validate** did not support powershell files.

## 1.1.2

* Added a validation for invalid playbookID fields in incidents types files in **validate** command.
* Added a code formatter for python files.
* Fixed an issue where new and old classifiers where mixed on validate command.
* Added *feedIncremental* field to the integration schema.
* Fixed error in the **upload** command where unified YMLs were not uploaded as expected if the given input was a pack.
* Fixed an issue where the **secrets** command failed due to a space character in the file name.
* Ignored RN validation for *NonSupported* pack.
* You can now ignore IF107, SC100, RP102 error codes in the **validate** command.
* Fixed an issue where the **download** command was crashing when received as input a JS integration or script.
* Fixed an issue where **validate** command checked docker image for JS integrations and scripts.
* **validate** command now checks scheme for reports and connections.
* Fixed an issue where **validate** command checked docker when running on all files.
* Fixed an issue where **validate** command did not fail when docker image was not on the latest numeric tag.
* Fixed an issue where beta integrations were not validated correctly in **validate** command.

## 1.1.1

* fixed and issue where file types were not recognized correctly in **validate** command.
* Added better outputs for validate command.

## 1.1.0

* Fixed an issue where changes to only non-validated files would fail validation.
* Fixed an issue in **validate** command where moved files were failing validation for new packs.
* Fixed an issue in **validate** command where added files were failing validation due to wrong file type detection.
* Added support for new classifiers and mappers in **validate** command.
* Removed support of old RN format validation.
* Updated **secrets** command output format.
* Added support for error ignore on deprecated files in **validate** command.
* Improved errors outputs in **validate** command.
* Added support for linting an entire pack.

## 1.0.9

* Fixed a bug where misleading error was presented when pack name was not found.
* **Update-release-notes** now detects added files for packs with versions.
* Readme files are now ignored by **update-release-notes** and validation of release notes.
* Empty release notes no longer cause an uncaught error during validation.

## 1.0.8

* Changed the output format of demisto-sdk secrets.
* Added a validation that checkbox items are not required in integrations.
* Added pack release notes generation and validation.
* Improved pack metadata validation.
* Fixed an issue in **validate** where renamed files caused an error

## 1.0.4

* Fix the **format** command to update the `id` field to be equal to `details` field in indicator-type files, and to `name` field in incident-type & dashboard files.
* Fixed a bug in the **validate** command for layout files that had `sortValues` fields.
* Fixed a bug in the **format** command where `playbookName` field was not always present in the file.
* Fixed a bug in the **format** command where indicatorField wasn't part of the SDK schemas.
* Fixed a bug in **upload** command where created unified docker45 yml files were not deleted.
* Added support for IndicatorTypes directory in packs (for `reputation` files, instead of Misc).
* Fixed parsing playbook condition names as string instead of boolean in **validate** command
* Improved image validation in YAML files.
* Removed validation for else path in playbook condition tasks.

## 1.0.3

* Fixed a bug in the **format** command where comments were being removed from YAML files.
* Added output fields: *file_path* and *kind* for layouts in the id-set.json created by **create-id-set** command.
* Fixed a bug in the **create-id-set** command Who returns Duplicate for Layouts with a different kind.
* Added formatting to **generate-docs** command results replacing all `<br>` tags with `<br/>`.
* Fixed a bug in the **download** command when custom content contained not supported content entity.
* Fixed a bug in **format** command in which boolean strings  (e.g. 'yes' or 'no') were converted to boolean values (e.g. 'True' or 'False').
* **format** command now removes *sourceplaybookid* field from playbook files.
* Fixed a bug in **generate-docs** command in which integration dependencies were not detected when generating documentation for a playbook.

## 1.0.1

* Fixed a bug in the **unify** command when output path was provided empty.
* Improved error message for integration with no tests configured.
* Improved the error message returned from the **validate** command when an integration is missing or contains malformed fetch incidents related parameters.
* Fixed a bug in the **create** command where a unified YML with a docker image for 4.5 was copied incorrectly.
* Missing release notes message are now showing the release notes file path to update.
* Fixed an issue in the **validate** command in which unified YAML files were not ignored.
* File format suggestions are now shown in the relevant file format (JSON or YAML).
* Changed Docker image validation to fail only on non-valid ones.
* Removed backward compatibility validation when Docker image is updated.

## 1.0.0

* Improved the *upload* command to support the upload of all the content entities within a pack.
* The *upload* command now supports the improved pack file structure.
* Added an interactive option to format integrations, scripts and playbooks with No TestPlaybooks configured.
* Added an interactive option to configure *conf.json* file with missing test playbooks for integrations, scripts and playbooks
* Added *download* command to download custom content from Demisto instance to the local content repository.
* Improved validation failure messages to include a command suggestion, wherever relevant, to fix the raised issue.
* Improved 'validate' help and documentation description
* validate - checks that scripts, playbooks, and integrations have the *tests* key.
* validate - checks that test playbooks are configured in `conf.json`.
* demisto-sdk lint - Copy dir better handling.
* demisto-sdk lint - Add error when package missing in docker image.
* Added *-a , --validate-all* option in *validate* to run all validation on all files.
* Added *-i , --input* option in *validate* to run validation on a specified pack/file.
* added *-i, --input* option in *secrets* to run on a specific file.
* Added an allowed hidden parameter: *longRunning* to the hidden integration parameters validation.
* Fixed an issue with **format** command when executing with an output path of a folder and not a file path.
* Bug fixes in generate-docs command given playbook as input.
* Fixed an issue with lint command in which flake8 was not running on unit test files.

## 0.5.2

* Added *-c, --command* option in *generate-docs* to generate a specific command from an integration.
* Fixed an issue when getting README/CHANGELOG files from git and loading them.
* Removed release notes validation for new content.
* Fixed secrets validations for files with the same name in a different directory.
* demisto-sdk lint - parallelization working with specifying the number of workers.
* demisto-sdk lint - logging levels output, 3 levels.
* demisto-sdk lint - JSON report, structured error reports in JSON format.
* demisto-sdk lint - XML JUnit report for unit-tests.
* demisto-sdk lint - new packages used to accelerate execution time.
* demisto-sdk secrets - command now respects the generic whitelist, and not only the pack secrets.

## 0.5.0

[PyPI History][1]

[1]: https://pypi.org/project/demisto-sdk/#history

## 0.4.9

* Fixed an issue in *generate-docs* where Playbooks and Scripts documentation failed.
* Added a graceful error message when executing the *run" command with a misspelled command.
* Added more informative errors upon failures of the *upload* command.
* format command:
  * Added format for json files: IncidentField, IncidentType, IndicatorField, IndicatorType, Layout, Dashboard.
  * Added the *-fv --from-version*, *-nv --no-validation* arguments.
  * Removed the *-t yml_type* argument, the file type will be inferred.
  * Removed the *-g use_git* argument, running format without arguments will run automatically on git diff.
* Fixed an issue in loading playbooks with '=' character.
* Fixed an issue in *validate* failed on deleted README files.

## 0.4.8

* Added the *max* field to the Playbook schema, allowing to define it in tasks loop.
* Fixed an issue in *validate* where Condition branches checks were case sensitive.

## 0.4.7

* Added the *slareminder* field to the Playbook schema.
* Added the *common_server*, *demisto_mock* arguments to the *init* command.
* Fixed an issue in *generate-docs* where the general section was not being generated correctly.
* Fixed an issue in *validate* where Incident type validation failed.

## 0.4.6

* Fixed an issue where the *validate* command did not identify CHANGELOG in packs.
* Added a new command, *id-set* to create the id set - the content dependency tree by file IDs.

## 0.4.5

* generate-docs command:
  * Added the *use_cases*, *permissions*, *command_permissions* and *limitations*.
  * Added the *--insecure* argument to support running the script and integration command in Demisto.
  * Removed the *-t yml_type* argument, the file type will be inferred.
  * The *-o --output* argument is no longer mandatory, default value will be the input file directory.
* Added support for env var: *DEMISTO_SDK_SKIP_VERSION_CHECK*. When set version checks are skipped.
* Fixed an issue in which the CHANGELOG files did not match our scheme.
* Added a validator to verify that there are no hidden integration parameters.
* Fixed an issue where the *validate* command ran on test files.
* Removed the *env-dir* argument from the demisto-sdk.
* README files which are html files will now be skipped in the *validate* command.
* Added support for env var: *DEMISTO_README_VALIDATOR*. When not set the readme validation will not run.

## 0.4.4

* Added a validator for IncidentTypes (incidenttype-*.json).
* Fixed an issue where the -p flag in the *validate* command was not working.
* Added a validator for README.md files.
* Release notes validator will now run on: incident fields, indicator fields, incident types, dashboard and reputations.
* Fixed an issue where the validator of reputation(Indicator Type) did not check on the details field.
* Fixed an issue where the validator attempted validating non-existing files after deletions or name refactoring.
* Removed the *yml_type* argument in the *split-yml*, *extract-code* commands.
* Removed the *file_type* argument in the *generate-test-playbook* command.
* Fixed the *insecure* argument in *upload*.
* Added the *insecure* argument in *run-playbook*.
* Standardise the *-i --input*, *-o --output* to demisto-sdk commands.

## 0.4.3

* Fixed an issue where the incident and indicator field BC check failed.
* Support for linting and unit testing PowerShell integrations.

## 0.4.2

* Fixed an issue where validate failed on Windows.
* Added a validator to verify all branches are handled in conditional task in a playbook.
* Added a warning message when not running the latest sdk version.
* Added a validator to check that the root is connected to all tasks in the playbook.
* Added a validator for Dashboards (dashboard-*.json).
* Added a validator for Indicator Types (reputation-*.json).
* Added a BC validation for changing incident field type.
* Fixed an issue where init command would generate an invalid yml for scripts.
* Fixed an issue in misleading error message in v2 validation hook.
* Fixed an issue in v2 hook which now is set only on newly added scripts.
* Added more indicative message for errors in yaml files.
* Disabled pykwalify info log prints.

## 0.3.10

* Added a BC check for incident fields - changing from version is not allowed.
* Fixed an issue in create-content-artifacts where scripts in Packs in TestPlaybooks dir were copied with a wrong prefix.

## 0.3.9

* Added a validation that incident field can not be required.
* Added validation for fetch incident parameters.
* Added validation for feed integration parameters.
* Added to the *format* command the deletion of the *sourceplaybookid* field.
* Fixed an issue where *fieldMapping* in playbook did not pass the scheme validation.
* Fixed an issue where *create-content-artifacts* did not copy TestPlaybooks in Packs without prefix of *playbook-*.
* Added a validation the a playbook can not have a rolename set.
* Added to the image validator the new DBot default image.
* Added the fields: elasticcommonfields, quiet, quietmode to the Playbook schema.
* Fixed an issue where *validate* failed on integration commands without outputs.
* Added a new hook for naming of v2 integrations and scripts.

## 0.3.8

* Fixed an issue where *create-content-artifact* was not loading the data in the yml correctly.
* Fixed an issue where *unify* broke long lines in script section causing syntax errors

## 0.3.7

* Added *generate-docs* command to generate documentation file for integration, playbook or script.
* Fixed an issue where *unify* created a malformed integration yml.
* Fixed an issue where demisto-sdk **init** creates unit-test file with invalid import.

## 0.3.6

* Fixed an issue where demisto-sdk **validate** failed on modified scripts without error message.

## 0.3.5

* Fixed an issue with docker tag validation for integrations.
* Restructured repo source code.

## 0.3.4

* Saved failing unit tests as a file.
* Fixed an issue where "_test" file for scripts/integrations created using **init** would import the "HelloWorld" templates.
* Fixed an issue in demisto-sdk **validate** - was failing on backward compatiblity check
* Fixed an issue in demisto-sdk **secrets** - empty line in .secrets-ignore always made the secrets check to pass
* Added validation for docker image inside integrations and scripts.
* Added --use-git flag to **format** command to format all changed files.
* Fixed an issue where **validate** did not fail on dockerimage changes with bc check.
* Added new flag **--ignore-entropy** to demisto-sdk **secrets**, this will allow skip entropy secrets check.
* Added --outfile to **lint** to allow saving failed packages to a file.

## 0.3.3

* Added backwards compatibility break error message.
* Added schema for incident types.
* Added **additionalinfo** field to as an available field for integration configuration.
* Added pack parameter for **init**.
* Fixed an issue where error would appear if name parameter is not set in **init**.

## 0.3.2

* Fixed the handling of classifier files in **validate**.

## 0.3.1

* Fixed the handling of newly created reputation files in **validate**.
* Added an option to perform **validate** on a specific file.

## 0.3.0

* Added support for multi-package **lint** both with parallel and without.
* Added all parameter in **lint** to run on all packages and packs in content repository.
* Added **format** for:
  * Scripts
  * Playbooks
  * Integrations
* Improved user outputs for **secrets** command.
* Fixed an issue where **lint** would run pytest and pylint only on a single docker per integration.
* Added auto-complete functionality to demisto-sdk.
* Added git parameter in **lint** to run only on changed packages.
* Added the **run-playbook** command
* Added **run** command which runs a command in the Demisto playground.
* Added **upload** command which uploads an integration or a script to a Demisto instance.
* Fixed and issue where **validate** checked if release notes exist for new integrations and scripts.
* Added **generate-test-playbook** command which generates a basic test playbook for an integration or a script.
* **validate** now supports indicator fields.
* Fixed an issue with layouts scheme validation.
* Adding **init** command.
* Added **json-to-outputs** command which generates the yaml section for outputs from an API raw response.

## 0.2.6

* Fixed an issue with locating release notes for beta integrations in **validate**.

## 0.2.5

* Fixed an issue with locating release notes for beta integrations in **validate**.

## 0.2.4

* Adding image validation to Beta_Integration and Packs in **validate**.

## 0.2.3

* Adding Beta_Integration to the structure validation process.
* Fixing bug where **validate** did checks on TestPlaybooks.
* Added requirements parameter to **lint**.

## 0.2.2

* Fixing bug where **lint** did not return exit code 1 on failure.
* Fixing bug where **validate** did not print error message in case no release notes were give.

## 0.2.1

* **Validate** now checks that the id and name fields are identical in yml files.
* Fixed a bug where sdk did not return any exit code.

## 0.2.0

* Added Release Notes Validator.
* Fixed the Unifier selection of your python file to use as the code.
* **Validate** now supports Indicator fields.
* Fixed a bug where **validate** and **secrets** did not return exit code 1 on failure.
* **Validate** now runs on newly added scripts.

## 0.1.8

* Added support for `--version`.
* Fixed an issue in file_validator when calling `checked_type` method with script regex.

## 0.1.2

* Restructuring validation to support content packs.
* Added secrets validation.
* Added content bundle creation.
* Added lint and unit test run.

## 0.1.1

* Added new logic to the unifier.
* Added detailed README.
* Some small adjustments and fixes.

## 0.1.0

Capabilities:

* **Extract** components(code, image, description etc.) from a Demisto YAML file into a directory.
* **Unify** components(code, image, description etc.) to a single Demisto YAML file.
* **Validate** Demisto content files.<|MERGE_RESOLUTION|>--- conflicted
+++ resolved
@@ -5,15 +5,12 @@
 * Fixed an issue where Demisto-SDK did not detect layout ID when using the **download** command.
 * Fixed an issue where the **lint** command ran on `native:dev` supported content when passing the `--docker-image all` flag, instead it will run on `native:candidate`.
 * Added support for `native:candidate` as a docker image flag for **lint** command.
-<<<<<<< HEAD
-* Fixed an issue where `conf.json` wasn't validated when modified.
-=======
 * Fixed an issue where logs and messages would not show when using the **download** command.
 * Fixed an issue where the `server_min_version` field in metadata was an empty value when parsing packs without content items.
 * Fixed an issue where running **openapi-codegen** resulted in false-positive error messages.
 * Fixed an issue where **generate-python-to-yml** generated input arguments as required even though required=False was specified.
 * Fixed an issue where **generate-python-to-yml** generated input arguments a default arguments when default=some_value was provided.
->>>>>>> e160d9c1
+* Fixed an issue where `conf.json` wasn't validated when modified.
 
 ## 1.11.0
 * **Note: Demisto-SDK will soon stop supporting Python 3.8**
