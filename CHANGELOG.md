--- conflicted
+++ resolved
@@ -6,6 +6,7 @@
 * Added support for *text* argument when running **demisto-sdk update-release-notes** on the ApiModules pack.
 * Added a validation for the minimal version of an indicator field of type grid.
 * Added cache for get_remote_file to reducing failures from accessing the remote repo.
+* Fixed an issue in the **format** command where `_dev` or `_copy` suffixes weren't removed from the id of old playbooks.
 
 # 1.2.16
 * Added allowed ignore errors to the *IDSetValidator*.
@@ -37,11 +38,7 @@
 * Added validations that checks in read-me for empty sections or leftovers from the auto generated read-me that should be changed.
 * Added new code validation for *NotImplementedError* to raise a warning in `XSOAR-linter`.
 * Added validation for support types in the pack metadata file.
-<<<<<<< HEAD
-* Fixed an issue in the **format** command where `_dev` or `_copy` suffixes weren't removed from the id of old playbooks.
-=======
 * Added support for *--template* flag in **demisto-sdk init** command.
->>>>>>> 1fc9a1bd
 * Fixed an issue with running **validate** on master branch where the changed files weren't compared to previous commit when using the *-g* flag.
 * Fixed an issue where the `XSOAR-linter` ran *NotImplementedError* validation on scripts.
 * Added support for Auto-Extract feature validation in incident types in the **validate** command.
