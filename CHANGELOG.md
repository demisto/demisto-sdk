# Changelog
## Unreleased
* Fixed an issue where the coloring directives where showing in log messages.
* Fixed an issue where **create-content-graph** was not executed upon changes in the parser infra files.

## 1.18.0
* Added the ability to ignore any validation in the **validate** command when running in an external (non-demisto/content) repo, by placing a `.private-repo-settings` file at its root.
* Calling **format** with the `-d` flag now removes test playbooks testing the deprecated content from conf.json.
* Improved the content graph performance when calculating content relationships.
* Improved determinism of SDK unit tests.
* **validate** will now run on all the pack content items when the pack supported marketplaces are modified.
* **pre-commit** no longer runs when there are no modified files (unless provided with input files).
* Added new validation that XSIAM integrations must have `marketplacev2` as the value of the marketplaces field.
* Added an ability to provide list of marketplace names as a credentials-type (type 9) param attribute.
* **doc-review** will run with the `--use-packs-known-words` true by default.
* Added the *deprecated* field to the pack object for the content-graph metadata.
* Calling **modeling-rules init-test-data** will now return the XDM fields output in alphabetical order.
* Added a new validation (`BA125`) to **validate**, assuring internal function names aren't used in customer-facing docs.
* Removed the Pipfile and Pipfile.lock from the templates in the **init** command.
* Disabled the option to create an integration with `Pipfile` and `Pipfile.lock` files, as they are deprecated.
* Added the Sourcery hook to **pre-commit**.
* Added a working directory to the `contribution_converter` in order to support working on a temporary directory.
* Added a waiting period when checking whether the dataset exists in the **modeling-rule test** command.
* Fixed an issue where the *DEMISTO_SDK_SKIP_VERSION_CHECK* was ignored when running on non CI environments.
* Fixed an issue where **validate** falsely detected backwards-compatibility issues, and prevented adding the `marketplaces` key to content items.
* Fixed an issue where the SDK would fail pulling docker images.
* Fixed an issue where **prepare-content** command would add the string `candidate` to scripts and integrations for the *nativeimage* key.
* Fixed an issue where in some cases the **split** command did not remove pack version note from the script.
* Fixed an issue where **validate** would not properly detect dependencies of core packs.
* Fixed an issue where **validate** failed on single-select types incident and indicator fields when given empty value as a select value option.
* Fixed an issue where errors in **validate** were logged as `info`.
* Fixed an issue where **validate** error messages were not logged when an integration param, or the default argument in reputation commands is not valid.
* Fixed an issue where the **format** command would change the value of the `unsearchable` key in fields.
* Fixed an issue where **lint** command failed to pull docker image in Gitlab environment.
* Fixed an issue in **doc-review** command where escape characters within Markdown files were detected as invalid words.
* Fixed an issue where **validate** failed on infrastructure test files.
* Fixed an issue in **update-content-graph** where the neo4j service was unaccessible for non-root users.
<<<<<<< HEAD
* Added a Sourcery hook to **pre-commit**.
* Added a working directory to the `contribution_converter` in order to support working on a temporary directory.
* Added a waiting period when checking whether the dataset exists in the **modeling-rule test** command.
* Added the *--xsiam* flag to the **init** command in order to create XSIAM content.
=======
>>>>>>> 0e71ebba

## 1.17.2
* Fixed an issue where **lint** and **validate** commands failed on integrations and scripts that use docker images that are not available in the Docker Hub but exist locally.
* Added documentation for the flag **override-existing** used in upload.
* Fixed an issue where **validate** failed on Incident Field items with a `template` value.
* Improved memory efficiency in **update-content-graph** and **create-content-graph** commands.
* Removed support for the `cve_id` name for the default-argument for **cve** reputation commands in **validate**. Now, only `cve` may be used for such commands.
* Fixed an issue where **zip_packs** failed uploading content.
* Added `tenant_timezone` handling to the **modeling-rules init** command, allowing usage with tenants in various timezones.
* Shortened the timeout when checking whether the dataset exists in **test-modeling-rule**.
* Cleaned up project dependencies.
* Added support for the **List** content item in **Xpanse** marketplace.
* Fixed an issue in **run-unit-tests** command when running Powershell tests.
* Fixed an issue where **lint** failed running when a docker container would not init properly.
* Fixed an issue where the *upload* command would upload a pack metadata with wrong display names.
* Performance enhancements when reading yaml files.
* Removed redundant errors and fields from `errors.py`.
* Updated **update-release-notes** to use graph instead of id_set.

## 1.17.1
* Added the `aliasTo` key to the Incident Field schema.
* Modified **validate** to not require fields whose value is always `False`.
* Modified **validate** to use the graph instead of id_set on changed *APIModules*.
* Fixed an issue where `register_module_line()` was not removed from python scripts when the script had no trailing newline.
* Fixed an issue where an integration containing a command without a description would fail to upload while using the **upload** command.
* Fixed an issue where attempting to individually upload `Preprocess Rule` files raised an unclear error message. Note: preprocess rules can not be individually uploaded, but only as part of a pack.
* Fixed an issue where the **upload** command would fail on Indicator Types.
* Fixed an issue where the **upload** command would return the wrong error message when connection credentials are invalid.
* Fixed an issue where the **upload** command would fail parsing input paths.
* added support for the `isfetcheventsandassets` flag in content graph.
* Fixed an issue where the **modeling-rules test** command failed to get the existence of result from dataset in cases where the results take time to load.
* Added an aliasTo key to the incident field schema.

## 1.17.0
* **validate** will only fail on docker related errors if the pack is supported by xsoar.
* Added a validation that assures filename, id, and name have a correct suffix for modeling/parsing rules files.
* Added new **validate** checks, preventing unwanted changes of the marketplaces (BC108,BC109), toversion (BC107)  and fromversion (BC106) fields.
* Removed the `timezone_offset` argument in the *modeling-rules test* command.
* Fixed an issue where **lint** failed when importing functions from CommonServerUserPython.
* The **format** command now will sync hidden parameters with master branch.
* Fixed an issue where lock integration failed on FileNotFound.(PANW-internal only).
* Fixed an issue where **lint** falsely warned of using `demisto.results`.
* Fixed an issue where **validate** always returned *XSIAM Dashboards* and *Correlation Rules* files as valid.
* Added `GR107` validation to **validate** using the graph validations to check that no deprecated items are used by non-deprecated content.
* Fixed an issue where the **modeling-rules test** command failed to get the existence of dataset in cases where the dataset takes more than 1 minute to get indexed.
* Fixed an issue in **lint** where the container used for linting had dependency conflicts with the image used by content, and caused inconsistent results.
* Fixed an issue where the **download** command failed when the playbook has different `name` and `id`.
* Moved the **pre-commmit** command template to the `demisto/content` repository, where it's easier to maintain.
* Fixed an issue where an internal method caused warning messages when reading md files.
* Added support for Pre Process Rules in the **upload** command.
* Fixed an issue where **upload** would not upload items whose `maketplaces` value was an empty list.
* Added a prettyName key to the incident field schema.
* Fixed an issue where **upload** command could not parse content items that are not unicode-encoded.

## 1.16.0
* Added a check to **is_docker_image_latest_tag** to only fail the validation on non-latest image tag when the current tag is older than 3 days.
* Fixed an issue where **upload** would not properly show the installed version in the UI.
* Fixed an issue where the `contribution_converter` failed replacing generated release notes with the contribution form release notes.
* Fixed an issue where an extra levelname was added to a logging message.
* Modified the `mypy` pre-commit hook to run in a virtual environment, rather than the local mypy version.
* Added support to run **validate** with `--git` flag on detached HEAD.
* Added a validation that the **validate** command will fail if the pack name is not prefixed on XSIAM dashboard images.
* Fixed the **generate-test-playbook** which failed on an unexpected keyword argument - 'console_log_threshold'.
* Fixed an issue where **prepare-content** would not properly parse the `fromVersion` and `toVersion` attributes of XSIAM-Dashbaord and XSIAM-Report content items.
* Fixed an issue where **validate** command did not fail on non-existent dependency ids of non-mandatory dependant content.
* Fixed pytest async io deprecation warning.
* Added the `--incident-id` argument (optional) to the **run** command.
* Fixed an issue in **run-unit-tests** and **update-content-graph** where running commands in a docker container was done with insufficient permissions.
* Added the `_time` field to the output compare table of the **modeling-rules test** command.
* Changed the endpoint **download** uses to get system content items.
* Fixed an issue where graph-related tasks failed when files were deleted from the repo.
* Added a **validate** check, and a **format** auto fix for the `fromversion` field in Correlation Rules and XSIAM Dashboards.
* Update the format used for dev-dependencies in pyproject.toml to match modern versions of Poetry.
* Added timestamps to logging messages when running in a CI build.

## 1.15.5
* **Breaking Change**: The default of the **upload** command `--zip` argument is `true`. To upload packs as custom content items use the `--no-zip` argument.
* Removed the `no-implicit-optional` hook from **pre-commit**.
* Removed the `markdownlint` hook from **pre-commit**.
* Fixed an issue in **run-unit-tests** to pass with warnings when no tests are collected.
* Fixed an issue in **run-unit-tests** with the coverage calculation.
* Fixed a notification about log file location appeared more than once.
* Updated the error message when code coverage is below the threshold in **coverage-analyze** to be printed in a more noticeable red color.
* Fixed an issue in **upload** that failed when a comma-separated list of paths is passed to the `--input` argument.
* Running **validate** with the `--graph` flag will now run the graph validations after all other validations.
* improved the generated release note for newly added XSIAM entities when running *update-release-notes* command.
* Fixed an issue where in some cases validation failed when mapping null values.
* Fixed an issue in **upload** command where the `--keep-zip` argument did not clean the working directory.
* Fixed an issue where an extra levelname was added to a logging message.
* Fixed an issue in **upload** where uploading packs to XSIAM failed due to version mismatch.

## 1.15.4
* Fixed an issue where *update-release-notes* and *doc-review* did not handle new content notes as expected.
* Fixed an issue in PEP484 (no-implicit-optional) hook to **pre-commit**.
* Fixed an issue in **upload** with `--input-config-file` where the content items weren't uploaded in the correct pack.
* Added support to disable the default logging colors with the **DEMISTO_SDK_LOG_NO_COLORS** environment variable.

## 1.15.3
* Added the `--init` flag to **download**.
* Added the `--keep-empty-folders` flag to **download**.
* Added `markdown-lint` to **pre-commit**
* Added the PEP484 (no-implicit-optional) hook to **pre-commit**.
* Fixed an issue where the content-graph parsing failed on mappers with undefined mapping.
* Fixed an issue in **validate** where `pack_metadata.json` files were not collected proplely in `--graph` option.
* Fixed an issue where *validate* reputation commands outputs were not checked for new content.
* Added *IN107* and *DB100* error codes to *ALLOWED_IGNORE_ERRORS* list.
* Added a validation that assures feed integrations implement the `integration_reliability` configuration parameter.
* Fixed an issue where the format command did not work as expected on pre-process rules files.
* Fixed an issue where **upload** command failed to upload when the XSOAR version is beta.
* Fixed an issue where **upload** command summary was inaccurate when uploading a `Pack` without the `-z` flag.
* Added pack name and pack version to **upload** command summary.
* Added support for modeling rules with multi datasets in ****modeling-rules test**** command.
* Fixed an issue where **validate** didn't recognize layouts with incident fields missing from `id_set.json` even when `--post-commit` was indicated.

## 1.15.2
* Fixed an issue where **format** added default arguments to reputation commands which already have one.
* Fixed an issue where **validate** fails when adding the *advance* field to the integration required fields.
* Updated the integration Traffic Light Protocol (TLP) color list schema in the **validate** command.
* Fixed an issue where **upload** would not read a repo configuration file properly.
* Fixed an issue where **upload** would not handle the `-x`/`--xsiam` flag properly.
* Fixed an issue where **format** failed to use input from the user, when asking about a `from_version`.
* Added the `-n`/`--assume_no` flag to **format**.

## 1.15.1
* Fixed an issue where **generate-docs** generated fields with double html escaping.
* Fixed an issue where **upload** failed when using the `-z` flag.

## 1.15.0
* **Breaking Change**: the **upload** command now only supports **XSOAR 6.5** or newer (and all XSIAM versions).
* **upload** now uses content models, and calls the `prepare` method of each model before uploading (unless uploading a zipped pack).
* Added a *playbook* modification to **prepare-content**, replacing `getIncident` calls with `getAlerts`, when uploading to XSIAM.
* Added a *playbook* modification to **prepare-content**, replacing `${incident.fieldname}` context accessors with `${alert.fieldname}` when uploading to XSIAM.
* Added a *playbook* modification to **prepare-content**, replacing `incident` to `alert` in task display names, when uploading to XSIAM.
* Added a *layout* modification to **prepare-content**, replacing `Related/Child/Linked Incidents` to `... Alerts` when uploading to XSIAM.
* Added a *script* modification to **prepare-content**, automatically replacing the word `incident` with `alert` when uploading to XSIAM.
* Added a validation that the **validate** command will fail if the `dockerimage` field in scripts/integrations uses any py3-native docker image.
* Updated the `ruff` version used in **pre-commit** to `0.0.269`.
* Fixed an issue in **create-content-graph** which caused missing detection of duplicated content items.
* Fixed an issue where **run-unit-tests** failed on python2 content items.
* Fixed an issue in **validate** where core packs validations were checked against the core packs defined on master branch, rather than on the current branch.
* Fixed an issue in **pre-commit** where `--input` flag was not filtered by the git files.
* Skip reset containers for XSOAR NG and XSIAM(PANW-internal only).
* Fixed an issue where **lint** failed fetching docker image details from a PANW GitLab CI environment. (PANW-internal only).

## 1.14.5
* Added logging in case the container fails to run in **run-unit-tests**.
* Disabled **pre-commit** multiprocessing for `validate` and `format`, as they use a service.
* **pre-commit** now calls `format` with `--assume-yes` and `--no-validate`.
* Fixed an issue where **pre-commit** ran multiple times when checking out build related files.

## 1.14.4
* Added integration configuration for *Cortex REST API* integration.
* Removed `Flake8` from **pre-commit**, as `ruff` covers its basic rules.
* Improved log readability by silencing non-critical `neo4j` (content graph infrastructure) logs.
* Fixed an issue where **run-unit-tests** failed on python2 content items.
* Fixed an issue where **modeling-rules test** did not properly handle query fields that pointed to a string.
* Fixed an issue when trying to fetch remote files when not under the content repo.
* Fixed a validation that the **modeling-rules test** command will fail if no test data file exist.
* Fixed an issue where **format** command failed while updating the `fromversion` entry.
* Added support for mapping uuid to names for Layout files in the **download** command.

## 1.14.3
* Fixed an issue where **run-unit-tests** failed running on items with `test_data`.
* Updated the demisto-py to v3.2.10 which now supports url decoding for the proxy authentication password.
* Fixed an issue where **generate-outputs** did not generate context paths for empty lists or dictionaries in the response.

## 1.14.2
* Added the `--staged-only` flag to **pre-commit**.
* Fixed an issue where **run-unit-tests** failed running on items with `test_data`.
* Fixed an issue where **pre-commit** ran on unchanged files.
* Add the ability to run **secrets** in **pre-commit** by passing a `--secrets` flag.
* Added support to override the log file with the **DEMISTO_SDK_LOG_FILE_PATH** environment variable.

## 1.14.1
* Fixed an issue where **update-release-notes** command failed when running on a pack that contains deprecated integrations without the `commands` section.
* Added toVersion and fromVersion to XSIAM content items schema.
* Fixed an issue where **validate** failed when attempting to map null values in a classifier and layout.
* Added search marketplace functionality to XSIAM client.
* Fixed an issue in **pre-commit** command where `MYPYPATH` was not set properly.
* Updated the integration category list in the **init** command.
* Fixed an issue where in some environments docker errors were not caught.
* Added a validation that the **validate** command will fail on README files if an image does not exist in the specified path.

## 1.14.0
* Added the `DEMISTO_SDK_GRAPH_FORCE_CREATE` environment variable. Use it to force the SDK to recreate the graph, rather than update it.
* Added support for code importing multi-level ApiModules to **lint**.
* Added a validation that the **modeling-rules test** command will fail if no test data file exist.
* Added support for the `<~XPANSE>` marketplace tag in release notes.
* Added support for marketplace tags in the **doc-review** command.
* Added **generate-unit-tests** documentation to the repo README.
* Added the `hiddenpassword` field to the integration schema, allowing **validate** to run on integrations with username-only inputs.
* Improved logs and error handling in the **modeling-rules test** command.
* Improved the warning message displayed for Contribution PRs editing outdated code.
* Improved the clarity of error messages for cases where yml files cannot be parsed as a dictionary.
* Updated the `XSIAMReport` schema.
* Standardized repo-wide logging. All logs are now created in one logger instance.
* **lint** now prevents unit-tests from accessing online resources in runtime.
* Updated the logs shown during lint when running in docker.
* Fixed an issue where **validate** showed errors twice.
* Fixed an issue where **validate** did not fail when xif files had wrong naming.
* Fixed an issue where **doc-review** required dot suffixes in release notes describing new content.
* Fixed an issue where **download** command failed when running on a beta integration.
* Fixed an issue where **update-release-notes** generated release notes for packs in their initial version (1.0.0).
* Fixed an issue with **update-content-graph** where `--use-git` parameter was ignored when using `--imported-path` parameter.
* Fixed an issue where **validate** failed on playbooks with valid inputs, since it did not collect the playbook inputs occurrences properly.

## 1.13.0
* Added the pack version to the code files when calling **unify**. The same value is removed when calling **split**.
* Added a message showing the output path when **prepare-content** is called.
* Contribution PRs that update outdated packs now display a warning message.
* Fixed an issue when kebab-case has a misspelling in one of the sub words, the suggestion might be confusing.
* Improved caching and stability for **lint**.
* Added support for *.xif* files in the **secrets** command.
* Fixed an issue where **validate** would fail when playbook inputs contain Transform Language (DT).
* Added a new **validate** check, making sure a first level header exist in release notes (RN116)
* Fixed an issue where **lint** would not properly handle multiple ApiModules imports.

## 1.12.0
* Added the **pre-commit** command, to improve code quality of XSOAR content.
* Added the **run-unit-tests** command, to run unit tests of given content items inside their respective docker images.
* Added support for filepath arguments in the **validate** and **format** commands.
* Added pre-commit hooks for `validate`, `format`, `run-unit-tests` and `update-docker-image` commands.
* Fixed an issue in the **download** command where layouts were overriden even without the `-f` option.
* Fixed an issue where Demisto-SDK did not detect layout ID when using the **download** command.
* Fixed an issue where the **lint** command ran on `native:dev` supported content when passing the `--docker-image all` flag, instead it will run on `native:candidate`.
* Added support for `native:candidate` as a docker image flag for **lint** command.
* Added a modification for layouts in **prepare-content**, replacing `Related Incidents`, `Linked Incidents` and `Child Incidents` with the suitable `... Alerts` name when uploading to XSIAM.
* Fixed an issue where logs and messages would not show when using the **download** command.
* Fixed an issue where the `server_min_version` field in metadata was an empty value when parsing packs without content items.
* Fixed an issue where running **openapi-codegen** resulted in false-positive error messages.
* Fixed an issue where **generate-python-to-yml** generated input arguments as required even though required=False was specified.
* Fixed an issue where **generate-python-to-yml** generated input arguments a default arguments when default=some_value was provided.
* Fixed a bug where **validate** returned error on playbook inputs with special characters.
* Fixed an issue where **validate** did not properly check `conf.json` when the latter is modified.
* Fixed an issue in the **upload** command, where a prompt was not showing on the console.
* Fixed an issue where running **lint** failed installing dependencies in containers.

## 1.11.0
* **Note: Demisto-SDK will soon stop supporting Python 3.8**
* Fixed an issue where using **download** on non-unicode content, merging them into existing files caused an error.
* Changed an internal setting to allow writing non-ascii content (unicode) using `YAMLHandler` and `JSONHandler`.
* Fixed an issue where an error message in **unify** was unclear for invalid input.
* Fixed an issue where running **validate** failed with **is_valid_integration_file_path_in_folder** on integrations that use API modules.
* Fixed an issue where **validate** failed with **is_valid_integration_file_path_in_folder** on integrations that use the `MSAPIModule`.
* Added **validate** check for the `modules` field in `pack_metadata.json` files.
* Changed **lint** to skip deprecated content, unless when using the `-i` flag.
* Fixed an issue where **update-release-notes** failed when a new *Parsing Rule* was added to a pack.
* Refactored the logging framework. Demisto-SDK logs will now be written to `.demist_sdk_debug.log` under the content path (when detected) or the current directory.
* Added `GR105` validation to **validate** command to check that no duplicate IDs are used.
* Added support for API Modules imported in API modules in the **unify** command.
* Added **validate** check, to make sure every Python file has a corresponding unit test file.

## 1.10.6
* Fixed an issue where running **validate** with the `-g` flag would skip some validations for old-formatted (unified) integration/script files.
* Deprecated integrations and scripts will not run anymore when providing the **--all-packs** to the **lint** command.
* Fixed an issue where a pack `serverMinVersion` would be calculated by the minimal fromVersion of its content items.
* Added the `--docker-image-target` flag to **lint** for testing native supported content with new images.

## 1.10.5
* Fixed an issue where running **run-test-playbook** would not use the `verify` parameter correctly. @ajoga
* Added a newline at the end of README files generated in **generate-docs**.
* Added the value `3` (out of bounds) to the `onChangeRepAlg` and `reputationCalc` fields under the `IncidentType` and `GenericType` schemas. **validate** will allow using it now.
* Fixed an issue where **doc-review** required dot suffixes in release notes describing new content.
* Fixed an issue where **validate** failed on Feed Integrations after adding the new *Collect/Connect* section field.
* Fixed an issue where using **postman-codegen** failed converting strings containing digits to kebab-case.
* Fixed an issue where the ***error-code*** command could not parse List[str] parameter.
* Updated validation *LO107* to support more section types in XSIAM layouts.

## 1.10.4
* Added support for running **lint** in multiple native-docker images.

## 1.10.3
* Fixed an issue where running **format** would fail after running npm install.
* Improved the graph validations in the **validate** command:
  - GR100 will now run on all content items of changed packs.
  - GR101 and GR102 will now catch invalid fromversion/toversion of files **using** the changed items.
  - GR103 errors will raise a warning when using the *-a* flag, but an error if using the *-i* or *g* flags.
* Fixed an issue where test-playbooks timed out.
* Fixed an issue where making a change in a module using an ApiModule would cause lint to run on the ApiModule unnecessarily.
* Fixed an issue where the `marketplace` field was not used when dumping pack zips.
* Fixed a typo in the README content generated with **update-release-notes** for updating integrations.
* Fixed an issue in **validate**, where using the `-gr` and `-i` flags did not run properly.
* Added the `sectionorder` field to integration scheme.
* Fixed an issue where in some occasions running of test-playbooks could receive session timeouts.
* Fixed an issue where **validate** command failed on core pack dependencies validation because of test dependencies.

## 1.10.2
* Added markdown lint formatting for README files in the **format** command.
* Fixed an issue where **lint** failed when using the `-cdam` flag with changed dependant api modules.
* Fixed an issue in the **upload** command, where `json`-based content items were not unified correctly when using the `--zip` argument.
* Added XPANSE core packs validations.

## 1.10.1
* Fixed an issue where **update-content-graph** failed to execute.

## 1.10.0
* **Breaking change**: Removed usage of `pipenv`, `isort` and `autopep8` in the **split** and **download** commands. Removed the `--no-pipenv` and `--no-code-formatting` flags. Please see https://xsoar.pan.dev/docs/tutorials/tut-setup-dev-remote for the recommended environment setup.
* Fixed an issue in **prepare-content** command where large code lines were broken.
* Fixed an issue where git-*renamed_files* were not retrieved properly.
* Fixed an issue where test dependencies were calculated in all level dependencies calculation.
* Added formatting and validation to XSIAM content types.
* Fixed an issue where several XSIAM content types were not validated when passing the `-a` flag.
* Added a UUID to name mapper for **download** it replaces UUIDs with names on all downloaded files.
* Updated the demisto-py to v3.2.6 which now supports basic proxy authentication.
* Improved the message shown when using **upload** and overwriting packs.
* Added support for the **Layout Rule** content type in the id-set and the content graph.
* Updated the default general `fromVersion` value on **format** to `6.8.0`
* Fixed an issue where **lint** sometimes failed when using the `-cdam` flag due to wrong file duplications filtering.
* Added the content graph to **validate**, use with the `--graph` flag.

## 1.9.0
* Fixed an issue where the Slack notifier was using a deprecated argument.
* Added the `--docker-image` argument to the **lint** command, which allows determining the docker image to run lint on. Possible options are: `'native:ga'`, `'native:maintenance'`, `'native:dev'`, `'all'`, a specific docker image (from Docker Hub) or, the default `'from-yml'`.
* Fixed an issue in **prepare-content** command where large code lines were broken.
* Added a logger warning to **get_demisto_version**, the task will now fail with a more informative message.
* Fixed an issue where the **upload** and **prepare-content** commands didn't add `fromServerVersion` and `toServerVersion` to layouts.
* Updated **lint** to use graph instead of id_set when running with `--check-dependent-api-module` flag.
* Added the marketplaces field to all schemas.
* Added the flag `--xsoar-only` to the **doc-review** command which enables reviewing documents that belong to XSOAR-supported Packs.
* Fixed an issue in **update-release-notes** command where an error occurred when executing the same command a second time.
* Fixed an issue where **validate** would not always ignore errors listed under `.pack-ignore`.
* Fixed an issue where running **validate** on a specific pack didn't test all the relevant entities.
* Fixed an issue where fields ending with `_x2` where not replaced in the appropriate Marketplace.

## 1.8.3
* Changed **validate** to allow hiding parameters of type 0, 4, 12 and 14 when replacing with type 9 (credentials) with the same name.
* Fixed an issue where **update-release-notes** fails to update *MicrosoftApiModule* dependent integrations.
* Fixed an issue where the **upload** command failed because `docker_native_image_config.json` file could not be found.
* Added a metadata file to the content graph zip, to be used in the **update-content-graph** command.
* Updated the **validate** and **update-release-notes** commands to unskip the *Triggers Recommendations* content type.


## 1.8.2
* Fixed an issue where demisto-py failed to upload content to XSIAM when `DEMISTO_USERNAME` environment variable is set.
* Fixed an issue where the **prepare-content** command output invalid automation name when used with the --*custom* argument.
* Fixed an issue where modeling rules with arbitrary whitespace characters were not parsed correctly.
* Added support for the **nativeImage** key for an integration/script in the **prepare-content** command.
* Added **validate** checks for integrations declared deprecated (display name, description) but missing the `deprecated` flag.
* Changed the **validate** command to fail on the IN145 error code only when the parameter with type 4 is not hidden.
* Fixed an issue where downloading content layouts with `detailsV2=None` resulted in an error.
* Fixed an issue where **xdrctemplate** was missing 'external' prefix.
* Fixed an issue in **prepare-content** command providing output path.
* Updated the **validate** and **update-release-notes** commands to skip the *Triggers Recommendations* content type.
* Added a new validation to the **validate** command to verify that the release notes headers are in the correct format.
* Changed the **validate** command to fail on the IN140 error code only when the skipped integration has no unit tests.
* Changed **validate** to allow hiding parameters of type 4 (secret) when replacing with type 9 (credentials) with the same name.
* Fixed an issue where the **update-release-notes** command didn't add release-notes properly to some *new* content items.
* Added validation that checks that the `nativeimage` key is not defined in script/integration yml.
* Added to the **format** command the ability to remove `nativeimage` key in case defined in script/integration yml.
* Enhanced the **update-content-graph** command to support `--use-git`, `--imported_path` and `--output-path` arguments.
* Fixed an issue where **doc-review** failed when reviewing command name in some cases.
* Fixed an issue where **download** didn't identify playbooks properly, and downloaded files with UUIDs instead of file/script names.

## 1.8.1
* Fixed an issue where **format** created duplicate configuration parameters.
* Added hidden properties to integration command argument and script argument.
* Added `--override-existing` to **upload** that skips the confirmation prompt for overriding existing content packs. @mattbibbydw
* Fixed an issue where **validate** failed in private repos when attempting to read from a nonexisting `approved_categories.json`.
* Fixed an issue where **validate** used absolute paths when getting remote `pack_metadata.json` files in private repos.
* Fixed an issue in **download**, where names of custom scripts were replaced with UUIDs in IncidentFields and Layouts.

## 1.8.0
* Updated the supported python versions, as `>=3.8,<3.11`, as some of the dependencies are not supported on `3.11` yet.
* Added a **validate** step for **Modeling Rules** testdata files.
* Added the **update-content-graph** command.
* Added the ability to limit the number of CPU cores with `DEMISTO_SDK_MAX_CPU_CORES` envirment variable.
* Added the **prepare-content** command.
* Added support for fromversion/toversion in XSIAM content items (correlation rules, XSIAM dashboards, XSIAM reports and triggers).
* Added a **validate** step checking types of attributes in the schema file of modeling rule.
* Added a **validate** step checking that the dataset name of a modeling rule shows in the xif and schema files.
* Added a **validate** step checking that a correlation rule file does not start with a hyphen.
* Added a **validate** step checking that xsiam content items follow naming conventions.
* Fixed an issue where SDK commands failed on the deprecated `packaging.version.LegacyVersion`, by locking the `packaging` version to `<22`.
* Fixed an issue where **update-release-notes** failed when changing only xif file in **Modeling Rules**.
* Fixed an issue where *is_valid_category* and *is_categories_field_match_standard* failed when running in a private repo.
* Fixed an issue where **validate** didn't fail on the MR103 validation error.
* Fixed the *--release-notes* option, to support the new CHANGELOG format.
* Fixed an issue where **validate** failed when only changing a modeling rules's xif file.
* Fixed an issue where **format** failed on indicator files with a `None` value under the `tabs` key.
* Fixed an issue where **validate** only printed errors for one change of context path, rather than print all.
* Fixed an issue where **download** did not suggest using a username/password when authenticating with XSOAR and using invalid arguments.
* Fixed an issue where **download** failed when listing or downloading content items that are not unicode-encoded.
* Added support for fromversion/toversion in XSIAM content items (correlation rules, XSIAM dashboards, XSIAM reports and triggers).
* Updated the supported python versions, as `>=3.8,<3.11`, as some of the dependencies are not supported on `3.11` yet.
* Added **prepare-content** command which will prepare the pack or content item for the platform.
* Patched an issue where deprecated `packaging.version.LegacyVersion`, locking packaging version to `<22`.

## 1.7.9
* Fixed an issue where an error message in **validate** would not include the suggested fix.
* Added a validation that enforces predefined categories on MP Packs & integration yml files, the validation also ensures that each pack has only one category.
* Fixed an issue where **update-release-notes** did not generate release notes for **XDRC Templates**.
* Fixed an issue where **upload** failed without explaining the reason.
* Improved implementation of the docker_helper module.
* Fixed an issue where **validate** did not check changed pack_metadata.json files when running using git.
* Added support for **xdrctemplate** to content graph.
* Fixed an issue where local copies of the newly-introduced `DemistoClassApiModule.py` were validated.
* Added new release notes templates for the addition and modification of playbooks, layouts and types in the **doc-review** command.
* Fixed an issue where the **doc-review** command failed on descriptions of new content items.
* Added the `Command XXX is deprecated. Use XXX instead.` release notes templates to **doc-review** command.
* Fixed an issue where the **update-release-notes** command didn't add the modeling-rules description for new modeling-rules files.

## 1.7.8
* Added the capability to run the MDX server in a docker container for environments without node.
* Fixed an issue where **generate-docs** with `-c` argument updated sections of the incorrect commands.
* Added IF113 error code to **ALLOWED_IGNORE_ERRORS**.
* Fixed an issue where **validate** failed on playbooks with non-string input values.
* Added the `DEMISTO_SDK_IGNORE_CONTENT_WARNING` environment variable, to allow suppressing warnings when commands are not run under a content repo folder.
* Fixed an issue where **validate** failed to recognize integration tests that were missing from config.json
* Added support for **xpanse** marketplace in **create-id-set** and **create-content-artifacts** commands.
* Fixed an issue where **split** failed on yml files.
* Added support for marketplace-specific tags.
* Fixed an issue where **download** would not run `isort`. @maxgubler
* Fixed an issue where XSIAM Dashboards and Reports images failed the build.
* Added support for **xpanse** marketplace to content graph.

## 1.7.7
* Fixed an issue where paybooks **generate-docs** didn't parse complex input values when no accessor field is given correctly.
* Fixed an issue in the **download** command, where an exception would be raised when downloading system playbooks.
* Fixed an issue where the **upload** failed on playbooks containing a value that starts with `=`.
* Fixed an issue where the **generate-unit-tests** failed to generate assertions, and generate unit tests when command names does not match method name.
* Fixed an issue where the **download** command did not honor the `--no-code-formatting` flag properly. @maxgubler
* Added a new check to **validate**, making sure playbook task values are passed as references.
* Fixed an issue where the **update-release-notes** deleted existing release notes, now appending to it instead.
* Fixed an issue where **validate** printed blank space in case of validation failed and ignored.
* Renamed 'Agent Config' to 'XDRC Templates'.
* Fixed an issue where the **zip-packs** command did not work with the CommonServerUserPython and CommonServerUserPowerShell package.

## 1.7.6

* Fixed parsing of initialization arguments of client classes in the **generate-unit-tests** command.
* Added support for AgentConfig content item in the **upload**, **create-id-set**, **find-dependecies**, **unify** and **create-content-artifacts** commands.
* Added support for XSIAM Report preview image.

## 1.7.5

* Fixed an issue where the **upload** command did not work with the CommonServerUserPython package.
* Fixed an issue in the **download** command, where some playbooks were downloaded as test playbooks.
* Added playbook modification capabilities in **TestSuite**.
* Added a new command **create-content-graph**.
* Fixed an issue in the **upload** command, where the temporary zip would not clean up properly.
* Improved content items parsing in the **create-content-graph** command.
* Added an error when the docker daemon is unavailable when running **lint**.
* Removed the validation of a subtype change for scripts in the **validate** command.
* Fixed an issue where names of XSIAM content items were not normalized properly.
* Fixed an issue where the **download** command was downloading playbooks with **script** (id) and not **scriptName**.
* Fixed an issue where script yml files were not properly identified by `find_type`.
* Removed nightly integrations filtering when deciding if a test should run.
* Added support for XSIAM Dashboard preview image.
* Added the `--no-code-formatting` flag to the **download** command, allowing to skip autopep8 and isort.
* Fixed an issue in the **update-release-notes** command, where generating release notes for modeling rules schema file caused exception.

## 1.7.4

* Fixed an issue where the **doc-review** command showed irrelevant messages.
* Fixed an issue in **validate**, where backward-compatibility failures prevented other validations from running.
* Fixed an issue in **validate**, where content-like files under infrastructure paths were not ignored.
* Fixed an issue in the AMI mapping, where server versions were missing.
* Change the way the normalize name is set for external files.
* Added dump function to XSIAM pack objects to dulicate the files.
* Fixed an issue where the `contribution_converter` did not support changes made to ApiModules.
* Added name normalization according to new convention to XSIAM content items
* Added playbook modification capabilities in **TestSuite**.
* Fixed an issue in create-content-artifacts where it will not get a normalize name for the item and it will try to duplicate the same file.

## 1.7.3

* Fixed an issue in the **format** command where fail when executed from environment without mdx server available.
* Added `Added a`, `Added an` to the list of allowed changelog prefixes.
* Added support for Indicator Types/Reputations in the **upload** command.
* Fixed an issue when running from a subdirectory of a content repo failed.
* Changing the way we are using XSIAM servers api-keys in **test-content** .
* Added a success message to **postman-codegen**.

## 1.7.2

* Fixed an issue in the **validate** command where incident fields were not found in mappers even when they exist
* Added an ability to provide list of marketplace names as a param attribute to **validate** and **upload**
* Added the file type to the error message when it is not supported.
* Fixed an issue where `contribution_converter` incorrectly mapped _Indicator Field_ objects to the _incidentfield_ directory in contribution zip files.
* Fixed a bug where **validate** returned error on empty inputs not used in playbooks.
* Added the `DEMISTO_SDK_CONTENT_PATH` environment variable, implicitly used in various commands.
* Added link to documentation for error messages regarding use cases and tags.

## 1.7.1

* Fixed an issue where *indicatorTypes* and *betaIntegrations* were not found in the id_set.
* Updated the default general `fromVersion` value on **format** to `6.5.0`
* Fixed an issue where the **validate** command did not fail when the integration yml file name was not the same as the folder containing it.
* Added an option to have **generate-docs** take a Playbooks folder path as input, and generate docs for all playbooks in it.
* Fixed an issue where the suggestion in case of `IF113` included uppercase letters for the `cliName` parameter.
* Added new validation to the **validate** command to fail and list all the file paths of files that are using a deprecated integration command / script / playbook.
* **validate** will no longer fail on playbooks calling subplaybooks that have a higher `fromVersion` value, if  calling the subplaybook has `skipifunavailable=True`.
* Fixed an issue where relative paths were not accessed correctly.
* Running any `demisto-sdk` command in a folder with a `.env` file will load it, temporarily overriding existing environment variables.
* Fixed an issue where **validate** did not properly detect deleted files.
* Added new validations to the **validate** command to verify that the schema file exists for a modeling rule and that the schema and rules keys are empty in the yml file.
* Fixed an issue where *find_type* didn't recognize exported incident types.
* Added a new validation to **validate**, making sure all inputs of a playbook are used.
* Added a new validation to **validate**, making sure all inputs used in a playbook declared in the input section.
* The **format** command will now replace the *fromServerVersion* field with *fromVersion*.

## 1.7.0

* Allowed JSON Handlers to accept kwargs, for custoimzing behavior.
* Fixed an issue where an incorrect error was shown when the `id` of a content item differed from its `name` attribute.
* Fixed an issue where the `preserve_quotes` in ruamel_handler received an incorrect value @icholy
* Fixed an issue where ignoring RM110 error code wasn't working and added a validation to **ALLOWED_IGNORE_ERRORS** to validate that all error codes are inserted in the right format.
* Fixed an issue where the contribution credit text was not added correctly to the pack README.
* Changed the contribution file implementation from markdown to a list of contributor names. The **create-content-artifact** will use this list to prepare the needed credit message.
* Added a new validation to the `XSOAR-linter` in the **lint** command for verifying that demisto.log is not used in the code.
* The **generate-docs** command will now auto-generate the Incident Mirroring section when implemented in an integration.
* Added support to automatically generate release notes for deprecated items in the **update-release-notes** command.
* Fixed an issue causing any command to crash when unable to detect local repository properties.
* Fixed an issue where running in a private gitlab repo caused a warning message to be shown multiple times.
* Added a new validation to the **validate** command to verify that markdown and python files do not contain words related to copyright section.
* Fixed an issue where **lint** crashed when provided an input file path (expecting a directory).

## 1.6.9

* Added a new validation that checks whether a pack should be deprecated.
* Added a new ability to the **format** command to deprecate a pack.
* Fixed an issue where the **validate** command sometimes returned a false negative in cases where there are several sub-playbooks with the same ID.
* Added a new validation to the **validate** command to verify that the docker in use is not deprecated.
* Added support for multiple ApiModules in the **unify** command
* Added a check to **validate** command, preventing use of relative urls in README files.
* Added environment variable **DEMISTO_SDK_MARKETPLACE** expected to affect *MarketplaceTagParser* *marketplace* value. The value will be automatically set when passing *marketplace* arg to the commands **unify**, **zip-packs**, **create-content-artifacts** and **upload**.
* Added slack notifier for build failures on the master branch.
* Added support for modeling and parsing rules in the **split** command.
* Added support for README files in **format** command.
* Added a **validate** check, making sure classifier id and name values match. Updated the classifier **format** to update the id accordingly.
* The **generate-docs** command will now auto-generate the playbook image link by default.
* Added the `--custom-image-link` argument to override.
* Added a new flag to **generate-docs** command, allowing to add a custom image link to a playbook README.
* Added a new validation to the **validate** command to verify that the package directory name is the same as the files contained in the that package.
* Added support in the **unify** command to unify a schema into its Modeling Rule.

## 1.6.8

* Fixed an issue where **validate** did not fail on invalid playbook entities' versions (i.e. subplaybooks or scripts with higher fromversion than their parent playbook).
* Added support for running lint via a remote docker ssh connection. Use `DOCKER_HOST` env variable to specify a remote docker connection, such as: `DOCKER_HOST=ssh://myuser@myhost.com`.
* Fixed an issue where the pack cache in *get_marketplaces* caused the function to return invalid values.
* Fixed an issue where running format on a pack with XSIAM entities would fail.
* Added the new `display_name` field to relevant entities in the **create-id-set** command.
* Added a new validation to the **validate** command to verify the existence of "Reliability" parameter if the integration have reputation command.
* Fixed a bug where terminating the **lint** command failed (`ctrl + c`).
* Removed the validation of a subtype change in integrations and scripts from **validate**.
* Fixed an issue where **download** did not behave as expected when prompting for a version update. Reported by @K-Yo
* Added support for adoption release notes.
* Fixed an issue where **merge-id-sets** failed when a key was missing in one id-set.json.
* Fixed a bug where some mypy messages were not parsed properly in **lint**.
* Added a validation to the **validate** command, failing when '`fromversion`' or '`toversion`' in a content entity are incorrect format.
* Added a validation to the **validate** command, checking if `fromversion` <= `toversion`.
* Fixed an issue where coverage reports used the wrong logging level, marking debug logs as errors.
* Added a new validation to the **validate** command, to check when the discouraged `http` prefixes are used when setting defaultvalue, rather than `https`.
* Added a check to the **lint** command for finding hard-coded usage of the http protocol.
* Locked the dependency on Docker.
* Removed a traceback line from the **init** command templates: BaseIntegration, BaseScript.
* Updated the token in **_add_pr_comment** method from the content-bot token to the xsoar-bot token.

## 1.6.7

* Added the `types-markdown` dependency, adding markdown capabilities to existing linters using the [Markdown](https://pypi.org/project/Markdown/) package.
* Added support in the **format** command to remove nonexistent incident/indicator fields from *layouts/mappers*
* Added the `Note: XXX` and `XXX now generally available.` release notes templates to **doc-review** command.
* Updated the logs shown during the docker build step.
* Removed a false warning about configuring the `GITLAB_TOKEN` environment variable when it's not needed.
* Removed duplicate identifiers for XSIAM integrations.
* Updated the *tags* and *use cases* in pack metadata validation to use the local files only.
* Fixed the error message in checkbox validation where the defaultvalue is wrong and added the name of the variable that should be fixed.
* Added types to `find_type_by_path` under tools.py.
* Fixed an issue where YAML files contained incorrect value type for `tests` key when running `format --deprecate`.
* Added a deprecation message to the `tests:` section of yaml files when running `format --deprecate`.
* Added use case for **validate** on *wizard* objects - set_playbook is mapped to all integrations.
* Added the 'integration-get-indicators' commands to be ignored by the **verify_yml_commands_match_readme** validation, the validation will no longer fail if these commands are not in the readme file.
* Added a new validation to the **validate** command to verify that if the phrase "breaking changes" is present in a pack release notes, a JSON file with the same name exists and contains the relevant breaking changes information.
* Improved logs when running test playbooks (in a build).
* Fixed an issue in **upload** did not include list-type content items. @nicolas-rdgs
* Reverted release notes to old format.

## 1.6.6

* Added debug print when excluding item from ID set due to missing dependency.
* Added a validation to the **validate** command, failing when non-ignorable errors are present in .pack-ignore.
* Fixed an issue where `mdx server` did not close when stopped in mid run.
* Fixed an issue where `-vvv` flag did not print logs on debug level.
* enhanced ***validate*** command to list all command names affected by a backward compatibility break, instead of only one.
* Added support for Wizard content item in the **format**, **validate**, **upload**, **create-id-set**, **find-dependecies** and **create-content-artifacts** commands.
* Added a new flag to the **validate** command, allowing to run specific validations.
* Added support in **unify** and **create-content-artifacts** for displaying different documentations (detailed description + readme) for content items, depending on the marketplace version.
* Fixed an issue in **upload** where list items were not uploaded.
* Added a new validation to **validate** command to verify that *cliName* and *id* keys of the incident field or the indicator field are matches.
* Added the flag '-x', '--xsiam' to **upload** command to upload XSIAM entities to XSIAM server.
* Fixed the integration field *isFetchEvents* to be in lowercase.
* Fixed an issue where **validate -i** run after **format -i** on an existing file in the repo instead of **validate -g**.
* Added the following commands: 'update-remote-data', 'get-modified-remote-data', 'update-remote-system' to be ignored by the **verify_yml_commands_match_readme** validation, the validation will no longer fail if these commands are not in the readme file.
* Updated the release note template to include a uniform format for all items.
* Added HelloWorldSlim template option for *--template* flag in **demisto-sdk init** command.
* Fixed an issue where the HelloWorldSlim template in **demisto-sdk init** command had an integration id that was conflicting with HelloWorld integration id.
* Updated the SDK to use demisto-py 3.1.6, allowing use of a proxy with an environment variable.
* Set the default logger level to `warning`, to avoid unwanted debug logs.
* The **format** command now validates that default value of checkbox parameters is a string 'true' or 'false'.
* Fixed an issue where `FileType.PLAYBOOK` would show instead of `Playbook` in readme error messages.
* Added a new validation to **validate** proper defaultvalue for checkbox fields.

## 1.6.5

* Fixed an issue in the **format** command where the `id` field was overwritten for existing JSON files.
* Fixed an issue where the **doc-review** command was successful even when the release-note is malformed.
* Added timestamps to the `demisto-sdk` logger.
* Added time measurements to **lint**.
* Added the flag '-d', '--dependency' to **find-dependencies** command to get the content items that cause the dependencies between two packs.
* Fixed an issue where **update-release-notes** used the *trigger_id* field instead of the *trigger_name* field.
* Fixed an issue where **doc-review** failed to recognize script names, in scripts using the old file structure.
* Fixed an issue where concurrent processes created by **lint** caused deadlocks when opening files.
* Fixed an issue in the **format** command where `_dev` or `_copy` suffixes weren't removed from the subscript names in playbooks and layouts.
* Fixed an issue where **validate** failed on nonexistent `README.md` files.
* Added support of XSIAM content items to the **validate** command.
* Report **lint** summary results and failed packages after reporting time measurements.

## 1.6.4

* Added the new **generate-yml-from-python** command.
* Added a code *type* indication for integration and script objects in the *ID Set*.
* Added the [Vulture](https://github.com/jendrikseipp/vulture) linter to the pre-commit hook.
* The `demisto-sdk` pack will now be distributed via PyPi with a **wheel** file.
* Fixed a bug where any edited json file that contained a forward slash (`/`) escaped.
* Added a new validation to **validate** command to verify that the metadata *currentVersion* is
the same as the last release note version.
* The **validate** command now checks if there're none-deprecated integration commands that are missing from the readme file.
* Fixed an issue where *dockerimage* changes in Scripts weren't recognized by the **update-release-notes** command.
* Fixed an issue where **update-xsoar-config-file** did not properly insert the marketplace packs list to the file.
* Added the pack name to the known words by default when running the **doc-review** command.
* Added support for new XSIAM entities in **create-id-set** command.
* Added support for new XSIAM entities in **create-content-artifacts** command.
* Added support for Parsing/Modeling Rule content item in the **unify** command.
* Added the integration name, the commands name and the script name to the known words by default when running the **doc-review** command.
* Added an argument '-c' '--custom' to the **unify** command, if True will append to the unified yml name/display/id the custom label provided
* Added support for sub words suggestion in kebab-case sentences when running the **doc-review** command.
* Added support for new XSIAM entities in **update-release-notes** command.
* Enhanced the message of alternative suggestion words shown when running **doc-review** command.
* Fixed an incorrect error message, in case `node` is not installed on the machine.
* Fixed an issue in the **lint** command where the *check-dependent-api-modules* argument was set to true by default.
* Added a new command **generate-unit-tests**.
* Added a new validation to **validate** all SIEM integration have the same suffix.
* Fixed the destination path of the unified parsing/modeling rules in **create-content-artifacts** command.
* Fixed an issue in the **validate** command, where we validated wrongfully the existence of readme file for the *ApiModules* pack.
* Fixed an issue in the **validate** command, where an error message that was displayed for scripts validation was incorrect.
* Fixed an issue in the **validate** and **format** commands where *None* arguments in integration commands caused the commands to fail unexpectedly.
* Added support for running tests on XSIAM machines in the **test-content** command.
* Fixed an issue where the **validate** command did not work properly when deleting non-content items.
* Added the flag '-d', '--dependency' to **find-dependencies** command to get the content items that cause the dependencies between two packs.

## 1.6.3

* **Breaking change**: Fixed a typo in the **validate** `--quiet-bc-validation` flag (was `--quite-bc-validation`). @upstart-swiss
* Dropped support for python 3.7: Demisto-SDK is now supported on Python 3.8 or newer.
* Added an argument to YAMLHandler, allowing to set a maximal width for YAML files. This fixes an issue where a wrong default was used.
* Added the detach mechanism to the **upload** command, If you set the --input-config-file flag, any files in the repo's SystemPacks folder will be detached.
* Added the reattach mechanism to the **upload** command, If you set the --input-config-file flag, any detached item in your XSOAR instance that isn't currently in the repo's SystemPacks folder will be re-attached.
* Fixed an issue in the **validate** command that did not work properly when using the *-g* flag.
* Enhanced the dependency message shown when running **lint**.
* Fixed an issue where **update-release-notes** didn't update the currentVersion in pack_metadata.
* Improved the logging in **test-content** for helping catch typos in external playbook configuration.

## 1.6.2

* Added dependency validation support for core marketplacev2 packs.
* Fixed an issue in **update-release-notes** where suggestion fix failed in validation.
* Fixed a bug where `.env` files didn't load. @nicolas-rdgs
* Fixed a bug where **validate** command failed when the *categories* field in the pack metadata was empty for non-integration packs.
* Added *system* and *item-type* arguments to the **download** command, used when downloading system items.
* Added a validation to **validate**, checking that each script, integration and playbook have a README file. This validation only runs when the command is called with either the `-i` or the `-g` flag.
* Fixed a regression issue with **doc-review**, where the `-g` flag did not work.
* Improved the detection of errors in **doc-review** command.
* The **validate** command now checks if a readme file is empty, only for packs that contain playbooks or were written by a partner.
* The **validate** command now makes sure common contextPath values (e.g. `DBotScore.Score`) have a non-empty description, and **format** populates them automatically.
* Fixed an issue where the **generate-outputs** command did not work properly when examples were provided.
* Fixed an issue in the **generate-outputs** command, where the outputs were not written to the specified output path.
* The **generate-outputs** command can now generate outputs from multiple calls to the same command (useful when different args provide different outputs).
* The **generate-outputs** command can now update a yaml file with new outputs, without deleting or overwriting existing ones.
* Fixed a bug where **doc-review** command failed on existing templates.
* Fixed a bug where **validate** command failed when the word demisto is in the repo README file.
* Added support for adding test-playbooks to the zip file result in *create-content-artifacts* command for marketplacev2.
* Fixed an issue in **find-dependencies** where using the argument *-o* without the argument *--all-packs-dependencies* did not print a proper warning.
* Added a **validate** check to prevent deletion of files whose deletion is not supported by the XSOAR marketplace.
* Removed the support in the *maintenance* option of the *-u* flag in the **update-release-notes** command.
* Added validation for forbidden words and phrases in the **doc-review** command.
* Added a retries mechanism to the **test-content** command to stabilize the build process.
* Added support for all `git` platforms to get remote files.
* Refactored the **format** command's effect on the *fromversion* field:
  * Fixed a bug where the *fromversion* field was removed when modifying a content item.
  * Updated the general default *fromversion* and the default *fromversion* of newly-introduced content items (e.g. `Lists`, `Jobs`).
  * Added an interactive mode functionality for all content types, to ask the user whether to set a default *fromversion*, if could not automatically determine its value. Use `-y` to assume 'yes' as an answer to all prompts and run non-interactively.

## 1.6.1

* Added the '--use-packs-known-words' argument to the **doc-review** command
* Added YAML_Loader to handle yaml files in a standard way across modules, replacing PYYAML.
* Fixed an issue when filtering items using the ID set in the **create-content-artifacts** command.
* Fixed an issue in the **generate-docs** command where tables were generated with an empty description column.
* Fixed an issue in the **split** command where splitting failed when using relative input/output paths.
* Added warning when inferred files are missing.
* Added to **validate** a validation for integration image dimensions, which should be 120x50px.
* Improved an error in the **validate** command to better differentiate between the case where a required fetch parameter is malformed or missing.

## 1.6.0

* Fixed an issue in the **create-id-set** command where similar items from different marketplaces were reported as duplicated.
* Fixed typo in demisto-sdk init
* Fixed an issue where the **lint** command did not handle all container exit codes.
* Add to **validate** a validation for pack name to make sure it is unchanged.
* Added a validation to the **validate** command that verifies that the version in the pack_metdata file is written in the correct format.
* Fixed an issue in the **format** command where missing *fromVersion* field in indicator fields caused an error.

## 1.5.9

* Added option to specify `External Playbook Configuration` to change inputs of Playbooks triggered as part of **test-content**
* Improved performance of the **lint** command.
* Improved performance of the **validate** command when checking README images.
* ***create-id-set*** command - the default value of the **marketplace** argument was changed from ‘xsoar’ to all packs existing in the content repository. When using the command, make sure to pass the relevant marketplace to use.

## 1.5.8

* Fixed an issue where the command **doc-review** along with the argument `--release-notes` failed on yml/json files with invalid schema.
* Fixed an issue where the **lint** command failed on packs using python 3.10

## 1.5.7

* Fixed an issue where reading remote yaml files failed.
* Fixed an issue in **validate** failed with no error message for lists (when no fromVersion field was found).
* Fixed an issue when running **validate** or **format** in a gitlab repository, and failing to determine its project id.
* Added an enhancement to **split**, handling an empty output argument.
* Added the ability to add classifiers and mappers to conf.json.
* Added the Alias field to the incident field schema.

## 1.5.6

* Added 'deprecated' release notes template.
* Fixed an issue where **run-test-playbook** command failed to get the task entries when the test playbook finished with errors.
* Fixed an issue in **validate** command when running with `no-conf-json` argument to ignore the `conf.json` file.
* Added error type text (`ERROR` or `WARNING`) to **validate** error prints.
* Fixed an issue where the **format** command on test playbook did not format the ID to be equal to the name of the test playbook.
* Enhanced the **update-release-notes** command to automatically commit release notes config file upon creation.
* The **validate** command will validate that an indicator field of type html has fromVersion of 6.1.0 and above.
* The **format** command will now add fromVersion 6.1.0 to indicator field of type html.
* Added support for beta integrations in the **format** command.
* Fixed an issue where the **postman-codegen** command failed when called with the `--config-out` flag.
* Removed the integration documentation from the detailed description while performing **split** command to the unified yml file.
* Removed the line which indicates the version of the product from the README.md file for new contributions.

## 1.5.5

* Fixed an issue in the **update-release-notes** command, which did not work when changes were made in multiple packs.
* Changed the **validate** command to fail on missing test-playbooks only if no unittests are found.
* Fixed `to_kebab_case`, it will now deal with strings that have hyphens, commas or periods in them, changing them to be hyphens in the new string.
* Fixed an issue in the **create-id-set** command, where the `source` value included the git token if it was specified in the remote url.
* Fixed an issue in the **merge-id-set** command, where merging fails because of duplicates but the packs are in the XSOAR repo but in different version control.
* Fixed missing `Lists` Content Item as valid `IDSetType`
* Added enhancement for **generate-docs**. It is possible to provide both file or a comma seperated list as `examples`. Also, it's possible to provide more than one example for a script or a command.
* Added feature in **format** to sync YML and JSON files to the `master` file structure.
* Added option to specify `Incident Type`, `Incoming Mapper` and `Classifier` when configuring instance in **test-content**
* added a new command **run-test-playbook** to run a test playbook in a given XSOAR instance.
* Fixed an issue in **format** when running on a modified YML, that the `id` value is not changed to its old `id` value.
* Enhancement for **split** command, replace `ApiModule` code block to `import` when splitting a YML.
* Fixed an issue where indicator types were missing from the pack's content, when uploading using **zip-packs**.
* The request data body format generated in the **postman-codegen** will use the python argument's name and not the raw data argument's name.
* Added the flag '--filter-by-id-set' to **create-content-artifacts** to create artifacts only for items in the given id_set.json.

## 1.5.4

* Fixed an issue with the **format** command when contributing via the UI
* The **format** command will now not remove the `defaultRows` key from incident, indicator and generic fields with `type: grid`.
* Fixed an issue with the **validate** command when a layoutscontainer did not have the `fromversion` field set.
* added a new command **update-xsoar-config-file** to handle your XSOAR Configuration File.
* Added `skipVerify` argument in **upload** command to skip pack signature verification.
* Fixed an issue when the **run** command  failed running when there’s more than one playground, by explicitly using the current user’s playground.
* Added support for Job content item in the **format**, **validate**, **upload**, **create-id-set**, **find-dependecies** and **create-content-artifacts** commands.
* Added a **source** field to the **id_set** entitles.
* Two entitles will not consider as duplicates if they share the same pack and the same source.
* Fixed a bug when duplicates were found in **find_dependencies**.
* Added function **get_current_repo** to `tools`.
* The **postman-codegen** will not have duplicates argument name. It will rename them to the minimum distinguished shared path for each of them.

## 1.5.3

* The **format** command will now set `unsearchable: True` for incident, indicator and generic fields.
* Fixed an issue where the **update-release-notes** command crashes with `--help` flag.
* Added validation to the **validate** command that verifies the `unsearchable` key in incident, indicator and generic fields is set to true.
* Removed a validation that DBotRole should be set for automation that requires elevated permissions to the `XSOAR-linter` in the **lint** command.
* Fixed an issue in **Validate** command where playbooks conditional tasks were mishandeled.
* Added a validation to prevent contributors from using the `fromlicense` key as a configuration parameter in an integration's YML
* Added a validation to ensure that the type for **API token** (and similar) parameters are configured correctly as a `credential` type in the integration configuration YML.
* Added an assertion that checks for duplicated requests' names when generating an integration from a postman collection.
* Added support for [.env files](https://pypi.org/project/python-dotenv/). You can now add a `.env` file to your repository with the logging information instead of setting a global environment variables.
* When running **lint** command with --keep-container flag, the docker images are committed.
* The **validate** command will not return missing test playbook error when given a script with dynamic-section tag.

## 1.5.2

* Added a validation to **update-release-notes** command to ensure that the `--version` flag argument is in the right format.
* added a new command **coverage-analyze** to generate and print coverage reports.
* Fixed an issue in **validate** in repositories which are not in GitHub or GitLab
* Added a validation that verifies that readme image absolute links do not contain the working branch name.
* Added support for List content item in the **format**, **validate**, **download**, **upload**, **create-id-set**, **find-dependecies** and **create-content-artifacts** commands.
* Added a validation to ensure reputation command's default argument is set as an array input.
* Added the `--fail-duplicates` flag for the **merge-id-set** command which will fail the command if duplicates are found.
* Added the `--fail-duplicates` flag for the **create-id-set** command which will fail the command if duplicates are found.

## 1.5.1

* Fixed an issue where **validate** command failed to recognized test playbooks for beta integrations as valid tests.
* Fixed an issue were the **validate** command was falsely recognizing image paths in readme files.
* Fixed an issue where the **upload** command error message upon upload failure pointed to wrong file rather than to the pack metadata.
* Added a validation that verifies that each script which appears in incident fields, layouts or layout containers exists in the id_set.json.
* Fixed an issue where the **postman code-gen** command generated double dots for context outputs when it was not needed.
* Fixed an issue where there **validate** command on release notes file crashed when author image was added or modified.
* Added input handling when running **find-dependencies**, replacing string manipulations.
* Fixed an issue where the **validate** command did not handle multiple playbooks with the same name in the id_set.
* Added support for GitLab repositories in **validate**

## 1.5.0

* Fixed an issue where **upload** command failed to upload packs not under content structure.
* Added support for **init** command to run from non-content repo.
* The **split-yml** has been renamed to **split** and now supports splitting Dashboards from unified Generic Modules.
* Fixed an issue where the skipped tests validation ran on the `ApiModules` pack in the **validate** command.
* The **init** command will now create the `Generic Object` entities directories.
* Fixed an issue where the **format** command failed to recognize changed files from git.
* Fixed an issue where the **json-to-outputs** command failed checking whether `0001-01-01T00:00:00` is of type `Date`
* Added to the **generate context** command to generate context paths for integrations from an example file.
* Fixed an issue where **validate** failed on release notes configuration files.
* Fixed an issue where the **validate** command failed on pack input if git detected changed files outside of `Packs` directory.
* Fixed an issue where **validate** command failed to recognize files inside validated pack when validation release notes, resulting in a false error message for missing entity in release note.
* Fixed an issue where the **download** command failed when downloading an invalid YML, instead of skipping it.

## 1.4.9

* Added validation that the support URL in partner contribution pack metadata does not lead to a GitHub repo.
* Enhanced ***generate-docs*** with default `additionalinformation` (description) for common parameters.
* Added to **validate** command a validation that a content item's id and name will not end with spaces.
* The **format** command will now remove trailing whitespaces from content items' id and name fields.
* Fixed an issue where **update-release-notes** could fail on files outside the user given pack.
* Fixed an issue where the **generate-test-playbook** command would not place the playbook in the proper folder.
* Added to **validate** command a validation that packs with `Iron Bank` uses the latest docker from Iron Bank.
* Added to **update-release-notes** command support for `Generic Object` entities.
* Fixed an issue where playbook `fromversion` mismatch validation failed even if `skipunavailable` was set to true.
* Added to the **create artifacts** command support for release notes configuration file.
* Added validation to **validate** for release notes config file.
* Added **isoversize** and **isautoswitchedtoquietmode** fields to the playbook schema.
* Added to the **update-release-notes** command `-bc` flag to generate template for breaking changes version.
* Fixed an issue where **validate** did not search description files correctly, leading to a wrong warning message.

## 1.4.8

* Fixed an issue where yml files with `!reference` failed to load properly.
* Fixed an issue when `View Integration Documentation` button was added twice during the download and re-upload.
* Fixed an issue when `(Partner Contribution)` was added twice to the display name during the download and re-upload.
* Added the following enhancements in the **generate-test-playbook** command:
  * Added the *--commands* argument to generate tasks for specific commands.
  * Added the *--examples* argument to get the command examples file path and generate tasks from the commands and arguments specified there.
  * Added the *--upload* flag to specify whether to upload the test playbook after the generation.
  * Fixed the output condition generation for outputs of type `Boolean`.

## 1.4.7

* Fixed an issue where an empty list for a command context didn't produce an indication other than an empty table.
* Fixed an issue where the **format** command has incorrectly recognized on which files to run when running using git.
* Fixed an issue where author image validations were not checked properly.
* Fixed an issue where new old-formatted scripts and integrations were not validated.
* Fixed an issue where the wording in the from version validation error for subplaybooks was incorrect.
* Fixed an issue where the **update-release-notes** command used the old docker image version instead of the new when detecting a docker change.
* Fixed an issue where the **generate-test-playbook** command used an incorrect argument name as default
* Fixed an issue where the **json-to-outputs** command used an incorrect argument name as default when using `-d`.
* Fixed an issue where validations failed while trying to validate non content files.
* Fixed an issue where README validations did not work post VS Code formatting.
* Fixed an issue where the description validations were inconsistent when running through an integration file or a description file.

## 1.4.6

* Fixed an issue where **validate** suggests, with no reason, running **format** on missing mandatory keys in yml file.
* Skipped existence of TestPlaybook check on community and contribution integrations.
* Fixed an issue where pre-commit didn't run on the demisto_sdk/commands folder.
* The **init** command will now change the script template name in the code to the given script name.
* Expanded the validations performed on beta integrations.
* Added support for PreProcessRules in the **format**, **validate**, **download**, and **create-content-artifacts** commands.
* Improved the error messages in **generate-docs**, if an example was not provided.
* Added to **validate** command a validation that a content entity or a pack name does not contain the words "partner" and "community".
* Fixed an issue where **update-release-notes** ignores *--text* flag while using *-f*
* Fixed the outputs validations in **validate** so enrichment commands will not be checked to have DBotScore outputs.
* Added a new validation to require the dockerimage key to exist in an integration and script yml files.
* Enhanced the **generate-test-playbook** command to use only integration tested on commands, rather than (possibly) other integrations implementing them.
* Expanded unify command to support GenericModules - Unifies a GenericModule object with its Dashboards.
* Added validators for generic objects:
  * Generic Field validator - verify that the 'fromVersion' field is above 6.5.0, 'group' field equals 4 and 'id' field starts with the prefix 'generic_'.
  * Generic Type validator - verify that the 'fromVersion' field is above 6.5.0
  * Generic Module validator - verify that the 'fromVersion' field is above 6.5.0
  * Generic Definition validator - verify that the 'fromVersion' field is above 6.5.0
* Expanded Format command to support Generic Objects - Fixes generic objects according to their validations.
* Fixed an issue where the **update-release-notes** command did not handle ApiModules properly.
* Added option to enter a dictionary or json of format `[{field_name:description}]` in the **json-to-outputs** command,
  with the `-d` flag.
* Improved the outputs for the **format** command.
* Fixed an issue where the validations performed after the **format** command were inconsistent with **validate**.
* Added to the **validate** command a validation for the author image.
* Updated the **create-content-artifacts** command to support generic modules, definitions, fields and types.
* Added an option to ignore errors for file paths and not only file name in .pack-ignore file.

## 1.4.5

* Enhanced the **postman-codegen** command to name all generated arguments with lower case.
* Fixed an issue where the **find-dependencies** command miscalculated the dependencies for playbooks that use generic commands.
* Fixed an issue where the **validate** command failed in external repositories in case the DEMISTO_SDK_GITHUB_TOKEN was not set.
* Fixed an issue where **openapi-codegen** corrupted the swagger file by overwriting configuration to swagger file.
* Updated the **upload** command to support uploading zipped packs to the marketplace.
* Added to the **postman-codegen** command support of path variables.
* Fixed an issue where **openapi-codegen** entered into an infinite loop on circular references in the swagger file.
* The **format** command will now set `fromVersion: 6.2.0` for widgets with 'metrics' data type.
* Updated the **find-dependencies** command to support generic modules, definitions, fields and types.
* Fixed an issue where **openapi-codegen** tried to extract reference example outputs, leading to an exception.
* Added an option to ignore secrets automatically when using the **init** command to create a pack.
* Added a tool that gives the ability to temporarily suppress console output.

## 1.4.4

* When formatting incident types with Auto-Extract rules and without mode field, the **format** command will now add the user selected mode.
* Added new validation that DBotRole is set for scripts that requires elevated permissions to the `XSOAR-linter` in the **lint** command.
* Added url escaping to markdown human readable section in generate docs to avoid autolinking.
* Added a validation that mapper's id and name are matching. Updated the format of mapper to include update_id too.
* Added a validation to ensure that image paths in the README files are valid.
* Fixed **find_type** function to correctly find test files, such as, test script and test playbook.
* Added scheme validations for the new Generic Object Types, Fields, and Modules.
* Renamed the flag *--input-old-version* to *--old-version* in the **generate-docs** command.
* Refactored the **update-release-notes** command:
  * Replaced the *--all* flag with *--use-git* or *-g*.
  * Added the *--force* flag to update the pack release notes without changes in the pack.
  * The **update-release-notes** command will now update all dependent integrations on ApiModule change, even if not specified.
  * If more than one pack has changed, the full list of updated packs will be printed at the end of **update-release-notes** command execution.
  * Fixed an issue where the **update-release-notes** command did not add docker image release notes entry for release notes file if a script was changed.
  * Fixed an issue where the **update-release-notes** command did not detect changed files that had the same name.
  * Fixed an issue in the **update-release-notes** command where the version support of JSON files was mishandled.
* Fixed an issue where **format** did not skip files in test and documentation directories.
* Updated the **create-id-set** command to support generic modules, definitions, fields and types.
* Changed the **convert** command to generate old layout fromversion to 5.0.0 instead of 4.1.0
* Enhanced the command **postman-codegen** with type hints for templates.

## 1.4.3

* Fixed an issue where **json-to-outputs** command returned an incorrect output when json is a list.
* Fixed an issue where if a pack README.md did not exist it could cause an error in the validation process.
* Fixed an issue where the *--name* was incorrectly required in the **init** command.
* Adding the option to run **validate** on a specific path while using git (*-i* & *-g*).
* The **format** command will now change UUIDs in .yml and .json files to their respective content entity name.
* Added a playbook validation to check if a task sub playbook exists in the id set in the **validate** command.
* Added the option to add new tags/usecases to the approved list and to the pack metadata on the same pull request.
* Fixed an issue in **test_content** where when different servers ran tests for the same integration, the server URL parameters were not set correctly.
* Added a validation in the **validate** command to ensure that the ***endpoint*** command is configured correctly in yml file.
* Added a warning when pack_metadata's description field is longer than 130 characters.
* Fixed an issue where a redundant print occurred on release notes validation.
* Added new validation in the **validate** command to ensure that the minimal fromVersion in a widget of type metrics will be 6.2.0.
* Added the *--release-notes* flag to demisto-sdk to get the current version release notes entries.

## 1.4.2

* Added to `pylint` summary an indication if a test was skipped.
* Added to the **init** command the option to specify fromversion.
* Fixed an issue where running **init** command without filling the metadata file.
* Added the *--docker-timeout* flag in the **lint** command to control the request timeout for the Docker client.
* Fixed an issue where **update-release-notes** command added only one docker image release notes entry for release notes file, and not for every entity whom docker image was updated.
* Added a validation to ensure that incident/indicator fields names starts with their pack name in the **validate** command. (Checked only for new files and only when using git *-g*)
* Updated the **find-dependencies** command to return the 'dependencies' according the layout type ('incident', 'indicator').
* Enhanced the "vX" display name validation for scripts and integrations in the **validate** command to check for every versioned script or integration, and not only v2.
* Added the *--fail-duplicates* flag for the **create-id-set** command which will fail the command if duplicates are found.
* Added to the **generate-docs** command automatic addition to git when a new readme file is created.

## 1.4.1

* When in private repo without `DEMSITO_SDK_GITHUB_TOKEN` configured, get_remote_file will take files from the local origin/master.
* Enhanced the **unify** command when giving input of a file and not a directory return a clear error message.
* Added a validation to ensure integrations are not skipped and at least one test playbook is not skipped for each integration or script.
* Added to the Content Tests support for `context_print_dt`, which queries the incident context and prints the result as a json.
* Added new validation for the `xsoar_config.json` file in the **validate** command.
* Added a version differences section to readme in **generate-docs** command.
* Added the *--docs-format* flag in the **integration-diff** command to get the output in README format.
* Added the *--input-old-version* and *--skip-breaking-changes* flags in the **generate-docs** command to get the details for the breaking section and to skip the breaking changes section.

## 1.4.0

* Enable passing a comma-separated list of paths for the `--input` option of the **lint** command.
* Added new validation of unimplemented test-module command in the code to the `XSOAR-linter` in the **lint** command.
* Fixed the **generate-docs** to handle integration authentication parameter.
* Added a validation to ensure that description and README do not contain the word 'Demisto'.
* Improved the deprecated message validation required from playbooks and scripts.
* Added the `--quite-bc-validation` flag for the **validate** command to run the backwards compatibility validation in quite mode (errors is treated like warnings).
* Fixed the **update release notes** command to display a name for old layouts.
* Added the ability to append to the pack README credit to contributors.
* Added identification for parameter differences in **integration-diff** command.
* Fixed **format** to use git as a default value.
* Updated the **upload** command to support reports.
* Fixed an issue where **generate-docs** command was displaying 'None' when credentials parameter display field configured was not configured.
* Fixed an issue where **download** did not return exit code 1 on failure.
* Updated the validation that incident fields' names do not contain the word incident will aplly to core packs only.
* Added a playbook validation to verify all conditional tasks have an 'else' path in **validate** command.
* Renamed the GitHub authentication token environment variable `GITHUB_TOKEN` to `DEMITO_SDK_GITHUB_TOKEN`.
* Added to the **update-release-notes** command automatic addition to git when new release notes file is created.
* Added validation to ensure that integrations, scripts, and playbooks do not contain the entity type in their names.
* Added the **convert** command to convert entities between XSOAR versions.
* Added the *--deprecate* flag in **format** command to deprecate integrations, scripts, and playbooks.
* Fixed an issue where ignoring errors did not work when running the **validate** command on specific files (-i).

## 1.3.9

* Added a validation verifying that the pack's README.md file is not equal to pack description.
* Fixed an issue where the **Assume yes** flag did not work properly for some entities in the **format** command.
* Improved the error messages for separators in folder and file names in the **validate** command.
* Removed the **DISABLE_SDK_VERSION_CHECK** environment variable. To disable new version checks, use the **DEMISTO_SDK_SKIP_VERSION_CHECK** envirnoment variable.
* Fixed an issue where the demisto-sdk version check failed due to a rate limit.
* Fixed an issue with playbooks scheme validation.

## 1.3.8

* Updated the **secrets** command to work on forked branches.

## 1.3.7

* Added a validation to ensure correct image and description file names.
* Fixed an issue where the **validate** command failed when 'display' field in credentials param in yml is empty but 'displaypassword' was provided.
* Added the **integration-diff** command to check differences between two versions of an integration and to return a report of missing and changed elements in the new version.
* Added a validation verifying that the pack's README.md file is not missing or empty for partner packs or packs contains use cases.
* Added a validation to ensure that the integration and script folder and file names will not contain separators (`_`, `-`, ``).
* When formatting new pack, the **format** command will set the *fromversion* key to 5.5.0 in the new files without fromversion.

## 1.3.6

* Added a validation that core packs are not dependent on non-core packs.
* Added a validation that a pack name follows XSOAR standards.
* Fixed an issue where in some cases the `get_remote_file` function failed due to an invalid path.
* Fixed an issue where running **update-release-notes** with updated integration logo, did not detect any file changes.
* Fixed an issue where the **create-id-set** command did not identify unified integrations correctly.
* Fixed an issue where the `CommonTypes` pack was not identified as a dependency for all feed integrations.
* Added support for running SDK commands in private repositories.
* Fixed an issue where running the **init** command did not set the correct category field in an integration .yml file for a newly created pack.
* When formatting new contributed pack, the **format** command will set the *fromversion* key to 6.0.0 in the relevant files.
* If the environment variable "DISABLE_SDK_VERSION_CHECK" is define, the demisto-sdk will no longer check for newer version when running a command.
* Added the `--use-pack-metadata` flag for the **find-dependencies** command to update the calculated dependencies using the the packs metadata files.
* Fixed an issue where **validate** failed on scripts in case the `outputs` field was set to `None`.
* Fixed an issue where **validate** was failing on editing existing release notes.
* Added a validation for README files verifying that the file doesn't contain template text copied from HelloWorld or HelloWorldPremium README.

## 1.3.5

* Added a validation that layoutscontainer's id and name are matching. Updated the format of layoutcontainer to include update_id too.
* Added a validation that commands' names and arguments in core packs, or scripts' arguments do not contain the word incident.
* Fixed issue where running the **generate-docs** command with -c flag ran all the commands and not just the commands specified by the flag.
* Fixed the error message of the **validate** command to not always suggest adding the *description* field.
* Fixed an issue where running **format** on feed integration generated invalid parameter structure.
* Fixed an issue where the **generate-docs** command did not add all the used scripts in a playbook to the README file.
* Fixed an issue where contrib/partner details might be added twice to the same file, when using unify and create-content-artifacts commands
* Fixed issue where running **validate** command on image-related integration did not return the correct outputs to json file.
* When formatting playbooks, the **format** command will now remove empty fields from SetIncident, SetIndicator, CreateNewIncident, CreateNewIndicator script arguments.
* Added an option to fill in the developer email when running the **init** command.

## 1.3.4

* Updated the **validate** command to check that the 'additionalinfo' field only contains the expected value for feed required parameters and not equal to it.
* Added a validation that community/partner details are not in the detailed description file.
* Added a validation that the Use Case tag in pack_metadata file is only used when the pack contains at least one PB, Incident Type or Layout.
* Added a validation that makes sure outputs in integrations are matching the README file when only README has changed.
* Added the *hidden* field to the integration schema.
* Fixed an issue where running **format** on a playbook whose `name` does not equal its `id` would cause other playbooks who use that playbook as a sub-playbook to fail.
* Added support for local custom command configuration file `.demisto-sdk-conf`.
* Updated the **format** command to include an update to the description file of an integration, to remove community/partner details.

## 1.3.3

* Fixed an issue where **lint** failed where *.Dockerfile* exists prior running the lint command.
* Added FeedHelloWorld template option for *--template* flag in **demisto-sdk init** command.
* Fixed issue where **update-release-notes** deleted release note file if command was called more than once.
* Fixed issue where **update-release-notes** added docker image release notes every time the command was called.
* Fixed an issue where running **update-release-notes** on a pack with newly created integration, had also added a docker image entry in the release notes.
* Fixed an issue where `XSOAR-linter` did not find *NotImplementedError* in main.
* Added validation for README files verifying their length (over 30 chars).
* When using *-g* flag in the **validate** command it will now ignore untracked files by default.
* Added the *--include-untracked* flag to the **validate** command to include files which are untracked by git in the validation process.
* Improved the `pykwalify` error outputs in the **validate** command.
* Added the *--print-pykwalify* flag to the **validate** command to print the unchanged output from `pykwalify`.

## 1.3.2

* Updated the format of the outputs when using the *--json-file* flag to create a JSON file output for the **validate** and **lint** commands.
* Added the **doc-review** command to check spelling in .md and .yml files as well as a basic release notes review.
* Added a validation that a pack's display name does not already exist in content repository.
* Fixed an issue where the **validate** command failed to detect duplicate params in an integration.
* Fixed an issue where the **validate** command failed to detect duplicate arguments in a command in an integration.

## 1.3.1

* Fixed an issue where the **validate** command failed to validate the release notes of beta integrations.
* Updated the **upload** command to support indicator fields.
* The **validate** and **update-release-notes** commands will now check changed files against `demisto/master` if it is configured locally.
* Fixed an issue where **validate** would incorrectly identify files as renamed.
* Added a validation that integration properties (such as feed, mappers, mirroring, etc) are not removed.
* Fixed an issue where **validate** failed when comparing branch against commit hash.
* Added the *--no-pipenv* flag to the **split-yml** command.
* Added a validation that incident fields and incident types are not removed from mappers.
* Fixed an issue where the *c
reate-id-set* flag in the *validate* command did not work while not using git.
* Added the *hiddenusername* field to the integration schema.
* Added a validation that images that are not integration images, do not ask for a new version or RN

## 1.3.0

* Do not collect optional dependencies on indicator types reputation commands.
* Fixed an issue where downloading indicator layoutscontainer objects failed.
* Added a validation that makes sure outputs in integrations are matching the README file.
* Fixed an issue where the *create-id-set* flag in the **validate** command did not work.
* Added a warning in case no id_set file is found when running the **validate** command.
* Fixed an issue where changed files were not recognised correctly on forked branches in the **validate** and the **update-release-notes** commands.
* Fixed an issue when files were classified incorrectly when running *update-release-notes*.
* Added a validation that integration and script file paths are compatible with our convention.
* Fixed an issue where id_set.json file was re created whenever running the generate-docs command.
* added the *--json-file* flag to create a JSON file output for the **validate** and **lint** commands.

## 1.2.19

* Fixed an issue where merge id_set was not updated to work with the new entity of Packs.
* Added a validation that the playbook's version matches the version of its sub-playbooks, scripts, and integrations.

## 1.2.18

* Changed the *skip-id-set-creation* flag to *create-id-set* in the **validate** command. Its default value will be False.
* Added support for the 'cve' reputation command in default arg validation.
* Filter out generic and reputation command from scripts and playbooks dependencies calculation.
* Added support for the incident fields in outgoing mappers in the ID set.
* Added a validation that the taskid field and the id field under the task field are both from uuid format and contain the same value.
* Updated the **format** command to generate uuid value for the taskid field and for the id under the task field in case they hold an invalid values.
* Exclude changes from doc_files directory on validation.
* Added a validation that an integration command has at most one default argument.
* Fixing an issue where pack metadata version bump was not enforced when modifying an old format (unified) file.
* Added validation that integration parameter's display names are capitalized and spaced using whitespaces and not underscores.
* Fixed an issue where beta integrations where not running deprecation validations.
* Allowed adding additional information to the deprecated description.
* Fixing an issue when escaping less and greater signs in integration params did not work as expected.

## 1.2.17

* Added a validation that the classifier of an integration exists.
* Added a validation that the mapper of an integration exists.
* Added a validation that the incident types of a classifier exist.
* Added a validation that the incident types of a mapper exist.
* Added support for *text* argument when running **demisto-sdk update-release-notes** on the ApiModules pack.
* Added a validation for the minimal version of an indicator field of type grid.
* Added new validation for incident and indicator fields in classifiers mappers and layouts exist in the content.
* Added cache for get_remote_file to reducing failures from accessing the remote repo.
* Fixed an issue in the **format** command where `_dev` or `_copy` suffixes weren't removed from the `id` of the given playbooks.
* Playbook dependencies from incident and indicator fields are now marked as optional.
* Mappers dependencies from incident types and incident fields are now marked as optional.
* Classifier dependencies from incident types are now marked as optional.
* Updated **demisto-sdk init** command to no longer create `created` field in pack_metadata file
* Updated **generate-docs** command to take the parameters names in setup section from display field and to use additionalinfo field when exist.
* Using the *verbose* argument in the **find-dependencies** command will now log to the console.
* Improved the deprecated message validation required from integrations.
* Fixed an issue in the **generate-docs** command where **Context Example** section was created when it was empty.

## 1.2.16

* Added allowed ignore errors to the *IDSetValidator*.
* Fixed an issue where an irrelevant id_set validation ran in the **validate** command when using the *--id-set* flag.
* Fixed an issue were **generate-docs** command has failed if a command did not exist in commands permissions file.
* Improved a **validate** command message for missing release notes of api module dependencies.

## 1.2.15

* Added the *ID101* to the allowed ignored errors.

## 1.2.14

* SDK repository is now mypy check_untyped_defs complaint.
* The lint command will now ignore the unsubscriptable-object (E1136) pylint error in dockers based on python 3.9 - this will be removed once a new pylint version is released.
* Added an option for **format** to run on a whole pack.
* Added new validation of unimplemented commands from yml in the code to `XSOAR-linter`.
* Fixed an issue where Auto-Extract fields were only checked for newly added incident types in the **validate** command.
* Added a new warning validation of direct access to args/params dicts to `XSOAR-linter`.

## 1.2.13

* Added new validation of indicators usage in CommandResults to `XSOAR-linter`.
* Running **demisto-sdk lint** will automatically run on changed files (same behavior as the -g flag).
* Removed supported version message from the documentation when running **generate_docs**.
* Added a print to indicate backwards compatibility is being checked in **validate** command.
* Added a percent print when running the **validate** command with the *-a* flag.
* Fixed a regression in the **upload** command where it was ignoring `DEMISTO_VERIFY_SSL` env var.
* Fixed an issue where the **upload** command would fail to upload beta integrations.
* Fixed an issue where the **validate** command did not create the *id_set.json* file when running with *-a* flag.
* Added price change validation in the **validate** command.
* Added validations that checks in read-me for empty sections or leftovers from the auto generated read-me that should be changed.
* Added new code validation for *NotImplementedError* to raise a warning in `XSOAR-linter`.
* Added validation for support types in the pack metadata file.
* Added support for *--template* flag in **demisto-sdk init** command.
* Fixed an issue with running **validate** on master branch where the changed files weren't compared to previous commit when using the *-g* flag.
* Fixed an issue where the `XSOAR-linter` ran *NotImplementedError* validation on scripts.
* Added support for Auto-Extract feature validation in incident types in the **validate** command.
* Fixed an issue in the **lint** command where the *-i* flag was ignored.
* Improved **merge-id-sets** command to support merge between two ID sets that contain the same pack.
* Fixed an issue in the **lint** command where flake8 ran twice.

## 1.2.12

* Bandit now reports also on medium severity issues.
* Fixed an issue with support for Docker Desktop on Mac version 2.5.0+.
* Added support for vulture and mypy linting when running without docker.
* Added support for *prev-ver* flag in **update-release-notes** command.
* Improved retry support when building docker images for linting.
* Added the option to create an ID set on a specific pack in **create-id-set** command.
* Added the *--skip-id-set-creation* flag to **validate** command in order to add the capability to run validate command without creating id_set validation.
* Fixed an issue where **validate** command checked docker image tag on ApiModules pack.
* Fixed an issue where **find-dependencies** did not calculate dashboards and reports dependencies.
* Added supported version message to the documentation and release notes files when running **generate_docs** and **update-release-notes** commands respectively.
* Added new code validations for *NotImplementedError* exception raise to `XSOAR-linter`.
* Command create-content-artifacts additional support for **Author_image.png** object.
* Fixed an issue where schemas were not enforced for incident fields, indicator fields and old layouts in the validate command.
* Added support for **update-release-notes** command to update release notes according to master branch.

## 1.2.11

* Fixed an issue where the ***generate-docs*** command reset the enumeration of line numbering after an MD table.
* Updated the **upload** command to support mappers.
* Fixed an issue where exceptions were no printed in the **format** while the *--verbose* flag is set.
* Fixed an issue where *--assume-yes* flag did not work in the **format** command when running on a playbook without a `fromversion` field.
* Fixed an issue where the **format** command would fail in case `conf.json` file was not found instead of skipping the update.
* Fixed an issue where integration with v2 were recognised by the `name` field instead of the `display` field in the **validate** command.
* Added a playbook validation to check if a task script exists in the id set in the **validate** command.
* Added new integration category `File Integrity Management` in the **validate** command.

## 1.2.10

* Added validation for approved content pack use-cases and tags.
* Added new code validations for *CommonServerPython* import to `XSOAR-linter`.
* Added *default value* and *predefined values* to argument description in **generate-docs** command.
* Added a new validation that checks if *get-mapping-fields* command exists if the integration schema has *{ismappable: true}* in **validate** command.
* Fixed an issue where the *--staged* flag recognised added files as modified in the **validate** command.
* Fixed an issue where a backwards compatibility warning was raised for all added files in the **validate** command.
* Fixed an issue where **validate** command failed when no tests were given for a partner supported pack.
* Updated the **download** command to support mappers.
* Fixed an issue where the ***format*** command added a duplicate parameter.
* For partner supported content packs, added support for a list of emails.
* Removed validation of README files from the ***validate*** command.
* Fixed an issue where the ***validate*** command required release notes for ApiModules pack.

## 1.2.9

* Fixed an issue in the **openapi_codegen** command where it created duplicate functions name from the swagger file.
* Fixed an issue in the **update-release-notes** command where the *update type* argument was not verified.
* Fixed an issue in the **validate** command where no error was raised in case a non-existing docker image was presented.
* Fixed an issue in the **format** command where format failed when trying to update invalid Docker image.
* The **format** command will now preserve the **isArray** argument in integration's reputation commands and will show a warning if it set to **false**.
* Fixed an issue in the **lint** command where *finally* clause was not supported in main function.
* Fixed an issue in the **validate** command where changing any entity ID was not validated.
* Fixed an issue in the **validate** command where *--staged* flag did not bring only changed files.
* Fixed the **update-release-notes** command to ignore changes in the metadata file.
* Fixed the **validate** command to ignore metadata changes when checking if a version bump is needed.

## 1.2.8

* Added a new validation that checks in playbooks for the usage of `DeleteContext` in **validate** command.
* Fixed an issue in the **upload** command where it would try to upload content entities with unsupported versions.
* Added a new validation that checks in playbooks for the usage of specific instance in **validate** command.
* Added the **--staged** flag to **validate** command to run on staged files only.

## 1.2.7

* Changed input parameters in **find-dependencies** command.
  * Use ***-i, --input*** instead of ***-p, --path***.
  * Use ***-idp, --id-set-path*** instead of ***-i, --id-set-path***.
* Fixed an issue in the **unify** command where it crashed on an integration without an image file.
* Fixed an issue in the **format** command where unnecessary files were not skipped.
* Fixed an issue in the **update-release-notes** command where the *text* argument was not respected in all cases.
* Fixed an issue in the **validate** command where a warning about detailed description was given for unified or deprecated integrations.
* Improved the error returned by the **validate** command when running on files using the old format.

## 1.2.6

* No longer require setting `DEMISTO_README_VALIDATION` env var to enable README mdx validation. Validation will now run automatically if all necessary node modules are available.
* Fixed an issue in the **validate** command where the `--skip-pack-dependencies` would not skip id-set creation.
* Fixed an issue in the **validate** command where validation would fail if supplied an integration with an empty `commands` key.
* Fixed an issue in the **validate** command where validation would fail due to a required version bump for packs which are not versioned.
* Will use env var `DEMISTO_VERIFY_SSL` to determine if to use a secure connection for commands interacting with the Server when `--insecure` is not passed. If working with a local Server without a trusted certificate, you can set env var `DEMISTO_VERIFY_SSL=no` to avoid using `--insecure` on each command.
* Unifier now adds a link to the integration documentation to the integration detailed description.
* Fixed an issue in the **secrets** command where ignored secrets were not skipped.

## 1.2.5

* Added support for special fields: *defaultclassifier*, *defaultmapperin*, *defaultmapperout* in **download** command.
* Added -y option **format** command to assume "yes" as answer to all prompts and run non-interactively
* Speed up improvements for `validate` of README files.
* Updated the **format** command to adhere to the defined content schema and sub-schemas, aligning its behavior with the **validate** command.
* Added support for canvasContextConnections files in **format** command.

## 1.2.4

* Updated detailed description for community integrations.

## 1.2.3

* Fixed an issue where running **validate** failed on playbook with task that adds tags to the evidence data.
* Added the *displaypassword* field to the integration schema.
* Added new code validations to `XSOAR-linter`.
  * As warnings messages:
    * `demisto.params()` should be used only inside main function.
    * `demisto.args()` should be used only inside main function.
    * Functions args should have type annotations.
* Added `fromversion` field validation to test playbooks and scripts in **validate** command.

## 1.2.2

* Add support for warning msgs in the report and summary to **lint** command.
* Fixed an issue where **json-to-outputs** determined bool values as int.
* Fixed an issue where **update-release-notes** was crushing on `--all` flag.
* Fixed an issue where running **validate**, **update-release-notes** outside of content repo crushed without a meaningful error message.
* Added support for layoutscontainer in **init** contribution flow.
* Added a validation for tlp_color param in feeds in **validate** command.
* Added a validation for removal of integration parameters in **validate** command.
* Fixed an issue where **update-release-notes** was failing with a wrong error message when no pack or input was given.
* Improved formatting output of the **generate-docs** command.
* Add support for env variable *DEMISTO_SDK_ID_SET_REFRESH_INTERVAL*. Set this env variable to the refresh interval in minutes. The id set will be regenerated only if the refresh interval has passed since the last generation. Useful when generating Script documentation, to avoid re-generating the id_set every run.
* Added new code validations to `XSOAR-linter`.
  * As error messages:
    * Longer than 10 seconds sleep statements for non long running integrations.
    * exit() usage.
    * quit() usage.
  * As warnings messages:
    * `demisto.log` should not be used.
    * main function existence.
    * `demito.results` should not be used.
    * `return_output` should not be used.
    * try-except statement in main function.
    * `return_error` usage in main function.
    * only once `return_error` usage.
* Fixed an issue where **lint** command printed logs twice.
* Fixed an issue where *suffix* did not work as expected in the **create-content-artifacts** command.
* Added support for *prev-ver* flag in **lint** and **secrets** commands.
* Added support for *text* flag to **update-release-notes** command to add the same text to all release notes.
* Fixed an issue where **validate** did not recognize added files if they were modified locally.
* Added a validation that checks the `fromversion` field exists and is set to 5.0.0 or above when working or comparing to a non-feature branch in **validate** command.
* Added a validation that checks the certification field in the pack_metadata file is valid in **validate** command.
* The **update-release-notes** command will now automatically add docker image update to the release notes.

## 1.2.1

* Added an additional linter `XSOAR-linter` to the **lint** command which custom validates py files. currently checks for:
  * `Sys.exit` usages with non zero value.
  * Any `Print` usages.
* Fixed an issue where renamed files were failing on *validate*.
* Fixed an issue where single changed files did not required release notes update.
* Fixed an issue where doc_images required release-notes and validations.
* Added handling of dependent packs when running **update-release-notes** on changed *APIModules*.
  * Added new argument *--id-set-path* for id_set.json path.
  * When changes to *APIModule* is detected and an id_set.json is available - the command will update the dependent pack as well.
* Added handling of dependent packs when running **validate** on changed *APIModules*.
  * Added new argument *--id-set-path* for id_set.json path.
  * When changes to *APIModule* is detected and an id_set.json is available - the command will validate that the dependent pack has release notes as well.
* Fixed an issue where the find_type function didn't recognize file types correctly.
* Fixed an issue where **update-release-notes** command did not work properly on Windows.
* Added support for indicator fields in **update-release-notes** command.
* Fixed an issue where files in test dirs where being validated.

## 1.2.0

* Fixed an issue where **format** did not update the test playbook from its pack.
* Fixed an issue where **validate** validated non integration images.
* Fixed an issue where **update-release-notes** did not identified old yml integrations and scripts.
* Added revision templates to the **update-release-notes** command.
* Fixed an issue where **update-release-notes** crashed when a file was renamed.
* Fixed an issue where **validate** failed on deleted files.
* Fixed an issue where **validate** validated all images instead of packs only.
* Fixed an issue where a warning was not printed in the **format** in case a non-supported file type is inputted.
* Fixed an issue where **validate** did not fail if no release notes were added when adding files to existing packs.
* Added handling of incorrect layout paths via the **format** command.
* Refactor **create-content-artifacts** command - Efficient artifacts creation and better logging.
* Fixed an issue where image and description files were not handled correctly by **validate** and **update-release-notes** commands.
* Fixed an issue where the **format** command didn't remove all extra fields in a file.
* Added an error in case an invalid id_set.json file is found while running the **validate** command.
* Added fetch params checks to the **validate** command.

## 1.1.11

* Added line number to secrets' path in **secrets** command report.
* Fixed an issue where **init** a community pack did not present the valid support URL.
* Fixed an issue where **init** offered a non relevant pack support type.
* Fixed an issue where **lint** did not pull docker images for powershell.
* Fixed an issue where **find-dependencies** did not find all the script dependencies.
* Fixed an issue where **find-dependencies** did not collect indicator fields as dependencies for playbooks.
* Updated the **validate** and the **secrets** commands to be less dependent on regex.
* Fixed an issue where **lint** did not run on circle when docker did not return ping.
* Updated the missing release notes error message (RN106) in the **Validate** command.
* Fixed an issue where **Validate** would return missing release notes when two packs with the same substring existed in the modified files.
* Fixed an issue where **update-release-notes** would add duplicate release notes when two packs with the same substring existed in the modified files.
* Fixed an issue where **update-release-notes** would fail to bump new versions if the feature branch was out of sync with the master branch.
* Fixed an issue where a non-descriptive error would be returned when giving the **update-release-notes** command a pack which can not be found.
* Added dependencies check for *widgets* in **find-dependencies** command.
* Added a `update-docker` flag to **format** command.
* Added a `json-to-outputs` flag to the **run** command.
* Added a verbose (`-v`) flag to **format** command.
* Fixed an issue where **download** added the prefix "playbook-" to the name of playbooks.

## 1.1.10

* Updated the **init** command. Relevant only when passing the *--contribution* argument.
  * Added the *--author* option.
  * The *support* field of the pack's metadata is set to *community*.
* Added a proper error message in the **Validate** command upon a missing description in the root of the yml.
* **Format** now works with a relative path.
* **Validate** now fails when all release notes have been excluded.
* Fixed issue where correct error message would not propagate for invalid images.
* Added the *--skip-pack-dependencies* flag to **validate** command to skip pack dependencies validation. Relevant when using the *-g* flag.
* Fixed an issue where **Validate** and **Format** commands failed integrations with `defaultvalue` field in fetch incidents related parameters.
* Fixed an issue in the **Validate** command in which unified YAML files were not ignored.
* Fixed an issue in **generate-docs** where scripts and playbooks inputs and outputs were not parsed correctly.
* Fixed an issue in the **openapi-codegen** command where missing reference fields in the swagger JSON caused errors.
* Fixed an issue in the **openapi-codegen** command where empty objects in the swagger JSON paths caused errors.
* **update-release-notes** command now accept path of the pack instead of pack name.
* Fixed an issue where **generate-docs** was inserting unnecessary escape characters.
* Fixed an issue in the **update-release-notes** command where changes to the pack_metadata were not detected.
* Fixed an issue where **validate** did not check for missing release notes in old format files.

## 1.1.9

* Fixed an issue where **update-release-notes** command failed on invalid file types.

## 1.1.8

* Fixed a regression where **upload** command failed on test playbooks.
* Added new *githubUser* field in pack metadata init command.
* Support beta integration in the commands **split-yml, extract-code, generate-test-playbook and generate-docs.**
* Fixed an issue where **find-dependencies** ignored *toversion* field in content items.
* Added support for *layoutscontainer*, *classifier_5_9_9*, *mapper*, *report*, and *widget* in the **Format** command.
* Fixed an issue where **Format** will set the `ID` field to be equal to the `name` field in modified playbooks.
* Fixed an issue where **Format** did not work for test playbooks.
* Improved **update-release-notes** command:
  * Write content description to release notes for new items.
  * Update format for file types without description: Connections, Incident Types, Indicator Types, Layouts, Incident Fields.
* Added a validation for feedTags param in feeds in **validate** command.
* Fixed readme validation issue in community support packs.
* Added the **openapi-codegen** command to generate integrations from OpenAPI specification files.
* Fixed an issue were release notes validations returned wrong results for *CommonScripts* pack.
* Added validation for image links in README files in **validate** command.
* Added a validation for default value of fetch param in feeds in **validate** command.
* Fixed an issue where the **Init** command failed on scripts.

## 1.1.7

* Fixed an issue where running the **format** command on feed integrations removed the `defaultvalue` fields.
* Playbook branch marked with *skipunavailable* is now set as an optional dependency in the **find-dependencies** command.
* The **feedReputation** parameter can now be hidden in a feed integration.
* Fixed an issue where running the **unify** command on JS package failed.
* Added the *--no-update* flag to the **find-dependencies** command.
* Added the following validations in **validate** command:
  * Validating that a pack does not depend on NonSupported / Deprecated packs.

## 1.1.6

* Added the *--description* option to the **init** command.
* Added the *--contribution* option to the **init** command which converts a contribution zip to proper pack format.
* Improved **validate** command performance time and outputs.
* Added the flag *--no-docker-checks* to **validate** command to skip docker checks.
* Added the flag *--print-ignored-files* to **validate** command to print ignored files report when the command is done.
* Added the following validations in **validate** command:
  * Validating that existing release notes are not modified.
  * Validating release notes are not added to new packs.
  * Validating that the "currentVersion" field was raised in the pack_metadata for modified packs.
  * Validating that the timestamp in the "created" field in the pack_metadata is in ISO format.
* Running `demisto-sdk validate` will run the **validate** command using git and only on committed files (same as using *-g --post-commit*).
* Fixed an issue where release notes were not checked correctly in **validate** command.
* Fixed an issue in the **create-id-set** command where optional playbook tasks were not taken into consideration.
* Added a prompt to the `demisto-sdk update-release-notes` command to prompt users to commit changes before running the release notes command.
* Added support to `layoutscontainer` in **validate** command.

## 1.1.5

* Fixed an issue in **find-dependencies** command.
* **lint** command now verifies flake8 on CommonServerPython script.

## 1.1.4

* Fixed an issue with the default output file name of the **unify** command when using "." as an output path.
* **Unify** command now adds contributor details to the display name and description.
* **Format** command now adds *isFetch* and *incidenttype* fields to integration yml.
* Removed the *feedIncremental* field from the integration schema.
* **Format** command now adds *feedBypassExclusionList*, *Fetch indicators*, *feedReputation*, *feedReliability*,
     *feedExpirationPolicy*, *feedExpirationInterval* and *feedFetchInterval* fields to integration yml.
* Fixed an issue in the playbooks schema.
* Fixed an issue where generated release notes were out of order.
* Improved pack dependencies detection.
* Fixed an issue where test playbooks were mishandled in **validate** command.

## 1.1.3

* Added a validation for invalid id fields in indicators types files in **validate** command.
* Added default behavior for **update-release-notes** command.
* Fixed an error where README files were failing release notes validation.
* Updated format of generated release notes to be more user friendly.
* Improved error messages for the **update-release-notes** command.
* Added support for `Connections`, `Dashboards`, `Widgets`, and `Indicator Types` to **update-release-notes** command.
* **Validate** now supports scripts under the *TestPlaybooks* directory.
* Fixed an issue where **validate** did not support powershell files.

## 1.1.2

* Added a validation for invalid playbookID fields in incidents types files in **validate** command.
* Added a code formatter for python files.
* Fixed an issue where new and old classifiers where mixed on validate command.
* Added *feedIncremental* field to the integration schema.
* Fixed error in the **upload** command where unified YMLs were not uploaded as expected if the given input was a pack.
* Fixed an issue where the **secrets** command failed due to a space character in the file name.
* Ignored RN validation for *NonSupported* pack.
* You can now ignore IF107, SC100, RP102 error codes in the **validate** command.
* Fixed an issue where the **download** command was crashing when received as input a JS integration or script.
* Fixed an issue where **validate** command checked docker image for JS integrations and scripts.
* **validate** command now checks scheme for reports and connections.
* Fixed an issue where **validate** command checked docker when running on all files.
* Fixed an issue where **validate** command did not fail when docker image was not on the latest numeric tag.
* Fixed an issue where beta integrations were not validated correctly in **validate** command.

## 1.1.1

* fixed and issue where file types were not recognized correctly in **validate** command.
* Added better outputs for validate command.

## 1.1.0

* Fixed an issue where changes to only non-validated files would fail validation.
* Fixed an issue in **validate** command where moved files were failing validation for new packs.
* Fixed an issue in **validate** command where added files were failing validation due to wrong file type detection.
* Added support for new classifiers and mappers in **validate** command.
* Removed support of old RN format validation.
* Updated **secrets** command output format.
* Added support for error ignore on deprecated files in **validate** command.
* Improved errors outputs in **validate** command.
* Added support for linting an entire pack.

## 1.0.9

* Fixed a bug where misleading error was presented when pack name was not found.
* **Update-release-notes** now detects added files for packs with versions.
* Readme files are now ignored by **update-release-notes** and validation of release notes.
* Empty release notes no longer cause an uncaught error during validation.

## 1.0.8

* Changed the output format of demisto-sdk secrets.
* Added a validation that checkbox items are not required in integrations.
* Added pack release notes generation and validation.
* Improved pack metadata validation.
* Fixed an issue in **validate** where renamed files caused an error

## 1.0.4

* Fix the **format** command to update the `id` field to be equal to `details` field in indicator-type files, and to `name` field in incident-type & dashboard files.
* Fixed a bug in the **validate** command for layout files that had `sortValues` fields.
* Fixed a bug in the **format** command where `playbookName` field was not always present in the file.
* Fixed a bug in the **format** command where indicatorField wasn't part of the SDK schemas.
* Fixed a bug in **upload** command where created unified docker45 yml files were not deleted.
* Added support for IndicatorTypes directory in packs (for `reputation` files, instead of Misc).
* Fixed parsing playbook condition names as string instead of boolean in **validate** command
* Improved image validation in YAML files.
* Removed validation for else path in playbook condition tasks.

## 1.0.3

* Fixed a bug in the **format** command where comments were being removed from YAML files.
* Added output fields: *file_path* and *kind* for layouts in the id-set.json created by **create-id-set** command.
* Fixed a bug in the **create-id-set** command Who returns Duplicate for Layouts with a different kind.
* Added formatting to **generate-docs** command results replacing all `<br>` tags with `<br/>`.
* Fixed a bug in the **download** command when custom content contained not supported content entity.
* Fixed a bug in **format** command in which boolean strings  (e.g. 'yes' or 'no') were converted to boolean values (e.g. 'True' or 'False').
* **format** command now removes *sourceplaybookid* field from playbook files.
* Fixed a bug in **generate-docs** command in which integration dependencies were not detected when generating documentation for a playbook.

## 1.0.1

* Fixed a bug in the **unify** command when output path was provided empty.
* Improved error message for integration with no tests configured.
* Improved the error message returned from the **validate** command when an integration is missing or contains malformed fetch incidents related parameters.
* Fixed a bug in the **create** command where a unified YML with a docker image for 4.5 was copied incorrectly.
* Missing release notes message are now showing the release notes file path to update.
* Fixed an issue in the **validate** command in which unified YAML files were not ignored.
* File format suggestions are now shown in the relevant file format (JSON or YAML).
* Changed Docker image validation to fail only on non-valid ones.
* Removed backward compatibility validation when Docker image is updated.

## 1.0.0

* Improved the *upload* command to support the upload of all the content entities within a pack.
* The *upload* command now supports the improved pack file structure.
* Added an interactive option to format integrations, scripts and playbooks with No TestPlaybooks configured.
* Added an interactive option to configure *conf.json* file with missing test playbooks for integrations, scripts and playbooks
* Added *download* command to download custom content from Demisto instance to the local content repository.
* Improved validation failure messages to include a command suggestion, wherever relevant, to fix the raised issue.
* Improved 'validate' help and documentation description
* validate - checks that scripts, playbooks, and integrations have the *tests* key.
* validate - checks that test playbooks are configured in `conf.json`.
* demisto-sdk lint - Copy dir better handling.
* demisto-sdk lint - Add error when package missing in docker image.
* Added *-a , --validate-all* option in *validate* to run all validation on all files.
* Added *-i , --input* option in *validate* to run validation on a specified pack/file.
* added *-i, --input* option in *secrets* to run on a specific file.
* Added an allowed hidden parameter: *longRunning* to the hidden integration parameters validation.
* Fixed an issue with **format** command when executing with an output path of a folder and not a file path.
* Bug fixes in generate-docs command given playbook as input.
* Fixed an issue with lint command in which flake8 was not running on unit test files.

## 0.5.2

* Added *-c, --command* option in *generate-docs* to generate a specific command from an integration.
* Fixed an issue when getting README/CHANGELOG files from git and loading them.
* Removed release notes validation for new content.
* Fixed secrets validations for files with the same name in a different directory.
* demisto-sdk lint - parallelization working with specifying the number of workers.
* demisto-sdk lint - logging levels output, 3 levels.
* demisto-sdk lint - JSON report, structured error reports in JSON format.
* demisto-sdk lint - XML JUnit report for unit-tests.
* demisto-sdk lint - new packages used to accelerate execution time.
* demisto-sdk secrets - command now respects the generic whitelist, and not only the pack secrets.

## 0.5.0

[PyPI History][1]

[1]: https://pypi.org/project/demisto-sdk/#history

## 0.4.9

* Fixed an issue in *generate-docs* where Playbooks and Scripts documentation failed.
* Added a graceful error message when executing the *run" command with a misspelled command.
* Added more informative errors upon failures of the *upload* command.
* format command:
  * Added format for json files: IncidentField, IncidentType, IndicatorField, IndicatorType, Layout, Dashboard.
  * Added the *-fv --from-version*, *-nv --no-validation* arguments.
  * Removed the *-t yml_type* argument, the file type will be inferred.
  * Removed the *-g use_git* argument, running format without arguments will run automatically on git diff.
* Fixed an issue in loading playbooks with '=' character.
* Fixed an issue in *validate* failed on deleted README files.

## 0.4.8

* Added the *max* field to the Playbook schema, allowing to define it in tasks loop.
* Fixed an issue in *validate* where Condition branches checks were case sensitive.

## 0.4.7

* Added the *slareminder* field to the Playbook schema.
* Added the *common_server*, *demisto_mock* arguments to the *init* command.
* Fixed an issue in *generate-docs* where the general section was not being generated correctly.
* Fixed an issue in *validate* where Incident type validation failed.

## 0.4.6

* Fixed an issue where the *validate* command did not identify CHANGELOG in packs.
* Added a new command, *id-set* to create the id set - the content dependency tree by file IDs.

## 0.4.5

* generate-docs command:
  * Added the *use_cases*, *permissions*, *command_permissions* and *limitations*.
  * Added the *--insecure* argument to support running the script and integration command in Demisto.
  * Removed the *-t yml_type* argument, the file type will be inferred.
  * The *-o --output* argument is no longer mandatory, default value will be the input file directory.
* Added support for env var: *DEMISTO_SDK_SKIP_VERSION_CHECK*. When set version checks are skipped.
* Fixed an issue in which the CHANGELOG files did not match our scheme.
* Added a validator to verify that there are no hidden integration parameters.
* Fixed an issue where the *validate* command ran on test files.
* Removed the *env-dir* argument from the demisto-sdk.
* README files which are html files will now be skipped in the *validate* command.
* Added support for env var: *DEMISTO_README_VALIDATOR*. When not set the readme validation will not run.

## 0.4.4

* Added a validator for IncidentTypes (incidenttype-*.json).
* Fixed an issue where the -p flag in the *validate* command was not working.
* Added a validator for README.md files.
* Release notes validator will now run on: incident fields, indicator fields, incident types, dashboard and reputations.
* Fixed an issue where the validator of reputation(Indicator Type) did not check on the details field.
* Fixed an issue where the validator attempted validating non-existing files after deletions or name refactoring.
* Removed the *yml_type* argument in the *split-yml*, *extract-code* commands.
* Removed the *file_type* argument in the *generate-test-playbook* command.
* Fixed the *insecure* argument in *upload*.
* Added the *insecure* argument in *run-playbook*.
* Standardise the *-i --input*, *-o --output* to demisto-sdk commands.

## 0.4.3

* Fixed an issue where the incident and indicator field BC check failed.
* Support for linting and unit testing PowerShell integrations.

## 0.4.2

* Fixed an issue where validate failed on Windows.
* Added a validator to verify all branches are handled in conditional task in a playbook.
* Added a warning message when not running the latest sdk version.
* Added a validator to check that the root is connected to all tasks in the playbook.
* Added a validator for Dashboards (dashboard-*.json).
* Added a validator for Indicator Types (reputation-*.json).
* Added a BC validation for changing incident field type.
* Fixed an issue where init command would generate an invalid yml for scripts.
* Fixed an issue in misleading error message in v2 validation hook.
* Fixed an issue in v2 hook which now is set only on newly added scripts.
* Added more indicative message for errors in yaml files.
* Disabled pykwalify info log prints.

## 0.3.10

* Added a BC check for incident fields - changing from version is not allowed.
* Fixed an issue in create-content-artifacts where scripts in Packs in TestPlaybooks dir were copied with a wrong prefix.

## 0.3.9

* Added a validation that incident field can not be required.
* Added validation for fetch incident parameters.
* Added validation for feed integration parameters.
* Added to the *format* command the deletion of the *sourceplaybookid* field.
* Fixed an issue where *fieldMapping* in playbook did not pass the scheme validation.
* Fixed an issue where *create-content-artifacts* did not copy TestPlaybooks in Packs without prefix of *playbook-*.
* Added a validation the a playbook can not have a rolename set.
* Added to the image validator the new DBot default image.
* Added the fields: elasticcommonfields, quiet, quietmode to the Playbook schema.
* Fixed an issue where *validate* failed on integration commands without outputs.
* Added a new hook for naming of v2 integrations and scripts.

## 0.3.8

* Fixed an issue where *create-content-artifact* was not loading the data in the yml correctly.
* Fixed an issue where *unify* broke long lines in script section causing syntax errors

## 0.3.7

* Added *generate-docs* command to generate documentation file for integration, playbook or script.
* Fixed an issue where *unify* created a malformed integration yml.
* Fixed an issue where demisto-sdk **init** creates unit-test file with invalid import.

## 0.3.6

* Fixed an issue where demisto-sdk **validate** failed on modified scripts without error message.

## 0.3.5

* Fixed an issue with docker tag validation for integrations.
* Restructured repo source code.

## 0.3.4

* Saved failing unit tests as a file.
* Fixed an issue where "_test" file for scripts/integrations created using **init** would import the "HelloWorld" templates.
* Fixed an issue in demisto-sdk **validate** - was failing on backward compatiblity check
* Fixed an issue in demisto-sdk **secrets** - empty line in .secrets-ignore always made the secrets check to pass
* Added validation for docker image inside integrations and scripts.
* Added --use-git flag to **format** command to format all changed files.
* Fixed an issue where **validate** did not fail on dockerimage changes with bc check.
* Added new flag **--ignore-entropy** to demisto-sdk **secrets**, this will allow skip entropy secrets check.
* Added --outfile to **lint** to allow saving failed packages to a file.

## 0.3.3

* Added backwards compatibility break error message.
* Added schema for incident types.
* Added **additionalinfo** field to as an available field for integration configuration.
* Added pack parameter for **init**.
* Fixed an issue where error would appear if name parameter is not set in **init**.

## 0.3.2

* Fixed the handling of classifier files in **validate**.

## 0.3.1

* Fixed the handling of newly created reputation files in **validate**.
* Added an option to perform **validate** on a specific file.

## 0.3.0

* Added support for multi-package **lint** both with parallel and without.
* Added all parameter in **lint** to run on all packages and packs in content repository.
* Added **format** for:
  * Scripts
  * Playbooks
  * Integrations
* Improved user outputs for **secrets** command.
* Fixed an issue where **lint** would run pytest and pylint only on a single docker per integration.
* Added auto-complete functionality to demisto-sdk.
* Added git parameter in **lint** to run only on changed packages.
* Added the **run-playbook** command
* Added **run** command which runs a command in the Demisto playground.
* Added **upload** command which uploads an integration or a script to a Demisto instance.
* Fixed and issue where **validate** checked if release notes exist for new integrations and scripts.
* Added **generate-test-playbook** command which generates a basic test playbook for an integration or a script.
* **validate** now supports indicator fields.
* Fixed an issue with layouts scheme validation.
* Adding **init** command.
* Added **json-to-outputs** command which generates the yaml section for outputs from an API raw response.

## 0.2.6

* Fixed an issue with locating release notes for beta integrations in **validate**.

## 0.2.5

* Fixed an issue with locating release notes for beta integrations in **validate**.

## 0.2.4

* Adding image validation to Beta_Integration and Packs in **validate**.

## 0.2.3

* Adding Beta_Integration to the structure validation process.
* Fixing bug where **validate** did checks on TestPlaybooks.
* Added requirements parameter to **lint**.

## 0.2.2

* Fixing bug where **lint** did not return exit code 1 on failure.
* Fixing bug where **validate** did not print error message in case no release notes were give.

## 0.2.1

* **Validate** now checks that the id and name fields are identical in yml files.
* Fixed a bug where sdk did not return any exit code.

## 0.2.0

* Added Release Notes Validator.
* Fixed the Unifier selection of your python file to use as the code.
* **Validate** now supports Indicator fields.
* Fixed a bug where **validate** and **secrets** did not return exit code 1 on failure.
* **Validate** now runs on newly added scripts.

## 0.1.8

* Added support for `--version`.
* Fixed an issue in file_validator when calling `checked_type` method with script regex.

## 0.1.2

* Restructuring validation to support content packs.
* Added secrets validation.
* Added content bundle creation.
* Added lint and unit test run.

## 0.1.1

* Added new logic to the unifier.
* Added detailed README.
* Some small adjustments and fixes.

## 0.1.0

Capabilities:

* **Extract** components(code, image, description etc.) from a Demisto YAML file into a directory.
* **Unify** components(code, image, description etc.) to a single Demisto YAML file.
* **Validate** Demisto content files.<|MERGE_RESOLUTION|>--- conflicted
+++ resolved
@@ -2,7 +2,7 @@
 ## Unreleased
 * Fixed an issue where the coloring directives where showing in log messages.
 * Fixed an issue where **create-content-graph** was not executed upon changes in the parser infra files.
-
+* Added the *--xsiam* flag to the **init** command in order to create XSIAM content.
 ## 1.18.0
 * Added the ability to ignore any validation in the **validate** command when running in an external (non-demisto/content) repo, by placing a `.private-repo-settings` file at its root.
 * Calling **format** with the `-d` flag now removes test playbooks testing the deprecated content from conf.json.
@@ -35,13 +35,6 @@
 * Fixed an issue in **doc-review** command where escape characters within Markdown files were detected as invalid words.
 * Fixed an issue where **validate** failed on infrastructure test files.
 * Fixed an issue in **update-content-graph** where the neo4j service was unaccessible for non-root users.
-<<<<<<< HEAD
-* Added a Sourcery hook to **pre-commit**.
-* Added a working directory to the `contribution_converter` in order to support working on a temporary directory.
-* Added a waiting period when checking whether the dataset exists in the **modeling-rule test** command.
-* Added the *--xsiam* flag to the **init** command in order to create XSIAM content.
-=======
->>>>>>> 0e71ebba
 
 ## 1.17.2
 * Fixed an issue where **lint** and **validate** commands failed on integrations and scripts that use docker images that are not available in the Docker Hub but exist locally.
