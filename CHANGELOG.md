--- conflicted
+++ resolved
@@ -12,9 +12,6 @@
 * Adding the option to run **validate** on a specific path while using git (*-i* & *-g*).
 * The **format** command will now change UUIDs in .yml and .json files to their respective content entity name.
 * Added a playbook validation to check if a task sub playbook exists in the id set in the **validate** command.
-<<<<<<< HEAD
-* Fixed **find_type** function to correctly find test files, such as, test script and test playbook.
-=======
 * Added the option to add new tags/usecases to the approved list and to the pack metadata on the same pull request.
 * Fixed an issue in **test_content** where when different servers ran tests for the same integration, the server URL parameters were not set correctly.
 * Added a validation in the **validate** command to ensure that the ***endpoint*** command is configured correctly in yml file.
@@ -22,7 +19,6 @@
 * Fixed an issue where a redundant print occurred on release notes validation.
 * Added new validation in the **validate** command to ensure that the minimal fromVersion in a widget of type metrics will be 6.2.0.
 * Added the *--release-notes* flag to demisto-sdk to get the current version release notes entries.
->>>>>>> 8edd6e5c
 
 # 1.4.2
 * Added to `pylint` summary an indication if a test was skipped.
