--- conflicted
+++ resolved
@@ -3,12 +3,9 @@
 ## Unreleased
 * Fixed an issue where an incorrect error was shown when the `id` of a content item differed from its `name` attribute.
 * Fixed an issue where the `preserve_quotes` in ruamel_handler received an incorrect value @icholy
-<<<<<<< HEAD
-* The **generate-docs** command will now auto-generate the Incident Mirroring section when implemented in an integration.
-=======
 * Fixed an issue where the contribution credit text was not added correctly to the pack README.
 * Changed the contribution file implementation from markdown to a list of contributor names. The **create-content-artifact** will use this list to prepare the needed credit message.
->>>>>>> 3f45f22e
+* The **generate-docs** command will now auto-generate the Incident Mirroring section when implemented in an integration.
 
 ## 1.6.9
 * Added a new validation that checks whether a pack should be deprecated.
@@ -27,7 +24,6 @@
 * Added a new flag to **generate-docs** command, allowing to add a custom image link to a playbook README.
 * Added a new validation to the **validate** command to verify that the package directory name is the same as the files contained in the that package.
 * Added support in the **unify** command to unify a schema into its Modeling Rule.
-
 
 ## 1.6.8
 
