--- conflicted
+++ resolved
@@ -4,12 +4,8 @@
 * Added the **get-relationships** graph command.
 * The **modeling-rules test** command will now validate that the modeling rules schema mappings are aligned with the test-data mappings.
 * Added the *--xsiam* flag to the **init** command in order to create XSIAM content.
-<<<<<<< HEAD
+* Removed the format execution step from the `contribution_converter` since it can be executed separately during the contribution process.
 * Added a validation that check that non ignorable errors are not used.
-
-=======
-* Removed the format execution step from the `contribution_converter` since it can be executed separately during the contribution process.
->>>>>>> 215815f5
 
 ## 1.18.1
 * Fixed an issue where the coloring directives where showing in log messages.
