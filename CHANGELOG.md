--- conflicted
+++ resolved
@@ -16,11 +16,8 @@
   * Fixed an issue where integrations / automations with a dot in their name would be saved with an incorrect file name (For example: `Test v1.1.py` would be named `Test v1.py`)
 
 **Note:** Due to the optimization changes made to the **download** command, playbooks might be formatted a bit differently than before when downloaded from the server using the new version. The playbooks should however function and work the same.
-<<<<<<< HEAD
+* Fixed an issue where the **pre-commit** command, now correctly gathers the associated python file when a yml file is provided as input.
 * Added a GitHub action that will assign the contribution TL and add a Contribution label in Contributions PRs.
-=======
-* Fixed an issue where the **pre-commit** command, now correctly gathers the associated python file when a yml file is provided as input.
->>>>>>> 2583ce9f
 
 ## 1.20.8
 * Internal: Fixed an issue where the `tools.get_id` function would not find the ID for layout content items in some cases.
