--- conflicted
+++ resolved
@@ -12,8 +12,6 @@
 * Added to **validate** command a validation that a content entity or a pack name does not contain the words "partner" and "community".
 * Fixed an issue where **update-release-notes** ignores *--text* flag while using *-f*
 * Fixed the outputs validations in **validate** so enrichment commands will not be checked to have DBotScore outputs.
-<<<<<<< HEAD
-=======
 * Added a new validation to require the dockerimage key to exist in an integration and script yml files.
 * Enhanced the **generate-test-playbook** command to use only integration tested on commands, rather than (possibly) other integrations implementing them.
 * Expanded unify command to support GenericModules - Unifies a GenericModule object with its Dashboards.
@@ -31,7 +29,6 @@
 * Added to the **validate** command a validation for the author image.
 * Updated the **create-content-artifacts** command to support generic modules, definitions, fields and types.
 * Added an option to ignore errors for file paths and not only file name in .pack-ignore file.
->>>>>>> 37777adc
 
 # 1.4.5
 * Enhanced the **postman-codegen** command to name all generated arguments with lower case.
