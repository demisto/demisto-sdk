--- conflicted
+++ resolved
@@ -1,14 +1,10 @@
 # Changelog
-<<<<<<< HEAD
-* Added a validation for the minimal version of an indicator field of type grid.
-=======
 * Added a validation that the classifier of an integration exists.
 * Added a validation that the mapper of an integration exists.
 * Added a validation that the incident types of a classifier exist.
 * Added a validation that the incident types of a mapper exist.
 * Added support for *text* argument when running **demisto-sdk update-release-notes** on the ApiModules pack.
-
->>>>>>> 706dfad2
+* Added a validation for the minimal version of an indicator field of type grid.
 
 # 1.2.16
 * Added allowed ignore errors to the *IDSetValidator*.
