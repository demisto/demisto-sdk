--- conflicted
+++ resolved
@@ -1,14 +1,11 @@
 # Changelog
 ## Unreleased
 * Fixed an issue in **prepare-content** command where large code lines were broken.
-<<<<<<< HEAD
-* Removed usgae of pipenv from the **split** command.
-=======
 * Fixed an issue where git-*renamed_files* were not retrieved properly.
 * Fixed an issue where test dependencies were calculated in all level dependencies calculation.
+* Removed usgae of pipenv, isort and autopep9 from the **split** command.
 * Added a UUID to name mapper for **download** it replaces UUIDs with names on all downloaded files.
 * Improved the message shown when using **upload** and overwriting packs.
->>>>>>> 897d0c20
 
 ## 1.9.0
 * Fixed an issue where the Slack notifier was using a deprecated argument.
