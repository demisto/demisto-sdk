--- conflicted
+++ resolved
@@ -3,9 +3,6 @@
 * Added new *githubUser* field in pack metadata init command.
 * Support beta integration in the commands **split-yml, extract-code, generate-test-playbook and generate-docs.**
 * Fixed an issue were **find-dependencies** ignored *toversion* field in content items.
-<<<<<<< HEAD
-* Fixed readme validation issue in community support packs.
-=======
 * Added support for *layoutscontainer*, *classifier_5_9_9*, *mapper*, *report*, and *widget* in the **Format** command.
 * Fixed an issue where **Format** will set the `ID` field to be equal to the `name` field in modified playbooks.
 * Fixed an issue where **Format** did not work for test playbooks.
@@ -13,7 +10,7 @@
     * Write content description to release notes for new items.
     * Update format for file types without description: Connections, Incident Types, Indicator Types, Layouts, Incident Fields.
 * Added a validation for feedTags param in feeds in **validate** command.
->>>>>>> 6288e5d0
+* Fixed readme validation issue in community support packs.
 
 # 1.1.7
 * Fixed an issue where running the **format** command on feed integrations removed the `defaultvalue` fields.
