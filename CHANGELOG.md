# Changelog
## Unreleased
* Fixed an issue where the *DEMISTO_SDK_SKIP_VERSION_CHECK* was ignored when running on non CI environments.
* Added the ability to ignore any validation in the **validate** command when running in an external (non-demisto/content) repo, by placing a `.private-repo-settings` file at its root.
* Fixed an issue where **validate** falsely detected backwards-compatibility issues, and prevented adding the `marketplaces` key to content items.
* Calling **format** with the `-d` flag now removes test playbooks testing the deprecated content from conf.json.
* Fixed an issue where the SDK would fail pulling docker images.
* Fixed an issue where **prepare-content** command would add the string `candidate` to scripts and integrations for the *nativeimage* key.
* Fixed an issue where in some cases the **split** command did not remove pack version note from the script.
* Improved the content graph performance when calculating content relationships.
* Fixed an issue where **validate** would not properly detect dependencies of core packs.
* Removed usages of Random in unit tests to ensure the tests are deterministic.
* **validate** will now run on all the pack content items when the pack supported marketplaces are modified.
* Fixed an issue where **validate** failed on single-select types incident and indicator fields when given empty value as a select value option.
* **pre-commit** no longer runs when there are no modified files (unless provided with input files).
<<<<<<< HEAD
* **lint** will now fail on `demisto.results` and `return_outputs` usage, when a pack is `xsoar` or `partner` supported.
* **lint** will now fail on `LOG` usage in python files.
* Added the *deprecated* field to the pack object for the content-graph metadata.
=======
>>>>>>> 185e1109
* Fixed an issue where errors in **validate** were logged as `info`.
* Fixed an issue where **validate** error messages were not logged when an integration param, or the default argument in reputation commands is not valid.
* Added new validation that XSIAM integrations must have `marketplacev2` as the value of the marketplaces field.
* Fixed an issue where the **format** command would change the value of the `unsearchable` key in fields.
* Added an ability to provide list of marketplace names as a credentials-type (type 9) param attribute.
* **doc-review** will run with the `--use-packs-known-words` default to true.
* Fixed an issue in **doc-review** command where escape characters within Markdown files were detected as invalid words.
* Calling **modeling-rules init-test-data** will now return the XDM fields output in alphabetical order.
* Fixed an issue where **validate** failed on infrastructure test files.
* Added a new validation (`BA125`) to **validate** that assures internal function names aren't in use in customer-facing docs.
* Fixed an issue in **update-content-graph** where the neo4j service was unaccessible for non-root users.
* Added a Sourcery hook to **pre-commit**.

## 1.17.2
* Fixed an issue where **lint** and **validate** commands failed on integrations and scripts that use docker images that are not available in the Docker Hub but exist locally.
* Added documentation for the flag **override-existing** used in upload.
* Fixed an issue where **validate** failed on Incident Field items with a `template` value.
* Improved memory efficiency in **update-content-graph** and **create-content-graph** commands.
* Removed support for the `cve_id` name for the default-argument for **cve** reputation commands in **validate**. Now, only `cve` may be used for such commands.
* Fixed an issue where **zip_packs** failed uploading content.
* Added `tenant_timezone` handling to the **modeling-rules init** command, allowing usage with tenants in various timezones.
* Shortened the timeout when checking whether the dataset exists in **test-modeling-rule**.
* Cleaned up project dependencies.
* Added support for the **List** content item in **Xpanse** marketplace.
* Fixed an issue in **run-unit-tests** command when running Powershell tests.
* Fixed an issue where **lint** failed running when a docker container would not init properly.
* Fixed an issue where the *upload* command would upload a pack metadata with wrong display names.
* Performance enhancements when reading yaml files.
* Removed redundant errors and fields from `errors.py`.
* Updated **update-release-notes** to use graph instead of id_set.

## 1.17.1
* Added the `aliasTo` key to the Incident Field schema.
* Modified **validate** to not require fields whose value is always `False`.
* Modified **validate** to use the graph instead of id_set on changed *APIModules*.
* Fixed an issue where `register_module_line()` was not removed from python scripts when the script had no trailing newline.
* Fixed an issue where an integration containing a command without a description would fail to upload while using the **upload** command.
* Fixed an issue where attempting to individually upload `Preprocess Rule` files raised an unclear error message. Note: preprocess rules can not be individually uploaded, but only as part of a pack.
* Fixed an issue where the **upload** command would fail on Indicator Types.
* Fixed an issue where the **upload** command would return the wrong error message when connection credentials are invalid.
* Fixed an issue where the **upload** command would fail parsing input paths.
* added support for the `isfetcheventsandassets` flag in content graph.
* Fixed an issue where the **modeling-rules test** command failed to get the existence of result from dataset in cases where the results take time to load.
* Added an aliasTo key to the incident field schema.

## 1.17.0
* **validate** will only fail on docker related errors if the pack is supported by xsoar.
* Added a validation that assures filename, id, and name have a correct suffix for modeling/parsing rules files.
* Added new **validate** checks, preventing unwanted changes of the marketplaces (BC108,BC109), toversion (BC107)  and fromversion (BC106) fields.
* Removed the `timezone_offset` argument in the *modeling-rules test* command.
* Fixed an issue where **lint** failed when importing functions from CommonServerUserPython.
* The **format** command now will sync hidden parameters with master branch.
* Fixed an issue where lock integration failed on FileNotFound.(PANW-internal only).
* Fixed an issue where **lint** falsely warned of using `demisto.results`.
* Fixed an issue where **validate** always returned *XSIAM Dashboards* and *Correlation Rules* files as valid.
* Added `GR107` validation to **validate** using the graph validations to check that no deprecated items are used by non-deprecated content.
* Fixed an issue where the **modeling-rules test** command failed to get the existence of dataset in cases where the dataset takes more than 1 minute to get indexed.
* Fixed an issue in **lint** where the container used for linting had dependency conflicts with the image used by content, and caused inconsistent results.
* Fixed an issue where the **download** command failed when the playbook has different `name` and `id`.
* Moved the **pre-commmit** command template to the `demisto/content` repository, where it's easier to maintain.
* Fixed an issue where an internal method caused warning messages when reading md files.
* Added support for Pre Process Rules in the **upload** command.
* Fixed an issue where **upload** would not upload items whose `maketplaces` value was an empty list.
* Added a prettyName key to the incident field schema.
* Fixed an issue where **upload** command could not parse content items that are not unicode-encoded.

## 1.16.0
* Added a check to **is_docker_image_latest_tag** to only fail the validation on non-latest image tag when the current tag is older than 3 days.
* Fixed an issue where **upload** would not properly show the installed version in the UI.
* Fixed an issue where the `contribution_converter` failed replacing generated release notes with the contribution form release notes.
* Fixed an issue where an extra levelname was added to a logging message.
* Modified the `mypy` pre-commit hook to run in a virtual environment, rather than the local mypy version.
* Added support to run **validate** with `--git` flag on detached HEAD.
* Added a validation that the **validate** command will fail if the pack name is not prefixed on XSIAM dashboard images.
* Fixed the **generate-test-playbook** which failed on an unexpected keyword argument - 'console_log_threshold'.
* Fixed an issue where **prepare-content** would not properly parse the `fromVersion` and `toVersion` attributes of XSIAM-Dashbaord and XSIAM-Report content items.
* Fixed an issue where **validate** command did not fail on non-existent dependency ids of non-mandatory dependant content.
* Fixed pytest async io deprecation warning.
* Added the `--incident-id` argument (optional) to the **run** command.
* Fixed an issue in **run-unit-tests** and **update-content-graph** where running commands in a docker container was done with insufficient permissions.
* Added the `_time` field to the output compare table of the **modeling-rules test** command.
* Changed the endpoint **download** uses to get system content items.
* Fixed an issue where graph-related tasks failed when files were deleted from the repo.
* Added a **validate** check, and a **format** auto fix for the `fromversion` field in Correlation Rules and XSIAM Dashboards.
* Update the format used for dev-dependencies in pyproject.toml to match modern versions of Poetry.
* Added timestamps to logging messages when running in a CI build.

## 1.15.5
* **Breaking Change**: The default of the **upload** command `--zip` argument is `true`. To upload packs as custom content items use the `--no-zip` argument.
* Removed the `no-implicit-optional` hook from **pre-commit**.
* Removed the `markdownlint` hook from **pre-commit**.
* Fixed an issue in **run-unit-tests** to pass with warnings when no tests are collected.
* Fixed an issue in **run-unit-tests** with the coverage calculation.
* Fixed a notification about log file location appeared more than once.
* Updated the error message when code coverage is below the threshold in **coverage-analyze** to be printed in a more noticeable red color.
* Fixed an issue in **upload** that failed when a comma-separated list of paths is passed to the `--input` argument.
* Running **validate** with the `--graph` flag will now run the graph validations after all other validations.
* improved the generated release note for newly added XSIAM entities when running *update-release-notes* command.
* Fixed an issue where in some cases validation failed when mapping null values.
* Fixed an issue in **upload** command where the `--keep-zip` argument did not clean the working directory.
* Fixed an issue where an extra levelname was added to a logging message.
* Fixed an issue in **upload** where uploading packs to XSIAM failed due to version mismatch.

## 1.15.4
* Fixed an issue where *update-release-notes* and *doc-review* did not handle new content notes as expected.
* Fixed an issue in PEP484 (no-implicit-optional) hook to **pre-commit**.
* Fixed an issue in **upload** with `--input-config-file` where the content items weren't uploaded in the correct pack.
* Added support to disable the default logging colors with the **DEMISTO_SDK_LOG_NO_COLORS** environment variable.

## 1.15.3
* Added the `--init` flag to **download**.
* Added the `--keep-empty-folders` flag to **download**.
* Added `markdown-lint` to **pre-commit**
* Added the PEP484 (no-implicit-optional) hook to **pre-commit**.
* Fixed an issue where the content-graph parsing failed on mappers with undefined mapping.
* Fixed an issue in **validate** where `pack_metadata.json` files were not collected proplely in `--graph` option.
* Fixed an issue where *validate* reputation commands outputs were not checked for new content.
* Added *IN107* and *DB100* error codes to *ALLOWED_IGNORE_ERRORS* list.
* Added a validation that assures feed integrations implement the `integration_reliability` configuration parameter.
* Fixed an issue where the format command did not work as expected on pre-process rules files.
* Fixed an issue where **upload** command failed to upload when the XSOAR version is beta.
* Fixed an issue where **upload** command summary was inaccurate when uploading a `Pack` without the `-z` flag.
* Added pack name and pack version to **upload** command summary.
* Added support for modeling rules with multi datasets in ****modeling-rules test**** command.
* Fixed an issue where **validate** didn't recognize layouts with incident fields missing from `id_set.json` even when `--post-commit` was indicated.

## 1.15.2
* Fixed an issue where **format** added default arguments to reputation commands which already have one.
* Fixed an issue where **validate** fails when adding the *advance* field to the integration required fields.
* Updated the integration Traffic Light Protocol (TLP) color list schema in the **validate** command.
* Fixed an issue where **upload** would not read a repo configuration file properly.
* Fixed an issue where **upload** would not handle the `-x`/`--xsiam` flag properly.
* Fixed an issue where **format** failed to use input from the user, when asking about a `from_version`.
* Added the `-n`/`--assume_no` flag to **format**.

## 1.15.1
* Fixed an issue where **generate-docs** generated fields with double html escaping.
* Fixed an issue where **upload** failed when using the `-z` flag.

## 1.15.0
* **Breaking Change**: the **upload** command now only supports **XSOAR 6.5** or newer (and all XSIAM versions).
* **upload** now uses content models, and calls the `prepare` method of each model before uploading (unless uploading a zipped pack).
* Added a *playbook* modification to **prepare-content**, replacing `getIncident` calls with `getAlerts`, when uploading to XSIAM.
* Added a *playbook* modification to **prepare-content**, replacing `${incident.fieldname}` context accessors with `${alert.fieldname}` when uploading to XSIAM.
* Added a *playbook* modification to **prepare-content**, replacing `incident` to `alert` in task display names, when uploading to XSIAM.
* Added a *layout* modification to **prepare-content**, replacing `Related/Child/Linked Incidents` to `... Alerts` when uploading to XSIAM.
* Added a *script* modification to **prepare-content**, automatically replacing the word `incident` with `alert` when uploading to XSIAM.
* Added a validation that the **validate** command will fail if the `dockerimage` field in scripts/integrations uses any py3-native docker image.
* Updated the `ruff` version used in **pre-commit** to `0.0.269`.
* Fixed an issue in **create-content-graph** which caused missing detection of duplicated content items.
* Fixed an issue where **run-unit-tests** failed on python2 content items.
* Fixed an issue in **validate** where core packs validations were checked against the core packs defined on master branch, rather than on the current branch.
* Fixed an issue in **pre-commit** where `--input` flag was not filtered by the git files.
* Skip reset containers for XSOAR NG and XSIAM(PANW-internal only).
* Fixed an issue where **lint** failed fetching docker image details from a PANW GitLab CI environment. (PANW-internal only).

## 1.14.5
* Added logging in case the container fails to run in **run-unit-tests**.
* Disabled **pre-commit** multiprocessing for `validate` and `format`, as they use a service.
* **pre-commit** now calls `format` with `--assume-yes` and `--no-validate`.
* Fixed an issue where **pre-commit** ran multiple times when checking out build related files.

## 1.14.4
* Added integration configuration for *Cortex REST API* integration.
* Removed `Flake8` from **pre-commit**, as `ruff` covers its basic rules.
* Improved log readability by silencing non-critical `neo4j` (content graph infrastructure) logs.
* Fixed an issue where **run-unit-tests** failed on python2 content items.
* Fixed an issue where **modeling-rules test** did not properly handle query fields that pointed to a string.
* Fixed an issue when trying to fetch remote files when not under the content repo.
* Fixed a validation that the **modeling-rules test** command will fail if no test data file exist.
* Fixed an issue where **format** command failed while updating the `fromversion` entry.
* Added support for mapping uuid to names for Layout files in the **download** command.

## 1.14.3
* Fixed an issue where **run-unit-tests** failed running on items with `test_data`.
* Updated the demisto-py to v3.2.10 which now supports url decoding for the proxy authentication password.
* Fixed an issue where **generate-outputs** did not generate context paths for empty lists or dictionaries in the response.

## 1.14.2
* Added the `--staged-only` flag to **pre-commit**.
* Fixed an issue where **run-unit-tests** failed running on items with `test_data`.
* Fixed an issue where **pre-commit** ran on unchanged files.
* Add the ability to run **secrets** in **pre-commit** by passing a `--secrets` flag.
* Added support to override the log file with the **DEMISTO_SDK_LOG_FILE_PATH** environment variable.

## 1.14.1
* Fixed an issue where **update-release-notes** command failed when running on a pack that contains deprecated integrations without the `commands` section.
* Added toVersion and fromVersion to XSIAM content items schema.
* Fixed an issue where **validate** failed when attempting to map null values in a classifier and layout.
* Added search marketplace functionality to XSIAM client.
* Fixed an issue in **pre-commit** command where `MYPYPATH` was not set properly.
* Updated the integration category list in the **init** command.
* Fixed an issue where in some environments docker errors were not caught.
* Added a validation that the **validate** command will fail on README files if an image does not exist in the specified path.

## 1.14.0
* Added the `DEMISTO_SDK_GRAPH_FORCE_CREATE` environment variable. Use it to force the SDK to recreate the graph, rather than update it.
* Added support for code importing multi-level ApiModules to **lint**.
* Added a validation that the **modeling-rules test** command will fail if no test data file exist.
* Added support for the `<~XPANSE>` marketplace tag in release notes.
* Added support for marketplace tags in the **doc-review** command.
* Added **generate-unit-tests** documentation to the repo README.
* Added the `hiddenpassword` field to the integration schema, allowing **validate** to run on integrations with username-only inputs.
* Improved logs and error handling in the **modeling-rules test** command.
* Improved the warning message displayed for Contribution PRs editing outdated code.
* Improved the clarity of error messages for cases where yml files cannot be parsed as a dictionary.
* Updated the `XSIAMReport` schema.
* Standardized repo-wide logging. All logs are now created in one logger instance.
* **lint** now prevents unit-tests from accessing online resources in runtime.
* Updated the logs shown during lint when running in docker.
* Fixed an issue where **validate** showed errors twice.
* Fixed an issue where **validate** did not fail when xif files had wrong naming.
* Fixed an issue where **doc-review** required dot suffixes in release notes describing new content.
* Fixed an issue where **download** command failed when running on a beta integration.
* Fixed an issue where **update-release-notes** generated release notes for packs in their initial version (1.0.0).
* Fixed an issue with **update-content-graph** where `--use-git` parameter was ignored when using `--imported-path` parameter.
* Fixed an issue where **validate** failed on playbooks with valid inputs, since it did not collect the playbook inputs occurrences properly.

## 1.13.0
* Added the pack version to the code files when calling **unify**. The same value is removed when calling **split**.
* Added a message showing the output path when **prepare-content** is called.
* Contribution PRs that update outdated packs now display a warning message.
* Fixed an issue when kebab-case has a misspelling in one of the sub words, the suggestion might be confusing.
* Improved caching and stability for **lint**.
* Added support for *.xif* files in the **secrets** command.
* Fixed an issue where **validate** would fail when playbook inputs contain Transform Language (DT).
* Added a new **validate** check, making sure a first level header exist in release notes (RN116)
* Fixed an issue where **lint** would not properly handle multiple ApiModules imports.

## 1.12.0
* Added the **pre-commit** command, to improve code quality of XSOAR content.
* Added the **run-unit-tests** command, to run unit tests of given content items inside their respective docker images.
* Added support for filepath arguments in the **validate** and **format** commands.
* Added pre-commit hooks for `validate`, `format`, `run-unit-tests` and `update-docker-image` commands.
* Fixed an issue in the **download** command where layouts were overriden even without the `-f` option.
* Fixed an issue where Demisto-SDK did not detect layout ID when using the **download** command.
* Fixed an issue where the **lint** command ran on `native:dev` supported content when passing the `--docker-image all` flag, instead it will run on `native:candidate`.
* Added support for `native:candidate` as a docker image flag for **lint** command.
* Added a modification for layouts in **prepare-content**, replacing `Related Incidents`, `Linked Incidents` and `Child Incidents` with the suitable `... Alerts` name when uploading to XSIAM.
* Fixed an issue where logs and messages would not show when using the **download** command.
* Fixed an issue where the `server_min_version` field in metadata was an empty value when parsing packs without content items.
* Fixed an issue where running **openapi-codegen** resulted in false-positive error messages.
* Fixed an issue where **generate-python-to-yml** generated input arguments as required even though required=False was specified.
* Fixed an issue where **generate-python-to-yml** generated input arguments a default arguments when default=some_value was provided.
* Fixed a bug where **validate** returned error on playbook inputs with special characters.
* Fixed an issue where **validate** did not properly check `conf.json` when the latter is modified.
* Fixed an issue in the **upload** command, where a prompt was not showing on the console.
* Fixed an issue where running **lint** failed installing dependencies in containers.

## 1.11.0
* **Note: Demisto-SDK will soon stop supporting Python 3.8**
* Fixed an issue where using **download** on non-unicode content, merging them into existing files caused an error.
* Changed an internal setting to allow writing non-ascii content (unicode) using `YAMLHandler` and `JSONHandler`.
* Fixed an issue where an error message in **unify** was unclear for invalid input.
* Fixed an issue where running **validate** failed with **is_valid_integration_file_path_in_folder** on integrations that use API modules.
* Fixed an issue where **validate** failed with **is_valid_integration_file_path_in_folder** on integrations that use the `MSAPIModule`.
* Added **validate** check for the `modules` field in `pack_metadata.json` files.
* Changed **lint** to skip deprecated content, unless when using the `-i` flag.
* Fixed an issue where **update-release-notes** failed when a new *Parsing Rule* was added to a pack.
* Refactored the logging framework. Demisto-SDK logs will now be written to `.demist_sdk_debug.log` under the content path (when detected) or the current directory.
* Added `GR105` validation to **validate** command to check that no duplicate IDs are used.
* Added support for API Modules imported in API modules in the **unify** command.
* Added **validate** check, to make sure every Python file has a corresponding unit test file.

## 1.10.6
* Fixed an issue where running **validate** with the `-g` flag would skip some validations for old-formatted (unified) integration/script files.
* Deprecated integrations and scripts will not run anymore when providing the **--all-packs** to the **lint** command.
* Fixed an issue where a pack `serverMinVersion` would be calculated by the minimal fromVersion of its content items.
* Added the `--docker-image-target` flag to **lint** for testing native supported content with new images.

## 1.10.5
* Fixed an issue where running **run-test-playbook** would not use the `verify` parameter correctly. @ajoga
* Added a newline at the end of README files generated in **generate-docs**.
* Added the value `3` (out of bounds) to the `onChangeRepAlg` and `reputationCalc` fields under the `IncidentType` and `GenericType` schemas. **validate** will allow using it now.
* Fixed an issue where **doc-review** required dot suffixes in release notes describing new content.
* Fixed an issue where **validate** failed on Feed Integrations after adding the new *Collect/Connect* section field.
* Fixed an issue where using **postman-codegen** failed converting strings containing digits to kebab-case.
* Fixed an issue where the ***error-code*** command could not parse List[str] parameter.
* Updated validation *LO107* to support more section types in XSIAM layouts.

## 1.10.4
* Added support for running **lint** in multiple native-docker images.

## 1.10.3
* Fixed an issue where running **format** would fail after running npm install.
* Improved the graph validations in the **validate** command:
  - GR100 will now run on all content items of changed packs.
  - GR101 and GR102 will now catch invalid fromversion/toversion of files **using** the changed items.
  - GR103 errors will raise a warning when using the *-a* flag, but an error if using the *-i* or *g* flags.
* Fixed an issue where test-playbooks timed out.
* Fixed an issue where making a change in a module using an ApiModule would cause lint to run on the ApiModule unnecessarily.
* Fixed an issue where the `marketplace` field was not used when dumping pack zips.
* Fixed a typo in the README content generated with **update-release-notes** for updating integrations.
* Fixed an issue in **validate**, where using the `-gr` and `-i` flags did not run properly.
* Added the `sectionorder` field to integration scheme.
* Fixed an issue where in some occasions running of test-playbooks could receive session timeouts.
* Fixed an issue where **validate** command failed on core pack dependencies validation because of test dependencies.

## 1.10.2
* Added markdown lint formatting for README files in the **format** command.
* Fixed an issue where **lint** failed when using the `-cdam` flag with changed dependant api modules.
* Fixed an issue in the **upload** command, where `json`-based content items were not unified correctly when using the `--zip` argument.
* Added XPANSE core packs validations.

## 1.10.1
* Fixed an issue where **update-content-graph** failed to execute.

## 1.10.0
* **Breaking change**: Removed usage of `pipenv`, `isort` and `autopep8` in the **split** and **download** commands. Removed the `--no-pipenv` and `--no-code-formatting` flags. Please see https://xsoar.pan.dev/docs/tutorials/tut-setup-dev-remote for the recommended environment setup.
* Fixed an issue in **prepare-content** command where large code lines were broken.
* Fixed an issue where git-*renamed_files* were not retrieved properly.
* Fixed an issue where test dependencies were calculated in all level dependencies calculation.
* Added formatting and validation to XSIAM content types.
* Fixed an issue where several XSIAM content types were not validated when passing the `-a` flag.
* Added a UUID to name mapper for **download** it replaces UUIDs with names on all downloaded files.
* Updated the demisto-py to v3.2.6 which now supports basic proxy authentication.
* Improved the message shown when using **upload** and overwriting packs.
* Added support for the **Layout Rule** content type in the id-set and the content graph.
* Updated the default general `fromVersion` value on **format** to `6.8.0`
* Fixed an issue where **lint** sometimes failed when using the `-cdam` flag due to wrong file duplications filtering.
* Added the content graph to **validate**, use with the `--graph` flag.

## 1.9.0
* Fixed an issue where the Slack notifier was using a deprecated argument.
* Added the `--docker-image` argument to the **lint** command, which allows determining the docker image to run lint on. Possible options are: `'native:ga'`, `'native:maintenance'`, `'native:dev'`, `'all'`, a specific docker image (from Docker Hub) or, the default `'from-yml'`.
* Fixed an issue in **prepare-content** command where large code lines were broken.
* Added a logger warning to **get_demisto_version**, the task will now fail with a more informative message.
* Fixed an issue where the **upload** and **prepare-content** commands didn't add `fromServerVersion` and `toServerVersion` to layouts.
* Updated **lint** to use graph instead of id_set when running with `--check-dependent-api-module` flag.
* Added the marketplaces field to all schemas.
* Added the flag `--xsoar-only` to the **doc-review** command which enables reviewing documents that belong to XSOAR-supported Packs.
* Fixed an issue in **update-release-notes** command where an error occurred when executing the same command a second time.
* Fixed an issue where **validate** would not always ignore errors listed under `.pack-ignore`.
* Fixed an issue where running **validate** on a specific pack didn't test all the relevant entities.
* Fixed an issue where fields ending with `_x2` where not replaced in the appropriate Marketplace.

## 1.8.3
* Changed **validate** to allow hiding parameters of type 0, 4, 12 and 14 when replacing with type 9 (credentials) with the same name.
* Fixed an issue where **update-release-notes** fails to update *MicrosoftApiModule* dependent integrations.
* Fixed an issue where the **upload** command failed because `docker_native_image_config.json` file could not be found.
* Added a metadata file to the content graph zip, to be used in the **update-content-graph** command.
* Updated the **validate** and **update-release-notes** commands to unskip the *Triggers Recommendations* content type.


## 1.8.2
* Fixed an issue where demisto-py failed to upload content to XSIAM when `DEMISTO_USERNAME` environment variable is set.
* Fixed an issue where the **prepare-content** command output invalid automation name when used with the --*custom* argument.
* Fixed an issue where modeling rules with arbitrary whitespace characters were not parsed correctly.
* Added support for the **nativeImage** key for an integration/script in the **prepare-content** command.
* Added **validate** checks for integrations declared deprecated (display name, description) but missing the `deprecated` flag.
* Changed the **validate** command to fail on the IN145 error code only when the parameter with type 4 is not hidden.
* Fixed an issue where downloading content layouts with `detailsV2=None` resulted in an error.
* Fixed an issue where **xdrctemplate** was missing 'external' prefix.
* Fixed an issue in **prepare-content** command providing output path.
* Updated the **validate** and **update-release-notes** commands to skip the *Triggers Recommendations* content type.
* Added a new validation to the **validate** command to verify that the release notes headers are in the correct format.
* Changed the **validate** command to fail on the IN140 error code only when the skipped integration has no unit tests.
* Changed **validate** to allow hiding parameters of type 4 (secret) when replacing with type 9 (credentials) with the same name.
* Fixed an issue where the **update-release-notes** command didn't add release-notes properly to some *new* content items.
* Added validation that checks that the `nativeimage` key is not defined in script/integration yml.
* Added to the **format** command the ability to remove `nativeimage` key in case defined in script/integration yml.
* Enhanced the **update-content-graph** command to support `--use-git`, `--imported_path` and `--output-path` arguments.
* Fixed an issue where **doc-review** failed when reviewing command name in some cases.
* Fixed an issue where **download** didn't identify playbooks properly, and downloaded files with UUIDs instead of file/script names.

## 1.8.1
* Fixed an issue where **format** created duplicate configuration parameters.
* Added hidden properties to integration command argument and script argument.
* Added `--override-existing` to **upload** that skips the confirmation prompt for overriding existing content packs. @mattbibbydw
* Fixed an issue where **validate** failed in private repos when attempting to read from a nonexisting `approved_categories.json`.
* Fixed an issue where **validate** used absolute paths when getting remote `pack_metadata.json` files in private repos.
* Fixed an issue in **download**, where names of custom scripts were replaced with UUIDs in IncidentFields and Layouts.

## 1.8.0
* Updated the supported python versions, as `>=3.8,<3.11`, as some of the dependencies are not supported on `3.11` yet.
* Added a **validate** step for **Modeling Rules** testdata files.
* Added the **update-content-graph** command.
* Added the ability to limit the number of CPU cores with `DEMISTO_SDK_MAX_CPU_CORES` envirment variable.
* Added the **prepare-content** command.
* Added support for fromversion/toversion in XSIAM content items (correlation rules, XSIAM dashboards, XSIAM reports and triggers).
* Added a **validate** step checking types of attributes in the schema file of modeling rule.
* Added a **validate** step checking that the dataset name of a modeling rule shows in the xif and schema files.
* Added a **validate** step checking that a correlation rule file does not start with a hyphen.
* Added a **validate** step checking that xsiam content items follow naming conventions.
* Fixed an issue where SDK commands failed on the deprecated `packaging.version.LegacyVersion`, by locking the `packaging` version to `<22`.
* Fixed an issue where **update-release-notes** failed when changing only xif file in **Modeling Rules**.
* Fixed an issue where *is_valid_category* and *is_categories_field_match_standard* failed when running in a private repo.
* Fixed an issue where **validate** didn't fail on the MR103 validation error.
* Fixed the *--release-notes* option, to support the new CHANGELOG format.
* Fixed an issue where **validate** failed when only changing a modeling rules's xif file.
* Fixed an issue where **format** failed on indicator files with a `None` value under the `tabs` key.
* Fixed an issue where **validate** only printed errors for one change of context path, rather than print all.
* Fixed an issue where **download** did not suggest using a username/password when authenticating with XSOAR and using invalid arguments.
* Fixed an issue where **download** failed when listing or downloading content items that are not unicode-encoded.
* Added support for fromversion/toversion in XSIAM content items (correlation rules, XSIAM dashboards, XSIAM reports and triggers).
* Updated the supported python versions, as `>=3.8,<3.11`, as some of the dependencies are not supported on `3.11` yet.
* Added **prepare-content** command which will prepare the pack or content item for the platform.
* Patched an issue where deprecated `packaging.version.LegacyVersion`, locking packaging version to `<22`.

## 1.7.9
* Fixed an issue where an error message in **validate** would not include the suggested fix.
* Added a validation that enforces predefined categories on MP Packs & integration yml files, the validation also ensures that each pack has only one category.
* Fixed an issue where **update-release-notes** did not generate release notes for **XDRC Templates**.
* Fixed an issue where **upload** failed without explaining the reason.
* Improved implementation of the docker_helper module.
* Fixed an issue where **validate** did not check changed pack_metadata.json files when running using git.
* Added support for **xdrctemplate** to content graph.
* Fixed an issue where local copies of the newly-introduced `DemistoClassApiModule.py` were validated.
* Added new release notes templates for the addition and modification of playbooks, layouts and types in the **doc-review** command.
* Fixed an issue where the **doc-review** command failed on descriptions of new content items.
* Added the `Command XXX is deprecated. Use XXX instead.` release notes templates to **doc-review** command.
* Fixed an issue where the **update-release-notes** command didn't add the modeling-rules description for new modeling-rules files.

## 1.7.8
* Added the capability to run the MDX server in a docker container for environments without node.
* Fixed an issue where **generate-docs** with `-c` argument updated sections of the incorrect commands.
* Added IF113 error code to **ALLOWED_IGNORE_ERRORS**.
* Fixed an issue where **validate** failed on playbooks with non-string input values.
* Added the `DEMISTO_SDK_IGNORE_CONTENT_WARNING` environment variable, to allow suppressing warnings when commands are not run under a content repo folder.
* Fixed an issue where **validate** failed to recognize integration tests that were missing from config.json
* Added support for **xpanse** marketplace in **create-id-set** and **create-content-artifacts** commands.
* Fixed an issue where **split** failed on yml files.
* Added support for marketplace-specific tags.
* Fixed an issue where **download** would not run `isort`. @maxgubler
* Fixed an issue where XSIAM Dashboards and Reports images failed the build.
* Added support for **xpanse** marketplace to content graph.

## 1.7.7
* Fixed an issue where paybooks **generate-docs** didn't parse complex input values when no accessor field is given correctly.
* Fixed an issue in the **download** command, where an exception would be raised when downloading system playbooks.
* Fixed an issue where the **upload** failed on playbooks containing a value that starts with `=`.
* Fixed an issue where the **generate-unit-tests** failed to generate assertions, and generate unit tests when command names does not match method name.
* Fixed an issue where the **download** command did not honor the `--no-code-formatting` flag properly. @maxgubler
* Added a new check to **validate**, making sure playbook task values are passed as references.
* Fixed an issue where the **update-release-notes** deleted existing release notes, now appending to it instead.
* Fixed an issue where **validate** printed blank space in case of validation failed and ignored.
* Renamed 'Agent Config' to 'XDRC Templates'.
* Fixed an issue where the **zip-packs** command did not work with the CommonServerUserPython and CommonServerUserPowerShell package.

## 1.7.6

* Fixed parsing of initialization arguments of client classes in the **generate-unit-tests** command.
* Added support for AgentConfig content item in the **upload**, **create-id-set**, **find-dependecies**, **unify** and **create-content-artifacts** commands.
* Added support for XSIAM Report preview image.

## 1.7.5

* Fixed an issue where the **upload** command did not work with the CommonServerUserPython package.
* Fixed an issue in the **download** command, where some playbooks were downloaded as test playbooks.
* Added playbook modification capabilities in **TestSuite**.
* Added a new command **create-content-graph**.
* Fixed an issue in the **upload** command, where the temporary zip would not clean up properly.
* Improved content items parsing in the **create-content-graph** command.
* Added an error when the docker daemon is unavailable when running **lint**.
* Removed the validation of a subtype change for scripts in the **validate** command.
* Fixed an issue where names of XSIAM content items were not normalized properly.
* Fixed an issue where the **download** command was downloading playbooks with **script** (id) and not **scriptName**.
* Fixed an issue where script yml files were not properly identified by `find_type`.
* Removed nightly integrations filtering when deciding if a test should run.
* Added support for XSIAM Dashboard preview image.
* Added the `--no-code-formatting` flag to the **download** command, allowing to skip autopep8 and isort.
* Fixed an issue in the **update-release-notes** command, where generating release notes for modeling rules schema file caused exception.

## 1.7.4

* Fixed an issue where the **doc-review** command showed irrelevant messages.
* Fixed an issue in **validate**, where backward-compatibility failures prevented other validations from running.
* Fixed an issue in **validate**, where content-like files under infrastructure paths were not ignored.
* Fixed an issue in the AMI mapping, where server versions were missing.
* Change the way the normalize name is set for external files.
* Added dump function to XSIAM pack objects to dulicate the files.
* Fixed an issue where the `contribution_converter` did not support changes made to ApiModules.
* Added name normalization according to new convention to XSIAM content items
* Added playbook modification capabilities in **TestSuite**.
* Fixed an issue in create-content-artifacts where it will not get a normalize name for the item and it will try to duplicate the same file.

## 1.7.3

* Fixed an issue in the **format** command where fail when executed from environment without mdx server available.
* Added `Added a`, `Added an` to the list of allowed changelog prefixes.
* Added support for Indicator Types/Reputations in the **upload** command.
* Fixed an issue when running from a subdirectory of a content repo failed.
* Changing the way we are using XSIAM servers api-keys in **test-content** .
* Added a success message to **postman-codegen**.

## 1.7.2

* Fixed an issue in the **validate** command where incident fields were not found in mappers even when they exist
* Added an ability to provide list of marketplace names as a param attribute to **validate** and **upload**
* Added the file type to the error message when it is not supported.
* Fixed an issue where `contribution_converter` incorrectly mapped _Indicator Field_ objects to the _incidentfield_ directory in contribution zip files.
* Fixed a bug where **validate** returned error on empty inputs not used in playbooks.
* Added the `DEMISTO_SDK_CONTENT_PATH` environment variable, implicitly used in various commands.
* Added link to documentation for error messages regarding use cases and tags.

## 1.7.1

* Fixed an issue where *indicatorTypes* and *betaIntegrations* were not found in the id_set.
* Updated the default general `fromVersion` value on **format** to `6.5.0`
* Fixed an issue where the **validate** command did not fail when the integration yml file name was not the same as the folder containing it.
* Added an option to have **generate-docs** take a Playbooks folder path as input, and generate docs for all playbooks in it.
* Fixed an issue where the suggestion in case of `IF113` included uppercase letters for the `cliName` parameter.
* Added new validation to the **validate** command to fail and list all the file paths of files that are using a deprecated integration command / script / playbook.
* **validate** will no longer fail on playbooks calling subplaybooks that have a higher `fromVersion` value, if  calling the subplaybook has `skipifunavailable=True`.
* Fixed an issue where relative paths were not accessed correctly.
* Running any `demisto-sdk` command in a folder with a `.env` file will load it, temporarily overriding existing environment variables.
* Fixed an issue where **validate** did not properly detect deleted files.
* Added new validations to the **validate** command to verify that the schema file exists for a modeling rule and that the schema and rules keys are empty in the yml file.
* Fixed an issue where *find_type* didn't recognize exported incident types.
* Added a new validation to **validate**, making sure all inputs of a playbook are used.
* Added a new validation to **validate**, making sure all inputs used in a playbook declared in the input section.
* The **format** command will now replace the *fromServerVersion* field with *fromVersion*.

## 1.7.0

* Allowed JSON Handlers to accept kwargs, for custoimzing behavior.
* Fixed an issue where an incorrect error was shown when the `id` of a content item differed from its `name` attribute.
* Fixed an issue where the `preserve_quotes` in ruamel_handler received an incorrect value @icholy
* Fixed an issue where ignoring RM110 error code wasn't working and added a validation to **ALLOWED_IGNORE_ERRORS** to validate that all error codes are inserted in the right format.
* Fixed an issue where the contribution credit text was not added correctly to the pack README.
* Changed the contribution file implementation from markdown to a list of contributor names. The **create-content-artifact** will use this list to prepare the needed credit message.
* Added a new validation to the `XSOAR-linter` in the **lint** command for verifying that demisto.log is not used in the code.
* The **generate-docs** command will now auto-generate the Incident Mirroring section when implemented in an integration.
* Added support to automatically generate release notes for deprecated items in the **update-release-notes** command.
* Fixed an issue causing any command to crash when unable to detect local repository properties.
* Fixed an issue where running in a private gitlab repo caused a warning message to be shown multiple times.
* Added a new validation to the **validate** command to verify that markdown and python files do not contain words related to copyright section.
* Fixed an issue where **lint** crashed when provided an input file path (expecting a directory).

## 1.6.9

* Added a new validation that checks whether a pack should be deprecated.
* Added a new ability to the **format** command to deprecate a pack.
* Fixed an issue where the **validate** command sometimes returned a false negative in cases where there are several sub-playbooks with the same ID.
* Added a new validation to the **validate** command to verify that the docker in use is not deprecated.
* Added support for multiple ApiModules in the **unify** command
* Added a check to **validate** command, preventing use of relative urls in README files.
* Added environment variable **DEMISTO_SDK_MARKETPLACE** expected to affect *MarketplaceTagParser* *marketplace* value. The value will be automatically set when passing *marketplace* arg to the commands **unify**, **zip-packs**, **create-content-artifacts** and **upload**.
* Added slack notifier for build failures on the master branch.
* Added support for modeling and parsing rules in the **split** command.
* Added support for README files in **format** command.
* Added a **validate** check, making sure classifier id and name values match. Updated the classifier **format** to update the id accordingly.
* The **generate-docs** command will now auto-generate the playbook image link by default.
* Added the `--custom-image-link` argument to override.
* Added a new flag to **generate-docs** command, allowing to add a custom image link to a playbook README.
* Added a new validation to the **validate** command to verify that the package directory name is the same as the files contained in the that package.
* Added support in the **unify** command to unify a schema into its Modeling Rule.

## 1.6.8

* Fixed an issue where **validate** did not fail on invalid playbook entities' versions (i.e. subplaybooks or scripts with higher fromversion than their parent playbook).
* Added support for running lint via a remote docker ssh connection. Use `DOCKER_HOST` env variable to specify a remote docker connection, such as: `DOCKER_HOST=ssh://myuser@myhost.com`.
* Fixed an issue where the pack cache in *get_marketplaces* caused the function to return invalid values.
* Fixed an issue where running format on a pack with XSIAM entities would fail.
* Added the new `display_name` field to relevant entities in the **create-id-set** command.
* Added a new validation to the **validate** command to verify the existence of "Reliability" parameter if the integration have reputation command.
* Fixed a bug where terminating the **lint** command failed (`ctrl + c`).
* Removed the validation of a subtype change in integrations and scripts from **validate**.
* Fixed an issue where **download** did not behave as expected when prompting for a version update. Reported by @K-Yo
* Added support for adoption release notes.
* Fixed an issue where **merge-id-sets** failed when a key was missing in one id-set.json.
* Fixed a bug where some mypy messages were not parsed properly in **lint**.
* Added a validation to the **validate** command, failing when '`fromversion`' or '`toversion`' in a content entity are incorrect format.
* Added a validation to the **validate** command, checking if `fromversion` <= `toversion`.
* Fixed an issue where coverage reports used the wrong logging level, marking debug logs as errors.
* Added a new validation to the **validate** command, to check when the discouraged `http` prefixes are used when setting defaultvalue, rather than `https`.
* Added a check to the **lint** command for finding hard-coded usage of the http protocol.
* Locked the dependency on Docker.
* Removed a traceback line from the **init** command templates: BaseIntegration, BaseScript.
* Updated the token in **_add_pr_comment** method from the content-bot token to the xsoar-bot token.

## 1.6.7

* Added the `types-markdown` dependency, adding markdown capabilities to existing linters using the [Markdown](https://pypi.org/project/Markdown/) package.
* Added support in the **format** command to remove nonexistent incident/indicator fields from *layouts/mappers*
* Added the `Note: XXX` and `XXX now generally available.` release notes templates to **doc-review** command.
* Updated the logs shown during the docker build step.
* Removed a false warning about configuring the `GITLAB_TOKEN` environment variable when it's not needed.
* Removed duplicate identifiers for XSIAM integrations.
* Updated the *tags* and *use cases* in pack metadata validation to use the local files only.
* Fixed the error message in checkbox validation where the defaultvalue is wrong and added the name of the variable that should be fixed.
* Added types to `find_type_by_path` under tools.py.
* Fixed an issue where YAML files contained incorrect value type for `tests` key when running `format --deprecate`.
* Added a deprecation message to the `tests:` section of yaml files when running `format --deprecate`.
* Added use case for **validate** on *wizard* objects - set_playbook is mapped to all integrations.
* Added the 'integration-get-indicators' commands to be ignored by the **verify_yml_commands_match_readme** validation, the validation will no longer fail if these commands are not in the readme file.
* Added a new validation to the **validate** command to verify that if the phrase "breaking changes" is present in a pack release notes, a JSON file with the same name exists and contains the relevant breaking changes information.
* Improved logs when running test playbooks (in a build).
* Fixed an issue in **upload** did not include list-type content items. @nicolas-rdgs
* Reverted release notes to old format.

## 1.6.6

* Added debug print when excluding item from ID set due to missing dependency.
* Added a validation to the **validate** command, failing when non-ignorable errors are present in .pack-ignore.
* Fixed an issue where `mdx server` did not close when stopped in mid run.
* Fixed an issue where `-vvv` flag did not print logs on debug level.
* enhanced ***validate*** command to list all command names affected by a backward compatibility break, instead of only one.
* Added support for Wizard content item in the **format**, **validate**, **upload**, **create-id-set**, **find-dependecies** and **create-content-artifacts** commands.
* Added a new flag to the **validate** command, allowing to run specific validations.
* Added support in **unify** and **create-content-artifacts** for displaying different documentations (detailed description + readme) for content items, depending on the marketplace version.
* Fixed an issue in **upload** where list items were not uploaded.
* Added a new validation to **validate** command to verify that *cliName* and *id* keys of the incident field or the indicator field are matches.
* Added the flag '-x', '--xsiam' to **upload** command to upload XSIAM entities to XSIAM server.
* Fixed the integration field *isFetchEvents* to be in lowercase.
* Fixed an issue where **validate -i** run after **format -i** on an existing file in the repo instead of **validate -g**.
* Added the following commands: 'update-remote-data', 'get-modified-remote-data', 'update-remote-system' to be ignored by the **verify_yml_commands_match_readme** validation, the validation will no longer fail if these commands are not in the readme file.
* Updated the release note template to include a uniform format for all items.
* Added HelloWorldSlim template option for *--template* flag in **demisto-sdk init** command.
* Fixed an issue where the HelloWorldSlim template in **demisto-sdk init** command had an integration id that was conflicting with HelloWorld integration id.
* Updated the SDK to use demisto-py 3.1.6, allowing use of a proxy with an environment variable.
* Set the default logger level to `warning`, to avoid unwanted debug logs.
* The **format** command now validates that default value of checkbox parameters is a string 'true' or 'false'.
* Fixed an issue where `FileType.PLAYBOOK` would show instead of `Playbook` in readme error messages.
* Added a new validation to **validate** proper defaultvalue for checkbox fields.

## 1.6.5

* Fixed an issue in the **format** command where the `id` field was overwritten for existing JSON files.
* Fixed an issue where the **doc-review** command was successful even when the release-note is malformed.
* Added timestamps to the `demisto-sdk` logger.
* Added time measurements to **lint**.
* Added the flag '-d', '--dependency' to **find-dependencies** command to get the content items that cause the dependencies between two packs.
* Fixed an issue where **update-release-notes** used the *trigger_id* field instead of the *trigger_name* field.
* Fixed an issue where **doc-review** failed to recognize script names, in scripts using the old file structure.
* Fixed an issue where concurrent processes created by **lint** caused deadlocks when opening files.
* Fixed an issue in the **format** command where `_dev` or `_copy` suffixes weren't removed from the subscript names in playbooks and layouts.
* Fixed an issue where **validate** failed on nonexistent `README.md` files.
* Added support of XSIAM content items to the **validate** command.
* Report **lint** summary results and failed packages after reporting time measurements.

## 1.6.4

* Added the new **generate-yml-from-python** command.
* Added a code *type* indication for integration and script objects in the *ID Set*.
* Added the [Vulture](https://github.com/jendrikseipp/vulture) linter to the pre-commit hook.
* The `demisto-sdk` pack will now be distributed via PyPi with a **wheel** file.
* Fixed a bug where any edited json file that contained a forward slash (`/`) escaped.
* Added a new validation to **validate** command to verify that the metadata *currentVersion* is
the same as the last release note version.
* The **validate** command now checks if there're none-deprecated integration commands that are missing from the readme file.
* Fixed an issue where *dockerimage* changes in Scripts weren't recognized by the **update-release-notes** command.
* Fixed an issue where **update-xsoar-config-file** did not properly insert the marketplace packs list to the file.
* Added the pack name to the known words by default when running the **doc-review** command.
* Added support for new XSIAM entities in **create-id-set** command.
* Added support for new XSIAM entities in **create-content-artifacts** command.
* Added support for Parsing/Modeling Rule content item in the **unify** command.
* Added the integration name, the commands name and the script name to the known words by default when running the **doc-review** command.
* Added an argument '-c' '--custom' to the **unify** command, if True will append to the unified yml name/display/id the custom label provided
* Added support for sub words suggestion in kebab-case sentences when running the **doc-review** command.
* Added support for new XSIAM entities in **update-release-notes** command.
* Enhanced the message of alternative suggestion words shown when running **doc-review** command.
* Fixed an incorrect error message, in case `node` is not installed on the machine.
* Fixed an issue in the **lint** command where the *check-dependent-api-modules* argument was set to true by default.
* Added a new command **generate-unit-tests**.
* Added a new validation to **validate** all SIEM integration have the same suffix.
* Fixed the destination path of the unified parsing/modeling rules in **create-content-artifacts** command.
* Fixed an issue in the **validate** command, where we validated wrongfully the existence of readme file for the *ApiModules* pack.
* Fixed an issue in the **validate** command, where an error message that was displayed for scripts validation was incorrect.
* Fixed an issue in the **validate** and **format** commands where *None* arguments in integration commands caused the commands to fail unexpectedly.
* Added support for running tests on XSIAM machines in the **test-content** command.
* Fixed an issue where the **validate** command did not work properly when deleting non-content items.
* Added the flag '-d', '--dependency' to **find-dependencies** command to get the content items that cause the dependencies between two packs.

## 1.6.3

* **Breaking change**: Fixed a typo in the **validate** `--quiet-bc-validation` flag (was `--quite-bc-validation`). @upstart-swiss
* Dropped support for python 3.7: Demisto-SDK is now supported on Python 3.8 or newer.
* Added an argument to YAMLHandler, allowing to set a maximal width for YAML files. This fixes an issue where a wrong default was used.
* Added the detach mechanism to the **upload** command, If you set the --input-config-file flag, any files in the repo's SystemPacks folder will be detached.
* Added the reattach mechanism to the **upload** command, If you set the --input-config-file flag, any detached item in your XSOAR instance that isn't currently in the repo's SystemPacks folder will be re-attached.
* Fixed an issue in the **validate** command that did not work properly when using the *-g* flag.
* Enhanced the dependency message shown when running **lint**.
* Fixed an issue where **update-release-notes** didn't update the currentVersion in pack_metadata.
* Improved the logging in **test-content** for helping catch typos in external playbook configuration.

## 1.6.2

* Added dependency validation support for core marketplacev2 packs.
* Fixed an issue in **update-release-notes** where suggestion fix failed in validation.
* Fixed a bug where `.env` files didn't load. @nicolas-rdgs
* Fixed a bug where **validate** command failed when the *categories* field in the pack metadata was empty for non-integration packs.
* Added *system* and *item-type* arguments to the **download** command, used when downloading system items.
* Added a validation to **validate**, checking that each script, integration and playbook have a README file. This validation only runs when the command is called with either the `-i` or the `-g` flag.
* Fixed a regression issue with **doc-review**, where the `-g` flag did not work.
* Improved the detection of errors in **doc-review** command.
* The **validate** command now checks if a readme file is empty, only for packs that contain playbooks or were written by a partner.
* The **validate** command now makes sure common contextPath values (e.g. `DBotScore.Score`) have a non-empty description, and **format** populates them automatically.
* Fixed an issue where the **generate-outputs** command did not work properly when examples were provided.
* Fixed an issue in the **generate-outputs** command, where the outputs were not written to the specified output path.
* The **generate-outputs** command can now generate outputs from multiple calls to the same command (useful when different args provide different outputs).
* The **generate-outputs** command can now update a yaml file with new outputs, without deleting or overwriting existing ones.
* Fixed a bug where **doc-review** command failed on existing templates.
* Fixed a bug where **validate** command failed when the word demisto is in the repo README file.
* Added support for adding test-playbooks to the zip file result in *create-content-artifacts* command for marketplacev2.
* Fixed an issue in **find-dependencies** where using the argument *-o* without the argument *--all-packs-dependencies* did not print a proper warning.
* Added a **validate** check to prevent deletion of files whose deletion is not supported by the XSOAR marketplace.
* Removed the support in the *maintenance* option of the *-u* flag in the **update-release-notes** command.
* Added validation for forbidden words and phrases in the **doc-review** command.
* Added a retries mechanism to the **test-content** command to stabilize the build process.
* Added support for all `git` platforms to get remote files.
* Refactored the **format** command's effect on the *fromversion* field:
  * Fixed a bug where the *fromversion* field was removed when modifying a content item.
  * Updated the general default *fromversion* and the default *fromversion* of newly-introduced content items (e.g. `Lists`, `Jobs`).
  * Added an interactive mode functionality for all content types, to ask the user whether to set a default *fromversion*, if could not automatically determine its value. Use `-y` to assume 'yes' as an answer to all prompts and run non-interactively.

## 1.6.1

* Added the '--use-packs-known-words' argument to the **doc-review** command
* Added YAML_Loader to handle yaml files in a standard way across modules, replacing PYYAML.
* Fixed an issue when filtering items using the ID set in the **create-content-artifacts** command.
* Fixed an issue in the **generate-docs** command where tables were generated with an empty description column.
* Fixed an issue in the **split** command where splitting failed when using relative input/output paths.
* Added warning when inferred files are missing.
* Added to **validate** a validation for integration image dimensions, which should be 120x50px.
* Improved an error in the **validate** command to better differentiate between the case where a required fetch parameter is malformed or missing.

## 1.6.0

* Fixed an issue in the **create-id-set** command where similar items from different marketplaces were reported as duplicated.
* Fixed typo in demisto-sdk init
* Fixed an issue where the **lint** command did not handle all container exit codes.
* Add to **validate** a validation for pack name to make sure it is unchanged.
* Added a validation to the **validate** command that verifies that the version in the pack_metdata file is written in the correct format.
* Fixed an issue in the **format** command where missing *fromVersion* field in indicator fields caused an error.

## 1.5.9

* Added option to specify `External Playbook Configuration` to change inputs of Playbooks triggered as part of **test-content**
* Improved performance of the **lint** command.
* Improved performance of the **validate** command when checking README images.
* ***create-id-set*** command - the default value of the **marketplace** argument was changed from ‘xsoar’ to all packs existing in the content repository. When using the command, make sure to pass the relevant marketplace to use.

## 1.5.8

* Fixed an issue where the command **doc-review** along with the argument `--release-notes` failed on yml/json files with invalid schema.
* Fixed an issue where the **lint** command failed on packs using python 3.10

## 1.5.7

* Fixed an issue where reading remote yaml files failed.
* Fixed an issue in **validate** failed with no error message for lists (when no fromVersion field was found).
* Fixed an issue when running **validate** or **format** in a gitlab repository, and failing to determine its project id.
* Added an enhancement to **split**, handling an empty output argument.
* Added the ability to add classifiers and mappers to conf.json.
* Added the Alias field to the incident field schema.

## 1.5.6

* Added 'deprecated' release notes template.
* Fixed an issue where **run-test-playbook** command failed to get the task entries when the test playbook finished with errors.
* Fixed an issue in **validate** command when running with `no-conf-json` argument to ignore the `conf.json` file.
* Added error type text (`ERROR` or `WARNING`) to **validate** error prints.
* Fixed an issue where the **format** command on test playbook did not format the ID to be equal to the name of the test playbook.
* Enhanced the **update-release-notes** command to automatically commit release notes config file upon creation.
* The **validate** command will validate that an indicator field of type html has fromVersion of 6.1.0 and above.
* The **format** command will now add fromVersion 6.1.0 to indicator field of type html.
* Added support for beta integrations in the **format** command.
* Fixed an issue where the **postman-codegen** command failed when called with the `--config-out` flag.
* Removed the integration documentation from the detailed description while performing **split** command to the unified yml file.
* Removed the line which indicates the version of the product from the README.md file for new contributions.

## 1.5.5

* Fixed an issue in the **update-release-notes** command, which did not work when changes were made in multiple packs.
* Changed the **validate** command to fail on missing test-playbooks only if no unittests are found.
* Fixed `to_kebab_case`, it will now deal with strings that have hyphens, commas or periods in them, changing them to be hyphens in the new string.
* Fixed an issue in the **create-id-set** command, where the `source` value included the git token if it was specified in the remote url.
* Fixed an issue in the **merge-id-set** command, where merging fails because of duplicates but the packs are in the XSOAR repo but in different version control.
* Fixed missing `Lists` Content Item as valid `IDSetType`
* Added enhancement for **generate-docs**. It is possible to provide both file or a comma seperated list as `examples`. Also, it's possible to provide more than one example for a script or a command.
* Added feature in **format** to sync YML and JSON files to the `master` file structure.
* Added option to specify `Incident Type`, `Incoming Mapper` and `Classifier` when configuring instance in **test-content**
* added a new command **run-test-playbook** to run a test playbook in a given XSOAR instance.
* Fixed an issue in **format** when running on a modified YML, that the `id` value is not changed to its old `id` value.
* Enhancement for **split** command, replace `ApiModule` code block to `import` when splitting a YML.
* Fixed an issue where indicator types were missing from the pack's content, when uploading using **zip-packs**.
* The request data body format generated in the **postman-codegen** will use the python argument's name and not the raw data argument's name.
* Added the flag '--filter-by-id-set' to **create-content-artifacts** to create artifacts only for items in the given id_set.json.

## 1.5.4

* Fixed an issue with the **format** command when contributing via the UI
* The **format** command will now not remove the `defaultRows` key from incident, indicator and generic fields with `type: grid`.
* Fixed an issue with the **validate** command when a layoutscontainer did not have the `fromversion` field set.
* added a new command **update-xsoar-config-file** to handle your XSOAR Configuration File.
* Added `skipVerify` argument in **upload** command to skip pack signature verification.
* Fixed an issue when the **run** command  failed running when there’s more than one playground, by explicitly using the current user’s playground.
* Added support for Job content item in the **format**, **validate**, **upload**, **create-id-set**, **find-dependecies** and **create-content-artifacts** commands.
* Added a **source** field to the **id_set** entitles.
* Two entitles will not consider as duplicates if they share the same pack and the same source.
* Fixed a bug when duplicates were found in **find_dependencies**.
* Added function **get_current_repo** to `tools`.
* The **postman-codegen** will not have duplicates argument name. It will rename them to the minimum distinguished shared path for each of them.

## 1.5.3

* The **format** command will now set `unsearchable: True` for incident, indicator and generic fields.
* Fixed an issue where the **update-release-notes** command crashes with `--help` flag.
* Added validation to the **validate** command that verifies the `unsearchable` key in incident, indicator and generic fields is set to true.
* Removed a validation that DBotRole should be set for automation that requires elevated permissions to the `XSOAR-linter` in the **lint** command.
* Fixed an issue in **Validate** command where playbooks conditional tasks were mishandeled.
* Added a validation to prevent contributors from using the `fromlicense` key as a configuration parameter in an integration's YML
* Added a validation to ensure that the type for **API token** (and similar) parameters are configured correctly as a `credential` type in the integration configuration YML.
* Added an assertion that checks for duplicated requests' names when generating an integration from a postman collection.
* Added support for [.env files](https://pypi.org/project/python-dotenv/). You can now add a `.env` file to your repository with the logging information instead of setting a global environment variables.
* When running **lint** command with --keep-container flag, the docker images are committed.
* The **validate** command will not return missing test playbook error when given a script with dynamic-section tag.

## 1.5.2

* Added a validation to **update-release-notes** command to ensure that the `--version` flag argument is in the right format.
* added a new command **coverage-analyze** to generate and print coverage reports.
* Fixed an issue in **validate** in repositories which are not in GitHub or GitLab
* Added a validation that verifies that readme image absolute links do not contain the working branch name.
* Added support for List content item in the **format**, **validate**, **download**, **upload**, **create-id-set**, **find-dependecies** and **create-content-artifacts** commands.
* Added a validation to ensure reputation command's default argument is set as an array input.
* Added the `--fail-duplicates` flag for the **merge-id-set** command which will fail the command if duplicates are found.
* Added the `--fail-duplicates` flag for the **create-id-set** command which will fail the command if duplicates are found.

## 1.5.1

* Fixed an issue where **validate** command failed to recognized test playbooks for beta integrations as valid tests.
* Fixed an issue were the **validate** command was falsely recognizing image paths in readme files.
* Fixed an issue where the **upload** command error message upon upload failure pointed to wrong file rather than to the pack metadata.
* Added a validation that verifies that each script which appears in incident fields, layouts or layout containers exists in the id_set.json.
* Fixed an issue where the **postman code-gen** command generated double dots for context outputs when it was not needed.
* Fixed an issue where there **validate** command on release notes file crashed when author image was added or modified.
* Added input handling when running **find-dependencies**, replacing string manipulations.
* Fixed an issue where the **validate** command did not handle multiple playbooks with the same name in the id_set.
* Added support for GitLab repositories in **validate**

## 1.5.0

* Fixed an issue where **upload** command failed to upload packs not under content structure.
* Added support for **init** command to run from non-content repo.
* The **split-yml** has been renamed to **split** and now supports splitting Dashboards from unified Generic Modules.
* Fixed an issue where the skipped tests validation ran on the `ApiModules` pack in the **validate** command.
* The **init** command will now create the `Generic Object` entities directories.
* Fixed an issue where the **format** command failed to recognize changed files from git.
* Fixed an issue where the **json-to-outputs** command failed checking whether `0001-01-01T00:00:00` is of type `Date`
* Added to the **generate context** command to generate context paths for integrations from an example file.
* Fixed an issue where **validate** failed on release notes configuration files.
* Fixed an issue where the **validate** command failed on pack input if git detected changed files outside of `Packs` directory.
* Fixed an issue where **validate** command failed to recognize files inside validated pack when validation release notes, resulting in a false error message for missing entity in release note.
* Fixed an issue where the **download** command failed when downloading an invalid YML, instead of skipping it.

## 1.4.9

* Added validation that the support URL in partner contribution pack metadata does not lead to a GitHub repo.
* Enhanced ***generate-docs*** with default `additionalinformation` (description) for common parameters.
* Added to **validate** command a validation that a content item's id and name will not end with spaces.
* The **format** command will now remove trailing whitespaces from content items' id and name fields.
* Fixed an issue where **update-release-notes** could fail on files outside the user given pack.
* Fixed an issue where the **generate-test-playbook** command would not place the playbook in the proper folder.
* Added to **validate** command a validation that packs with `Iron Bank` uses the latest docker from Iron Bank.
* Added to **update-release-notes** command support for `Generic Object` entities.
* Fixed an issue where playbook `fromversion` mismatch validation failed even if `skipunavailable` was set to true.
* Added to the **create artifacts** command support for release notes configuration file.
* Added validation to **validate** for release notes config file.
* Added **isoversize** and **isautoswitchedtoquietmode** fields to the playbook schema.
* Added to the **update-release-notes** command `-bc` flag to generate template for breaking changes version.
* Fixed an issue where **validate** did not search description files correctly, leading to a wrong warning message.

## 1.4.8

* Fixed an issue where yml files with `!reference` failed to load properly.
* Fixed an issue when `View Integration Documentation` button was added twice during the download and re-upload.
* Fixed an issue when `(Partner Contribution)` was added twice to the display name during the download and re-upload.
* Added the following enhancements in the **generate-test-playbook** command:
  * Added the *--commands* argument to generate tasks for specific commands.
  * Added the *--examples* argument to get the command examples file path and generate tasks from the commands and arguments specified there.
  * Added the *--upload* flag to specify whether to upload the test playbook after the generation.
  * Fixed the output condition generation for outputs of type `Boolean`.

## 1.4.7

* Fixed an issue where an empty list for a command context didn't produce an indication other than an empty table.
* Fixed an issue where the **format** command has incorrectly recognized on which files to run when running using git.
* Fixed an issue where author image validations were not checked properly.
* Fixed an issue where new old-formatted scripts and integrations were not validated.
* Fixed an issue where the wording in the from version validation error for subplaybooks was incorrect.
* Fixed an issue where the **update-release-notes** command used the old docker image version instead of the new when detecting a docker change.
* Fixed an issue where the **generate-test-playbook** command used an incorrect argument name as default
* Fixed an issue where the **json-to-outputs** command used an incorrect argument name as default when using `-d`.
* Fixed an issue where validations failed while trying to validate non content files.
* Fixed an issue where README validations did not work post VS Code formatting.
* Fixed an issue where the description validations were inconsistent when running through an integration file or a description file.

## 1.4.6

* Fixed an issue where **validate** suggests, with no reason, running **format** on missing mandatory keys in yml file.
* Skipped existence of TestPlaybook check on community and contribution integrations.
* Fixed an issue where pre-commit didn't run on the demisto_sdk/commands folder.
* The **init** command will now change the script template name in the code to the given script name.
* Expanded the validations performed on beta integrations.
* Added support for PreProcessRules in the **format**, **validate**, **download**, and **create-content-artifacts** commands.
* Improved the error messages in **generate-docs**, if an example was not provided.
* Added to **validate** command a validation that a content entity or a pack name does not contain the words "partner" and "community".
* Fixed an issue where **update-release-notes** ignores *--text* flag while using *-f*
* Fixed the outputs validations in **validate** so enrichment commands will not be checked to have DBotScore outputs.
* Added a new validation to require the dockerimage key to exist in an integration and script yml files.
* Enhanced the **generate-test-playbook** command to use only integration tested on commands, rather than (possibly) other integrations implementing them.
* Expanded unify command to support GenericModules - Unifies a GenericModule object with its Dashboards.
* Added validators for generic objects:
  * Generic Field validator - verify that the 'fromVersion' field is above 6.5.0, 'group' field equals 4 and 'id' field starts with the prefix 'generic_'.
  * Generic Type validator - verify that the 'fromVersion' field is above 6.5.0
  * Generic Module validator - verify that the 'fromVersion' field is above 6.5.0
  * Generic Definition validator - verify that the 'fromVersion' field is above 6.5.0
* Expanded Format command to support Generic Objects - Fixes generic objects according to their validations.
* Fixed an issue where the **update-release-notes** command did not handle ApiModules properly.
* Added option to enter a dictionary or json of format `[{field_name:description}]` in the **json-to-outputs** command,
  with the `-d` flag.
* Improved the outputs for the **format** command.
* Fixed an issue where the validations performed after the **format** command were inconsistent with **validate**.
* Added to the **validate** command a validation for the author image.
* Updated the **create-content-artifacts** command to support generic modules, definitions, fields and types.
* Added an option to ignore errors for file paths and not only file name in .pack-ignore file.

## 1.4.5

* Enhanced the **postman-codegen** command to name all generated arguments with lower case.
* Fixed an issue where the **find-dependencies** command miscalculated the dependencies for playbooks that use generic commands.
* Fixed an issue where the **validate** command failed in external repositories in case the DEMISTO_SDK_GITHUB_TOKEN was not set.
* Fixed an issue where **openapi-codegen** corrupted the swagger file by overwriting configuration to swagger file.
* Updated the **upload** command to support uploading zipped packs to the marketplace.
* Added to the **postman-codegen** command support of path variables.
* Fixed an issue where **openapi-codegen** entered into an infinite loop on circular references in the swagger file.
* The **format** command will now set `fromVersion: 6.2.0` for widgets with 'metrics' data type.
* Updated the **find-dependencies** command to support generic modules, definitions, fields and types.
* Fixed an issue where **openapi-codegen** tried to extract reference example outputs, leading to an exception.
* Added an option to ignore secrets automatically when using the **init** command to create a pack.
* Added a tool that gives the ability to temporarily suppress console output.

## 1.4.4

* When formatting incident types with Auto-Extract rules and without mode field, the **format** command will now add the user selected mode.
* Added new validation that DBotRole is set for scripts that requires elevated permissions to the `XSOAR-linter` in the **lint** command.
* Added url escaping to markdown human readable section in generate docs to avoid autolinking.
* Added a validation that mapper's id and name are matching. Updated the format of mapper to include update_id too.
* Added a validation to ensure that image paths in the README files are valid.
* Fixed **find_type** function to correctly find test files, such as, test script and test playbook.
* Added scheme validations for the new Generic Object Types, Fields, and Modules.
* Renamed the flag *--input-old-version* to *--old-version* in the **generate-docs** command.
* Refactored the **update-release-notes** command:
  * Replaced the *--all* flag with *--use-git* or *-g*.
  * Added the *--force* flag to update the pack release notes without changes in the pack.
  * The **update-release-notes** command will now update all dependent integrations on ApiModule change, even if not specified.
  * If more than one pack has changed, the full list of updated packs will be printed at the end of **update-release-notes** command execution.
  * Fixed an issue where the **update-release-notes** command did not add docker image release notes entry for release notes file if a script was changed.
  * Fixed an issue where the **update-release-notes** command did not detect changed files that had the same name.
  * Fixed an issue in the **update-release-notes** command where the version support of JSON files was mishandled.
* Fixed an issue where **format** did not skip files in test and documentation directories.
* Updated the **create-id-set** command to support generic modules, definitions, fields and types.
* Changed the **convert** command to generate old layout fromversion to 5.0.0 instead of 4.1.0
* Enhanced the command **postman-codegen** with type hints for templates.

## 1.4.3

* Fixed an issue where **json-to-outputs** command returned an incorrect output when json is a list.
* Fixed an issue where if a pack README.md did not exist it could cause an error in the validation process.
* Fixed an issue where the *--name* was incorrectly required in the **init** command.
* Adding the option to run **validate** on a specific path while using git (*-i* & *-g*).
* The **format** command will now change UUIDs in .yml and .json files to their respective content entity name.
* Added a playbook validation to check if a task sub playbook exists in the id set in the **validate** command.
* Added the option to add new tags/usecases to the approved list and to the pack metadata on the same pull request.
* Fixed an issue in **test_content** where when different servers ran tests for the same integration, the server URL parameters were not set correctly.
* Added a validation in the **validate** command to ensure that the ***endpoint*** command is configured correctly in yml file.
* Added a warning when pack_metadata's description field is longer than 130 characters.
* Fixed an issue where a redundant print occurred on release notes validation.
* Added new validation in the **validate** command to ensure that the minimal fromVersion in a widget of type metrics will be 6.2.0.
* Added the *--release-notes* flag to demisto-sdk to get the current version release notes entries.

## 1.4.2

* Added to `pylint` summary an indication if a test was skipped.
* Added to the **init** command the option to specify fromversion.
* Fixed an issue where running **init** command without filling the metadata file.
* Added the *--docker-timeout* flag in the **lint** command to control the request timeout for the Docker client.
* Fixed an issue where **update-release-notes** command added only one docker image release notes entry for release notes file, and not for every entity whom docker image was updated.
* Added a validation to ensure that incident/indicator fields names starts with their pack name in the **validate** command. (Checked only for new files and only when using git *-g*)
* Updated the **find-dependencies** command to return the 'dependencies' according the layout type ('incident', 'indicator').
* Enhanced the "vX" display name validation for scripts and integrations in the **validate** command to check for every versioned script or integration, and not only v2.
* Added the *--fail-duplicates* flag for the **create-id-set** command which will fail the command if duplicates are found.
* Added to the **generate-docs** command automatic addition to git when a new readme file is created.

## 1.4.1

* When in private repo without `DEMSITO_SDK_GITHUB_TOKEN` configured, get_remote_file will take files from the local origin/master.
* Enhanced the **unify** command when giving input of a file and not a directory return a clear error message.
* Added a validation to ensure integrations are not skipped and at least one test playbook is not skipped for each integration or script.
* Added to the Content Tests support for `context_print_dt`, which queries the incident context and prints the result as a json.
* Added new validation for the `xsoar_config.json` file in the **validate** command.
* Added a version differences section to readme in **generate-docs** command.
* Added the *--docs-format* flag in the **integration-diff** command to get the output in README format.
* Added the *--input-old-version* and *--skip-breaking-changes* flags in the **generate-docs** command to get the details for the breaking section and to skip the breaking changes section.

## 1.4.0

* Enable passing a comma-separated list of paths for the `--input` option of the **lint** command.
* Added new validation of unimplemented test-module command in the code to the `XSOAR-linter` in the **lint** command.
* Fixed the **generate-docs** to handle integration authentication parameter.
* Added a validation to ensure that description and README do not contain the word 'Demisto'.
* Improved the deprecated message validation required from playbooks and scripts.
* Added the `--quite-bc-validation` flag for the **validate** command to run the backwards compatibility validation in quite mode (errors is treated like warnings).
* Fixed the **update release notes** command to display a name for old layouts.
* Added the ability to append to the pack README credit to contributors.
* Added identification for parameter differences in **integration-diff** command.
* Fixed **format** to use git as a default value.
* Updated the **upload** command to support reports.
* Fixed an issue where **generate-docs** command was displaying 'None' when credentials parameter display field configured was not configured.
* Fixed an issue where **download** did not return exit code 1 on failure.
* Updated the validation that incident fields' names do not contain the word incident will aplly to core packs only.
* Added a playbook validation to verify all conditional tasks have an 'else' path in **validate** command.
* Renamed the GitHub authentication token environment variable `GITHUB_TOKEN` to `DEMITO_SDK_GITHUB_TOKEN`.
* Added to the **update-release-notes** command automatic addition to git when new release notes file is created.
* Added validation to ensure that integrations, scripts, and playbooks do not contain the entity type in their names.
* Added the **convert** command to convert entities between XSOAR versions.
* Added the *--deprecate* flag in **format** command to deprecate integrations, scripts, and playbooks.
* Fixed an issue where ignoring errors did not work when running the **validate** command on specific files (-i).

## 1.3.9

* Added a validation verifying that the pack's README.md file is not equal to pack description.
* Fixed an issue where the **Assume yes** flag did not work properly for some entities in the **format** command.
* Improved the error messages for separators in folder and file names in the **validate** command.
* Removed the **DISABLE_SDK_VERSION_CHECK** environment variable. To disable new version checks, use the **DEMISTO_SDK_SKIP_VERSION_CHECK** envirnoment variable.
* Fixed an issue where the demisto-sdk version check failed due to a rate limit.
* Fixed an issue with playbooks scheme validation.

## 1.3.8

* Updated the **secrets** command to work on forked branches.

## 1.3.7

* Added a validation to ensure correct image and description file names.
* Fixed an issue where the **validate** command failed when 'display' field in credentials param in yml is empty but 'displaypassword' was provided.
* Added the **integration-diff** command to check differences between two versions of an integration and to return a report of missing and changed elements in the new version.
* Added a validation verifying that the pack's README.md file is not missing or empty for partner packs or packs contains use cases.
* Added a validation to ensure that the integration and script folder and file names will not contain separators (`_`, `-`, ``).
* When formatting new pack, the **format** command will set the *fromversion* key to 5.5.0 in the new files without fromversion.

## 1.3.6

* Added a validation that core packs are not dependent on non-core packs.
* Added a validation that a pack name follows XSOAR standards.
* Fixed an issue where in some cases the `get_remote_file` function failed due to an invalid path.
* Fixed an issue where running **update-release-notes** with updated integration logo, did not detect any file changes.
* Fixed an issue where the **create-id-set** command did not identify unified integrations correctly.
* Fixed an issue where the `CommonTypes` pack was not identified as a dependency for all feed integrations.
* Added support for running SDK commands in private repositories.
* Fixed an issue where running the **init** command did not set the correct category field in an integration .yml file for a newly created pack.
* When formatting new contributed pack, the **format** command will set the *fromversion* key to 6.0.0 in the relevant files.
* If the environment variable "DISABLE_SDK_VERSION_CHECK" is define, the demisto-sdk will no longer check for newer version when running a command.
* Added the `--use-pack-metadata` flag for the **find-dependencies** command to update the calculated dependencies using the the packs metadata files.
* Fixed an issue where **validate** failed on scripts in case the `outputs` field was set to `None`.
* Fixed an issue where **validate** was failing on editing existing release notes.
* Added a validation for README files verifying that the file doesn't contain template text copied from HelloWorld or HelloWorldPremium README.

## 1.3.5

* Added a validation that layoutscontainer's id and name are matching. Updated the format of layoutcontainer to include update_id too.
* Added a validation that commands' names and arguments in core packs, or scripts' arguments do not contain the word incident.
* Fixed issue where running the **generate-docs** command with -c flag ran all the commands and not just the commands specified by the flag.
* Fixed the error message of the **validate** command to not always suggest adding the *description* field.
* Fixed an issue where running **format** on feed integration generated invalid parameter structure.
* Fixed an issue where the **generate-docs** command did not add all the used scripts in a playbook to the README file.
* Fixed an issue where contrib/partner details might be added twice to the same file, when using unify and create-content-artifacts commands
* Fixed issue where running **validate** command on image-related integration did not return the correct outputs to json file.
* When formatting playbooks, the **format** command will now remove empty fields from SetIncident, SetIndicator, CreateNewIncident, CreateNewIndicator script arguments.
* Added an option to fill in the developer email when running the **init** command.

## 1.3.4

* Updated the **validate** command to check that the 'additionalinfo' field only contains the expected value for feed required parameters and not equal to it.
* Added a validation that community/partner details are not in the detailed description file.
* Added a validation that the Use Case tag in pack_metadata file is only used when the pack contains at least one PB, Incident Type or Layout.
* Added a validation that makes sure outputs in integrations are matching the README file when only README has changed.
* Added the *hidden* field to the integration schema.
* Fixed an issue where running **format** on a playbook whose `name` does not equal its `id` would cause other playbooks who use that playbook as a sub-playbook to fail.
* Added support for local custom command configuration file `.demisto-sdk-conf`.
* Updated the **format** command to include an update to the description file of an integration, to remove community/partner details.

## 1.3.3

* Fixed an issue where **lint** failed where *.Dockerfile* exists prior running the lint command.
* Added FeedHelloWorld template option for *--template* flag in **demisto-sdk init** command.
* Fixed issue where **update-release-notes** deleted release note file if command was called more than once.
* Fixed issue where **update-release-notes** added docker image release notes every time the command was called.
* Fixed an issue where running **update-release-notes** on a pack with newly created integration, had also added a docker image entry in the release notes.
* Fixed an issue where `XSOAR-linter` did not find *NotImplementedError* in main.
* Added validation for README files verifying their length (over 30 chars).
* When using *-g* flag in the **validate** command it will now ignore untracked files by default.
* Added the *--include-untracked* flag to the **validate** command to include files which are untracked by git in the validation process.
* Improved the `pykwalify` error outputs in the **validate** command.
* Added the *--print-pykwalify* flag to the **validate** command to print the unchanged output from `pykwalify`.

## 1.3.2

* Updated the format of the outputs when using the *--json-file* flag to create a JSON file output for the **validate** and **lint** commands.
* Added the **doc-review** command to check spelling in .md and .yml files as well as a basic release notes review.
* Added a validation that a pack's display name does not already exist in content repository.
* Fixed an issue where the **validate** command failed to detect duplicate params in an integration.
* Fixed an issue where the **validate** command failed to detect duplicate arguments in a command in an integration.

## 1.3.1

* Fixed an issue where the **validate** command failed to validate the release notes of beta integrations.
* Updated the **upload** command to support indicator fields.
* The **validate** and **update-release-notes** commands will now check changed files against `demisto/master` if it is configured locally.
* Fixed an issue where **validate** would incorrectly identify files as renamed.
* Added a validation that integration properties (such as feed, mappers, mirroring, etc) are not removed.
* Fixed an issue where **validate** failed when comparing branch against commit hash.
* Added the *--no-pipenv* flag to the **split-yml** command.
* Added a validation that incident fields and incident types are not removed from mappers.
* Fixed an issue where the *c
reate-id-set* flag in the *validate* command did not work while not using git.
* Added the *hiddenusername* field to the integration schema.
* Added a validation that images that are not integration images, do not ask for a new version or RN

## 1.3.0

* Do not collect optional dependencies on indicator types reputation commands.
* Fixed an issue where downloading indicator layoutscontainer objects failed.
* Added a validation that makes sure outputs in integrations are matching the README file.
* Fixed an issue where the *create-id-set* flag in the **validate** command did not work.
* Added a warning in case no id_set file is found when running the **validate** command.
* Fixed an issue where changed files were not recognised correctly on forked branches in the **validate** and the **update-release-notes** commands.
* Fixed an issue when files were classified incorrectly when running *update-release-notes*.
* Added a validation that integration and script file paths are compatible with our convention.
* Fixed an issue where id_set.json file was re created whenever running the generate-docs command.
* added the *--json-file* flag to create a JSON file output for the **validate** and **lint** commands.

## 1.2.19

* Fixed an issue where merge id_set was not updated to work with the new entity of Packs.
* Added a validation that the playbook's version matches the version of its sub-playbooks, scripts, and integrations.

## 1.2.18

* Changed the *skip-id-set-creation* flag to *create-id-set* in the **validate** command. Its default value will be False.
* Added support for the 'cve' reputation command in default arg validation.
* Filter out generic and reputation command from scripts and playbooks dependencies calculation.
* Added support for the incident fields in outgoing mappers in the ID set.
* Added a validation that the taskid field and the id field under the task field are both from uuid format and contain the same value.
* Updated the **format** command to generate uuid value for the taskid field and for the id under the task field in case they hold an invalid values.
* Exclude changes from doc_files directory on validation.
* Added a validation that an integration command has at most one default argument.
* Fixing an issue where pack metadata version bump was not enforced when modifying an old format (unified) file.
* Added validation that integration parameter's display names are capitalized and spaced using whitespaces and not underscores.
* Fixed an issue where beta integrations where not running deprecation validations.
* Allowed adding additional information to the deprecated description.
* Fixing an issue when escaping less and greater signs in integration params did not work as expected.

## 1.2.17

* Added a validation that the classifier of an integration exists.
* Added a validation that the mapper of an integration exists.
* Added a validation that the incident types of a classifier exist.
* Added a validation that the incident types of a mapper exist.
* Added support for *text* argument when running **demisto-sdk update-release-notes** on the ApiModules pack.
* Added a validation for the minimal version of an indicator field of type grid.
* Added new validation for incident and indicator fields in classifiers mappers and layouts exist in the content.
* Added cache for get_remote_file to reducing failures from accessing the remote repo.
* Fixed an issue in the **format** command where `_dev` or `_copy` suffixes weren't removed from the `id` of the given playbooks.
* Playbook dependencies from incident and indicator fields are now marked as optional.
* Mappers dependencies from incident types and incident fields are now marked as optional.
* Classifier dependencies from incident types are now marked as optional.
* Updated **demisto-sdk init** command to no longer create `created` field in pack_metadata file
* Updated **generate-docs** command to take the parameters names in setup section from display field and to use additionalinfo field when exist.
* Using the *verbose* argument in the **find-dependencies** command will now log to the console.
* Improved the deprecated message validation required from integrations.
* Fixed an issue in the **generate-docs** command where **Context Example** section was created when it was empty.

## 1.2.16

* Added allowed ignore errors to the *IDSetValidator*.
* Fixed an issue where an irrelevant id_set validation ran in the **validate** command when using the *--id-set* flag.
* Fixed an issue were **generate-docs** command has failed if a command did not exist in commands permissions file.
* Improved a **validate** command message for missing release notes of api module dependencies.

## 1.2.15

* Added the *ID101* to the allowed ignored errors.

## 1.2.14

* SDK repository is now mypy check_untyped_defs complaint.
* The lint command will now ignore the unsubscriptable-object (E1136) pylint error in dockers based on python 3.9 - this will be removed once a new pylint version is released.
* Added an option for **format** to run on a whole pack.
* Added new validation of unimplemented commands from yml in the code to `XSOAR-linter`.
* Fixed an issue where Auto-Extract fields were only checked for newly added incident types in the **validate** command.
* Added a new warning validation of direct access to args/params dicts to `XSOAR-linter`.

## 1.2.13

* Added new validation of indicators usage in CommandResults to `XSOAR-linter`.
* Running **demisto-sdk lint** will automatically run on changed files (same behavior as the -g flag).
* Removed supported version message from the documentation when running **generate_docs**.
* Added a print to indicate backwards compatibility is being checked in **validate** command.
* Added a percent print when running the **validate** command with the *-a* flag.
* Fixed a regression in the **upload** command where it was ignoring `DEMISTO_VERIFY_SSL` env var.
* Fixed an issue where the **upload** command would fail to upload beta integrations.
* Fixed an issue where the **validate** command did not create the *id_set.json* file when running with *-a* flag.
* Added price change validation in the **validate** command.
* Added validations that checks in read-me for empty sections or leftovers from the auto generated read-me that should be changed.
* Added new code validation for *NotImplementedError* to raise a warning in `XSOAR-linter`.
* Added validation for support types in the pack metadata file.
* Added support for *--template* flag in **demisto-sdk init** command.
* Fixed an issue with running **validate** on master branch where the changed files weren't compared to previous commit when using the *-g* flag.
* Fixed an issue where the `XSOAR-linter` ran *NotImplementedError* validation on scripts.
* Added support for Auto-Extract feature validation in incident types in the **validate** command.
* Fixed an issue in the **lint** command where the *-i* flag was ignored.
* Improved **merge-id-sets** command to support merge between two ID sets that contain the same pack.
* Fixed an issue in the **lint** command where flake8 ran twice.

## 1.2.12

* Bandit now reports also on medium severity issues.
* Fixed an issue with support for Docker Desktop on Mac version 2.5.0+.
* Added support for vulture and mypy linting when running without docker.
* Added support for *prev-ver* flag in **update-release-notes** command.
* Improved retry support when building docker images for linting.
* Added the option to create an ID set on a specific pack in **create-id-set** command.
* Added the *--skip-id-set-creation* flag to **validate** command in order to add the capability to run validate command without creating id_set validation.
* Fixed an issue where **validate** command checked docker image tag on ApiModules pack.
* Fixed an issue where **find-dependencies** did not calculate dashboards and reports dependencies.
* Added supported version message to the documentation and release notes files when running **generate_docs** and **update-release-notes** commands respectively.
* Added new code validations for *NotImplementedError* exception raise to `XSOAR-linter`.
* Command create-content-artifacts additional support for **Author_image.png** object.
* Fixed an issue where schemas were not enforced for incident fields, indicator fields and old layouts in the validate command.
* Added support for **update-release-notes** command to update release notes according to master branch.

## 1.2.11

* Fixed an issue where the ***generate-docs*** command reset the enumeration of line numbering after an MD table.
* Updated the **upload** command to support mappers.
* Fixed an issue where exceptions were no printed in the **format** while the *--verbose* flag is set.
* Fixed an issue where *--assume-yes* flag did not work in the **format** command when running on a playbook without a `fromversion` field.
* Fixed an issue where the **format** command would fail in case `conf.json` file was not found instead of skipping the update.
* Fixed an issue where integration with v2 were recognised by the `name` field instead of the `display` field in the **validate** command.
* Added a playbook validation to check if a task script exists in the id set in the **validate** command.
* Added new integration category `File Integrity Management` in the **validate** command.

## 1.2.10

* Added validation for approved content pack use-cases and tags.
* Added new code validations for *CommonServerPython* import to `XSOAR-linter`.
* Added *default value* and *predefined values* to argument description in **generate-docs** command.
* Added a new validation that checks if *get-mapping-fields* command exists if the integration schema has *{ismappable: true}* in **validate** command.
* Fixed an issue where the *--staged* flag recognised added files as modified in the **validate** command.
* Fixed an issue where a backwards compatibility warning was raised for all added files in the **validate** command.
* Fixed an issue where **validate** command failed when no tests were given for a partner supported pack.
* Updated the **download** command to support mappers.
* Fixed an issue where the ***format*** command added a duplicate parameter.
* For partner supported content packs, added support for a list of emails.
* Removed validation of README files from the ***validate*** command.
* Fixed an issue where the ***validate*** command required release notes for ApiModules pack.

## 1.2.9

* Fixed an issue in the **openapi_codegen** command where it created duplicate functions name from the swagger file.
* Fixed an issue in the **update-release-notes** command where the *update type* argument was not verified.
* Fixed an issue in the **validate** command where no error was raised in case a non-existing docker image was presented.
* Fixed an issue in the **format** command where format failed when trying to update invalid Docker image.
* The **format** command will now preserve the **isArray** argument in integration's reputation commands and will show a warning if it set to **false**.
* Fixed an issue in the **lint** command where *finally* clause was not supported in main function.
* Fixed an issue in the **validate** command where changing any entity ID was not validated.
* Fixed an issue in the **validate** command where *--staged* flag did not bring only changed files.
* Fixed the **update-release-notes** command to ignore changes in the metadata file.
* Fixed the **validate** command to ignore metadata changes when checking if a version bump is needed.

## 1.2.8

* Added a new validation that checks in playbooks for the usage of `DeleteContext` in **validate** command.
* Fixed an issue in the **upload** command where it would try to upload content entities with unsupported versions.
* Added a new validation that checks in playbooks for the usage of specific instance in **validate** command.
* Added the **--staged** flag to **validate** command to run on staged files only.

## 1.2.7

* Changed input parameters in **find-dependencies** command.
  * Use ***-i, --input*** instead of ***-p, --path***.
  * Use ***-idp, --id-set-path*** instead of ***-i, --id-set-path***.
* Fixed an issue in the **unify** command where it crashed on an integration without an image file.
* Fixed an issue in the **format** command where unnecessary files were not skipped.
* Fixed an issue in the **update-release-notes** command where the *text* argument was not respected in all cases.
* Fixed an issue in the **validate** command where a warning about detailed description was given for unified or deprecated integrations.
* Improved the error returned by the **validate** command when running on files using the old format.

## 1.2.6

* No longer require setting `DEMISTO_README_VALIDATION` env var to enable README mdx validation. Validation will now run automatically if all necessary node modules are available.
* Fixed an issue in the **validate** command where the `--skip-pack-dependencies` would not skip id-set creation.
* Fixed an issue in the **validate** command where validation would fail if supplied an integration with an empty `commands` key.
* Fixed an issue in the **validate** command where validation would fail due to a required version bump for packs which are not versioned.
* Will use env var `DEMISTO_VERIFY_SSL` to determine if to use a secure connection for commands interacting with the Server when `--insecure` is not passed. If working with a local Server without a trusted certificate, you can set env var `DEMISTO_VERIFY_SSL=no` to avoid using `--insecure` on each command.
* Unifier now adds a link to the integration documentation to the integration detailed description.
* Fixed an issue in the **secrets** command where ignored secrets were not skipped.

## 1.2.5

* Added support for special fields: *defaultclassifier*, *defaultmapperin*, *defaultmapperout* in **download** command.
* Added -y option **format** command to assume "yes" as answer to all prompts and run non-interactively
* Speed up improvements for `validate` of README files.
* Updated the **format** command to adhere to the defined content schema and sub-schemas, aligning its behavior with the **validate** command.
* Added support for canvasContextConnections files in **format** command.

## 1.2.4

* Updated detailed description for community integrations.

## 1.2.3

* Fixed an issue where running **validate** failed on playbook with task that adds tags to the evidence data.
* Added the *displaypassword* field to the integration schema.
* Added new code validations to `XSOAR-linter`.
  * As warnings messages:
    * `demisto.params()` should be used only inside main function.
    * `demisto.args()` should be used only inside main function.
    * Functions args should have type annotations.
* Added `fromversion` field validation to test playbooks and scripts in **validate** command.

## 1.2.2

* Add support for warning msgs in the report and summary to **lint** command.
* Fixed an issue where **json-to-outputs** determined bool values as int.
* Fixed an issue where **update-release-notes** was crushing on `--all` flag.
* Fixed an issue where running **validate**, **update-release-notes** outside of content repo crushed without a meaningful error message.
* Added support for layoutscontainer in **init** contribution flow.
* Added a validation for tlp_color param in feeds in **validate** command.
* Added a validation for removal of integration parameters in **validate** command.
* Fixed an issue where **update-release-notes** was failing with a wrong error message when no pack or input was given.
* Improved formatting output of the **generate-docs** command.
* Add support for env variable *DEMISTO_SDK_ID_SET_REFRESH_INTERVAL*. Set this env variable to the refresh interval in minutes. The id set will be regenerated only if the refresh interval has passed since the last generation. Useful when generating Script documentation, to avoid re-generating the id_set every run.
* Added new code validations to `XSOAR-linter`.
  * As error messages:
    * Longer than 10 seconds sleep statements for non long running integrations.
    * exit() usage.
    * quit() usage.
  * As warnings messages:
    * `demisto.log` should not be used.
    * main function existence.
    * `demito.results` should not be used.
    * `return_output` should not be used.
    * try-except statement in main function.
    * `return_error` usage in main function.
    * only once `return_error` usage.
* Fixed an issue where **lint** command printed logs twice.
* Fixed an issue where *suffix* did not work as expected in the **create-content-artifacts** command.
* Added support for *prev-ver* flag in **lint** and **secrets** commands.
* Added support for *text* flag to **update-release-notes** command to add the same text to all release notes.
* Fixed an issue where **validate** did not recognize added files if they were modified locally.
* Added a validation that checks the `fromversion` field exists and is set to 5.0.0 or above when working or comparing to a non-feature branch in **validate** command.
* Added a validation that checks the certification field in the pack_metadata file is valid in **validate** command.
* The **update-release-notes** command will now automatically add docker image update to the release notes.

## 1.2.1

* Added an additional linter `XSOAR-linter` to the **lint** command which custom validates py files. currently checks for:
  * `Sys.exit` usages with non zero value.
  * Any `Print` usages.
* Fixed an issue where renamed files were failing on *validate*.
* Fixed an issue where single changed files did not required release notes update.
* Fixed an issue where doc_images required release-notes and validations.
* Added handling of dependent packs when running **update-release-notes** on changed *APIModules*.
  * Added new argument *--id-set-path* for id_set.json path.
  * When changes to *APIModule* is detected and an id_set.json is available - the command will update the dependent pack as well.
* Added handling of dependent packs when running **validate** on changed *APIModules*.
  * Added new argument *--id-set-path* for id_set.json path.
  * When changes to *APIModule* is detected and an id_set.json is available - the command will validate that the dependent pack has release notes as well.
* Fixed an issue where the find_type function didn't recognize file types correctly.
* Fixed an issue where **update-release-notes** command did not work properly on Windows.
* Added support for indicator fields in **update-release-notes** command.
* Fixed an issue where files in test dirs where being validated.

## 1.2.0

* Fixed an issue where **format** did not update the test playbook from its pack.
* Fixed an issue where **validate** validated non integration images.
* Fixed an issue where **update-release-notes** did not identified old yml integrations and scripts.
* Added revision templates to the **update-release-notes** command.
* Fixed an issue where **update-release-notes** crashed when a file was renamed.
* Fixed an issue where **validate** failed on deleted files.
* Fixed an issue where **validate** validated all images instead of packs only.
* Fixed an issue where a warning was not printed in the **format** in case a non-supported file type is inputted.
* Fixed an issue where **validate** did not fail if no release notes were added when adding files to existing packs.
* Added handling of incorrect layout paths via the **format** command.
* Refactor **create-content-artifacts** command - Efficient artifacts creation and better logging.
* Fixed an issue where image and description files were not handled correctly by **validate** and **update-release-notes** commands.
* Fixed an issue where the **format** command didn't remove all extra fields in a file.
* Added an error in case an invalid id_set.json file is found while running the **validate** command.
* Added fetch params checks to the **validate** command.

## 1.1.11

* Added line number to secrets' path in **secrets** command report.
* Fixed an issue where **init** a community pack did not present the valid support URL.
* Fixed an issue where **init** offered a non relevant pack support type.
* Fixed an issue where **lint** did not pull docker images for powershell.
* Fixed an issue where **find-dependencies** did not find all the script dependencies.
* Fixed an issue where **find-dependencies** did not collect indicator fields as dependencies for playbooks.
* Updated the **validate** and the **secrets** commands to be less dependent on regex.
* Fixed an issue where **lint** did not run on circle when docker did not return ping.
* Updated the missing release notes error message (RN106) in the **Validate** command.
* Fixed an issue where **Validate** would return missing release notes when two packs with the same substring existed in the modified files.
* Fixed an issue where **update-release-notes** would add duplicate release notes when two packs with the same substring existed in the modified files.
* Fixed an issue where **update-release-notes** would fail to bump new versions if the feature branch was out of sync with the master branch.
* Fixed an issue where a non-descriptive error would be returned when giving the **update-release-notes** command a pack which can not be found.
* Added dependencies check for *widgets* in **find-dependencies** command.
* Added a `update-docker` flag to **format** command.
* Added a `json-to-outputs` flag to the **run** command.
* Added a verbose (`-v`) flag to **format** command.
* Fixed an issue where **download** added the prefix "playbook-" to the name of playbooks.

## 1.1.10

* Updated the **init** command. Relevant only when passing the *--contribution* argument.
  * Added the *--author* option.
  * The *support* field of the pack's metadata is set to *community*.
* Added a proper error message in the **Validate** command upon a missing description in the root of the yml.
* **Format** now works with a relative path.
* **Validate** now fails when all release notes have been excluded.
* Fixed issue where correct error message would not propagate for invalid images.
* Added the *--skip-pack-dependencies* flag to **validate** command to skip pack dependencies validation. Relevant when using the *-g* flag.
* Fixed an issue where **Validate** and **Format** commands failed integrations with `defaultvalue` field in fetch incidents related parameters.
* Fixed an issue in the **Validate** command in which unified YAML files were not ignored.
* Fixed an issue in **generate-docs** where scripts and playbooks inputs and outputs were not parsed correctly.
* Fixed an issue in the **openapi-codegen** command where missing reference fields in the swagger JSON caused errors.
* Fixed an issue in the **openapi-codegen** command where empty objects in the swagger JSON paths caused errors.
* **update-release-notes** command now accept path of the pack instead of pack name.
* Fixed an issue where **generate-docs** was inserting unnecessary escape characters.
* Fixed an issue in the **update-release-notes** command where changes to the pack_metadata were not detected.
* Fixed an issue where **validate** did not check for missing release notes in old format files.

## 1.1.9

* Fixed an issue where **update-release-notes** command failed on invalid file types.

## 1.1.8

* Fixed a regression where **upload** command failed on test playbooks.
* Added new *githubUser* field in pack metadata init command.
* Support beta integration in the commands **split-yml, extract-code, generate-test-playbook and generate-docs.**
* Fixed an issue where **find-dependencies** ignored *toversion* field in content items.
* Added support for *layoutscontainer*, *classifier_5_9_9*, *mapper*, *report*, and *widget* in the **Format** command.
* Fixed an issue where **Format** will set the `ID` field to be equal to the `name` field in modified playbooks.
* Fixed an issue where **Format** did not work for test playbooks.
* Improved **update-release-notes** command:
  * Write content description to release notes for new items.
  * Update format for file types without description: Connections, Incident Types, Indicator Types, Layouts, Incident Fields.
* Added a validation for feedTags param in feeds in **validate** command.
* Fixed readme validation issue in community support packs.
* Added the **openapi-codegen** command to generate integrations from OpenAPI specification files.
* Fixed an issue were release notes validations returned wrong results for *CommonScripts* pack.
* Added validation for image links in README files in **validate** command.
* Added a validation for default value of fetch param in feeds in **validate** command.
* Fixed an issue where the **Init** command failed on scripts.

## 1.1.7

* Fixed an issue where running the **format** command on feed integrations removed the `defaultvalue` fields.
* Playbook branch marked with *skipunavailable* is now set as an optional dependency in the **find-dependencies** command.
* The **feedReputation** parameter can now be hidden in a feed integration.
* Fixed an issue where running the **unify** command on JS package failed.
* Added the *--no-update* flag to the **find-dependencies** command.
* Added the following validations in **validate** command:
  * Validating that a pack does not depend on NonSupported / Deprecated packs.

## 1.1.6

* Added the *--description* option to the **init** command.
* Added the *--contribution* option to the **init** command which converts a contribution zip to proper pack format.
* Improved **validate** command performance time and outputs.
* Added the flag *--no-docker-checks* to **validate** command to skip docker checks.
* Added the flag *--print-ignored-files* to **validate** command to print ignored files report when the command is done.
* Added the following validations in **validate** command:
  * Validating that existing release notes are not modified.
  * Validating release notes are not added to new packs.
  * Validating that the "currentVersion" field was raised in the pack_metadata for modified packs.
  * Validating that the timestamp in the "created" field in the pack_metadata is in ISO format.
* Running `demisto-sdk validate` will run the **validate** command using git and only on committed files (same as using *-g --post-commit*).
* Fixed an issue where release notes were not checked correctly in **validate** command.
* Fixed an issue in the **create-id-set** command where optional playbook tasks were not taken into consideration.
* Added a prompt to the `demisto-sdk update-release-notes` command to prompt users to commit changes before running the release notes command.
* Added support to `layoutscontainer` in **validate** command.

## 1.1.5

* Fixed an issue in **find-dependencies** command.
* **lint** command now verifies flake8 on CommonServerPython script.

## 1.1.4

* Fixed an issue with the default output file name of the **unify** command when using "." as an output path.
* **Unify** command now adds contributor details to the display name and description.
* **Format** command now adds *isFetch* and *incidenttype* fields to integration yml.
* Removed the *feedIncremental* field from the integration schema.
* **Format** command now adds *feedBypassExclusionList*, *Fetch indicators*, *feedReputation*, *feedReliability*,
     *feedExpirationPolicy*, *feedExpirationInterval* and *feedFetchInterval* fields to integration yml.
* Fixed an issue in the playbooks schema.
* Fixed an issue where generated release notes were out of order.
* Improved pack dependencies detection.
* Fixed an issue where test playbooks were mishandled in **validate** command.

## 1.1.3

* Added a validation for invalid id fields in indicators types files in **validate** command.
* Added default behavior for **update-release-notes** command.
* Fixed an error where README files were failing release notes validation.
* Updated format of generated release notes to be more user friendly.
* Improved error messages for the **update-release-notes** command.
* Added support for `Connections`, `Dashboards`, `Widgets`, and `Indicator Types` to **update-release-notes** command.
* **Validate** now supports scripts under the *TestPlaybooks* directory.
* Fixed an issue where **validate** did not support powershell files.

## 1.1.2

* Added a validation for invalid playbookID fields in incidents types files in **validate** command.
* Added a code formatter for python files.
* Fixed an issue where new and old classifiers where mixed on validate command.
* Added *feedIncremental* field to the integration schema.
* Fixed error in the **upload** command where unified YMLs were not uploaded as expected if the given input was a pack.
* Fixed an issue where the **secrets** command failed due to a space character in the file name.
* Ignored RN validation for *NonSupported* pack.
* You can now ignore IF107, SC100, RP102 error codes in the **validate** command.
* Fixed an issue where the **download** command was crashing when received as input a JS integration or script.
* Fixed an issue where **validate** command checked docker image for JS integrations and scripts.
* **validate** command now checks scheme for reports and connections.
* Fixed an issue where **validate** command checked docker when running on all files.
* Fixed an issue where **validate** command did not fail when docker image was not on the latest numeric tag.
* Fixed an issue where beta integrations were not validated correctly in **validate** command.

## 1.1.1

* fixed and issue where file types were not recognized correctly in **validate** command.
* Added better outputs for validate command.

## 1.1.0

* Fixed an issue where changes to only non-validated files would fail validation.
* Fixed an issue in **validate** command where moved files were failing validation for new packs.
* Fixed an issue in **validate** command where added files were failing validation due to wrong file type detection.
* Added support for new classifiers and mappers in **validate** command.
* Removed support of old RN format validation.
* Updated **secrets** command output format.
* Added support for error ignore on deprecated files in **validate** command.
* Improved errors outputs in **validate** command.
* Added support for linting an entire pack.

## 1.0.9

* Fixed a bug where misleading error was presented when pack name was not found.
* **Update-release-notes** now detects added files for packs with versions.
* Readme files are now ignored by **update-release-notes** and validation of release notes.
* Empty release notes no longer cause an uncaught error during validation.

## 1.0.8

* Changed the output format of demisto-sdk secrets.
* Added a validation that checkbox items are not required in integrations.
* Added pack release notes generation and validation.
* Improved pack metadata validation.
* Fixed an issue in **validate** where renamed files caused an error

## 1.0.4

* Fix the **format** command to update the `id` field to be equal to `details` field in indicator-type files, and to `name` field in incident-type & dashboard files.
* Fixed a bug in the **validate** command for layout files that had `sortValues` fields.
* Fixed a bug in the **format** command where `playbookName` field was not always present in the file.
* Fixed a bug in the **format** command where indicatorField wasn't part of the SDK schemas.
* Fixed a bug in **upload** command where created unified docker45 yml files were not deleted.
* Added support for IndicatorTypes directory in packs (for `reputation` files, instead of Misc).
* Fixed parsing playbook condition names as string instead of boolean in **validate** command
* Improved image validation in YAML files.
* Removed validation for else path in playbook condition tasks.

## 1.0.3

* Fixed a bug in the **format** command where comments were being removed from YAML files.
* Added output fields: *file_path* and *kind* for layouts in the id-set.json created by **create-id-set** command.
* Fixed a bug in the **create-id-set** command Who returns Duplicate for Layouts with a different kind.
* Added formatting to **generate-docs** command results replacing all `<br>` tags with `<br/>`.
* Fixed a bug in the **download** command when custom content contained not supported content entity.
* Fixed a bug in **format** command in which boolean strings  (e.g. 'yes' or 'no') were converted to boolean values (e.g. 'True' or 'False').
* **format** command now removes *sourceplaybookid* field from playbook files.
* Fixed a bug in **generate-docs** command in which integration dependencies were not detected when generating documentation for a playbook.

## 1.0.1

* Fixed a bug in the **unify** command when output path was provided empty.
* Improved error message for integration with no tests configured.
* Improved the error message returned from the **validate** command when an integration is missing or contains malformed fetch incidents related parameters.
* Fixed a bug in the **create** command where a unified YML with a docker image for 4.5 was copied incorrectly.
* Missing release notes message are now showing the release notes file path to update.
* Fixed an issue in the **validate** command in which unified YAML files were not ignored.
* File format suggestions are now shown in the relevant file format (JSON or YAML).
* Changed Docker image validation to fail only on non-valid ones.
* Removed backward compatibility validation when Docker image is updated.

## 1.0.0

* Improved the *upload* command to support the upload of all the content entities within a pack.
* The *upload* command now supports the improved pack file structure.
* Added an interactive option to format integrations, scripts and playbooks with No TestPlaybooks configured.
* Added an interactive option to configure *conf.json* file with missing test playbooks for integrations, scripts and playbooks
* Added *download* command to download custom content from Demisto instance to the local content repository.
* Improved validation failure messages to include a command suggestion, wherever relevant, to fix the raised issue.
* Improved 'validate' help and documentation description
* validate - checks that scripts, playbooks, and integrations have the *tests* key.
* validate - checks that test playbooks are configured in `conf.json`.
* demisto-sdk lint - Copy dir better handling.
* demisto-sdk lint - Add error when package missing in docker image.
* Added *-a , --validate-all* option in *validate* to run all validation on all files.
* Added *-i , --input* option in *validate* to run validation on a specified pack/file.
* added *-i, --input* option in *secrets* to run on a specific file.
* Added an allowed hidden parameter: *longRunning* to the hidden integration parameters validation.
* Fixed an issue with **format** command when executing with an output path of a folder and not a file path.
* Bug fixes in generate-docs command given playbook as input.
* Fixed an issue with lint command in which flake8 was not running on unit test files.

## 0.5.2

* Added *-c, --command* option in *generate-docs* to generate a specific command from an integration.
* Fixed an issue when getting README/CHANGELOG files from git and loading them.
* Removed release notes validation for new content.
* Fixed secrets validations for files with the same name in a different directory.
* demisto-sdk lint - parallelization working with specifying the number of workers.
* demisto-sdk lint - logging levels output, 3 levels.
* demisto-sdk lint - JSON report, structured error reports in JSON format.
* demisto-sdk lint - XML JUnit report for unit-tests.
* demisto-sdk lint - new packages used to accelerate execution time.
* demisto-sdk secrets - command now respects the generic whitelist, and not only the pack secrets.

## 0.5.0

[PyPI History][1]

[1]: https://pypi.org/project/demisto-sdk/#history

## 0.4.9

* Fixed an issue in *generate-docs* where Playbooks and Scripts documentation failed.
* Added a graceful error message when executing the *run" command with a misspelled command.
* Added more informative errors upon failures of the *upload* command.
* format command:
  * Added format for json files: IncidentField, IncidentType, IndicatorField, IndicatorType, Layout, Dashboard.
  * Added the *-fv --from-version*, *-nv --no-validation* arguments.
  * Removed the *-t yml_type* argument, the file type will be inferred.
  * Removed the *-g use_git* argument, running format without arguments will run automatically on git diff.
* Fixed an issue in loading playbooks with '=' character.
* Fixed an issue in *validate* failed on deleted README files.

## 0.4.8

* Added the *max* field to the Playbook schema, allowing to define it in tasks loop.
* Fixed an issue in *validate* where Condition branches checks were case sensitive.

## 0.4.7

* Added the *slareminder* field to the Playbook schema.
* Added the *common_server*, *demisto_mock* arguments to the *init* command.
* Fixed an issue in *generate-docs* where the general section was not being generated correctly.
* Fixed an issue in *validate* where Incident type validation failed.

## 0.4.6

* Fixed an issue where the *validate* command did not identify CHANGELOG in packs.
* Added a new command, *id-set* to create the id set - the content dependency tree by file IDs.

## 0.4.5

* generate-docs command:
  * Added the *use_cases*, *permissions*, *command_permissions* and *limitations*.
  * Added the *--insecure* argument to support running the script and integration command in Demisto.
  * Removed the *-t yml_type* argument, the file type will be inferred.
  * The *-o --output* argument is no longer mandatory, default value will be the input file directory.
* Added support for env var: *DEMISTO_SDK_SKIP_VERSION_CHECK*. When set version checks are skipped.
* Fixed an issue in which the CHANGELOG files did not match our scheme.
* Added a validator to verify that there are no hidden integration parameters.
* Fixed an issue where the *validate* command ran on test files.
* Removed the *env-dir* argument from the demisto-sdk.
* README files which are html files will now be skipped in the *validate* command.
* Added support for env var: *DEMISTO_README_VALIDATOR*. When not set the readme validation will not run.

## 0.4.4

* Added a validator for IncidentTypes (incidenttype-*.json).
* Fixed an issue where the -p flag in the *validate* command was not working.
* Added a validator for README.md files.
* Release notes validator will now run on: incident fields, indicator fields, incident types, dashboard and reputations.
* Fixed an issue where the validator of reputation(Indicator Type) did not check on the details field.
* Fixed an issue where the validator attempted validating non-existing files after deletions or name refactoring.
* Removed the *yml_type* argument in the *split-yml*, *extract-code* commands.
* Removed the *file_type* argument in the *generate-test-playbook* command.
* Fixed the *insecure* argument in *upload*.
* Added the *insecure* argument in *run-playbook*.
* Standardise the *-i --input*, *-o --output* to demisto-sdk commands.

## 0.4.3

* Fixed an issue where the incident and indicator field BC check failed.
* Support for linting and unit testing PowerShell integrations.

## 0.4.2

* Fixed an issue where validate failed on Windows.
* Added a validator to verify all branches are handled in conditional task in a playbook.
* Added a warning message when not running the latest sdk version.
* Added a validator to check that the root is connected to all tasks in the playbook.
* Added a validator for Dashboards (dashboard-*.json).
* Added a validator for Indicator Types (reputation-*.json).
* Added a BC validation for changing incident field type.
* Fixed an issue where init command would generate an invalid yml for scripts.
* Fixed an issue in misleading error message in v2 validation hook.
* Fixed an issue in v2 hook which now is set only on newly added scripts.
* Added more indicative message for errors in yaml files.
* Disabled pykwalify info log prints.

## 0.3.10

* Added a BC check for incident fields - changing from version is not allowed.
* Fixed an issue in create-content-artifacts where scripts in Packs in TestPlaybooks dir were copied with a wrong prefix.

## 0.3.9

* Added a validation that incident field can not be required.
* Added validation for fetch incident parameters.
* Added validation for feed integration parameters.
* Added to the *format* command the deletion of the *sourceplaybookid* field.
* Fixed an issue where *fieldMapping* in playbook did not pass the scheme validation.
* Fixed an issue where *create-content-artifacts* did not copy TestPlaybooks in Packs without prefix of *playbook-*.
* Added a validation the a playbook can not have a rolename set.
* Added to the image validator the new DBot default image.
* Added the fields: elasticcommonfields, quiet, quietmode to the Playbook schema.
* Fixed an issue where *validate* failed on integration commands without outputs.
* Added a new hook for naming of v2 integrations and scripts.

## 0.3.8

* Fixed an issue where *create-content-artifact* was not loading the data in the yml correctly.
* Fixed an issue where *unify* broke long lines in script section causing syntax errors

## 0.3.7

* Added *generate-docs* command to generate documentation file for integration, playbook or script.
* Fixed an issue where *unify* created a malformed integration yml.
* Fixed an issue where demisto-sdk **init** creates unit-test file with invalid import.

## 0.3.6

* Fixed an issue where demisto-sdk **validate** failed on modified scripts without error message.

## 0.3.5

* Fixed an issue with docker tag validation for integrations.
* Restructured repo source code.

## 0.3.4

* Saved failing unit tests as a file.
* Fixed an issue where "_test" file for scripts/integrations created using **init** would import the "HelloWorld" templates.
* Fixed an issue in demisto-sdk **validate** - was failing on backward compatiblity check
* Fixed an issue in demisto-sdk **secrets** - empty line in .secrets-ignore always made the secrets check to pass
* Added validation for docker image inside integrations and scripts.
* Added --use-git flag to **format** command to format all changed files.
* Fixed an issue where **validate** did not fail on dockerimage changes with bc check.
* Added new flag **--ignore-entropy** to demisto-sdk **secrets**, this will allow skip entropy secrets check.
* Added --outfile to **lint** to allow saving failed packages to a file.

## 0.3.3

* Added backwards compatibility break error message.
* Added schema for incident types.
* Added **additionalinfo** field to as an available field for integration configuration.
* Added pack parameter for **init**.
* Fixed an issue where error would appear if name parameter is not set in **init**.

## 0.3.2

* Fixed the handling of classifier files in **validate**.

## 0.3.1

* Fixed the handling of newly created reputation files in **validate**.
* Added an option to perform **validate** on a specific file.

## 0.3.0

* Added support for multi-package **lint** both with parallel and without.
* Added all parameter in **lint** to run on all packages and packs in content repository.
* Added **format** for:
  * Scripts
  * Playbooks
  * Integrations
* Improved user outputs for **secrets** command.
* Fixed an issue where **lint** would run pytest and pylint only on a single docker per integration.
* Added auto-complete functionality to demisto-sdk.
* Added git parameter in **lint** to run only on changed packages.
* Added the **run-playbook** command
* Added **run** command which runs a command in the Demisto playground.
* Added **upload** command which uploads an integration or a script to a Demisto instance.
* Fixed and issue where **validate** checked if release notes exist for new integrations and scripts.
* Added **generate-test-playbook** command which generates a basic test playbook for an integration or a script.
* **validate** now supports indicator fields.
* Fixed an issue with layouts scheme validation.
* Adding **init** command.
* Added **json-to-outputs** command which generates the yaml section for outputs from an API raw response.

## 0.2.6

* Fixed an issue with locating release notes for beta integrations in **validate**.

## 0.2.5

* Fixed an issue with locating release notes for beta integrations in **validate**.

## 0.2.4

* Adding image validation to Beta_Integration and Packs in **validate**.

## 0.2.3

* Adding Beta_Integration to the structure validation process.
* Fixing bug where **validate** did checks on TestPlaybooks.
* Added requirements parameter to **lint**.

## 0.2.2

* Fixing bug where **lint** did not return exit code 1 on failure.
* Fixing bug where **validate** did not print error message in case no release notes were give.

## 0.2.1

* **Validate** now checks that the id and name fields are identical in yml files.
* Fixed a bug where sdk did not return any exit code.

## 0.2.0

* Added Release Notes Validator.
* Fixed the Unifier selection of your python file to use as the code.
* **Validate** now supports Indicator fields.
* Fixed a bug where **validate** and **secrets** did not return exit code 1 on failure.
* **Validate** now runs on newly added scripts.

## 0.1.8

* Added support for `--version`.
* Fixed an issue in file_validator when calling `checked_type` method with script regex.

## 0.1.2

* Restructuring validation to support content packs.
* Added secrets validation.
* Added content bundle creation.
* Added lint and unit test run.

## 0.1.1

* Added new logic to the unifier.
* Added detailed README.
* Some small adjustments and fixes.

## 0.1.0

Capabilities:

* **Extract** components(code, image, description etc.) from a Demisto YAML file into a directory.
* **Unify** components(code, image, description etc.) to a single Demisto YAML file.
* **Validate** Demisto content files.<|MERGE_RESOLUTION|>--- conflicted
+++ resolved
@@ -13,18 +13,13 @@
 * **validate** will now run on all the pack content items when the pack supported marketplaces are modified.
 * Fixed an issue where **validate** failed on single-select types incident and indicator fields when given empty value as a select value option.
 * **pre-commit** no longer runs when there are no modified files (unless provided with input files).
-<<<<<<< HEAD
-* **lint** will now fail on `demisto.results` and `return_outputs` usage, when a pack is `xsoar` or `partner` supported.
-* **lint** will now fail on `LOG` usage in python files.
-* Added the *deprecated* field to the pack object for the content-graph metadata.
-=======
->>>>>>> 185e1109
 * Fixed an issue where errors in **validate** were logged as `info`.
 * Fixed an issue where **validate** error messages were not logged when an integration param, or the default argument in reputation commands is not valid.
 * Added new validation that XSIAM integrations must have `marketplacev2` as the value of the marketplaces field.
 * Fixed an issue where the **format** command would change the value of the `unsearchable` key in fields.
 * Added an ability to provide list of marketplace names as a credentials-type (type 9) param attribute.
 * **doc-review** will run with the `--use-packs-known-words` default to true.
+* Added the *deprecated* field to the pack object for the content-graph metadata.
 * Fixed an issue in **doc-review** command where escape characters within Markdown files were detected as invalid words.
 * Calling **modeling-rules init-test-data** will now return the XDM fields output in alphabetical order.
 * Fixed an issue where **validate** failed on infrastructure test files.
