--- conflicted
+++ resolved
@@ -6,10 +6,6 @@
 * Changed an internal setting to allow writing non-ascii content (unicode) using `YAMLHandler` and `JSONHandler`.
 * Fixed an issue where an error message in **unify** was unclear for invalid input.
 * Fixed an issue where running **validate** failed with **is_valid_integration_file_path_in_folder** on integrations that use API modules.
-<<<<<<< HEAD
-* Added the pack version to the code files when calling **unify**. The same value is removed when calling **split**.
-* Contribution PRs that update outdated packs now display a warning message.
-=======
 * Fixed an issue where **validate** failed with **is_valid_integration_file_path_in_folder** on integrations that use the `MSAPIModule`.
 * Added **validate** check for the `modules` field in `pack_metadata.json` files.
 * Changed **lint** to skip deprecated content, unless when using the `-i` flag.
@@ -17,7 +13,8 @@
 * Refactored the logging framework. Demisto-SDK logs will now be written to `.demist_sdk_debug.log` under the content path (when detected) or the current directory.
 * Added `GR105` validation to **validate** command to check that no duplicate IDs are used.
 * Added support for API Modules imported in API modules in the **unify** command.
->>>>>>> 0b4584eb
+* Added the pack version to the code files when calling **unify**. The same value is removed when calling **split**.
+* Contribution PRs that update outdated packs now display a warning message.
 
 ## 1.10.6
 * Fixed an issue where running **validate** with the `-g` flag would skip some validations for old-formatted (unified) integration/script files.
