# Changelog
* Fixed an issue where the **Assume yes** flag did not work properly for some entities in the **format** command.
* Improved the error messages for separators in folder and file names in the **validate** command.
<<<<<<< HEAD
* Removed the **DISABLE_SDK_VERSION_CHECK** environment variable. To disable new version checks, use the **DEMISTO_SDK_SKIP_VERSION_CHECK** envirnoment variable.
=======
* Fixed an issue where the demisto-sdk version check failed due to a rate limit.
>>>>>>> 935de2c4

# 1.3.8
* Updated the **secrets** command to work on forked branches.
* Added a validation verifying that the pack's README.md file is not equal to pack description.

# 1.3.7
* Added a validation to ensure correct image and description file names.
* Fixed an issue where the **validate** command failed when 'display' field in credentials param in yml is empty but 'displaypassword' was provided.
* Added the **integration-diff** command to check differences between two versions of an integration and to return a report of missing and changed elements in the new version.
* Added a validation verifying that the pack's README.md file is not missing or empty for partner packs or packs contains use cases.
* Added a validation to ensure that the integration and script folder and file names will not contain separators (`_`, `-`, ` `).
* When formatting new pack, the **format** command will set the *fromversion* key to 5.5.0 in the new files without fromversion.

# 1.3.6
* Added a validation that core packs are not dependent on non-core packs.
* Added a validation that a pack name follows XSOAR standards.
* Fixed an issue where in some cases the `get_remote_file` function failed due to an invalid path.
* Fixed an issue where running **update-release-notes** with updated integration logo, did not detect any file changes.
* Fixed an issue where the **create-id-set** command did not identify unified integrations correctly.
* Fixed an issue where the `CommonTypes` pack was not identified as a dependency for all feed integrations.
* Added support for running SDK commands in private repositories.
* Fixed an issue where running the **init** command did not set the correct category field in an integration .yml file for a newly created pack.
* When formatting new contributed pack, the **format** command will set the *fromversion* key to 6.0.0 in the relevant files.
* If the environment variable "DISABLE_SDK_VERSION_CHECK" is define, the demisto-sdk will no longer check for newer version when running a command.
* Added the `--use-pack-metadata` flag for the **find-dependencies** command to update the calculated dependencies using the the packs metadata files.
* Fixed an issue where **validate** failed on scripts in case the `outputs` field was set to `None`.
* Fixed an issue where **validate** was failing on editing existing release notes.
* Added a validation for README files verifying that the file doesn't contain template text copied from HelloWorld or HelloWorldPremium README.

# 1.3.5
* Added a validation that layoutscontainer's id and name are matching. Updated the format of layoutcontainer to include update_id too.
* Added a validation that commands' names and arguments in core packs, or scripts' arguments do not contain the word incident.
* Fixed issue where running the **generate-docs** command with -c flag ran all the commands and not just the commands specified by the flag.
* Fixed the error message of the **validate** command to not always suggest adding the *description* field.
* Fixed an issue where running **format** on feed integration generated invalid parameter structure.
* Fixed an issue where the **generate-docs** command did not add all the used scripts in a playbook to the README file.
* Fixed an issue where contrib/partner details might be added twice to the same file, when using unify and create-content-artifacts commands
* Fixed issue where running **validate** command on image-related integration did not return the correct outputs to json file.
* When formatting playbooks, the **format** command will now remove empty fields from SetIncident, SetIndicator, CreateNewIncident, CreateNewIndicator script arguments.
* Added an option to fill in the developer email when running the **init** command.

# 1.3.4
* Updated the **validate** command to check that the 'additionalinfo' field only contains the expected value for feed required parameters and not equal to it.
* Added a validation that community/partner details are not in the detailed description file.
* Added a validation that the Use Case tag in pack_metadata file is only used when the pack contains at least one PB, Incident Type or Layout.
* Added a validation that makes sure outputs in integrations are matching the README file when only README has changed.
* Added the *hidden* field to the integration schema.
* Fixed an issue where running **format** on a playbook whose `name` does not equal its `id` would cause other playbooks who use that playbook as a sub-playbook to fail.
* Added support for local custom command configuration file `.demisto-sdk-conf`.
* Updated the **format** command to include an update to the description file of an integration, to remove community/partner details.

# 1.3.3
* Fixed an issue where **lint** failed where *.Dockerfile* exists prior running the lint command.
* Added FeedHelloWorld template option for *--template* flag in **demisto-sdk init** command.
* Fixed issue where **update-release-notes** deleted release note file if command was called more than once.
* Fixed issue where **update-release-notes** added docker image release notes every time the command was called.
* Fixed an issue where running **update-release-notes** on a pack with newly created integration, had also added a docker image entry in the release notes.
* Fixed an issue where `XSOAR-linter` did not find *NotImplementedError* in main.
* Added validation for README files verifying their length (over 30 chars).
* When using *-g* flag in the **validate** command it will now ignore untracked files by default.
* Added the *--include-untracked* flag to the **validate** command to include files which are untracked by git in the validation process.
* Improved the `pykwalify` error outputs in the **validate** command.
* Added the *--print-pykwalify* flag to the **validate** command to print the unchanged output from `pykwalify`.

# 1.3.2
* Updated the format of the outputs when using the *--json-file* flag to create a JSON file output for the **validate** and **lint** commands.
* Added the **doc-review** command to check spelling in .md and .yml files as well as a basic release notes review.
* Added a validation that a pack's display name does not already exist in content repository.
* Fixed an issue where the **validate** command failed to detect duplicate params in an integration.
* Fixed an issue where the **validate** command failed to detect duplicate arguments in a command in an integration.

# 1.3.1
* Fixed an issue where the **validate** command failed to validate the release notes of beta integrations.
* Updated the **upload** command to support indicator fields.
* The **validate** and **update-release-notes** commands will now check changed files against `demisto/master` if it is configured locally.
* Fixed an issue where **validate** would incorrectly identify files as renamed.
* Added a validation that integration properties (such as feed, mappers, mirroring, etc) are not removed.
* Fixed an issue where **validate** failed when comparing branch against commit hash.
* Added the *--no-pipenv* flag to the **split-yml** command.
* Added a validation that incident fields and incident types are not removed from mappers.
* Fixed an issue where the *c
reate-id-set* flag in the *validate* command did not work while not using git.
* Added the *hiddenusername* field to the integration schema.
* Added a validation that images that are not integration images, do not ask for a new version or RN

# 1.3.0
* Do not collect optional dependencies on indicator types reputation commands.
* Fixed an issue where downloading indicator layoutscontainer objects failed.
* Added a validation that makes sure outputs in integrations are matching the README file.
* Fixed an issue where the *create-id-set* flag in the **validate** command did not work.
* Added a warning in case no id_set file is found when running the **validate** command.
* Fixed an issue where changed files were not recognised correctly on forked branches in the **validate** and the **update-release-notes** commands.
* Fixed an issue when files were classified incorrectly when running *update-release-notes*.
* Added a validation that integration and script file paths are compatible with our convention.
* Fixed an issue where id_set.json file was re created whenever running the generate-docs command.
* added the *--json-file* flag to create a JSON file output for the **validate** and **lint** commands.

# 1.2.19
* Fixed an issue where merge id_set was not updated to work with the new entity of Packs.
* Added a validation that the playbook's version matches the version of its sub-playbooks, scripts, and integrations.

# 1.2.18
* Changed the *skip-id-set-creation* flag to *create-id-set* in the **validate** command. Its default value will be False.
* Added support for the 'cve' reputation command in default arg validation.
* Filter out generic and reputation command from scripts and playbooks dependencies calculation.
* Added support for the incident fields in outgoing mappers in the ID set.
* Added a validation that the taskid field and the id field under the task field are both from uuid format and contain the same value.
* Updated the **format** command to generate uuid value for the taskid field and for the id under the task field in case they hold an invalid values.
* Exclude changes from doc_files directory on validation.
* Added a validation that an integration command has at most one default argument.
* Fixing an issue where pack metadata version bump was not enforced when modifying an old format (unified) file.
* Added validation that integration parameter's display names are capitalized and spaced using whitespaces and not underscores.
* Fixed an issue where beta integrations where not running deprecation validations.
* Allowed adding additional information to the deprecated description.
* Fixing an issue when escaping less and greater signs in integration params did not work as expected.

# 1.2.17
* Added a validation that the classifier of an integration exists.
* Added a validation that the mapper of an integration exists.
* Added a validation that the incident types of a classifier exist.
* Added a validation that the incident types of a mapper exist.
* Added support for *text* argument when running **demisto-sdk update-release-notes** on the ApiModules pack.
* Added a validation for the minimal version of an indicator field of type grid.
* Added new validation for incident and indicator fields in classifiers mappers and layouts exist in the content.
* Added cache for get_remote_file to reducing failures from accessing the remote repo.
* Fixed an issue in the **format** command where `_dev` or `_copy` suffixes weren't removed from the `id` of the given playbooks.
* Playbook dependencies from incident and indicator fields are now marked as optional.
* Mappers dependencies from incident types and incident fields are now marked as optional.
* Classifier dependencies from incident types are now marked as optional.
* Updated **demisto-sdk init** command to no longer create `created` field in pack_metadata file
* Updated **generate-docs** command to take the parameters names in setup section from display field and to use additionalinfo field when exist.
* Using the *verbose* argument in the **find-dependencies** command will now log to the console.
* Improved the deprecated message validation required from integrations.
* Fixed an issue in the **generate-docs** command where **Context Example** section was created when it was empty.

# 1.2.16
* Added allowed ignore errors to the *IDSetValidator*.
* Fixed an issue where an irrelevant id_set validation ran in the **validate** command when using the *--id-set* flag.
* Fixed an issue were **generate-docs** command has failed if a command did not exist in commands permissions file.
* Improved a **validate** command message for missing release notes of api module dependencies.

# 1.2.15
* Added the *ID101* to the allowed ignored errors.

# 1.2.14
* SDK repository is now mypy check_untyped_defs complaint.
* The lint command will now ignore the unsubscriptable-object (E1136) pylint error in dockers based on python 3.9 - this will be removed once a new pylint version is released.
* Added an option for **format** to run on a whole pack.
* Added new validation of unimplemented commands from yml in the code to `XSOAR-linter`.
* Fixed an issue where Auto-Extract fields were only checked for newly added incident types in the **validate** command.
* Added a new warning validation of direct access to args/params dicts to `XSOAR-linter`.

# 1.2.13
* Added new validation of indicators usage in CommandResults to `XSOAR-linter`.
* Running **demisto-sdk lint** will automatically run on changed files (same behavior as the -g flag).
* Removed supported version message from the documentation when running **generate_docs**.
* Added a print to indicate backwards compatibility is being checked in **validate** command.
* Added a percent print when running the **validate** command with the *-a* flag.
* Fixed a regression in the **upload** command where it was ignoring `DEMISTO_VERIFY_SSL` env var.
* Fixed an issue where the **upload** command would fail to upload beta integrations.
* Fixed an issue where the **validate** command did not create the *id_set.json* file when running with *-a* flag.
* Added price change validation in the **validate** command.
* Added validations that checks in read-me for empty sections or leftovers from the auto generated read-me that should be changed.
* Added new code validation for *NotImplementedError* to raise a warning in `XSOAR-linter`.
* Added validation for support types in the pack metadata file.
* Added support for *--template* flag in **demisto-sdk init** command.
* Fixed an issue with running **validate** on master branch where the changed files weren't compared to previous commit when using the *-g* flag.
* Fixed an issue where the `XSOAR-linter` ran *NotImplementedError* validation on scripts.
* Added support for Auto-Extract feature validation in incident types in the **validate** command.
* Fixed an issue in the **lint** command where the *-i* flag was ignored.
* Improved **merge-id-sets** command to support merge between two ID sets that contain the same pack.
* Fixed an issue in the **lint** command where flake8 ran twice.

# 1.2.12
* Bandit now reports also on medium severity issues.
* Fixed an issue with support for Docker Desktop on Mac version 2.5.0+.
* Added support for vulture and mypy linting when running without docker.
* Added support for *prev-ver* flag in **update-release-notes** command.
* Improved retry support when building docker images for linting.
* Added the option to create an ID set on a specific pack in **create-id-set** command.
* Added the *--skip-id-set-creation* flag to **validate** command in order to add the capability to run validate command without creating id_set validation.
* Fixed an issue where **validate** command checked docker image tag on ApiModules pack.
* Fixed an issue where **find-dependencies** did not calculate dashboards and reports dependencies.
* Added supported version message to the documentation and release notes files when running **generate_docs** and **update-release-notes** commands respectively.
* Added new code validations for *NotImplementedError* exception raise to `XSOAR-linter`.
* Command create-content-artifacts additional support for **Author_image.png** object.
* Fixed an issue where schemas were not enforced for incident fields, indicator fields and old layouts in the validate command.
* Added support for **update-release-notes** command to update release notes according to master branch.

# 1.2.11
* Fixed an issue where the ***generate-docs*** command reset the enumeration of line numbering after an MD table.
* Updated the **upload** command to support mappers.
* Fixed an issue where exceptions were no printed in the **format** while the *--verbose* flag is set.
* Fixed an issue where *--assume-yes* flag did not work in the **format** command when running on a playbook without a `fromversion` field.
* Fixed an issue where the **format** command would fail in case `conf.json` file was not found instead of skipping the update.
* Fixed an issue where integration with v2 were recognised by the `name` field instead of the `display` field in the **validate** command.
* Added a playbook validation to check if a task script exists in the id set in the **validate** command.
* Added new integration category `File Integrity Management` in the **validate** command.

# 1.2.10
* Added validation for approved content pack use-cases and tags.
* Added new code validations for *CommonServerPython* import to `XSOAR-linter`.
* Added *default value* and *predefined values* to argument description in **generate-docs** command.
* Added a new validation that checks if *get-mapping-fields* command exists if the integration schema has *{ismappable: true}* in **validate** command.
* Fixed an issue where the *--staged* flag recognised added files as modified in the **validate** command.
* Fixed an issue where a backwards compatibility warning was raised for all added files in the **validate** command.
* Fixed an issue where **validate** command failed when no tests were given for a partner supported pack.
* Updated the **download** command to support mappers.
* Fixed an issue where the ***format*** command added a duplicate parameter.
* For partner supported content packs, added support for a list of emails.
* Removed validation of README files from the ***validate*** command.
* Fixed an issue where the ***validate*** command required release notes for ApiModules pack.

# 1.2.9
* Fixed an issue in the **openapi_codegen** command where it created duplicate functions name from the swagger file.
* Fixed an issue in the **update-release-notes** command where the *update type* argument was not verified.
* Fixed an issue in the **validate** command where no error was raised in case a non-existing docker image was presented.
* Fixed an issue in the **format** command where format failed when trying to update invalid Docker image.
* The **format** command will now preserve the **isArray** argument in integration's reputation commands and will show a warning if it set to **false**.
* Fixed an issue in the **lint** command where *finally* clause was not supported in main function.
* Fixed an issue in the **validate** command where changing any entity ID was not validated.
* Fixed an issue in the **validate** command where *--staged* flag did not bring only changed files.
* Fixed the **update-release-notes** command to ignore changes in the metadata file.
* Fixed the **validate** command to ignore metadata changes when checking if a version bump is needed.


# 1.2.8
* Added a new validation that checks in playbooks for the usage of `DeleteContext` in **validate** command.
* Fixed an issue in the **upload** command where it would try to upload content entities with unsupported versions.
* Added a new validation that checks in playbooks for the usage of specific instance in **validate** command.
* Added the **--staged** flag to **validate** command to run on staged files only.


# 1.2.7
* Changed input parameters in **find-dependencies** command.
   - Use ***-i, --input*** instead of ***-p, --path***.
   - Use ***-idp, --id-set-path*** instead of ***-i, --id-set-path***.
* Fixed an issue in the **unify** command where it crashed on an integration without an image file.
* Fixed an issue in the **format** command where unnecessary files were not skipped.
* Fixed an issue in the **update-release-notes** command where the *text* argument was not respected in all cases.
* Fixed an issue in the **validate** command where a warning about detailed description was given for unified or deprecated integrations.
* Improved the error returned by the **validate** command when running on files using the old format.

# 1.2.6
* No longer require setting `DEMISTO_README_VALIDATION` env var to enable README mdx validation. Validation will now run automatically if all necessary node modules are available.
* Fixed an issue in the **validate** command where the `--skip-pack-dependencies` would not skip id-set creation.
* Fixed an issue in the **validate** command where validation would fail if supplied an integration with an empty `commands` key.
* Fixed an issue in the **validate** command where validation would fail due to a required version bump for packs which are not versioned.
* Will use env var `DEMISTO_VERIFY_SSL` to determine if to use a secure connection for commands interacting with the Server when `--insecure` is not passed. If working with a local Server without a trusted certificate, you can set env var `DEMISTO_VERIFY_SSL=no` to avoid using `--insecure` on each command.
* Unifier now adds a link to the integration documentation to the integration detailed description.
* Fixed an issue in the **secrets** command where ignored secrets were not skipped.

# 1.2.5
* Added support for special fields: *defaultclassifier*, *defaultmapperin*, *defaultmapperout* in **download** command.
* Added -y option **format** command to assume "yes" as answer to all prompts and run non-interactively
* Speed up improvements for `validate` of README files.
* Updated the **format** command to adhere to the defined content schema and sub-schemas, aligning its behavior with the **validate** command.
* Added support for canvasContextConnections files in **format** command.

# 1.2.4
* Updated detailed description for community integrations.

# 1.2.3
* Fixed an issue where running **validate** failed on playbook with task that adds tags to the evidence data.
* Added the *displaypassword* field to the integration schema.
* Added new code validations to `XSOAR-linter`.
    * As warnings messages:
        * `demisto.params()` should be used only inside main function.
        * `demisto.args()` should be used only inside main function.
        * Functions args should have type annotations.
* Added `fromversion` field validation to test playbooks and scripts in **validate** command.

# 1.2.2
* Add support for warning msgs in the report and summary to **lint** command.
* Fixed an issue where **json-to-outputs** determined bool values as int.
* Fixed an issue where **update-release-notes** was crushing on `--all` flag.
* Fixed an issue where running **validate**, **update-release-notes** outside of content repo crushed without a meaningful error message.
* Added support for layoutscontainer in **init** contribution flow.
* Added a validation for tlp_color param in feeds in **validate** command.
* Added a validation for removal of integration parameters in **validate** command.
* Fixed an issue where **update-release-notes** was failing with a wrong error message when no pack or input was given.
* Improved formatting output of the **generate-docs** command.
* Add support for env variable *DEMISTO_SDK_ID_SET_REFRESH_INTERVAL*. Set this env variable to the refresh interval in minutes. The id set will be regenerated only if the refresh interval has passed since the last generation. Useful when generating Script documentation, to avoid re-generating the id_set every run.
* Added new code validations to `XSOAR-linter`.
    * As error messages:
        * Longer than 10 seconds sleep statements for non long running integrations.
        * exit() usage.
        * quit() usage.
    * As warnings messages:
        * `demisto.log` should not be used.
        * main function existence.
        * `demito.results` should not be used.
        * `return_output` should not be used.
        * try-except statement in main function.
        * `return_error` usage in main function.
        * only once `return_error` usage.
* Fixed an issue where **lint** command printed logs twice.
* Fixed an issue where *suffix* did not work as expected in the **create-content-artifacts** command.
* Added support for *prev-ver* flag in **lint** and **secrets** commands.
* Added support for *text* flag to **update-release-notes** command to add the same text to all release notes.
* Fixed an issue where **validate** did not recognize added files if they were modified locally.
* Added a validation that checks the `fromversion` field exists and is set to 5.0.0 or above when working or comparing to a non-feature branch in **validate** command.
* Added a validation that checks the certification field in the pack_metadata file is valid in **validate** command.
* The **update-release-notes** command will now automatically add docker image update to the release notes.

# 1.2.1
* Added an additional linter `XSOAR-linter` to the **lint** command which custom validates py files. currently checks for:
    * `Sys.exit` usages with non zero value.
    * Any `Print` usages.
* Fixed an issue where renamed files were failing on *validate*.
* Fixed an issue where single changed files did not required release notes update.
* Fixed an issue where doc_images required release-notes and validations.
* Added handling of dependent packs when running **update-release-notes** on changed *APIModules*.
    * Added new argument *--id-set-path* for id_set.json path.
    * When changes to *APIModule* is detected and an id_set.json is available - the command will update the dependent pack as well.
* Added handling of dependent packs when running **validate** on changed *APIModules*.
    * Added new argument *--id-set-path* for id_set.json path.
    * When changes to *APIModule* is detected and an id_set.json is available - the command will validate that the dependent pack has release notes as well.
* Fixed an issue where the find_type function didn't recognize file types correctly.
* Fixed an issue where **update-release-notes** command did not work properly on Windows.
* Added support for indicator fields in **update-release-notes** command.
* Fixed an issue where files in test dirs where being validated.


# 1.2.0
* Fixed an issue where **format** did not update the test playbook from its pack.
* Fixed an issue where **validate** validated non integration images.
* Fixed an issue where **update-release-notes** did not identified old yml integrations and scripts.
* Added revision templates to the **update-release-notes** command.
* Fixed an issue where **update-release-notes** crashed when a file was renamed.
* Fixed an issue where **validate** failed on deleted files.
* Fixed an issue where **validate** validated all images instead of packs only.
* Fixed an issue where a warning was not printed in the **format** in case a non-supported file type is inputted.
* Fixed an issue where **validate** did not fail if no release notes were added when adding files to existing packs.
* Added handling of incorrect layout paths via the **format** command.
* Refactor **create-content-artifacts** command - Efficient artifacts creation and better logging.
* Fixed an issue where image and description files were not handled correctly by **validate** and **update-release-notes** commands.
* Fixed an issue where the **format** command didn't remove all extra fields in a file.
* Added an error in case an invalid id_set.json file is found while running the **validate** command.
* Added fetch params checks to the **validate** command.

# 1.1.11
* Added line number to secrets' path in **secrets** command report.
* Fixed an issue where **init** a community pack did not present the valid support URL.
* Fixed an issue where **init** offered a non relevant pack support type.
* Fixed an issue where **lint** did not pull docker images for powershell.
* Fixed an issue where **find-dependencies** did not find all the script dependencies.
* Fixed an issue where **find-dependencies** did not collect indicator fields as dependencies for playbooks.
* Updated the **validate** and the **secrets** commands to be less dependent on regex.
* Fixed an issue where **lint** did not run on circle when docker did not return ping.
* Updated the missing release notes error message (RN106) in the **Validate** command.
* Fixed an issue where **Validate** would return missing release notes when two packs with the same substring existed in the modified files.
* Fixed an issue where **update-release-notes** would add duplicate release notes when two packs with the same substring existed in the modified files.
* Fixed an issue where **update-release-notes** would fail to bump new versions if the feature branch was out of sync with the master branch.
* Fixed an issue where a non-descriptive error would be returned when giving the **update-release-notes** command a pack which can not be found.
* Added dependencies check for *widgets* in **find-dependencies** command.
* Added a `update-docker` flag to **format** command.
* Added a `json-to-outputs` flag to the **run** command.
* Added a verbose (`-v`) flag to **format** command.
* Fixed an issue where **download** added the prefix "playbook-" to the name of playbooks.

# 1.1.10
* Updated the **init** command. Relevant only when passing the *--contribution* argument.
   * Added the *--author* option.
   * The *support* field of the pack's metadata is set to *community*.
* Added a proper error message in the **Validate** command upon a missing description in the root of the yml.
* **Format** now works with a relative path.
* **Validate** now fails when all release notes have been excluded.
* Fixed issue where correct error message would not propagate for invalid images.
* Added the *--skip-pack-dependencies* flag to **validate** command to skip pack dependencies validation. Relevant when using the *-g* flag.
* Fixed an issue where **Validate** and **Format** commands failed integrations with `defaultvalue` field in fetch incidents related parameters.
* Fixed an issue in the **Validate** command in which unified YAML files were not ignored.
* Fixed an issue in **generate-docs** where scripts and playbooks inputs and outputs were not parsed correctly.
* Fixed an issue in the **openapi-codegen** command where missing reference fields in the swagger JSON caused errors.
* Fixed an issue in the **openapi-codegen** command where empty objects in the swagger JSON paths caused errors.
* **update-release-notes** command now accept path of the pack instead of pack name.
* Fixed an issue where **generate-docs** was inserting unnecessary escape characters.
* Fixed an issue in the **update-release-notes** command where changes to the pack_metadata were not detected.
* Fixed an issue where **validate** did not check for missing release notes in old format files.

# 1.1.9
* Fixed an issue where **update-release-notes** command failed on invalid file types.

# 1.1.8
* Fixed a regression where **upload** command failed on test playbooks.
* Added new *githubUser* field in pack metadata init command.
* Support beta integration in the commands **split-yml, extract-code, generate-test-playbook and generate-docs.**
* Fixed an issue where **find-dependencies** ignored *toversion* field in content items.
* Added support for *layoutscontainer*, *classifier_5_9_9*, *mapper*, *report*, and *widget* in the **Format** command.
* Fixed an issue where **Format** will set the `ID` field to be equal to the `name` field in modified playbooks.
* Fixed an issue where **Format** did not work for test playbooks.
* Improved **update-release-notes** command:
    * Write content description to release notes for new items.
    * Update format for file types without description: Connections, Incident Types, Indicator Types, Layouts, Incident Fields.
* Added a validation for feedTags param in feeds in **validate** command.
* Fixed readme validation issue in community support packs.
* Added the **openapi-codegen** command to generate integrations from OpenAPI specification files.
* Fixed an issue were release notes validations returned wrong results for *CommonScripts* pack.
* Added validation for image links in README files in **validate** command.
* Added a validation for default value of fetch param in feeds in **validate** command.
* Fixed an issue where the **Init** command failed on scripts.

# 1.1.7
* Fixed an issue where running the **format** command on feed integrations removed the `defaultvalue` fields.
* Playbook branch marked with *skipunavailable* is now set as an optional dependency in the **find-dependencies** command.
* The **feedReputation** parameter can now be hidden in a feed integration.
* Fixed an issue where running the **unify** command on JS package failed.
* Added the *--no-update* flag to the **find-dependencies** command.
* Added the following validations in **validate** command:
   * Validating that a pack does not depend on NonSupported / Deprecated packs.

# 1.1.6
* Added the *--description* option to the **init** command.
* Added the *--contribution* option to the **init** command which converts a contribution zip to proper pack format.
* Improved **validate** command performance time and outputs.
* Added the flag *--no-docker-checks* to **validate** command to skip docker checks.
* Added the flag *--print-ignored-files* to **validate** command to print ignored files report when the command is done.
* Added the following validations in **validate** command:
   * Validating that existing release notes are not modified.
   * Validating release notes are not added to new packs.
   * Validating that the "currentVersion" field was raised in the pack_metadata for modified packs.
   * Validating that the timestamp in the "created" field in the pack_metadata is in ISO format.
* Running `demisto-sdk validate` will run the **validate** command using git and only on committed files (same as using *-g --post-commit*).
* Fixed an issue where release notes were not checked correctly in **validate** command.
* Fixed an issue in the **create-id-set** command where optional playbook tasks were not taken into consideration.
* Added a prompt to the `demisto-sdk update-release-notes` command to prompt users to commit changes before running the release notes command.
* Added support to `layoutscontainer` in **validate** command.

# 1.1.5
* Fixed an issue in **find-dependencies** command.
* **lint** command now verifies flake8 on CommonServerPython script.

# 1.1.4
* Fixed an issue with the default output file name of the **unify** command when using "." as an output path.
* **Unify** command now adds contributor details to the display name and description.
* **Format** command now adds *isFetch* and *incidenttype* fields to integration yml.
* Removed the *feedIncremental* field from the integration schema.
* **Format** command now adds *feedBypassExclusionList*, *Fetch indicators*, *feedReputation*, *feedReliability*,
     *feedExpirationPolicy*, *feedExpirationInterval* and *feedFetchInterval* fields to integration yml.
* Fixed an issue in the playbooks schema.
* Fixed an issue where generated release notes were out of order.
* Improved pack dependencies detection.
* Fixed an issue where test playbooks were mishandled in **validate** command.

# 1.1.3
* Added a validation for invalid id fields in indicators types files in **validate** command.
* Added default behavior for **update-release-notes** command.
* Fixed an error where README files were failing release notes validation.
* Updated format of generated release notes to be more user friendly.
* Improved error messages for the **update-release-notes** command.
* Added support for `Connections`, `Dashboards`, `Widgets`, and `Indicator Types` to **update-release-notes** command.
* **Validate** now supports scripts under the *TestPlaybooks* directory.
* Fixed an issue where **validate** did not support powershell files.

# 1.1.2
* Added a validation for invalid playbookID fields in incidents types files in **validate** command.
* Added a code formatter for python files.
* Fixed an issue where new and old classifiers where mixed on validate command.
* Added *feedIncremental* field to the integration schema.
* Fixed error in the **upload** command where unified YMLs were not uploaded as expected if the given input was a pack.
* Fixed an issue where the **secrets** command failed due to a space character in the file name.
* Ignored RN validation for *NonSupported* pack.
* You can now ignore IF107, SC100, RP102 error codes in the **validate** command.
* Fixed an issue where the **download** command was crashing when received as input a JS integration or script.
* Fixed an issue where **validate** command checked docker image for JS integrations and scripts.
* **validate** command now checks scheme for reports and connections.
* Fixed an issue where **validate** command checked docker when running on all files.
* Fixed an issue where **validate** command did not fail when docker image was not on the latest numeric tag.
* Fixed an issue where beta integrations were not validated correctly in **validate** command.

# 1.1.1
* fixed and issue where file types were not recognized correctly in **validate** command.
* Added better outputs for validate command.

# 1.1.0
* Fixed an issue where changes to only non-validated files would fail validation.
* Fixed an issue in **validate** command where moved files were failing validation for new packs.
* Fixed an issue in **validate** command where added files were failing validation due to wrong file type detection.
* Added support for new classifiers and mappers in **validate** command.
* Removed support of old RN format validation.
* Updated **secrets** command output format.
* Added support for error ignore on deprecated files in **validate** command.
* Improved errors outputs in **validate** command.
* Added support for linting an entire pack.

# 1.0.9
* Fixed a bug where misleading error was presented when pack name was not found.
* **Update-release-notes** now detects added files for packs with versions.
* Readme files are now ignored by **update-release-notes** and validation of release notes.
* Empty release notes no longer cause an uncaught error during validation.

# 1.0.8
* Changed the output format of demisto-sdk secrets.
* Added a validation that checkbox items are not required in integrations.
* Added pack release notes generation and validation.
* Improved pack metadata validation.
* Fixed an issue in **validate** where renamed files caused an error

# 1.0.4
* Fix the **format** command to update the `id` field to be equal to `details` field in indicator-type files, and to `name` field in incident-type & dashboard files.
* Fixed a bug in the **validate** command for layout files that had `sortValues` fields.
* Fixed a bug in the **format** command where `playbookName` field was not always present in the file.
* Fixed a bug in the **format** command where indicatorField wasn't part of the SDK schemas.
* Fixed a bug in **upload** command where created unified docker45 yml files were not deleted.
* Added support for IndicatorTypes directory in packs (for `reputation` files, instead of Misc).
* Fixed parsing playbook condition names as string instead of boolean in **validate** command
* Improved image validation in YAML files.
* Removed validation for else path in playbook condition tasks.

# 1.0.3
* Fixed a bug in the **format** command where comments were being removed from YAML files.
* Added output fields: _file_path_ and _kind_ for layouts in the id-set.json created by **create-id-set** command.
* Fixed a bug in the **create-id-set** command Who returns Duplicate for Layouts with a different kind.
* Added formatting to **generate-docs** command results replacing all `<br>` tags with `<br/>`.
* Fixed a bug in the **download** command when custom content contained not supported content entity.
* Fixed a bug in **format** command in which boolean strings  (e.g. 'yes' or 'no') were converted to boolean values (e.g. 'True' or 'False').
* **format** command now removes *sourceplaybookid* field from playbook files.
* Fixed a bug in **generate-docs** command in which integration dependencies were not detected when generating documentation for a playbook.


# 1.0.1
* Fixed a bug in the **unify** command when output path was provided empty.
* Improved error message for integration with no tests configured.
* Improved the error message returned from the **validate** command when an integration is missing or contains malformed fetch incidents related parameters.
* Fixed a bug in the **create** command where a unified YML with a docker image for 4.5 was copied incorrectly.
* Missing release notes message are now showing the release notes file path to update.
* Fixed an issue in the **validate** command in which unified YAML files were not ignored.
* File format suggestions are now shown in the relevant file format (JSON or YAML).
* Changed Docker image validation to fail only on non-valid ones.
* Removed backward compatibility validation when Docker image is updated.

# 1.0.0
* Improved the *upload* command to support the upload of all the content entities within a pack.
* The *upload* command now supports the improved pack file structure.
* Added an interactive option to format integrations, scripts and playbooks with No TestPlaybooks configured.
* Added an interactive option to configure *conf.json* file with missing test playbooks for integrations, scripts and playbooks
* Added *download* command to download custom content from Demisto instance to the local content repository.
* Improved validation failure messages to include a command suggestion, wherever relevant, to fix the raised issue.
* Improved 'validate' help and documentation description
* validate - checks that scripts, playbooks, and integrations have the *tests* key.
* validate - checks that test playbooks are configured in `conf.json`.
* demisto-sdk lint - Copy dir better handling.
* demisto-sdk lint - Add error when package missing in docker image.
* Added *-a , --validate-all* option in *validate* to run all validation on all files.
* Added *-i , --input* option in *validate* to run validation on a specified pack/file.
* added *-i, --input* option in *secrets* to run on a specific file.
* Added an allowed hidden parameter: *longRunning* to the hidden integration parameters validation.
* Fixed an issue with **format** command when executing with an output path of a folder and not a file path.
* Bug fixes in generate-docs command given playbook as input.
* Fixed an issue with lint command in which flake8 was not running on unit test files.

# 0.5.2
* Added *-c, --command* option in *generate-docs* to generate a specific command from an integration.
* Fixed an issue when getting README/CHANGELOG files from git and loading them.
* Removed release notes validation for new content.
* Fixed secrets validations for files with the same name in a different directory.
* demisto-sdk lint - parallelization working with specifying the number of workers.
* demisto-sdk lint - logging levels output, 3 levels.
* demisto-sdk lint - JSON report, structured error reports in JSON format.
* demisto-sdk lint - XML JUnit report for unit-tests.
* demisto-sdk lint - new packages used to accelerate execution time.
* demisto-sdk secrets - command now respects the generic whitelist, and not only the pack secrets.

# 0.5.0
[PyPI History][1]

[1]: https://pypi.org/project/demisto-sdk/#history
# 0.4.9
* Fixed an issue in *generate-docs* where Playbooks and Scripts documentation failed.
* Added a graceful error message when executing the *run" command with a misspelled command.
* Added more informative errors upon failures of the *upload* command.
* format command:
    * Added format for json files: IncidentField, IncidentType, IndicatorField, IndicatorType, Layout, Dashboard.
    * Added the *-fv --from-version*, *-nv --no-validation* arguments.
    * Removed the *-t yml_type* argument, the file type will be inferred.
    * Removed the *-g use_git* argument, running format without arguments will run automatically on git diff.
* Fixed an issue in loading playbooks with '=' character.
* Fixed an issue in *validate* failed on deleted README files.

# 0.4.8
* Added the *max* field to the Playbook schema, allowing to define it in tasks loop.
* Fixed an issue in *validate* where Condition branches checks were case sensitive.

# 0.4.7
* Added the *slareminder* field to the Playbook schema.
* Added the *common_server*, *demisto_mock* arguments to the *init* command.
* Fixed an issue in *generate-docs* where the general section was not being generated correctly.
* Fixed an issue in *validate* where Incident type validation failed.

# 0.4.6
* Fixed an issue where the *validate* command did not identify CHANGELOG in packs.
* Added a new command, *id-set* to create the id set - the content dependency tree by file IDs.

# 0.4.5
* generate-docs command:
    * Added the *use_cases*, *permissions*, *command_permissions* and *limitations*.
    * Added the *--insecure* argument to support running the script and integration command in Demisto.
    * Removed the *-t yml_type* argument, the file type will be inferred.
    * The *-o --output* argument is no longer mandatory, default value will be the input file directory.
* Added support for env var: *DEMISTO_SDK_SKIP_VERSION_CHECK*. When set version checks are skipped.
* Fixed an issue in which the CHANGELOG files did not match our scheme.
* Added a validator to verify that there are no hidden integration parameters.
* Fixed an issue where the *validate* command ran on test files.
* Removed the *env-dir* argument from the demisto-sdk.
* README files which are html files will now be skipped in the *validate* command.
* Added support for env var: *DEMISTO_README_VALIDATOR*. When not set the readme validation will not run.

# 0.4.4
* Added a validator for IncidentTypes (incidenttype-*.json).
* Fixed an issue where the -p flag in the *validate* command was not working.
* Added a validator for README.md files.
* Release notes validator will now run on: incident fields, indicator fields, incident types, dashboard and reputations.
* Fixed an issue where the validator of reputation(Indicator Type) did not check on the details field.
* Fixed an issue where the validator attempted validating non-existing files after deletions or name refactoring.
* Removed the *yml_type* argument in the *split-yml*, *extract-code* commands.
* Removed the *file_type* argument in the *generate-test-playbook* command.
* Fixed the *insecure* argument in *upload*.
* Added the *insecure* argument in *run-playbook*.
* Standardise the *-i --input*, *-o --output* to demisto-sdk commands.

# 0.4.3
* Fixed an issue where the incident and indicator field BC check failed.
* Support for linting and unit testing PowerShell integrations.

# 0.4.2
* Fixed an issue where validate failed on Windows.
* Added a validator to verify all branches are handled in conditional task in a playbook.
* Added a warning message when not running the latest sdk version.
* Added a validator to check that the root is connected to all tasks in the playbook.
* Added a validator for Dashboards (dashboard-*.json).
* Added a validator for Indicator Types (reputation-*.json).
* Added a BC validation for changing incident field type.
* Fixed an issue where init command would generate an invalid yml for scripts.
* Fixed an issue in misleading error message in v2 validation hook.
* Fixed an issue in v2 hook which now is set only on newly added scripts.
* Added more indicative message for errors in yaml files.
* Disabled pykwalify info log prints.

# 0.3.10
* Added a BC check for incident fields - changing from version is not allowed.
* Fixed an issue in create-content-artifacts where scripts in Packs in TestPlaybooks dir were copied with a wrong prefix.


# 0.3.9
* Added a validation that incident field can not be required.
* Added validation for fetch incident parameters.
* Added validation for feed integration parameters.
* Added to the *format* command the deletion of the *sourceplaybookid* field.
* Fixed an issue where *fieldMapping* in playbook did not pass the scheme validation.
* Fixed an issue where *create-content-artifacts* did not copy TestPlaybooks in Packs without prefix of *playbook-*.
* Added a validation the a playbook can not have a rolename set.
* Added to the image validator the new DBot default image.
* Added the fields: elasticcommonfields, quiet, quietmode to the Playbook schema.
* Fixed an issue where *validate* failed on integration commands without outputs.
* Added a new hook for naming of v2 integrations and scripts.


# 0.3.8
* Fixed an issue where *create-content-artifact* was not loading the data in the yml correctly.
* Fixed an issue where *unify* broke long lines in script section causing syntax errors


# 0.3.7
* Added *generate-docs* command to generate documentation file for integration, playbook or script.
* Fixed an issue where *unify* created a malformed integration yml.
* Fixed an issue where demisto-sdk **init** creates unit-test file with invalid import.


# 0.3.6
* Fixed an issue where demisto-sdk **validate** failed on modified scripts without error message.


# 0.3.5
* Fixed an issue with docker tag validation for integrations.
* Restructured repo source code.


# 0.3.4
* Saved failing unit tests as a file.
* Fixed an issue where "_test" file for scripts/integrations created using **init** would import the "HelloWorld" templates.
* Fixed an issue in demisto-sdk **validate** - was failing on backward compatiblity check
* Fixed an issue in demisto-sdk **secrets** - empty line in .secrets-ignore always made the secrets check to pass
* Added validation for docker image inside integrations and scripts.
* Added --use-git flag to **format** command to format all changed files.
* Fixed an issue where **validate** did not fail on dockerimage changes with bc check.
* Added new flag **--ignore-entropy** to demisto-sdk **secrets**, this will allow skip entropy secrets check.
* Added --outfile to **lint** to allow saving failed packages to a file.


# 0.3.3
* Added backwards compatibility break error message.
* Added schema for incident types.
* Added **additionalinfo** field to as an available field for integration configuration.
* Added pack parameter for **init**.
* Fixed an issue where error would appear if name parameter is not set in **init**.


# 0.3.2
* Fixed the handling of classifier files in **validate**.


# 0.3.1
* Fixed the handling of newly created reputation files in **validate**.
* Added an option to perform **validate** on a specific file.


# 0.3.0
* Added support for multi-package **lint** both with parallel and without.
* Added all parameter in **lint** to run on all packages and packs in content repository.
* Added **format** for:
    * Scripts
    * Playbooks
    * Integrations
* Improved user outputs for **secrets** command.
* Fixed an issue where **lint** would run pytest and pylint only on a single docker per integration.
* Added auto-complete functionality to demisto-sdk.
* Added git parameter in **lint** to run only on changed packages.
* Added the **run-playbook** command
* Added **run** command which runs a command in the Demisto playground.
* Added **upload** command which uploads an integration or a script to a Demisto instance.
* Fixed and issue where **validate** checked if release notes exist for new integrations and scripts.
* Added **generate-test-playbook** command which generates a basic test playbook for an integration or a script.
* **validate** now supports indicator fields.
* Fixed an issue with layouts scheme validation.
* Adding **init** command.
* Added **json-to-outputs** command which generates the yaml section for outputs from an API raw response.

# 0.2.6

* Fixed an issue with locating release notes for beta integrations in **validate**.

# 0.2.5

* Fixed an issue with locating release notes for beta integrations in **validate**.

# 0.2.4

* Adding image validation to Beta_Integration and Packs in **validate**.

# 0.2.3

* Adding Beta_Integration to the structure validation process.
* Fixing bug where **validate** did checks on TestPlaybooks.
* Added requirements parameter to **lint**.

# 0.2.2

* Fixing bug where **lint** did not return exit code 1 on failure.
* Fixing bug where **validate** did not print error message in case no release notes were give.

# 0.2.1

* **Validate** now checks that the id and name fields are identical in yml files.
* Fixed a bug where sdk did not return any exit code.

# 0.2.0

* Added Release Notes Validator.
* Fixed the Unifier selection of your python file to use as the code.
* **Validate** now supports Indicator fields.
* Fixed a bug where **validate** and **secrets** did not return exit code 1 on failure.
* **Validate** now runs on newly added scripts.

# 0.1.8

* Added support for `--version`.
* Fixed an issue in file_validator when calling `checked_type` method with script regex.

# 0.1.2
* Restructuring validation to support content packs.
* Added secrets validation.
* Added content bundle creation.
* Added lint and unit test run.

# 0.1.1

* Added new logic to the unifier.
* Added detailed README.
* Some small adjustments and fixes.

# 0.1.0

Capabilities:
* **Extract** components(code, image, description etc.) from a Demisto YAML file into a directory.
* **Unify** components(code, image, description etc.) to a single Demisto YAML file.
* **Validate** Demisto content files.<|MERGE_RESOLUTION|>--- conflicted
+++ resolved
@@ -1,11 +1,9 @@
 # Changelog
 * Fixed an issue where the **Assume yes** flag did not work properly for some entities in the **format** command.
 * Improved the error messages for separators in folder and file names in the **validate** command.
-<<<<<<< HEAD
 * Removed the **DISABLE_SDK_VERSION_CHECK** environment variable. To disable new version checks, use the **DEMISTO_SDK_SKIP_VERSION_CHECK** envirnoment variable.
-=======
 * Fixed an issue where the demisto-sdk version check failed due to a rate limit.
->>>>>>> 935de2c4
+
 
 # 1.3.8
 * Updated the **secrets** command to work on forked branches.
