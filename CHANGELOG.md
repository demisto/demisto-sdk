--- conflicted
+++ resolved
@@ -7,11 +7,8 @@
 * Fixed an issue where downloading content layouts with `detailsV2=None` resulted in an error.
 * Fixed an issue where **xdrctemplate** was missing 'external' prefix.
 * Fixed an issue in **prepare-content** command providing output path.
-<<<<<<< HEAD
 * Fixed an issue where **update-release-notes** fails to update *MicrosoftApiModule* dependent integrations.
-=======
 * Updated the **validate** and **update-release-notes** commands to skip the *Triggers Recommendations* content type.
->>>>>>> fe0b6e49
 
 ## 1.8.1
 * Fixed an issue where **format** created duplicate configuration parameters.
