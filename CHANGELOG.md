--- conflicted
+++ resolved
@@ -1,5 +1,6 @@
 # Changelog
 * Enhanced the **postman-codegen** command to name all generated arguments with lower case.
+* Added a unifier for GenericModule objects. 
 
 # 1.4.4
 * When formatting incident types with Auto-Extract rules and without mode field, the **format** command will now add the user selected mode.
@@ -18,14 +19,10 @@
   - Fixed an issue where the **update-release-notes** command did not add docker image release notes entry for release notes file if a script was changed.
   - Fixed an issue where the **update-release-notes** command did not detect changed files that had the same name.
   - Fixed an issue in the **update-release-notes** command where the version support of JSON files was mishandled.
-<<<<<<< HEAD
- * Added a unifier for GenericModule objects. 
-=======
 * Fixed an issue where **format** did not skip files in test and documentation directories.
 * Updated the **create-id-set** command to support generic modules, definitions, fields and types.
 * Changed the **convert** command to generate old layout fromversion to 5.0.0 instead of 4.1.0
 * Enhanced the command **postman-codegen** with type hints for templates.
->>>>>>> 1fb7a435
 
 # 1.4.3
 * Fixed an issue where **json-to-outputs** command returned an incorrect output when json is a list.
