--- conflicted
+++ resolved
@@ -1,13 +1,10 @@
 # Changelog
 
 ## Unreleased
-<<<<<<< HEAD
 * Added `markdown-lint` to **pre-commit**
-=======
 * Added the PEP484 (no-implicit-optional) hook to **pre-commit**.
 
 ## 1.15.2
->>>>>>> 0320b1f2
 * Fixed an issue where **format** added default arguments to reputation commands which already have one.
 * Fixed an issue where **validate** fails when adding the *advance* field to the integration required fields.
 * Updated the integration Traffic Light Protocol (TLP) color list schema in the **validate** command.
