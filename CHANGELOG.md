# Changelog
## Unreleased
* Added the **graph** command group. The **create-content-graph** and **update-content-graph** commands were migrated to this command group, and named **graph create** and **graph update** respectively.
* Added the **graph get-relationships** command.
* The **graph create** command will now use a list of known content items from content-private, to avoid false-positives in validation `GR103`. Additionally, `GR103` was added to the **ALLOWED_IGNORE_ERRORS** list.
* The **modeling-rules test** command will now validate that the modeling rules schema mappings are aligned with the test-data mappings.
* Added the *--xsiam* flag to the **init** command in order to create XSIAM content.
* Fixed an issue where the `update-additional-dependencies` **pre-commit** step failed when not running in a content-like repo.
* Removed the format execution step from the `contribution_converter` since it can be executed separately during the contribution process.
* Added a new validation (`GR108`) to **validate** command that assures hidden packs do not have mandatory dependant packs.
* Added a validation that check that non ignorable errors are not used.
* **lint** will now fail on `demisto.results` and `return_outputs` usage, when a pack is `xsoar` or `partner` supported.
* **lint** will now fail on `LOG` usage in python files.
<<<<<<< HEAD
* Updated the **format** command to use the content graph instead of the id_set file.
* Updated **format** command not to fail on unexpected values that returns from the graph, and just add it to the log.
=======
* Removed a redundant debug log on the `tools.get_file` function.
>>>>>>> ac7e60f4

## 1.18.1
* Fixed an issue where the coloring directives where showing in log messages.
* Fixed an issue where **create-content-graph** was not executed upon changes in the parser infra files.
* Added support for `svg` integration images in content repo in **validate** command.
* Added a parameter `skip-packs-known-words` to the **doc-review** command, making sure that pack known words will not be added.

## 1.18.0
* Added the ability to ignore any validation in the **validate** command when running in an external (non-demisto/content) repo, by placing a `.private-repo-settings` file at its root.
* Calling **format** with the `-d` flag now removes test playbooks testing the deprecated content from conf.json.
* Improved the content graph performance when calculating content relationships.
* Improved determinism of SDK unit tests.
* **validate** will now run on all the pack content items when the pack supported marketplaces are modified.
* **pre-commit** no longer runs when there are no modified files (unless provided with input files).
* Added new validation that XSIAM integrations must have `marketplacev2` as the value of the marketplaces field.
* Added an ability to provide list of marketplace names as a credentials-type (type 9) param attribute.
* **doc-review** will run with the `--use-packs-known-words` true by default.
* Added the *deprecated* field to the pack object for the content-graph metadata.
* Calling **modeling-rules init-test-data** will now return the XDM fields output in alphabetical order.
* Added a new validation (`BA125`) to **validate**, assuring internal function names aren't used in customer-facing docs.
* Removed the Pipfile and Pipfile.lock from the templates in the **init** command.
* Disabled the option to create an integration with `Pipfile` and `Pipfile.lock` files, as they are deprecated.
* Added the Sourcery hook to **pre-commit**.
* Added a working directory to the `contribution_converter` in order to support working on a temporary directory.
* Added a waiting period when checking whether the dataset exists in the **modeling-rule test** command.
* Fixed an issue where the *DEMISTO_SDK_SKIP_VERSION_CHECK* was ignored when running on non CI environments.
* Fixed an issue where **validate** falsely detected backwards-compatibility issues, and prevented adding the `marketplaces` key to content items.
* Fixed an issue where the SDK would fail pulling docker images.
* Fixed an issue where **prepare-content** command would add the string `candidate` to scripts and integrations for the *nativeimage* key.
* Fixed an issue where in some cases the **split** command did not remove pack version note from the script.
* Fixed an issue where **validate** would not properly detect dependencies of core packs.
* Fixed an issue where **validate** failed on single-select types incident and indicator fields when given empty value as a select value option.
* Fixed an issue where errors in **validate** were logged as `info`.
* Fixed an issue where **validate** error messages were not logged when an integration param, or the default argument in reputation commands is not valid.
* Fixed an issue where the **format** command would change the value of the `unsearchable` key in fields.
* Fixed an issue where **lint** command failed to pull docker image in Gitlab environment.
* Fixed an issue in **doc-review** command where escape characters within Markdown files were detected as invalid words.
* Fixed an issue where **validate** failed on infrastructure test files.
* Fixed an issue in **update-content-graph** where the neo4j service was unaccessible for non-root users.

## 1.17.2
* Fixed an issue where **lint** and **validate** commands failed on integrations and scripts that use docker images that are not available in the Docker Hub but exist locally.
* Added documentation for the flag **override-existing** used in upload.
* Fixed an issue where **validate** failed on Incident Field items with a `template` value.
* Improved memory efficiency in **update-content-graph** and **create-content-graph** commands.
* Removed support for the `cve_id` name for the default-argument for **cve** reputation commands in **validate**. Now, only `cve` may be used for such commands.
* Fixed an issue where **zip_packs** failed uploading content.
* Added `tenant_timezone` handling to the **modeling-rules init** command, allowing usage with tenants in various timezones.
* Shortened the timeout when checking whether the dataset exists in **test-modeling-rule**.
* Cleaned up project dependencies.
* Added support for the **List** content item in **Xpanse** marketplace.
* Fixed an issue in **run-unit-tests** command when running Powershell tests.
* Fixed an issue where **lint** failed running when a docker container would not init properly.
* Fixed an issue where the *upload* command would upload a pack metadata with wrong display names.
* Performance enhancements when reading yaml files.
* Removed redundant errors and fields from `errors.py`.
* Updated **update-release-notes** to use graph instead of id_set.

## 1.17.1
* Added the `aliasTo` key to the Incident Field schema.
* Modified **validate** to not require fields whose value is always `False`.
* Modified **validate** to use the graph instead of id_set on changed *APIModules*.
* Fixed an issue where `register_module_line()` was not removed from python scripts when the script had no trailing newline.
* Fixed an issue where an integration containing a command without a description would fail to upload while using the **upload** command.
* Fixed an issue where attempting to individually upload `Preprocess Rule` files raised an unclear error message. Note: preprocess rules can not be individually uploaded, but only as part of a pack.
* Fixed an issue where the **upload** command would fail on Indicator Types.
* Fixed an issue where the **upload** command would return the wrong error message when connection credentials are invalid.
* Fixed an issue where the **upload** command would fail parsing input paths.
* added support for the `isfetcheventsandassets` flag in content graph.
* Fixed an issue where the **modeling-rules test** command failed to get the existence of result from dataset in cases where the results take time to load.
* Added an aliasTo key to the incident field schema.

## 1.17.0
* **validate** will only fail on docker related errors if the pack is supported by xsoar.
* Added a validation that assures filename, id, and name have a correct suffix for modeling/parsing rules files.
* Added new **validate** checks, preventing unwanted changes of the marketplaces (BC108,BC109), toversion (BC107)  and fromversion (BC106) fields.
* Removed the `timezone_offset` argument in the *modeling-rules test* command.
* Fixed an issue where **lint** failed when importing functions from CommonServerUserPython.
* The **format** command now will sync hidden parameters with master branch.
* Fixed an issue where lock integration failed on FileNotFound.(PANW-internal only).
* Fixed an issue where **lint** falsely warned of using `demisto.results`.
* Fixed an issue where **validate** always returned *XSIAM Dashboards* and *Correlation Rules* files as valid.
* Added `GR107` validation to **validate** using the graph validations to check that no deprecated items are used by non-deprecated content.
* Fixed an issue where the **modeling-rules test** command failed to get the existence of dataset in cases where the dataset takes more than 1 minute to get indexed.
* Fixed an issue in **lint** where the container used for linting had dependency conflicts with the image used by content, and caused inconsistent results.
* Fixed an issue where the **download** command failed when the playbook has different `name` and `id`.
* Moved the **pre-commmit** command template to the `demisto/content` repository, where it's easier to maintain.
* Fixed an issue where an internal method caused warning messages when reading md files.
* Added support for Pre Process Rules in the **upload** command.
* Fixed an issue where **upload** would not upload items whose `maketplaces` value was an empty list.
* Added a prettyName key to the incident field schema.
* Fixed an issue where **upload** command could not parse content items that are not unicode-encoded.

## 1.16.0
* Added a check to **is_docker_image_latest_tag** to only fail the validation on non-latest image tag when the current tag is older than 3 days.
* Fixed an issue where **upload** would not properly show the installed version in the UI.
* Fixed an issue where the `contribution_converter` failed replacing generated release notes with the contribution form release notes.
* Fixed an issue where an extra levelname was added to a logging message.
* Modified the `mypy` pre-commit hook to run in a virtual environment, rather than the local mypy version.
* Added support to run **validate** with `--git` flag on detached HEAD.
* Added a validation that the **validate** command will fail if the pack name is not prefixed on XSIAM dashboard images.
* Fixed the **generate-test-playbook** which failed on an unexpected keyword argument - 'console_log_threshold'.
* Fixed an issue where **prepare-content** would not properly parse the `fromVersion` and `toVersion` attributes of XSIAM-Dashbaord and XSIAM-Report content items.
* Fixed an issue where **validate** command did not fail on non-existent dependency ids of non-mandatory dependant content.
* Fixed pytest async io deprecation warning.
* Added the `--incident-id` argument (optional) to the **run** command.
* Fixed an issue in **run-unit-tests** and **update-content-graph** where running commands in a docker container was done with insufficient permissions.
* Added the `_time` field to the output compare table of the **modeling-rules test** command.
* Changed the endpoint **download** uses to get system content items.
* Fixed an issue where graph-related tasks failed when files were deleted from the repo.
* Added a **validate** check, and a **format** auto fix for the `fromversion` field in Correlation Rules and XSIAM Dashboards.
* Update the format used for dev-dependencies in pyproject.toml to match modern versions of Poetry.
* Added timestamps to logging messages when running in a CI build.

## 1.15.5
* **Breaking Change**: The default of the **upload** command `--zip` argument is `true`. To upload packs as custom content items use the `--no-zip` argument.
* Removed the `no-implicit-optional` hook from **pre-commit**.
* Removed the `markdownlint` hook from **pre-commit**.
* Fixed an issue in **run-unit-tests** to pass with warnings when no tests are collected.
* Fixed an issue in **run-unit-tests** with the coverage calculation.
* Fixed a notification about log file location appeared more than once.
* Updated the error message when code coverage is below the threshold in **coverage-analyze** to be printed in a more noticeable red color.
* Fixed an issue in **upload** that failed when a comma-separated list of paths is passed to the `--input` argument.
* Running **validate** with the `--graph` flag will now run the graph validations after all other validations.
* improved the generated release note for newly added XSIAM entities when running *update-release-notes* command.
* Fixed an issue where in some cases validation failed when mapping null values.
* Fixed an issue in **upload** command where the `--keep-zip` argument did not clean the working directory.
* Fixed an issue where an extra levelname was added to a logging message.
* Fixed an issue in **upload** where uploading packs to XSIAM failed due to version mismatch.

## 1.15.4
* Fixed an issue where *update-release-notes* and *doc-review* did not handle new content notes as expected.
* Fixed an issue in PEP484 (no-implicit-optional) hook to **pre-commit**.
* Fixed an issue in **upload** with `--input-config-file` where the content items weren't uploaded in the correct pack.
* Added support to disable the default logging colors with the **DEMISTO_SDK_LOG_NO_COLORS** environment variable.

## 1.15.3
* Added the `--init` flag to **download**.
* Added the `--keep-empty-folders` flag to **download**.
* Added `markdown-lint` to **pre-commit**
* Added the PEP484 (no-implicit-optional) hook to **pre-commit**.
* Fixed an issue where the content-graph parsing failed on mappers with undefined mapping.
* Fixed an issue in **validate** where `pack_metadata.json` files were not collected proplely in `--graph` option.
* Fixed an issue where *validate* reputation commands outputs were not checked for new content.
* Added *IN107* and *DB100* error codes to *ALLOWED_IGNORE_ERRORS* list.
* Added a validation that assures feed integrations implement the `integration_reliability` configuration parameter.
* Fixed an issue where the format command did not work as expected on pre-process rules files.
* Fixed an issue where **upload** command failed to upload when the XSOAR version is beta.
* Fixed an issue where **upload** command summary was inaccurate when uploading a `Pack` without the `-z` flag.
* Added pack name and pack version to **upload** command summary.
* Added support for modeling rules with multi datasets in ****modeling-rules test**** command.
* Fixed an issue where **validate** didn't recognize layouts with incident fields missing from `id_set.json` even when `--post-commit` was indicated.

## 1.15.2
* Fixed an issue where **format** added default arguments to reputation commands which already have one.
* Fixed an issue where **validate** fails when adding the *advance* field to the integration required fields.
* Updated the integration Traffic Light Protocol (TLP) color list schema in the **validate** command.
* Fixed an issue where **upload** would not read a repo configuration file properly.
* Fixed an issue where **upload** would not handle the `-x`/`--xsiam` flag properly.
* Fixed an issue where **format** failed to use input from the user, when asking about a `from_version`.
* Added the `-n`/`--assume_no` flag to **format**.

## 1.15.1
* Fixed an issue where **generate-docs** generated fields with double html escaping.
* Fixed an issue where **upload** failed when using the `-z` flag.

## 1.15.0
* **Breaking Change**: the **upload** command now only supports **XSOAR 6.5** or newer (and all XSIAM versions).
* **upload** now uses content models, and calls the `prepare` method of each model before uploading (unless uploading a zipped pack).
* Added a *playbook* modification to **prepare-content**, replacing `getIncident` calls with `getAlerts`, when uploading to XSIAM.
* Added a *playbook* modification to **prepare-content**, replacing `${incident.fieldname}` context accessors with `${alert.fieldname}` when uploading to XSIAM.
* Added a *playbook* modification to **prepare-content**, replacing `incident` to `alert` in task display names, when uploading to XSIAM.
* Added a *layout* modification to **prepare-content**, replacing `Related/Child/Linked Incidents` to `... Alerts` when uploading to XSIAM.
* Added a *script* modification to **prepare-content**, automatically replacing the word `incident` with `alert` when uploading to XSIAM.
* Added a validation that the **validate** command will fail if the `dockerimage` field in scripts/integrations uses any py3-native docker image.
* Updated the `ruff` version used in **pre-commit** to `0.0.269`.
* Fixed an issue in **create-content-graph** which caused missing detection of duplicated content items.
* Fixed an issue where **run-unit-tests** failed on python2 content items.
* Fixed an issue in **validate** where core packs validations were checked against the core packs defined on master branch, rather than on the current branch.
* Fixed an issue in **pre-commit** where `--input` flag was not filtered by the git files.
* Skip reset containers for XSOAR NG and XSIAM(PANW-internal only).
* Fixed an issue where **lint** failed fetching docker image details from a PANW GitLab CI environment. (PANW-internal only).

## 1.14.5
* Added logging in case the container fails to run in **run-unit-tests**.
* Disabled **pre-commit** multiprocessing for `validate` and `format`, as they use a service.
* **pre-commit** now calls `format` with `--assume-yes` and `--no-validate`.
* Fixed an issue where **pre-commit** ran multiple times when checking out build related files.

## 1.14.4
* Added integration configuration for *Cortex REST API* integration.
* Removed `Flake8` from **pre-commit**, as `ruff` covers its basic rules.
* Improved log readability by silencing non-critical `neo4j` (content graph infrastructure) logs.
* Fixed an issue where **run-unit-tests** failed on python2 content items.
* Fixed an issue where **modeling-rules test** did not properly handle query fields that pointed to a string.
* Fixed an issue when trying to fetch remote files when not under the content repo.
* Fixed a validation that the **modeling-rules test** command will fail if no test data file exist.
* Fixed an issue where **format** command failed while updating the `fromversion` entry.
* Added support for mapping uuid to names for Layout files in the **download** command.

## 1.14.3
* Fixed an issue where **run-unit-tests** failed running on items with `test_data`.
* Updated the demisto-py to v3.2.10 which now supports url decoding for the proxy authentication password.
* Fixed an issue where **generate-outputs** did not generate context paths for empty lists or dictionaries in the response.

## 1.14.2
* Added the `--staged-only` flag to **pre-commit**.
* Fixed an issue where **run-unit-tests** failed running on items with `test_data`.
* Fixed an issue where **pre-commit** ran on unchanged files.
* Add the ability to run **secrets** in **pre-commit** by passing a `--secrets` flag.
* Added support to override the log file with the **DEMISTO_SDK_LOG_FILE_PATH** environment variable.

## 1.14.1
* Fixed an issue where **update-release-notes** command failed when running on a pack that contains deprecated integrations without the `commands` section.
* Added toVersion and fromVersion to XSIAM content items schema.
* Fixed an issue where **validate** failed when attempting to map null values in a classifier and layout.
* Added search marketplace functionality to XSIAM client.
* Fixed an issue in **pre-commit** command where `MYPYPATH` was not set properly.
* Updated the integration category list in the **init** command.
* Fixed an issue where in some environments docker errors were not caught.
* Added a validation that the **validate** command will fail on README files if an image does not exist in the specified path.

## 1.14.0
* Added the `DEMISTO_SDK_GRAPH_FORCE_CREATE` environment variable. Use it to force the SDK to recreate the graph, rather than update it.
* Added support for code importing multi-level ApiModules to **lint**.
* Added a validation that the **modeling-rules test** command will fail if no test data file exist.
* Added support for the `<~XPANSE>` marketplace tag in release notes.
* Added support for marketplace tags in the **doc-review** command.
* Added **generate-unit-tests** documentation to the repo README.
* Added the `hiddenpassword` field to the integration schema, allowing **validate** to run on integrations with username-only inputs.
* Improved logs and error handling in the **modeling-rules test** command.
* Improved the warning message displayed for Contribution PRs editing outdated code.
* Improved the clarity of error messages for cases where yml files cannot be parsed as a dictionary.
* Updated the `XSIAMReport` schema.
* Standardized repo-wide logging. All logs are now created in one logger instance.
* **lint** now prevents unit-tests from accessing online resources in runtime.
* Updated the logs shown during lint when running in docker.
* Fixed an issue where **validate** showed errors twice.
* Fixed an issue where **validate** did not fail when xif files had wrong naming.
* Fixed an issue where **doc-review** required dot suffixes in release notes describing new content.
* Fixed an issue where **download** command failed when running on a beta integration.
* Fixed an issue where **update-release-notes** generated release notes for packs in their initial version (1.0.0).
* Fixed an issue with **update-content-graph** where `--use-git` parameter was ignored when using `--imported-path` parameter.
* Fixed an issue where **validate** failed on playbooks with valid inputs, since it did not collect the playbook inputs occurrences properly.

## 1.13.0
* Added the pack version to the code files when calling **unify**. The same value is removed when calling **split**.
* Added a message showing the output path when **prepare-content** is called.
* Contribution PRs that update outdated packs now display a warning message.
* Fixed an issue when kebab-case has a misspelling in one of the sub words, the suggestion might be confusing.
* Improved caching and stability for **lint**.
* Added support for *.xif* files in the **secrets** command.
* Fixed an issue where **validate** would fail when playbook inputs contain Transform Language (DT).
* Added a new **validate** check, making sure a first level header exist in release notes (RN116)
* Fixed an issue where **lint** would not properly handle multiple ApiModules imports.

## 1.12.0
* Added the **pre-commit** command, to improve code quality of XSOAR content.
* Added the **run-unit-tests** command, to run unit tests of given content items inside their respective docker images.
* Added support for filepath arguments in the **validate** and **format** commands.
* Added pre-commit hooks for `validate`, `format`, `run-unit-tests` and `update-docker-image` commands.
* Fixed an issue in the **download** command where layouts were overriden even without the `-f` option.
* Fixed an issue where Demisto-SDK did not detect layout ID when using the **download** command.
* Fixed an issue where the **lint** command ran on `native:dev` supported content when passing the `--docker-image all` flag, instead it will run on `native:candidate`.
* Added support for `native:candidate` as a docker image flag for **lint** command.
* Added a modification for layouts in **prepare-content**, replacing `Related Incidents`, `Linked Incidents` and `Child Incidents` with the suitable `... Alerts` name when uploading to XSIAM.
* Fixed an issue where logs and messages would not show when using the **download** command.
* Fixed an issue where the `server_min_version` field in metadata was an empty value when parsing packs without content items.
* Fixed an issue where running **openapi-codegen** resulted in false-positive error messages.
* Fixed an issue where **generate-python-to-yml** generated input arguments as required even though required=False was specified.
* Fixed an issue where **generate-python-to-yml** generated input arguments a default arguments when default=some_value was provided.
* Fixed a bug where **validate** returned error on playbook inputs with special characters.
* Fixed an issue where **validate** did not properly check `conf.json` when the latter is modified.
* Fixed an issue in the **upload** command, where a prompt was not showing on the console.
* Fixed an issue where running **lint** failed installing dependencies in containers.

## 1.11.0
* **Note: Demisto-SDK will soon stop supporting Python 3.8**
* Fixed an issue where using **download** on non-unicode content, merging them into existing files caused an error.
* Changed an internal setting to allow writing non-ascii content (unicode) using `YAMLHandler` and `JSONHandler`.
* Fixed an issue where an error message in **unify** was unclear for invalid input.
* Fixed an issue where running **validate** failed with **is_valid_integration_file_path_in_folder** on integrations that use API modules.
* Fixed an issue where **validate** failed with **is_valid_integration_file_path_in_folder** on integrations that use the `MSAPIModule`.
* Added **validate** check for the `modules` field in `pack_metadata.json` files.
* Changed **lint** to skip deprecated content, unless when using the `-i` flag.
* Fixed an issue where **update-release-notes** failed when a new *Parsing Rule* was added to a pack.
* Refactored the logging framework. Demisto-SDK logs will now be written to `.demist_sdk_debug.log` under the content path (when detected) or the current directory.
* Added `GR105` validation to **validate** command to check that no duplicate IDs are used.
* Added support for API Modules imported in API modules in the **unify** command.
* Added **validate** check, to make sure every Python file has a corresponding unit test file.

## 1.10.6
* Fixed an issue where running **validate** with the `-g` flag would skip some validations for old-formatted (unified) integration/script files.
* Deprecated integrations and scripts will not run anymore when providing the **--all-packs** to the **lint** command.
* Fixed an issue where a pack `serverMinVersion` would be calculated by the minimal fromVersion of its content items.
* Added the `--docker-image-target` flag to **lint** for testing native supported content with new images.

## 1.10.5
* Fixed an issue where running **run-test-playbook** would not use the `verify` parameter correctly. @ajoga
* Added a newline at the end of README files generated in **generate-docs**.
* Added the value `3` (out of bounds) to the `onChangeRepAlg` and `reputationCalc` fields under the `IncidentType` and `GenericType` schemas. **validate** will allow using it now.
* Fixed an issue where **doc-review** required dot suffixes in release notes describing new content.
* Fixed an issue where **validate** failed on Feed Integrations after adding the new *Collect/Connect* section field.
* Fixed an issue where using **postman-codegen** failed converting strings containing digits to kebab-case.
* Fixed an issue where the ***error-code*** command could not parse List[str] parameter.
* Updated validation *LO107* to support more section types in XSIAM layouts.

## 1.10.4
* Added support for running **lint** in multiple native-docker images.

## 1.10.3
* Fixed an issue where running **format** would fail after running npm install.
* Improved the graph validations in the **validate** command:
  - GR100 will now run on all content items of changed packs.
  - GR101 and GR102 will now catch invalid fromversion/toversion of files **using** the changed items.
  - GR103 errors will raise a warning when using the *-a* flag, but an error if using the *-i* or *g* flags.
* Fixed an issue where test-playbooks timed out.
* Fixed an issue where making a change in a module using an ApiModule would cause lint to run on the ApiModule unnecessarily.
* Fixed an issue where the `marketplace` field was not used when dumping pack zips.
* Fixed a typo in the README content generated with **update-release-notes** for updating integrations.
* Fixed an issue in **validate**, where using the `-gr` and `-i` flags did not run properly.
* Added the `sectionorder` field to integration scheme.
* Fixed an issue where in some occasions running of test-playbooks could receive session timeouts.
* Fixed an issue where **validate** command failed on core pack dependencies validation because of test dependencies.

## 1.10.2
* Added markdown lint formatting for README files in the **format** command.
* Fixed an issue where **lint** failed when using the `-cdam` flag with changed dependant api modules.
* Fixed an issue in the **upload** command, where `json`-based content items were not unified correctly when using the `--zip` argument.
* Added XPANSE core packs validations.

## 1.10.1
* Fixed an issue where **update-content-graph** failed to execute.

## 1.10.0
* **Breaking change**: Removed usage of `pipenv`, `isort` and `autopep8` in the **split** and **download** commands. Removed the `--no-pipenv` and `--no-code-formatting` flags. Please see https://xsoar.pan.dev/docs/tutorials/tut-setup-dev-remote for the recommended environment setup.
* Fixed an issue in **prepare-content** command where large code lines were broken.
* Fixed an issue where git-*renamed_files* were not retrieved properly.
* Fixed an issue where test dependencies were calculated in all level dependencies calculation.
* Added formatting and validation to XSIAM content types.
* Fixed an issue where several XSIAM content types were not validated when passing the `-a` flag.
* Added a UUID to name mapper for **download** it replaces UUIDs with names on all downloaded files.
* Updated the demisto-py to v3.2.6 which now supports basic proxy authentication.
* Improved the message shown when using **upload** and overwriting packs.
* Added support for the **Layout Rule** content type in the id-set and the content graph.
* Updated the default general `fromVersion` value on **format** to `6.8.0`
* Fixed an issue where **lint** sometimes failed when using the `-cdam` flag due to wrong file duplications filtering.
* Added the content graph to **validate**, use with the `--graph` flag.

## 1.9.0
* Fixed an issue where the Slack notifier was using a deprecated argument.
* Added the `--docker-image` argument to the **lint** command, which allows determining the docker image to run lint on. Possible options are: `'native:ga'`, `'native:maintenance'`, `'native:dev'`, `'all'`, a specific docker image (from Docker Hub) or, the default `'from-yml'`.
* Fixed an issue in **prepare-content** command where large code lines were broken.
* Added a logger warning to **get_demisto_version**, the task will now fail with a more informative message.
* Fixed an issue where the **upload** and **prepare-content** commands didn't add `fromServerVersion` and `toServerVersion` to layouts.
* Updated **lint** to use graph instead of id_set when running with `--check-dependent-api-module` flag.
* Added the marketplaces field to all schemas.
* Added the flag `--xsoar-only` to the **doc-review** command which enables reviewing documents that belong to XSOAR-supported Packs.
* Fixed an issue in **update-release-notes** command where an error occurred when executing the same command a second time.
* Fixed an issue where **validate** would not always ignore errors listed under `.pack-ignore`.
* Fixed an issue where running **validate** on a specific pack didn't test all the relevant entities.
* Fixed an issue where fields ending with `_x2` where not replaced in the appropriate Marketplace.

## 1.8.3
* Changed **validate** to allow hiding parameters of type 0, 4, 12 and 14 when replacing with type 9 (credentials) with the same name.
* Fixed an issue where **update-release-notes** fails to update *MicrosoftApiModule* dependent integrations.
* Fixed an issue where the **upload** command failed because `docker_native_image_config.json` file could not be found.
* Added a metadata file to the content graph zip, to be used in the **update-content-graph** command.
* Updated the **validate** and **update-release-notes** commands to unskip the *Triggers Recommendations* content type.


## 1.8.2
* Fixed an issue where demisto-py failed to upload content to XSIAM when `DEMISTO_USERNAME` environment variable is set.
* Fixed an issue where the **prepare-content** command output invalid automation name when used with the --*custom* argument.
* Fixed an issue where modeling rules with arbitrary whitespace characters were not parsed correctly.
* Added support for the **nativeImage** key for an integration/script in the **prepare-content** command.
* Added **validate** checks for integrations declared deprecated (display name, description) but missing the `deprecated` flag.
* Changed the **validate** command to fail on the IN145 error code only when the parameter with type 4 is not hidden.
* Fixed an issue where downloading content layouts with `detailsV2=None` resulted in an error.
* Fixed an issue where **xdrctemplate** was missing 'external' prefix.
* Fixed an issue in **prepare-content** command providing output path.
* Updated the **validate** and **update-release-notes** commands to skip the *Triggers Recommendations* content type.
* Added a new validation to the **validate** command to verify that the release notes headers are in the correct format.
* Changed the **validate** command to fail on the IN140 error code only when the skipped integration has no unit tests.
* Changed **validate** to allow hiding parameters of type 4 (secret) when replacing with type 9 (credentials) with the same name.
* Fixed an issue where the **update-release-notes** command didn't add release-notes properly to some *new* content items.
* Added validation that checks that the `nativeimage` key is not defined in script/integration yml.
* Added to the **format** command the ability to remove `nativeimage` key in case defined in script/integration yml.
* Enhanced the **update-content-graph** command to support `--use-git`, `--imported_path` and `--output-path` arguments.
* Fixed an issue where **doc-review** failed when reviewing command name in some cases.
* Fixed an issue where **download** didn't identify playbooks properly, and downloaded files with UUIDs instead of file/script names.

## 1.8.1
* Fixed an issue where **format** created duplicate configuration parameters.
* Added hidden properties to integration command argument and script argument.
* Added `--override-existing` to **upload** that skips the confirmation prompt for overriding existing content packs. @mattbibbydw
* Fixed an issue where **validate** failed in private repos when attempting to read from a nonexisting `approved_categories.json`.
* Fixed an issue where **validate** used absolute paths when getting remote `pack_metadata.json` files in private repos.
* Fixed an issue in **download**, where names of custom scripts were replaced with UUIDs in IncidentFields and Layouts.

## 1.8.0
* Updated the supported python versions, as `>=3.8,<3.11`, as some of the dependencies are not supported on `3.11` yet.
* Added a **validate** step for **Modeling Rules** testdata files.
* Added the **update-content-graph** command.
* Added the ability to limit the number of CPU cores with `DEMISTO_SDK_MAX_CPU_CORES` envirment variable.
* Added the **prepare-content** command.
* Added support for fromversion/toversion in XSIAM content items (correlation rules, XSIAM dashboards, XSIAM reports and triggers).
* Added a **validate** step checking types of attributes in the schema file of modeling rule.
* Added a **validate** step checking that the dataset name of a modeling rule shows in the xif and schema files.
* Added a **validate** step checking that a correlation rule file does not start with a hyphen.
* Added a **validate** step checking that xsiam content items follow naming conventions.
* Fixed an issue where SDK commands failed on the deprecated `packaging.version.LegacyVersion`, by locking the `packaging` version to `<22`.
* Fixed an issue where **update-release-notes** failed when changing only xif file in **Modeling Rules**.
* Fixed an issue where *is_valid_category* and *is_categories_field_match_standard* failed when running in a private repo.
* Fixed an issue where **validate** didn't fail on the MR103 validation error.
* Fixed the *--release-notes* option, to support the new CHANGELOG format.
* Fixed an issue where **validate** failed when only changing a modeling rules's xif file.
* Fixed an issue where **format** failed on indicator files with a `None` value under the `tabs` key.
* Fixed an issue where **validate** only printed errors for one change of context path, rather than print all.
* Fixed an issue where **download** did not suggest using a username/password when authenticating with XSOAR and using invalid arguments.
* Fixed an issue where **download** failed when listing or downloading content items that are not unicode-encoded.
* Added support for fromversion/toversion in XSIAM content items (correlation rules, XSIAM dashboards, XSIAM reports and triggers).
* Updated the supported python versions, as `>=3.8,<3.11`, as some of the dependencies are not supported on `3.11` yet.
* Added **prepare-content** command which will prepare the pack or content item for the platform.
* Patched an issue where deprecated `packaging.version.LegacyVersion`, locking packaging version to `<22`.

## 1.7.9
* Fixed an issue where an error message in **validate** would not include the suggested fix.
* Added a validation that enforces predefined categories on MP Packs & integration yml files, the validation also ensures that each pack has only one category.
* Fixed an issue where **update-release-notes** did not generate release notes for **XDRC Templates**.
* Fixed an issue where **upload** failed without explaining the reason.
* Improved implementation of the docker_helper module.
* Fixed an issue where **validate** did not check changed pack_metadata.json files when running using git.
* Added support for **xdrctemplate** to content graph.
* Fixed an issue where local copies of the newly-introduced `DemistoClassApiModule.py` were validated.
* Added new release notes templates for the addition and modification of playbooks, layouts and types in the **doc-review** command.
* Fixed an issue where the **doc-review** command failed on descriptions of new content items.
* Added the `Command XXX is deprecated. Use XXX instead.` release notes templates to **doc-review** command.
* Fixed an issue where the **update-release-notes** command didn't add the modeling-rules description for new modeling-rules files.

## 1.7.8
* Added the capability to run the MDX server in a docker container for environments without node.
* Fixed an issue where **generate-docs** with `-c` argument updated sections of the incorrect commands.
* Added IF113 error code to **ALLOWED_IGNORE_ERRORS**.
* Fixed an issue where **validate** failed on playbooks with non-string input values.
* Added the `DEMISTO_SDK_IGNORE_CONTENT_WARNING` environment variable, to allow suppressing warnings when commands are not run under a content repo folder.
* Fixed an issue where **validate** failed to recognize integration tests that were missing from config.json
* Added support for **xpanse** marketplace in **create-id-set** and **create-content-artifacts** commands.
* Fixed an issue where **split** failed on yml files.
* Added support for marketplace-specific tags.
* Fixed an issue where **download** would not run `isort`. @maxgubler
* Fixed an issue where XSIAM Dashboards and Reports images failed the build.
* Added support for **xpanse** marketplace to content graph.

## 1.7.7
* Fixed an issue where paybooks **generate-docs** didn't parse complex input values when no accessor field is given correctly.
* Fixed an issue in the **download** command, where an exception would be raised when downloading system playbooks.
* Fixed an issue where the **upload** failed on playbooks containing a value that starts with `=`.
* Fixed an issue where the **generate-unit-tests** failed to generate assertions, and generate unit tests when command names does not match method name.
* Fixed an issue where the **download** command did not honor the `--no-code-formatting` flag properly. @maxgubler
* Added a new check to **validate**, making sure playbook task values are passed as references.
* Fixed an issue where the **update-release-notes** deleted existing release notes, now appending to it instead.
* Fixed an issue where **validate** printed blank space in case of validation failed and ignored.
* Renamed 'Agent Config' to 'XDRC Templates'.
* Fixed an issue where the **zip-packs** command did not work with the CommonServerUserPython and CommonServerUserPowerShell package.

## 1.7.6

* Fixed parsing of initialization arguments of client classes in the **generate-unit-tests** command.
* Added support for AgentConfig content item in the **upload**, **create-id-set**, **find-dependecies**, **unify** and **create-content-artifacts** commands.
* Added support for XSIAM Report preview image.

## 1.7.5

* Fixed an issue where the **upload** command did not work with the CommonServerUserPython package.
* Fixed an issue in the **download** command, where some playbooks were downloaded as test playbooks.
* Added playbook modification capabilities in **TestSuite**.
* Added a new command **create-content-graph**.
* Fixed an issue in the **upload** command, where the temporary zip would not clean up properly.
* Improved content items parsing in the **create-content-graph** command.
* Added an error when the docker daemon is unavailable when running **lint**.
* Removed the validation of a subtype change for scripts in the **validate** command.
* Fixed an issue where names of XSIAM content items were not normalized properly.
* Fixed an issue where the **download** command was downloading playbooks with **script** (id) and not **scriptName**.
* Fixed an issue where script yml files were not properly identified by `find_type`.
* Removed nightly integrations filtering when deciding if a test should run.
* Added support for XSIAM Dashboard preview image.
* Added the `--no-code-formatting` flag to the **download** command, allowing to skip autopep8 and isort.
* Fixed an issue in the **update-release-notes** command, where generating release notes for modeling rules schema file caused exception.

## 1.7.4

* Fixed an issue where the **doc-review** command showed irrelevant messages.
* Fixed an issue in **validate**, where backward-compatibility failures prevented other validations from running.
* Fixed an issue in **validate**, where content-like files under infrastructure paths were not ignored.
* Fixed an issue in the AMI mapping, where server versions were missing.
* Change the way the normalize name is set for external files.
* Added dump function to XSIAM pack objects to dulicate the files.
* Fixed an issue where the `contribution_converter` did not support changes made to ApiModules.
* Added name normalization according to new convention to XSIAM content items
* Added playbook modification capabilities in **TestSuite**.
* Fixed an issue in create-content-artifacts where it will not get a normalize name for the item and it will try to duplicate the same file.

## 1.7.3

* Fixed an issue in the **format** command where fail when executed from environment without mdx server available.
* Added `Added a`, `Added an` to the list of allowed changelog prefixes.
* Added support for Indicator Types/Reputations in the **upload** command.
* Fixed an issue when running from a subdirectory of a content repo failed.
* Changing the way we are using XSIAM servers api-keys in **test-content** .
* Added a success message to **postman-codegen**.

## 1.7.2

* Fixed an issue in the **validate** command where incident fields were not found in mappers even when they exist
* Added an ability to provide list of marketplace names as a param attribute to **validate** and **upload**
* Added the file type to the error message when it is not supported.
* Fixed an issue where `contribution_converter` incorrectly mapped _Indicator Field_ objects to the _incidentfield_ directory in contribution zip files.
* Fixed a bug where **validate** returned error on empty inputs not used in playbooks.
* Added the `DEMISTO_SDK_CONTENT_PATH` environment variable, implicitly used in various commands.
* Added link to documentation for error messages regarding use cases and tags.

## 1.7.1

* Fixed an issue where *indicatorTypes* and *betaIntegrations* were not found in the id_set.
* Updated the default general `fromVersion` value on **format** to `6.5.0`
* Fixed an issue where the **validate** command did not fail when the integration yml file name was not the same as the folder containing it.
* Added an option to have **generate-docs** take a Playbooks folder path as input, and generate docs for all playbooks in it.
* Fixed an issue where the suggestion in case of `IF113` included uppercase letters for the `cliName` parameter.
* Added new validation to the **validate** command to fail and list all the file paths of files that are using a deprecated integration command / script / playbook.
* **validate** will no longer fail on playbooks calling subplaybooks that have a higher `fromVersion` value, if  calling the subplaybook has `skipifunavailable=True`.
* Fixed an issue where relative paths were not accessed correctly.
* Running any `demisto-sdk` command in a folder with a `.env` file will load it, temporarily overriding existing environment variables.
* Fixed an issue where **validate** did not properly detect deleted files.
* Added new validations to the **validate** command to verify that the schema file exists for a modeling rule and that the schema and rules keys are empty in the yml file.
* Fixed an issue where *find_type* didn't recognize exported incident types.
* Added a new validation to **validate**, making sure all inputs of a playbook are used.
* Added a new validation to **validate**, making sure all inputs used in a playbook declared in the input section.
* The **format** command will now replace the *fromServerVersion* field with *fromVersion*.

## 1.7.0

* Allowed JSON Handlers to accept kwargs, for custoimzing behavior.
* Fixed an issue where an incorrect error was shown when the `id` of a content item differed from its `name` attribute.
* Fixed an issue where the `preserve_quotes` in ruamel_handler received an incorrect value @icholy
* Fixed an issue where ignoring RM110 error code wasn't working and added a validation to **ALLOWED_IGNORE_ERRORS** to validate that all error codes are inserted in the right format.
* Fixed an issue where the contribution credit text was not added correctly to the pack README.
* Changed the contribution file implementation from markdown to a list of contributor names. The **create-content-artifact** will use this list to prepare the needed credit message.
* Added a new validation to the `XSOAR-linter` in the **lint** command for verifying that demisto.log is not used in the code.
* The **generate-docs** command will now auto-generate the Incident Mirroring section when implemented in an integration.
* Added support to automatically generate release notes for deprecated items in the **update-release-notes** command.
* Fixed an issue causing any command to crash when unable to detect local repository properties.
* Fixed an issue where running in a private gitlab repo caused a warning message to be shown multiple times.
* Added a new validation to the **validate** command to verify that markdown and python files do not contain words related to copyright section.
* Fixed an issue where **lint** crashed when provided an input file path (expecting a directory).

## 1.6.9

* Added a new validation that checks whether a pack should be deprecated.
* Added a new ability to the **format** command to deprecate a pack.
* Fixed an issue where the **validate** command sometimes returned a false negative in cases where there are several sub-playbooks with the same ID.
* Added a new validation to the **validate** command to verify that the docker in use is not deprecated.
* Added support for multiple ApiModules in the **unify** command
* Added a check to **validate** command, preventing use of relative urls in README files.
* Added environment variable **DEMISTO_SDK_MARKETPLACE** expected to affect *MarketplaceTagParser* *marketplace* value. The value will be automatically set when passing *marketplace* arg to the commands **unify**, **zip-packs**, **create-content-artifacts** and **upload**.
* Added slack notifier for build failures on the master branch.
* Added support for modeling and parsing rules in the **split** command.
* Added support for README files in **format** command.
* Added a **validate** check, making sure classifier id and name values match. Updated the classifier **format** to update the id accordingly.
* The **generate-docs** command will now auto-generate the playbook image link by default.
* Added the `--custom-image-link` argument to override.
* Added a new flag to **generate-docs** command, allowing to add a custom image link to a playbook README.
* Added a new validation to the **validate** command to verify that the package directory name is the same as the files contained in the that package.
* Added support in the **unify** command to unify a schema into its Modeling Rule.

## 1.6.8

* Fixed an issue where **validate** did not fail on invalid playbook entities' versions (i.e. subplaybooks or scripts with higher fromversion than their parent playbook).
* Added support for running lint via a remote docker ssh connection. Use `DOCKER_HOST` env variable to specify a remote docker connection, such as: `DOCKER_HOST=ssh://myuser@myhost.com`.
* Fixed an issue where the pack cache in *get_marketplaces* caused the function to return invalid values.
* Fixed an issue where running format on a pack with XSIAM entities would fail.
* Added the new `display_name` field to relevant entities in the **create-id-set** command.
* Added a new validation to the **validate** command to verify the existence of "Reliability" parameter if the integration have reputation command.
* Fixed a bug where terminating the **lint** command failed (`ctrl + c`).
* Removed the validation of a subtype change in integrations and scripts from **validate**.
* Fixed an issue where **download** did not behave as expected when prompting for a version update. Reported by @K-Yo
* Added support for adoption release notes.
* Fixed an issue where **merge-id-sets** failed when a key was missing in one id-set.json.
* Fixed a bug where some mypy messages were not parsed properly in **lint**.
* Added a validation to the **validate** command, failing when '`fromversion`' or '`toversion`' in a content entity are incorrect format.
* Added a validation to the **validate** command, checking if `fromversion` <= `toversion`.
* Fixed an issue where coverage reports used the wrong logging level, marking debug logs as errors.
* Added a new validation to the **validate** command, to check when the discouraged `http` prefixes are used when setting defaultvalue, rather than `https`.
* Added a check to the **lint** command for finding hard-coded usage of the http protocol.
* Locked the dependency on Docker.
* Removed a traceback line from the **init** command templates: BaseIntegration, BaseScript.
* Updated the token in **_add_pr_comment** method from the content-bot token to the xsoar-bot token.

## 1.6.7

* Added the `types-markdown` dependency, adding markdown capabilities to existing linters using the [Markdown](https://pypi.org/project/Markdown/) package.
* Added support in the **format** command to remove nonexistent incident/indicator fields from *layouts/mappers*
* Added the `Note: XXX` and `XXX now generally available.` release notes templates to **doc-review** command.
* Updated the logs shown during the docker build step.
* Removed a false warning about configuring the `GITLAB_TOKEN` environment variable when it's not needed.
* Removed duplicate identifiers for XSIAM integrations.
* Updated the *tags* and *use cases* in pack metadata validation to use the local files only.
* Fixed the error message in checkbox validation where the defaultvalue is wrong and added the name of the variable that should be fixed.
* Added types to `find_type_by_path` under tools.py.
* Fixed an issue where YAML files contained incorrect value type for `tests` key when running `format --deprecate`.
* Added a deprecation message to the `tests:` section of yaml files when running `format --deprecate`.
* Added use case for **validate** on *wizard* objects - set_playbook is mapped to all integrations.
* Added the 'integration-get-indicators' commands to be ignored by the **verify_yml_commands_match_readme** validation, the validation will no longer fail if these commands are not in the readme file.
* Added a new validation to the **validate** command to verify that if the phrase "breaking changes" is present in a pack release notes, a JSON file with the same name exists and contains the relevant breaking changes information.
* Improved logs when running test playbooks (in a build).
* Fixed an issue in **upload** did not include list-type content items. @nicolas-rdgs
* Reverted release notes to old format.

## 1.6.6

* Added debug print when excluding item from ID set due to missing dependency.
* Added a validation to the **validate** command, failing when non-ignorable errors are present in .pack-ignore.
* Fixed an issue where `mdx server` did not close when stopped in mid run.
* Fixed an issue where `-vvv` flag did not print logs on debug level.
* enhanced ***validate*** command to list all command names affected by a backward compatibility break, instead of only one.
* Added support for Wizard content item in the **format**, **validate**, **upload**, **create-id-set**, **find-dependecies** and **create-content-artifacts** commands.
* Added a new flag to the **validate** command, allowing to run specific validations.
* Added support in **unify** and **create-content-artifacts** for displaying different documentations (detailed description + readme) for content items, depending on the marketplace version.
* Fixed an issue in **upload** where list items were not uploaded.
* Added a new validation to **validate** command to verify that *cliName* and *id* keys of the incident field or the indicator field are matches.
* Added the flag '-x', '--xsiam' to **upload** command to upload XSIAM entities to XSIAM server.
* Fixed the integration field *isFetchEvents* to be in lowercase.
* Fixed an issue where **validate -i** run after **format -i** on an existing file in the repo instead of **validate -g**.
* Added the following commands: 'update-remote-data', 'get-modified-remote-data', 'update-remote-system' to be ignored by the **verify_yml_commands_match_readme** validation, the validation will no longer fail if these commands are not in the readme file.
* Updated the release note template to include a uniform format for all items.
* Added HelloWorldSlim template option for *--template* flag in **demisto-sdk init** command.
* Fixed an issue where the HelloWorldSlim template in **demisto-sdk init** command had an integration id that was conflicting with HelloWorld integration id.
* Updated the SDK to use demisto-py 3.1.6, allowing use of a proxy with an environment variable.
* Set the default logger level to `warning`, to avoid unwanted debug logs.
* The **format** command now validates that default value of checkbox parameters is a string 'true' or 'false'.
* Fixed an issue where `FileType.PLAYBOOK` would show instead of `Playbook` in readme error messages.
* Added a new validation to **validate** proper defaultvalue for checkbox fields.

## 1.6.5

* Fixed an issue in the **format** command where the `id` field was overwritten for existing JSON files.
* Fixed an issue where the **doc-review** command was successful even when the release-note is malformed.
* Added timestamps to the `demisto-sdk` logger.
* Added time measurements to **lint**.
* Added the flag '-d', '--dependency' to **find-dependencies** command to get the content items that cause the dependencies between two packs.
* Fixed an issue where **update-release-notes** used the *trigger_id* field instead of the *trigger_name* field.
* Fixed an issue where **doc-review** failed to recognize script names, in scripts using the old file structure.
* Fixed an issue where concurrent processes created by **lint** caused deadlocks when opening files.
* Fixed an issue in the **format** command where `_dev` or `_copy` suffixes weren't removed from the subscript names in playbooks and layouts.
* Fixed an issue where **validate** failed on nonexistent `README.md` files.
* Added support of XSIAM content items to the **validate** command.
* Report **lint** summary results and failed packages after reporting time measurements.

## 1.6.4

* Added the new **generate-yml-from-python** command.
* Added a code *type* indication for integration and script objects in the *ID Set*.
* Added the [Vulture](https://github.com/jendrikseipp/vulture) linter to the pre-commit hook.
* The `demisto-sdk` pack will now be distributed via PyPi with a **wheel** file.
* Fixed a bug where any edited json file that contained a forward slash (`/`) escaped.
* Added a new validation to **validate** command to verify that the metadata *currentVersion* is
the same as the last release note version.
* The **validate** command now checks if there're none-deprecated integration commands that are missing from the readme file.
* Fixed an issue where *dockerimage* changes in Scripts weren't recognized by the **update-release-notes** command.
* Fixed an issue where **update-xsoar-config-file** did not properly insert the marketplace packs list to the file.
* Added the pack name to the known words by default when running the **doc-review** command.
* Added support for new XSIAM entities in **create-id-set** command.
* Added support for new XSIAM entities in **create-content-artifacts** command.
* Added support for Parsing/Modeling Rule content item in the **unify** command.
* Added the integration name, the commands name and the script name to the known words by default when running the **doc-review** command.
* Added an argument '-c' '--custom' to the **unify** command, if True will append to the unified yml name/display/id the custom label provided
* Added support for sub words suggestion in kebab-case sentences when running the **doc-review** command.
* Added support for new XSIAM entities in **update-release-notes** command.
* Enhanced the message of alternative suggestion words shown when running **doc-review** command.
* Fixed an incorrect error message, in case `node` is not installed on the machine.
* Fixed an issue in the **lint** command where the *check-dependent-api-modules* argument was set to true by default.
* Added a new command **generate-unit-tests**.
* Added a new validation to **validate** all SIEM integration have the same suffix.
* Fixed the destination path of the unified parsing/modeling rules in **create-content-artifacts** command.
* Fixed an issue in the **validate** command, where we validated wrongfully the existence of readme file for the *ApiModules* pack.
* Fixed an issue in the **validate** command, where an error message that was displayed for scripts validation was incorrect.
* Fixed an issue in the **validate** and **format** commands where *None* arguments in integration commands caused the commands to fail unexpectedly.
* Added support for running tests on XSIAM machines in the **test-content** command.
* Fixed an issue where the **validate** command did not work properly when deleting non-content items.
* Added the flag '-d', '--dependency' to **find-dependencies** command to get the content items that cause the dependencies between two packs.

## 1.6.3

* **Breaking change**: Fixed a typo in the **validate** `--quiet-bc-validation` flag (was `--quite-bc-validation`). @upstart-swiss
* Dropped support for python 3.7: Demisto-SDK is now supported on Python 3.8 or newer.
* Added an argument to YAMLHandler, allowing to set a maximal width for YAML files. This fixes an issue where a wrong default was used.
* Added the detach mechanism to the **upload** command, If you set the --input-config-file flag, any files in the repo's SystemPacks folder will be detached.
* Added the reattach mechanism to the **upload** command, If you set the --input-config-file flag, any detached item in your XSOAR instance that isn't currently in the repo's SystemPacks folder will be re-attached.
* Fixed an issue in the **validate** command that did not work properly when using the *-g* flag.
* Enhanced the dependency message shown when running **lint**.
* Fixed an issue where **update-release-notes** didn't update the currentVersion in pack_metadata.
* Improved the logging in **test-content** for helping catch typos in external playbook configuration.

## 1.6.2

* Added dependency validation support for core marketplacev2 packs.
* Fixed an issue in **update-release-notes** where suggestion fix failed in validation.
* Fixed a bug where `.env` files didn't load. @nicolas-rdgs
* Fixed a bug where **validate** command failed when the *categories* field in the pack metadata was empty for non-integration packs.
* Added *system* and *item-type* arguments to the **download** command, used when downloading system items.
* Added a validation to **validate**, checking that each script, integration and playbook have a README file. This validation only runs when the command is called with either the `-i` or the `-g` flag.
* Fixed a regression issue with **doc-review**, where the `-g` flag did not work.
* Improved the detection of errors in **doc-review** command.
* The **validate** command now checks if a readme file is empty, only for packs that contain playbooks or were written by a partner.
* The **validate** command now makes sure common contextPath values (e.g. `DBotScore.Score`) have a non-empty description, and **format** populates them automatically.
* Fixed an issue where the **generate-outputs** command did not work properly when examples were provided.
* Fixed an issue in the **generate-outputs** command, where the outputs were not written to the specified output path.
* The **generate-outputs** command can now generate outputs from multiple calls to the same command (useful when different args provide different outputs).
* The **generate-outputs** command can now update a yaml file with new outputs, without deleting or overwriting existing ones.
* Fixed a bug where **doc-review** command failed on existing templates.
* Fixed a bug where **validate** command failed when the word demisto is in the repo README file.
* Added support for adding test-playbooks to the zip file result in *create-content-artifacts* command for marketplacev2.
* Fixed an issue in **find-dependencies** where using the argument *-o* without the argument *--all-packs-dependencies* did not print a proper warning.
* Added a **validate** check to prevent deletion of files whose deletion is not supported by the XSOAR marketplace.
* Removed the support in the *maintenance* option of the *-u* flag in the **update-release-notes** command.
* Added validation for forbidden words and phrases in the **doc-review** command.
* Added a retries mechanism to the **test-content** command to stabilize the build process.
* Added support for all `git` platforms to get remote files.
* Refactored the **format** command's effect on the *fromversion* field:
  * Fixed a bug where the *fromversion* field was removed when modifying a content item.
  * Updated the general default *fromversion* and the default *fromversion* of newly-introduced content items (e.g. `Lists`, `Jobs`).
  * Added an interactive mode functionality for all content types, to ask the user whether to set a default *fromversion*, if could not automatically determine its value. Use `-y` to assume 'yes' as an answer to all prompts and run non-interactively.

## 1.6.1

* Added the '--use-packs-known-words' argument to the **doc-review** command
* Added YAML_Loader to handle yaml files in a standard way across modules, replacing PYYAML.
* Fixed an issue when filtering items using the ID set in the **create-content-artifacts** command.
* Fixed an issue in the **generate-docs** command where tables were generated with an empty description column.
* Fixed an issue in the **split** command where splitting failed when using relative input/output paths.
* Added warning when inferred files are missing.
* Added to **validate** a validation for integration image dimensions, which should be 120x50px.
* Improved an error in the **validate** command to better differentiate between the case where a required fetch parameter is malformed or missing.

## 1.6.0

* Fixed an issue in the **create-id-set** command where similar items from different marketplaces were reported as duplicated.
* Fixed typo in demisto-sdk init
* Fixed an issue where the **lint** command did not handle all container exit codes.
* Add to **validate** a validation for pack name to make sure it is unchanged.
* Added a validation to the **validate** command that verifies that the version in the pack_metdata file is written in the correct format.
* Fixed an issue in the **format** command where missing *fromVersion* field in indicator fields caused an error.

## 1.5.9

* Added option to specify `External Playbook Configuration` to change inputs of Playbooks triggered as part of **test-content**
* Improved performance of the **lint** command.
* Improved performance of the **validate** command when checking README images.
* ***create-id-set*** command - the default value of the **marketplace** argument was changed from ‘xsoar’ to all packs existing in the content repository. When using the command, make sure to pass the relevant marketplace to use.

## 1.5.8

* Fixed an issue where the command **doc-review** along with the argument `--release-notes` failed on yml/json files with invalid schema.
* Fixed an issue where the **lint** command failed on packs using python 3.10

## 1.5.7

* Fixed an issue where reading remote yaml files failed.
* Fixed an issue in **validate** failed with no error message for lists (when no fromVersion field was found).
* Fixed an issue when running **validate** or **format** in a gitlab repository, and failing to determine its project id.
* Added an enhancement to **split**, handling an empty output argument.
* Added the ability to add classifiers and mappers to conf.json.
* Added the Alias field to the incident field schema.

## 1.5.6

* Added 'deprecated' release notes template.
* Fixed an issue where **run-test-playbook** command failed to get the task entries when the test playbook finished with errors.
* Fixed an issue in **validate** command when running with `no-conf-json` argument to ignore the `conf.json` file.
* Added error type text (`ERROR` or `WARNING`) to **validate** error prints.
* Fixed an issue where the **format** command on test playbook did not format the ID to be equal to the name of the test playbook.
* Enhanced the **update-release-notes** command to automatically commit release notes config file upon creation.
* The **validate** command will validate that an indicator field of type html has fromVersion of 6.1.0 and above.
* The **format** command will now add fromVersion 6.1.0 to indicator field of type html.
* Added support for beta integrations in the **format** command.
* Fixed an issue where the **postman-codegen** command failed when called with the `--config-out` flag.
* Removed the integration documentation from the detailed description while performing **split** command to the unified yml file.
* Removed the line which indicates the version of the product from the README.md file for new contributions.

## 1.5.5

* Fixed an issue in the **update-release-notes** command, which did not work when changes were made in multiple packs.
* Changed the **validate** command to fail on missing test-playbooks only if no unittests are found.
* Fixed `to_kebab_case`, it will now deal with strings that have hyphens, commas or periods in them, changing them to be hyphens in the new string.
* Fixed an issue in the **create-id-set** command, where the `source` value included the git token if it was specified in the remote url.
* Fixed an issue in the **merge-id-set** command, where merging fails because of duplicates but the packs are in the XSOAR repo but in different version control.
* Fixed missing `Lists` Content Item as valid `IDSetType`
* Added enhancement for **generate-docs**. It is possible to provide both file or a comma seperated list as `examples`. Also, it's possible to provide more than one example for a script or a command.
* Added feature in **format** to sync YML and JSON files to the `master` file structure.
* Added option to specify `Incident Type`, `Incoming Mapper` and `Classifier` when configuring instance in **test-content**
* added a new command **run-test-playbook** to run a test playbook in a given XSOAR instance.
* Fixed an issue in **format** when running on a modified YML, that the `id` value is not changed to its old `id` value.
* Enhancement for **split** command, replace `ApiModule` code block to `import` when splitting a YML.
* Fixed an issue where indicator types were missing from the pack's content, when uploading using **zip-packs**.
* The request data body format generated in the **postman-codegen** will use the python argument's name and not the raw data argument's name.
* Added the flag '--filter-by-id-set' to **create-content-artifacts** to create artifacts only for items in the given id_set.json.

## 1.5.4

* Fixed an issue with the **format** command when contributing via the UI
* The **format** command will now not remove the `defaultRows` key from incident, indicator and generic fields with `type: grid`.
* Fixed an issue with the **validate** command when a layoutscontainer did not have the `fromversion` field set.
* added a new command **update-xsoar-config-file** to handle your XSOAR Configuration File.
* Added `skipVerify` argument in **upload** command to skip pack signature verification.
* Fixed an issue when the **run** command  failed running when there’s more than one playground, by explicitly using the current user’s playground.
* Added support for Job content item in the **format**, **validate**, **upload**, **create-id-set**, **find-dependecies** and **create-content-artifacts** commands.
* Added a **source** field to the **id_set** entitles.
* Two entitles will not consider as duplicates if they share the same pack and the same source.
* Fixed a bug when duplicates were found in **find_dependencies**.
* Added function **get_current_repo** to `tools`.
* The **postman-codegen** will not have duplicates argument name. It will rename them to the minimum distinguished shared path for each of them.

## 1.5.3

* The **format** command will now set `unsearchable: True` for incident, indicator and generic fields.
* Fixed an issue where the **update-release-notes** command crashes with `--help` flag.
* Added validation to the **validate** command that verifies the `unsearchable` key in incident, indicator and generic fields is set to true.
* Removed a validation that DBotRole should be set for automation that requires elevated permissions to the `XSOAR-linter` in the **lint** command.
* Fixed an issue in **Validate** command where playbooks conditional tasks were mishandeled.
* Added a validation to prevent contributors from using the `fromlicense` key as a configuration parameter in an integration's YML
* Added a validation to ensure that the type for **API token** (and similar) parameters are configured correctly as a `credential` type in the integration configuration YML.
* Added an assertion that checks for duplicated requests' names when generating an integration from a postman collection.
* Added support for [.env files](https://pypi.org/project/python-dotenv/). You can now add a `.env` file to your repository with the logging information instead of setting a global environment variables.
* When running **lint** command with --keep-container flag, the docker images are committed.
* The **validate** command will not return missing test playbook error when given a script with dynamic-section tag.

## 1.5.2

* Added a validation to **update-release-notes** command to ensure that the `--version` flag argument is in the right format.
* added a new command **coverage-analyze** to generate and print coverage reports.
* Fixed an issue in **validate** in repositories which are not in GitHub or GitLab
* Added a validation that verifies that readme image absolute links do not contain the working branch name.
* Added support for List content item in the **format**, **validate**, **download**, **upload**, **create-id-set**, **find-dependecies** and **create-content-artifacts** commands.
* Added a validation to ensure reputation command's default argument is set as an array input.
* Added the `--fail-duplicates` flag for the **merge-id-set** command which will fail the command if duplicates are found.
* Added the `--fail-duplicates` flag for the **create-id-set** command which will fail the command if duplicates are found.

## 1.5.1

* Fixed an issue where **validate** command failed to recognized test playbooks for beta integrations as valid tests.
* Fixed an issue were the **validate** command was falsely recognizing image paths in readme files.
* Fixed an issue where the **upload** command error message upon upload failure pointed to wrong file rather than to the pack metadata.
* Added a validation that verifies that each script which appears in incident fields, layouts or layout containers exists in the id_set.json.
* Fixed an issue where the **postman code-gen** command generated double dots for context outputs when it was not needed.
* Fixed an issue where there **validate** command on release notes file crashed when author image was added or modified.
* Added input handling when running **find-dependencies**, replacing string manipulations.
* Fixed an issue where the **validate** command did not handle multiple playbooks with the same name in the id_set.
* Added support for GitLab repositories in **validate**

## 1.5.0

* Fixed an issue where **upload** command failed to upload packs not under content structure.
* Added support for **init** command to run from non-content repo.
* The **split-yml** has been renamed to **split** and now supports splitting Dashboards from unified Generic Modules.
* Fixed an issue where the skipped tests validation ran on the `ApiModules` pack in the **validate** command.
* The **init** command will now create the `Generic Object` entities directories.
* Fixed an issue where the **format** command failed to recognize changed files from git.
* Fixed an issue where the **json-to-outputs** command failed checking whether `0001-01-01T00:00:00` is of type `Date`
* Added to the **generate context** command to generate context paths for integrations from an example file.
* Fixed an issue where **validate** failed on release notes configuration files.
* Fixed an issue where the **validate** command failed on pack input if git detected changed files outside of `Packs` directory.
* Fixed an issue where **validate** command failed to recognize files inside validated pack when validation release notes, resulting in a false error message for missing entity in release note.
* Fixed an issue where the **download** command failed when downloading an invalid YML, instead of skipping it.

## 1.4.9

* Added validation that the support URL in partner contribution pack metadata does not lead to a GitHub repo.
* Enhanced ***generate-docs*** with default `additionalinformation` (description) for common parameters.
* Added to **validate** command a validation that a content item's id and name will not end with spaces.
* The **format** command will now remove trailing whitespaces from content items' id and name fields.
* Fixed an issue where **update-release-notes** could fail on files outside the user given pack.
* Fixed an issue where the **generate-test-playbook** command would not place the playbook in the proper folder.
* Added to **validate** command a validation that packs with `Iron Bank` uses the latest docker from Iron Bank.
* Added to **update-release-notes** command support for `Generic Object` entities.
* Fixed an issue where playbook `fromversion` mismatch validation failed even if `skipunavailable` was set to true.
* Added to the **create artifacts** command support for release notes configuration file.
* Added validation to **validate** for release notes config file.
* Added **isoversize** and **isautoswitchedtoquietmode** fields to the playbook schema.
* Added to the **update-release-notes** command `-bc` flag to generate template for breaking changes version.
* Fixed an issue where **validate** did not search description files correctly, leading to a wrong warning message.

## 1.4.8

* Fixed an issue where yml files with `!reference` failed to load properly.
* Fixed an issue when `View Integration Documentation` button was added twice during the download and re-upload.
* Fixed an issue when `(Partner Contribution)` was added twice to the display name during the download and re-upload.
* Added the following enhancements in the **generate-test-playbook** command:
  * Added the *--commands* argument to generate tasks for specific commands.
  * Added the *--examples* argument to get the command examples file path and generate tasks from the commands and arguments specified there.
  * Added the *--upload* flag to specify whether to upload the test playbook after the generation.
  * Fixed the output condition generation for outputs of type `Boolean`.

## 1.4.7

* Fixed an issue where an empty list for a command context didn't produce an indication other than an empty table.
* Fixed an issue where the **format** command has incorrectly recognized on which files to run when running using git.
* Fixed an issue where author image validations were not checked properly.
* Fixed an issue where new old-formatted scripts and integrations were not validated.
* Fixed an issue where the wording in the from version validation error for subplaybooks was incorrect.
* Fixed an issue where the **update-release-notes** command used the old docker image version instead of the new when detecting a docker change.
* Fixed an issue where the **generate-test-playbook** command used an incorrect argument name as default
* Fixed an issue where the **json-to-outputs** command used an incorrect argument name as default when using `-d`.
* Fixed an issue where validations failed while trying to validate non content files.
* Fixed an issue where README validations did not work post VS Code formatting.
* Fixed an issue where the description validations were inconsistent when running through an integration file or a description file.

## 1.4.6

* Fixed an issue where **validate** suggests, with no reason, running **format** on missing mandatory keys in yml file.
* Skipped existence of TestPlaybook check on community and contribution integrations.
* Fixed an issue where pre-commit didn't run on the demisto_sdk/commands folder.
* The **init** command will now change the script template name in the code to the given script name.
* Expanded the validations performed on beta integrations.
* Added support for PreProcessRules in the **format**, **validate**, **download**, and **create-content-artifacts** commands.
* Improved the error messages in **generate-docs**, if an example was not provided.
* Added to **validate** command a validation that a content entity or a pack name does not contain the words "partner" and "community".
* Fixed an issue where **update-release-notes** ignores *--text* flag while using *-f*
* Fixed the outputs validations in **validate** so enrichment commands will not be checked to have DBotScore outputs.
* Added a new validation to require the dockerimage key to exist in an integration and script yml files.
* Enhanced the **generate-test-playbook** command to use only integration tested on commands, rather than (possibly) other integrations implementing them.
* Expanded unify command to support GenericModules - Unifies a GenericModule object with its Dashboards.
* Added validators for generic objects:
  * Generic Field validator - verify that the 'fromVersion' field is above 6.5.0, 'group' field equals 4 and 'id' field starts with the prefix 'generic_'.
  * Generic Type validator - verify that the 'fromVersion' field is above 6.5.0
  * Generic Module validator - verify that the 'fromVersion' field is above 6.5.0
  * Generic Definition validator - verify that the 'fromVersion' field is above 6.5.0
* Expanded Format command to support Generic Objects - Fixes generic objects according to their validations.
* Fixed an issue where the **update-release-notes** command did not handle ApiModules properly.
* Added option to enter a dictionary or json of format `[{field_name:description}]` in the **json-to-outputs** command,
  with the `-d` flag.
* Improved the outputs for the **format** command.
* Fixed an issue where the validations performed after the **format** command were inconsistent with **validate**.
* Added to the **validate** command a validation for the author image.
* Updated the **create-content-artifacts** command to support generic modules, definitions, fields and types.
* Added an option to ignore errors for file paths and not only file name in .pack-ignore file.

## 1.4.5

* Enhanced the **postman-codegen** command to name all generated arguments with lower case.
* Fixed an issue where the **find-dependencies** command miscalculated the dependencies for playbooks that use generic commands.
* Fixed an issue where the **validate** command failed in external repositories in case the DEMISTO_SDK_GITHUB_TOKEN was not set.
* Fixed an issue where **openapi-codegen** corrupted the swagger file by overwriting configuration to swagger file.
* Updated the **upload** command to support uploading zipped packs to the marketplace.
* Added to the **postman-codegen** command support of path variables.
* Fixed an issue where **openapi-codegen** entered into an infinite loop on circular references in the swagger file.
* The **format** command will now set `fromVersion: 6.2.0` for widgets with 'metrics' data type.
* Updated the **find-dependencies** command to support generic modules, definitions, fields and types.
* Fixed an issue where **openapi-codegen** tried to extract reference example outputs, leading to an exception.
* Added an option to ignore secrets automatically when using the **init** command to create a pack.
* Added a tool that gives the ability to temporarily suppress console output.

## 1.4.4

* When formatting incident types with Auto-Extract rules and without mode field, the **format** command will now add the user selected mode.
* Added new validation that DBotRole is set for scripts that requires elevated permissions to the `XSOAR-linter` in the **lint** command.
* Added url escaping to markdown human readable section in generate docs to avoid autolinking.
* Added a validation that mapper's id and name are matching. Updated the format of mapper to include update_id too.
* Added a validation to ensure that image paths in the README files are valid.
* Fixed **find_type** function to correctly find test files, such as, test script and test playbook.
* Added scheme validations for the new Generic Object Types, Fields, and Modules.
* Renamed the flag *--input-old-version* to *--old-version* in the **generate-docs** command.
* Refactored the **update-release-notes** command:
  * Replaced the *--all* flag with *--use-git* or *-g*.
  * Added the *--force* flag to update the pack release notes without changes in the pack.
  * The **update-release-notes** command will now update all dependent integrations on ApiModule change, even if not specified.
  * If more than one pack has changed, the full list of updated packs will be printed at the end of **update-release-notes** command execution.
  * Fixed an issue where the **update-release-notes** command did not add docker image release notes entry for release notes file if a script was changed.
  * Fixed an issue where the **update-release-notes** command did not detect changed files that had the same name.
  * Fixed an issue in the **update-release-notes** command where the version support of JSON files was mishandled.
* Fixed an issue where **format** did not skip files in test and documentation directories.
* Updated the **create-id-set** command to support generic modules, definitions, fields and types.
* Changed the **convert** command to generate old layout fromversion to 5.0.0 instead of 4.1.0
* Enhanced the command **postman-codegen** with type hints for templates.

## 1.4.3

* Fixed an issue where **json-to-outputs** command returned an incorrect output when json is a list.
* Fixed an issue where if a pack README.md did not exist it could cause an error in the validation process.
* Fixed an issue where the *--name* was incorrectly required in the **init** command.
* Adding the option to run **validate** on a specific path while using git (*-i* & *-g*).
* The **format** command will now change UUIDs in .yml and .json files to their respective content entity name.
* Added a playbook validation to check if a task sub playbook exists in the id set in the **validate** command.
* Added the option to add new tags/usecases to the approved list and to the pack metadata on the same pull request.
* Fixed an issue in **test_content** where when different servers ran tests for the same integration, the server URL parameters were not set correctly.
* Added a validation in the **validate** command to ensure that the ***endpoint*** command is configured correctly in yml file.
* Added a warning when pack_metadata's description field is longer than 130 characters.
* Fixed an issue where a redundant print occurred on release notes validation.
* Added new validation in the **validate** command to ensure that the minimal fromVersion in a widget of type metrics will be 6.2.0.
* Added the *--release-notes* flag to demisto-sdk to get the current version release notes entries.

## 1.4.2

* Added to `pylint` summary an indication if a test was skipped.
* Added to the **init** command the option to specify fromversion.
* Fixed an issue where running **init** command without filling the metadata file.
* Added the *--docker-timeout* flag in the **lint** command to control the request timeout for the Docker client.
* Fixed an issue where **update-release-notes** command added only one docker image release notes entry for release notes file, and not for every entity whom docker image was updated.
* Added a validation to ensure that incident/indicator fields names starts with their pack name in the **validate** command. (Checked only for new files and only when using git *-g*)
* Updated the **find-dependencies** command to return the 'dependencies' according the layout type ('incident', 'indicator').
* Enhanced the "vX" display name validation for scripts and integrations in the **validate** command to check for every versioned script or integration, and not only v2.
* Added the *--fail-duplicates* flag for the **create-id-set** command which will fail the command if duplicates are found.
* Added to the **generate-docs** command automatic addition to git when a new readme file is created.

## 1.4.1

* When in private repo without `DEMSITO_SDK_GITHUB_TOKEN` configured, get_remote_file will take files from the local origin/master.
* Enhanced the **unify** command when giving input of a file and not a directory return a clear error message.
* Added a validation to ensure integrations are not skipped and at least one test playbook is not skipped for each integration or script.
* Added to the Content Tests support for `context_print_dt`, which queries the incident context and prints the result as a json.
* Added new validation for the `xsoar_config.json` file in the **validate** command.
* Added a version differences section to readme in **generate-docs** command.
* Added the *--docs-format* flag in the **integration-diff** command to get the output in README format.
* Added the *--input-old-version* and *--skip-breaking-changes* flags in the **generate-docs** command to get the details for the breaking section and to skip the breaking changes section.

## 1.4.0

* Enable passing a comma-separated list of paths for the `--input` option of the **lint** command.
* Added new validation of unimplemented test-module command in the code to the `XSOAR-linter` in the **lint** command.
* Fixed the **generate-docs** to handle integration authentication parameter.
* Added a validation to ensure that description and README do not contain the word 'Demisto'.
* Improved the deprecated message validation required from playbooks and scripts.
* Added the `--quite-bc-validation` flag for the **validate** command to run the backwards compatibility validation in quite mode (errors is treated like warnings).
* Fixed the **update release notes** command to display a name for old layouts.
* Added the ability to append to the pack README credit to contributors.
* Added identification for parameter differences in **integration-diff** command.
* Fixed **format** to use git as a default value.
* Updated the **upload** command to support reports.
* Fixed an issue where **generate-docs** command was displaying 'None' when credentials parameter display field configured was not configured.
* Fixed an issue where **download** did not return exit code 1 on failure.
* Updated the validation that incident fields' names do not contain the word incident will aplly to core packs only.
* Added a playbook validation to verify all conditional tasks have an 'else' path in **validate** command.
* Renamed the GitHub authentication token environment variable `GITHUB_TOKEN` to `DEMITO_SDK_GITHUB_TOKEN`.
* Added to the **update-release-notes** command automatic addition to git when new release notes file is created.
* Added validation to ensure that integrations, scripts, and playbooks do not contain the entity type in their names.
* Added the **convert** command to convert entities between XSOAR versions.
* Added the *--deprecate* flag in **format** command to deprecate integrations, scripts, and playbooks.
* Fixed an issue where ignoring errors did not work when running the **validate** command on specific files (-i).

## 1.3.9

* Added a validation verifying that the pack's README.md file is not equal to pack description.
* Fixed an issue where the **Assume yes** flag did not work properly for some entities in the **format** command.
* Improved the error messages for separators in folder and file names in the **validate** command.
* Removed the **DISABLE_SDK_VERSION_CHECK** environment variable. To disable new version checks, use the **DEMISTO_SDK_SKIP_VERSION_CHECK** envirnoment variable.
* Fixed an issue where the demisto-sdk version check failed due to a rate limit.
* Fixed an issue with playbooks scheme validation.

## 1.3.8

* Updated the **secrets** command to work on forked branches.

## 1.3.7

* Added a validation to ensure correct image and description file names.
* Fixed an issue where the **validate** command failed when 'display' field in credentials param in yml is empty but 'displaypassword' was provided.
* Added the **integration-diff** command to check differences between two versions of an integration and to return a report of missing and changed elements in the new version.
* Added a validation verifying that the pack's README.md file is not missing or empty for partner packs or packs contains use cases.
* Added a validation to ensure that the integration and script folder and file names will not contain separators (`_`, `-`, ``).
* When formatting new pack, the **format** command will set the *fromversion* key to 5.5.0 in the new files without fromversion.

## 1.3.6

* Added a validation that core packs are not dependent on non-core packs.
* Added a validation that a pack name follows XSOAR standards.
* Fixed an issue where in some cases the `get_remote_file` function failed due to an invalid path.
* Fixed an issue where running **update-release-notes** with updated integration logo, did not detect any file changes.
* Fixed an issue where the **create-id-set** command did not identify unified integrations correctly.
* Fixed an issue where the `CommonTypes` pack was not identified as a dependency for all feed integrations.
* Added support for running SDK commands in private repositories.
* Fixed an issue where running the **init** command did not set the correct category field in an integration .yml file for a newly created pack.
* When formatting new contributed pack, the **format** command will set the *fromversion* key to 6.0.0 in the relevant files.
* If the environment variable "DISABLE_SDK_VERSION_CHECK" is define, the demisto-sdk will no longer check for newer version when running a command.
* Added the `--use-pack-metadata` flag for the **find-dependencies** command to update the calculated dependencies using the the packs metadata files.
* Fixed an issue where **validate** failed on scripts in case the `outputs` field was set to `None`.
* Fixed an issue where **validate** was failing on editing existing release notes.
* Added a validation for README files verifying that the file doesn't contain template text copied from HelloWorld or HelloWorldPremium README.

## 1.3.5

* Added a validation that layoutscontainer's id and name are matching. Updated the format of layoutcontainer to include update_id too.
* Added a validation that commands' names and arguments in core packs, or scripts' arguments do not contain the word incident.
* Fixed issue where running the **generate-docs** command with -c flag ran all the commands and not just the commands specified by the flag.
* Fixed the error message of the **validate** command to not always suggest adding the *description* field.
* Fixed an issue where running **format** on feed integration generated invalid parameter structure.
* Fixed an issue where the **generate-docs** command did not add all the used scripts in a playbook to the README file.
* Fixed an issue where contrib/partner details might be added twice to the same file, when using unify and create-content-artifacts commands
* Fixed issue where running **validate** command on image-related integration did not return the correct outputs to json file.
* When formatting playbooks, the **format** command will now remove empty fields from SetIncident, SetIndicator, CreateNewIncident, CreateNewIndicator script arguments.
* Added an option to fill in the developer email when running the **init** command.

## 1.3.4

* Updated the **validate** command to check that the 'additionalinfo' field only contains the expected value for feed required parameters and not equal to it.
* Added a validation that community/partner details are not in the detailed description file.
* Added a validation that the Use Case tag in pack_metadata file is only used when the pack contains at least one PB, Incident Type or Layout.
* Added a validation that makes sure outputs in integrations are matching the README file when only README has changed.
* Added the *hidden* field to the integration schema.
* Fixed an issue where running **format** on a playbook whose `name` does not equal its `id` would cause other playbooks who use that playbook as a sub-playbook to fail.
* Added support for local custom command configuration file `.demisto-sdk-conf`.
* Updated the **format** command to include an update to the description file of an integration, to remove community/partner details.

## 1.3.3

* Fixed an issue where **lint** failed where *.Dockerfile* exists prior running the lint command.
* Added FeedHelloWorld template option for *--template* flag in **demisto-sdk init** command.
* Fixed issue where **update-release-notes** deleted release note file if command was called more than once.
* Fixed issue where **update-release-notes** added docker image release notes every time the command was called.
* Fixed an issue where running **update-release-notes** on a pack with newly created integration, had also added a docker image entry in the release notes.
* Fixed an issue where `XSOAR-linter` did not find *NotImplementedError* in main.
* Added validation for README files verifying their length (over 30 chars).
* When using *-g* flag in the **validate** command it will now ignore untracked files by default.
* Added the *--include-untracked* flag to the **validate** command to include files which are untracked by git in the validation process.
* Improved the `pykwalify` error outputs in the **validate** command.
* Added the *--print-pykwalify* flag to the **validate** command to print the unchanged output from `pykwalify`.

## 1.3.2

* Updated the format of the outputs when using the *--json-file* flag to create a JSON file output for the **validate** and **lint** commands.
* Added the **doc-review** command to check spelling in .md and .yml files as well as a basic release notes review.
* Added a validation that a pack's display name does not already exist in content repository.
* Fixed an issue where the **validate** command failed to detect duplicate params in an integration.
* Fixed an issue where the **validate** command failed to detect duplicate arguments in a command in an integration.

## 1.3.1

* Fixed an issue where the **validate** command failed to validate the release notes of beta integrations.
* Updated the **upload** command to support indicator fields.
* The **validate** and **update-release-notes** commands will now check changed files against `demisto/master` if it is configured locally.
* Fixed an issue where **validate** would incorrectly identify files as renamed.
* Added a validation that integration properties (such as feed, mappers, mirroring, etc) are not removed.
* Fixed an issue where **validate** failed when comparing branch against commit hash.
* Added the *--no-pipenv* flag to the **split-yml** command.
* Added a validation that incident fields and incident types are not removed from mappers.
* Fixed an issue where the *c
reate-id-set* flag in the *validate* command did not work while not using git.
* Added the *hiddenusername* field to the integration schema.
* Added a validation that images that are not integration images, do not ask for a new version or RN

## 1.3.0

* Do not collect optional dependencies on indicator types reputation commands.
* Fixed an issue where downloading indicator layoutscontainer objects failed.
* Added a validation that makes sure outputs in integrations are matching the README file.
* Fixed an issue where the *create-id-set* flag in the **validate** command did not work.
* Added a warning in case no id_set file is found when running the **validate** command.
* Fixed an issue where changed files were not recognised correctly on forked branches in the **validate** and the **update-release-notes** commands.
* Fixed an issue when files were classified incorrectly when running *update-release-notes*.
* Added a validation that integration and script file paths are compatible with our convention.
* Fixed an issue where id_set.json file was re created whenever running the generate-docs command.
* added the *--json-file* flag to create a JSON file output for the **validate** and **lint** commands.

## 1.2.19

* Fixed an issue where merge id_set was not updated to work with the new entity of Packs.
* Added a validation that the playbook's version matches the version of its sub-playbooks, scripts, and integrations.

## 1.2.18

* Changed the *skip-id-set-creation* flag to *create-id-set* in the **validate** command. Its default value will be False.
* Added support for the 'cve' reputation command in default arg validation.
* Filter out generic and reputation command from scripts and playbooks dependencies calculation.
* Added support for the incident fields in outgoing mappers in the ID set.
* Added a validation that the taskid field and the id field under the task field are both from uuid format and contain the same value.
* Updated the **format** command to generate uuid value for the taskid field and for the id under the task field in case they hold an invalid values.
* Exclude changes from doc_files directory on validation.
* Added a validation that an integration command has at most one default argument.
* Fixing an issue where pack metadata version bump was not enforced when modifying an old format (unified) file.
* Added validation that integration parameter's display names are capitalized and spaced using whitespaces and not underscores.
* Fixed an issue where beta integrations where not running deprecation validations.
* Allowed adding additional information to the deprecated description.
* Fixing an issue when escaping less and greater signs in integration params did not work as expected.

## 1.2.17

* Added a validation that the classifier of an integration exists.
* Added a validation that the mapper of an integration exists.
* Added a validation that the incident types of a classifier exist.
* Added a validation that the incident types of a mapper exist.
* Added support for *text* argument when running **demisto-sdk update-release-notes** on the ApiModules pack.
* Added a validation for the minimal version of an indicator field of type grid.
* Added new validation for incident and indicator fields in classifiers mappers and layouts exist in the content.
* Added cache for get_remote_file to reducing failures from accessing the remote repo.
* Fixed an issue in the **format** command where `_dev` or `_copy` suffixes weren't removed from the `id` of the given playbooks.
* Playbook dependencies from incident and indicator fields are now marked as optional.
* Mappers dependencies from incident types and incident fields are now marked as optional.
* Classifier dependencies from incident types are now marked as optional.
* Updated **demisto-sdk init** command to no longer create `created` field in pack_metadata file
* Updated **generate-docs** command to take the parameters names in setup section from display field and to use additionalinfo field when exist.
* Using the *verbose* argument in the **find-dependencies** command will now log to the console.
* Improved the deprecated message validation required from integrations.
* Fixed an issue in the **generate-docs** command where **Context Example** section was created when it was empty.

## 1.2.16

* Added allowed ignore errors to the *IDSetValidator*.
* Fixed an issue where an irrelevant id_set validation ran in the **validate** command when using the *--id-set* flag.
* Fixed an issue were **generate-docs** command has failed if a command did not exist in commands permissions file.
* Improved a **validate** command message for missing release notes of api module dependencies.

## 1.2.15

* Added the *ID101* to the allowed ignored errors.

## 1.2.14

* SDK repository is now mypy check_untyped_defs complaint.
* The lint command will now ignore the unsubscriptable-object (E1136) pylint error in dockers based on python 3.9 - this will be removed once a new pylint version is released.
* Added an option for **format** to run on a whole pack.
* Added new validation of unimplemented commands from yml in the code to `XSOAR-linter`.
* Fixed an issue where Auto-Extract fields were only checked for newly added incident types in the **validate** command.
* Added a new warning validation of direct access to args/params dicts to `XSOAR-linter`.

## 1.2.13

* Added new validation of indicators usage in CommandResults to `XSOAR-linter`.
* Running **demisto-sdk lint** will automatically run on changed files (same behavior as the -g flag).
* Removed supported version message from the documentation when running **generate_docs**.
* Added a print to indicate backwards compatibility is being checked in **validate** command.
* Added a percent print when running the **validate** command with the *-a* flag.
* Fixed a regression in the **upload** command where it was ignoring `DEMISTO_VERIFY_SSL` env var.
* Fixed an issue where the **upload** command would fail to upload beta integrations.
* Fixed an issue where the **validate** command did not create the *id_set.json* file when running with *-a* flag.
* Added price change validation in the **validate** command.
* Added validations that checks in read-me for empty sections or leftovers from the auto generated read-me that should be changed.
* Added new code validation for *NotImplementedError* to raise a warning in `XSOAR-linter`.
* Added validation for support types in the pack metadata file.
* Added support for *--template* flag in **demisto-sdk init** command.
* Fixed an issue with running **validate** on master branch where the changed files weren't compared to previous commit when using the *-g* flag.
* Fixed an issue where the `XSOAR-linter` ran *NotImplementedError* validation on scripts.
* Added support for Auto-Extract feature validation in incident types in the **validate** command.
* Fixed an issue in the **lint** command where the *-i* flag was ignored.
* Improved **merge-id-sets** command to support merge between two ID sets that contain the same pack.
* Fixed an issue in the **lint** command where flake8 ran twice.

## 1.2.12

* Bandit now reports also on medium severity issues.
* Fixed an issue with support for Docker Desktop on Mac version 2.5.0+.
* Added support for vulture and mypy linting when running without docker.
* Added support for *prev-ver* flag in **update-release-notes** command.
* Improved retry support when building docker images for linting.
* Added the option to create an ID set on a specific pack in **create-id-set** command.
* Added the *--skip-id-set-creation* flag to **validate** command in order to add the capability to run validate command without creating id_set validation.
* Fixed an issue where **validate** command checked docker image tag on ApiModules pack.
* Fixed an issue where **find-dependencies** did not calculate dashboards and reports dependencies.
* Added supported version message to the documentation and release notes files when running **generate_docs** and **update-release-notes** commands respectively.
* Added new code validations for *NotImplementedError* exception raise to `XSOAR-linter`.
* Command create-content-artifacts additional support for **Author_image.png** object.
* Fixed an issue where schemas were not enforced for incident fields, indicator fields and old layouts in the validate command.
* Added support for **update-release-notes** command to update release notes according to master branch.

## 1.2.11

* Fixed an issue where the ***generate-docs*** command reset the enumeration of line numbering after an MD table.
* Updated the **upload** command to support mappers.
* Fixed an issue where exceptions were no printed in the **format** while the *--verbose* flag is set.
* Fixed an issue where *--assume-yes* flag did not work in the **format** command when running on a playbook without a `fromversion` field.
* Fixed an issue where the **format** command would fail in case `conf.json` file was not found instead of skipping the update.
* Fixed an issue where integration with v2 were recognised by the `name` field instead of the `display` field in the **validate** command.
* Added a playbook validation to check if a task script exists in the id set in the **validate** command.
* Added new integration category `File Integrity Management` in the **validate** command.

## 1.2.10

* Added validation for approved content pack use-cases and tags.
* Added new code validations for *CommonServerPython* import to `XSOAR-linter`.
* Added *default value* and *predefined values* to argument description in **generate-docs** command.
* Added a new validation that checks if *get-mapping-fields* command exists if the integration schema has *{ismappable: true}* in **validate** command.
* Fixed an issue where the *--staged* flag recognised added files as modified in the **validate** command.
* Fixed an issue where a backwards compatibility warning was raised for all added files in the **validate** command.
* Fixed an issue where **validate** command failed when no tests were given for a partner supported pack.
* Updated the **download** command to support mappers.
* Fixed an issue where the ***format*** command added a duplicate parameter.
* For partner supported content packs, added support for a list of emails.
* Removed validation of README files from the ***validate*** command.
* Fixed an issue where the ***validate*** command required release notes for ApiModules pack.

## 1.2.9

* Fixed an issue in the **openapi_codegen** command where it created duplicate functions name from the swagger file.
* Fixed an issue in the **update-release-notes** command where the *update type* argument was not verified.
* Fixed an issue in the **validate** command where no error was raised in case a non-existing docker image was presented.
* Fixed an issue in the **format** command where format failed when trying to update invalid Docker image.
* The **format** command will now preserve the **isArray** argument in integration's reputation commands and will show a warning if it set to **false**.
* Fixed an issue in the **lint** command where *finally* clause was not supported in main function.
* Fixed an issue in the **validate** command where changing any entity ID was not validated.
* Fixed an issue in the **validate** command where *--staged* flag did not bring only changed files.
* Fixed the **update-release-notes** command to ignore changes in the metadata file.
* Fixed the **validate** command to ignore metadata changes when checking if a version bump is needed.

## 1.2.8

* Added a new validation that checks in playbooks for the usage of `DeleteContext` in **validate** command.
* Fixed an issue in the **upload** command where it would try to upload content entities with unsupported versions.
* Added a new validation that checks in playbooks for the usage of specific instance in **validate** command.
* Added the **--staged** flag to **validate** command to run on staged files only.

## 1.2.7

* Changed input parameters in **find-dependencies** command.
  * Use ***-i, --input*** instead of ***-p, --path***.
  * Use ***-idp, --id-set-path*** instead of ***-i, --id-set-path***.
* Fixed an issue in the **unify** command where it crashed on an integration without an image file.
* Fixed an issue in the **format** command where unnecessary files were not skipped.
* Fixed an issue in the **update-release-notes** command where the *text* argument was not respected in all cases.
* Fixed an issue in the **validate** command where a warning about detailed description was given for unified or deprecated integrations.
* Improved the error returned by the **validate** command when running on files using the old format.

## 1.2.6

* No longer require setting `DEMISTO_README_VALIDATION` env var to enable README mdx validation. Validation will now run automatically if all necessary node modules are available.
* Fixed an issue in the **validate** command where the `--skip-pack-dependencies` would not skip id-set creation.
* Fixed an issue in the **validate** command where validation would fail if supplied an integration with an empty `commands` key.
* Fixed an issue in the **validate** command where validation would fail due to a required version bump for packs which are not versioned.
* Will use env var `DEMISTO_VERIFY_SSL` to determine if to use a secure connection for commands interacting with the Server when `--insecure` is not passed. If working with a local Server without a trusted certificate, you can set env var `DEMISTO_VERIFY_SSL=no` to avoid using `--insecure` on each command.
* Unifier now adds a link to the integration documentation to the integration detailed description.
* Fixed an issue in the **secrets** command where ignored secrets were not skipped.

## 1.2.5

* Added support for special fields: *defaultclassifier*, *defaultmapperin*, *defaultmapperout* in **download** command.
* Added -y option **format** command to assume "yes" as answer to all prompts and run non-interactively
* Speed up improvements for `validate` of README files.
* Updated the **format** command to adhere to the defined content schema and sub-schemas, aligning its behavior with the **validate** command.
* Added support for canvasContextConnections files in **format** command.

## 1.2.4

* Updated detailed description for community integrations.

## 1.2.3

* Fixed an issue where running **validate** failed on playbook with task that adds tags to the evidence data.
* Added the *displaypassword* field to the integration schema.
* Added new code validations to `XSOAR-linter`.
  * As warnings messages:
    * `demisto.params()` should be used only inside main function.
    * `demisto.args()` should be used only inside main function.
    * Functions args should have type annotations.
* Added `fromversion` field validation to test playbooks and scripts in **validate** command.

## 1.2.2

* Add support for warning msgs in the report and summary to **lint** command.
* Fixed an issue where **json-to-outputs** determined bool values as int.
* Fixed an issue where **update-release-notes** was crushing on `--all` flag.
* Fixed an issue where running **validate**, **update-release-notes** outside of content repo crushed without a meaningful error message.
* Added support for layoutscontainer in **init** contribution flow.
* Added a validation for tlp_color param in feeds in **validate** command.
* Added a validation for removal of integration parameters in **validate** command.
* Fixed an issue where **update-release-notes** was failing with a wrong error message when no pack or input was given.
* Improved formatting output of the **generate-docs** command.
* Add support for env variable *DEMISTO_SDK_ID_SET_REFRESH_INTERVAL*. Set this env variable to the refresh interval in minutes. The id set will be regenerated only if the refresh interval has passed since the last generation. Useful when generating Script documentation, to avoid re-generating the id_set every run.
* Added new code validations to `XSOAR-linter`.
  * As error messages:
    * Longer than 10 seconds sleep statements for non long running integrations.
    * exit() usage.
    * quit() usage.
  * As warnings messages:
    * `demisto.log` should not be used.
    * main function existence.
    * `demito.results` should not be used.
    * `return_output` should not be used.
    * try-except statement in main function.
    * `return_error` usage in main function.
    * only once `return_error` usage.
* Fixed an issue where **lint** command printed logs twice.
* Fixed an issue where *suffix* did not work as expected in the **create-content-artifacts** command.
* Added support for *prev-ver* flag in **lint** and **secrets** commands.
* Added support for *text* flag to **update-release-notes** command to add the same text to all release notes.
* Fixed an issue where **validate** did not recognize added files if they were modified locally.
* Added a validation that checks the `fromversion` field exists and is set to 5.0.0 or above when working or comparing to a non-feature branch in **validate** command.
* Added a validation that checks the certification field in the pack_metadata file is valid in **validate** command.
* The **update-release-notes** command will now automatically add docker image update to the release notes.

## 1.2.1

* Added an additional linter `XSOAR-linter` to the **lint** command which custom validates py files. currently checks for:
  * `Sys.exit` usages with non zero value.
  * Any `Print` usages.
* Fixed an issue where renamed files were failing on *validate*.
* Fixed an issue where single changed files did not required release notes update.
* Fixed an issue where doc_images required release-notes and validations.
* Added handling of dependent packs when running **update-release-notes** on changed *APIModules*.
  * Added new argument *--id-set-path* for id_set.json path.
  * When changes to *APIModule* is detected and an id_set.json is available - the command will update the dependent pack as well.
* Added handling of dependent packs when running **validate** on changed *APIModules*.
  * Added new argument *--id-set-path* for id_set.json path.
  * When changes to *APIModule* is detected and an id_set.json is available - the command will validate that the dependent pack has release notes as well.
* Fixed an issue where the find_type function didn't recognize file types correctly.
* Fixed an issue where **update-release-notes** command did not work properly on Windows.
* Added support for indicator fields in **update-release-notes** command.
* Fixed an issue where files in test dirs where being validated.

## 1.2.0

* Fixed an issue where **format** did not update the test playbook from its pack.
* Fixed an issue where **validate** validated non integration images.
* Fixed an issue where **update-release-notes** did not identified old yml integrations and scripts.
* Added revision templates to the **update-release-notes** command.
* Fixed an issue where **update-release-notes** crashed when a file was renamed.
* Fixed an issue where **validate** failed on deleted files.
* Fixed an issue where **validate** validated all images instead of packs only.
* Fixed an issue where a warning was not printed in the **format** in case a non-supported file type is inputted.
* Fixed an issue where **validate** did not fail if no release notes were added when adding files to existing packs.
* Added handling of incorrect layout paths via the **format** command.
* Refactor **create-content-artifacts** command - Efficient artifacts creation and better logging.
* Fixed an issue where image and description files were not handled correctly by **validate** and **update-release-notes** commands.
* Fixed an issue where the **format** command didn't remove all extra fields in a file.
* Added an error in case an invalid id_set.json file is found while running the **validate** command.
* Added fetch params checks to the **validate** command.

## 1.1.11

* Added line number to secrets' path in **secrets** command report.
* Fixed an issue where **init** a community pack did not present the valid support URL.
* Fixed an issue where **init** offered a non relevant pack support type.
* Fixed an issue where **lint** did not pull docker images for powershell.
* Fixed an issue where **find-dependencies** did not find all the script dependencies.
* Fixed an issue where **find-dependencies** did not collect indicator fields as dependencies for playbooks.
* Updated the **validate** and the **secrets** commands to be less dependent on regex.
* Fixed an issue where **lint** did not run on circle when docker did not return ping.
* Updated the missing release notes error message (RN106) in the **Validate** command.
* Fixed an issue where **Validate** would return missing release notes when two packs with the same substring existed in the modified files.
* Fixed an issue where **update-release-notes** would add duplicate release notes when two packs with the same substring existed in the modified files.
* Fixed an issue where **update-release-notes** would fail to bump new versions if the feature branch was out of sync with the master branch.
* Fixed an issue where a non-descriptive error would be returned when giving the **update-release-notes** command a pack which can not be found.
* Added dependencies check for *widgets* in **find-dependencies** command.
* Added a `update-docker` flag to **format** command.
* Added a `json-to-outputs` flag to the **run** command.
* Added a verbose (`-v`) flag to **format** command.
* Fixed an issue where **download** added the prefix "playbook-" to the name of playbooks.

## 1.1.10

* Updated the **init** command. Relevant only when passing the *--contribution* argument.
  * Added the *--author* option.
  * The *support* field of the pack's metadata is set to *community*.
* Added a proper error message in the **Validate** command upon a missing description in the root of the yml.
* **Format** now works with a relative path.
* **Validate** now fails when all release notes have been excluded.
* Fixed issue where correct error message would not propagate for invalid images.
* Added the *--skip-pack-dependencies* flag to **validate** command to skip pack dependencies validation. Relevant when using the *-g* flag.
* Fixed an issue where **Validate** and **Format** commands failed integrations with `defaultvalue` field in fetch incidents related parameters.
* Fixed an issue in the **Validate** command in which unified YAML files were not ignored.
* Fixed an issue in **generate-docs** where scripts and playbooks inputs and outputs were not parsed correctly.
* Fixed an issue in the **openapi-codegen** command where missing reference fields in the swagger JSON caused errors.
* Fixed an issue in the **openapi-codegen** command where empty objects in the swagger JSON paths caused errors.
* **update-release-notes** command now accept path of the pack instead of pack name.
* Fixed an issue where **generate-docs** was inserting unnecessary escape characters.
* Fixed an issue in the **update-release-notes** command where changes to the pack_metadata were not detected.
* Fixed an issue where **validate** did not check for missing release notes in old format files.

## 1.1.9

* Fixed an issue where **update-release-notes** command failed on invalid file types.

## 1.1.8

* Fixed a regression where **upload** command failed on test playbooks.
* Added new *githubUser* field in pack metadata init command.
* Support beta integration in the commands **split-yml, extract-code, generate-test-playbook and generate-docs.**
* Fixed an issue where **find-dependencies** ignored *toversion* field in content items.
* Added support for *layoutscontainer*, *classifier_5_9_9*, *mapper*, *report*, and *widget* in the **Format** command.
* Fixed an issue where **Format** will set the `ID` field to be equal to the `name` field in modified playbooks.
* Fixed an issue where **Format** did not work for test playbooks.
* Improved **update-release-notes** command:
  * Write content description to release notes for new items.
  * Update format for file types without description: Connections, Incident Types, Indicator Types, Layouts, Incident Fields.
* Added a validation for feedTags param in feeds in **validate** command.
* Fixed readme validation issue in community support packs.
* Added the **openapi-codegen** command to generate integrations from OpenAPI specification files.
* Fixed an issue were release notes validations returned wrong results for *CommonScripts* pack.
* Added validation for image links in README files in **validate** command.
* Added a validation for default value of fetch param in feeds in **validate** command.
* Fixed an issue where the **Init** command failed on scripts.

## 1.1.7

* Fixed an issue where running the **format** command on feed integrations removed the `defaultvalue` fields.
* Playbook branch marked with *skipunavailable* is now set as an optional dependency in the **find-dependencies** command.
* The **feedReputation** parameter can now be hidden in a feed integration.
* Fixed an issue where running the **unify** command on JS package failed.
* Added the *--no-update* flag to the **find-dependencies** command.
* Added the following validations in **validate** command:
  * Validating that a pack does not depend on NonSupported / Deprecated packs.

## 1.1.6

* Added the *--description* option to the **init** command.
* Added the *--contribution* option to the **init** command which converts a contribution zip to proper pack format.
* Improved **validate** command performance time and outputs.
* Added the flag *--no-docker-checks* to **validate** command to skip docker checks.
* Added the flag *--print-ignored-files* to **validate** command to print ignored files report when the command is done.
* Added the following validations in **validate** command:
  * Validating that existing release notes are not modified.
  * Validating release notes are not added to new packs.
  * Validating that the "currentVersion" field was raised in the pack_metadata for modified packs.
  * Validating that the timestamp in the "created" field in the pack_metadata is in ISO format.
* Running `demisto-sdk validate` will run the **validate** command using git and only on committed files (same as using *-g --post-commit*).
* Fixed an issue where release notes were not checked correctly in **validate** command.
* Fixed an issue in the **create-id-set** command where optional playbook tasks were not taken into consideration.
* Added a prompt to the `demisto-sdk update-release-notes` command to prompt users to commit changes before running the release notes command.
* Added support to `layoutscontainer` in **validate** command.

## 1.1.5

* Fixed an issue in **find-dependencies** command.
* **lint** command now verifies flake8 on CommonServerPython script.

## 1.1.4

* Fixed an issue with the default output file name of the **unify** command when using "." as an output path.
* **Unify** command now adds contributor details to the display name and description.
* **Format** command now adds *isFetch* and *incidenttype* fields to integration yml.
* Removed the *feedIncremental* field from the integration schema.
* **Format** command now adds *feedBypassExclusionList*, *Fetch indicators*, *feedReputation*, *feedReliability*,
     *feedExpirationPolicy*, *feedExpirationInterval* and *feedFetchInterval* fields to integration yml.
* Fixed an issue in the playbooks schema.
* Fixed an issue where generated release notes were out of order.
* Improved pack dependencies detection.
* Fixed an issue where test playbooks were mishandled in **validate** command.

## 1.1.3

* Added a validation for invalid id fields in indicators types files in **validate** command.
* Added default behavior for **update-release-notes** command.
* Fixed an error where README files were failing release notes validation.
* Updated format of generated release notes to be more user friendly.
* Improved error messages for the **update-release-notes** command.
* Added support for `Connections`, `Dashboards`, `Widgets`, and `Indicator Types` to **update-release-notes** command.
* **Validate** now supports scripts under the *TestPlaybooks* directory.
* Fixed an issue where **validate** did not support powershell files.

## 1.1.2

* Added a validation for invalid playbookID fields in incidents types files in **validate** command.
* Added a code formatter for python files.
* Fixed an issue where new and old classifiers where mixed on validate command.
* Added *feedIncremental* field to the integration schema.
* Fixed error in the **upload** command where unified YMLs were not uploaded as expected if the given input was a pack.
* Fixed an issue where the **secrets** command failed due to a space character in the file name.
* Ignored RN validation for *NonSupported* pack.
* You can now ignore IF107, SC100, RP102 error codes in the **validate** command.
* Fixed an issue where the **download** command was crashing when received as input a JS integration or script.
* Fixed an issue where **validate** command checked docker image for JS integrations and scripts.
* **validate** command now checks scheme for reports and connections.
* Fixed an issue where **validate** command checked docker when running on all files.
* Fixed an issue where **validate** command did not fail when docker image was not on the latest numeric tag.
* Fixed an issue where beta integrations were not validated correctly in **validate** command.

## 1.1.1

* fixed and issue where file types were not recognized correctly in **validate** command.
* Added better outputs for validate command.

## 1.1.0

* Fixed an issue where changes to only non-validated files would fail validation.
* Fixed an issue in **validate** command where moved files were failing validation for new packs.
* Fixed an issue in **validate** command where added files were failing validation due to wrong file type detection.
* Added support for new classifiers and mappers in **validate** command.
* Removed support of old RN format validation.
* Updated **secrets** command output format.
* Added support for error ignore on deprecated files in **validate** command.
* Improved errors outputs in **validate** command.
* Added support for linting an entire pack.

## 1.0.9

* Fixed a bug where misleading error was presented when pack name was not found.
* **Update-release-notes** now detects added files for packs with versions.
* Readme files are now ignored by **update-release-notes** and validation of release notes.
* Empty release notes no longer cause an uncaught error during validation.

## 1.0.8

* Changed the output format of demisto-sdk secrets.
* Added a validation that checkbox items are not required in integrations.
* Added pack release notes generation and validation.
* Improved pack metadata validation.
* Fixed an issue in **validate** where renamed files caused an error

## 1.0.4

* Fix the **format** command to update the `id` field to be equal to `details` field in indicator-type files, and to `name` field in incident-type & dashboard files.
* Fixed a bug in the **validate** command for layout files that had `sortValues` fields.
* Fixed a bug in the **format** command where `playbookName` field was not always present in the file.
* Fixed a bug in the **format** command where indicatorField wasn't part of the SDK schemas.
* Fixed a bug in **upload** command where created unified docker45 yml files were not deleted.
* Added support for IndicatorTypes directory in packs (for `reputation` files, instead of Misc).
* Fixed parsing playbook condition names as string instead of boolean in **validate** command
* Improved image validation in YAML files.
* Removed validation for else path in playbook condition tasks.

## 1.0.3

* Fixed a bug in the **format** command where comments were being removed from YAML files.
* Added output fields: *file_path* and *kind* for layouts in the id-set.json created by **create-id-set** command.
* Fixed a bug in the **create-id-set** command Who returns Duplicate for Layouts with a different kind.
* Added formatting to **generate-docs** command results replacing all `<br>` tags with `<br/>`.
* Fixed a bug in the **download** command when custom content contained not supported content entity.
* Fixed a bug in **format** command in which boolean strings  (e.g. 'yes' or 'no') were converted to boolean values (e.g. 'True' or 'False').
* **format** command now removes *sourceplaybookid* field from playbook files.
* Fixed a bug in **generate-docs** command in which integration dependencies were not detected when generating documentation for a playbook.

## 1.0.1

* Fixed a bug in the **unify** command when output path was provided empty.
* Improved error message for integration with no tests configured.
* Improved the error message returned from the **validate** command when an integration is missing or contains malformed fetch incidents related parameters.
* Fixed a bug in the **create** command where a unified YML with a docker image for 4.5 was copied incorrectly.
* Missing release notes message are now showing the release notes file path to update.
* Fixed an issue in the **validate** command in which unified YAML files were not ignored.
* File format suggestions are now shown in the relevant file format (JSON or YAML).
* Changed Docker image validation to fail only on non-valid ones.
* Removed backward compatibility validation when Docker image is updated.

## 1.0.0

* Improved the *upload* command to support the upload of all the content entities within a pack.
* The *upload* command now supports the improved pack file structure.
* Added an interactive option to format integrations, scripts and playbooks with No TestPlaybooks configured.
* Added an interactive option to configure *conf.json* file with missing test playbooks for integrations, scripts and playbooks
* Added *download* command to download custom content from Demisto instance to the local content repository.
* Improved validation failure messages to include a command suggestion, wherever relevant, to fix the raised issue.
* Improved 'validate' help and documentation description
* validate - checks that scripts, playbooks, and integrations have the *tests* key.
* validate - checks that test playbooks are configured in `conf.json`.
* demisto-sdk lint - Copy dir better handling.
* demisto-sdk lint - Add error when package missing in docker image.
* Added *-a , --validate-all* option in *validate* to run all validation on all files.
* Added *-i , --input* option in *validate* to run validation on a specified pack/file.
* added *-i, --input* option in *secrets* to run on a specific file.
* Added an allowed hidden parameter: *longRunning* to the hidden integration parameters validation.
* Fixed an issue with **format** command when executing with an output path of a folder and not a file path.
* Bug fixes in generate-docs command given playbook as input.
* Fixed an issue with lint command in which flake8 was not running on unit test files.

## 0.5.2

* Added *-c, --command* option in *generate-docs* to generate a specific command from an integration.
* Fixed an issue when getting README/CHANGELOG files from git and loading them.
* Removed release notes validation for new content.
* Fixed secrets validations for files with the same name in a different directory.
* demisto-sdk lint - parallelization working with specifying the number of workers.
* demisto-sdk lint - logging levels output, 3 levels.
* demisto-sdk lint - JSON report, structured error reports in JSON format.
* demisto-sdk lint - XML JUnit report for unit-tests.
* demisto-sdk lint - new packages used to accelerate execution time.
* demisto-sdk secrets - command now respects the generic whitelist, and not only the pack secrets.

## 0.5.0

[PyPI History][1]

[1]: https://pypi.org/project/demisto-sdk/#history

## 0.4.9

* Fixed an issue in *generate-docs* where Playbooks and Scripts documentation failed.
* Added a graceful error message when executing the *run" command with a misspelled command.
* Added more informative errors upon failures of the *upload* command.
* format command:
  * Added format for json files: IncidentField, IncidentType, IndicatorField, IndicatorType, Layout, Dashboard.
  * Added the *-fv --from-version*, *-nv --no-validation* arguments.
  * Removed the *-t yml_type* argument, the file type will be inferred.
  * Removed the *-g use_git* argument, running format without arguments will run automatically on git diff.
* Fixed an issue in loading playbooks with '=' character.
* Fixed an issue in *validate* failed on deleted README files.

## 0.4.8

* Added the *max* field to the Playbook schema, allowing to define it in tasks loop.
* Fixed an issue in *validate* where Condition branches checks were case sensitive.

## 0.4.7

* Added the *slareminder* field to the Playbook schema.
* Added the *common_server*, *demisto_mock* arguments to the *init* command.
* Fixed an issue in *generate-docs* where the general section was not being generated correctly.
* Fixed an issue in *validate* where Incident type validation failed.

## 0.4.6

* Fixed an issue where the *validate* command did not identify CHANGELOG in packs.
* Added a new command, *id-set* to create the id set - the content dependency tree by file IDs.

## 0.4.5

* generate-docs command:
  * Added the *use_cases*, *permissions*, *command_permissions* and *limitations*.
  * Added the *--insecure* argument to support running the script and integration command in Demisto.
  * Removed the *-t yml_type* argument, the file type will be inferred.
  * The *-o --output* argument is no longer mandatory, default value will be the input file directory.
* Added support for env var: *DEMISTO_SDK_SKIP_VERSION_CHECK*. When set version checks are skipped.
* Fixed an issue in which the CHANGELOG files did not match our scheme.
* Added a validator to verify that there are no hidden integration parameters.
* Fixed an issue where the *validate* command ran on test files.
* Removed the *env-dir* argument from the demisto-sdk.
* README files which are html files will now be skipped in the *validate* command.
* Added support for env var: *DEMISTO_README_VALIDATOR*. When not set the readme validation will not run.

## 0.4.4

* Added a validator for IncidentTypes (incidenttype-*.json).
* Fixed an issue where the -p flag in the *validate* command was not working.
* Added a validator for README.md files.
* Release notes validator will now run on: incident fields, indicator fields, incident types, dashboard and reputations.
* Fixed an issue where the validator of reputation(Indicator Type) did not check on the details field.
* Fixed an issue where the validator attempted validating non-existing files after deletions or name refactoring.
* Removed the *yml_type* argument in the *split-yml*, *extract-code* commands.
* Removed the *file_type* argument in the *generate-test-playbook* command.
* Fixed the *insecure* argument in *upload*.
* Added the *insecure* argument in *run-playbook*.
* Standardise the *-i --input*, *-o --output* to demisto-sdk commands.

## 0.4.3

* Fixed an issue where the incident and indicator field BC check failed.
* Support for linting and unit testing PowerShell integrations.

## 0.4.2

* Fixed an issue where validate failed on Windows.
* Added a validator to verify all branches are handled in conditional task in a playbook.
* Added a warning message when not running the latest sdk version.
* Added a validator to check that the root is connected to all tasks in the playbook.
* Added a validator for Dashboards (dashboard-*.json).
* Added a validator for Indicator Types (reputation-*.json).
* Added a BC validation for changing incident field type.
* Fixed an issue where init command would generate an invalid yml for scripts.
* Fixed an issue in misleading error message in v2 validation hook.
* Fixed an issue in v2 hook which now is set only on newly added scripts.
* Added more indicative message for errors in yaml files.
* Disabled pykwalify info log prints.

## 0.3.10

* Added a BC check for incident fields - changing from version is not allowed.
* Fixed an issue in create-content-artifacts where scripts in Packs in TestPlaybooks dir were copied with a wrong prefix.

## 0.3.9

* Added a validation that incident field can not be required.
* Added validation for fetch incident parameters.
* Added validation for feed integration parameters.
* Added to the *format* command the deletion of the *sourceplaybookid* field.
* Fixed an issue where *fieldMapping* in playbook did not pass the scheme validation.
* Fixed an issue where *create-content-artifacts* did not copy TestPlaybooks in Packs without prefix of *playbook-*.
* Added a validation the a playbook can not have a rolename set.
* Added to the image validator the new DBot default image.
* Added the fields: elasticcommonfields, quiet, quietmode to the Playbook schema.
* Fixed an issue where *validate* failed on integration commands without outputs.
* Added a new hook for naming of v2 integrations and scripts.

## 0.3.8

* Fixed an issue where *create-content-artifact* was not loading the data in the yml correctly.
* Fixed an issue where *unify* broke long lines in script section causing syntax errors

## 0.3.7

* Added *generate-docs* command to generate documentation file for integration, playbook or script.
* Fixed an issue where *unify* created a malformed integration yml.
* Fixed an issue where demisto-sdk **init** creates unit-test file with invalid import.

## 0.3.6

* Fixed an issue where demisto-sdk **validate** failed on modified scripts without error message.

## 0.3.5

* Fixed an issue with docker tag validation for integrations.
* Restructured repo source code.

## 0.3.4

* Saved failing unit tests as a file.
* Fixed an issue where "_test" file for scripts/integrations created using **init** would import the "HelloWorld" templates.
* Fixed an issue in demisto-sdk **validate** - was failing on backward compatiblity check
* Fixed an issue in demisto-sdk **secrets** - empty line in .secrets-ignore always made the secrets check to pass
* Added validation for docker image inside integrations and scripts.
* Added --use-git flag to **format** command to format all changed files.
* Fixed an issue where **validate** did not fail on dockerimage changes with bc check.
* Added new flag **--ignore-entropy** to demisto-sdk **secrets**, this will allow skip entropy secrets check.
* Added --outfile to **lint** to allow saving failed packages to a file.

## 0.3.3

* Added backwards compatibility break error message.
* Added schema for incident types.
* Added **additionalinfo** field to as an available field for integration configuration.
* Added pack parameter for **init**.
* Fixed an issue where error would appear if name parameter is not set in **init**.

## 0.3.2

* Fixed the handling of classifier files in **validate**.

## 0.3.1

* Fixed the handling of newly created reputation files in **validate**.
* Added an option to perform **validate** on a specific file.

## 0.3.0

* Added support for multi-package **lint** both with parallel and without.
* Added all parameter in **lint** to run on all packages and packs in content repository.
* Added **format** for:
  * Scripts
  * Playbooks
  * Integrations
* Improved user outputs for **secrets** command.
* Fixed an issue where **lint** would run pytest and pylint only on a single docker per integration.
* Added auto-complete functionality to demisto-sdk.
* Added git parameter in **lint** to run only on changed packages.
* Added the **run-playbook** command
* Added **run** command which runs a command in the Demisto playground.
* Added **upload** command which uploads an integration or a script to a Demisto instance.
* Fixed and issue where **validate** checked if release notes exist for new integrations and scripts.
* Added **generate-test-playbook** command which generates a basic test playbook for an integration or a script.
* **validate** now supports indicator fields.
* Fixed an issue with layouts scheme validation.
* Adding **init** command.
* Added **json-to-outputs** command which generates the yaml section for outputs from an API raw response.

## 0.2.6

* Fixed an issue with locating release notes for beta integrations in **validate**.

## 0.2.5

* Fixed an issue with locating release notes for beta integrations in **validate**.

## 0.2.4

* Adding image validation to Beta_Integration and Packs in **validate**.

## 0.2.3

* Adding Beta_Integration to the structure validation process.
* Fixing bug where **validate** did checks on TestPlaybooks.
* Added requirements parameter to **lint**.

## 0.2.2

* Fixing bug where **lint** did not return exit code 1 on failure.
* Fixing bug where **validate** did not print error message in case no release notes were give.

## 0.2.1

* **Validate** now checks that the id and name fields are identical in yml files.
* Fixed a bug where sdk did not return any exit code.

## 0.2.0

* Added Release Notes Validator.
* Fixed the Unifier selection of your python file to use as the code.
* **Validate** now supports Indicator fields.
* Fixed a bug where **validate** and **secrets** did not return exit code 1 on failure.
* **Validate** now runs on newly added scripts.

## 0.1.8

* Added support for `--version`.
* Fixed an issue in file_validator when calling `checked_type` method with script regex.

## 0.1.2

* Restructuring validation to support content packs.
* Added secrets validation.
* Added content bundle creation.
* Added lint and unit test run.

## 0.1.1

* Added new logic to the unifier.
* Added detailed README.
* Some small adjustments and fixes.

## 0.1.0

Capabilities:

* **Extract** components(code, image, description etc.) from a Demisto YAML file into a directory.
* **Unify** components(code, image, description etc.) to a single Demisto YAML file.
* **Validate** Demisto content files.<|MERGE_RESOLUTION|>--- conflicted
+++ resolved
@@ -11,12 +11,9 @@
 * Added a validation that check that non ignorable errors are not used.
 * **lint** will now fail on `demisto.results` and `return_outputs` usage, when a pack is `xsoar` or `partner` supported.
 * **lint** will now fail on `LOG` usage in python files.
-<<<<<<< HEAD
 * Updated the **format** command to use the content graph instead of the id_set file.
 * Updated **format** command not to fail on unexpected values that returns from the graph, and just add it to the log.
-=======
 * Removed a redundant debug log on the `tools.get_file` function.
->>>>>>> ac7e60f4
 
 ## 1.18.1
 * Fixed an issue where the coloring directives where showing in log messages.
