# Changelog
## Unreleased
* Added the ability to ignore any validation in the **validate** command when running in an external (non-demisto/content) repo, by placing a `.private-repo-settings` file at its root.
* Fixed an issue where **validate** falsely detected backwards-compatibility issues, and prevented adding the `marketplaces` key to content items.
* Calling **format** with the `-d` flag now removes test playbooks testing the deprecated content from conf.json.
* Fixed an issue where the SDK would fail pulling docker images.
* Fixed an issue where in some cases the **split** command did not remove pack version note from the script.
* Improved the content graph performance when calculating content relationships.
* Fixed an issue where **validate** would not properly detect dependencies of core packs.
* Removed usages of Random in unit tests to ensure the tests are deterministic.
* **validate** will now run on all the pack content items when the pack supported marketplaces are modified.
<<<<<<< HEAD
* Code improvements, replacing deprecated `LooseVersion` class to the `Version` class.
=======
* Fixed an issue where **pre-commit** running when there was no change to the files
>>>>>>> 35aef2df
* Fixed an issue where errors in **validate** were logged as `info`.


## 1.17.2
* Fixed an issue where **lint** and **validate** commands failed on integrations and scripts that use docker images that are not available in the Docker Hub but exist locally.
* Added documentation for the flag **override-existing** used in upload.
* Fixed an issue where **validate** failed on Incident Field items with a `template` value.
* Improved memory efficiency in **update-content-graph** and **create-content-graph** commands.
* Removed support for the `cve_id` name for the default-argument for **cve** reputation commands in **validate**. Now, only `cve` may be used for such commands.
* Fixed an issue where **zip_packs** failed uploading content.
* Added `tenant_timezone` handling to the **modeling-rules init** command, allowing usage with tenants in various timezones.
* Shortened the timeout when checking whether the dataset exists in **test-modeling-rule**.
* Cleaned up project dependencies.
* Added support for the **List** content item in **Xpanse** marketplace.
* Fixed an issue in **run-unit-tests** command when running Powershell tests.
* Fixed an issue where **lint** failed running when a docker container would not init properly.
* Fixed an issue where the *upload* command would upload a pack metadata with wrong display names.
* Performance enhancements when reading yaml files.
* Removed redundant errors and fields from `errors.py`.
* Updated **update-release-notes** to use graph instead of id_set.

## 1.17.1
* Added the `aliasTo` key to the Incident Field schema.
* Modified **validate** to not require fields whose value is always `False`.
* Modified **validate** to use the graph instead of id_set on changed *APIModules*.
* Fixed an issue where `register_module_line()` was not removed from python scripts when the script had no trailing newline.
* Fixed an issue where an integration containing a command without a description would fail to upload while using the **upload** command.
* Fixed an issue where attempting to individually upload `Preprocess Rule` files raised an unclear error message. Note: preprocess rules can not be individually uploaded, but only as part of a pack.
* Fixed an issue where the **upload** command would fail on Indicator Types.
* Fixed an issue where the **upload** command would return the wrong error message when connection credentials are invalid.
* Fixed an issue where the **upload** command would fail parsing input paths.
* added support for the `isfetcheventsandassets` flag in content graph.
* Fixed an issue where the **modeling-rules test** command failed to get the existence of result from dataset in cases where the results take time to load.
* Added an aliasTo key to the incident field schema.

## 1.17.0
* **validate** will only fail on docker related errors if the pack is supported by xsoar.
* Added a validation that assures filename, id, and name have a correct suffix for modeling/parsing rules files.
* Added new **validate** checks, preventing unwanted changes of the marketplaces (BC108,BC109), toversion (BC107)  and fromversion (BC106) fields.
* Removed the `timezone_offset` argument in the *modeling-rules test* command.
* Fixed an issue where **lint** failed when importing functions from CommonServerUserPython.
* The **format** command now will sync hidden parameters with master branch.
* Fixed an issue where lock integration failed on FileNotFound.(PANW-internal only).
* Fixed an issue where **lint** falsely warned of using `demisto.results`.
* Fixed an issue where **validate** always returned *XSIAM Dashboards* and *Correlation Rules* files as valid.
* Added `GR107` validation to **validate** using the graph validations to check that no deprecated items are used by non-deprecated content.
* Fixed an issue where the **modeling-rules test** command failed to get the existence of dataset in cases where the dataset takes more than 1 minute to get indexed.
* Fixed an issue in **lint** where the container used for linting had dependency conflicts with the image used by content, and caused inconsistent results.
* Fixed an issue where the **download** command failed when the playbook has different `name` and `id`.
* Moved the **pre-commmit** command template to the `demisto/content` repository, where it's easier to maintain.
* Fixed an issue where an internal method caused warning messages when reading md files.
* Added support for Pre Process Rules in the **upload** command.
* Fixed an issue where **upload** would not upload items whose `maketplaces` value was an empty list.
* Added a prettyName key to the incident field schema.
* Fixed an issue where **upload** command could not parse content items that are not unicode-encoded.

## 1.16.0
* Added a check to **is_docker_image_latest_tag** to only fail the validation on non-latest image tag when the current tag is older than 3 days.
* Fixed an issue where **upload** would not properly show the installed version in the UI.
* Fixed an issue where the `contribution_converter` failed replacing generated release notes with the contribution form release notes.
* Fixed an issue where an extra levelname was added to a logging message.
* Modified the `mypy` pre-commit hook to run in a virtual environment, rather than the local mypy version.
* Added support to run **validate** with `--git` flag on detached HEAD.
* Added a validation that the **validate** command will fail if the pack name is not prefixed on XSIAM dashboard images.
* Fixed the **generate-test-playbook** which failed on an unexpected keyword argument - 'console_log_threshold'.
* Fixed an issue where **prepare-content** would not properly parse the `fromVersion` and `toVersion` attributes of XSIAM-Dashbaord and XSIAM-Report content items.
* Fixed an issue where **validate** command did not fail on non-existent dependency ids of non-mandatory dependant content.
* Fixed pytest async io deprecation warning.
* Added the `--incident-id` argument (optional) to the **run** command.
* Fixed an issue in **run-unit-tests** and **update-content-graph** where running commands in a docker container was done with insufficient permissions.
* Added the `_time` field to the output compare table of the **modeling-rules test** command.
* Changed the endpoint **download** uses to get system content items.
* Fixed an issue where graph-related tasks failed when files were deleted from the repo.
* Added a **validate** check, and a **format** auto fix for the `fromversion` field in Correlation Rules and XSIAM Dashboards.
* Update the format used for dev-dependencies in pyproject.toml to match modern versions of Poetry.
* Added timestamps to logging messages when running in a CI build.

## 1.15.5
* **Breaking Change**: The default of the **upload** command `--zip` argument is `true`. To upload packs as custom content items use the `--no-zip` argument.
* Removed the `no-implicit-optional` hook from **pre-commit**.
* Removed the `markdownlint` hook from **pre-commit**.
* Fixed an issue in **run-unit-tests** to pass with warnings when no tests are collected.
* Fixed an issue in **run-unit-tests** with the coverage calculation.
* Fixed a notification about log file location appeared more than once.
* Updated the error message when code coverage is below the threshold in **coverage-analyze** to be printed in a more noticeable red color.
* Fixed an issue in **upload** that failed when a comma-separated list of paths is passed to the `--input` argument.
* Running **validate** with the `--graph` flag will now run the graph validations after all other validations.
* improved the generated release note for newly added XSIAM entities when running *update-release-notes* command.
* Fixed an issue where in some cases validation failed when mapping null values.
* Fixed an issue in **upload** command where the `--keep-zip` argument did not clean the working directory.
* Fixed an issue where an extra levelname was added to a logging message.
* Fixed an issue in **upload** where uploading packs to XSIAM failed due to version mismatch.

## 1.15.4
* Fixed an issue where *update-release-notes* and *doc-review* did not handle new content notes as expected.
* Fixed an issue in PEP484 (no-implicit-optional) hook to **pre-commit**.
* Fixed an issue in **upload** with `--input-config-file` where the content items weren't uploaded in the correct pack.
* Added support to disable the default logging colors with the **DEMISTO_SDK_LOG_NO_COLORS** environment variable.

## 1.15.3
* Added the `--init` flag to **download**.
* Added the `--keep-empty-folders` flag to **download**.
* Added `markdown-lint` to **pre-commit**
* Added the PEP484 (no-implicit-optional) hook to **pre-commit**.
* Fixed an issue where the content-graph parsing failed on mappers with undefined mapping.
* Fixed an issue in **validate** where `pack_metadata.json` files were not collected proplely in `--graph` option.
* Fixed an issue where *validate* reputation commands outputs were not checked for new content.
* Added *IN107* and *DB100* error codes to *ALLOWED_IGNORE_ERRORS* list.
* Added a validation that assures feed integrations implement the `integration_reliability` configuration parameter.
* Fixed an issue where the format command did not work as expected on pre-process rules files.
* Fixed an issue where **upload** command failed to upload when the XSOAR version is beta.
* Fixed an issue where **upload** command summary was inaccurate when uploading a `Pack` without the `-z` flag.
* Added pack name and pack version to **upload** command summary.
* Added support for modeling rules with multi datasets in ****modeling-rules test**** command.
* Fixed an issue where **validate** didn't recognize layouts with incident fields missing from `id_set.json` even when `--post-commit` was indicated.

## 1.15.2
* Fixed an issue where **format** added default arguments to reputation commands which already have one.
* Fixed an issue where **validate** fails when adding the *advance* field to the integration required fields.
* Updated the integration Traffic Light Protocol (TLP) color list schema in the **validate** command.
* Fixed an issue where **upload** would not read a repo configuration file properly.
* Fixed an issue where **upload** would not handle the `-x`/`--xsiam` flag properly.
* Fixed an issue where **format** failed to use input from the user, when asking about a `from_version`.
* Added the `-n`/`--assume_no` flag to **format**.

## 1.15.1
* Fixed an issue where **generate-docs** generated fields with double html escaping.
* Fixed an issue where **upload** failed when using the `-z` flag.

## 1.15.0
* **Breaking Change**: the **upload** command now only supports **XSOAR 6.5** or newer (and all XSIAM versions).
* **upload** now uses content models, and calls the `prepare` method of each model before uploading (unless uploading a zipped pack).
* Added a *playbook* modification to **prepare-content**, replacing `getIncident` calls with `getAlerts`, when uploading to XSIAM.
* Added a *playbook* modification to **prepare-content**, replacing `${incident.fieldname}` context accessors with `${alert.fieldname}` when uploading to XSIAM.
* Added a *playbook* modification to **prepare-content**, replacing `incident` to `alert` in task display names, when uploading to XSIAM.
* Added a *layout* modification to **prepare-content**, replacing `Related/Child/Linked Incidents` to `... Alerts` when uploading to XSIAM.
* Added a *script* modification to **prepare-content**, automatically replacing the word `incident` with `alert` when uploading to XSIAM.
* Added a validation that the **validate** command will fail if the `dockerimage` field in scripts/integrations uses any py3-native docker image.
* Updated the `ruff` version used in **pre-commit** to `0.0.269`.
* Fixed an issue in **create-content-graph** which caused missing detection of duplicated content items.
* Fixed an issue where **run-unit-tests** failed on python2 content items.
* Fixed an issue in **validate** where core packs validations were checked against the core packs defined on master branch, rather than on the current branch.
* Fixed an issue in **pre-commit** where `--input` flag was not filtered by the git files.
* Skip reset containers for XSOAR NG and XSIAM(PANW-internal only).
* Fixed an issue where **lint** failed fetching docker image details from a PANW GitLab CI environment. (PANW-internal only).

## 1.14.5
* Added logging in case the container fails to run in **run-unit-tests**.
* Disabled **pre-commit** multiprocessing for `validate` and `format`, as they use a service.
* **pre-commit** now calls `format` with `--assume-yes` and `--no-validate`.
* Fixed an issue where **pre-commit** ran multiple times when checking out build related files.

## 1.14.4
* Added integration configuration for *Cortex REST API* integration.
* Removed `Flake8` from **pre-commit**, as `ruff` covers its basic rules.
* Improved log readability by silencing non-critical `neo4j` (content graph infrastructure) logs.
* Fixed an issue where **run-unit-tests** failed on python2 content items.
* Fixed an issue where **modeling-rules test** did not properly handle query fields that pointed to a string.
* Fixed an issue when trying to fetch remote files when not under the content repo.
* Fixed a validation that the **modeling-rules test** command will fail if no test data file exist.
* Fixed an issue where **format** command failed while updating the `fromversion` entry.
* Added support for mapping uuid to names for Layout files in the **download** command.

## 1.14.3
* Fixed an issue where **run-unit-tests** failed running on items with `test_data`.
* Updated the demisto-py to v3.2.10 which now supports url decoding for the proxy authentication password.
* Fixed an issue where **generate-outputs** did not generate context paths for empty lists or dictionaries in the response.

## 1.14.2
* Added the `--staged-only` flag to **pre-commit**.
* Fixed an issue where **run-unit-tests** failed running on items with `test_data`.
* Fixed an issue where **pre-commit** ran on unchanged files.
* Add the ability to run **secrets** in **pre-commit** by passing a `--secrets` flag.
* Added support to override the log file with the **DEMISTO_SDK_LOG_FILE_PATH** environment variable.

## 1.14.1
* Fixed an issue where **update-release-notes** command failed when running on a pack that contains deprecated integrations without the `commands` section.
* Added toVersion and fromVersion to XSIAM content items schema.
* Fixed an issue where **validate** failed when attempting to map null values in a classifier and layout.
* Added search marketplace functionality to XSIAM client.
* Fixed an issue in **pre-commit** command where `MYPYPATH` was not set properly.
* Updated the integration category list in the **init** command.
* Fixed an issue where in some environments docker errors were not caught.
* Added a validation that the **validate** command will fail on README files if an image does not exist in the specified path.

## 1.14.0
* Added the `DEMISTO_SDK_GRAPH_FORCE_CREATE` environment variable. Use it to force the SDK to recreate the graph, rather than update it.
* Added support for code importing multi-level ApiModules to **lint**.
* Added a validation that the **modeling-rules test** command will fail if no test data file exist.
* Added support for the `<~XPANSE>` marketplace tag in release notes.
* Added support for marketplace tags in the **doc-review** command.
* Added **generate-unit-tests** documentation to the repo README.
* Added the `hiddenpassword` field to the integration schema, allowing **validate** to run on integrations with username-only inputs.
* Improved logs and error handling in the **modeling-rules test** command.
* Improved the warning message displayed for Contribution PRs editing outdated code.
* Improved the clarity of error messages for cases where yml files cannot be parsed as a dictionary.
* Updated the `XSIAMReport` schema.
* Standardized repo-wide logging. All logs are now created in one logger instance.
* **lint** now prevents unit-tests from accessing online resources in runtime.
* Updated the logs shown during lint when running in docker.
* Fixed an issue where **validate** showed errors twice.
* Fixed an issue where **validate** did not fail when xif files had wrong naming.
* Fixed an issue where **doc-review** required dot suffixes in release notes describing new content.
* Fixed an issue where **download** command failed when running on a beta integration.
* Fixed an issue where **update-release-notes** generated release notes for packs in their initial version (1.0.0).
* Fixed an issue with **update-content-graph** where `--use-git` parameter was ignored when using `--imported-path` parameter.
* Fixed an issue where **validate** failed on playbooks with valid inputs, since it did not collect the playbook inputs occurrences properly.

## 1.13.0
* Added the pack version to the code files when calling **unify**. The same value is removed when calling **split**.
* Added a message showing the output path when **prepare-content** is called.
* Contribution PRs that update outdated packs now display a warning message.
* Fixed an issue when kebab-case has a misspelling in one of the sub words, the suggestion might be confusing.
* Improved caching and stability for **lint**.
* Added support for *.xif* files in the **secrets** command.
* Fixed an issue where **validate** would fail when playbook inputs contain Transform Language (DT).
* Added a new **validate** check, making sure a first level header exist in release notes (RN116)
* Fixed an issue where **lint** would not properly handle multiple ApiModules imports.

## 1.12.0
* Added the **pre-commit** command, to improve code quality of XSOAR content.
* Added the **run-unit-tests** command, to run unit tests of given content items inside their respective docker images.
* Added support for filepath arguments in the **validate** and **format** commands.
* Added pre-commit hooks for `validate`, `format`, `run-unit-tests` and `update-docker-image` commands.
* Fixed an issue in the **download** command where layouts were overriden even without the `-f` option.
* Fixed an issue where Demisto-SDK did not detect layout ID when using the **download** command.
* Fixed an issue where the **lint** command ran on `native:dev` supported content when passing the `--docker-image all` flag, instead it will run on `native:candidate`.
* Added support for `native:candidate` as a docker image flag for **lint** command.
* Added a modification for layouts in **prepare-content**, replacing `Related Incidents`, `Linked Incidents` and `Child Incidents` with the suitable `... Alerts` name when uploading to XSIAM.
* Fixed an issue where logs and messages would not show when using the **download** command.
* Fixed an issue where the `server_min_version` field in metadata was an empty value when parsing packs without content items.
* Fixed an issue where running **openapi-codegen** resulted in false-positive error messages.
* Fixed an issue where **generate-python-to-yml** generated input arguments as required even though required=False was specified.
* Fixed an issue where **generate-python-to-yml** generated input arguments a default arguments when default=some_value was provided.
* Fixed a bug where **validate** returned error on playbook inputs with special characters.
* Fixed an issue where **validate** did not properly check `conf.json` when the latter is modified.
* Fixed an issue in the **upload** command, where a prompt was not showing on the console.
* Fixed an issue where running **lint** failed installing dependencies in containers.

## 1.11.0
* **Note: Demisto-SDK will soon stop supporting Python 3.8**
* Fixed an issue where using **download** on non-unicode content, merging them into existing files caused an error.
* Changed an internal setting to allow writing non-ascii content (unicode) using `YAMLHandler` and `JSONHandler`.
* Fixed an issue where an error message in **unify** was unclear for invalid input.
* Fixed an issue where running **validate** failed with **is_valid_integration_file_path_in_folder** on integrations that use API modules.
* Fixed an issue where **validate** failed with **is_valid_integration_file_path_in_folder** on integrations that use the `MSAPIModule`.
* Added **validate** check for the `modules` field in `pack_metadata.json` files.
* Changed **lint** to skip deprecated content, unless when using the `-i` flag.
* Fixed an issue where **update-release-notes** failed when a new *Parsing Rule* was added to a pack.
* Refactored the logging framework. Demisto-SDK logs will now be written to `.demist_sdk_debug.log` under the content path (when detected) or the current directory.
* Added `GR105` validation to **validate** command to check that no duplicate IDs are used.
* Added support for API Modules imported in API modules in the **unify** command.
* Added **validate** check, to make sure every Python file has a corresponding unit test file.

## 1.10.6
* Fixed an issue where running **validate** with the `-g` flag would skip some validations for old-formatted (unified) integration/script files.
* Deprecated integrations and scripts will not run anymore when providing the **--all-packs** to the **lint** command.
* Fixed an issue where a pack `serverMinVersion` would be calculated by the minimal fromVersion of its content items.
* Added the `--docker-image-target` flag to **lint** for testing native supported content with new images.

## 1.10.5
* Fixed an issue where running **run-test-playbook** would not use the `verify` parameter correctly. @ajoga
* Added a newline at the end of README files generated in **generate-docs**.
* Added the value `3` (out of bounds) to the `onChangeRepAlg` and `reputationCalc` fields under the `IncidentType` and `GenericType` schemas. **validate** will allow using it now.
* Fixed an issue where **doc-review** required dot suffixes in release notes describing new content.
* Fixed an issue where **validate** failed on Feed Integrations after adding the new *Collect/Connect* section field.
* Fixed an issue where using **postman-codegen** failed converting strings containing digits to kebab-case.
* Fixed an issue where the ***error-code*** command could not parse List[str] parameter.
* Updated validation *LO107* to support more section types in XSIAM layouts.

## 1.10.4
* Added support for running **lint** in multiple native-docker images.

## 1.10.3
* Fixed an issue where running **format** would fail after running npm install.
* Improved the graph validations in the **validate** command:
  - GR100 will now run on all content items of changed packs.
  - GR101 and GR102 will now catch invalid fromversion/toversion of files **using** the changed items.
  - GR103 errors will raise a warning when using the *-a* flag, but an error if using the *-i* or *g* flags.
* Fixed an issue where test-playbooks timed out.
* Fixed an issue where making a change in a module using an ApiModule would cause lint to run on the ApiModule unnecessarily.
* Fixed an issue where the `marketplace` field was not used when dumping pack zips.
* Fixed a typo in the README content generated with **update-release-notes** for updating integrations.
* Fixed an issue in **validate**, where using the `-gr` and `-i` flags did not run properly.
* Added the `sectionorder` field to integration scheme.
* Fixed an issue where in some occasions running of test-playbooks could receive session timeouts.
* Fixed an issue where **validate** command failed on core pack dependencies validation because of test dependencies.

## 1.10.2
* Added markdown lint formatting for README files in the **format** command.
* Fixed an issue where **lint** failed when using the `-cdam` flag with changed dependant api modules.
* Fixed an issue in the **upload** command, where `json`-based content items were not unified correctly when using the `--zip` argument.
* Added XPANSE core packs validations.

## 1.10.1
* Fixed an issue where **update-content-graph** failed to execute.

## 1.10.0
* **Breaking change**: Removed usage of `pipenv`, `isort` and `autopep8` in the **split** and **download** commands. Removed the `--no-pipenv` and `--no-code-formatting` flags. Please see https://xsoar.pan.dev/docs/tutorials/tut-setup-dev-remote for the recommended environment setup.
* Fixed an issue in **prepare-content** command where large code lines were broken.
* Fixed an issue where git-*renamed_files* were not retrieved properly.
* Fixed an issue where test dependencies were calculated in all level dependencies calculation.
* Added formatting and validation to XSIAM content types.
* Fixed an issue where several XSIAM content types were not validated when passing the `-a` flag.
* Added a UUID to name mapper for **download** it replaces UUIDs with names on all downloaded files.
* Updated the demisto-py to v3.2.6 which now supports basic proxy authentication.
* Improved the message shown when using **upload** and overwriting packs.
* Added support for the **Layout Rule** content type in the id-set and the content graph.
* Updated the default general `fromVersion` value on **format** to `6.8.0`
* Fixed an issue where **lint** sometimes failed when using the `-cdam` flag due to wrong file duplications filtering.
* Added the content graph to **validate**, use with the `--graph` flag.

## 1.9.0
* Fixed an issue where the Slack notifier was using a deprecated argument.
* Added the `--docker-image` argument to the **lint** command, which allows determining the docker image to run lint on. Possible options are: `'native:ga'`, `'native:maintenance'`, `'native:dev'`, `'all'`, a specific docker image (from Docker Hub) or, the default `'from-yml'`.
* Fixed an issue in **prepare-content** command where large code lines were broken.
* Added a logger warning to **get_demisto_version**, the task will now fail with a more informative message.
* Fixed an issue where the **upload** and **prepare-content** commands didn't add `fromServerVersion` and `toServerVersion` to layouts.
* Updated **lint** to use graph instead of id_set when running with `--check-dependent-api-module` flag.
* Added the marketplaces field to all schemas.
* Added the flag `--xsoar-only` to the **doc-review** command which enables reviewing documents that belong to XSOAR-supported Packs.
* Fixed an issue in **update-release-notes** command where an error occurred when executing the same command a second time.
* Fixed an issue where **validate** would not always ignore errors listed under `.pack-ignore`.
* Fixed an issue where running **validate** on a specific pack didn't test all the relevant entities.
* Fixed an issue where fields ending with `_x2` where not replaced in the appropriate Marketplace.

## 1.8.3
* Changed **validate** to allow hiding parameters of type 0, 4, 12 and 14 when replacing with type 9 (credentials) with the same name.
* Fixed an issue where **update-release-notes** fails to update *MicrosoftApiModule* dependent integrations.
* Fixed an issue where the **upload** command failed because `docker_native_image_config.json` file could not be found.
* Added a metadata file to the content graph zip, to be used in the **update-content-graph** command.
* Updated the **validate** and **update-release-notes** commands to unskip the *Triggers Recommendations* content type.


## 1.8.2
* Fixed an issue where demisto-py failed to upload content to XSIAM when `DEMISTO_USERNAME` environment variable is set.
* Fixed an issue where the **prepare-content** command output invalid automation name when used with the --*custom* argument.
* Fixed an issue where modeling rules with arbitrary whitespace characters were not parsed correctly.
* Added support for the **nativeImage** key for an integration/script in the **prepare-content** command.
* Added **validate** checks for integrations declared deprecated (display name, description) but missing the `deprecated` flag.
* Changed the **validate** command to fail on the IN145 error code only when the parameter with type 4 is not hidden.
* Fixed an issue where downloading content layouts with `detailsV2=None` resulted in an error.
* Fixed an issue where **xdrctemplate** was missing 'external' prefix.
* Fixed an issue in **prepare-content** command providing output path.
* Updated the **validate** and **update-release-notes** commands to skip the *Triggers Recommendations* content type.
* Added a new validation to the **validate** command to verify that the release notes headers are in the correct format.
* Changed the **validate** command to fail on the IN140 error code only when the skipped integration has no unit tests.
* Changed **validate** to allow hiding parameters of type 4 (secret) when replacing with type 9 (credentials) with the same name.
* Fixed an issue where the **update-release-notes** command didn't add release-notes properly to some *new* content items.
* Added validation that checks that the `nativeimage` key is not defined in script/integration yml.
* Added to the **format** command the ability to remove `nativeimage` key in case defined in script/integration yml.
* Enhanced the **update-content-graph** command to support `--use-git`, `--imported_path` and `--output-path` arguments.
* Fixed an issue where **doc-review** failed when reviewing command name in some cases.
* Fixed an issue where **download** didn't identify playbooks properly, and downloaded files with UUIDs instead of file/script names.

## 1.8.1
* Fixed an issue where **format** created duplicate configuration parameters.
* Added hidden properties to integration command argument and script argument.
* Added `--override-existing` to **upload** that skips the confirmation prompt for overriding existing content packs. @mattbibbydw
* Fixed an issue where **validate** failed in private repos when attempting to read from a nonexisting `approved_categories.json`.
* Fixed an issue where **validate** used absolute paths when getting remote `pack_metadata.json` files in private repos.
* Fixed an issue in **download**, where names of custom scripts were replaced with UUIDs in IncidentFields and Layouts.

## 1.8.0
* Updated the supported python versions, as `>=3.8,<3.11`, as some of the dependencies are not supported on `3.11` yet.
* Added a **validate** step for **Modeling Rules** testdata files.
* Added the **update-content-graph** command.
* Added the ability to limit the number of CPU cores with `DEMISTO_SDK_MAX_CPU_CORES` envirment variable.
* Added the **prepare-content** command.
* Added support for fromversion/toversion in XSIAM content items (correlation rules, XSIAM dashboards, XSIAM reports and triggers).
* Added a **validate** step checking types of attributes in the schema file of modeling rule.
* Added a **validate** step checking that the dataset name of a modeling rule shows in the xif and schema files.
* Added a **validate** step checking that a correlation rule file does not start with a hyphen.
* Added a **validate** step checking that xsiam content items follow naming conventions.
* Fixed an issue where SDK commands failed on the deprecated `packaging.version.LegacyVersion`, by locking the `packaging` version to `<22`.
* Fixed an issue where **update-release-notes** failed when changing only xif file in **Modeling Rules**.
* Fixed an issue where *is_valid_category* and *is_categories_field_match_standard* failed when running in a private repo.
* Fixed an issue where **validate** didn't fail on the MR103 validation error.
* Fixed the *--release-notes* option, to support the new CHANGELOG format.
* Fixed an issue where **validate** failed when only changing a modeling rules's xif file.
* Fixed an issue where **format** failed on indicator files with a `None` value under the `tabs` key.
* Fixed an issue where **validate** only printed errors for one change of context path, rather than print all.
* Fixed an issue where **download** did not suggest using a username/password when authenticating with XSOAR and using invalid arguments.
* Fixed an issue where **download** failed when listing or downloading content items that are not unicode-encoded.
* Added support for fromversion/toversion in XSIAM content items (correlation rules, XSIAM dashboards, XSIAM reports and triggers).
* Updated the supported python versions, as `>=3.8,<3.11`, as some of the dependencies are not supported on `3.11` yet.
* Added **prepare-content** command which will prepare the pack or content item for the platform.
* Patched an issue where deprecated `packaging.version.LegacyVersion`, locking packaging version to `<22`.

## 1.7.9
* Fixed an issue where an error message in **validate** would not include the suggested fix.
* Added a validation that enforces predefined categories on MP Packs & integration yml files, the validation also ensures that each pack has only one category.
* Fixed an issue where **update-release-notes** did not generate release notes for **XDRC Templates**.
* Fixed an issue where **upload** failed without explaining the reason.
* Improved implementation of the docker_helper module.
* Fixed an issue where **validate** did not check changed pack_metadata.json files when running using git.
* Added support for **xdrctemplate** to content graph.
* Fixed an issue where local copies of the newly-introduced `DemistoClassApiModule.py` were validated.
* Added new release notes templates for the addition and modification of playbooks, layouts and types in the **doc-review** command.
* Fixed an issue where the **doc-review** command failed on descriptions of new content items.
* Added the `Command XXX is deprecated. Use XXX instead.` release notes templates to **doc-review** command.
* Fixed an issue where the **update-release-notes** command didn't add the modeling-rules description for new modeling-rules files.

## 1.7.8
* Added the capability to run the MDX server in a docker container for environments without node.
* Fixed an issue where **generate-docs** with `-c` argument updated sections of the incorrect commands.
* Added IF113 error code to **ALLOWED_IGNORE_ERRORS**.
* Fixed an issue where **validate** failed on playbooks with non-string input values.
* Added the `DEMISTO_SDK_IGNORE_CONTENT_WARNING` environment variable, to allow suppressing warnings when commands are not run under a content repo folder.
* Fixed an issue where **validate** failed to recognize integration tests that were missing from config.json
* Added support for **xpanse** marketplace in **create-id-set** and **create-content-artifacts** commands.
* Fixed an issue where **split** failed on yml files.
* Added support for marketplace-specific tags.
* Fixed an issue where **download** would not run `isort`. @maxgubler
* Fixed an issue where XSIAM Dashboards and Reports images failed the build.
* Added support for **xpanse** marketplace to content graph.

## 1.7.7
* Fixed an issue where paybooks **generate-docs** didn't parse complex input values when no accessor field is given correctly.
* Fixed an issue in the **download** command, where an exception would be raised when downloading system playbooks.
* Fixed an issue where the **upload** failed on playbooks containing a value that starts with `=`.
* Fixed an issue where the **generate-unit-tests** failed to generate assertions, and generate unit tests when command names does not match method name.
* Fixed an issue where the **download** command did not honor the `--no-code-formatting` flag properly. @maxgubler
* Added a new check to **validate**, making sure playbook task values are passed as references.
* Fixed an issue where the **update-release-notes** deleted existing release notes, now appending to it instead.
* Fixed an issue where **validate** printed blank space in case of validation failed and ignored.
* Renamed 'Agent Config' to 'XDRC Templates'.
* Fixed an issue where the **zip-packs** command did not work with the CommonServerUserPython and CommonServerUserPowerShell package.

## 1.7.6

* Fixed parsing of initialization arguments of client classes in the **generate-unit-tests** command.
* Added support for AgentConfig content item in the **upload**, **create-id-set**, **find-dependecies**, **unify** and **create-content-artifacts** commands.
* Added support for XSIAM Report preview image.

## 1.7.5

* Fixed an issue where the **upload** command did not work with the CommonServerUserPython package.
* Fixed an issue in the **download** command, where some playbooks were downloaded as test playbooks.
* Added playbook modification capabilities in **TestSuite**.
* Added a new command **create-content-graph**.
* Fixed an issue in the **upload** command, where the temporary zip would not clean up properly.
* Improved content items parsing in the **create-content-graph** command.
* Added an error when the docker daemon is unavailable when running **lint**.
* Removed the validation of a subtype change for scripts in the **validate** command.
* Fixed an issue where names of XSIAM content items were not normalized properly.
* Fixed an issue where the **download** command was downloading playbooks with **script** (id) and not **scriptName**.
* Fixed an issue where script yml files were not properly identified by `find_type`.
* Removed nightly integrations filtering when deciding if a test should run.
* Added support for XSIAM Dashboard preview image.
* Added the `--no-code-formatting` flag to the **download** command, allowing to skip autopep8 and isort.
* Fixed an issue in the **update-release-notes** command, where generating release notes for modeling rules schema file caused exception.

## 1.7.4

* Fixed an issue where the **doc-review** command showed irrelevant messages.
* Fixed an issue in **validate**, where backward-compatibility failures prevented other validations from running.
* Fixed an issue in **validate**, where content-like files under infrastructure paths were not ignored.
* Fixed an issue in the AMI mapping, where server versions were missing.
* Change the way the normalize name is set for external files.
* Added dump function to XSIAM pack objects to dulicate the files.
* Fixed an issue where the `contribution_converter` did not support changes made to ApiModules.
* Added name normalization according to new convention to XSIAM content items
* Added playbook modification capabilities in **TestSuite**.
* Fixed an issue in create-content-artifacts where it will not get a normalize name for the item and it will try to duplicate the same file.

## 1.7.3

* Fixed an issue in the **format** command where fail when executed from environment without mdx server available.
* Added `Added a`, `Added an` to the list of allowed changelog prefixes.
* Added support for Indicator Types/Reputations in the **upload** command.
* Fixed an issue when running from a subdirectory of a content repo failed.
* Changing the way we are using XSIAM servers api-keys in **test-content** .
* Added a success message to **postman-codegen**.

## 1.7.2

* Fixed an issue in the **validate** command where incident fields were not found in mappers even when they exist
* Added an ability to provide list of marketplace names as a param attribute to **validate** and **upload**
* Added the file type to the error message when it is not supported.
* Fixed an issue where `contribution_converter` incorrectly mapped _Indicator Field_ objects to the _incidentfield_ directory in contribution zip files.
* Fixed a bug where **validate** returned error on empty inputs not used in playbooks.
* Added the `DEMISTO_SDK_CONTENT_PATH` environment variable, implicitly used in various commands.
* Added link to documentation for error messages regarding use cases and tags.

## 1.7.1

* Fixed an issue where *indicatorTypes* and *betaIntegrations* were not found in the id_set.
* Updated the default general `fromVersion` value on **format** to `6.5.0`
* Fixed an issue where the **validate** command did not fail when the integration yml file name was not the same as the folder containing it.
* Added an option to have **generate-docs** take a Playbooks folder path as input, and generate docs for all playbooks in it.
* Fixed an issue where the suggestion in case of `IF113` included uppercase letters for the `cliName` parameter.
* Added new validation to the **validate** command to fail and list all the file paths of files that are using a deprecated integration command / script / playbook.
* **validate** will no longer fail on playbooks calling subplaybooks that have a higher `fromVersion` value, if  calling the subplaybook has `skipifunavailable=True`.
* Fixed an issue where relative paths were not accessed correctly.
* Running any `demisto-sdk` command in a folder with a `.env` file will load it, temporarily overriding existing environment variables.
* Fixed an issue where **validate** did not properly detect deleted files.
* Added new validations to the **validate** command to verify that the schema file exists for a modeling rule and that the schema and rules keys are empty in the yml file.
* Fixed an issue where *find_type* didn't recognize exported incident types.
* Added a new validation to **validate**, making sure all inputs of a playbook are used.
* Added a new validation to **validate**, making sure all inputs used in a playbook declared in the input section.
* The **format** command will now replace the *fromServerVersion* field with *fromVersion*.

## 1.7.0

* Allowed JSON Handlers to accept kwargs, for custoimzing behavior.
* Fixed an issue where an incorrect error was shown when the `id` of a content item differed from its `name` attribute.
* Fixed an issue where the `preserve_quotes` in ruamel_handler received an incorrect value @icholy
* Fixed an issue where ignoring RM110 error code wasn't working and added a validation to **ALLOWED_IGNORE_ERRORS** to validate that all error codes are inserted in the right format.
* Fixed an issue where the contribution credit text was not added correctly to the pack README.
* Changed the contribution file implementation from markdown to a list of contributor names. The **create-content-artifact** will use this list to prepare the needed credit message.
* Added a new validation to the `XSOAR-linter` in the **lint** command for verifying that demisto.log is not used in the code.
* The **generate-docs** command will now auto-generate the Incident Mirroring section when implemented in an integration.
* Added support to automatically generate release notes for deprecated items in the **update-release-notes** command.
* Fixed an issue causing any command to crash when unable to detect local repository properties.
* Fixed an issue where running in a private gitlab repo caused a warning message to be shown multiple times.
* Added a new validation to the **validate** command to verify that markdown and python files do not contain words related to copyright section.
* Fixed an issue where **lint** crashed when provided an input file path (expecting a directory).

## 1.6.9

* Added a new validation that checks whether a pack should be deprecated.
* Added a new ability to the **format** command to deprecate a pack.
* Fixed an issue where the **validate** command sometimes returned a false negative in cases where there are several sub-playbooks with the same ID.
* Added a new validation to the **validate** command to verify that the docker in use is not deprecated.
* Added support for multiple ApiModules in the **unify** command
* Added a check to **validate** command, preventing use of relative urls in README files.
* Added environment variable **DEMISTO_SDK_MARKETPLACE** expected to affect *MarketplaceTagParser* *marketplace* value. The value will be automatically set when passing *marketplace* arg to the commands **unify**, **zip-packs**, **create-content-artifacts** and **upload**.
* Added slack notifier for build failures on the master branch.
* Added support for modeling and parsing rules in the **split** command.
* Added support for README files in **format** command.
* Added a **validate** check, making sure classifier id and name values match. Updated the classifier **format** to update the id accordingly.
* The **generate-docs** command will now auto-generate the playbook image link by default.
* Added the `--custom-image-link` argument to override.
* Added a new flag to **generate-docs** command, allowing to add a custom image link to a playbook README.
* Added a new validation to the **validate** command to verify that the package directory name is the same as the files contained in the that package.
* Added support in the **unify** command to unify a schema into its Modeling Rule.

## 1.6.8

* Fixed an issue where **validate** did not fail on invalid playbook entities' versions (i.e. subplaybooks or scripts with higher fromversion than their parent playbook).
* Added support for running lint via a remote docker ssh connection. Use `DOCKER_HOST` env variable to specify a remote docker connection, such as: `DOCKER_HOST=ssh://myuser@myhost.com`.
* Fixed an issue where the pack cache in *get_marketplaces* caused the function to return invalid values.
* Fixed an issue where running format on a pack with XSIAM entities would fail.
* Added the new `display_name` field to relevant entities in the **create-id-set** command.
* Added a new validation to the **validate** command to verify the existence of "Reliability" parameter if the integration have reputation command.
* Fixed a bug where terminating the **lint** command failed (`ctrl + c`).
* Removed the validation of a subtype change in integrations and scripts from **validate**.
* Fixed an issue where **download** did not behave as expected when prompting for a version update. Reported by @K-Yo
* Added support for adoption release notes.
* Fixed an issue where **merge-id-sets** failed when a key was missing in one id-set.json.
* Fixed a bug where some mypy messages were not parsed properly in **lint**.
* Added a validation to the **validate** command, failing when '`fromversion`' or '`toversion`' in a content entity are incorrect format.
* Added a validation to the **validate** command, checking if `fromversion` <= `toversion`.
* Fixed an issue where coverage reports used the wrong logging level, marking debug logs as errors.
* Added a new validation to the **validate** command, to check when the discouraged `http` prefixes are used when setting defaultvalue, rather than `https`.
* Added a check to the **lint** command for finding hard-coded usage of the http protocol.
* Locked the dependency on Docker.
* Removed a traceback line from the **init** command templates: BaseIntegration, BaseScript.
* Updated the token in **_add_pr_comment** method from the content-bot token to the xsoar-bot token.

## 1.6.7

* Added the `types-markdown` dependency, adding markdown capabilities to existing linters using the [Markdown](https://pypi.org/project/Markdown/) package.
* Added support in the **format** command to remove nonexistent incident/indicator fields from *layouts/mappers*
* Added the `Note: XXX` and `XXX now generally available.` release notes templates to **doc-review** command.
* Updated the logs shown during the docker build step.
* Removed a false warning about configuring the `GITLAB_TOKEN` environment variable when it's not needed.
* Removed duplicate identifiers for XSIAM integrations.
* Updated the *tags* and *use cases* in pack metadata validation to use the local files only.
* Fixed the error message in checkbox validation where the defaultvalue is wrong and added the name of the variable that should be fixed.
* Added types to `find_type_by_path` under tools.py.
* Fixed an issue where YAML files contained incorrect value type for `tests` key when running `format --deprecate`.
* Added a deprecation message to the `tests:` section of yaml files when running `format --deprecate`.
* Added use case for **validate** on *wizard* objects - set_playbook is mapped to all integrations.
* Added the 'integration-get-indicators' commands to be ignored by the **verify_yml_commands_match_readme** validation, the validation will no longer fail if these commands are not in the readme file.
* Added a new validation to the **validate** command to verify that if the phrase "breaking changes" is present in a pack release notes, a JSON file with the same name exists and contains the relevant breaking changes information.
* Improved logs when running test playbooks (in a build).
* Fixed an issue in **upload** did not include list-type content items. @nicolas-rdgs
* Reverted release notes to old format.

## 1.6.6

* Added debug print when excluding item from ID set due to missing dependency.
* Added a validation to the **validate** command, failing when non-ignorable errors are present in .pack-ignore.
* Fixed an issue where `mdx server` did not close when stopped in mid run.
* Fixed an issue where `-vvv` flag did not print logs on debug level.
* enhanced ***validate*** command to list all command names affected by a backward compatibility break, instead of only one.
* Added support for Wizard content item in the **format**, **validate**, **upload**, **create-id-set**, **find-dependecies** and **create-content-artifacts** commands.
* Added a new flag to the **validate** command, allowing to run specific validations.
* Added support in **unify** and **create-content-artifacts** for displaying different documentations (detailed description + readme) for content items, depending on the marketplace version.
* Fixed an issue in **upload** where list items were not uploaded.
* Added a new validation to **validate** command to verify that *cliName* and *id* keys of the incident field or the indicator field are matches.
* Added the flag '-x', '--xsiam' to **upload** command to upload XSIAM entities to XSIAM server.
* Fixed the integration field *isFetchEvents* to be in lowercase.
* Fixed an issue where **validate -i** run after **format -i** on an existing file in the repo instead of **validate -g**.
* Added the following commands: 'update-remote-data', 'get-modified-remote-data', 'update-remote-system' to be ignored by the **verify_yml_commands_match_readme** validation, the validation will no longer fail if these commands are not in the readme file.
* Updated the release note template to include a uniform format for all items.
* Added HelloWorldSlim template option for *--template* flag in **demisto-sdk init** command.
* Fixed an issue where the HelloWorldSlim template in **demisto-sdk init** command had an integration id that was conflicting with HelloWorld integration id.
* Updated the SDK to use demisto-py 3.1.6, allowing use of a proxy with an environment variable.
* Set the default logger level to `warning`, to avoid unwanted debug logs.
* The **format** command now validates that default value of checkbox parameters is a string 'true' or 'false'.
* Fixed an issue where `FileType.PLAYBOOK` would show instead of `Playbook` in readme error messages.
* Added a new validation to **validate** proper defaultvalue for checkbox fields.

## 1.6.5

* Fixed an issue in the **format** command where the `id` field was overwritten for existing JSON files.
* Fixed an issue where the **doc-review** command was successful even when the release-note is malformed.
* Added timestamps to the `demisto-sdk` logger.
* Added time measurements to **lint**.
* Added the flag '-d', '--dependency' to **find-dependencies** command to get the content items that cause the dependencies between two packs.
* Fixed an issue where **update-release-notes** used the *trigger_id* field instead of the *trigger_name* field.
* Fixed an issue where **doc-review** failed to recognize script names, in scripts using the old file structure.
* Fixed an issue where concurrent processes created by **lint** caused deadlocks when opening files.
* Fixed an issue in the **format** command where `_dev` or `_copy` suffixes weren't removed from the subscript names in playbooks and layouts.
* Fixed an issue where **validate** failed on nonexistent `README.md` files.
* Added support of XSIAM content items to the **validate** command.
* Report **lint** summary results and failed packages after reporting time measurements.

## 1.6.4

* Added the new **generate-yml-from-python** command.
* Added a code *type* indication for integration and script objects in the *ID Set*.
* Added the [Vulture](https://github.com/jendrikseipp/vulture) linter to the pre-commit hook.
* The `demisto-sdk` pack will now be distributed via PyPi with a **wheel** file.
* Fixed a bug where any edited json file that contained a forward slash (`/`) escaped.
* Added a new validation to **validate** command to verify that the metadata *currentVersion* is
the same as the last release note version.
* The **validate** command now checks if there're none-deprecated integration commands that are missing from the readme file.
* Fixed an issue where *dockerimage* changes in Scripts weren't recognized by the **update-release-notes** command.
* Fixed an issue where **update-xsoar-config-file** did not properly insert the marketplace packs list to the file.
* Added the pack name to the known words by default when running the **doc-review** command.
* Added support for new XSIAM entities in **create-id-set** command.
* Added support for new XSIAM entities in **create-content-artifacts** command.
* Added support for Parsing/Modeling Rule content item in the **unify** command.
* Added the integration name, the commands name and the script name to the known words by default when running the **doc-review** command.
* Added an argument '-c' '--custom' to the **unify** command, if True will append to the unified yml name/display/id the custom label provided
* Added support for sub words suggestion in kebab-case sentences when running the **doc-review** command.
* Added support for new XSIAM entities in **update-release-notes** command.
* Enhanced the message of alternative suggestion words shown when running **doc-review** command.
* Fixed an incorrect error message, in case `node` is not installed on the machine.
* Fixed an issue in the **lint** command where the *check-dependent-api-modules* argument was set to true by default.
* Added a new command **generate-unit-tests**.
* Added a new validation to **validate** all SIEM integration have the same suffix.
* Fixed the destination path of the unified parsing/modeling rules in **create-content-artifacts** command.
* Fixed an issue in the **validate** command, where we validated wrongfully the existence of readme file for the *ApiModules* pack.
* Fixed an issue in the **validate** command, where an error message that was displayed for scripts validation was incorrect.
* Fixed an issue in the **validate** and **format** commands where *None* arguments in integration commands caused the commands to fail unexpectedly.
* Added support for running tests on XSIAM machines in the **test-content** command.
* Fixed an issue where the **validate** command did not work properly when deleting non-content items.
* Added the flag '-d', '--dependency' to **find-dependencies** command to get the content items that cause the dependencies between two packs.

## 1.6.3

* **Breaking change**: Fixed a typo in the **validate** `--quiet-bc-validation` flag (was `--quite-bc-validation`). @upstart-swiss
* Dropped support for python 3.7: Demisto-SDK is now supported on Python 3.8 or newer.
* Added an argument to YAMLHandler, allowing to set a maximal width for YAML files. This fixes an issue where a wrong default was used.
* Added the detach mechanism to the **upload** command, If you set the --input-config-file flag, any files in the repo's SystemPacks folder will be detached.
* Added the reattach mechanism to the **upload** command, If you set the --input-config-file flag, any detached item in your XSOAR instance that isn't currently in the repo's SystemPacks folder will be re-attached.
* Fixed an issue in the **validate** command that did not work properly when using the *-g* flag.
* Enhanced the dependency message shown when running **lint**.
* Fixed an issue where **update-release-notes** didn't update the currentVersion in pack_metadata.
* Improved the logging in **test-content** for helping catch typos in external playbook configuration.

## 1.6.2

* Added dependency validation support for core marketplacev2 packs.
* Fixed an issue in **update-release-notes** where suggestion fix failed in validation.
* Fixed a bug where `.env` files didn't load. @nicolas-rdgs
* Fixed a bug where **validate** command failed when the *categories* field in the pack metadata was empty for non-integration packs.
* Added *system* and *item-type* arguments to the **download** command, used when downloading system items.
* Added a validation to **validate**, checking that each script, integration and playbook have a README file. This validation only runs when the command is called with either the `-i` or the `-g` flag.
* Fixed a regression issue with **doc-review**, where the `-g` flag did not work.
* Improved the detection of errors in **doc-review** command.
* The **validate** command now checks if a readme file is empty, only for packs that contain playbooks or were written by a partner.
* The **validate** command now makes sure common contextPath values (e.g. `DBotScore.Score`) have a non-empty description, and **format** populates them automatically.
* Fixed an issue where the **generate-outputs** command did not work properly when examples were provided.
* Fixed an issue in the **generate-outputs** command, where the outputs were not written to the specified output path.
* The **generate-outputs** command can now generate outputs from multiple calls to the same command (useful when different args provide different outputs).
* The **generate-outputs** command can now update a yaml file with new outputs, without deleting or overwriting existing ones.
* Fixed a bug where **doc-review** command failed on existing templates.
* Fixed a bug where **validate** command failed when the word demisto is in the repo README file.
* Added support for adding test-playbooks to the zip file result in *create-content-artifacts* command for marketplacev2.
* Fixed an issue in **find-dependencies** where using the argument *-o* without the argument *--all-packs-dependencies* did not print a proper warning.
* Added a **validate** check to prevent deletion of files whose deletion is not supported by the XSOAR marketplace.
* Removed the support in the *maintenance* option of the *-u* flag in the **update-release-notes** command.
* Added validation for forbidden words and phrases in the **doc-review** command.
* Added a retries mechanism to the **test-content** command to stabilize the build process.
* Added support for all `git` platforms to get remote files.
* Refactored the **format** command's effect on the *fromversion* field:
  * Fixed a bug where the *fromversion* field was removed when modifying a content item.
  * Updated the general default *fromversion* and the default *fromversion* of newly-introduced content items (e.g. `Lists`, `Jobs`).
  * Added an interactive mode functionality for all content types, to ask the user whether to set a default *fromversion*, if could not automatically determine its value. Use `-y` to assume 'yes' as an answer to all prompts and run non-interactively.

## 1.6.1

* Added the '--use-packs-known-words' argument to the **doc-review** command
* Added YAML_Loader to handle yaml files in a standard way across modules, replacing PYYAML.
* Fixed an issue when filtering items using the ID set in the **create-content-artifacts** command.
* Fixed an issue in the **generate-docs** command where tables were generated with an empty description column.
* Fixed an issue in the **split** command where splitting failed when using relative input/output paths.
* Added warning when inferred files are missing.
* Added to **validate** a validation for integration image dimensions, which should be 120x50px.
* Improved an error in the **validate** command to better differentiate between the case where a required fetch parameter is malformed or missing.

## 1.6.0

* Fixed an issue in the **create-id-set** command where similar items from different marketplaces were reported as duplicated.
* Fixed typo in demisto-sdk init
* Fixed an issue where the **lint** command did not handle all container exit codes.
* Add to **validate** a validation for pack name to make sure it is unchanged.
* Added a validation to the **validate** command that verifies that the version in the pack_metdata file is written in the correct format.
* Fixed an issue in the **format** command where missing *fromVersion* field in indicator fields caused an error.

## 1.5.9

* Added option to specify `External Playbook Configuration` to change inputs of Playbooks triggered as part of **test-content**
* Improved performance of the **lint** command.
* Improved performance of the **validate** command when checking README images.
* ***create-id-set*** command - the default value of the **marketplace** argument was changed from ‘xsoar’ to all packs existing in the content repository. When using the command, make sure to pass the relevant marketplace to use.

## 1.5.8

* Fixed an issue where the command **doc-review** along with the argument `--release-notes` failed on yml/json files with invalid schema.
* Fixed an issue where the **lint** command failed on packs using python 3.10

## 1.5.7

* Fixed an issue where reading remote yaml files failed.
* Fixed an issue in **validate** failed with no error message for lists (when no fromVersion field was found).
* Fixed an issue when running **validate** or **format** in a gitlab repository, and failing to determine its project id.
* Added an enhancement to **split**, handling an empty output argument.
* Added the ability to add classifiers and mappers to conf.json.
* Added the Alias field to the incident field schema.

## 1.5.6

* Added 'deprecated' release notes template.
* Fixed an issue where **run-test-playbook** command failed to get the task entries when the test playbook finished with errors.
* Fixed an issue in **validate** command when running with `no-conf-json` argument to ignore the `conf.json` file.
* Added error type text (`ERROR` or `WARNING`) to **validate** error prints.
* Fixed an issue where the **format** command on test playbook did not format the ID to be equal to the name of the test playbook.
* Enhanced the **update-release-notes** command to automatically commit release notes config file upon creation.
* The **validate** command will validate that an indicator field of type html has fromVersion of 6.1.0 and above.
* The **format** command will now add fromVersion 6.1.0 to indicator field of type html.
* Added support for beta integrations in the **format** command.
* Fixed an issue where the **postman-codegen** command failed when called with the `--config-out` flag.
* Removed the integration documentation from the detailed description while performing **split** command to the unified yml file.
* Removed the line which indicates the version of the product from the README.md file for new contributions.

## 1.5.5

* Fixed an issue in the **update-release-notes** command, which did not work when changes were made in multiple packs.
* Changed the **validate** command to fail on missing test-playbooks only if no unittests are found.
* Fixed `to_kebab_case`, it will now deal with strings that have hyphens, commas or periods in them, changing them to be hyphens in the new string.
* Fixed an issue in the **create-id-set** command, where the `source` value included the git token if it was specified in the remote url.
* Fixed an issue in the **merge-id-set** command, where merging fails because of duplicates but the packs are in the XSOAR repo but in different version control.
* Fixed missing `Lists` Content Item as valid `IDSetType`
* Added enhancement for **generate-docs**. It is possible to provide both file or a comma seperated list as `examples`. Also, it's possible to provide more than one example for a script or a command.
* Added feature in **format** to sync YML and JSON files to the `master` file structure.
* Added option to specify `Incident Type`, `Incoming Mapper` and `Classifier` when configuring instance in **test-content**
* added a new command **run-test-playbook** to run a test playbook in a given XSOAR instance.
* Fixed an issue in **format** when running on a modified YML, that the `id` value is not changed to its old `id` value.
* Enhancement for **split** command, replace `ApiModule` code block to `import` when splitting a YML.
* Fixed an issue where indicator types were missing from the pack's content, when uploading using **zip-packs**.
* The request data body format generated in the **postman-codegen** will use the python argument's name and not the raw data argument's name.
* Added the flag '--filter-by-id-set' to **create-content-artifacts** to create artifacts only for items in the given id_set.json.

## 1.5.4

* Fixed an issue with the **format** command when contributing via the UI
* The **format** command will now not remove the `defaultRows` key from incident, indicator and generic fields with `type: grid`.
* Fixed an issue with the **validate** command when a layoutscontainer did not have the `fromversion` field set.
* added a new command **update-xsoar-config-file** to handle your XSOAR Configuration File.
* Added `skipVerify` argument in **upload** command to skip pack signature verification.
* Fixed an issue when the **run** command  failed running when there’s more than one playground, by explicitly using the current user’s playground.
* Added support for Job content item in the **format**, **validate**, **upload**, **create-id-set**, **find-dependecies** and **create-content-artifacts** commands.
* Added a **source** field to the **id_set** entitles.
* Two entitles will not consider as duplicates if they share the same pack and the same source.
* Fixed a bug when duplicates were found in **find_dependencies**.
* Added function **get_current_repo** to `tools`.
* The **postman-codegen** will not have duplicates argument name. It will rename them to the minimum distinguished shared path for each of them.

## 1.5.3

* The **format** command will now set `unsearchable: True` for incident, indicator and generic fields.
* Fixed an issue where the **update-release-notes** command crashes with `--help` flag.
* Added validation to the **validate** command that verifies the `unsearchable` key in incident, indicator and generic fields is set to true.
* Removed a validation that DBotRole should be set for automation that requires elevated permissions to the `XSOAR-linter` in the **lint** command.
* Fixed an issue in **Validate** command where playbooks conditional tasks were mishandeled.
* Added a validation to prevent contributors from using the `fromlicense` key as a configuration parameter in an integration's YML
* Added a validation to ensure that the type for **API token** (and similar) parameters are configured correctly as a `credential` type in the integration configuration YML.
* Added an assertion that checks for duplicated requests' names when generating an integration from a postman collection.
* Added support for [.env files](https://pypi.org/project/python-dotenv/). You can now add a `.env` file to your repository with the logging information instead of setting a global environment variables.
* When running **lint** command with --keep-container flag, the docker images are committed.
* The **validate** command will not return missing test playbook error when given a script with dynamic-section tag.

## 1.5.2

* Added a validation to **update-release-notes** command to ensure that the `--version` flag argument is in the right format.
* added a new command **coverage-analyze** to generate and print coverage reports.
* Fixed an issue in **validate** in repositories which are not in GitHub or GitLab
* Added a validation that verifies that readme image absolute links do not contain the working branch name.
* Added support for List content item in the **format**, **validate**, **download**, **upload**, **create-id-set**, **find-dependecies** and **create-content-artifacts** commands.
* Added a validation to ensure reputation command's default argument is set as an array input.
* Added the `--fail-duplicates` flag for the **merge-id-set** command which will fail the command if duplicates are found.
* Added the `--fail-duplicates` flag for the **create-id-set** command which will fail the command if duplicates are found.

## 1.5.1

* Fixed an issue where **validate** command failed to recognized test playbooks for beta integrations as valid tests.
* Fixed an issue were the **validate** command was falsely recognizing image paths in readme files.
* Fixed an issue where the **upload** command error message upon upload failure pointed to wrong file rather than to the pack metadata.
* Added a validation that verifies that each script which appears in incident fields, layouts or layout containers exists in the id_set.json.
* Fixed an issue where the **postman code-gen** command generated double dots for context outputs when it was not needed.
* Fixed an issue where there **validate** command on release notes file crashed when author image was added or modified.
* Added input handling when running **find-dependencies**, replacing string manipulations.
* Fixed an issue where the **validate** command did not handle multiple playbooks with the same name in the id_set.
* Added support for GitLab repositories in **validate**

## 1.5.0

* Fixed an issue where **upload** command failed to upload packs not under content structure.
* Added support for **init** command to run from non-content repo.
* The **split-yml** has been renamed to **split** and now supports splitting Dashboards from unified Generic Modules.
* Fixed an issue where the skipped tests validation ran on the `ApiModules` pack in the **validate** command.
* The **init** command will now create the `Generic Object` entities directories.
* Fixed an issue where the **format** command failed to recognize changed files from git.
* Fixed an issue where the **json-to-outputs** command failed checking whether `0001-01-01T00:00:00` is of type `Date`
* Added to the **generate context** command to generate context paths for integrations from an example file.
* Fixed an issue where **validate** failed on release notes configuration files.
* Fixed an issue where the **validate** command failed on pack input if git detected changed files outside of `Packs` directory.
* Fixed an issue where **validate** command failed to recognize files inside validated pack when validation release notes, resulting in a false error message for missing entity in release note.
* Fixed an issue where the **download** command failed when downloading an invalid YML, instead of skipping it.

## 1.4.9

* Added validation that the support URL in partner contribution pack metadata does not lead to a GitHub repo.
* Enhanced ***generate-docs*** with default `additionalinformation` (description) for common parameters.
* Added to **validate** command a validation that a content item's id and name will not end with spaces.
* The **format** command will now remove trailing whitespaces from content items' id and name fields.
* Fixed an issue where **update-release-notes** could fail on files outside the user given pack.
* Fixed an issue where the **generate-test-playbook** command would not place the playbook in the proper folder.
* Added to **validate** command a validation that packs with `Iron Bank` uses the latest docker from Iron Bank.
* Added to **update-release-notes** command support for `Generic Object` entities.
* Fixed an issue where playbook `fromversion` mismatch validation failed even if `skipunavailable` was set to true.
* Added to the **create artifacts** command support for release notes configuration file.
* Added validation to **validate** for release notes config file.
* Added **isoversize** and **isautoswitchedtoquietmode** fields to the playbook schema.
* Added to the **update-release-notes** command `-bc` flag to generate template for breaking changes version.
* Fixed an issue where **validate** did not search description files correctly, leading to a wrong warning message.

## 1.4.8

* Fixed an issue where yml files with `!reference` failed to load properly.
* Fixed an issue when `View Integration Documentation` button was added twice during the download and re-upload.
* Fixed an issue when `(Partner Contribution)` was added twice to the display name during the download and re-upload.
* Added the following enhancements in the **generate-test-playbook** command:
  * Added the *--commands* argument to generate tasks for specific commands.
  * Added the *--examples* argument to get the command examples file path and generate tasks from the commands and arguments specified there.
  * Added the *--upload* flag to specify whether to upload the test playbook after the generation.
  * Fixed the output condition generation for outputs of type `Boolean`.

## 1.4.7

* Fixed an issue where an empty list for a command context didn't produce an indication other than an empty table.
* Fixed an issue where the **format** command has incorrectly recognized on which files to run when running using git.
* Fixed an issue where author image validations were not checked properly.
* Fixed an issue where new old-formatted scripts and integrations were not validated.
* Fixed an issue where the wording in the from version validation error for subplaybooks was incorrect.
* Fixed an issue where the **update-release-notes** command used the old docker image version instead of the new when detecting a docker change.
* Fixed an issue where the **generate-test-playbook** command used an incorrect argument name as default
* Fixed an issue where the **json-to-outputs** command used an incorrect argument name as default when using `-d`.
* Fixed an issue where validations failed while trying to validate non content files.
* Fixed an issue where README validations did not work post VS Code formatting.
* Fixed an issue where the description validations were inconsistent when running through an integration file or a description file.

## 1.4.6

* Fixed an issue where **validate** suggests, with no reason, running **format** on missing mandatory keys in yml file.
* Skipped existence of TestPlaybook check on community and contribution integrations.
* Fixed an issue where pre-commit didn't run on the demisto_sdk/commands folder.
* The **init** command will now change the script template name in the code to the given script name.
* Expanded the validations performed on beta integrations.
* Added support for PreProcessRules in the **format**, **validate**, **download**, and **create-content-artifacts** commands.
* Improved the error messages in **generate-docs**, if an example was not provided.
* Added to **validate** command a validation that a content entity or a pack name does not contain the words "partner" and "community".
* Fixed an issue where **update-release-notes** ignores *--text* flag while using *-f*
* Fixed the outputs validations in **validate** so enrichment commands will not be checked to have DBotScore outputs.
* Added a new validation to require the dockerimage key to exist in an integration and script yml files.
* Enhanced the **generate-test-playbook** command to use only integration tested on commands, rather than (possibly) other integrations implementing them.
* Expanded unify command to support GenericModules - Unifies a GenericModule object with its Dashboards.
* Added validators for generic objects:
  * Generic Field validator - verify that the 'fromVersion' field is above 6.5.0, 'group' field equals 4 and 'id' field starts with the prefix 'generic_'.
  * Generic Type validator - verify that the 'fromVersion' field is above 6.5.0
  * Generic Module validator - verify that the 'fromVersion' field is above 6.5.0
  * Generic Definition validator - verify that the 'fromVersion' field is above 6.5.0
* Expanded Format command to support Generic Objects - Fixes generic objects according to their validations.
* Fixed an issue where the **update-release-notes** command did not handle ApiModules properly.
* Added option to enter a dictionary or json of format `[{field_name:description}]` in the **json-to-outputs** command,
  with the `-d` flag.
* Improved the outputs for the **format** command.
* Fixed an issue where the validations performed after the **format** command were inconsistent with **validate**.
* Added to the **validate** command a validation for the author image.
* Updated the **create-content-artifacts** command to support generic modules, definitions, fields and types.
* Added an option to ignore errors for file paths and not only file name in .pack-ignore file.

## 1.4.5

* Enhanced the **postman-codegen** command to name all generated arguments with lower case.
* Fixed an issue where the **find-dependencies** command miscalculated the dependencies for playbooks that use generic commands.
* Fixed an issue where the **validate** command failed in external repositories in case the DEMISTO_SDK_GITHUB_TOKEN was not set.
* Fixed an issue where **openapi-codegen** corrupted the swagger file by overwriting configuration to swagger file.
* Updated the **upload** command to support uploading zipped packs to the marketplace.
* Added to the **postman-codegen** command support of path variables.
* Fixed an issue where **openapi-codegen** entered into an infinite loop on circular references in the swagger file.
* The **format** command will now set `fromVersion: 6.2.0` for widgets with 'metrics' data type.
* Updated the **find-dependencies** command to support generic modules, definitions, fields and types.
* Fixed an issue where **openapi-codegen** tried to extract reference example outputs, leading to an exception.
* Added an option to ignore secrets automatically when using the **init** command to create a pack.
* Added a tool that gives the ability to temporarily suppress console output.

## 1.4.4

* When formatting incident types with Auto-Extract rules and without mode field, the **format** command will now add the user selected mode.
* Added new validation that DBotRole is set for scripts that requires elevated permissions to the `XSOAR-linter` in the **lint** command.
* Added url escaping to markdown human readable section in generate docs to avoid autolinking.
* Added a validation that mapper's id and name are matching. Updated the format of mapper to include update_id too.
* Added a validation to ensure that image paths in the README files are valid.
* Fixed **find_type** function to correctly find test files, such as, test script and test playbook.
* Added scheme validations for the new Generic Object Types, Fields, and Modules.
* Renamed the flag *--input-old-version* to *--old-version* in the **generate-docs** command.
* Refactored the **update-release-notes** command:
  * Replaced the *--all* flag with *--use-git* or *-g*.
  * Added the *--force* flag to update the pack release notes without changes in the pack.
  * The **update-release-notes** command will now update all dependent integrations on ApiModule change, even if not specified.
  * If more than one pack has changed, the full list of updated packs will be printed at the end of **update-release-notes** command execution.
  * Fixed an issue where the **update-release-notes** command did not add docker image release notes entry for release notes file if a script was changed.
  * Fixed an issue where the **update-release-notes** command did not detect changed files that had the same name.
  * Fixed an issue in the **update-release-notes** command where the version support of JSON files was mishandled.
* Fixed an issue where **format** did not skip files in test and documentation directories.
* Updated the **create-id-set** command to support generic modules, definitions, fields and types.
* Changed the **convert** command to generate old layout fromversion to 5.0.0 instead of 4.1.0
* Enhanced the command **postman-codegen** with type hints for templates.

## 1.4.3

* Fixed an issue where **json-to-outputs** command returned an incorrect output when json is a list.
* Fixed an issue where if a pack README.md did not exist it could cause an error in the validation process.
* Fixed an issue where the *--name* was incorrectly required in the **init** command.
* Adding the option to run **validate** on a specific path while using git (*-i* & *-g*).
* The **format** command will now change UUIDs in .yml and .json files to their respective content entity name.
* Added a playbook validation to check if a task sub playbook exists in the id set in the **validate** command.
* Added the option to add new tags/usecases to the approved list and to the pack metadata on the same pull request.
* Fixed an issue in **test_content** where when different servers ran tests for the same integration, the server URL parameters were not set correctly.
* Added a validation in the **validate** command to ensure that the ***endpoint*** command is configured correctly in yml file.
* Added a warning when pack_metadata's description field is longer than 130 characters.
* Fixed an issue where a redundant print occurred on release notes validation.
* Added new validation in the **validate** command to ensure that the minimal fromVersion in a widget of type metrics will be 6.2.0.
* Added the *--release-notes* flag to demisto-sdk to get the current version release notes entries.

## 1.4.2

* Added to `pylint` summary an indication if a test was skipped.
* Added to the **init** command the option to specify fromversion.
* Fixed an issue where running **init** command without filling the metadata file.
* Added the *--docker-timeout* flag in the **lint** command to control the request timeout for the Docker client.
* Fixed an issue where **update-release-notes** command added only one docker image release notes entry for release notes file, and not for every entity whom docker image was updated.
* Added a validation to ensure that incident/indicator fields names starts with their pack name in the **validate** command. (Checked only for new files and only when using git *-g*)
* Updated the **find-dependencies** command to return the 'dependencies' according the layout type ('incident', 'indicator').
* Enhanced the "vX" display name validation for scripts and integrations in the **validate** command to check for every versioned script or integration, and not only v2.
* Added the *--fail-duplicates* flag for the **create-id-set** command which will fail the command if duplicates are found.
* Added to the **generate-docs** command automatic addition to git when a new readme file is created.

## 1.4.1

* When in private repo without `DEMSITO_SDK_GITHUB_TOKEN` configured, get_remote_file will take files from the local origin/master.
* Enhanced the **unify** command when giving input of a file and not a directory return a clear error message.
* Added a validation to ensure integrations are not skipped and at least one test playbook is not skipped for each integration or script.
* Added to the Content Tests support for `context_print_dt`, which queries the incident context and prints the result as a json.
* Added new validation for the `xsoar_config.json` file in the **validate** command.
* Added a version differences section to readme in **generate-docs** command.
* Added the *--docs-format* flag in the **integration-diff** command to get the output in README format.
* Added the *--input-old-version* and *--skip-breaking-changes* flags in the **generate-docs** command to get the details for the breaking section and to skip the breaking changes section.

## 1.4.0

* Enable passing a comma-separated list of paths for the `--input` option of the **lint** command.
* Added new validation of unimplemented test-module command in the code to the `XSOAR-linter` in the **lint** command.
* Fixed the **generate-docs** to handle integration authentication parameter.
* Added a validation to ensure that description and README do not contain the word 'Demisto'.
* Improved the deprecated message validation required from playbooks and scripts.
* Added the `--quite-bc-validation` flag for the **validate** command to run the backwards compatibility validation in quite mode (errors is treated like warnings).
* Fixed the **update release notes** command to display a name for old layouts.
* Added the ability to append to the pack README credit to contributors.
* Added identification for parameter differences in **integration-diff** command.
* Fixed **format** to use git as a default value.
* Updated the **upload** command to support reports.
* Fixed an issue where **generate-docs** command was displaying 'None' when credentials parameter display field configured was not configured.
* Fixed an issue where **download** did not return exit code 1 on failure.
* Updated the validation that incident fields' names do not contain the word incident will aplly to core packs only.
* Added a playbook validation to verify all conditional tasks have an 'else' path in **validate** command.
* Renamed the GitHub authentication token environment variable `GITHUB_TOKEN` to `DEMITO_SDK_GITHUB_TOKEN`.
* Added to the **update-release-notes** command automatic addition to git when new release notes file is created.
* Added validation to ensure that integrations, scripts, and playbooks do not contain the entity type in their names.
* Added the **convert** command to convert entities between XSOAR versions.
* Added the *--deprecate* flag in **format** command to deprecate integrations, scripts, and playbooks.
* Fixed an issue where ignoring errors did not work when running the **validate** command on specific files (-i).

## 1.3.9

* Added a validation verifying that the pack's README.md file is not equal to pack description.
* Fixed an issue where the **Assume yes** flag did not work properly for some entities in the **format** command.
* Improved the error messages for separators in folder and file names in the **validate** command.
* Removed the **DISABLE_SDK_VERSION_CHECK** environment variable. To disable new version checks, use the **DEMISTO_SDK_SKIP_VERSION_CHECK** envirnoment variable.
* Fixed an issue where the demisto-sdk version check failed due to a rate limit.
* Fixed an issue with playbooks scheme validation.

## 1.3.8

* Updated the **secrets** command to work on forked branches.

## 1.3.7

* Added a validation to ensure correct image and description file names.
* Fixed an issue where the **validate** command failed when 'display' field in credentials param in yml is empty but 'displaypassword' was provided.
* Added the **integration-diff** command to check differences between two versions of an integration and to return a report of missing and changed elements in the new version.
* Added a validation verifying that the pack's README.md file is not missing or empty for partner packs or packs contains use cases.
* Added a validation to ensure that the integration and script folder and file names will not contain separators (`_`, `-`, ``).
* When formatting new pack, the **format** command will set the *fromversion* key to 5.5.0 in the new files without fromversion.

## 1.3.6

* Added a validation that core packs are not dependent on non-core packs.
* Added a validation that a pack name follows XSOAR standards.
* Fixed an issue where in some cases the `get_remote_file` function failed due to an invalid path.
* Fixed an issue where running **update-release-notes** with updated integration logo, did not detect any file changes.
* Fixed an issue where the **create-id-set** command did not identify unified integrations correctly.
* Fixed an issue where the `CommonTypes` pack was not identified as a dependency for all feed integrations.
* Added support for running SDK commands in private repositories.
* Fixed an issue where running the **init** command did not set the correct category field in an integration .yml file for a newly created pack.
* When formatting new contributed pack, the **format** command will set the *fromversion* key to 6.0.0 in the relevant files.
* If the environment variable "DISABLE_SDK_VERSION_CHECK" is define, the demisto-sdk will no longer check for newer version when running a command.
* Added the `--use-pack-metadata` flag for the **find-dependencies** command to update the calculated dependencies using the the packs metadata files.
* Fixed an issue where **validate** failed on scripts in case the `outputs` field was set to `None`.
* Fixed an issue where **validate** was failing on editing existing release notes.
* Added a validation for README files verifying that the file doesn't contain template text copied from HelloWorld or HelloWorldPremium README.

## 1.3.5

* Added a validation that layoutscontainer's id and name are matching. Updated the format of layoutcontainer to include update_id too.
* Added a validation that commands' names and arguments in core packs, or scripts' arguments do not contain the word incident.
* Fixed issue where running the **generate-docs** command with -c flag ran all the commands and not just the commands specified by the flag.
* Fixed the error message of the **validate** command to not always suggest adding the *description* field.
* Fixed an issue where running **format** on feed integration generated invalid parameter structure.
* Fixed an issue where the **generate-docs** command did not add all the used scripts in a playbook to the README file.
* Fixed an issue where contrib/partner details might be added twice to the same file, when using unify and create-content-artifacts commands
* Fixed issue where running **validate** command on image-related integration did not return the correct outputs to json file.
* When formatting playbooks, the **format** command will now remove empty fields from SetIncident, SetIndicator, CreateNewIncident, CreateNewIndicator script arguments.
* Added an option to fill in the developer email when running the **init** command.

## 1.3.4

* Updated the **validate** command to check that the 'additionalinfo' field only contains the expected value for feed required parameters and not equal to it.
* Added a validation that community/partner details are not in the detailed description file.
* Added a validation that the Use Case tag in pack_metadata file is only used when the pack contains at least one PB, Incident Type or Layout.
* Added a validation that makes sure outputs in integrations are matching the README file when only README has changed.
* Added the *hidden* field to the integration schema.
* Fixed an issue where running **format** on a playbook whose `name` does not equal its `id` would cause other playbooks who use that playbook as a sub-playbook to fail.
* Added support for local custom command configuration file `.demisto-sdk-conf`.
* Updated the **format** command to include an update to the description file of an integration, to remove community/partner details.

## 1.3.3

* Fixed an issue where **lint** failed where *.Dockerfile* exists prior running the lint command.
* Added FeedHelloWorld template option for *--template* flag in **demisto-sdk init** command.
* Fixed issue where **update-release-notes** deleted release note file if command was called more than once.
* Fixed issue where **update-release-notes** added docker image release notes every time the command was called.
* Fixed an issue where running **update-release-notes** on a pack with newly created integration, had also added a docker image entry in the release notes.
* Fixed an issue where `XSOAR-linter` did not find *NotImplementedError* in main.
* Added validation for README files verifying their length (over 30 chars).
* When using *-g* flag in the **validate** command it will now ignore untracked files by default.
* Added the *--include-untracked* flag to the **validate** command to include files which are untracked by git in the validation process.
* Improved the `pykwalify` error outputs in the **validate** command.
* Added the *--print-pykwalify* flag to the **validate** command to print the unchanged output from `pykwalify`.

## 1.3.2

* Updated the format of the outputs when using the *--json-file* flag to create a JSON file output for the **validate** and **lint** commands.
* Added the **doc-review** command to check spelling in .md and .yml files as well as a basic release notes review.
* Added a validation that a pack's display name does not already exist in content repository.
* Fixed an issue where the **validate** command failed to detect duplicate params in an integration.
* Fixed an issue where the **validate** command failed to detect duplicate arguments in a command in an integration.

## 1.3.1

* Fixed an issue where the **validate** command failed to validate the release notes of beta integrations.
* Updated the **upload** command to support indicator fields.
* The **validate** and **update-release-notes** commands will now check changed files against `demisto/master` if it is configured locally.
* Fixed an issue where **validate** would incorrectly identify files as renamed.
* Added a validation that integration properties (such as feed, mappers, mirroring, etc) are not removed.
* Fixed an issue where **validate** failed when comparing branch against commit hash.
* Added the *--no-pipenv* flag to the **split-yml** command.
* Added a validation that incident fields and incident types are not removed from mappers.
* Fixed an issue where the *c
reate-id-set* flag in the *validate* command did not work while not using git.
* Added the *hiddenusername* field to the integration schema.
* Added a validation that images that are not integration images, do not ask for a new version or RN

## 1.3.0

* Do not collect optional dependencies on indicator types reputation commands.
* Fixed an issue where downloading indicator layoutscontainer objects failed.
* Added a validation that makes sure outputs in integrations are matching the README file.
* Fixed an issue where the *create-id-set* flag in the **validate** command did not work.
* Added a warning in case no id_set file is found when running the **validate** command.
* Fixed an issue where changed files were not recognised correctly on forked branches in the **validate** and the **update-release-notes** commands.
* Fixed an issue when files were classified incorrectly when running *update-release-notes*.
* Added a validation that integration and script file paths are compatible with our convention.
* Fixed an issue where id_set.json file was re created whenever running the generate-docs command.
* added the *--json-file* flag to create a JSON file output for the **validate** and **lint** commands.

## 1.2.19

* Fixed an issue where merge id_set was not updated to work with the new entity of Packs.
* Added a validation that the playbook's version matches the version of its sub-playbooks, scripts, and integrations.

## 1.2.18

* Changed the *skip-id-set-creation* flag to *create-id-set* in the **validate** command. Its default value will be False.
* Added support for the 'cve' reputation command in default arg validation.
* Filter out generic and reputation command from scripts and playbooks dependencies calculation.
* Added support for the incident fields in outgoing mappers in the ID set.
* Added a validation that the taskid field and the id field under the task field are both from uuid format and contain the same value.
* Updated the **format** command to generate uuid value for the taskid field and for the id under the task field in case they hold an invalid values.
* Exclude changes from doc_files directory on validation.
* Added a validation that an integration command has at most one default argument.
* Fixing an issue where pack metadata version bump was not enforced when modifying an old format (unified) file.
* Added validation that integration parameter's display names are capitalized and spaced using whitespaces and not underscores.
* Fixed an issue where beta integrations where not running deprecation validations.
* Allowed adding additional information to the deprecated description.
* Fixing an issue when escaping less and greater signs in integration params did not work as expected.

## 1.2.17

* Added a validation that the classifier of an integration exists.
* Added a validation that the mapper of an integration exists.
* Added a validation that the incident types of a classifier exist.
* Added a validation that the incident types of a mapper exist.
* Added support for *text* argument when running **demisto-sdk update-release-notes** on the ApiModules pack.
* Added a validation for the minimal version of an indicator field of type grid.
* Added new validation for incident and indicator fields in classifiers mappers and layouts exist in the content.
* Added cache for get_remote_file to reducing failures from accessing the remote repo.
* Fixed an issue in the **format** command where `_dev` or `_copy` suffixes weren't removed from the `id` of the given playbooks.
* Playbook dependencies from incident and indicator fields are now marked as optional.
* Mappers dependencies from incident types and incident fields are now marked as optional.
* Classifier dependencies from incident types are now marked as optional.
* Updated **demisto-sdk init** command to no longer create `created` field in pack_metadata file
* Updated **generate-docs** command to take the parameters names in setup section from display field and to use additionalinfo field when exist.
* Using the *verbose* argument in the **find-dependencies** command will now log to the console.
* Improved the deprecated message validation required from integrations.
* Fixed an issue in the **generate-docs** command where **Context Example** section was created when it was empty.

## 1.2.16

* Added allowed ignore errors to the *IDSetValidator*.
* Fixed an issue where an irrelevant id_set validation ran in the **validate** command when using the *--id-set* flag.
* Fixed an issue were **generate-docs** command has failed if a command did not exist in commands permissions file.
* Improved a **validate** command message for missing release notes of api module dependencies.

## 1.2.15

* Added the *ID101* to the allowed ignored errors.

## 1.2.14

* SDK repository is now mypy check_untyped_defs complaint.
* The lint command will now ignore the unsubscriptable-object (E1136) pylint error in dockers based on python 3.9 - this will be removed once a new pylint version is released.
* Added an option for **format** to run on a whole pack.
* Added new validation of unimplemented commands from yml in the code to `XSOAR-linter`.
* Fixed an issue where Auto-Extract fields were only checked for newly added incident types in the **validate** command.
* Added a new warning validation of direct access to args/params dicts to `XSOAR-linter`.

## 1.2.13

* Added new validation of indicators usage in CommandResults to `XSOAR-linter`.
* Running **demisto-sdk lint** will automatically run on changed files (same behavior as the -g flag).
* Removed supported version message from the documentation when running **generate_docs**.
* Added a print to indicate backwards compatibility is being checked in **validate** command.
* Added a percent print when running the **validate** command with the *-a* flag.
* Fixed a regression in the **upload** command where it was ignoring `DEMISTO_VERIFY_SSL` env var.
* Fixed an issue where the **upload** command would fail to upload beta integrations.
* Fixed an issue where the **validate** command did not create the *id_set.json* file when running with *-a* flag.
* Added price change validation in the **validate** command.
* Added validations that checks in read-me for empty sections or leftovers from the auto generated read-me that should be changed.
* Added new code validation for *NotImplementedError* to raise a warning in `XSOAR-linter`.
* Added validation for support types in the pack metadata file.
* Added support for *--template* flag in **demisto-sdk init** command.
* Fixed an issue with running **validate** on master branch where the changed files weren't compared to previous commit when using the *-g* flag.
* Fixed an issue where the `XSOAR-linter` ran *NotImplementedError* validation on scripts.
* Added support for Auto-Extract feature validation in incident types in the **validate** command.
* Fixed an issue in the **lint** command where the *-i* flag was ignored.
* Improved **merge-id-sets** command to support merge between two ID sets that contain the same pack.
* Fixed an issue in the **lint** command where flake8 ran twice.

## 1.2.12

* Bandit now reports also on medium severity issues.
* Fixed an issue with support for Docker Desktop on Mac version 2.5.0+.
* Added support for vulture and mypy linting when running without docker.
* Added support for *prev-ver* flag in **update-release-notes** command.
* Improved retry support when building docker images for linting.
* Added the option to create an ID set on a specific pack in **create-id-set** command.
* Added the *--skip-id-set-creation* flag to **validate** command in order to add the capability to run validate command without creating id_set validation.
* Fixed an issue where **validate** command checked docker image tag on ApiModules pack.
* Fixed an issue where **find-dependencies** did not calculate dashboards and reports dependencies.
* Added supported version message to the documentation and release notes files when running **generate_docs** and **update-release-notes** commands respectively.
* Added new code validations for *NotImplementedError* exception raise to `XSOAR-linter`.
* Command create-content-artifacts additional support for **Author_image.png** object.
* Fixed an issue where schemas were not enforced for incident fields, indicator fields and old layouts in the validate command.
* Added support for **update-release-notes** command to update release notes according to master branch.

## 1.2.11

* Fixed an issue where the ***generate-docs*** command reset the enumeration of line numbering after an MD table.
* Updated the **upload** command to support mappers.
* Fixed an issue where exceptions were no printed in the **format** while the *--verbose* flag is set.
* Fixed an issue where *--assume-yes* flag did not work in the **format** command when running on a playbook without a `fromversion` field.
* Fixed an issue where the **format** command would fail in case `conf.json` file was not found instead of skipping the update.
* Fixed an issue where integration with v2 were recognised by the `name` field instead of the `display` field in the **validate** command.
* Added a playbook validation to check if a task script exists in the id set in the **validate** command.
* Added new integration category `File Integrity Management` in the **validate** command.

## 1.2.10

* Added validation for approved content pack use-cases and tags.
* Added new code validations for *CommonServerPython* import to `XSOAR-linter`.
* Added *default value* and *predefined values* to argument description in **generate-docs** command.
* Added a new validation that checks if *get-mapping-fields* command exists if the integration schema has *{ismappable: true}* in **validate** command.
* Fixed an issue where the *--staged* flag recognised added files as modified in the **validate** command.
* Fixed an issue where a backwards compatibility warning was raised for all added files in the **validate** command.
* Fixed an issue where **validate** command failed when no tests were given for a partner supported pack.
* Updated the **download** command to support mappers.
* Fixed an issue where the ***format*** command added a duplicate parameter.
* For partner supported content packs, added support for a list of emails.
* Removed validation of README files from the ***validate*** command.
* Fixed an issue where the ***validate*** command required release notes for ApiModules pack.

## 1.2.9

* Fixed an issue in the **openapi_codegen** command where it created duplicate functions name from the swagger file.
* Fixed an issue in the **update-release-notes** command where the *update type* argument was not verified.
* Fixed an issue in the **validate** command where no error was raised in case a non-existing docker image was presented.
* Fixed an issue in the **format** command where format failed when trying to update invalid Docker image.
* The **format** command will now preserve the **isArray** argument in integration's reputation commands and will show a warning if it set to **false**.
* Fixed an issue in the **lint** command where *finally* clause was not supported in main function.
* Fixed an issue in the **validate** command where changing any entity ID was not validated.
* Fixed an issue in the **validate** command where *--staged* flag did not bring only changed files.
* Fixed the **update-release-notes** command to ignore changes in the metadata file.
* Fixed the **validate** command to ignore metadata changes when checking if a version bump is needed.

## 1.2.8

* Added a new validation that checks in playbooks for the usage of `DeleteContext` in **validate** command.
* Fixed an issue in the **upload** command where it would try to upload content entities with unsupported versions.
* Added a new validation that checks in playbooks for the usage of specific instance in **validate** command.
* Added the **--staged** flag to **validate** command to run on staged files only.

## 1.2.7

* Changed input parameters in **find-dependencies** command.
  * Use ***-i, --input*** instead of ***-p, --path***.
  * Use ***-idp, --id-set-path*** instead of ***-i, --id-set-path***.
* Fixed an issue in the **unify** command where it crashed on an integration without an image file.
* Fixed an issue in the **format** command where unnecessary files were not skipped.
* Fixed an issue in the **update-release-notes** command where the *text* argument was not respected in all cases.
* Fixed an issue in the **validate** command where a warning about detailed description was given for unified or deprecated integrations.
* Improved the error returned by the **validate** command when running on files using the old format.

## 1.2.6

* No longer require setting `DEMISTO_README_VALIDATION` env var to enable README mdx validation. Validation will now run automatically if all necessary node modules are available.
* Fixed an issue in the **validate** command where the `--skip-pack-dependencies` would not skip id-set creation.
* Fixed an issue in the **validate** command where validation would fail if supplied an integration with an empty `commands` key.
* Fixed an issue in the **validate** command where validation would fail due to a required version bump for packs which are not versioned.
* Will use env var `DEMISTO_VERIFY_SSL` to determine if to use a secure connection for commands interacting with the Server when `--insecure` is not passed. If working with a local Server without a trusted certificate, you can set env var `DEMISTO_VERIFY_SSL=no` to avoid using `--insecure` on each command.
* Unifier now adds a link to the integration documentation to the integration detailed description.
* Fixed an issue in the **secrets** command where ignored secrets were not skipped.

## 1.2.5

* Added support for special fields: *defaultclassifier*, *defaultmapperin*, *defaultmapperout* in **download** command.
* Added -y option **format** command to assume "yes" as answer to all prompts and run non-interactively
* Speed up improvements for `validate` of README files.
* Updated the **format** command to adhere to the defined content schema and sub-schemas, aligning its behavior with the **validate** command.
* Added support for canvasContextConnections files in **format** command.

## 1.2.4

* Updated detailed description for community integrations.

## 1.2.3

* Fixed an issue where running **validate** failed on playbook with task that adds tags to the evidence data.
* Added the *displaypassword* field to the integration schema.
* Added new code validations to `XSOAR-linter`.
  * As warnings messages:
    * `demisto.params()` should be used only inside main function.
    * `demisto.args()` should be used only inside main function.
    * Functions args should have type annotations.
* Added `fromversion` field validation to test playbooks and scripts in **validate** command.

## 1.2.2

* Add support for warning msgs in the report and summary to **lint** command.
* Fixed an issue where **json-to-outputs** determined bool values as int.
* Fixed an issue where **update-release-notes** was crushing on `--all` flag.
* Fixed an issue where running **validate**, **update-release-notes** outside of content repo crushed without a meaningful error message.
* Added support for layoutscontainer in **init** contribution flow.
* Added a validation for tlp_color param in feeds in **validate** command.
* Added a validation for removal of integration parameters in **validate** command.
* Fixed an issue where **update-release-notes** was failing with a wrong error message when no pack or input was given.
* Improved formatting output of the **generate-docs** command.
* Add support for env variable *DEMISTO_SDK_ID_SET_REFRESH_INTERVAL*. Set this env variable to the refresh interval in minutes. The id set will be regenerated only if the refresh interval has passed since the last generation. Useful when generating Script documentation, to avoid re-generating the id_set every run.
* Added new code validations to `XSOAR-linter`.
  * As error messages:
    * Longer than 10 seconds sleep statements for non long running integrations.
    * exit() usage.
    * quit() usage.
  * As warnings messages:
    * `demisto.log` should not be used.
    * main function existence.
    * `demito.results` should not be used.
    * `return_output` should not be used.
    * try-except statement in main function.
    * `return_error` usage in main function.
    * only once `return_error` usage.
* Fixed an issue where **lint** command printed logs twice.
* Fixed an issue where *suffix* did not work as expected in the **create-content-artifacts** command.
* Added support for *prev-ver* flag in **lint** and **secrets** commands.
* Added support for *text* flag to **update-release-notes** command to add the same text to all release notes.
* Fixed an issue where **validate** did not recognize added files if they were modified locally.
* Added a validation that checks the `fromversion` field exists and is set to 5.0.0 or above when working or comparing to a non-feature branch in **validate** command.
* Added a validation that checks the certification field in the pack_metadata file is valid in **validate** command.
* The **update-release-notes** command will now automatically add docker image update to the release notes.

## 1.2.1

* Added an additional linter `XSOAR-linter` to the **lint** command which custom validates py files. currently checks for:
  * `Sys.exit` usages with non zero value.
  * Any `Print` usages.
* Fixed an issue where renamed files were failing on *validate*.
* Fixed an issue where single changed files did not required release notes update.
* Fixed an issue where doc_images required release-notes and validations.
* Added handling of dependent packs when running **update-release-notes** on changed *APIModules*.
  * Added new argument *--id-set-path* for id_set.json path.
  * When changes to *APIModule* is detected and an id_set.json is available - the command will update the dependent pack as well.
* Added handling of dependent packs when running **validate** on changed *APIModules*.
  * Added new argument *--id-set-path* for id_set.json path.
  * When changes to *APIModule* is detected and an id_set.json is available - the command will validate that the dependent pack has release notes as well.
* Fixed an issue where the find_type function didn't recognize file types correctly.
* Fixed an issue where **update-release-notes** command did not work properly on Windows.
* Added support for indicator fields in **update-release-notes** command.
* Fixed an issue where files in test dirs where being validated.

## 1.2.0

* Fixed an issue where **format** did not update the test playbook from its pack.
* Fixed an issue where **validate** validated non integration images.
* Fixed an issue where **update-release-notes** did not identified old yml integrations and scripts.
* Added revision templates to the **update-release-notes** command.
* Fixed an issue where **update-release-notes** crashed when a file was renamed.
* Fixed an issue where **validate** failed on deleted files.
* Fixed an issue where **validate** validated all images instead of packs only.
* Fixed an issue where a warning was not printed in the **format** in case a non-supported file type is inputted.
* Fixed an issue where **validate** did not fail if no release notes were added when adding files to existing packs.
* Added handling of incorrect layout paths via the **format** command.
* Refactor **create-content-artifacts** command - Efficient artifacts creation and better logging.
* Fixed an issue where image and description files were not handled correctly by **validate** and **update-release-notes** commands.
* Fixed an issue where the **format** command didn't remove all extra fields in a file.
* Added an error in case an invalid id_set.json file is found while running the **validate** command.
* Added fetch params checks to the **validate** command.

## 1.1.11

* Added line number to secrets' path in **secrets** command report.
* Fixed an issue where **init** a community pack did not present the valid support URL.
* Fixed an issue where **init** offered a non relevant pack support type.
* Fixed an issue where **lint** did not pull docker images for powershell.
* Fixed an issue where **find-dependencies** did not find all the script dependencies.
* Fixed an issue where **find-dependencies** did not collect indicator fields as dependencies for playbooks.
* Updated the **validate** and the **secrets** commands to be less dependent on regex.
* Fixed an issue where **lint** did not run on circle when docker did not return ping.
* Updated the missing release notes error message (RN106) in the **Validate** command.
* Fixed an issue where **Validate** would return missing release notes when two packs with the same substring existed in the modified files.
* Fixed an issue where **update-release-notes** would add duplicate release notes when two packs with the same substring existed in the modified files.
* Fixed an issue where **update-release-notes** would fail to bump new versions if the feature branch was out of sync with the master branch.
* Fixed an issue where a non-descriptive error would be returned when giving the **update-release-notes** command a pack which can not be found.
* Added dependencies check for *widgets* in **find-dependencies** command.
* Added a `update-docker` flag to **format** command.
* Added a `json-to-outputs` flag to the **run** command.
* Added a verbose (`-v`) flag to **format** command.
* Fixed an issue where **download** added the prefix "playbook-" to the name of playbooks.

## 1.1.10

* Updated the **init** command. Relevant only when passing the *--contribution* argument.
  * Added the *--author* option.
  * The *support* field of the pack's metadata is set to *community*.
* Added a proper error message in the **Validate** command upon a missing description in the root of the yml.
* **Format** now works with a relative path.
* **Validate** now fails when all release notes have been excluded.
* Fixed issue where correct error message would not propagate for invalid images.
* Added the *--skip-pack-dependencies* flag to **validate** command to skip pack dependencies validation. Relevant when using the *-g* flag.
* Fixed an issue where **Validate** and **Format** commands failed integrations with `defaultvalue` field in fetch incidents related parameters.
* Fixed an issue in the **Validate** command in which unified YAML files were not ignored.
* Fixed an issue in **generate-docs** where scripts and playbooks inputs and outputs were not parsed correctly.
* Fixed an issue in the **openapi-codegen** command where missing reference fields in the swagger JSON caused errors.
* Fixed an issue in the **openapi-codegen** command where empty objects in the swagger JSON paths caused errors.
* **update-release-notes** command now accept path of the pack instead of pack name.
* Fixed an issue where **generate-docs** was inserting unnecessary escape characters.
* Fixed an issue in the **update-release-notes** command where changes to the pack_metadata were not detected.
* Fixed an issue where **validate** did not check for missing release notes in old format files.

## 1.1.9

* Fixed an issue where **update-release-notes** command failed on invalid file types.

## 1.1.8

* Fixed a regression where **upload** command failed on test playbooks.
* Added new *githubUser* field in pack metadata init command.
* Support beta integration in the commands **split-yml, extract-code, generate-test-playbook and generate-docs.**
* Fixed an issue where **find-dependencies** ignored *toversion* field in content items.
* Added support for *layoutscontainer*, *classifier_5_9_9*, *mapper*, *report*, and *widget* in the **Format** command.
* Fixed an issue where **Format** will set the `ID` field to be equal to the `name` field in modified playbooks.
* Fixed an issue where **Format** did not work for test playbooks.
* Improved **update-release-notes** command:
  * Write content description to release notes for new items.
  * Update format for file types without description: Connections, Incident Types, Indicator Types, Layouts, Incident Fields.
* Added a validation for feedTags param in feeds in **validate** command.
* Fixed readme validation issue in community support packs.
* Added the **openapi-codegen** command to generate integrations from OpenAPI specification files.
* Fixed an issue were release notes validations returned wrong results for *CommonScripts* pack.
* Added validation for image links in README files in **validate** command.
* Added a validation for default value of fetch param in feeds in **validate** command.
* Fixed an issue where the **Init** command failed on scripts.

## 1.1.7

* Fixed an issue where running the **format** command on feed integrations removed the `defaultvalue` fields.
* Playbook branch marked with *skipunavailable* is now set as an optional dependency in the **find-dependencies** command.
* The **feedReputation** parameter can now be hidden in a feed integration.
* Fixed an issue where running the **unify** command on JS package failed.
* Added the *--no-update* flag to the **find-dependencies** command.
* Added the following validations in **validate** command:
  * Validating that a pack does not depend on NonSupported / Deprecated packs.

## 1.1.6

* Added the *--description* option to the **init** command.
* Added the *--contribution* option to the **init** command which converts a contribution zip to proper pack format.
* Improved **validate** command performance time and outputs.
* Added the flag *--no-docker-checks* to **validate** command to skip docker checks.
* Added the flag *--print-ignored-files* to **validate** command to print ignored files report when the command is done.
* Added the following validations in **validate** command:
  * Validating that existing release notes are not modified.
  * Validating release notes are not added to new packs.
  * Validating that the "currentVersion" field was raised in the pack_metadata for modified packs.
  * Validating that the timestamp in the "created" field in the pack_metadata is in ISO format.
* Running `demisto-sdk validate` will run the **validate** command using git and only on committed files (same as using *-g --post-commit*).
* Fixed an issue where release notes were not checked correctly in **validate** command.
* Fixed an issue in the **create-id-set** command where optional playbook tasks were not taken into consideration.
* Added a prompt to the `demisto-sdk update-release-notes` command to prompt users to commit changes before running the release notes command.
* Added support to `layoutscontainer` in **validate** command.

## 1.1.5

* Fixed an issue in **find-dependencies** command.
* **lint** command now verifies flake8 on CommonServerPython script.

## 1.1.4

* Fixed an issue with the default output file name of the **unify** command when using "." as an output path.
* **Unify** command now adds contributor details to the display name and description.
* **Format** command now adds *isFetch* and *incidenttype* fields to integration yml.
* Removed the *feedIncremental* field from the integration schema.
* **Format** command now adds *feedBypassExclusionList*, *Fetch indicators*, *feedReputation*, *feedReliability*,
     *feedExpirationPolicy*, *feedExpirationInterval* and *feedFetchInterval* fields to integration yml.
* Fixed an issue in the playbooks schema.
* Fixed an issue where generated release notes were out of order.
* Improved pack dependencies detection.
* Fixed an issue where test playbooks were mishandled in **validate** command.

## 1.1.3

* Added a validation for invalid id fields in indicators types files in **validate** command.
* Added default behavior for **update-release-notes** command.
* Fixed an error where README files were failing release notes validation.
* Updated format of generated release notes to be more user friendly.
* Improved error messages for the **update-release-notes** command.
* Added support for `Connections`, `Dashboards`, `Widgets`, and `Indicator Types` to **update-release-notes** command.
* **Validate** now supports scripts under the *TestPlaybooks* directory.
* Fixed an issue where **validate** did not support powershell files.

## 1.1.2

* Added a validation for invalid playbookID fields in incidents types files in **validate** command.
* Added a code formatter for python files.
* Fixed an issue where new and old classifiers where mixed on validate command.
* Added *feedIncremental* field to the integration schema.
* Fixed error in the **upload** command where unified YMLs were not uploaded as expected if the given input was a pack.
* Fixed an issue where the **secrets** command failed due to a space character in the file name.
* Ignored RN validation for *NonSupported* pack.
* You can now ignore IF107, SC100, RP102 error codes in the **validate** command.
* Fixed an issue where the **download** command was crashing when received as input a JS integration or script.
* Fixed an issue where **validate** command checked docker image for JS integrations and scripts.
* **validate** command now checks scheme for reports and connections.
* Fixed an issue where **validate** command checked docker when running on all files.
* Fixed an issue where **validate** command did not fail when docker image was not on the latest numeric tag.
* Fixed an issue where beta integrations were not validated correctly in **validate** command.

## 1.1.1

* fixed and issue where file types were not recognized correctly in **validate** command.
* Added better outputs for validate command.

## 1.1.0

* Fixed an issue where changes to only non-validated files would fail validation.
* Fixed an issue in **validate** command where moved files were failing validation for new packs.
* Fixed an issue in **validate** command where added files were failing validation due to wrong file type detection.
* Added support for new classifiers and mappers in **validate** command.
* Removed support of old RN format validation.
* Updated **secrets** command output format.
* Added support for error ignore on deprecated files in **validate** command.
* Improved errors outputs in **validate** command.
* Added support for linting an entire pack.

## 1.0.9

* Fixed a bug where misleading error was presented when pack name was not found.
* **Update-release-notes** now detects added files for packs with versions.
* Readme files are now ignored by **update-release-notes** and validation of release notes.
* Empty release notes no longer cause an uncaught error during validation.

## 1.0.8

* Changed the output format of demisto-sdk secrets.
* Added a validation that checkbox items are not required in integrations.
* Added pack release notes generation and validation.
* Improved pack metadata validation.
* Fixed an issue in **validate** where renamed files caused an error

## 1.0.4

* Fix the **format** command to update the `id` field to be equal to `details` field in indicator-type files, and to `name` field in incident-type & dashboard files.
* Fixed a bug in the **validate** command for layout files that had `sortValues` fields.
* Fixed a bug in the **format** command where `playbookName` field was not always present in the file.
* Fixed a bug in the **format** command where indicatorField wasn't part of the SDK schemas.
* Fixed a bug in **upload** command where created unified docker45 yml files were not deleted.
* Added support for IndicatorTypes directory in packs (for `reputation` files, instead of Misc).
* Fixed parsing playbook condition names as string instead of boolean in **validate** command
* Improved image validation in YAML files.
* Removed validation for else path in playbook condition tasks.

## 1.0.3

* Fixed a bug in the **format** command where comments were being removed from YAML files.
* Added output fields: *file_path* and *kind* for layouts in the id-set.json created by **create-id-set** command.
* Fixed a bug in the **create-id-set** command Who returns Duplicate for Layouts with a different kind.
* Added formatting to **generate-docs** command results replacing all `<br>` tags with `<br/>`.
* Fixed a bug in the **download** command when custom content contained not supported content entity.
* Fixed a bug in **format** command in which boolean strings  (e.g. 'yes' or 'no') were converted to boolean values (e.g. 'True' or 'False').
* **format** command now removes *sourceplaybookid* field from playbook files.
* Fixed a bug in **generate-docs** command in which integration dependencies were not detected when generating documentation for a playbook.

## 1.0.1

* Fixed a bug in the **unify** command when output path was provided empty.
* Improved error message for integration with no tests configured.
* Improved the error message returned from the **validate** command when an integration is missing or contains malformed fetch incidents related parameters.
* Fixed a bug in the **create** command where a unified YML with a docker image for 4.5 was copied incorrectly.
* Missing release notes message are now showing the release notes file path to update.
* Fixed an issue in the **validate** command in which unified YAML files were not ignored.
* File format suggestions are now shown in the relevant file format (JSON or YAML).
* Changed Docker image validation to fail only on non-valid ones.
* Removed backward compatibility validation when Docker image is updated.

## 1.0.0

* Improved the *upload* command to support the upload of all the content entities within a pack.
* The *upload* command now supports the improved pack file structure.
* Added an interactive option to format integrations, scripts and playbooks with No TestPlaybooks configured.
* Added an interactive option to configure *conf.json* file with missing test playbooks for integrations, scripts and playbooks
* Added *download* command to download custom content from Demisto instance to the local content repository.
* Improved validation failure messages to include a command suggestion, wherever relevant, to fix the raised issue.
* Improved 'validate' help and documentation description
* validate - checks that scripts, playbooks, and integrations have the *tests* key.
* validate - checks that test playbooks are configured in `conf.json`.
* demisto-sdk lint - Copy dir better handling.
* demisto-sdk lint - Add error when package missing in docker image.
* Added *-a , --validate-all* option in *validate* to run all validation on all files.
* Added *-i , --input* option in *validate* to run validation on a specified pack/file.
* added *-i, --input* option in *secrets* to run on a specific file.
* Added an allowed hidden parameter: *longRunning* to the hidden integration parameters validation.
* Fixed an issue with **format** command when executing with an output path of a folder and not a file path.
* Bug fixes in generate-docs command given playbook as input.
* Fixed an issue with lint command in which flake8 was not running on unit test files.

## 0.5.2

* Added *-c, --command* option in *generate-docs* to generate a specific command from an integration.
* Fixed an issue when getting README/CHANGELOG files from git and loading them.
* Removed release notes validation for new content.
* Fixed secrets validations for files with the same name in a different directory.
* demisto-sdk lint - parallelization working with specifying the number of workers.
* demisto-sdk lint - logging levels output, 3 levels.
* demisto-sdk lint - JSON report, structured error reports in JSON format.
* demisto-sdk lint - XML JUnit report for unit-tests.
* demisto-sdk lint - new packages used to accelerate execution time.
* demisto-sdk secrets - command now respects the generic whitelist, and not only the pack secrets.

## 0.5.0

[PyPI History][1]

[1]: https://pypi.org/project/demisto-sdk/#history

## 0.4.9

* Fixed an issue in *generate-docs* where Playbooks and Scripts documentation failed.
* Added a graceful error message when executing the *run" command with a misspelled command.
* Added more informative errors upon failures of the *upload* command.
* format command:
  * Added format for json files: IncidentField, IncidentType, IndicatorField, IndicatorType, Layout, Dashboard.
  * Added the *-fv --from-version*, *-nv --no-validation* arguments.
  * Removed the *-t yml_type* argument, the file type will be inferred.
  * Removed the *-g use_git* argument, running format without arguments will run automatically on git diff.
* Fixed an issue in loading playbooks with '=' character.
* Fixed an issue in *validate* failed on deleted README files.

## 0.4.8

* Added the *max* field to the Playbook schema, allowing to define it in tasks loop.
* Fixed an issue in *validate* where Condition branches checks were case sensitive.

## 0.4.7

* Added the *slareminder* field to the Playbook schema.
* Added the *common_server*, *demisto_mock* arguments to the *init* command.
* Fixed an issue in *generate-docs* where the general section was not being generated correctly.
* Fixed an issue in *validate* where Incident type validation failed.

## 0.4.6

* Fixed an issue where the *validate* command did not identify CHANGELOG in packs.
* Added a new command, *id-set* to create the id set - the content dependency tree by file IDs.

## 0.4.5

* generate-docs command:
  * Added the *use_cases*, *permissions*, *command_permissions* and *limitations*.
  * Added the *--insecure* argument to support running the script and integration command in Demisto.
  * Removed the *-t yml_type* argument, the file type will be inferred.
  * The *-o --output* argument is no longer mandatory, default value will be the input file directory.
* Added support for env var: *DEMISTO_SDK_SKIP_VERSION_CHECK*. When set version checks are skipped.
* Fixed an issue in which the CHANGELOG files did not match our scheme.
* Added a validator to verify that there are no hidden integration parameters.
* Fixed an issue where the *validate* command ran on test files.
* Removed the *env-dir* argument from the demisto-sdk.
* README files which are html files will now be skipped in the *validate* command.
* Added support for env var: *DEMISTO_README_VALIDATOR*. When not set the readme validation will not run.

## 0.4.4

* Added a validator for IncidentTypes (incidenttype-*.json).
* Fixed an issue where the -p flag in the *validate* command was not working.
* Added a validator for README.md files.
* Release notes validator will now run on: incident fields, indicator fields, incident types, dashboard and reputations.
* Fixed an issue where the validator of reputation(Indicator Type) did not check on the details field.
* Fixed an issue where the validator attempted validating non-existing files after deletions or name refactoring.
* Removed the *yml_type* argument in the *split-yml*, *extract-code* commands.
* Removed the *file_type* argument in the *generate-test-playbook* command.
* Fixed the *insecure* argument in *upload*.
* Added the *insecure* argument in *run-playbook*.
* Standardise the *-i --input*, *-o --output* to demisto-sdk commands.

## 0.4.3

* Fixed an issue where the incident and indicator field BC check failed.
* Support for linting and unit testing PowerShell integrations.

## 0.4.2

* Fixed an issue where validate failed on Windows.
* Added a validator to verify all branches are handled in conditional task in a playbook.
* Added a warning message when not running the latest sdk version.
* Added a validator to check that the root is connected to all tasks in the playbook.
* Added a validator for Dashboards (dashboard-*.json).
* Added a validator for Indicator Types (reputation-*.json).
* Added a BC validation for changing incident field type.
* Fixed an issue where init command would generate an invalid yml for scripts.
* Fixed an issue in misleading error message in v2 validation hook.
* Fixed an issue in v2 hook which now is set only on newly added scripts.
* Added more indicative message for errors in yaml files.
* Disabled pykwalify info log prints.

## 0.3.10

* Added a BC check for incident fields - changing from version is not allowed.
* Fixed an issue in create-content-artifacts where scripts in Packs in TestPlaybooks dir were copied with a wrong prefix.

## 0.3.9

* Added a validation that incident field can not be required.
* Added validation for fetch incident parameters.
* Added validation for feed integration parameters.
* Added to the *format* command the deletion of the *sourceplaybookid* field.
* Fixed an issue where *fieldMapping* in playbook did not pass the scheme validation.
* Fixed an issue where *create-content-artifacts* did not copy TestPlaybooks in Packs without prefix of *playbook-*.
* Added a validation the a playbook can not have a rolename set.
* Added to the image validator the new DBot default image.
* Added the fields: elasticcommonfields, quiet, quietmode to the Playbook schema.
* Fixed an issue where *validate* failed on integration commands without outputs.
* Added a new hook for naming of v2 integrations and scripts.

## 0.3.8

* Fixed an issue where *create-content-artifact* was not loading the data in the yml correctly.
* Fixed an issue where *unify* broke long lines in script section causing syntax errors

## 0.3.7

* Added *generate-docs* command to generate documentation file for integration, playbook or script.
* Fixed an issue where *unify* created a malformed integration yml.
* Fixed an issue where demisto-sdk **init** creates unit-test file with invalid import.

## 0.3.6

* Fixed an issue where demisto-sdk **validate** failed on modified scripts without error message.

## 0.3.5

* Fixed an issue with docker tag validation for integrations.
* Restructured repo source code.

## 0.3.4

* Saved failing unit tests as a file.
* Fixed an issue where "_test" file for scripts/integrations created using **init** would import the "HelloWorld" templates.
* Fixed an issue in demisto-sdk **validate** - was failing on backward compatiblity check
* Fixed an issue in demisto-sdk **secrets** - empty line in .secrets-ignore always made the secrets check to pass
* Added validation for docker image inside integrations and scripts.
* Added --use-git flag to **format** command to format all changed files.
* Fixed an issue where **validate** did not fail on dockerimage changes with bc check.
* Added new flag **--ignore-entropy** to demisto-sdk **secrets**, this will allow skip entropy secrets check.
* Added --outfile to **lint** to allow saving failed packages to a file.

## 0.3.3

* Added backwards compatibility break error message.
* Added schema for incident types.
* Added **additionalinfo** field to as an available field for integration configuration.
* Added pack parameter for **init**.
* Fixed an issue where error would appear if name parameter is not set in **init**.

## 0.3.2

* Fixed the handling of classifier files in **validate**.

## 0.3.1

* Fixed the handling of newly created reputation files in **validate**.
* Added an option to perform **validate** on a specific file.

## 0.3.0

* Added support for multi-package **lint** both with parallel and without.
* Added all parameter in **lint** to run on all packages and packs in content repository.
* Added **format** for:
  * Scripts
  * Playbooks
  * Integrations
* Improved user outputs for **secrets** command.
* Fixed an issue where **lint** would run pytest and pylint only on a single docker per integration.
* Added auto-complete functionality to demisto-sdk.
* Added git parameter in **lint** to run only on changed packages.
* Added the **run-playbook** command
* Added **run** command which runs a command in the Demisto playground.
* Added **upload** command which uploads an integration or a script to a Demisto instance.
* Fixed and issue where **validate** checked if release notes exist for new integrations and scripts.
* Added **generate-test-playbook** command which generates a basic test playbook for an integration or a script.
* **validate** now supports indicator fields.
* Fixed an issue with layouts scheme validation.
* Adding **init** command.
* Added **json-to-outputs** command which generates the yaml section for outputs from an API raw response.

## 0.2.6

* Fixed an issue with locating release notes for beta integrations in **validate**.

## 0.2.5

* Fixed an issue with locating release notes for beta integrations in **validate**.

## 0.2.4

* Adding image validation to Beta_Integration and Packs in **validate**.

## 0.2.3

* Adding Beta_Integration to the structure validation process.
* Fixing bug where **validate** did checks on TestPlaybooks.
* Added requirements parameter to **lint**.

## 0.2.2

* Fixing bug where **lint** did not return exit code 1 on failure.
* Fixing bug where **validate** did not print error message in case no release notes were give.

## 0.2.1

* **Validate** now checks that the id and name fields are identical in yml files.
* Fixed a bug where sdk did not return any exit code.

## 0.2.0

* Added Release Notes Validator.
* Fixed the Unifier selection of your python file to use as the code.
* **Validate** now supports Indicator fields.
* Fixed a bug where **validate** and **secrets** did not return exit code 1 on failure.
* **Validate** now runs on newly added scripts.

## 0.1.8

* Added support for `--version`.
* Fixed an issue in file_validator when calling `checked_type` method with script regex.

## 0.1.2

* Restructuring validation to support content packs.
* Added secrets validation.
* Added content bundle creation.
* Added lint and unit test run.

## 0.1.1

* Added new logic to the unifier.
* Added detailed README.
* Some small adjustments and fixes.

## 0.1.0

Capabilities:

* **Extract** components(code, image, description etc.) from a Demisto YAML file into a directory.
* **Unify** components(code, image, description etc.) to a single Demisto YAML file.
* **Validate** Demisto content files.<|MERGE_RESOLUTION|>--- conflicted
+++ resolved
@@ -9,11 +9,8 @@
 * Fixed an issue where **validate** would not properly detect dependencies of core packs.
 * Removed usages of Random in unit tests to ensure the tests are deterministic.
 * **validate** will now run on all the pack content items when the pack supported marketplaces are modified.
-<<<<<<< HEAD
 * Code improvements, replacing deprecated `LooseVersion` class to the `Version` class.
-=======
 * Fixed an issue where **pre-commit** running when there was no change to the files
->>>>>>> 35aef2df
 * Fixed an issue where errors in **validate** were logged as `info`.
 
 
