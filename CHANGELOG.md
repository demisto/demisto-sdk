--- conflicted
+++ resolved
@@ -9,11 +9,8 @@
 * Fixed an issue where the **upload** command failed parsing input paths.
 * added support for `isfetcheventsandassets` flag in content graph.
 * Updated **validate** on changed *APIModules* to use graph instead of id_set.
-<<<<<<< HEAD
+* Fixed an issue where the **modeling-rules test** command failed to get the existence of result from dataset in cases where the results take time to load.
 * Added an aliasTo key to the incident field schema.
-=======
-* Fixed an issue where the **modeling-rules test** command failed to get the existence of result from dataset in cases where the results take time to load.
->>>>>>> e150ae94
 
 ## 1.17.0
 * **validate** will only fail on docker related errors if the pack is supported by xsoar.
