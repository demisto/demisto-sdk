--- conflicted
+++ resolved
@@ -22,12 +22,9 @@
   with the `-d` flag.
 * Improved the outputs for the **format** command.
 * Fixed an issue where the validations performed after the **format** command were inconsistent with **validate**.
-<<<<<<< HEAD
-* Added an option to ignore errors for file paths and not only file name in .pack-ignore file.
-=======
 * Added to the **validate** command a validation for the author image.
 * Updated the **create-content-artifacts** command to support generic modules, definitions, fields and types.
->>>>>>> 3208686f
+* Added an option to ignore errors for file paths and not only file name in .pack-ignore file.
 
 # 1.4.5
 * Enhanced the **postman-codegen** command to name all generated arguments with lower case.
@@ -167,7 +164,8 @@
 * Fixed the error message of the **validate** command to not always suggest adding the *description* field.
 * Fixed an issue where running **format** on feed integration generated invalid parameter structure.
 * Fixed an issue where the **generate-docs** command did not add all the used scripts in a playbook to the README file.
-* Fixed an issue where contrib/partner details might be added twice to the same file, when using unify and create-content-artifacts commands
+* Fixed an issue where contrib/partner details might be added twice to the same file, when using unify
+and create-content-artifacts commands
 * Fixed issue where running **validate** command on image-related integration did not return the correct outputs to json file.
 * When formatting playbooks, the **format** command will now remove empty fields from SetIncident, SetIndicator, CreateNewIncident, CreateNewIndicator script arguments.
 * Added an option to fill in the developer email when running the **init** command.
