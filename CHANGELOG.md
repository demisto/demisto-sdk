--- conflicted
+++ resolved
@@ -1,12 +1,9 @@
 # Changelog
 ## Unreleased
 * Added Docker Hook support to **pre-commit**; for details see https://github.com/demisto/demisto-sdk/blob/master/demisto_sdk/commands/pre_commit/README.md#docker-hooks
-<<<<<<< HEAD
-* Added a new `display_name` field to `Pack` entity in graph.
-=======
 * Adjust graph structure to accommodate anticipated changes in infrastructure for the **validate** command.
 * Fixed an issue where the **lint** command with docker, would not give unique container names to different image runs.
->>>>>>> 854b77a6
+* Added a new `display_name` field to `Pack` entity in graph.
 
 ## 1.21.0
 * Added the argument `--commited-only` to **pre-commit** to skip collecting on staged files.
