--- conflicted
+++ resolved
@@ -1,10 +1,7 @@
 # Changelog
 * Added a validation to ensure correct image and description file names.
-<<<<<<< HEAD
+* Fixed an issue where the **validate** command failed when 'display' field in credentials param in yml is empty but 'displaypassword' was provided.
 * Added the **integration-diff** command to check differences between two versions of an integration and to return a report of missing and changed elements in the new version.
-=======
-* Fixed an issue where the **validate** command failed when 'display' field in credentials param in yml is empty but 'displaypassword' was provided.
->>>>>>> 2db5d9ed
 
 # 1.3.6
 * Added a validation that core packs are not dependent on non-core packs.
