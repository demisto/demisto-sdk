# Changelog
## Unreleased
* **validate** will only fail on docker related errors if the pack is supported by xsoar.
* Added a validation that assures filename, id, and name have a correct suffix for modeling/parsing rules files.
* Added new **validate** checks, preventing unwanted changes of the marketplaces (BC108,BC109), toversion (BC107)  and fromversion (BC106) fields.
* Removed the `timezone_offset` argument in the *modeling-rules test* command.
* Fixed an issue where **lint** failed when importing functions from CommonServerUserPython.
* The **format** command now will sync hidden parameters with master branch.
* Fixed an issue where lock integration failed on FileNotFound.(PANW-internal only).
* Fixed an issue where **lint** falsely warned of using `demisto.results`.
* Fixed an issue where **validate** always returned *XSIAM Dashboards* and *Correlation Rules* files as valid.
* Added `GR107` validation to **validate** using the graph validations to check that no deprecated items are used by non-deprecated content.
* Fixed an issue where the **modeling-rules test** command failed to get the existence of dataset in cases where the dataset takes more than 1 minute to get indexed.
* Fixed an issue in **lint** where the container used for linting had dependency conflicts with the image used by content, and caused inconsistent results.
* Fixed an issue where the **download** command failed when the playbook has different `name` and `id`.
* Moved the **pre-commmit** command template to the `demisto/content` repository, where it's easier to maintain.
* Fixed an issue where an internal method caused warning messages when reading md files.
* Added support for Pre Process Rules in the **upload** command.
* Fixed an issue where **upload** would not upload items whose `maketplaces` value was an empty list.
* Added a prettyName key to the incident field schema.
<<<<<<< HEAD
* Added a working directory to the `contribution_converter` in order to support working on a temporary directory.
=======
* Fixed an issue where **upload** command could not parse content items that are not unicode-encoded.
>>>>>>> d3f6ede4

## 1.16.0
* Added a check to **is_docker_image_latest_tag** to only fail the validation on non-latest image tag when the current tag is older than 3 days.
* Fixed an issue where **upload** would not properly show the installed version in the UI.
* Fixed an issue where the `contribution_converter` failed replacing generated release notes with the contribution form release notes.
* Fixed an issue where an extra levelname was added to a logging message.
* Modified the `mypy` pre-commit hook to run in a virtual environment, rather than the local mypy version.
* Added support to run **validate** with `--git` flag on detached HEAD.
* Added a validation that the **validate** command will fail if the pack name is not prefixed on XSIAM dashboard images.
* Fixed the **generate-test-playbook** which failed on an unexpected keyword argument - 'console_log_threshold'.
* Fixed an issue where **prepare-content** would not properly parse the `fromVersion` and `toVersion` attributes of XSIAM-Dashbaord and XSIAM-Report content items.
* Fixed an issue where **validate** command did not fail on non-existent dependency ids of non-mandatory dependant content.
* Fixed pytest async io deprecation warning.
* Added the `--incident-id` argument (optional) to the **run** command.
* Fixed an issue in **run-unit-tests** and **update-content-graph** where running commands in a docker container was done with insufficient permissions.
* Added the `_time` field to the output compare table of the **modeling-rules test** command.
* Changed the endpoint **download** uses to get system content items.
* Fixed an issue where graph-related tasks failed when files were deleted from the repo.
* Added a **validate** check, and a **format** auto fix for the `fromversion` field in Correlation Rules and XSIAM Dashboards.
* Update the format used for dev-dependencies in pyproject.toml to match modern versions of Poetry.
* Added timestamps to logging messages when running in a CI build.

## 1.15.5
* **Breaking Change**: The default of the **upload** command `--zip` argument is `true`. To upload packs as custom content items use the `--no-zip` argument.
* Removed the `no-implicit-optional` hook from **pre-commit**.
* Removed the `markdownlint` hook from **pre-commit**.
* Fixed an issue in **run-unit-tests** to pass with warnings when no tests are collected.
* Fixed an issue in **run-unit-tests** with the coverage calculation.
* Fixed a notification about log file location appeared more than once.
* Updated the error message when code coverage is below the threshold in **coverage-analyze** to be printed in a more noticeable red color.
* Fixed an issue in **upload** that failed when a comma-separated list of paths is passed to the `--input` argument.
* Running **validate** with the `--graph` flag will now run the graph validations after all other validations.
* improved the generated release note for newly added XSIAM entities when running *update-release-notes* command.
* Fixed an issue where in some cases validation failed when mapping null values.
* Fixed an issue in **upload** command where the `--keep-zip` argument did not clean the working directory.
* Fixed an issue where an extra levelname was added to a logging message.
* Fixed an issue in **upload** where uploading packs to XSIAM failed due to version mismatch.

## 1.15.4
* Fixed an issue where *update-release-notes* and *doc-review* did not handle new content notes as expected.
* Fixed an issue in PEP484 (no-implicit-optional) hook to **pre-commit**.
* Fixed an issue in **upload** with `--input-config-file` where the content items weren't uploaded in the correct pack.
* Added support to disable the default logging colors with the **DEMISTO_SDK_LOG_NO_COLORS** environment variable.

## 1.15.3
* Added the `--init` flag to **download**.
* Added the `--keep-empty-folders` flag to **download**.
* Added `markdown-lint` to **pre-commit**
* Added the PEP484 (no-implicit-optional) hook to **pre-commit**.
* Fixed an issue where the content-graph parsing failed on mappers with undefined mapping.
* Fixed an issue in **validate** where `pack_metadata.json` files were not collected proplely in `--graph` option.
* Fixed an issue where *validate* reputation commands outputs were not checked for new content.
* Added *IN107* and *DB100* error codes to *ALLOWED_IGNORE_ERRORS* list.
* Added a validation that assures feed integrations implement the `integration_reliability` configuration parameter.
* Fixed an issue where the format command did not work as expected on pre-process rules files.
* Fixed an issue where **upload** command failed to upload when the XSOAR version is beta.
* Fixed an issue where **upload** command summary was inaccurate when uploading a `Pack` without the `-z` flag.
* Added pack name and pack version to **upload** command summary.
* Added support for modeling rules with multi datasets in ****modeling-rules test**** command.
* Fixed an issue where **validate** didn't recognize layouts with incident fields missing from `id_set.json` even when `--post-commit` was indicated.

## 1.15.2
* Fixed an issue where **format** added default arguments to reputation commands which already have one.
* Fixed an issue where **validate** fails when adding the *advance* field to the integration required fields.
* Updated the integration Traffic Light Protocol (TLP) color list schema in the **validate** command.
* Fixed an issue where **upload** would not read a repo configuration file properly.
* Fixed an issue where **upload** would not handle the `-x`/`--xsiam` flag properly.
* Fixed an issue where **format** failed to use input from the user, when asking about a `from_version`.
* Added the `-n`/`--assume_no` flag to **format**.

## 1.15.1
* Fixed an issue where **generate-docs** generated fields with double html escaping.
* Fixed an issue where **upload** failed when using the `-z` flag.

## 1.15.0
* **Breaking Change**: the **upload** command now only supports **XSOAR 6.5** or newer (and all XSIAM versions).
* **upload** now uses content models, and calls the `prepare` method of each model before uploading (unless uploading a zipped pack).
* Added a *playbook* modification to **prepare-content**, replacing `getIncident` calls with `getAlerts`, when uploading to XSIAM.
* Added a *playbook* modification to **prepare-content**, replacing `${incident.fieldname}` context accessors with `${alert.fieldname}` when uploading to XSIAM.
* Added a *playbook* modification to **prepare-content**, replacing `incident` to `alert` in task display names, when uploading to XSIAM.
* Added a *layout* modification to **prepare-content**, replacing `Related/Child/Linked Incidents` to `... Alerts` when uploading to XSIAM.
* Added a *script* modification to **prepare-content**, automatically replacing the word `incident` with `alert` when uploading to XSIAM.
* Added a validation that the **validate** command will fail if the `dockerimage` field in scripts/integrations uses any py3-native docker image.
* Updated the `ruff` version used in **pre-commit** to `0.0.269`.
* Fixed an issue in **create-content-graph** which caused missing detection of duplicated content items.
* Fixed an issue where **run-unit-tests** failed on python2 content items.
* Fixed an issue in **validate** where core packs validations were checked against the core packs defined on master branch, rather than on the current branch.
* Fixed an issue in **pre-commit** where `--input` flag was not filtered by the git files.
* Skip reset containers for XSOAR NG and XSIAM(PANW-internal only).
* Fixed an issue where **lint** failed fetching docker image details from a PANW GitLab CI environment. (PANW-internal only).

## 1.14.5
* Added logging in case the container fails to run in **run-unit-tests**.
* Disabled **pre-commit** multiprocessing for `validate` and `format`, as they use a service.
* **pre-commit** now calls `format` with `--assume-yes` and `--no-validate`.
* Fixed an issue where **pre-commit** ran multiple times when checking out build related files.

## 1.14.4
* Added integration configuration for *Cortex REST API* integration.
* Removed `Flake8` from **pre-commit**, as `ruff` covers its basic rules.
* Improved log readability by silencing non-critical `neo4j` (content graph infrastructure) logs.
* Fixed an issue where **run-unit-tests** failed on python2 content items.
* Fixed an issue where **modeling-rules test** did not properly handle query fields that pointed to a string.
* Fixed an issue when trying to fetch remote files when not under the content repo.
* Fixed a validation that the **modeling-rules test** command will fail if no test data file exist.
* Fixed an issue where **format** command failed while updating the `fromversion` entry.
* Added support for mapping uuid to names for Layout files in the **download** command.

## 1.14.3
* Fixed an issue where **run-unit-tests** failed running on items with `test_data`.
* Updated the demisto-py to v3.2.10 which now supports url decoding for the proxy authentication password.
* Fixed an issue where **generate-outputs** did not generate context paths for empty lists or dictionaries in the response.

## 1.14.2
* Added the `--staged-only` flag to **pre-commit**.
* Fixed an issue where **run-unit-tests** failed running on items with `test_data`.
* Fixed an issue where **pre-commit** ran on unchanged files.
* Add the ability to run **secrets** in **pre-commit** by passing a `--secrets` flag.
* Added support to override the log file with the **DEMISTO_SDK_LOG_FILE_PATH** environment variable.

## 1.14.1
* Fixed an issue where **update-release-notes** command failed when running on a pack that contains deprecated integrations without the `commands` section.
* Added toVersion and fromVersion to XSIAM content items schema.
* Fixed an issue where **validate** failed when attempting to map null values in a classifier and layout.
* Added search marketplace functionality to XSIAM client.
* Fixed an issue in **pre-commit** command where `MYPYPATH` was not set properly.
* Updated the integration category list in the **init** command.
* Fixed an issue where in some environments docker errors were not caught.
* Added a validation that the **validate** command will fail on README files if an image does not exist in the specified path.

## 1.14.0
* Added the `DEMISTO_SDK_GRAPH_FORCE_CREATE` environment variable. Use it to force the SDK to recreate the graph, rather than update it.
* Added support for code importing multi-level ApiModules to **lint**.
* Added a validation that the **modeling-rules test** command will fail if no test data file exist.
* Added support for the `<~XPANSE>` marketplace tag in release notes.
* Added support for marketplace tags in the **doc-review** command.
* Added **generate-unit-tests** documentation to the repo README.
* Added the `hiddenpassword` field to the integration schema, allowing **validate** to run on integrations with username-only inputs.
* Improved logs and error handling in the **modeling-rules test** command.
* Improved the warning message displayed for Contribution PRs editing outdated code.
* Improved the clarity of error messages for cases where yml files cannot be parsed as a dictionary.
* Updated the `XSIAMReport` schema.
* Standardized repo-wide logging. All logs are now created in one logger instance.
* **lint** now prevents unit-tests from accessing online resources in runtime.
* Updated the logs shown during lint when running in docker.
* Fixed an issue where **validate** showed errors twice.
* Fixed an issue where **validate** did not fail when xif files had wrong naming.
* Fixed an issue where **doc-review** required dot suffixes in release notes describing new content.
* Fixed an issue where **download** command failed when running on a beta integration.
* Fixed an issue where **update-release-notes** generated release notes for packs in their initial version (1.0.0).
* Fixed an issue with **update-content-graph** where `--use-git` parameter was ignored when using `--imported-path` parameter.
* Fixed an issue where **validate** failed on playbooks with valid inputs, since it did not collect the playbook inputs occurrences properly.

## 1.13.0
* Added the pack version to the code files when calling **unify**. The same value is removed when calling **split**.
* Added a message showing the output path when **prepare-content** is called.
* Contribution PRs that update outdated packs now display a warning message.
* Fixed an issue when kebab-case has a misspelling in one of the sub words, the suggestion might be confusing.
* Improved caching and stability for **lint**.
* Added support for *.xif* files in the **secrets** command.
* Fixed an issue where **validate** would fail when playbook inputs contain Transform Language (DT).
* Added a new **validate** check, making sure a first level header exist in release notes (RN116)
* Fixed an issue where **lint** would not properly handle multiple ApiModules imports.

## 1.12.0
* Added the **pre-commit** command, to improve code quality of XSOAR content.
* Added the **run-unit-tests** command, to run unit tests of given content items inside their respective docker images.
* Added support for filepath arguments in the **validate** and **format** commands.
* Added pre-commit hooks for `validate`, `format`, `run-unit-tests` and `update-docker-image` commands.
* Fixed an issue in the **download** command where layouts were overriden even without the `-f` option.
* Fixed an issue where Demisto-SDK did not detect layout ID when using the **download** command.
* Fixed an issue where the **lint** command ran on `native:dev` supported content when passing the `--docker-image all` flag, instead it will run on `native:candidate`.
* Added support for `native:candidate` as a docker image flag for **lint** command.
* Added a modification for layouts in **prepare-content**, replacing `Related Incidents`, `Linked Incidents` and `Child Incidents` with the suitable `... Alerts` name when uploading to XSIAM.
* Fixed an issue where logs and messages would not show when using the **download** command.
* Fixed an issue where the `server_min_version` field in metadata was an empty value when parsing packs without content items.
* Fixed an issue where running **openapi-codegen** resulted in false-positive error messages.
* Fixed an issue where **generate-python-to-yml** generated input arguments as required even though required=False was specified.
* Fixed an issue where **generate-python-to-yml** generated input arguments a default arguments when default=some_value was provided.
* Fixed a bug where **validate** returned error on playbook inputs with special characters.
* Fixed an issue where **validate** did not properly check `conf.json` when the latter is modified.
* Fixed an issue in the **upload** command, where a prompt was not showing on the console.
* Fixed an issue where running **lint** failed installing dependencies in containers.

## 1.11.0
* **Note: Demisto-SDK will soon stop supporting Python 3.8**
* Fixed an issue where using **download** on non-unicode content, merging them into existing files caused an error.
* Changed an internal setting to allow writing non-ascii content (unicode) using `YAMLHandler` and `JSONHandler`.
* Fixed an issue where an error message in **unify** was unclear for invalid input.
* Fixed an issue where running **validate** failed with **is_valid_integration_file_path_in_folder** on integrations that use API modules.
* Fixed an issue where **validate** failed with **is_valid_integration_file_path_in_folder** on integrations that use the `MSAPIModule`.
* Added **validate** check for the `modules` field in `pack_metadata.json` files.
* Changed **lint** to skip deprecated content, unless when using the `-i` flag.
* Fixed an issue where **update-release-notes** failed when a new *Parsing Rule* was added to a pack.
* Refactored the logging framework. Demisto-SDK logs will now be written to `.demist_sdk_debug.log` under the content path (when detected) or the current directory.
* Added `GR105` validation to **validate** command to check that no duplicate IDs are used.
* Added support for API Modules imported in API modules in the **unify** command.
* Added **validate** check, to make sure every Python file has a corresponding unit test file.

## 1.10.6
* Fixed an issue where running **validate** with the `-g` flag would skip some validations for old-formatted (unified) integration/script files.
* Deprecated integrations and scripts will not run anymore when providing the **--all-packs** to the **lint** command.
* Fixed an issue where a pack `serverMinVersion` would be calculated by the minimal fromVersion of its content items.
* Added the `--docker-image-target` flag to **lint** for testing native supported content with new images.

## 1.10.5
* Fixed an issue where running **run-test-playbook** would not use the `verify` parameter correctly. @ajoga
* Added a newline at the end of README files generated in **generate-docs**.
* Added the value `3` (out of bounds) to the `onChangeRepAlg` and `reputationCalc` fields under the `IncidentType` and `GenericType` schemas. **validate** will allow using it now.
* Fixed an issue where **doc-review** required dot suffixes in release notes describing new content.
* Fixed an issue where **validate** failed on Feed Integrations after adding the new *Collect/Connect* section field.
* Fixed an issue where using **postman-codegen** failed converting strings containing digits to kebab-case.
* Fixed an issue where the ***error-code*** command could not parse List[str] parameter.
* Updated validation *LO107* to support more section types in XSIAM layouts.

## 1.10.4
* Added support for running **lint** in multiple native-docker images.

## 1.10.3
* Fixed an issue where running **format** would fail after running npm install.
* Improved the graph validations in the **validate** command:
  - GR100 will now run on all content items of changed packs.
  - GR101 and GR102 will now catch invalid fromversion/toversion of files **using** the changed items.
  - GR103 errors will raise a warning when using the *-a* flag, but an error if using the *-i* or *g* flags.
* Fixed an issue where test-playbooks timed out.
* Fixed an issue where making a change in a module using an ApiModule would cause lint to run on the ApiModule unnecessarily.
* Fixed an issue where the `marketplace` field was not used when dumping pack zips.
* Fixed a typo in the README content generated with **update-release-notes** for updating integrations.
* Fixed an issue in **validate**, where using the `-gr` and `-i` flags did not run properly.
* Added the `sectionorder` field to integration scheme.
* Fixed an issue where in some occasions running of test-playbooks could receive session timeouts.
* Fixed an issue where **validate** command failed on core pack dependencies validation because of test dependencies.

## 1.10.2
* Added markdown lint formatting for README files in the **format** command.
* Fixed an issue where **lint** failed when using the `-cdam` flag with changed dependant api modules.
* Fixed an issue in the **upload** command, where `json`-based content items were not unified correctly when using the `--zip` argument.
* Added XPANSE core packs validations.

## 1.10.1
* Fixed an issue where **update-content-graph** failed to execute.

## 1.10.0
* **Breaking change**: Removed usage of `pipenv`, `isort` and `autopep8` in the **split** and **download** commands. Removed the `--no-pipenv` and `--no-code-formatting` flags. Please see https://xsoar.pan.dev/docs/tutorials/tut-setup-dev-remote for the recommended environment setup.
* Fixed an issue in **prepare-content** command where large code lines were broken.
* Fixed an issue where git-*renamed_files* were not retrieved properly.
* Fixed an issue where test dependencies were calculated in all level dependencies calculation.
* Added formatting and validation to XSIAM content types.
* Fixed an issue where several XSIAM content types were not validated when passing the `-a` flag.
* Added a UUID to name mapper for **download** it replaces UUIDs with names on all downloaded files.
* Updated the demisto-py to v3.2.6 which now supports basic proxy authentication.
* Improved the message shown when using **upload** and overwriting packs.
* Added support for the **Layout Rule** content type in the id-set and the content graph.
* Updated the default general `fromVersion` value on **format** to `6.8.0`
* Fixed an issue where **lint** sometimes failed when using the `-cdam` flag due to wrong file duplications filtering.
* Added the content graph to **validate**, use with the `--graph` flag.

## 1.9.0
* Fixed an issue where the Slack notifier was using a deprecated argument.
* Added the `--docker-image` argument to the **lint** command, which allows determining the docker image to run lint on. Possible options are: `'native:ga'`, `'native:maintenance'`, `'native:dev'`, `'all'`, a specific docker image (from Docker Hub) or, the default `'from-yml'`.
* Fixed an issue in **prepare-content** command where large code lines were broken.
* Added a logger warning to **get_demisto_version**, the task will now fail with a more informative message.
* Fixed an issue where the **upload** and **prepare-content** commands didn't add `fromServerVersion` and `toServerVersion` to layouts.
* Updated **lint** to use graph instead of id_set when running with `--check-dependent-api-module` flag.
* Added the marketplaces field to all schemas.
* Added the flag `--xsoar-only` to the **doc-review** command which enables reviewing documents that belong to XSOAR-supported Packs.
* Fixed an issue in **update-release-notes** command where an error occurred when executing the same command a second time.
* Fixed an issue where **validate** would not always ignore errors listed under `.pack-ignore`.
* Fixed an issue where running **validate** on a specific pack didn't test all the relevant entities.
* Fixed an issue where fields ending with `_x2` where not replaced in the appropriate Marketplace.

## 1.8.3
* Changed **validate** to allow hiding parameters of type 0, 4, 12 and 14 when replacing with type 9 (credentials) with the same name.
* Fixed an issue where **update-release-notes** fails to update *MicrosoftApiModule* dependent integrations.
* Fixed an issue where the **upload** command failed because `docker_native_image_config.json` file could not be found.
* Added a metadata file to the content graph zip, to be used in the **update-content-graph** command.
* Updated the **validate** and **update-release-notes** commands to unskip the *Triggers Recommendations* content type.


## 1.8.2
* Fixed an issue where demisto-py failed to upload content to XSIAM when `DEMISTO_USERNAME` environment variable is set.
* Fixed an issue where the **prepare-content** command output invalid automation name when used with the --*custom* argument.
* Fixed an issue where modeling rules with arbitrary whitespace characters were not parsed correctly.
* Added support for the **nativeImage** key for an integration/script in the **prepare-content** command.
* Added **validate** checks for integrations declared deprecated (display name, description) but missing the `deprecated` flag.
* Changed the **validate** command to fail on the IN145 error code only when the parameter with type 4 is not hidden.
* Fixed an issue where downloading content layouts with `detailsV2=None` resulted in an error.
* Fixed an issue where **xdrctemplate** was missing 'external' prefix.
* Fixed an issue in **prepare-content** command providing output path.
* Updated the **validate** and **update-release-notes** commands to skip the *Triggers Recommendations* content type.
* Added a new validation to the **validate** command to verify that the release notes headers are in the correct format.
* Changed the **validate** command to fail on the IN140 error code only when the skipped integration has no unit tests.
* Changed **validate** to allow hiding parameters of type 4 (secret) when replacing with type 9 (credentials) with the same name.
* Fixed an issue where the **update-release-notes** command didn't add release-notes properly to some *new* content items.
* Added validation that checks that the `nativeimage` key is not defined in script/integration yml.
* Added to the **format** command the ability to remove `nativeimage` key in case defined in script/integration yml.
* Enhanced the **update-content-graph** command to support `--use-git`, `--imported_path` and `--output-path` arguments.
* Fixed an issue where **doc-review** failed when reviewing command name in some cases.
* Fixed an issue where **download** didn't identify playbooks properly, and downloaded files with UUIDs instead of file/script names.

## 1.8.1
* Fixed an issue where **format** created duplicate configuration parameters.
* Added hidden properties to integration command argument and script argument.
* Added `--override-existing` to **upload** that skips the confirmation prompt for overriding existing content packs. @mattbibbydw
* Fixed an issue where **validate** failed in private repos when attempting to read from a nonexisting `approved_categories.json`.
* Fixed an issue where **validate** used absolute paths when getting remote `pack_metadata.json` files in private repos.
* Fixed an issue in **download**, where names of custom scripts were replaced with UUIDs in IncidentFields and Layouts.

## 1.8.0
* Updated the supported python versions, as `>=3.8,<3.11`, as some of the dependencies are not supported on `3.11` yet.
* Added a **validate** step for **Modeling Rules** testdata files.
* Added the **update-content-graph** command.
* Added the ability to limit the number of CPU cores with `DEMISTO_SDK_MAX_CPU_CORES` envirment variable.
* Added the **prepare-content** command.
* Added support for fromversion/toversion in XSIAM content items (correlation rules, XSIAM dashboards, XSIAM reports and triggers).
* Added a **validate** step checking types of attributes in the schema file of modeling rule.
* Added a **validate** step checking that the dataset name of a modeling rule shows in the xif and schema files.
* Added a **validate** step checking that a correlation rule file does not start with a hyphen.
* Added a **validate** step checking that xsiam content items follow naming conventions.
* Fixed an issue where SDK commands failed on the deprecated `packaging.version.LegacyVersion`, by locking the `packaging` version to `<22`.
* Fixed an issue where **update-release-notes** failed when changing only xif file in **Modeling Rules**.
* Fixed an issue where *is_valid_category* and *is_categories_field_match_standard* failed when running in a private repo.
* Fixed an issue where **validate** didn't fail on the MR103 validation error.
* Fixed the *--release-notes* option, to support the new CHANGELOG format.
* Fixed an issue where **validate** failed when only changing a modeling rules's xif file.
* Fixed an issue where **format** failed on indicator files with a `None` value under the `tabs` key.
* Fixed an issue where **validate** only printed errors for one change of context path, rather than print all.
* Fixed an issue where **download** did not suggest using a username/password when authenticating with XSOAR and using invalid arguments.
* Fixed an issue where **download** failed when listing or downloading content items that are not unicode-encoded.
* Added support for fromversion/toversion in XSIAM content items (correlation rules, XSIAM dashboards, XSIAM reports and triggers).
* Updated the supported python versions, as `>=3.8,<3.11`, as some of the dependencies are not supported on `3.11` yet.
* Added **prepare-content** command which will prepare the pack or content item for the platform.
* Patched an issue where deprecated `packaging.version.LegacyVersion`, locking packaging version to `<22`.

## 1.7.9
* Fixed an issue where an error message in **validate** would not include the suggested fix.
* Added a validation that enforces predefined categories on MP Packs & integration yml files, the validation also ensures that each pack has only one category.
* Fixed an issue where **update-release-notes** did not generate release notes for **XDRC Templates**.
* Fixed an issue where **upload** failed without explaining the reason.
* Improved implementation of the docker_helper module.
* Fixed an issue where **validate** did not check changed pack_metadata.json files when running using git.
* Added support for **xdrctemplate** to content graph.
* Fixed an issue where local copies of the newly-introduced `DemistoClassApiModule.py` were validated.
* Added new release notes templates for the addition and modification of playbooks, layouts and types in the **doc-review** command.
* Fixed an issue where the **doc-review** command failed on descriptions of new content items.
* Added the `Command XXX is deprecated. Use XXX instead.` release notes templates to **doc-review** command.
* Fixed an issue where the **update-release-notes** command didn't add the modeling-rules description for new modeling-rules files.

## 1.7.8
* Added the capability to run the MDX server in a docker container for environments without node.
* Fixed an issue where **generate-docs** with `-c` argument updated sections of the incorrect commands.
* Added IF113 error code to **ALLOWED_IGNORE_ERRORS**.
* Fixed an issue where **validate** failed on playbooks with non-string input values.
* Added the `DEMISTO_SDK_IGNORE_CONTENT_WARNING` environment variable, to allow suppressing warnings when commands are not run under a content repo folder.
* Fixed an issue where **validate** failed to recognize integration tests that were missing from config.json
* Added support for **xpanse** marketplace in **create-id-set** and **create-content-artifacts** commands.
* Fixed an issue where **split** failed on yml files.
* Added support for marketplace-specific tags.
* Fixed an issue where **download** would not run `isort`. @maxgubler
* Fixed an issue where XSIAM Dashboards and Reports images failed the build.
* Added support for **xpanse** marketplace to content graph.

## 1.7.7
* Fixed an issue where paybooks **generate-docs** didn't parse complex input values when no accessor field is given correctly.
* Fixed an issue in the **download** command, where an exception would be raised when downloading system playbooks.
* Fixed an issue where the **upload** failed on playbooks containing a value that starts with `=`.
* Fixed an issue where the **generate-unit-tests** failed to generate assertions, and generate unit tests when command names does not match method name.
* Fixed an issue where the **download** command did not honor the `--no-code-formatting` flag properly. @maxgubler
* Added a new check to **validate**, making sure playbook task values are passed as references.
* Fixed an issue where the **update-release-notes** deleted existing release notes, now appending to it instead.
* Fixed an issue where **validate** printed blank space in case of validation failed and ignored.
* Renamed 'Agent Config' to 'XDRC Templates'.
* Fixed an issue where the **zip-packs** command did not work with the CommonServerUserPython and CommonServerUserPowerShell package.

## 1.7.6

* Fixed parsing of initialization arguments of client classes in the **generate-unit-tests** command.
* Added support for AgentConfig content item in the **upload**, **create-id-set**, **find-dependecies**, **unify** and **create-content-artifacts** commands.
* Added support for XSIAM Report preview image.

## 1.7.5

* Fixed an issue where the **upload** command did not work with the CommonServerUserPython package.
* Fixed an issue in the **download** command, where some playbooks were downloaded as test playbooks.
* Added playbook modification capabilities in **TestSuite**.
* Added a new command **create-content-graph**.
* Fixed an issue in the **upload** command, where the temporary zip would not clean up properly.
* Improved content items parsing in the **create-content-graph** command.
* Added an error when the docker daemon is unavailable when running **lint**.
* Removed the validation of a subtype change for scripts in the **validate** command.
* Fixed an issue where names of XSIAM content items were not normalized properly.
* Fixed an issue where the **download** command was downloading playbooks with **script** (id) and not **scriptName**.
* Fixed an issue where script yml files were not properly identified by `find_type`.
* Removed nightly integrations filtering when deciding if a test should run.
* Added support for XSIAM Dashboard preview image.
* Added the `--no-code-formatting` flag to the **download** command, allowing to skip autopep8 and isort.
* Fixed an issue in the **update-release-notes** command, where generating release notes for modeling rules schema file caused exception.

## 1.7.4

* Fixed an issue where the **doc-review** command showed irrelevant messages.
* Fixed an issue in **validate**, where backward-compatibility failures prevented other validations from running.
* Fixed an issue in **validate**, where content-like files under infrastructure paths were not ignored.
* Fixed an issue in the AMI mapping, where server versions were missing.
* Change the way the normalize name is set for external files.
* Added dump function to XSIAM pack objects to dulicate the files.
* Fixed an issue where the `contribution_converter` did not support changes made to ApiModules.
* Added name normalization according to new convention to XSIAM content items
* Added playbook modification capabilities in **TestSuite**.
* Fixed an issue in create-content-artifacts where it will not get a normalize name for the item and it will try to duplicate the same file.

## 1.7.3

* Fixed an issue in the **format** command where fail when executed from environment without mdx server available.
* Added `Added a`, `Added an` to the list of allowed changelog prefixes.
* Added support for Indicator Types/Reputations in the **upload** command.
* Fixed an issue when running from a subdirectory of a content repo failed.
* Changing the way we are using XSIAM servers api-keys in **test-content** .
* Added a success message to **postman-codegen**.

## 1.7.2

* Fixed an issue in the **validate** command where incident fields were not found in mappers even when they exist
* Added an ability to provide list of marketplace names as a param attribute to **validate** and **upload**
* Added the file type to the error message when it is not supported.
* Fixed an issue where `contribution_converter` incorrectly mapped _Indicator Field_ objects to the _incidentfield_ directory in contribution zip files.
* Fixed a bug where **validate** returned error on empty inputs not used in playbooks.
* Added the `DEMISTO_SDK_CONTENT_PATH` environment variable, implicitly used in various commands.
* Added link to documentation for error messages regarding use cases and tags.

## 1.7.1

* Fixed an issue where *indicatorTypes* and *betaIntegrations* were not found in the id_set.
* Updated the default general `fromVersion` value on **format** to `6.5.0`
* Fixed an issue where the **validate** command did not fail when the integration yml file name was not the same as the folder containing it.
* Added an option to have **generate-docs** take a Playbooks folder path as input, and generate docs for all playbooks in it.
* Fixed an issue where the suggestion in case of `IF113` included uppercase letters for the `cliName` parameter.
* Added new validation to the **validate** command to fail and list all the file paths of files that are using a deprecated integration command / script / playbook.
* **validate** will no longer fail on playbooks calling subplaybooks that have a higher `fromVersion` value, if  calling the subplaybook has `skipifunavailable=True`.
* Fixed an issue where relative paths were not accessed correctly.
* Running any `demisto-sdk` command in a folder with a `.env` file will load it, temporarily overriding existing environment variables.
* Fixed an issue where **validate** did not properly detect deleted files.
* Added new validations to the **validate** command to verify that the schema file exists for a modeling rule and that the schema and rules keys are empty in the yml file.
* Fixed an issue where *find_type* didn't recognize exported incident types.
* Added a new validation to **validate**, making sure all inputs of a playbook are used.
* Added a new validation to **validate**, making sure all inputs used in a playbook declared in the input section.
* The **format** command will now replace the *fromServerVersion* field with *fromVersion*.

## 1.7.0

* Allowed JSON Handlers to accept kwargs, for custoimzing behavior.
* Fixed an issue where an incorrect error was shown when the `id` of a content item differed from its `name` attribute.
* Fixed an issue where the `preserve_quotes` in ruamel_handler received an incorrect value @icholy
* Fixed an issue where ignoring RM110 error code wasn't working and added a validation to **ALLOWED_IGNORE_ERRORS** to validate that all error codes are inserted in the right format.
* Fixed an issue where the contribution credit text was not added correctly to the pack README.
* Changed the contribution file implementation from markdown to a list of contributor names. The **create-content-artifact** will use this list to prepare the needed credit message.
* Added a new validation to the `XSOAR-linter` in the **lint** command for verifying that demisto.log is not used in the code.
* The **generate-docs** command will now auto-generate the Incident Mirroring section when implemented in an integration.
* Added support to automatically generate release notes for deprecated items in the **update-release-notes** command.
* Fixed an issue causing any command to crash when unable to detect local repository properties.
* Fixed an issue where running in a private gitlab repo caused a warning message to be shown multiple times.
* Added a new validation to the **validate** command to verify that markdown and python files do not contain words related to copyright section.
* Fixed an issue where **lint** crashed when provided an input file path (expecting a directory).

## 1.6.9

* Added a new validation that checks whether a pack should be deprecated.
* Added a new ability to the **format** command to deprecate a pack.
* Fixed an issue where the **validate** command sometimes returned a false negative in cases where there are several sub-playbooks with the same ID.
* Added a new validation to the **validate** command to verify that the docker in use is not deprecated.
* Added support for multiple ApiModules in the **unify** command
* Added a check to **validate** command, preventing use of relative urls in README files.
* Added environment variable **DEMISTO_SDK_MARKETPLACE** expected to affect *MarketplaceTagParser* *marketplace* value. The value will be automatically set when passing *marketplace* arg to the commands **unify**, **zip-packs**, **create-content-artifacts** and **upload**.
* Added slack notifier for build failures on the master branch.
* Added support for modeling and parsing rules in the **split** command.
* Added support for README files in **format** command.
* Added a **validate** check, making sure classifier id and name values match. Updated the classifier **format** to update the id accordingly.
* The **generate-docs** command will now auto-generate the playbook image link by default.
* Added the `--custom-image-link` argument to override.
* Added a new flag to **generate-docs** command, allowing to add a custom image link to a playbook README.
* Added a new validation to the **validate** command to verify that the package directory name is the same as the files contained in the that package.
* Added support in the **unify** command to unify a schema into its Modeling Rule.

## 1.6.8

* Fixed an issue where **validate** did not fail on invalid playbook entities' versions (i.e. subplaybooks or scripts with higher fromversion than their parent playbook).
* Added support for running lint via a remote docker ssh connection. Use `DOCKER_HOST` env variable to specify a remote docker connection, such as: `DOCKER_HOST=ssh://myuser@myhost.com`.
* Fixed an issue where the pack cache in *get_marketplaces* caused the function to return invalid values.
* Fixed an issue where running format on a pack with XSIAM entities would fail.
* Added the new `display_name` field to relevant entities in the **create-id-set** command.
* Added a new validation to the **validate** command to verify the existence of "Reliability" parameter if the integration have reputation command.
* Fixed a bug where terminating the **lint** command failed (`ctrl + c`).
* Removed the validation of a subtype change in integrations and scripts from **validate**.
* Fixed an issue where **download** did not behave as expected when prompting for a version update. Reported by @K-Yo
* Added support for adoption release notes.
* Fixed an issue where **merge-id-sets** failed when a key was missing in one id-set.json.
* Fixed a bug where some mypy messages were not parsed properly in **lint**.
* Added a validation to the **validate** command, failing when '`fromversion`' or '`toversion`' in a content entity are incorrect format.
* Added a validation to the **validate** command, checking if `fromversion` <= `toversion`.
* Fixed an issue where coverage reports used the wrong logging level, marking debug logs as errors.
* Added a new validation to the **validate** command, to check when the discouraged `http` prefixes are used when setting defaultvalue, rather than `https`.
* Added a check to the **lint** command for finding hard-coded usage of the http protocol.
* Locked the dependency on Docker.
* Removed a traceback line from the **init** command templates: BaseIntegration, BaseScript.
* Updated the token in **_add_pr_comment** method from the content-bot token to the xsoar-bot token.

## 1.6.7

* Added the `types-markdown` dependency, adding markdown capabilities to existing linters using the [Markdown](https://pypi.org/project/Markdown/) package.
* Added support in the **format** command to remove nonexistent incident/indicator fields from *layouts/mappers*
* Added the `Note: XXX` and `XXX now generally available.` release notes templates to **doc-review** command.
* Updated the logs shown during the docker build step.
* Removed a false warning about configuring the `GITLAB_TOKEN` environment variable when it's not needed.
* Removed duplicate identifiers for XSIAM integrations.
* Updated the *tags* and *use cases* in pack metadata validation to use the local files only.
* Fixed the error message in checkbox validation where the defaultvalue is wrong and added the name of the variable that should be fixed.
* Added types to `find_type_by_path` under tools.py.
* Fixed an issue where YAML files contained incorrect value type for `tests` key when running `format --deprecate`.
* Added a deprecation message to the `tests:` section of yaml files when running `format --deprecate`.
* Added use case for **validate** on *wizard* objects - set_playbook is mapped to all integrations.
* Added the 'integration-get-indicators' commands to be ignored by the **verify_yml_commands_match_readme** validation, the validation will no longer fail if these commands are not in the readme file.
* Added a new validation to the **validate** command to verify that if the phrase "breaking changes" is present in a pack release notes, a JSON file with the same name exists and contains the relevant breaking changes information.
* Improved logs when running test playbooks (in a build).
* Fixed an issue in **upload** did not include list-type content items. @nicolas-rdgs
* Reverted release notes to old format.

## 1.6.6

* Added debug print when excluding item from ID set due to missing dependency.
* Added a validation to the **validate** command, failing when non-ignorable errors are present in .pack-ignore.
* Fixed an issue where `mdx server` did not close when stopped in mid run.
* Fixed an issue where `-vvv` flag did not print logs on debug level.
* enhanced ***validate*** command to list all command names affected by a backward compatibility break, instead of only one.
* Added support for Wizard content item in the **format**, **validate**, **upload**, **create-id-set**, **find-dependecies** and **create-content-artifacts** commands.
* Added a new flag to the **validate** command, allowing to run specific validations.
* Added support in **unify** and **create-content-artifacts** for displaying different documentations (detailed description + readme) for content items, depending on the marketplace version.
* Fixed an issue in **upload** where list items were not uploaded.
* Added a new validation to **validate** command to verify that *cliName* and *id* keys of the incident field or the indicator field are matches.
* Added the flag '-x', '--xsiam' to **upload** command to upload XSIAM entities to XSIAM server.
* Fixed the integration field *isFetchEvents* to be in lowercase.
* Fixed an issue where **validate -i** run after **format -i** on an existing file in the repo instead of **validate -g**.
* Added the following commands: 'update-remote-data', 'get-modified-remote-data', 'update-remote-system' to be ignored by the **verify_yml_commands_match_readme** validation, the validation will no longer fail if these commands are not in the readme file.
* Updated the release note template to include a uniform format for all items.
* Added HelloWorldSlim template option for *--template* flag in **demisto-sdk init** command.
* Fixed an issue where the HelloWorldSlim template in **demisto-sdk init** command had an integration id that was conflicting with HelloWorld integration id.
* Updated the SDK to use demisto-py 3.1.6, allowing use of a proxy with an environment variable.
* Set the default logger level to `warning`, to avoid unwanted debug logs.
* The **format** command now validates that default value of checkbox parameters is a string 'true' or 'false'.
* Fixed an issue where `FileType.PLAYBOOK` would show instead of `Playbook` in readme error messages.
* Added a new validation to **validate** proper defaultvalue for checkbox fields.

## 1.6.5

* Fixed an issue in the **format** command where the `id` field was overwritten for existing JSON files.
* Fixed an issue where the **doc-review** command was successful even when the release-note is malformed.
* Added timestamps to the `demisto-sdk` logger.
* Added time measurements to **lint**.
* Added the flag '-d', '--dependency' to **find-dependencies** command to get the content items that cause the dependencies between two packs.
* Fixed an issue where **update-release-notes** used the *trigger_id* field instead of the *trigger_name* field.
* Fixed an issue where **doc-review** failed to recognize script names, in scripts using the old file structure.
* Fixed an issue where concurrent processes created by **lint** caused deadlocks when opening files.
* Fixed an issue in the **format** command where `_dev` or `_copy` suffixes weren't removed from the subscript names in playbooks and layouts.
* Fixed an issue where **validate** failed on nonexistent `README.md` files.
* Added support of XSIAM content items to the **validate** command.
* Report **lint** summary results and failed packages after reporting time measurements.

## 1.6.4

* Added the new **generate-yml-from-python** command.
* Added a code *type* indication for integration and script objects in the *ID Set*.
* Added the [Vulture](https://github.com/jendrikseipp/vulture) linter to the pre-commit hook.
* The `demisto-sdk` pack will now be distributed via PyPi with a **wheel** file.
* Fixed a bug where any edited json file that contained a forward slash (`/`) escaped.
* Added a new validation to **validate** command to verify that the metadata *currentVersion* is
the same as the last release note version.
* The **validate** command now checks if there're none-deprecated integration commands that are missing from the readme file.
* Fixed an issue where *dockerimage* changes in Scripts weren't recognized by the **update-release-notes** command.
* Fixed an issue where **update-xsoar-config-file** did not properly insert the marketplace packs list to the file.
* Added the pack name to the known words by default when running the **doc-review** command.
* Added support for new XSIAM entities in **create-id-set** command.
* Added support for new XSIAM entities in **create-content-artifacts** command.
* Added support for Parsing/Modeling Rule content item in the **unify** command.
* Added the integration name, the commands name and the script name to the known words by default when running the **doc-review** command.
* Added an argument '-c' '--custom' to the **unify** command, if True will append to the unified yml name/display/id the custom label provided
* Added support for sub words suggestion in kebab-case sentences when running the **doc-review** command.
* Added support for new XSIAM entities in **update-release-notes** command.
* Enhanced the message of alternative suggestion words shown when running **doc-review** command.
* Fixed an incorrect error message, in case `node` is not installed on the machine.
* Fixed an issue in the **lint** command where the *check-dependent-api-modules* argument was set to true by default.
* Added a new command **generate-unit-tests**.
* Added a new validation to **validate** all SIEM integration have the same suffix.
* Fixed the destination path of the unified parsing/modeling rules in **create-content-artifacts** command.
* Fixed an issue in the **validate** command, where we validated wrongfully the existence of readme file for the *ApiModules* pack.
* Fixed an issue in the **validate** command, where an error message that was displayed for scripts validation was incorrect.
* Fixed an issue in the **validate** and **format** commands where *None* arguments in integration commands caused the commands to fail unexpectedly.
* Added support for running tests on XSIAM machines in the **test-content** command.
* Fixed an issue where the **validate** command did not work properly when deleting non-content items.
* Added the flag '-d', '--dependency' to **find-dependencies** command to get the content items that cause the dependencies between two packs.

## 1.6.3

* **Breaking change**: Fixed a typo in the **validate** `--quiet-bc-validation` flag (was `--quite-bc-validation`). @upstart-swiss
* Dropped support for python 3.7: Demisto-SDK is now supported on Python 3.8 or newer.
* Added an argument to YAMLHandler, allowing to set a maximal width for YAML files. This fixes an issue where a wrong default was used.
* Added the detach mechanism to the **upload** command, If you set the --input-config-file flag, any files in the repo's SystemPacks folder will be detached.
* Added the reattach mechanism to the **upload** command, If you set the --input-config-file flag, any detached item in your XSOAR instance that isn't currently in the repo's SystemPacks folder will be re-attached.
* Fixed an issue in the **validate** command that did not work properly when using the *-g* flag.
* Enhanced the dependency message shown when running **lint**.
* Fixed an issue where **update-release-notes** didn't update the currentVersion in pack_metadata.
* Improved the logging in **test-content** for helping catch typos in external playbook configuration.

## 1.6.2

* Added dependency validation support for core marketplacev2 packs.
* Fixed an issue in **update-release-notes** where suggestion fix failed in validation.
* Fixed a bug where `.env` files didn't load. @nicolas-rdgs
* Fixed a bug where **validate** command failed when the *categories* field in the pack metadata was empty for non-integration packs.
* Added *system* and *item-type* arguments to the **download** command, used when downloading system items.
* Added a validation to **validate**, checking that each script, integration and playbook have a README file. This validation only runs when the command is called with either the `-i` or the `-g` flag.
* Fixed a regression issue with **doc-review**, where the `-g` flag did not work.
* Improved the detection of errors in **doc-review** command.
* The **validate** command now checks if a readme file is empty, only for packs that contain playbooks or were written by a partner.
* The **validate** command now makes sure common contextPath values (e.g. `DBotScore.Score`) have a non-empty description, and **format** populates them automatically.
* Fixed an issue where the **generate-outputs** command did not work properly when examples were provided.
* Fixed an issue in the **generate-outputs** command, where the outputs were not written to the specified output path.
* The **generate-outputs** command can now generate outputs from multiple calls to the same command (useful when different args provide different outputs).
* The **generate-outputs** command can now update a yaml file with new outputs, without deleting or overwriting existing ones.
* Fixed a bug where **doc-review** command failed on existing templates.
* Fixed a bug where **validate** command failed when the word demisto is in the repo README file.
* Added support for adding test-playbooks to the zip file result in *create-content-artifacts* command for marketplacev2.
* Fixed an issue in **find-dependencies** where using the argument *-o* without the argument *--all-packs-dependencies* did not print a proper warning.
* Added a **validate** check to prevent deletion of files whose deletion is not supported by the XSOAR marketplace.
* Removed the support in the *maintenance* option of the *-u* flag in the **update-release-notes** command.
* Added validation for forbidden words and phrases in the **doc-review** command.
* Added a retries mechanism to the **test-content** command to stabilize the build process.
* Added support for all `git` platforms to get remote files.
* Refactored the **format** command's effect on the *fromversion* field:
  * Fixed a bug where the *fromversion* field was removed when modifying a content item.
  * Updated the general default *fromversion* and the default *fromversion* of newly-introduced content items (e.g. `Lists`, `Jobs`).
  * Added an interactive mode functionality for all content types, to ask the user whether to set a default *fromversion*, if could not automatically determine its value. Use `-y` to assume 'yes' as an answer to all prompts and run non-interactively.

## 1.6.1

* Added the '--use-packs-known-words' argument to the **doc-review** command
* Added YAML_Loader to handle yaml files in a standard way across modules, replacing PYYAML.
* Fixed an issue when filtering items using the ID set in the **create-content-artifacts** command.
* Fixed an issue in the **generate-docs** command where tables were generated with an empty description column.
* Fixed an issue in the **split** command where splitting failed when using relative input/output paths.
* Added warning when inferred files are missing.
* Added to **validate** a validation for integration image dimensions, which should be 120x50px.
* Improved an error in the **validate** command to better differentiate between the case where a required fetch parameter is malformed or missing.

## 1.6.0

* Fixed an issue in the **create-id-set** command where similar items from different marketplaces were reported as duplicated.
* Fixed typo in demisto-sdk init
* Fixed an issue where the **lint** command did not handle all container exit codes.
* Add to **validate** a validation for pack name to make sure it is unchanged.
* Added a validation to the **validate** command that verifies that the version in the pack_metdata file is written in the correct format.
* Fixed an issue in the **format** command where missing *fromVersion* field in indicator fields caused an error.

## 1.5.9

* Added option to specify `External Playbook Configuration` to change inputs of Playbooks triggered as part of **test-content**
* Improved performance of the **lint** command.
* Improved performance of the **validate** command when checking README images.
* ***create-id-set*** command - the default value of the **marketplace** argument was changed from ‘xsoar’ to all packs existing in the content repository. When using the command, make sure to pass the relevant marketplace to use.

## 1.5.8

* Fixed an issue where the command **doc-review** along with the argument `--release-notes` failed on yml/json files with invalid schema.
* Fixed an issue where the **lint** command failed on packs using python 3.10

## 1.5.7

* Fixed an issue where reading remote yaml files failed.
* Fixed an issue in **validate** failed with no error message for lists (when no fromVersion field was found).
* Fixed an issue when running **validate** or **format** in a gitlab repository, and failing to determine its project id.
* Added an enhancement to **split**, handling an empty output argument.
* Added the ability to add classifiers and mappers to conf.json.
* Added the Alias field to the incident field schema.

## 1.5.6

* Added 'deprecated' release notes template.
* Fixed an issue where **run-test-playbook** command failed to get the task entries when the test playbook finished with errors.
* Fixed an issue in **validate** command when running with `no-conf-json` argument to ignore the `conf.json` file.
* Added error type text (`ERROR` or `WARNING`) to **validate** error prints.
* Fixed an issue where the **format** command on test playbook did not format the ID to be equal to the name of the test playbook.
* Enhanced the **update-release-notes** command to automatically commit release notes config file upon creation.
* The **validate** command will validate that an indicator field of type html has fromVersion of 6.1.0 and above.
* The **format** command will now add fromVersion 6.1.0 to indicator field of type html.
* Added support for beta integrations in the **format** command.
* Fixed an issue where the **postman-codegen** command failed when called with the `--config-out` flag.
* Removed the integration documentation from the detailed description while performing **split** command to the unified yml file.
* Removed the line which indicates the version of the product from the README.md file for new contributions.

## 1.5.5

* Fixed an issue in the **update-release-notes** command, which did not work when changes were made in multiple packs.
* Changed the **validate** command to fail on missing test-playbooks only if no unittests are found.
* Fixed `to_kebab_case`, it will now deal with strings that have hyphens, commas or periods in them, changing them to be hyphens in the new string.
* Fixed an issue in the **create-id-set** command, where the `source` value included the git token if it was specified in the remote url.
* Fixed an issue in the **merge-id-set** command, where merging fails because of duplicates but the packs are in the XSOAR repo but in different version control.
* Fixed missing `Lists` Content Item as valid `IDSetType`
* Added enhancement for **generate-docs**. It is possible to provide both file or a comma seperated list as `examples`. Also, it's possible to provide more than one example for a script or a command.
* Added feature in **format** to sync YML and JSON files to the `master` file structure.
* Added option to specify `Incident Type`, `Incoming Mapper` and `Classifier` when configuring instance in **test-content**
* added a new command **run-test-playbook** to run a test playbook in a given XSOAR instance.
* Fixed an issue in **format** when running on a modified YML, that the `id` value is not changed to its old `id` value.
* Enhancement for **split** command, replace `ApiModule` code block to `import` when splitting a YML.
* Fixed an issue where indicator types were missing from the pack's content, when uploading using **zip-packs**.
* The request data body format generated in the **postman-codegen** will use the python argument's name and not the raw data argument's name.
* Added the flag '--filter-by-id-set' to **create-content-artifacts** to create artifacts only for items in the given id_set.json.

## 1.5.4

* Fixed an issue with the **format** command when contributing via the UI
* The **format** command will now not remove the `defaultRows` key from incident, indicator and generic fields with `type: grid`.
* Fixed an issue with the **validate** command when a layoutscontainer did not have the `fromversion` field set.
* added a new command **update-xsoar-config-file** to handle your XSOAR Configuration File.
* Added `skipVerify` argument in **upload** command to skip pack signature verification.
* Fixed an issue when the **run** command  failed running when there’s more than one playground, by explicitly using the current user’s playground.
* Added support for Job content item in the **format**, **validate**, **upload**, **create-id-set**, **find-dependecies** and **create-content-artifacts** commands.
* Added a **source** field to the **id_set** entitles.
* Two entitles will not consider as duplicates if they share the same pack and the same source.
* Fixed a bug when duplicates were found in **find_dependencies**.
* Added function **get_current_repo** to `tools`.
* The **postman-codegen** will not have duplicates argument name. It will rename them to the minimum distinguished shared path for each of them.

## 1.5.3

* The **format** command will now set `unsearchable: True` for incident, indicator and generic fields.
* Fixed an issue where the **update-release-notes** command crashes with `--help` flag.
* Added validation to the **validate** command that verifies the `unsearchable` key in incident, indicator and generic fields is set to true.
* Removed a validation that DBotRole should be set for automation that requires elevated permissions to the `XSOAR-linter` in the **lint** command.
* Fixed an issue in **Validate** command where playbooks conditional tasks were mishandeled.
* Added a validation to prevent contributors from using the `fromlicense` key as a configuration parameter in an integration's YML
* Added a validation to ensure that the type for **API token** (and similar) parameters are configured correctly as a `credential` type in the integration configuration YML.
* Added an assertion that checks for duplicated requests' names when generating an integration from a postman collection.
* Added support for [.env files](https://pypi.org/project/python-dotenv/). You can now add a `.env` file to your repository with the logging information instead of setting a global environment variables.
* When running **lint** command with --keep-container flag, the docker images are committed.
* The **validate** command will not return missing test playbook error when given a script with dynamic-section tag.

## 1.5.2

* Added a validation to **update-release-notes** command to ensure that the `--version` flag argument is in the right format.
* added a new command **coverage-analyze** to generate and print coverage reports.
* Fixed an issue in **validate** in repositories which are not in GitHub or GitLab
* Added a validation that verifies that readme image absolute links do not contain the working branch name.
* Added support for List content item in the **format**, **validate**, **download**, **upload**, **create-id-set**, **find-dependecies** and **create-content-artifacts** commands.
* Added a validation to ensure reputation command's default argument is set as an array input.
* Added the `--fail-duplicates` flag for the **merge-id-set** command which will fail the command if duplicates are found.
* Added the `--fail-duplicates` flag for the **create-id-set** command which will fail the command if duplicates are found.

## 1.5.1

* Fixed an issue where **validate** command failed to recognized test playbooks for beta integrations as valid tests.
* Fixed an issue were the **validate** command was falsely recognizing image paths in readme files.
* Fixed an issue where the **upload** command error message upon upload failure pointed to wrong file rather than to the pack metadata.
* Added a validation that verifies that each script which appears in incident fields, layouts or layout containers exists in the id_set.json.
* Fixed an issue where the **postman code-gen** command generated double dots for context outputs when it was not needed.
* Fixed an issue where there **validate** command on release notes file crashed when author image was added or modified.
* Added input handling when running **find-dependencies**, replacing string manipulations.
* Fixed an issue where the **validate** command did not handle multiple playbooks with the same name in the id_set.
* Added support for GitLab repositories in **validate**

## 1.5.0

* Fixed an issue where **upload** command failed to upload packs not under content structure.
* Added support for **init** command to run from non-content repo.
* The **split-yml** has been renamed to **split** and now supports splitting Dashboards from unified Generic Modules.
* Fixed an issue where the skipped tests validation ran on the `ApiModules` pack in the **validate** command.
* The **init** command will now create the `Generic Object` entities directories.
* Fixed an issue where the **format** command failed to recognize changed files from git.
* Fixed an issue where the **json-to-outputs** command failed checking whether `0001-01-01T00:00:00` is of type `Date`
* Added to the **generate context** command to generate context paths for integrations from an example file.
* Fixed an issue where **validate** failed on release notes configuration files.
* Fixed an issue where the **validate** command failed on pack input if git detected changed files outside of `Packs` directory.
* Fixed an issue where **validate** command failed to recognize files inside validated pack when validation release notes, resulting in a false error message for missing entity in release note.
* Fixed an issue where the **download** command failed when downloading an invalid YML, instead of skipping it.

## 1.4.9

* Added validation that the support URL in partner contribution pack metadata does not lead to a GitHub repo.
* Enhanced ***generate-docs*** with default `additionalinformation` (description) for common parameters.
* Added to **validate** command a validation that a content item's id and name will not end with spaces.
* The **format** command will now remove trailing whitespaces from content items' id and name fields.
* Fixed an issue where **update-release-notes** could fail on files outside the user given pack.
* Fixed an issue where the **generate-test-playbook** command would not place the playbook in the proper folder.
* Added to **validate** command a validation that packs with `Iron Bank` uses the latest docker from Iron Bank.
* Added to **update-release-notes** command support for `Generic Object` entities.
* Fixed an issue where playbook `fromversion` mismatch validation failed even if `skipunavailable` was set to true.
* Added to the **create artifacts** command support for release notes configuration file.
* Added validation to **validate** for release notes config file.
* Added **isoversize** and **isautoswitchedtoquietmode** fields to the playbook schema.
* Added to the **update-release-notes** command `-bc` flag to generate template for breaking changes version.
* Fixed an issue where **validate** did not search description files correctly, leading to a wrong warning message.

## 1.4.8

* Fixed an issue where yml files with `!reference` failed to load properly.
* Fixed an issue when `View Integration Documentation` button was added twice during the download and re-upload.
* Fixed an issue when `(Partner Contribution)` was added twice to the display name during the download and re-upload.
* Added the following enhancements in the **generate-test-playbook** command:
  * Added the *--commands* argument to generate tasks for specific commands.
  * Added the *--examples* argument to get the command examples file path and generate tasks from the commands and arguments specified there.
  * Added the *--upload* flag to specify whether to upload the test playbook after the generation.
  * Fixed the output condition generation for outputs of type `Boolean`.

## 1.4.7

* Fixed an issue where an empty list for a command context didn't produce an indication other than an empty table.
* Fixed an issue where the **format** command has incorrectly recognized on which files to run when running using git.
* Fixed an issue where author image validations were not checked properly.
* Fixed an issue where new old-formatted scripts and integrations were not validated.
* Fixed an issue where the wording in the from version validation error for subplaybooks was incorrect.
* Fixed an issue where the **update-release-notes** command used the old docker image version instead of the new when detecting a docker change.
* Fixed an issue where the **generate-test-playbook** command used an incorrect argument name as default
* Fixed an issue where the **json-to-outputs** command used an incorrect argument name as default when using `-d`.
* Fixed an issue where validations failed while trying to validate non content files.
* Fixed an issue where README validations did not work post VS Code formatting.
* Fixed an issue where the description validations were inconsistent when running through an integration file or a description file.

## 1.4.6

* Fixed an issue where **validate** suggests, with no reason, running **format** on missing mandatory keys in yml file.
* Skipped existence of TestPlaybook check on community and contribution integrations.
* Fixed an issue where pre-commit didn't run on the demisto_sdk/commands folder.
* The **init** command will now change the script template name in the code to the given script name.
* Expanded the validations performed on beta integrations.
* Added support for PreProcessRules in the **format**, **validate**, **download**, and **create-content-artifacts** commands.
* Improved the error messages in **generate-docs**, if an example was not provided.
* Added to **validate** command a validation that a content entity or a pack name does not contain the words "partner" and "community".
* Fixed an issue where **update-release-notes** ignores *--text* flag while using *-f*
* Fixed the outputs validations in **validate** so enrichment commands will not be checked to have DBotScore outputs.
* Added a new validation to require the dockerimage key to exist in an integration and script yml files.
* Enhanced the **generate-test-playbook** command to use only integration tested on commands, rather than (possibly) other integrations implementing them.
* Expanded unify command to support GenericModules - Unifies a GenericModule object with its Dashboards.
* Added validators for generic objects:
  * Generic Field validator - verify that the 'fromVersion' field is above 6.5.0, 'group' field equals 4 and 'id' field starts with the prefix 'generic_'.
  * Generic Type validator - verify that the 'fromVersion' field is above 6.5.0
  * Generic Module validator - verify that the 'fromVersion' field is above 6.5.0
  * Generic Definition validator - verify that the 'fromVersion' field is above 6.5.0
* Expanded Format command to support Generic Objects - Fixes generic objects according to their validations.
* Fixed an issue where the **update-release-notes** command did not handle ApiModules properly.
* Added option to enter a dictionary or json of format `[{field_name:description}]` in the **json-to-outputs** command,
  with the `-d` flag.
* Improved the outputs for the **format** command.
* Fixed an issue where the validations performed after the **format** command were inconsistent with **validate**.
* Added to the **validate** command a validation for the author image.
* Updated the **create-content-artifacts** command to support generic modules, definitions, fields and types.
* Added an option to ignore errors for file paths and not only file name in .pack-ignore file.

## 1.4.5

* Enhanced the **postman-codegen** command to name all generated arguments with lower case.
* Fixed an issue where the **find-dependencies** command miscalculated the dependencies for playbooks that use generic commands.
* Fixed an issue where the **validate** command failed in external repositories in case the DEMISTO_SDK_GITHUB_TOKEN was not set.
* Fixed an issue where **openapi-codegen** corrupted the swagger file by overwriting configuration to swagger file.
* Updated the **upload** command to support uploading zipped packs to the marketplace.
* Added to the **postman-codegen** command support of path variables.
* Fixed an issue where **openapi-codegen** entered into an infinite loop on circular references in the swagger file.
* The **format** command will now set `fromVersion: 6.2.0` for widgets with 'metrics' data type.
* Updated the **find-dependencies** command to support generic modules, definitions, fields and types.
* Fixed an issue where **openapi-codegen** tried to extract reference example outputs, leading to an exception.
* Added an option to ignore secrets automatically when using the **init** command to create a pack.
* Added a tool that gives the ability to temporarily suppress console output.

## 1.4.4

* When formatting incident types with Auto-Extract rules and without mode field, the **format** command will now add the user selected mode.
* Added new validation that DBotRole is set for scripts that requires elevated permissions to the `XSOAR-linter` in the **lint** command.
* Added url escaping to markdown human readable section in generate docs to avoid autolinking.
* Added a validation that mapper's id and name are matching. Updated the format of mapper to include update_id too.
* Added a validation to ensure that image paths in the README files are valid.
* Fixed **find_type** function to correctly find test files, such as, test script and test playbook.
* Added scheme validations for the new Generic Object Types, Fields, and Modules.
* Renamed the flag *--input-old-version* to *--old-version* in the **generate-docs** command.
* Refactored the **update-release-notes** command:
  * Replaced the *--all* flag with *--use-git* or *-g*.
  * Added the *--force* flag to update the pack release notes without changes in the pack.
  * The **update-release-notes** command will now update all dependent integrations on ApiModule change, even if not specified.
  * If more than one pack has changed, the full list of updated packs will be printed at the end of **update-release-notes** command execution.
  * Fixed an issue where the **update-release-notes** command did not add docker image release notes entry for release notes file if a script was changed.
  * Fixed an issue where the **update-release-notes** command did not detect changed files that had the same name.
  * Fixed an issue in the **update-release-notes** command where the version support of JSON files was mishandled.
* Fixed an issue where **format** did not skip files in test and documentation directories.
* Updated the **create-id-set** command to support generic modules, definitions, fields and types.
* Changed the **convert** command to generate old layout fromversion to 5.0.0 instead of 4.1.0
* Enhanced the command **postman-codegen** with type hints for templates.

## 1.4.3

* Fixed an issue where **json-to-outputs** command returned an incorrect output when json is a list.
* Fixed an issue where if a pack README.md did not exist it could cause an error in the validation process.
* Fixed an issue where the *--name* was incorrectly required in the **init** command.
* Adding the option to run **validate** on a specific path while using git (*-i* & *-g*).
* The **format** command will now change UUIDs in .yml and .json files to their respective content entity name.
* Added a playbook validation to check if a task sub playbook exists in the id set in the **validate** command.
* Added the option to add new tags/usecases to the approved list and to the pack metadata on the same pull request.
* Fixed an issue in **test_content** where when different servers ran tests for the same integration, the server URL parameters were not set correctly.
* Added a validation in the **validate** command to ensure that the ***endpoint*** command is configured correctly in yml file.
* Added a warning when pack_metadata's description field is longer than 130 characters.
* Fixed an issue where a redundant print occurred on release notes validation.
* Added new validation in the **validate** command to ensure that the minimal fromVersion in a widget of type metrics will be 6.2.0.
* Added the *--release-notes* flag to demisto-sdk to get the current version release notes entries.

## 1.4.2

* Added to `pylint` summary an indication if a test was skipped.
* Added to the **init** command the option to specify fromversion.
* Fixed an issue where running **init** command without filling the metadata file.
* Added the *--docker-timeout* flag in the **lint** command to control the request timeout for the Docker client.
* Fixed an issue where **update-release-notes** command added only one docker image release notes entry for release notes file, and not for every entity whom docker image was updated.
* Added a validation to ensure that incident/indicator fields names starts with their pack name in the **validate** command. (Checked only for new files and only when using git *-g*)
* Updated the **find-dependencies** command to return the 'dependencies' according the layout type ('incident', 'indicator').
* Enhanced the "vX" display name validation for scripts and integrations in the **validate** command to check for every versioned script or integration, and not only v2.
* Added the *--fail-duplicates* flag for the **create-id-set** command which will fail the command if duplicates are found.
* Added to the **generate-docs** command automatic addition to git when a new readme file is created.

## 1.4.1

* When in private repo without `DEMSITO_SDK_GITHUB_TOKEN` configured, get_remote_file will take files from the local origin/master.
* Enhanced the **unify** command when giving input of a file and not a directory return a clear error message.
* Added a validation to ensure integrations are not skipped and at least one test playbook is not skipped for each integration or script.
* Added to the Content Tests support for `context_print_dt`, which queries the incident context and prints the result as a json.
* Added new validation for the `xsoar_config.json` file in the **validate** command.
* Added a version differences section to readme in **generate-docs** command.
* Added the *--docs-format* flag in the **integration-diff** command to get the output in README format.
* Added the *--input-old-version* and *--skip-breaking-changes* flags in the **generate-docs** command to get the details for the breaking section and to skip the breaking changes section.

## 1.4.0

* Enable passing a comma-separated list of paths for the `--input` option of the **lint** command.
* Added new validation of unimplemented test-module command in the code to the `XSOAR-linter` in the **lint** command.
* Fixed the **generate-docs** to handle integration authentication parameter.
* Added a validation to ensure that description and README do not contain the word 'Demisto'.
* Improved the deprecated message validation required from playbooks and scripts.
* Added the `--quite-bc-validation` flag for the **validate** command to run the backwards compatibility validation in quite mode (errors is treated like warnings).
* Fixed the **update release notes** command to display a name for old layouts.
* Added the ability to append to the pack README credit to contributors.
* Added identification for parameter differences in **integration-diff** command.
* Fixed **format** to use git as a default value.
* Updated the **upload** command to support reports.
* Fixed an issue where **generate-docs** command was displaying 'None' when credentials parameter display field configured was not configured.
* Fixed an issue where **download** did not return exit code 1 on failure.
* Updated the validation that incident fields' names do not contain the word incident will aplly to core packs only.
* Added a playbook validation to verify all conditional tasks have an 'else' path in **validate** command.
* Renamed the GitHub authentication token environment variable `GITHUB_TOKEN` to `DEMITO_SDK_GITHUB_TOKEN`.
* Added to the **update-release-notes** command automatic addition to git when new release notes file is created.
* Added validation to ensure that integrations, scripts, and playbooks do not contain the entity type in their names.
* Added the **convert** command to convert entities between XSOAR versions.
* Added the *--deprecate* flag in **format** command to deprecate integrations, scripts, and playbooks.
* Fixed an issue where ignoring errors did not work when running the **validate** command on specific files (-i).

## 1.3.9

* Added a validation verifying that the pack's README.md file is not equal to pack description.
* Fixed an issue where the **Assume yes** flag did not work properly for some entities in the **format** command.
* Improved the error messages for separators in folder and file names in the **validate** command.
* Removed the **DISABLE_SDK_VERSION_CHECK** environment variable. To disable new version checks, use the **DEMISTO_SDK_SKIP_VERSION_CHECK** envirnoment variable.
* Fixed an issue where the demisto-sdk version check failed due to a rate limit.
* Fixed an issue with playbooks scheme validation.

## 1.3.8

* Updated the **secrets** command to work on forked branches.

## 1.3.7

* Added a validation to ensure correct image and description file names.
* Fixed an issue where the **validate** command failed when 'display' field in credentials param in yml is empty but 'displaypassword' was provided.
* Added the **integration-diff** command to check differences between two versions of an integration and to return a report of missing and changed elements in the new version.
* Added a validation verifying that the pack's README.md file is not missing or empty for partner packs or packs contains use cases.
* Added a validation to ensure that the integration and script folder and file names will not contain separators (`_`, `-`, ``).
* When formatting new pack, the **format** command will set the *fromversion* key to 5.5.0 in the new files without fromversion.

## 1.3.6

* Added a validation that core packs are not dependent on non-core packs.
* Added a validation that a pack name follows XSOAR standards.
* Fixed an issue where in some cases the `get_remote_file` function failed due to an invalid path.
* Fixed an issue where running **update-release-notes** with updated integration logo, did not detect any file changes.
* Fixed an issue where the **create-id-set** command did not identify unified integrations correctly.
* Fixed an issue where the `CommonTypes` pack was not identified as a dependency for all feed integrations.
* Added support for running SDK commands in private repositories.
* Fixed an issue where running the **init** command did not set the correct category field in an integration .yml file for a newly created pack.
* When formatting new contributed pack, the **format** command will set the *fromversion* key to 6.0.0 in the relevant files.
* If the environment variable "DISABLE_SDK_VERSION_CHECK" is define, the demisto-sdk will no longer check for newer version when running a command.
* Added the `--use-pack-metadata` flag for the **find-dependencies** command to update the calculated dependencies using the the packs metadata files.
* Fixed an issue where **validate** failed on scripts in case the `outputs` field was set to `None`.
* Fixed an issue where **validate** was failing on editing existing release notes.
* Added a validation for README files verifying that the file doesn't contain template text copied from HelloWorld or HelloWorldPremium README.

## 1.3.5

* Added a validation that layoutscontainer's id and name are matching. Updated the format of layoutcontainer to include update_id too.
* Added a validation that commands' names and arguments in core packs, or scripts' arguments do not contain the word incident.
* Fixed issue where running the **generate-docs** command with -c flag ran all the commands and not just the commands specified by the flag.
* Fixed the error message of the **validate** command to not always suggest adding the *description* field.
* Fixed an issue where running **format** on feed integration generated invalid parameter structure.
* Fixed an issue where the **generate-docs** command did not add all the used scripts in a playbook to the README file.
* Fixed an issue where contrib/partner details might be added twice to the same file, when using unify and create-content-artifacts commands
* Fixed issue where running **validate** command on image-related integration did not return the correct outputs to json file.
* When formatting playbooks, the **format** command will now remove empty fields from SetIncident, SetIndicator, CreateNewIncident, CreateNewIndicator script arguments.
* Added an option to fill in the developer email when running the **init** command.

## 1.3.4

* Updated the **validate** command to check that the 'additionalinfo' field only contains the expected value for feed required parameters and not equal to it.
* Added a validation that community/partner details are not in the detailed description file.
* Added a validation that the Use Case tag in pack_metadata file is only used when the pack contains at least one PB, Incident Type or Layout.
* Added a validation that makes sure outputs in integrations are matching the README file when only README has changed.
* Added the *hidden* field to the integration schema.
* Fixed an issue where running **format** on a playbook whose `name` does not equal its `id` would cause other playbooks who use that playbook as a sub-playbook to fail.
* Added support for local custom command configuration file `.demisto-sdk-conf`.
* Updated the **format** command to include an update to the description file of an integration, to remove community/partner details.

## 1.3.3

* Fixed an issue where **lint** failed where *.Dockerfile* exists prior running the lint command.
* Added FeedHelloWorld template option for *--template* flag in **demisto-sdk init** command.
* Fixed issue where **update-release-notes** deleted release note file if command was called more than once.
* Fixed issue where **update-release-notes** added docker image release notes every time the command was called.
* Fixed an issue where running **update-release-notes** on a pack with newly created integration, had also added a docker image entry in the release notes.
* Fixed an issue where `XSOAR-linter` did not find *NotImplementedError* in main.
* Added validation for README files verifying their length (over 30 chars).
* When using *-g* flag in the **validate** command it will now ignore untracked files by default.
* Added the *--include-untracked* flag to the **validate** command to include files which are untracked by git in the validation process.
* Improved the `pykwalify` error outputs in the **validate** command.
* Added the *--print-pykwalify* flag to the **validate** command to print the unchanged output from `pykwalify`.

## 1.3.2

* Updated the format of the outputs when using the *--json-file* flag to create a JSON file output for the **validate** and **lint** commands.
* Added the **doc-review** command to check spelling in .md and .yml files as well as a basic release notes review.
* Added a validation that a pack's display name does not already exist in content repository.
* Fixed an issue where the **validate** command failed to detect duplicate params in an integration.
* Fixed an issue where the **validate** command failed to detect duplicate arguments in a command in an integration.

## 1.3.1

* Fixed an issue where the **validate** command failed to validate the release notes of beta integrations.
* Updated the **upload** command to support indicator fields.
* The **validate** and **update-release-notes** commands will now check changed files against `demisto/master` if it is configured locally.
* Fixed an issue where **validate** would incorrectly identify files as renamed.
* Added a validation that integration properties (such as feed, mappers, mirroring, etc) are not removed.
* Fixed an issue where **validate** failed when comparing branch against commit hash.
* Added the *--no-pipenv* flag to the **split-yml** command.
* Added a validation that incident fields and incident types are not removed from mappers.
* Fixed an issue where the *c
reate-id-set* flag in the *validate* command did not work while not using git.
* Added the *hiddenusername* field to the integration schema.
* Added a validation that images that are not integration images, do not ask for a new version or RN

## 1.3.0

* Do not collect optional dependencies on indicator types reputation commands.
* Fixed an issue where downloading indicator layoutscontainer objects failed.
* Added a validation that makes sure outputs in integrations are matching the README file.
* Fixed an issue where the *create-id-set* flag in the **validate** command did not work.
* Added a warning in case no id_set file is found when running the **validate** command.
* Fixed an issue where changed files were not recognised correctly on forked branches in the **validate** and the **update-release-notes** commands.
* Fixed an issue when files were classified incorrectly when running *update-release-notes*.
* Added a validation that integration and script file paths are compatible with our convention.
* Fixed an issue where id_set.json file was re created whenever running the generate-docs command.
* added the *--json-file* flag to create a JSON file output for the **validate** and **lint** commands.

## 1.2.19

* Fixed an issue where merge id_set was not updated to work with the new entity of Packs.
* Added a validation that the playbook's version matches the version of its sub-playbooks, scripts, and integrations.

## 1.2.18

* Changed the *skip-id-set-creation* flag to *create-id-set* in the **validate** command. Its default value will be False.
* Added support for the 'cve' reputation command in default arg validation.
* Filter out generic and reputation command from scripts and playbooks dependencies calculation.
* Added support for the incident fields in outgoing mappers in the ID set.
* Added a validation that the taskid field and the id field under the task field are both from uuid format and contain the same value.
* Updated the **format** command to generate uuid value for the taskid field and for the id under the task field in case they hold an invalid values.
* Exclude changes from doc_files directory on validation.
* Added a validation that an integration command has at most one default argument.
* Fixing an issue where pack metadata version bump was not enforced when modifying an old format (unified) file.
* Added validation that integration parameter's display names are capitalized and spaced using whitespaces and not underscores.
* Fixed an issue where beta integrations where not running deprecation validations.
* Allowed adding additional information to the deprecated description.
* Fixing an issue when escaping less and greater signs in integration params did not work as expected.

## 1.2.17

* Added a validation that the classifier of an integration exists.
* Added a validation that the mapper of an integration exists.
* Added a validation that the incident types of a classifier exist.
* Added a validation that the incident types of a mapper exist.
* Added support for *text* argument when running **demisto-sdk update-release-notes** on the ApiModules pack.
* Added a validation for the minimal version of an indicator field of type grid.
* Added new validation for incident and indicator fields in classifiers mappers and layouts exist in the content.
* Added cache for get_remote_file to reducing failures from accessing the remote repo.
* Fixed an issue in the **format** command where `_dev` or `_copy` suffixes weren't removed from the `id` of the given playbooks.
* Playbook dependencies from incident and indicator fields are now marked as optional.
* Mappers dependencies from incident types and incident fields are now marked as optional.
* Classifier dependencies from incident types are now marked as optional.
* Updated **demisto-sdk init** command to no longer create `created` field in pack_metadata file
* Updated **generate-docs** command to take the parameters names in setup section from display field and to use additionalinfo field when exist.
* Using the *verbose* argument in the **find-dependencies** command will now log to the console.
* Improved the deprecated message validation required from integrations.
* Fixed an issue in the **generate-docs** command where **Context Example** section was created when it was empty.

## 1.2.16

* Added allowed ignore errors to the *IDSetValidator*.
* Fixed an issue where an irrelevant id_set validation ran in the **validate** command when using the *--id-set* flag.
* Fixed an issue were **generate-docs** command has failed if a command did not exist in commands permissions file.
* Improved a **validate** command message for missing release notes of api module dependencies.

## 1.2.15

* Added the *ID101* to the allowed ignored errors.

## 1.2.14

* SDK repository is now mypy check_untyped_defs complaint.
* The lint command will now ignore the unsubscriptable-object (E1136) pylint error in dockers based on python 3.9 - this will be removed once a new pylint version is released.
* Added an option for **format** to run on a whole pack.
* Added new validation of unimplemented commands from yml in the code to `XSOAR-linter`.
* Fixed an issue where Auto-Extract fields were only checked for newly added incident types in the **validate** command.
* Added a new warning validation of direct access to args/params dicts to `XSOAR-linter`.

## 1.2.13

* Added new validation of indicators usage in CommandResults to `XSOAR-linter`.
* Running **demisto-sdk lint** will automatically run on changed files (same behavior as the -g flag).
* Removed supported version message from the documentation when running **generate_docs**.
* Added a print to indicate backwards compatibility is being checked in **validate** command.
* Added a percent print when running the **validate** command with the *-a* flag.
* Fixed a regression in the **upload** command where it was ignoring `DEMISTO_VERIFY_SSL` env var.
* Fixed an issue where the **upload** command would fail to upload beta integrations.
* Fixed an issue where the **validate** command did not create the *id_set.json* file when running with *-a* flag.
* Added price change validation in the **validate** command.
* Added validations that checks in read-me for empty sections or leftovers from the auto generated read-me that should be changed.
* Added new code validation for *NotImplementedError* to raise a warning in `XSOAR-linter`.
* Added validation for support types in the pack metadata file.
* Added support for *--template* flag in **demisto-sdk init** command.
* Fixed an issue with running **validate** on master branch where the changed files weren't compared to previous commit when using the *-g* flag.
* Fixed an issue where the `XSOAR-linter` ran *NotImplementedError* validation on scripts.
* Added support for Auto-Extract feature validation in incident types in the **validate** command.
* Fixed an issue in the **lint** command where the *-i* flag was ignored.
* Improved **merge-id-sets** command to support merge between two ID sets that contain the same pack.
* Fixed an issue in the **lint** command where flake8 ran twice.

## 1.2.12

* Bandit now reports also on medium severity issues.
* Fixed an issue with support for Docker Desktop on Mac version 2.5.0+.
* Added support for vulture and mypy linting when running without docker.
* Added support for *prev-ver* flag in **update-release-notes** command.
* Improved retry support when building docker images for linting.
* Added the option to create an ID set on a specific pack in **create-id-set** command.
* Added the *--skip-id-set-creation* flag to **validate** command in order to add the capability to run validate command without creating id_set validation.
* Fixed an issue where **validate** command checked docker image tag on ApiModules pack.
* Fixed an issue where **find-dependencies** did not calculate dashboards and reports dependencies.
* Added supported version message to the documentation and release notes files when running **generate_docs** and **update-release-notes** commands respectively.
* Added new code validations for *NotImplementedError* exception raise to `XSOAR-linter`.
* Command create-content-artifacts additional support for **Author_image.png** object.
* Fixed an issue where schemas were not enforced for incident fields, indicator fields and old layouts in the validate command.
* Added support for **update-release-notes** command to update release notes according to master branch.

## 1.2.11

* Fixed an issue where the ***generate-docs*** command reset the enumeration of line numbering after an MD table.
* Updated the **upload** command to support mappers.
* Fixed an issue where exceptions were no printed in the **format** while the *--verbose* flag is set.
* Fixed an issue where *--assume-yes* flag did not work in the **format** command when running on a playbook without a `fromversion` field.
* Fixed an issue where the **format** command would fail in case `conf.json` file was not found instead of skipping the update.
* Fixed an issue where integration with v2 were recognised by the `name` field instead of the `display` field in the **validate** command.
* Added a playbook validation to check if a task script exists in the id set in the **validate** command.
* Added new integration category `File Integrity Management` in the **validate** command.

## 1.2.10

* Added validation for approved content pack use-cases and tags.
* Added new code validations for *CommonServerPython* import to `XSOAR-linter`.
* Added *default value* and *predefined values* to argument description in **generate-docs** command.
* Added a new validation that checks if *get-mapping-fields* command exists if the integration schema has *{ismappable: true}* in **validate** command.
* Fixed an issue where the *--staged* flag recognised added files as modified in the **validate** command.
* Fixed an issue where a backwards compatibility warning was raised for all added files in the **validate** command.
* Fixed an issue where **validate** command failed when no tests were given for a partner supported pack.
* Updated the **download** command to support mappers.
* Fixed an issue where the ***format*** command added a duplicate parameter.
* For partner supported content packs, added support for a list of emails.
* Removed validation of README files from the ***validate*** command.
* Fixed an issue where the ***validate*** command required release notes for ApiModules pack.

## 1.2.9

* Fixed an issue in the **openapi_codegen** command where it created duplicate functions name from the swagger file.
* Fixed an issue in the **update-release-notes** command where the *update type* argument was not verified.
* Fixed an issue in the **validate** command where no error was raised in case a non-existing docker image was presented.
* Fixed an issue in the **format** command where format failed when trying to update invalid Docker image.
* The **format** command will now preserve the **isArray** argument in integration's reputation commands and will show a warning if it set to **false**.
* Fixed an issue in the **lint** command where *finally* clause was not supported in main function.
* Fixed an issue in the **validate** command where changing any entity ID was not validated.
* Fixed an issue in the **validate** command where *--staged* flag did not bring only changed files.
* Fixed the **update-release-notes** command to ignore changes in the metadata file.
* Fixed the **validate** command to ignore metadata changes when checking if a version bump is needed.

## 1.2.8

* Added a new validation that checks in playbooks for the usage of `DeleteContext` in **validate** command.
* Fixed an issue in the **upload** command where it would try to upload content entities with unsupported versions.
* Added a new validation that checks in playbooks for the usage of specific instance in **validate** command.
* Added the **--staged** flag to **validate** command to run on staged files only.

## 1.2.7

* Changed input parameters in **find-dependencies** command.
  * Use ***-i, --input*** instead of ***-p, --path***.
  * Use ***-idp, --id-set-path*** instead of ***-i, --id-set-path***.
* Fixed an issue in the **unify** command where it crashed on an integration without an image file.
* Fixed an issue in the **format** command where unnecessary files were not skipped.
* Fixed an issue in the **update-release-notes** command where the *text* argument was not respected in all cases.
* Fixed an issue in the **validate** command where a warning about detailed description was given for unified or deprecated integrations.
* Improved the error returned by the **validate** command when running on files using the old format.

## 1.2.6

* No longer require setting `DEMISTO_README_VALIDATION` env var to enable README mdx validation. Validation will now run automatically if all necessary node modules are available.
* Fixed an issue in the **validate** command where the `--skip-pack-dependencies` would not skip id-set creation.
* Fixed an issue in the **validate** command where validation would fail if supplied an integration with an empty `commands` key.
* Fixed an issue in the **validate** command where validation would fail due to a required version bump for packs which are not versioned.
* Will use env var `DEMISTO_VERIFY_SSL` to determine if to use a secure connection for commands interacting with the Server when `--insecure` is not passed. If working with a local Server without a trusted certificate, you can set env var `DEMISTO_VERIFY_SSL=no` to avoid using `--insecure` on each command.
* Unifier now adds a link to the integration documentation to the integration detailed description.
* Fixed an issue in the **secrets** command where ignored secrets were not skipped.

## 1.2.5

* Added support for special fields: *defaultclassifier*, *defaultmapperin*, *defaultmapperout* in **download** command.
* Added -y option **format** command to assume "yes" as answer to all prompts and run non-interactively
* Speed up improvements for `validate` of README files.
* Updated the **format** command to adhere to the defined content schema and sub-schemas, aligning its behavior with the **validate** command.
* Added support for canvasContextConnections files in **format** command.

## 1.2.4

* Updated detailed description for community integrations.

## 1.2.3

* Fixed an issue where running **validate** failed on playbook with task that adds tags to the evidence data.
* Added the *displaypassword* field to the integration schema.
* Added new code validations to `XSOAR-linter`.
  * As warnings messages:
    * `demisto.params()` should be used only inside main function.
    * `demisto.args()` should be used only inside main function.
    * Functions args should have type annotations.
* Added `fromversion` field validation to test playbooks and scripts in **validate** command.

## 1.2.2

* Add support for warning msgs in the report and summary to **lint** command.
* Fixed an issue where **json-to-outputs** determined bool values as int.
* Fixed an issue where **update-release-notes** was crushing on `--all` flag.
* Fixed an issue where running **validate**, **update-release-notes** outside of content repo crushed without a meaningful error message.
* Added support for layoutscontainer in **init** contribution flow.
* Added a validation for tlp_color param in feeds in **validate** command.
* Added a validation for removal of integration parameters in **validate** command.
* Fixed an issue where **update-release-notes** was failing with a wrong error message when no pack or input was given.
* Improved formatting output of the **generate-docs** command.
* Add support for env variable *DEMISTO_SDK_ID_SET_REFRESH_INTERVAL*. Set this env variable to the refresh interval in minutes. The id set will be regenerated only if the refresh interval has passed since the last generation. Useful when generating Script documentation, to avoid re-generating the id_set every run.
* Added new code validations to `XSOAR-linter`.
  * As error messages:
    * Longer than 10 seconds sleep statements for non long running integrations.
    * exit() usage.
    * quit() usage.
  * As warnings messages:
    * `demisto.log` should not be used.
    * main function existence.
    * `demito.results` should not be used.
    * `return_output` should not be used.
    * try-except statement in main function.
    * `return_error` usage in main function.
    * only once `return_error` usage.
* Fixed an issue where **lint** command printed logs twice.
* Fixed an issue where *suffix* did not work as expected in the **create-content-artifacts** command.
* Added support for *prev-ver* flag in **lint** and **secrets** commands.
* Added support for *text* flag to **update-release-notes** command to add the same text to all release notes.
* Fixed an issue where **validate** did not recognize added files if they were modified locally.
* Added a validation that checks the `fromversion` field exists and is set to 5.0.0 or above when working or comparing to a non-feature branch in **validate** command.
* Added a validation that checks the certification field in the pack_metadata file is valid in **validate** command.
* The **update-release-notes** command will now automatically add docker image update to the release notes.

## 1.2.1

* Added an additional linter `XSOAR-linter` to the **lint** command which custom validates py files. currently checks for:
  * `Sys.exit` usages with non zero value.
  * Any `Print` usages.
* Fixed an issue where renamed files were failing on *validate*.
* Fixed an issue where single changed files did not required release notes update.
* Fixed an issue where doc_images required release-notes and validations.
* Added handling of dependent packs when running **update-release-notes** on changed *APIModules*.
  * Added new argument *--id-set-path* for id_set.json path.
  * When changes to *APIModule* is detected and an id_set.json is available - the command will update the dependent pack as well.
* Added handling of dependent packs when running **validate** on changed *APIModules*.
  * Added new argument *--id-set-path* for id_set.json path.
  * When changes to *APIModule* is detected and an id_set.json is available - the command will validate that the dependent pack has release notes as well.
* Fixed an issue where the find_type function didn't recognize file types correctly.
* Fixed an issue where **update-release-notes** command did not work properly on Windows.
* Added support for indicator fields in **update-release-notes** command.
* Fixed an issue where files in test dirs where being validated.

## 1.2.0

* Fixed an issue where **format** did not update the test playbook from its pack.
* Fixed an issue where **validate** validated non integration images.
* Fixed an issue where **update-release-notes** did not identified old yml integrations and scripts.
* Added revision templates to the **update-release-notes** command.
* Fixed an issue where **update-release-notes** crashed when a file was renamed.
* Fixed an issue where **validate** failed on deleted files.
* Fixed an issue where **validate** validated all images instead of packs only.
* Fixed an issue where a warning was not printed in the **format** in case a non-supported file type is inputted.
* Fixed an issue where **validate** did not fail if no release notes were added when adding files to existing packs.
* Added handling of incorrect layout paths via the **format** command.
* Refactor **create-content-artifacts** command - Efficient artifacts creation and better logging.
* Fixed an issue where image and description files were not handled correctly by **validate** and **update-release-notes** commands.
* Fixed an issue where the **format** command didn't remove all extra fields in a file.
* Added an error in case an invalid id_set.json file is found while running the **validate** command.
* Added fetch params checks to the **validate** command.

## 1.1.11

* Added line number to secrets' path in **secrets** command report.
* Fixed an issue where **init** a community pack did not present the valid support URL.
* Fixed an issue where **init** offered a non relevant pack support type.
* Fixed an issue where **lint** did not pull docker images for powershell.
* Fixed an issue where **find-dependencies** did not find all the script dependencies.
* Fixed an issue where **find-dependencies** did not collect indicator fields as dependencies for playbooks.
* Updated the **validate** and the **secrets** commands to be less dependent on regex.
* Fixed an issue where **lint** did not run on circle when docker did not return ping.
* Updated the missing release notes error message (RN106) in the **Validate** command.
* Fixed an issue where **Validate** would return missing release notes when two packs with the same substring existed in the modified files.
* Fixed an issue where **update-release-notes** would add duplicate release notes when two packs with the same substring existed in the modified files.
* Fixed an issue where **update-release-notes** would fail to bump new versions if the feature branch was out of sync with the master branch.
* Fixed an issue where a non-descriptive error would be returned when giving the **update-release-notes** command a pack which can not be found.
* Added dependencies check for *widgets* in **find-dependencies** command.
* Added a `update-docker` flag to **format** command.
* Added a `json-to-outputs` flag to the **run** command.
* Added a verbose (`-v`) flag to **format** command.
* Fixed an issue where **download** added the prefix "playbook-" to the name of playbooks.

## 1.1.10

* Updated the **init** command. Relevant only when passing the *--contribution* argument.
  * Added the *--author* option.
  * The *support* field of the pack's metadata is set to *community*.
* Added a proper error message in the **Validate** command upon a missing description in the root of the yml.
* **Format** now works with a relative path.
* **Validate** now fails when all release notes have been excluded.
* Fixed issue where correct error message would not propagate for invalid images.
* Added the *--skip-pack-dependencies* flag to **validate** command to skip pack dependencies validation. Relevant when using the *-g* flag.
* Fixed an issue where **Validate** and **Format** commands failed integrations with `defaultvalue` field in fetch incidents related parameters.
* Fixed an issue in the **Validate** command in which unified YAML files were not ignored.
* Fixed an issue in **generate-docs** where scripts and playbooks inputs and outputs were not parsed correctly.
* Fixed an issue in the **openapi-codegen** command where missing reference fields in the swagger JSON caused errors.
* Fixed an issue in the **openapi-codegen** command where empty objects in the swagger JSON paths caused errors.
* **update-release-notes** command now accept path of the pack instead of pack name.
* Fixed an issue where **generate-docs** was inserting unnecessary escape characters.
* Fixed an issue in the **update-release-notes** command where changes to the pack_metadata were not detected.
* Fixed an issue where **validate** did not check for missing release notes in old format files.

## 1.1.9

* Fixed an issue where **update-release-notes** command failed on invalid file types.

## 1.1.8

* Fixed a regression where **upload** command failed on test playbooks.
* Added new *githubUser* field in pack metadata init command.
* Support beta integration in the commands **split-yml, extract-code, generate-test-playbook and generate-docs.**
* Fixed an issue where **find-dependencies** ignored *toversion* field in content items.
* Added support for *layoutscontainer*, *classifier_5_9_9*, *mapper*, *report*, and *widget* in the **Format** command.
* Fixed an issue where **Format** will set the `ID` field to be equal to the `name` field in modified playbooks.
* Fixed an issue where **Format** did not work for test playbooks.
* Improved **update-release-notes** command:
  * Write content description to release notes for new items.
  * Update format for file types without description: Connections, Incident Types, Indicator Types, Layouts, Incident Fields.
* Added a validation for feedTags param in feeds in **validate** command.
* Fixed readme validation issue in community support packs.
* Added the **openapi-codegen** command to generate integrations from OpenAPI specification files.
* Fixed an issue were release notes validations returned wrong results for *CommonScripts* pack.
* Added validation for image links in README files in **validate** command.
* Added a validation for default value of fetch param in feeds in **validate** command.
* Fixed an issue where the **Init** command failed on scripts.

## 1.1.7

* Fixed an issue where running the **format** command on feed integrations removed the `defaultvalue` fields.
* Playbook branch marked with *skipunavailable* is now set as an optional dependency in the **find-dependencies** command.
* The **feedReputation** parameter can now be hidden in a feed integration.
* Fixed an issue where running the **unify** command on JS package failed.
* Added the *--no-update* flag to the **find-dependencies** command.
* Added the following validations in **validate** command:
  * Validating that a pack does not depend on NonSupported / Deprecated packs.

## 1.1.6

* Added the *--description* option to the **init** command.
* Added the *--contribution* option to the **init** command which converts a contribution zip to proper pack format.
* Improved **validate** command performance time and outputs.
* Added the flag *--no-docker-checks* to **validate** command to skip docker checks.
* Added the flag *--print-ignored-files* to **validate** command to print ignored files report when the command is done.
* Added the following validations in **validate** command:
  * Validating that existing release notes are not modified.
  * Validating release notes are not added to new packs.
  * Validating that the "currentVersion" field was raised in the pack_metadata for modified packs.
  * Validating that the timestamp in the "created" field in the pack_metadata is in ISO format.
* Running `demisto-sdk validate` will run the **validate** command using git and only on committed files (same as using *-g --post-commit*).
* Fixed an issue where release notes were not checked correctly in **validate** command.
* Fixed an issue in the **create-id-set** command where optional playbook tasks were not taken into consideration.
* Added a prompt to the `demisto-sdk update-release-notes` command to prompt users to commit changes before running the release notes command.
* Added support to `layoutscontainer` in **validate** command.

## 1.1.5

* Fixed an issue in **find-dependencies** command.
* **lint** command now verifies flake8 on CommonServerPython script.

## 1.1.4

* Fixed an issue with the default output file name of the **unify** command when using "." as an output path.
* **Unify** command now adds contributor details to the display name and description.
* **Format** command now adds *isFetch* and *incidenttype* fields to integration yml.
* Removed the *feedIncremental* field from the integration schema.
* **Format** command now adds *feedBypassExclusionList*, *Fetch indicators*, *feedReputation*, *feedReliability*,
     *feedExpirationPolicy*, *feedExpirationInterval* and *feedFetchInterval* fields to integration yml.
* Fixed an issue in the playbooks schema.
* Fixed an issue where generated release notes were out of order.
* Improved pack dependencies detection.
* Fixed an issue where test playbooks were mishandled in **validate** command.

## 1.1.3

* Added a validation for invalid id fields in indicators types files in **validate** command.
* Added default behavior for **update-release-notes** command.
* Fixed an error where README files were failing release notes validation.
* Updated format of generated release notes to be more user friendly.
* Improved error messages for the **update-release-notes** command.
* Added support for `Connections`, `Dashboards`, `Widgets`, and `Indicator Types` to **update-release-notes** command.
* **Validate** now supports scripts under the *TestPlaybooks* directory.
* Fixed an issue where **validate** did not support powershell files.

## 1.1.2

* Added a validation for invalid playbookID fields in incidents types files in **validate** command.
* Added a code formatter for python files.
* Fixed an issue where new and old classifiers where mixed on validate command.
* Added *feedIncremental* field to the integration schema.
* Fixed error in the **upload** command where unified YMLs were not uploaded as expected if the given input was a pack.
* Fixed an issue where the **secrets** command failed due to a space character in the file name.
* Ignored RN validation for *NonSupported* pack.
* You can now ignore IF107, SC100, RP102 error codes in the **validate** command.
* Fixed an issue where the **download** command was crashing when received as input a JS integration or script.
* Fixed an issue where **validate** command checked docker image for JS integrations and scripts.
* **validate** command now checks scheme for reports and connections.
* Fixed an issue where **validate** command checked docker when running on all files.
* Fixed an issue where **validate** command did not fail when docker image was not on the latest numeric tag.
* Fixed an issue where beta integrations were not validated correctly in **validate** command.

## 1.1.1

* fixed and issue where file types were not recognized correctly in **validate** command.
* Added better outputs for validate command.

## 1.1.0

* Fixed an issue where changes to only non-validated files would fail validation.
* Fixed an issue in **validate** command where moved files were failing validation for new packs.
* Fixed an issue in **validate** command where added files were failing validation due to wrong file type detection.
* Added support for new classifiers and mappers in **validate** command.
* Removed support of old RN format validation.
* Updated **secrets** command output format.
* Added support for error ignore on deprecated files in **validate** command.
* Improved errors outputs in **validate** command.
* Added support for linting an entire pack.

## 1.0.9

* Fixed a bug where misleading error was presented when pack name was not found.
* **Update-release-notes** now detects added files for packs with versions.
* Readme files are now ignored by **update-release-notes** and validation of release notes.
* Empty release notes no longer cause an uncaught error during validation.

## 1.0.8

* Changed the output format of demisto-sdk secrets.
* Added a validation that checkbox items are not required in integrations.
* Added pack release notes generation and validation.
* Improved pack metadata validation.
* Fixed an issue in **validate** where renamed files caused an error

## 1.0.4

* Fix the **format** command to update the `id` field to be equal to `details` field in indicator-type files, and to `name` field in incident-type & dashboard files.
* Fixed a bug in the **validate** command for layout files that had `sortValues` fields.
* Fixed a bug in the **format** command where `playbookName` field was not always present in the file.
* Fixed a bug in the **format** command where indicatorField wasn't part of the SDK schemas.
* Fixed a bug in **upload** command where created unified docker45 yml files were not deleted.
* Added support for IndicatorTypes directory in packs (for `reputation` files, instead of Misc).
* Fixed parsing playbook condition names as string instead of boolean in **validate** command
* Improved image validation in YAML files.
* Removed validation for else path in playbook condition tasks.

## 1.0.3

* Fixed a bug in the **format** command where comments were being removed from YAML files.
* Added output fields: *file_path* and *kind* for layouts in the id-set.json created by **create-id-set** command.
* Fixed a bug in the **create-id-set** command Who returns Duplicate for Layouts with a different kind.
* Added formatting to **generate-docs** command results replacing all `<br>` tags with `<br/>`.
* Fixed a bug in the **download** command when custom content contained not supported content entity.
* Fixed a bug in **format** command in which boolean strings  (e.g. 'yes' or 'no') were converted to boolean values (e.g. 'True' or 'False').
* **format** command now removes *sourceplaybookid* field from playbook files.
* Fixed a bug in **generate-docs** command in which integration dependencies were not detected when generating documentation for a playbook.

## 1.0.1

* Fixed a bug in the **unify** command when output path was provided empty.
* Improved error message for integration with no tests configured.
* Improved the error message returned from the **validate** command when an integration is missing or contains malformed fetch incidents related parameters.
* Fixed a bug in the **create** command where a unified YML with a docker image for 4.5 was copied incorrectly.
* Missing release notes message are now showing the release notes file path to update.
* Fixed an issue in the **validate** command in which unified YAML files were not ignored.
* File format suggestions are now shown in the relevant file format (JSON or YAML).
* Changed Docker image validation to fail only on non-valid ones.
* Removed backward compatibility validation when Docker image is updated.

## 1.0.0

* Improved the *upload* command to support the upload of all the content entities within a pack.
* The *upload* command now supports the improved pack file structure.
* Added an interactive option to format integrations, scripts and playbooks with No TestPlaybooks configured.
* Added an interactive option to configure *conf.json* file with missing test playbooks for integrations, scripts and playbooks
* Added *download* command to download custom content from Demisto instance to the local content repository.
* Improved validation failure messages to include a command suggestion, wherever relevant, to fix the raised issue.
* Improved 'validate' help and documentation description
* validate - checks that scripts, playbooks, and integrations have the *tests* key.
* validate - checks that test playbooks are configured in `conf.json`.
* demisto-sdk lint - Copy dir better handling.
* demisto-sdk lint - Add error when package missing in docker image.
* Added *-a , --validate-all* option in *validate* to run all validation on all files.
* Added *-i , --input* option in *validate* to run validation on a specified pack/file.
* added *-i, --input* option in *secrets* to run on a specific file.
* Added an allowed hidden parameter: *longRunning* to the hidden integration parameters validation.
* Fixed an issue with **format** command when executing with an output path of a folder and not a file path.
* Bug fixes in generate-docs command given playbook as input.
* Fixed an issue with lint command in which flake8 was not running on unit test files.

## 0.5.2

* Added *-c, --command* option in *generate-docs* to generate a specific command from an integration.
* Fixed an issue when getting README/CHANGELOG files from git and loading them.
* Removed release notes validation for new content.
* Fixed secrets validations for files with the same name in a different directory.
* demisto-sdk lint - parallelization working with specifying the number of workers.
* demisto-sdk lint - logging levels output, 3 levels.
* demisto-sdk lint - JSON report, structured error reports in JSON format.
* demisto-sdk lint - XML JUnit report for unit-tests.
* demisto-sdk lint - new packages used to accelerate execution time.
* demisto-sdk secrets - command now respects the generic whitelist, and not only the pack secrets.

## 0.5.0

[PyPI History][1]

[1]: https://pypi.org/project/demisto-sdk/#history

## 0.4.9

* Fixed an issue in *generate-docs* where Playbooks and Scripts documentation failed.
* Added a graceful error message when executing the *run" command with a misspelled command.
* Added more informative errors upon failures of the *upload* command.
* format command:
  * Added format for json files: IncidentField, IncidentType, IndicatorField, IndicatorType, Layout, Dashboard.
  * Added the *-fv --from-version*, *-nv --no-validation* arguments.
  * Removed the *-t yml_type* argument, the file type will be inferred.
  * Removed the *-g use_git* argument, running format without arguments will run automatically on git diff.
* Fixed an issue in loading playbooks with '=' character.
* Fixed an issue in *validate* failed on deleted README files.

## 0.4.8

* Added the *max* field to the Playbook schema, allowing to define it in tasks loop.
* Fixed an issue in *validate* where Condition branches checks were case sensitive.

## 0.4.7

* Added the *slareminder* field to the Playbook schema.
* Added the *common_server*, *demisto_mock* arguments to the *init* command.
* Fixed an issue in *generate-docs* where the general section was not being generated correctly.
* Fixed an issue in *validate* where Incident type validation failed.

## 0.4.6

* Fixed an issue where the *validate* command did not identify CHANGELOG in packs.
* Added a new command, *id-set* to create the id set - the content dependency tree by file IDs.

## 0.4.5

* generate-docs command:
  * Added the *use_cases*, *permissions*, *command_permissions* and *limitations*.
  * Added the *--insecure* argument to support running the script and integration command in Demisto.
  * Removed the *-t yml_type* argument, the file type will be inferred.
  * The *-o --output* argument is no longer mandatory, default value will be the input file directory.
* Added support for env var: *DEMISTO_SDK_SKIP_VERSION_CHECK*. When set version checks are skipped.
* Fixed an issue in which the CHANGELOG files did not match our scheme.
* Added a validator to verify that there are no hidden integration parameters.
* Fixed an issue where the *validate* command ran on test files.
* Removed the *env-dir* argument from the demisto-sdk.
* README files which are html files will now be skipped in the *validate* command.
* Added support for env var: *DEMISTO_README_VALIDATOR*. When not set the readme validation will not run.

## 0.4.4

* Added a validator for IncidentTypes (incidenttype-*.json).
* Fixed an issue where the -p flag in the *validate* command was not working.
* Added a validator for README.md files.
* Release notes validator will now run on: incident fields, indicator fields, incident types, dashboard and reputations.
* Fixed an issue where the validator of reputation(Indicator Type) did not check on the details field.
* Fixed an issue where the validator attempted validating non-existing files after deletions or name refactoring.
* Removed the *yml_type* argument in the *split-yml*, *extract-code* commands.
* Removed the *file_type* argument in the *generate-test-playbook* command.
* Fixed the *insecure* argument in *upload*.
* Added the *insecure* argument in *run-playbook*.
* Standardise the *-i --input*, *-o --output* to demisto-sdk commands.

## 0.4.3

* Fixed an issue where the incident and indicator field BC check failed.
* Support for linting and unit testing PowerShell integrations.

## 0.4.2

* Fixed an issue where validate failed on Windows.
* Added a validator to verify all branches are handled in conditional task in a playbook.
* Added a warning message when not running the latest sdk version.
* Added a validator to check that the root is connected to all tasks in the playbook.
* Added a validator for Dashboards (dashboard-*.json).
* Added a validator for Indicator Types (reputation-*.json).
* Added a BC validation for changing incident field type.
* Fixed an issue where init command would generate an invalid yml for scripts.
* Fixed an issue in misleading error message in v2 validation hook.
* Fixed an issue in v2 hook which now is set only on newly added scripts.
* Added more indicative message for errors in yaml files.
* Disabled pykwalify info log prints.

## 0.3.10

* Added a BC check for incident fields - changing from version is not allowed.
* Fixed an issue in create-content-artifacts where scripts in Packs in TestPlaybooks dir were copied with a wrong prefix.

## 0.3.9

* Added a validation that incident field can not be required.
* Added validation for fetch incident parameters.
* Added validation for feed integration parameters.
* Added to the *format* command the deletion of the *sourceplaybookid* field.
* Fixed an issue where *fieldMapping* in playbook did not pass the scheme validation.
* Fixed an issue where *create-content-artifacts* did not copy TestPlaybooks in Packs without prefix of *playbook-*.
* Added a validation the a playbook can not have a rolename set.
* Added to the image validator the new DBot default image.
* Added the fields: elasticcommonfields, quiet, quietmode to the Playbook schema.
* Fixed an issue where *validate* failed on integration commands without outputs.
* Added a new hook for naming of v2 integrations and scripts.

## 0.3.8

* Fixed an issue where *create-content-artifact* was not loading the data in the yml correctly.
* Fixed an issue where *unify* broke long lines in script section causing syntax errors

## 0.3.7

* Added *generate-docs* command to generate documentation file for integration, playbook or script.
* Fixed an issue where *unify* created a malformed integration yml.
* Fixed an issue where demisto-sdk **init** creates unit-test file with invalid import.

## 0.3.6

* Fixed an issue where demisto-sdk **validate** failed on modified scripts without error message.

## 0.3.5

* Fixed an issue with docker tag validation for integrations.
* Restructured repo source code.

## 0.3.4

* Saved failing unit tests as a file.
* Fixed an issue where "_test" file for scripts/integrations created using **init** would import the "HelloWorld" templates.
* Fixed an issue in demisto-sdk **validate** - was failing on backward compatiblity check
* Fixed an issue in demisto-sdk **secrets** - empty line in .secrets-ignore always made the secrets check to pass
* Added validation for docker image inside integrations and scripts.
* Added --use-git flag to **format** command to format all changed files.
* Fixed an issue where **validate** did not fail on dockerimage changes with bc check.
* Added new flag **--ignore-entropy** to demisto-sdk **secrets**, this will allow skip entropy secrets check.
* Added --outfile to **lint** to allow saving failed packages to a file.

## 0.3.3

* Added backwards compatibility break error message.
* Added schema for incident types.
* Added **additionalinfo** field to as an available field for integration configuration.
* Added pack parameter for **init**.
* Fixed an issue where error would appear if name parameter is not set in **init**.

## 0.3.2

* Fixed the handling of classifier files in **validate**.

## 0.3.1

* Fixed the handling of newly created reputation files in **validate**.
* Added an option to perform **validate** on a specific file.

## 0.3.0

* Added support for multi-package **lint** both with parallel and without.
* Added all parameter in **lint** to run on all packages and packs in content repository.
* Added **format** for:
  * Scripts
  * Playbooks
  * Integrations
* Improved user outputs for **secrets** command.
* Fixed an issue where **lint** would run pytest and pylint only on a single docker per integration.
* Added auto-complete functionality to demisto-sdk.
* Added git parameter in **lint** to run only on changed packages.
* Added the **run-playbook** command
* Added **run** command which runs a command in the Demisto playground.
* Added **upload** command which uploads an integration or a script to a Demisto instance.
* Fixed and issue where **validate** checked if release notes exist for new integrations and scripts.
* Added **generate-test-playbook** command which generates a basic test playbook for an integration or a script.
* **validate** now supports indicator fields.
* Fixed an issue with layouts scheme validation.
* Adding **init** command.
* Added **json-to-outputs** command which generates the yaml section for outputs from an API raw response.

## 0.2.6

* Fixed an issue with locating release notes for beta integrations in **validate**.

## 0.2.5

* Fixed an issue with locating release notes for beta integrations in **validate**.

## 0.2.4

* Adding image validation to Beta_Integration and Packs in **validate**.

## 0.2.3

* Adding Beta_Integration to the structure validation process.
* Fixing bug where **validate** did checks on TestPlaybooks.
* Added requirements parameter to **lint**.

## 0.2.2

* Fixing bug where **lint** did not return exit code 1 on failure.
* Fixing bug where **validate** did not print error message in case no release notes were give.

## 0.2.1

* **Validate** now checks that the id and name fields are identical in yml files.
* Fixed a bug where sdk did not return any exit code.

## 0.2.0

* Added Release Notes Validator.
* Fixed the Unifier selection of your python file to use as the code.
* **Validate** now supports Indicator fields.
* Fixed a bug where **validate** and **secrets** did not return exit code 1 on failure.
* **Validate** now runs on newly added scripts.

## 0.1.8

* Added support for `--version`.
* Fixed an issue in file_validator when calling `checked_type` method with script regex.

## 0.1.2

* Restructuring validation to support content packs.
* Added secrets validation.
* Added content bundle creation.
* Added lint and unit test run.

## 0.1.1

* Added new logic to the unifier.
* Added detailed README.
* Some small adjustments and fixes.

## 0.1.0

Capabilities:

* **Extract** components(code, image, description etc.) from a Demisto YAML file into a directory.
* **Unify** components(code, image, description etc.) to a single Demisto YAML file.
* **Validate** Demisto content files.<|MERGE_RESOLUTION|>--- conflicted
+++ resolved
@@ -18,11 +18,8 @@
 * Added support for Pre Process Rules in the **upload** command.
 * Fixed an issue where **upload** would not upload items whose `maketplaces` value was an empty list.
 * Added a prettyName key to the incident field schema.
-<<<<<<< HEAD
+* Fixed an issue where **upload** command could not parse content items that are not unicode-encoded.
 * Added a working directory to the `contribution_converter` in order to support working on a temporary directory.
-=======
-* Fixed an issue where **upload** command could not parse content items that are not unicode-encoded.
->>>>>>> d3f6ede4
 
 ## 1.16.0
 * Added a check to **is_docker_image_latest_tag** to only fail the validation on non-latest image tag when the current tag is older than 3 days.
