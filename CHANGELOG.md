# Changelog

## Unreleased
* Fixed an issue where an incorrect error was shown when the `id` of a content item differed from its `name` attribute.
* Fixed an issue where the `preserve_quotes` in ruamel_handler received an incorrect value @icholy
* Fixed an issue where ignoring RM110 error code wasn't working and added a validation to **ALLOWED_IGNORE_ERRORS** to validate that all error codes are inserted in the right format.
* Fixed an issue where the contribution credit text was not added correctly to the pack README.
* Changed the contribution file implementation from markdown to a list of contributor names. The **create-content-artifact** will use this list to prepare the needed credit message.
* Added a new validation to the `XSOAR-linter` in the **lint** command for verifying that demisto.log is not used in the code.
* The **generate-docs** command will now auto-generate the Incident Mirroring section when implemented in an integration.
* Added support to automatically generate release notes for deprecated items in the **update-release-notes** command.
* Fixed an issue causing any command to crash when unable to detect local repository properties.
<<<<<<< HEAD
* Added  a new validation to the **validate** command to validate all inputs are in use a given playbook
=======
* Fixed an issue where running in a private gitlab repo caused a warning message to be shown multiple times.
* Added a new validation to the **validate** command to verify that markdown and python files do not contain words related to copyright section.

>>>>>>> 79e6654b
## 1.6.9
* Added a new validation that checks whether a pack should be deprecated.
* Added a new ability to the **format** command to deprecate a pack.
* Fixed an issue where the **validate** command sometimes returned a false negative in cases where there are several sub-playbooks with the same ID.
* Added a new validation to the **validate** command to verify that the docker in use is not deprecated.
* Added support for multiple ApiModules in the **unify** command
* Added a check to **validate** command, preventing use of relative urls in README files.
* Added environment variable **DEMISTO_SDK_MARKETPLACE** expected to affect *MarketplaceTagParser* *marketplace* value. The value will be automatically set when passing *marketplace* arg to the commands **unify**, **zip-packs**, **create-content-artifacts** and **upload**.
* Added slack notifier for build failures on the master branch.
* Added support for modeling and parsing rules in the **split** command.
* Added support for README files in **format** command.
* Added a **validate** check, making sure classifier id and name values match. Updated the classifier **format** to update the id accordingly.
* The **generate-docs** command will now auto-generate the playbook image link by default.
* Added the `--custom-image-link` argument to override.
* Added a new flag to **generate-docs** command, allowing to add a custom image link to a playbook README.
* Added a new validation to the **validate** command to verify that the package directory name is the same as the files contained in the that package.
* Added support in the **unify** command to unify a schema into its Modeling Rule.

## 1.6.8

* Fixed an issue where **validate** did not fail on invalid playbook entities' versions (i.e. subplaybooks or scripts with higher fromversion than their parent playbook).
* Added support for running lint via a remote docker ssh connection. Use `DOCKER_HOST` env variable to specify a remote docker connection, such as: `DOCKER_HOST=ssh://myuser@myhost.com`.
* Fixed an issue where the pack cache in *get_marketplaces* caused the function to return invalid values.
* Fixed an issue where running format on a pack with XSIAM entities would fail.
* Added the new `display_name` field to relevant entities in the **create-id-set** command.
* Added a new validation to the **validate** command to verify the existence of "Reliability" parameter if the integration have reputation command.
* Fixed a bug where terminating the **lint** command failed (`ctrl + c`).
* Removed the validation of a subtype change in integrations and scripts from **validate**.
* Fixed an issue where **download** did not behave as expected when prompting for a version update. Reported by @K-Yo
* Added support for adoption release notes.
* Fixed an issue where **merge-id-sets** failed when a key was missing in one id-set.json.
* Fixed a bug where some mypy messages were not parsed properly in **lint**.
* Added a validation to the **validate** command, failing when '`fromversion`' or '`toversion`' in a content entity are incorrect format.
* Added a validation to the **validate** command, checking if `fromversion` <= `toversion`.
* Fixed an issue where coverage reports used the wrong logging level, marking debug logs as errors.
* Added a new validation to the **validate** command, to check when the discouraged `http` prefixes are used when setting defaultvalue, rather than `https`.
* Added a check to the **lint** command for finding hard-coded usage of the http protocol.
* Locked the dependency on Docker.
* Removed a traceback line from the **init** command templates: BaseIntegration, BaseScript.
* Updated the token in **_add_pr_comment** method from the content-bot token to the xsoar-bot token.

## 1.6.7

* Added the `types-markdown` dependency, adding markdown capabilities to existing linters using the [Markdown](https://pypi.org/project/Markdown/) package.
* Added support in the **format** command to remove nonexistent incident/indicator fields from *layouts/mappers*
* Added the `Note: XXX` and `XXX now generally available.` release notes templates to **doc-review** command.
* Updated the logs shown during the docker build step.
* Removed a false warning about configuring the `GITLAB_TOKEN` environment variable when it's not needed.
* Removed duplicate identifiers for XSIAM integrations.
* Updated the *tags* and *use cases* in pack metadata validation to use the local files only.
* Fixed the error message in checkbox validation where the defaultvalue is wrong and added the name of the variable that should be fixed.
* Added types to `find_type_by_path` under tools.py.
* Fixed an issue where YAML files contained incorrect value type for `tests` key when running `format --deprecate`.
* Added a deprecation message to the `tests:` section of yaml files when running `format --deprecate`.
* Added use case for **validate** on *wizard* objects - set_playbook is mapped to all integrations.
* Added the 'integration-get-indicators' commands to be ignored by the **verify_yml_commands_match_readme** validation, the validation will no longer fail if these commands are not in the readme file.
* Added a new validation to the **validate** command to verify that if the phrase "breaking changes" is present in a pack release notes, a JSON file with the same name exists and contains the relevant breaking changes information.
* Improved logs when running test playbooks (in a build).
* Fixed an issue in **upload** did not include list-type content items. @nicolas-rdgs
* Reverted release notes to old format.

## 1.6.6

* Added debug print when excluding item from ID set due to missing dependency.
* Added a validation to the **validate** command, failing when non-ignorable errors are present in .pack-ignore.
* Fixed an issue where `mdx server` did not close when stopped in mid run.
* Fixed an issue where `-vvv` flag did not print logs on debug level.
* enhanced ***validate*** command to list all command names affected by a backward compatibility break, instead of only one.
* Added support for Wizard content item in the **format**, **validate**, **upload**, **create-id-set**, **find-dependecies** and **create-content-artifacts** commands.
* Added a new flag to the **validate** command, allowing to run specific validations.
* Added support in **unify** and **create-content-artifacts** for displaying different documentations (detailed description + readme) for content items, depending on the marketplace version.
* Fixed an issue in **upload** where list items were not uploaded.
* Added a new validation to **validate** command to verify that *cliName* and *id* keys of the incident field or the indicator field are matches.
* Added the flag '-x', '--xsiam' to **upload** command to upload XSIAM entities to XSIAM server.
* Fixed the integration field *isFetchEvents* to be in lowercase.
* Fixed an issue where **validate -i** run after **format -i** on an existing file in the repo instead of **validate -g**.
* Added the following commands: 'update-remote-data', 'get-modified-remote-data', 'update-remote-system' to be ignored by the **verify_yml_commands_match_readme** validation, the validation will no longer fail if these commands are not in the readme file.
* Updated the release note template to include a uniform format for all items.
* Added HelloWorldSlim template option for *--template* flag in **demisto-sdk init** command.
* Fixed an issue where the HelloWorldSlim template in **demisto-sdk init** command had an integration id that was conflicting with HelloWorld integration id.
* Updated the SDK to use demisto-py 3.1.6, allowing use of a proxy with an environment variable.
* Set the default logger level to `warning`, to avoid unwanted debug logs.
* The **format** command now validates that default value of checkbox parameters is a string 'true' or 'false'.
* Fixed an issue where `FileType.PLAYBOOK` would show instead of `Playbook` in readme error messages.
* Added a new validation to **validate** proper defaultvalue for checkbox fields.

## 1.6.5

* Fixed an issue in the **format** command where the `id` field was overwritten for existing JSON files.
* Fixed an issue where the **doc-review** command was successful even when the release-note is malformed.
* Added timestamps to the `demisto-sdk` logger.
* Added time measurements to **lint**.
* Added the flag '-d', '--dependency' to **find-dependencies** command to get the content items that cause the dependencies between two packs.
* Fixed an issue where **update-release-notes** used the *trigger_id* field instead of the *trigger_name* field.
* Fixed an issue where **doc-review** failed to recognize script names, in scripts using the old file structure.
* Fixed an issue where concurrent processes created by **lint** caused deadlocks when opening files.
* Fixed an issue in the **format** command where `_dev` or `_copy` suffixes weren't removed from the subscript names in playbooks and layouts.
* Fixed an issue where **validate** failed on nonexistent `README.md` files.
* Added support of XSIAM content items to the **validate** command.
* Report **lint** summary results and failed packages after reporting time measurements.

## 1.6.4

* Added the new **generate-yml-from-python** command.
* Added a code *type* indication for integration and script objects in the *ID Set*.
* Added the [Vulture](https://github.com/jendrikseipp/vulture) linter to the pre-commit hook.
* The `demisto-sdk` pack will now be distributed via PyPi with a **wheel** file.
* Fixed a bug where any edited json file that contained a forward slash (`/`) escaped.
* Added a new validation to **validate** command to verify that the metadata *currentVersion* is
the same as the last release note version.
* The **validate** command now checks if there're none-deprecated integration commands that are missing from the readme file.
* Fixed an issue where *dockerimage* changes in Scripts weren't recognized by the **update-release-notes** command.
* Fixed an issue where **update-xsoar-config-file** did not properly insert the marketplace packs list to the file.
* Added the pack name to the known words by default when running the **doc-review** command.
* Added support for new XSIAM entities in **create-id-set** command.
* Added support for new XSIAM entities in **create-content-artifacts** command.
* Added support for Parsing/Modeling Rule content item in the **unify** command.
* Added the integration name, the commands name and the script name to the known words by default when running the **doc-review** command.
* Added an argument '-c' '--custom' to the **unify** command, if True will append to the unified yml name/display/id the custom label provided
* Added support for sub words suggestion in kebab-case sentences when running the **doc-review** command.
* Added support for new XSIAM entities in **update-release-notes** command.
* Enhanced the message of alternative suggestion words shown when running **doc-review** command.
* Fixed an incorrect error message, in case `node` is not installed on the machine.
* Fixed an issue in the **lint** command where the *check-dependent-api-modules* argument was set to true by default.
* Added a new command **generate-unit-tests**.
* Added a new validation to **validate** all SIEM integration have the same suffix.
* Fixed the destination path of the unified parsing/modeling rules in **create-content-artifacts** command.
* Fixed an issue in the **validate** command, where we validated wrongfully the existence of readme file for the *ApiModules* pack.
* Fixed an issue in the **validate** command, where an error message that was displayed for scripts validation was incorrect.
* Fixed an issue in the **validate** and **format** commands where *None* arguments in integration commands caused the commands to fail unexpectedly.
* Added support for running tests on XSIAM machines in the **test-content** command.
* Fixed an issue where the **validate** command did not work properly when deleting non-content items.
* Added the flag '-d', '--dependency' to **find-dependencies** command to get the content items that cause the dependencies between two packs.

## 1.6.3

* **Breaking change**: Fixed a typo in the **validate** `--quiet-bc-validation` flag (was `--quite-bc-validation`). @upstart-swiss
* Dropped support for python 3.7: Demisto-SDK is now supported on Python 3.8 or newer.
* Added an argument to YAMLHandler, allowing to set a maximal width for YAML files. This fixes an issue where a wrong default was used.
* Added the detach mechanism to the **upload** command, If you set the --input-config-file flag, any files in the repo's SystemPacks folder will be detached.
* Added the reattach mechanism to the **upload** command, If you set the --input-config-file flag, any detached item in your XSOAR instance that isn't currently in the repo's SystemPacks folder will be re-attached.
* Fixed an issue in the **validate** command that did not work properly when using the *-g* flag.
* Enhanced the dependency message shown when running **lint**.
* Fixed an issue where **update-release-notes** didn't update the currentVersion in pack_metadata.
* Improved the logging in **test-content** for helping catch typos in external playbook configuration.

## 1.6.2

* Added dependency validation support for core marketplacev2 packs.
* Fixed an issue in **update-release-notes** where suggestion fix failed in validation.
* Fixed a bug where `.env` files didn't load. @nicolas-rdgs
* Fixed a bug where **validate** command failed when the *categories* field in the pack metadata was empty for non-integration packs.
* Added *system* and *item-type* arguments to the **download** command, used when downloading system items.
* Added a validation to **validate**, checking that each script, integration and playbook have a README file. This validation only runs when the command is called with either the `-i` or the `-g` flag.
* Fixed a regression issue with **doc-review**, where the `-g` flag did not work.
* Improved the detection of errors in **doc-review** command.
* The **validate** command now checks if a readme file is empty, only for packs that contain playbooks or were written by a partner.
* The **validate** command now makes sure common contextPath values (e.g. `DBotScore.Score`) have a non-empty description, and **format** populates them automatically.
* Fixed an issue where the **generate-outputs** command did not work properly when examples were provided.
* Fixed an issue in the **generate-outputs** command, where the outputs were not written to the specified output path.
* The **generate-outputs** command can now generate outputs from multiple calls to the same command (useful when different args provide different outputs).
* The **generate-outputs** command can now update a yaml file with new outputs, without deleting or overwriting existing ones.
* Fixed a bug where **doc-review** command failed on existing templates.
* Fixed a bug where **validate** command failed when the word demisto is in the repo README file.
* Added support for adding test-playbooks to the zip file result in *create-content-artifacts* command for marketplacev2.
* Fixed an issue in **find-dependencies** where using the argument *-o* without the argument *--all-packs-dependencies* did not print a proper warning.
* Added a **validate** check to prevent deletion of files whose deletion is not supported by the XSOAR marketplace.
* Removed the support in the *maintenance* option of the *-u* flag in the **update-release-notes** command.
* Added validation for forbidden words and phrases in the **doc-review** command.
* Added a retries mechanism to the **test-content** command to stabilize the build process.
* Added support for all `git` platforms to get remote files.
* Refactored the **format** command's effect on the *fromversion* field:
  * Fixed a bug where the *fromversion* field was removed when modifying a content item.
  * Updated the general default *fromversion* and the default *fromversion* of newly-introduced content items (e.g. `Lists`, `Jobs`).
  * Added an interactive mode functionality for all content types, to ask the user whether to set a default *fromversion*, if could not automatically determine its value. Use `-y` to assume 'yes' as an answer to all prompts and run non-interactively.

## 1.6.1

* Added the '--use-packs-known-words' argument to the **doc-review** command
* Added YAML_Loader to handle yaml files in a standard way across modules, replacing PYYAML.
* Fixed an issue when filtering items using the ID set in the **create-content-artifacts** command.
* Fixed an issue in the **generate-docs** command where tables were generated with an empty description column.
* Fixed an issue in the **split** command where splitting failed when using relative input/output paths.
* Added warning when inferred files are missing.
* Added to **validate** a validation for integration image dimensions, which should be 120x50px.
* Improved an error in the **validate** command to better differentiate between the case where a required fetch parameter is malformed or missing.

## 1.6.0

* Fixed an issue in the **create-id-set** command where similar items from different marketplaces were reported as duplicated.
* Fixed typo in demisto-sdk init
* Fixed an issue where the **lint** command did not handle all container exit codes.
* Add to **validate** a validation for pack name to make sure it is unchanged.
* Added a validation to the **validate** command that verifies that the version in the pack_metdata file is written in the correct format.
* Fixed an issue in the **format** command where missing *fromVersion* field in indicator fields caused an error.

## 1.5.9

* Added option to specify `External Playbook Configuration` to change inputs of Playbooks triggered as part of **test-content**
* Improved performance of the **lint** command.
* Improved performance of the **validate** command when checking README images.
* ***create-id-set*** command - the default value of the **marketplace** argument was changed from ‘xsoar’ to all packs existing in the content repository. When using the command, make sure to pass the relevant marketplace to use.

## 1.5.8

* Fixed an issue where the command **doc-review** along with the argument `--release-notes` failed on yml/json files with invalid schema.
* Fixed an issue where the **lint** command failed on packs using python 3.10

## 1.5.7

* Fixed an issue where reading remote yaml files failed.
* Fixed an issue in **validate** failed with no error message for lists (when no fromVersion field was found).
* Fixed an issue when running **validate** or **format** in a gitlab repository, and failing to determine its project id.
* Added an enhancement to **split**, handling an empty output argument.
* Added the ability to add classifiers and mappers to conf.json.
* Added the Alias field to the incident field schema.

## 1.5.6

* Added 'deprecated' release notes template.
* Fixed an issue where **run-test-playbook** command failed to get the task entries when the test playbook finished with errors.
* Fixed an issue in **validate** command when running with `no-conf-json` argument to ignore the `conf.json` file.
* Added error type text (`ERROR` or `WARNING`) to **validate** error prints.
* Fixed an issue where the **format** command on test playbook did not format the ID to be equal to the name of the test playbook.
* Enhanced the **update-release-notes** command to automatically commit release notes config file upon creation.
* The **validate** command will validate that an indicator field of type html has fromVersion of 6.1.0 and above.
* The **format** command will now add fromVersion 6.1.0 to indicator field of type html.
* Added support for beta integrations in the **format** command.
* Fixed an issue where the **postman-codegen** command failed when called with the `--config-out` flag.
* Removed the integration documentation from the detailed description while performing **split** command to the unified yml file.
* Removed the line which indicates the version of the product from the README.md file for new contributions.

## 1.5.5

* Fixed an issue in the **update-release-notes** command, which did not work when changes were made in multiple packs.
* Changed the **validate** command to fail on missing test-playbooks only if no unittests are found.
* Fixed `to_kebab_case`, it will now deal with strings that have hyphens, commas or periods in them, changing them to be hyphens in the new string.
* Fixed an issue in the **create-id-set** command, where the `source` value included the git token if it was specified in the remote url.
* Fixed an issue in the **merge-id-set** command, where merging fails because of duplicates but the packs are in the XSOAR repo but in different version control.
* Fixed missing `Lists` Content Item as valid `IDSetType`
* Added enhancement for **generate-docs**. It is possible to provide both file or a comma seperated list as `examples`. Also, it's possible to provide more than one example for a script or a command.
* Added feature in **format** to sync YML and JSON files to the `master` file structure.
* Added option to specify `Incident Type`, `Incoming Mapper` and `Classifier` when configuring instance in **test-content**
* added a new command **run-test-playbook** to run a test playbook in a given XSOAR instance.
* Fixed an issue in **format** when running on a modified YML, that the `id` value is not changed to its old `id` value.
* Enhancement for **split** command, replace `ApiModule` code block to `import` when splitting a YML.
* Fixed an issue where indicator types were missing from the pack's content, when uploading using **zip-packs**.
* The request data body format generated in the **postman-codegen** will use the python argument's name and not the raw data argument's name.
* Added the flag '--filter-by-id-set' to **create-content-artifacts** to create artifacts only for items in the given id_set.json.

## 1.5.4

* Fixed an issue with the **format** command when contributing via the UI
* The **format** command will now not remove the `defaultRows` key from incident, indicator and generic fields with `type: grid`.
* Fixed an issue with the **validate** command when a layoutscontainer did not have the `fromversion` field set.
* added a new command **update-xsoar-config-file** to handle your XSOAR Configuration File.
* Added `skipVerify` argument in **upload** command to skip pack signature verification.
* Fixed an issue when the **run** command  failed running when there’s more than one playground, by explicitly using the current user’s playground.
* Added support for Job content item in the **format**, **validate**, **upload**, **create-id-set**, **find-dependecies** and **create-content-artifacts** commands.
* Added a **source** field to the **id_set** entitles.
* Two entitles will not consider as duplicates if they share the same pack and the same source.
* Fixed a bug when duplicates were found in **find_dependencies**.
* Added function **get_current_repo** to `tools`.
* The **postman-codegen** will not have duplicates argument name. It will rename them to the minimum distinguished shared path for each of them.

## 1.5.3

* The **format** command will now set `unsearchable: True` for incident, indicator and generic fields.
* Fixed an issue where the **update-release-notes** command crashes with `--help` flag.
* Added validation to the **validate** command that verifies the `unsearchable` key in incident, indicator and generic fields is set to true.
* Removed a validation that DBotRole should be set for automation that requires elevated permissions to the `XSOAR-linter` in the **lint** command.
* Fixed an issue in **Validate** command where playbooks conditional tasks were mishandeled.
* Added a validation to prevent contributors from using the `fromlicense` key as a configuration parameter in an integration's YML
* Added a validation to ensure that the type for **API token** (and similar) parameters are configured correctly as a `credential` type in the integration configuration YML.
* Added an assertion that checks for duplicated requests' names when generating an integration from a postman collection.
* Added support for [.env files](https://pypi.org/project/python-dotenv/). You can now add a `.env` file to your repository with the logging information instead of setting a global environment variables.
* When running **lint** command with --keep-container flag, the docker images are committed.
* The **validate** command will not return missing test playbook error when given a script with dynamic-section tag.

## 1.5.2

* Added a validation to **update-release-notes** command to ensure that the `--version` flag argument is in the right format.
* added a new command **coverage-analyze** to generate and print coverage reports.
* Fixed an issue in **validate** in repositories which are not in GitHub or GitLab
* Added a validation that verifies that readme image absolute links do not contain the working branch name.
* Added support for List content item in the **format**, **validate**, **download**, **upload**, **create-id-set**, **find-dependecies** and **create-content-artifacts** commands.
* Added a validation to ensure reputation command's default argument is set as an array input.
* Added the `--fail-duplicates` flag for the **merge-id-set** command which will fail the command if duplicates are found.
* Added the `--fail-duplicates` flag for the **create-id-set** command which will fail the command if duplicates are found.

## 1.5.1

* Fixed an issue where **validate** command failed to recognized test playbooks for beta integrations as valid tests.
* Fixed an issue were the **validate** command was falsely recognizing image paths in readme files.
* Fixed an issue where the **upload** command error message upon upload failure pointed to wrong file rather than to the pack metadata.
* Added a validation that verifies that each script which appears in incident fields, layouts or layout containers exists in the id_set.json.
* Fixed an issue where the **postman code-gen** command generated double dots for context outputs when it was not needed.
* Fixed an issue where there **validate** command on release notes file crashed when author image was added or modified.
* Added input handling when running **find-dependencies**, replacing string manipulations.
* Fixed an issue where the **validate** command did not handle multiple playbooks with the same name in the id_set.
* Added support for GitLab repositories in **validate**

## 1.5.0

* Fixed an issue where **upload** command failed to upload packs not under content structure.
* Added support for **init** command to run from non-content repo.
* The **split-yml** has been renamed to **split** and now supports splitting Dashboards from unified Generic Modules.
* Fixed an issue where the skipped tests validation ran on the `ApiModules` pack in the **validate** command.
* The **init** command will now create the `Generic Object` entities directories.
* Fixed an issue where the **format** command failed to recognize changed files from git.
* Fixed an issue where the **json-to-outputs** command failed checking whether `0001-01-01T00:00:00` is of type `Date`
* Added to the **generate context** command to generate context paths for integrations from an example file.
* Fixed an issue where **validate** failed on release notes configuration files.
* Fixed an issue where the **validate** command failed on pack input if git detected changed files outside of `Packs` directory.
* Fixed an issue where **validate** command failed to recognize files inside validated pack when validation release notes, resulting in a false error message for missing entity in release note.
* Fixed an issue where the **download** command failed when downloading an invalid YML, instead of skipping it.

## 1.4.9

* Added validation that the support URL in partner contribution pack metadata does not lead to a GitHub repo.
* Enhanced ***generate-docs*** with default `additionalinformation` (description) for common parameters.
* Added to **validate** command a validation that a content item's id and name will not end with spaces.
* The **format** command will now remove trailing whitespaces from content items' id and name fields.
* Fixed an issue where **update-release-notes** could fail on files outside the user given pack.
* Fixed an issue where the **generate-test-playbook** command would not place the playbook in the proper folder.
* Added to **validate** command a validation that packs with `Iron Bank` uses the latest docker from Iron Bank.
* Added to **update-release-notes** command support for `Generic Object` entities.
* Fixed an issue where playbook `fromversion` mismatch validation failed even if `skipunavailable` was set to true.
* Added to the **create artifacts** command support for release notes configuration file.
* Added validation to **validate** for release notes config file.
* Added **isoversize** and **isautoswitchedtoquietmode** fields to the playbook schema.
* Added to the **update-release-notes** command `-bc` flag to generate template for breaking changes version.
* Fixed an issue where **validate** did not search description files correctly, leading to a wrong warning message.

## 1.4.8

* Fixed an issue where yml files with `!reference` failed to load properly.
* Fixed an issue when `View Integration Documentation` button was added twice during the download and re-upload.
* Fixed an issue when `(Partner Contribution)` was added twice to the display name during the download and re-upload.
* Added the following enhancements in the **generate-test-playbook** command:
  * Added the *--commands* argument to generate tasks for specific commands.
  * Added the *--examples* argument to get the command examples file path and generate tasks from the commands and arguments specified there.
  * Added the *--upload* flag to specify whether to upload the test playbook after the generation.
  * Fixed the output condition generation for outputs of type `Boolean`.

## 1.4.7

* Fixed an issue where an empty list for a command context didn't produce an indication other than an empty table.
* Fixed an issue where the **format** command has incorrectly recognized on which files to run when running using git.
* Fixed an issue where author image validations were not checked properly.
* Fixed an issue where new old-formatted scripts and integrations were not validated.
* Fixed an issue where the wording in the from version validation error for subplaybooks was incorrect.
* Fixed an issue where the **update-release-notes** command used the old docker image version instead of the new when detecting a docker change.
* Fixed an issue where the **generate-test-playbook** command used an incorrect argument name as default
* Fixed an issue where the **json-to-outputs** command used an incorrect argument name as default when using `-d`.
* Fixed an issue where validations failed while trying to validate non content files.
* Fixed an issue where README validations did not work post VS Code formatting.
* Fixed an issue where the description validations were inconsistent when running through an integration file or a description file.

## 1.4.6

* Fixed an issue where **validate** suggests, with no reason, running **format** on missing mandatory keys in yml file.
* Skipped existence of TestPlaybook check on community and contribution integrations.
* Fixed an issue where pre-commit didn't run on the demisto_sdk/commands folder.
* The **init** command will now change the script template name in the code to the given script name.
* Expanded the validations performed on beta integrations.
* Added support for PreProcessRules in the **format**, **validate**, **download**, and **create-content-artifacts** commands.
* Improved the error messages in **generate-docs**, if an example was not provided.
* Added to **validate** command a validation that a content entity or a pack name does not contain the words "partner" and "community".
* Fixed an issue where **update-release-notes** ignores *--text* flag while using *-f*
* Fixed the outputs validations in **validate** so enrichment commands will not be checked to have DBotScore outputs.
* Added a new validation to require the dockerimage key to exist in an integration and script yml files.
* Enhanced the **generate-test-playbook** command to use only integration tested on commands, rather than (possibly) other integrations implementing them.
* Expanded unify command to support GenericModules - Unifies a GenericModule object with its Dashboards.
* Added validators for generic objects:
  * Generic Field validator - verify that the 'fromVersion' field is above 6.5.0, 'group' field equals 4 and 'id' field starts with the prefix 'generic_'.
  * Generic Type validator - verify that the 'fromVersion' field is above 6.5.0
  * Generic Module validator - verify that the 'fromVersion' field is above 6.5.0
  * Generic Definition validator - verify that the 'fromVersion' field is above 6.5.0
* Expanded Format command to support Generic Objects - Fixes generic objects according to their validations.
* Fixed an issue where the **update-release-notes** command did not handle ApiModules properly.
* Added option to enter a dictionary or json of format `[{field_name:description}]` in the **json-to-outputs** command,
  with the `-d` flag.
* Improved the outputs for the **format** command.
* Fixed an issue where the validations performed after the **format** command were inconsistent with **validate**.
* Added to the **validate** command a validation for the author image.
* Updated the **create-content-artifacts** command to support generic modules, definitions, fields and types.
* Added an option to ignore errors for file paths and not only file name in .pack-ignore file.

## 1.4.5

* Enhanced the **postman-codegen** command to name all generated arguments with lower case.
* Fixed an issue where the **find-dependencies** command miscalculated the dependencies for playbooks that use generic commands.
* Fixed an issue where the **validate** command failed in external repositories in case the DEMISTO_SDK_GITHUB_TOKEN was not set.
* Fixed an issue where **openapi-codegen** corrupted the swagger file by overwriting configuration to swagger file.
* Updated the **upload** command to support uploading zipped packs to the marketplace.
* Added to the **postman-codegen** command support of path variables.
* Fixed an issue where **openapi-codegen** entered into an infinite loop on circular references in the swagger file.
* The **format** command will now set `fromVersion: 6.2.0` for widgets with 'metrics' data type.
* Updated the **find-dependencies** command to support generic modules, definitions, fields and types.
* Fixed an issue where **openapi-codegen** tried to extract reference example outputs, leading to an exception.
* Added an option to ignore secrets automatically when using the **init** command to create a pack.
* Added a tool that gives the ability to temporarily suppress console output.

## 1.4.4

* When formatting incident types with Auto-Extract rules and without mode field, the **format** command will now add the user selected mode.
* Added new validation that DBotRole is set for scripts that requires elevated permissions to the `XSOAR-linter` in the **lint** command.
* Added url escaping to markdown human readable section in generate docs to avoid autolinking.
* Added a validation that mapper's id and name are matching. Updated the format of mapper to include update_id too.
* Added a validation to ensure that image paths in the README files are valid.
* Fixed **find_type** function to correctly find test files, such as, test script and test playbook.
* Added scheme validations for the new Generic Object Types, Fields, and Modules.
* Renamed the flag *--input-old-version* to *--old-version* in the **generate-docs** command.
* Refactored the **update-release-notes** command:
  * Replaced the *--all* flag with *--use-git* or *-g*.
  * Added the *--force* flag to update the pack release notes without changes in the pack.
  * The **update-release-notes** command will now update all dependent integrations on ApiModule change, even if not specified.
  * If more than one pack has changed, the full list of updated packs will be printed at the end of **update-release-notes** command execution.
  * Fixed an issue where the **update-release-notes** command did not add docker image release notes entry for release notes file if a script was changed.
  * Fixed an issue where the **update-release-notes** command did not detect changed files that had the same name.
  * Fixed an issue in the **update-release-notes** command where the version support of JSON files was mishandled.
* Fixed an issue where **format** did not skip files in test and documentation directories.
* Updated the **create-id-set** command to support generic modules, definitions, fields and types.
* Changed the **convert** command to generate old layout fromversion to 5.0.0 instead of 4.1.0
* Enhanced the command **postman-codegen** with type hints for templates.

## 1.4.3

* Fixed an issue where **json-to-outputs** command returned an incorrect output when json is a list.
* Fixed an issue where if a pack README.md did not exist it could cause an error in the validation process.
* Fixed an issue where the *--name* was incorrectly required in the **init** command.
* Adding the option to run **validate** on a specific path while using git (*-i* & *-g*).
* The **format** command will now change UUIDs in .yml and .json files to their respective content entity name.
* Added a playbook validation to check if a task sub playbook exists in the id set in the **validate** command.
* Added the option to add new tags/usecases to the approved list and to the pack metadata on the same pull request.
* Fixed an issue in **test_content** where when different servers ran tests for the same integration, the server URL parameters were not set correctly.
* Added a validation in the **validate** command to ensure that the ***endpoint*** command is configured correctly in yml file.
* Added a warning when pack_metadata's description field is longer than 130 characters.
* Fixed an issue where a redundant print occurred on release notes validation.
* Added new validation in the **validate** command to ensure that the minimal fromVersion in a widget of type metrics will be 6.2.0.
* Added the *--release-notes* flag to demisto-sdk to get the current version release notes entries.

## 1.4.2

* Added to `pylint` summary an indication if a test was skipped.
* Added to the **init** command the option to specify fromversion.
* Fixed an issue where running **init** command without filling the metadata file.
* Added the *--docker-timeout* flag in the **lint** command to control the request timeout for the Docker client.
* Fixed an issue where **update-release-notes** command added only one docker image release notes entry for release notes file, and not for every entity whom docker image was updated.
* Added a validation to ensure that incident/indicator fields names starts with their pack name in the **validate** command. (Checked only for new files and only when using git *-g*)
* Updated the **find-dependencies** command to return the 'dependencies' according the layout type ('incident', 'indicator').
* Enhanced the "vX" display name validation for scripts and integrations in the **validate** command to check for every versioned script or integration, and not only v2.
* Added the *--fail-duplicates* flag for the **create-id-set** command which will fail the command if duplicates are found.
* Added to the **generate-docs** command automatic addition to git when a new readme file is created.

## 1.4.1

* When in private repo without `DEMSITO_SDK_GITHUB_TOKEN` configured, get_remote_file will take files from the local origin/master.
* Enhanced the **unify** command when giving input of a file and not a directory return a clear error message.
* Added a validation to ensure integrations are not skipped and at least one test playbook is not skipped for each integration or script.
* Added to the Content Tests support for `context_print_dt`, which queries the incident context and prints the result as a json.
* Added new validation for the `xsoar_config.json` file in the **validate** command.
* Added a version differences section to readme in **generate-docs** command.
* Added the *--docs-format* flag in the **integration-diff** command to get the output in README format.
* Added the *--input-old-version* and *--skip-breaking-changes* flags in the **generate-docs** command to get the details for the breaking section and to skip the breaking changes section.

## 1.4.0

* Enable passing a comma-separated list of paths for the `--input` option of the **lint** command.
* Added new validation of unimplemented test-module command in the code to the `XSOAR-linter` in the **lint** command.
* Fixed the **generate-docs** to handle integration authentication parameter.
* Added a validation to ensure that description and README do not contain the word 'Demisto'.
* Improved the deprecated message validation required from playbooks and scripts.
* Added the `--quite-bc-validation` flag for the **validate** command to run the backwards compatibility validation in quite mode (errors is treated like warnings).
* Fixed the **update release notes** command to display a name for old layouts.
* Added the ability to append to the pack README credit to contributors.
* Added identification for parameter differences in **integration-diff** command.
* Fixed **format** to use git as a default value.
* Updated the **upload** command to support reports.
* Fixed an issue where **generate-docs** command was displaying 'None' when credentials parameter display field configured was not configured.
* Fixed an issue where **download** did not return exit code 1 on failure.
* Updated the validation that incident fields' names do not contain the word incident will aplly to core packs only.
* Added a playbook validation to verify all conditional tasks have an 'else' path in **validate** command.
* Renamed the GitHub authentication token environment variable `GITHUB_TOKEN` to `DEMITO_SDK_GITHUB_TOKEN`.
* Added to the **update-release-notes** command automatic addition to git when new release notes file is created.
* Added validation to ensure that integrations, scripts, and playbooks do not contain the entity type in their names.
* Added the **convert** command to convert entities between XSOAR versions.
* Added the *--deprecate* flag in **format** command to deprecate integrations, scripts, and playbooks.
* Fixed an issue where ignoring errors did not work when running the **validate** command on specific files (-i).

## 1.3.9

* Added a validation verifying that the pack's README.md file is not equal to pack description.
* Fixed an issue where the **Assume yes** flag did not work properly for some entities in the **format** command.
* Improved the error messages for separators in folder and file names in the **validate** command.
* Removed the **DISABLE_SDK_VERSION_CHECK** environment variable. To disable new version checks, use the **DEMISTO_SDK_SKIP_VERSION_CHECK** envirnoment variable.
* Fixed an issue where the demisto-sdk version check failed due to a rate limit.
* Fixed an issue with playbooks scheme validation.

## 1.3.8

* Updated the **secrets** command to work on forked branches.

## 1.3.7

* Added a validation to ensure correct image and description file names.
* Fixed an issue where the **validate** command failed when 'display' field in credentials param in yml is empty but 'displaypassword' was provided.
* Added the **integration-diff** command to check differences between two versions of an integration and to return a report of missing and changed elements in the new version.
* Added a validation verifying that the pack's README.md file is not missing or empty for partner packs or packs contains use cases.
* Added a validation to ensure that the integration and script folder and file names will not contain separators (`_`, `-`, ``).
* When formatting new pack, the **format** command will set the *fromversion* key to 5.5.0 in the new files without fromversion.

## 1.3.6

* Added a validation that core packs are not dependent on non-core packs.
* Added a validation that a pack name follows XSOAR standards.
* Fixed an issue where in some cases the `get_remote_file` function failed due to an invalid path.
* Fixed an issue where running **update-release-notes** with updated integration logo, did not detect any file changes.
* Fixed an issue where the **create-id-set** command did not identify unified integrations correctly.
* Fixed an issue where the `CommonTypes` pack was not identified as a dependency for all feed integrations.
* Added support for running SDK commands in private repositories.
* Fixed an issue where running the **init** command did not set the correct category field in an integration .yml file for a newly created pack.
* When formatting new contributed pack, the **format** command will set the *fromversion* key to 6.0.0 in the relevant files.
* If the environment variable "DISABLE_SDK_VERSION_CHECK" is define, the demisto-sdk will no longer check for newer version when running a command.
* Added the `--use-pack-metadata` flag for the **find-dependencies** command to update the calculated dependencies using the the packs metadata files.
* Fixed an issue where **validate** failed on scripts in case the `outputs` field was set to `None`.
* Fixed an issue where **validate** was failing on editing existing release notes.
* Added a validation for README files verifying that the file doesn't contain template text copied from HelloWorld or HelloWorldPremium README.

## 1.3.5

* Added a validation that layoutscontainer's id and name are matching. Updated the format of layoutcontainer to include update_id too.
* Added a validation that commands' names and arguments in core packs, or scripts' arguments do not contain the word incident.
* Fixed issue where running the **generate-docs** command with -c flag ran all the commands and not just the commands specified by the flag.
* Fixed the error message of the **validate** command to not always suggest adding the *description* field.
* Fixed an issue where running **format** on feed integration generated invalid parameter structure.
* Fixed an issue where the **generate-docs** command did not add all the used scripts in a playbook to the README file.
* Fixed an issue where contrib/partner details might be added twice to the same file, when using unify and create-content-artifacts commands
* Fixed issue where running **validate** command on image-related integration did not return the correct outputs to json file.
* When formatting playbooks, the **format** command will now remove empty fields from SetIncident, SetIndicator, CreateNewIncident, CreateNewIndicator script arguments.
* Added an option to fill in the developer email when running the **init** command.

## 1.3.4

* Updated the **validate** command to check that the 'additionalinfo' field only contains the expected value for feed required parameters and not equal to it.
* Added a validation that community/partner details are not in the detailed description file.
* Added a validation that the Use Case tag in pack_metadata file is only used when the pack contains at least one PB, Incident Type or Layout.
* Added a validation that makes sure outputs in integrations are matching the README file when only README has changed.
* Added the *hidden* field to the integration schema.
* Fixed an issue where running **format** on a playbook whose `name` does not equal its `id` would cause other playbooks who use that playbook as a sub-playbook to fail.
* Added support for local custom command configuration file `.demisto-sdk-conf`.
* Updated the **format** command to include an update to the description file of an integration, to remove community/partner details.

## 1.3.3

* Fixed an issue where **lint** failed where *.Dockerfile* exists prior running the lint command.
* Added FeedHelloWorld template option for *--template* flag in **demisto-sdk init** command.
* Fixed issue where **update-release-notes** deleted release note file if command was called more than once.
* Fixed issue where **update-release-notes** added docker image release notes every time the command was called.
* Fixed an issue where running **update-release-notes** on a pack with newly created integration, had also added a docker image entry in the release notes.
* Fixed an issue where `XSOAR-linter` did not find *NotImplementedError* in main.
* Added validation for README files verifying their length (over 30 chars).
* When using *-g* flag in the **validate** command it will now ignore untracked files by default.
* Added the *--include-untracked* flag to the **validate** command to include files which are untracked by git in the validation process.
* Improved the `pykwalify` error outputs in the **validate** command.
* Added the *--print-pykwalify* flag to the **validate** command to print the unchanged output from `pykwalify`.

## 1.3.2

* Updated the format of the outputs when using the *--json-file* flag to create a JSON file output for the **validate** and **lint** commands.
* Added the **doc-review** command to check spelling in .md and .yml files as well as a basic release notes review.
* Added a validation that a pack's display name does not already exist in content repository.
* Fixed an issue where the **validate** command failed to detect duplicate params in an integration.
* Fixed an issue where the **validate** command failed to detect duplicate arguments in a command in an integration.

## 1.3.1

* Fixed an issue where the **validate** command failed to validate the release notes of beta integrations.
* Updated the **upload** command to support indicator fields.
* The **validate** and **update-release-notes** commands will now check changed files against `demisto/master` if it is configured locally.
* Fixed an issue where **validate** would incorrectly identify files as renamed.
* Added a validation that integration properties (such as feed, mappers, mirroring, etc) are not removed.
* Fixed an issue where **validate** failed when comparing branch against commit hash.
* Added the *--no-pipenv* flag to the **split-yml** command.
* Added a validation that incident fields and incident types are not removed from mappers.
* Fixed an issue where the *c
reate-id-set* flag in the *validate* command did not work while not using git.
* Added the *hiddenusername* field to the integration schema.
* Added a validation that images that are not integration images, do not ask for a new version or RN

## 1.3.0

* Do not collect optional dependencies on indicator types reputation commands.
* Fixed an issue where downloading indicator layoutscontainer objects failed.
* Added a validation that makes sure outputs in integrations are matching the README file.
* Fixed an issue where the *create-id-set* flag in the **validate** command did not work.
* Added a warning in case no id_set file is found when running the **validate** command.
* Fixed an issue where changed files were not recognised correctly on forked branches in the **validate** and the **update-release-notes** commands.
* Fixed an issue when files were classified incorrectly when running *update-release-notes*.
* Added a validation that integration and script file paths are compatible with our convention.
* Fixed an issue where id_set.json file was re created whenever running the generate-docs command.
* added the *--json-file* flag to create a JSON file output for the **validate** and **lint** commands.

## 1.2.19

* Fixed an issue where merge id_set was not updated to work with the new entity of Packs.
* Added a validation that the playbook's version matches the version of its sub-playbooks, scripts, and integrations.

## 1.2.18

* Changed the *skip-id-set-creation* flag to *create-id-set* in the **validate** command. Its default value will be False.
* Added support for the 'cve' reputation command in default arg validation.
* Filter out generic and reputation command from scripts and playbooks dependencies calculation.
* Added support for the incident fields in outgoing mappers in the ID set.
* Added a validation that the taskid field and the id field under the task field are both from uuid format and contain the same value.
* Updated the **format** command to generate uuid value for the taskid field and for the id under the task field in case they hold an invalid values.
* Exclude changes from doc_files directory on validation.
* Added a validation that an integration command has at most one default argument.
* Fixing an issue where pack metadata version bump was not enforced when modifying an old format (unified) file.
* Added validation that integration parameter's display names are capitalized and spaced using whitespaces and not underscores.
* Fixed an issue where beta integrations where not running deprecation validations.
* Allowed adding additional information to the deprecated description.
* Fixing an issue when escaping less and greater signs in integration params did not work as expected.

## 1.2.17

* Added a validation that the classifier of an integration exists.
* Added a validation that the mapper of an integration exists.
* Added a validation that the incident types of a classifier exist.
* Added a validation that the incident types of a mapper exist.
* Added support for *text* argument when running **demisto-sdk update-release-notes** on the ApiModules pack.
* Added a validation for the minimal version of an indicator field of type grid.
* Added new validation for incident and indicator fields in classifiers mappers and layouts exist in the content.
* Added cache for get_remote_file to reducing failures from accessing the remote repo.
* Fixed an issue in the **format** command where `_dev` or `_copy` suffixes weren't removed from the `id` of the given playbooks.
* Playbook dependencies from incident and indicator fields are now marked as optional.
* Mappers dependencies from incident types and incident fields are now marked as optional.
* Classifier dependencies from incident types are now marked as optional.
* Updated **demisto-sdk init** command to no longer create `created` field in pack_metadata file
* Updated **generate-docs** command to take the parameters names in setup section from display field and to use additionalinfo field when exist.
* Using the *verbose* argument in the **find-dependencies** command will now log to the console.
* Improved the deprecated message validation required from integrations.
* Fixed an issue in the **generate-docs** command where **Context Example** section was created when it was empty.

## 1.2.16

* Added allowed ignore errors to the *IDSetValidator*.
* Fixed an issue where an irrelevant id_set validation ran in the **validate** command when using the *--id-set* flag.
* Fixed an issue were **generate-docs** command has failed if a command did not exist in commands permissions file.
* Improved a **validate** command message for missing release notes of api module dependencies.

## 1.2.15

* Added the *ID101* to the allowed ignored errors.

## 1.2.14

* SDK repository is now mypy check_untyped_defs complaint.
* The lint command will now ignore the unsubscriptable-object (E1136) pylint error in dockers based on python 3.9 - this will be removed once a new pylint version is released.
* Added an option for **format** to run on a whole pack.
* Added new validation of unimplemented commands from yml in the code to `XSOAR-linter`.
* Fixed an issue where Auto-Extract fields were only checked for newly added incident types in the **validate** command.
* Added a new warning validation of direct access to args/params dicts to `XSOAR-linter`.

## 1.2.13

* Added new validation of indicators usage in CommandResults to `XSOAR-linter`.
* Running **demisto-sdk lint** will automatically run on changed files (same behavior as the -g flag).
* Removed supported version message from the documentation when running **generate_docs**.
* Added a print to indicate backwards compatibility is being checked in **validate** command.
* Added a percent print when running the **validate** command with the *-a* flag.
* Fixed a regression in the **upload** command where it was ignoring `DEMISTO_VERIFY_SSL` env var.
* Fixed an issue where the **upload** command would fail to upload beta integrations.
* Fixed an issue where the **validate** command did not create the *id_set.json* file when running with *-a* flag.
* Added price change validation in the **validate** command.
* Added validations that checks in read-me for empty sections or leftovers from the auto generated read-me that should be changed.
* Added new code validation for *NotImplementedError* to raise a warning in `XSOAR-linter`.
* Added validation for support types in the pack metadata file.
* Added support for *--template* flag in **demisto-sdk init** command.
* Fixed an issue with running **validate** on master branch where the changed files weren't compared to previous commit when using the *-g* flag.
* Fixed an issue where the `XSOAR-linter` ran *NotImplementedError* validation on scripts.
* Added support for Auto-Extract feature validation in incident types in the **validate** command.
* Fixed an issue in the **lint** command where the *-i* flag was ignored.
* Improved **merge-id-sets** command to support merge between two ID sets that contain the same pack.
* Fixed an issue in the **lint** command where flake8 ran twice.

## 1.2.12

* Bandit now reports also on medium severity issues.
* Fixed an issue with support for Docker Desktop on Mac version 2.5.0+.
* Added support for vulture and mypy linting when running without docker.
* Added support for *prev-ver* flag in **update-release-notes** command.
* Improved retry support when building docker images for linting.
* Added the option to create an ID set on a specific pack in **create-id-set** command.
* Added the *--skip-id-set-creation* flag to **validate** command in order to add the capability to run validate command without creating id_set validation.
* Fixed an issue where **validate** command checked docker image tag on ApiModules pack.
* Fixed an issue where **find-dependencies** did not calculate dashboards and reports dependencies.
* Added supported version message to the documentation and release notes files when running **generate_docs** and **update-release-notes** commands respectively.
* Added new code validations for *NotImplementedError* exception raise to `XSOAR-linter`.
* Command create-content-artifacts additional support for **Author_image.png** object.
* Fixed an issue where schemas were not enforced for incident fields, indicator fields and old layouts in the validate command.
* Added support for **update-release-notes** command to update release notes according to master branch.

## 1.2.11

* Fixed an issue where the ***generate-docs*** command reset the enumeration of line numbering after an MD table.
* Updated the **upload** command to support mappers.
* Fixed an issue where exceptions were no printed in the **format** while the *--verbose* flag is set.
* Fixed an issue where *--assume-yes* flag did not work in the **format** command when running on a playbook without a `fromversion` field.
* Fixed an issue where the **format** command would fail in case `conf.json` file was not found instead of skipping the update.
* Fixed an issue where integration with v2 were recognised by the `name` field instead of the `display` field in the **validate** command.
* Added a playbook validation to check if a task script exists in the id set in the **validate** command.
* Added new integration category `File Integrity Management` in the **validate** command.

## 1.2.10

* Added validation for approved content pack use-cases and tags.
* Added new code validations for *CommonServerPython* import to `XSOAR-linter`.
* Added *default value* and *predefined values* to argument description in **generate-docs** command.
* Added a new validation that checks if *get-mapping-fields* command exists if the integration schema has *{ismappable: true}* in **validate** command.
* Fixed an issue where the *--staged* flag recognised added files as modified in the **validate** command.
* Fixed an issue where a backwards compatibility warning was raised for all added files in the **validate** command.
* Fixed an issue where **validate** command failed when no tests were given for a partner supported pack.
* Updated the **download** command to support mappers.
* Fixed an issue where the ***format*** command added a duplicate parameter.
* For partner supported content packs, added support for a list of emails.
* Removed validation of README files from the ***validate*** command.
* Fixed an issue where the ***validate*** command required release notes for ApiModules pack.

## 1.2.9

* Fixed an issue in the **openapi_codegen** command where it created duplicate functions name from the swagger file.
* Fixed an issue in the **update-release-notes** command where the *update type* argument was not verified.
* Fixed an issue in the **validate** command where no error was raised in case a non-existing docker image was presented.
* Fixed an issue in the **format** command where format failed when trying to update invalid Docker image.
* The **format** command will now preserve the **isArray** argument in integration's reputation commands and will show a warning if it set to **false**.
* Fixed an issue in the **lint** command where *finally* clause was not supported in main function.
* Fixed an issue in the **validate** command where changing any entity ID was not validated.
* Fixed an issue in the **validate** command where *--staged* flag did not bring only changed files.
* Fixed the **update-release-notes** command to ignore changes in the metadata file.
* Fixed the **validate** command to ignore metadata changes when checking if a version bump is needed.

## 1.2.8

* Added a new validation that checks in playbooks for the usage of `DeleteContext` in **validate** command.
* Fixed an issue in the **upload** command where it would try to upload content entities with unsupported versions.
* Added a new validation that checks in playbooks for the usage of specific instance in **validate** command.
* Added the **--staged** flag to **validate** command to run on staged files only.

## 1.2.7

* Changed input parameters in **find-dependencies** command.
  * Use ***-i, --input*** instead of ***-p, --path***.
  * Use ***-idp, --id-set-path*** instead of ***-i, --id-set-path***.
* Fixed an issue in the **unify** command where it crashed on an integration without an image file.
* Fixed an issue in the **format** command where unnecessary files were not skipped.
* Fixed an issue in the **update-release-notes** command where the *text* argument was not respected in all cases.
* Fixed an issue in the **validate** command where a warning about detailed description was given for unified or deprecated integrations.
* Improved the error returned by the **validate** command when running on files using the old format.

## 1.2.6

* No longer require setting `DEMISTO_README_VALIDATION` env var to enable README mdx validation. Validation will now run automatically if all necessary node modules are available.
* Fixed an issue in the **validate** command where the `--skip-pack-dependencies` would not skip id-set creation.
* Fixed an issue in the **validate** command where validation would fail if supplied an integration with an empty `commands` key.
* Fixed an issue in the **validate** command where validation would fail due to a required version bump for packs which are not versioned.
* Will use env var `DEMISTO_VERIFY_SSL` to determine if to use a secure connection for commands interacting with the Server when `--insecure` is not passed. If working with a local Server without a trusted certificate, you can set env var `DEMISTO_VERIFY_SSL=no` to avoid using `--insecure` on each command.
* Unifier now adds a link to the integration documentation to the integration detailed description.
* Fixed an issue in the **secrets** command where ignored secrets were not skipped.

## 1.2.5

* Added support for special fields: *defaultclassifier*, *defaultmapperin*, *defaultmapperout* in **download** command.
* Added -y option **format** command to assume "yes" as answer to all prompts and run non-interactively
* Speed up improvements for `validate` of README files.
* Updated the **format** command to adhere to the defined content schema and sub-schemas, aligning its behavior with the **validate** command.
* Added support for canvasContextConnections files in **format** command.

## 1.2.4

* Updated detailed description for community integrations.

## 1.2.3

* Fixed an issue where running **validate** failed on playbook with task that adds tags to the evidence data.
* Added the *displaypassword* field to the integration schema.
* Added new code validations to `XSOAR-linter`.
  * As warnings messages:
    * `demisto.params()` should be used only inside main function.
    * `demisto.args()` should be used only inside main function.
    * Functions args should have type annotations.
* Added `fromversion` field validation to test playbooks and scripts in **validate** command.

## 1.2.2

* Add support for warning msgs in the report and summary to **lint** command.
* Fixed an issue where **json-to-outputs** determined bool values as int.
* Fixed an issue where **update-release-notes** was crushing on `--all` flag.
* Fixed an issue where running **validate**, **update-release-notes** outside of content repo crushed without a meaningful error message.
* Added support for layoutscontainer in **init** contribution flow.
* Added a validation for tlp_color param in feeds in **validate** command.
* Added a validation for removal of integration parameters in **validate** command.
* Fixed an issue where **update-release-notes** was failing with a wrong error message when no pack or input was given.
* Improved formatting output of the **generate-docs** command.
* Add support for env variable *DEMISTO_SDK_ID_SET_REFRESH_INTERVAL*. Set this env variable to the refresh interval in minutes. The id set will be regenerated only if the refresh interval has passed since the last generation. Useful when generating Script documentation, to avoid re-generating the id_set every run.
* Added new code validations to `XSOAR-linter`.
  * As error messages:
    * Longer than 10 seconds sleep statements for non long running integrations.
    * exit() usage.
    * quit() usage.
  * As warnings messages:
    * `demisto.log` should not be used.
    * main function existence.
    * `demito.results` should not be used.
    * `return_output` should not be used.
    * try-except statement in main function.
    * `return_error` usage in main function.
    * only once `return_error` usage.
* Fixed an issue where **lint** command printed logs twice.
* Fixed an issue where *suffix* did not work as expected in the **create-content-artifacts** command.
* Added support for *prev-ver* flag in **lint** and **secrets** commands.
* Added support for *text* flag to **update-release-notes** command to add the same text to all release notes.
* Fixed an issue where **validate** did not recognize added files if they were modified locally.
* Added a validation that checks the `fromversion` field exists and is set to 5.0.0 or above when working or comparing to a non-feature branch in **validate** command.
* Added a validation that checks the certification field in the pack_metadata file is valid in **validate** command.
* The **update-release-notes** command will now automatically add docker image update to the release notes.

## 1.2.1

* Added an additional linter `XSOAR-linter` to the **lint** command which custom validates py files. currently checks for:
  * `Sys.exit` usages with non zero value.
  * Any `Print` usages.
* Fixed an issue where renamed files were failing on *validate*.
* Fixed an issue where single changed files did not required release notes update.
* Fixed an issue where doc_images required release-notes and validations.
* Added handling of dependent packs when running **update-release-notes** on changed *APIModules*.
  * Added new argument *--id-set-path* for id_set.json path.
  * When changes to *APIModule* is detected and an id_set.json is available - the command will update the dependent pack as well.
* Added handling of dependent packs when running **validate** on changed *APIModules*.
  * Added new argument *--id-set-path* for id_set.json path.
  * When changes to *APIModule* is detected and an id_set.json is available - the command will validate that the dependent pack has release notes as well.
* Fixed an issue where the find_type function didn't recognize file types correctly.
* Fixed an issue where **update-release-notes** command did not work properly on Windows.
* Added support for indicator fields in **update-release-notes** command.
* Fixed an issue where files in test dirs where being validated.

## 1.2.0

* Fixed an issue where **format** did not update the test playbook from its pack.
* Fixed an issue where **validate** validated non integration images.
* Fixed an issue where **update-release-notes** did not identified old yml integrations and scripts.
* Added revision templates to the **update-release-notes** command.
* Fixed an issue where **update-release-notes** crashed when a file was renamed.
* Fixed an issue where **validate** failed on deleted files.
* Fixed an issue where **validate** validated all images instead of packs only.
* Fixed an issue where a warning was not printed in the **format** in case a non-supported file type is inputted.
* Fixed an issue where **validate** did not fail if no release notes were added when adding files to existing packs.
* Added handling of incorrect layout paths via the **format** command.
* Refactor **create-content-artifacts** command - Efficient artifacts creation and better logging.
* Fixed an issue where image and description files were not handled correctly by **validate** and **update-release-notes** commands.
* Fixed an issue where the **format** command didn't remove all extra fields in a file.
* Added an error in case an invalid id_set.json file is found while running the **validate** command.
* Added fetch params checks to the **validate** command.

## 1.1.11

* Added line number to secrets' path in **secrets** command report.
* Fixed an issue where **init** a community pack did not present the valid support URL.
* Fixed an issue where **init** offered a non relevant pack support type.
* Fixed an issue where **lint** did not pull docker images for powershell.
* Fixed an issue where **find-dependencies** did not find all the script dependencies.
* Fixed an issue where **find-dependencies** did not collect indicator fields as dependencies for playbooks.
* Updated the **validate** and the **secrets** commands to be less dependent on regex.
* Fixed an issue where **lint** did not run on circle when docker did not return ping.
* Updated the missing release notes error message (RN106) in the **Validate** command.
* Fixed an issue where **Validate** would return missing release notes when two packs with the same substring existed in the modified files.
* Fixed an issue where **update-release-notes** would add duplicate release notes when two packs with the same substring existed in the modified files.
* Fixed an issue where **update-release-notes** would fail to bump new versions if the feature branch was out of sync with the master branch.
* Fixed an issue where a non-descriptive error would be returned when giving the **update-release-notes** command a pack which can not be found.
* Added dependencies check for *widgets* in **find-dependencies** command.
* Added a `update-docker` flag to **format** command.
* Added a `json-to-outputs` flag to the **run** command.
* Added a verbose (`-v`) flag to **format** command.
* Fixed an issue where **download** added the prefix "playbook-" to the name of playbooks.

## 1.1.10

* Updated the **init** command. Relevant only when passing the *--contribution* argument.
  * Added the *--author* option.
  * The *support* field of the pack's metadata is set to *community*.
* Added a proper error message in the **Validate** command upon a missing description in the root of the yml.
* **Format** now works with a relative path.
* **Validate** now fails when all release notes have been excluded.
* Fixed issue where correct error message would not propagate for invalid images.
* Added the *--skip-pack-dependencies* flag to **validate** command to skip pack dependencies validation. Relevant when using the *-g* flag.
* Fixed an issue where **Validate** and **Format** commands failed integrations with `defaultvalue` field in fetch incidents related parameters.
* Fixed an issue in the **Validate** command in which unified YAML files were not ignored.
* Fixed an issue in **generate-docs** where scripts and playbooks inputs and outputs were not parsed correctly.
* Fixed an issue in the **openapi-codegen** command where missing reference fields in the swagger JSON caused errors.
* Fixed an issue in the **openapi-codegen** command where empty objects in the swagger JSON paths caused errors.
* **update-release-notes** command now accept path of the pack instead of pack name.
* Fixed an issue where **generate-docs** was inserting unnecessary escape characters.
* Fixed an issue in the **update-release-notes** command where changes to the pack_metadata were not detected.
* Fixed an issue where **validate** did not check for missing release notes in old format files.

## 1.1.9

* Fixed an issue where **update-release-notes** command failed on invalid file types.

## 1.1.8

* Fixed a regression where **upload** command failed on test playbooks.
* Added new *githubUser* field in pack metadata init command.
* Support beta integration in the commands **split-yml, extract-code, generate-test-playbook and generate-docs.**
* Fixed an issue where **find-dependencies** ignored *toversion* field in content items.
* Added support for *layoutscontainer*, *classifier_5_9_9*, *mapper*, *report*, and *widget* in the **Format** command.
* Fixed an issue where **Format** will set the `ID` field to be equal to the `name` field in modified playbooks.
* Fixed an issue where **Format** did not work for test playbooks.
* Improved **update-release-notes** command:
  * Write content description to release notes for new items.
  * Update format for file types without description: Connections, Incident Types, Indicator Types, Layouts, Incident Fields.
* Added a validation for feedTags param in feeds in **validate** command.
* Fixed readme validation issue in community support packs.
* Added the **openapi-codegen** command to generate integrations from OpenAPI specification files.
* Fixed an issue were release notes validations returned wrong results for *CommonScripts* pack.
* Added validation for image links in README files in **validate** command.
* Added a validation for default value of fetch param in feeds in **validate** command.
* Fixed an issue where the **Init** command failed on scripts.

## 1.1.7

* Fixed an issue where running the **format** command on feed integrations removed the `defaultvalue` fields.
* Playbook branch marked with *skipunavailable* is now set as an optional dependency in the **find-dependencies** command.
* The **feedReputation** parameter can now be hidden in a feed integration.
* Fixed an issue where running the **unify** command on JS package failed.
* Added the *--no-update* flag to the **find-dependencies** command.
* Added the following validations in **validate** command:
  * Validating that a pack does not depend on NonSupported / Deprecated packs.

## 1.1.6

* Added the *--description* option to the **init** command.
* Added the *--contribution* option to the **init** command which converts a contribution zip to proper pack format.
* Improved **validate** command performance time and outputs.
* Added the flag *--no-docker-checks* to **validate** command to skip docker checks.
* Added the flag *--print-ignored-files* to **validate** command to print ignored files report when the command is done.
* Added the following validations in **validate** command:
  * Validating that existing release notes are not modified.
  * Validating release notes are not added to new packs.
  * Validating that the "currentVersion" field was raised in the pack_metadata for modified packs.
  * Validating that the timestamp in the "created" field in the pack_metadata is in ISO format.
* Running `demisto-sdk validate` will run the **validate** command using git and only on committed files (same as using *-g --post-commit*).
* Fixed an issue where release notes were not checked correctly in **validate** command.
* Fixed an issue in the **create-id-set** command where optional playbook tasks were not taken into consideration.
* Added a prompt to the `demisto-sdk update-release-notes` command to prompt users to commit changes before running the release notes command.
* Added support to `layoutscontainer` in **validate** command.

## 1.1.5

* Fixed an issue in **find-dependencies** command.
* **lint** command now verifies flake8 on CommonServerPython script.

## 1.1.4

* Fixed an issue with the default output file name of the **unify** command when using "." as an output path.
* **Unify** command now adds contributor details to the display name and description.
* **Format** command now adds *isFetch* and *incidenttype* fields to integration yml.
* Removed the *feedIncremental* field from the integration schema.
* **Format** command now adds *feedBypassExclusionList*, *Fetch indicators*, *feedReputation*, *feedReliability*,
     *feedExpirationPolicy*, *feedExpirationInterval* and *feedFetchInterval* fields to integration yml.
* Fixed an issue in the playbooks schema.
* Fixed an issue where generated release notes were out of order.
* Improved pack dependencies detection.
* Fixed an issue where test playbooks were mishandled in **validate** command.

## 1.1.3

* Added a validation for invalid id fields in indicators types files in **validate** command.
* Added default behavior for **update-release-notes** command.
* Fixed an error where README files were failing release notes validation.
* Updated format of generated release notes to be more user friendly.
* Improved error messages for the **update-release-notes** command.
* Added support for `Connections`, `Dashboards`, `Widgets`, and `Indicator Types` to **update-release-notes** command.
* **Validate** now supports scripts under the *TestPlaybooks* directory.
* Fixed an issue where **validate** did not support powershell files.

## 1.1.2

* Added a validation for invalid playbookID fields in incidents types files in **validate** command.
* Added a code formatter for python files.
* Fixed an issue where new and old classifiers where mixed on validate command.
* Added *feedIncremental* field to the integration schema.
* Fixed error in the **upload** command where unified YMLs were not uploaded as expected if the given input was a pack.
* Fixed an issue where the **secrets** command failed due to a space character in the file name.
* Ignored RN validation for *NonSupported* pack.
* You can now ignore IF107, SC100, RP102 error codes in the **validate** command.
* Fixed an issue where the **download** command was crashing when received as input a JS integration or script.
* Fixed an issue where **validate** command checked docker image for JS integrations and scripts.
* **validate** command now checks scheme for reports and connections.
* Fixed an issue where **validate** command checked docker when running on all files.
* Fixed an issue where **validate** command did not fail when docker image was not on the latest numeric tag.
* Fixed an issue where beta integrations were not validated correctly in **validate** command.

## 1.1.1

* fixed and issue where file types were not recognized correctly in **validate** command.
* Added better outputs for validate command.

## 1.1.0

* Fixed an issue where changes to only non-validated files would fail validation.
* Fixed an issue in **validate** command where moved files were failing validation for new packs.
* Fixed an issue in **validate** command where added files were failing validation due to wrong file type detection.
* Added support for new classifiers and mappers in **validate** command.
* Removed support of old RN format validation.
* Updated **secrets** command output format.
* Added support for error ignore on deprecated files in **validate** command.
* Improved errors outputs in **validate** command.
* Added support for linting an entire pack.

## 1.0.9

* Fixed a bug where misleading error was presented when pack name was not found.
* **Update-release-notes** now detects added files for packs with versions.
* Readme files are now ignored by **update-release-notes** and validation of release notes.
* Empty release notes no longer cause an uncaught error during validation.

## 1.0.8

* Changed the output format of demisto-sdk secrets.
* Added a validation that checkbox items are not required in integrations.
* Added pack release notes generation and validation.
* Improved pack metadata validation.
* Fixed an issue in **validate** where renamed files caused an error

## 1.0.4

* Fix the **format** command to update the `id` field to be equal to `details` field in indicator-type files, and to `name` field in incident-type & dashboard files.
* Fixed a bug in the **validate** command for layout files that had `sortValues` fields.
* Fixed a bug in the **format** command where `playbookName` field was not always present in the file.
* Fixed a bug in the **format** command where indicatorField wasn't part of the SDK schemas.
* Fixed a bug in **upload** command where created unified docker45 yml files were not deleted.
* Added support for IndicatorTypes directory in packs (for `reputation` files, instead of Misc).
* Fixed parsing playbook condition names as string instead of boolean in **validate** command
* Improved image validation in YAML files.
* Removed validation for else path in playbook condition tasks.

## 1.0.3

* Fixed a bug in the **format** command where comments were being removed from YAML files.
* Added output fields: *file_path* and *kind* for layouts in the id-set.json created by **create-id-set** command.
* Fixed a bug in the **create-id-set** command Who returns Duplicate for Layouts with a different kind.
* Added formatting to **generate-docs** command results replacing all `<br>` tags with `<br/>`.
* Fixed a bug in the **download** command when custom content contained not supported content entity.
* Fixed a bug in **format** command in which boolean strings  (e.g. 'yes' or 'no') were converted to boolean values (e.g. 'True' or 'False').
* **format** command now removes *sourceplaybookid* field from playbook files.
* Fixed a bug in **generate-docs** command in which integration dependencies were not detected when generating documentation for a playbook.

## 1.0.1

* Fixed a bug in the **unify** command when output path was provided empty.
* Improved error message for integration with no tests configured.
* Improved the error message returned from the **validate** command when an integration is missing or contains malformed fetch incidents related parameters.
* Fixed a bug in the **create** command where a unified YML with a docker image for 4.5 was copied incorrectly.
* Missing release notes message are now showing the release notes file path to update.
* Fixed an issue in the **validate** command in which unified YAML files were not ignored.
* File format suggestions are now shown in the relevant file format (JSON or YAML).
* Changed Docker image validation to fail only on non-valid ones.
* Removed backward compatibility validation when Docker image is updated.

## 1.0.0

* Improved the *upload* command to support the upload of all the content entities within a pack.
* The *upload* command now supports the improved pack file structure.
* Added an interactive option to format integrations, scripts and playbooks with No TestPlaybooks configured.
* Added an interactive option to configure *conf.json* file with missing test playbooks for integrations, scripts and playbooks
* Added *download* command to download custom content from Demisto instance to the local content repository.
* Improved validation failure messages to include a command suggestion, wherever relevant, to fix the raised issue.
* Improved 'validate' help and documentation description
* validate - checks that scripts, playbooks, and integrations have the *tests* key.
* validate - checks that test playbooks are configured in `conf.json`.
* demisto-sdk lint - Copy dir better handling.
* demisto-sdk lint - Add error when package missing in docker image.
* Added *-a , --validate-all* option in *validate* to run all validation on all files.
* Added *-i , --input* option in *validate* to run validation on a specified pack/file.
* added *-i, --input* option in *secrets* to run on a specific file.
* Added an allowed hidden parameter: *longRunning* to the hidden integration parameters validation.
* Fixed an issue with **format** command when executing with an output path of a folder and not a file path.
* Bug fixes in generate-docs command given playbook as input.
* Fixed an issue with lint command in which flake8 was not running on unit test files.

## 0.5.2

* Added *-c, --command* option in *generate-docs* to generate a specific command from an integration.
* Fixed an issue when getting README/CHANGELOG files from git and loading them.
* Removed release notes validation for new content.
* Fixed secrets validations for files with the same name in a different directory.
* demisto-sdk lint - parallelization working with specifying the number of workers.
* demisto-sdk lint - logging levels output, 3 levels.
* demisto-sdk lint - JSON report, structured error reports in JSON format.
* demisto-sdk lint - XML JUnit report for unit-tests.
* demisto-sdk lint - new packages used to accelerate execution time.
* demisto-sdk secrets - command now respects the generic whitelist, and not only the pack secrets.

## 0.5.0

[PyPI History][1]

[1]: https://pypi.org/project/demisto-sdk/#history

## 0.4.9

* Fixed an issue in *generate-docs* where Playbooks and Scripts documentation failed.
* Added a graceful error message when executing the *run" command with a misspelled command.
* Added more informative errors upon failures of the *upload* command.
* format command:
  * Added format for json files: IncidentField, IncidentType, IndicatorField, IndicatorType, Layout, Dashboard.
  * Added the *-fv --from-version*, *-nv --no-validation* arguments.
  * Removed the *-t yml_type* argument, the file type will be inferred.
  * Removed the *-g use_git* argument, running format without arguments will run automatically on git diff.
* Fixed an issue in loading playbooks with '=' character.
* Fixed an issue in *validate* failed on deleted README files.

## 0.4.8

* Added the *max* field to the Playbook schema, allowing to define it in tasks loop.
* Fixed an issue in *validate* where Condition branches checks were case sensitive.

## 0.4.7

* Added the *slareminder* field to the Playbook schema.
* Added the *common_server*, *demisto_mock* arguments to the *init* command.
* Fixed an issue in *generate-docs* where the general section was not being generated correctly.
* Fixed an issue in *validate* where Incident type validation failed.

## 0.4.6

* Fixed an issue where the *validate* command did not identify CHANGELOG in packs.
* Added a new command, *id-set* to create the id set - the content dependency tree by file IDs.

## 0.4.5

* generate-docs command:
  * Added the *use_cases*, *permissions*, *command_permissions* and *limitations*.
  * Added the *--insecure* argument to support running the script and integration command in Demisto.
  * Removed the *-t yml_type* argument, the file type will be inferred.
  * The *-o --output* argument is no longer mandatory, default value will be the input file directory.
* Added support for env var: *DEMISTO_SDK_SKIP_VERSION_CHECK*. When set version checks are skipped.
* Fixed an issue in which the CHANGELOG files did not match our scheme.
* Added a validator to verify that there are no hidden integration parameters.
* Fixed an issue where the *validate* command ran on test files.
* Removed the *env-dir* argument from the demisto-sdk.
* README files which are html files will now be skipped in the *validate* command.
* Added support for env var: *DEMISTO_README_VALIDATOR*. When not set the readme validation will not run.

## 0.4.4

* Added a validator for IncidentTypes (incidenttype-*.json).
* Fixed an issue where the -p flag in the *validate* command was not working.
* Added a validator for README.md files.
* Release notes validator will now run on: incident fields, indicator fields, incident types, dashboard and reputations.
* Fixed an issue where the validator of reputation(Indicator Type) did not check on the details field.
* Fixed an issue where the validator attempted validating non-existing files after deletions or name refactoring.
* Removed the *yml_type* argument in the *split-yml*, *extract-code* commands.
* Removed the *file_type* argument in the *generate-test-playbook* command.
* Fixed the *insecure* argument in *upload*.
* Added the *insecure* argument in *run-playbook*.
* Standardise the *-i --input*, *-o --output* to demisto-sdk commands.

## 0.4.3

* Fixed an issue where the incident and indicator field BC check failed.
* Support for linting and unit testing PowerShell integrations.

## 0.4.2

* Fixed an issue where validate failed on Windows.
* Added a validator to verify all branches are handled in conditional task in a playbook.
* Added a warning message when not running the latest sdk version.
* Added a validator to check that the root is connected to all tasks in the playbook.
* Added a validator for Dashboards (dashboard-*.json).
* Added a validator for Indicator Types (reputation-*.json).
* Added a BC validation for changing incident field type.
* Fixed an issue where init command would generate an invalid yml for scripts.
* Fixed an issue in misleading error message in v2 validation hook.
* Fixed an issue in v2 hook which now is set only on newly added scripts.
* Added more indicative message for errors in yaml files.
* Disabled pykwalify info log prints.

## 0.3.10

* Added a BC check for incident fields - changing from version is not allowed.
* Fixed an issue in create-content-artifacts where scripts in Packs in TestPlaybooks dir were copied with a wrong prefix.

## 0.3.9

* Added a validation that incident field can not be required.
* Added validation for fetch incident parameters.
* Added validation for feed integration parameters.
* Added to the *format* command the deletion of the *sourceplaybookid* field.
* Fixed an issue where *fieldMapping* in playbook did not pass the scheme validation.
* Fixed an issue where *create-content-artifacts* did not copy TestPlaybooks in Packs without prefix of *playbook-*.
* Added a validation the a playbook can not have a rolename set.
* Added to the image validator the new DBot default image.
* Added the fields: elasticcommonfields, quiet, quietmode to the Playbook schema.
* Fixed an issue where *validate* failed on integration commands without outputs.
* Added a new hook for naming of v2 integrations and scripts.

## 0.3.8

* Fixed an issue where *create-content-artifact* was not loading the data in the yml correctly.
* Fixed an issue where *unify* broke long lines in script section causing syntax errors

## 0.3.7

* Added *generate-docs* command to generate documentation file for integration, playbook or script.
* Fixed an issue where *unify* created a malformed integration yml.
* Fixed an issue where demisto-sdk **init** creates unit-test file with invalid import.

## 0.3.6

* Fixed an issue where demisto-sdk **validate** failed on modified scripts without error message.

## 0.3.5

* Fixed an issue with docker tag validation for integrations.
* Restructured repo source code.

## 0.3.4

* Saved failing unit tests as a file.
* Fixed an issue where "_test" file for scripts/integrations created using **init** would import the "HelloWorld" templates.
* Fixed an issue in demisto-sdk **validate** - was failing on backward compatiblity check
* Fixed an issue in demisto-sdk **secrets** - empty line in .secrets-ignore always made the secrets check to pass
* Added validation for docker image inside integrations and scripts.
* Added --use-git flag to **format** command to format all changed files.
* Fixed an issue where **validate** did not fail on dockerimage changes with bc check.
* Added new flag **--ignore-entropy** to demisto-sdk **secrets**, this will allow skip entropy secrets check.
* Added --outfile to **lint** to allow saving failed packages to a file.

## 0.3.3

* Added backwards compatibility break error message.
* Added schema for incident types.
* Added **additionalinfo** field to as an available field for integration configuration.
* Added pack parameter for **init**.
* Fixed an issue where error would appear if name parameter is not set in **init**.

## 0.3.2

* Fixed the handling of classifier files in **validate**.

## 0.3.1

* Fixed the handling of newly created reputation files in **validate**.
* Added an option to perform **validate** on a specific file.

## 0.3.0

* Added support for multi-package **lint** both with parallel and without.
* Added all parameter in **lint** to run on all packages and packs in content repository.
* Added **format** for:
  * Scripts
  * Playbooks
  * Integrations
* Improved user outputs for **secrets** command.
* Fixed an issue where **lint** would run pytest and pylint only on a single docker per integration.
* Added auto-complete functionality to demisto-sdk.
* Added git parameter in **lint** to run only on changed packages.
* Added the **run-playbook** command
* Added **run** command which runs a command in the Demisto playground.
* Added **upload** command which uploads an integration or a script to a Demisto instance.
* Fixed and issue where **validate** checked if release notes exist for new integrations and scripts.
* Added **generate-test-playbook** command which generates a basic test playbook for an integration or a script.
* **validate** now supports indicator fields.
* Fixed an issue with layouts scheme validation.
* Adding **init** command.
* Added **json-to-outputs** command which generates the yaml section for outputs from an API raw response.

## 0.2.6

* Fixed an issue with locating release notes for beta integrations in **validate**.

## 0.2.5

* Fixed an issue with locating release notes for beta integrations in **validate**.

## 0.2.4

* Adding image validation to Beta_Integration and Packs in **validate**.

## 0.2.3

* Adding Beta_Integration to the structure validation process.
* Fixing bug where **validate** did checks on TestPlaybooks.
* Added requirements parameter to **lint**.

## 0.2.2

* Fixing bug where **lint** did not return exit code 1 on failure.
* Fixing bug where **validate** did not print error message in case no release notes were give.

## 0.2.1

* **Validate** now checks that the id and name fields are identical in yml files.
* Fixed a bug where sdk did not return any exit code.

## 0.2.0

* Added Release Notes Validator.
* Fixed the Unifier selection of your python file to use as the code.
* **Validate** now supports Indicator fields.
* Fixed a bug where **validate** and **secrets** did not return exit code 1 on failure.
* **Validate** now runs on newly added scripts.

## 0.1.8

* Added support for `--version`.
* Fixed an issue in file_validator when calling `checked_type` method with script regex.

## 0.1.2

* Restructuring validation to support content packs.
* Added secrets validation.
* Added content bundle creation.
* Added lint and unit test run.

## 0.1.1

* Added new logic to the unifier.
* Added detailed README.
* Some small adjustments and fixes.

## 0.1.0

Capabilities:

* **Extract** components(code, image, description etc.) from a Demisto YAML file into a directory.
* **Unify** components(code, image, description etc.) to a single Demisto YAML file.
* **Validate** Demisto content files.<|MERGE_RESOLUTION|>--- conflicted
+++ resolved
@@ -10,13 +10,10 @@
 * The **generate-docs** command will now auto-generate the Incident Mirroring section when implemented in an integration.
 * Added support to automatically generate release notes for deprecated items in the **update-release-notes** command.
 * Fixed an issue causing any command to crash when unable to detect local repository properties.
-<<<<<<< HEAD
-* Added  a new validation to the **validate** command to validate all inputs are in use a given playbook
-=======
 * Fixed an issue where running in a private gitlab repo caused a warning message to be shown multiple times.
 * Added a new validation to the **validate** command to verify that markdown and python files do not contain words related to copyright section.
-
->>>>>>> 79e6654b
+* Added  a new validation to the **validate** command to validate all inputs are in use a given playbook
+
 ## 1.6.9
 * Added a new validation that checks whether a pack should be deprecated.
 * Added a new ability to the **format** command to deprecate a pack.
