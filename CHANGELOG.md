# Changelog
## Unreleased
* Added validation of testdata files for **Modeling Rules**.
* Added the ability to limit the number of CPU cores with `DEMISTO_SDK_MAX_CPU_CORES` envirment variable.
* Fixed an issue where **update-release-notes** failed when changing only xif file in **Modeling Rules**.
* Fixed an issue where **is_valid_category** and **is_categories_field_match_standard** failed on private repo due to approved_list not imported.
* Fixed an issue where **validate** didn't fail on the MR103 validation error.
* Fixed the *--release-notes* flag in demisto-sdk to support the new CHANGELOG format.
* Fixed an issue where **validate** failed when changing only xif file in **Modeling Rules**.
* Fixed an issue where **format** failed on indicator files with a `None` value under the `tabs` key.
* Fixed an issue where **validate** printed errors for only one change of context path instead of all.
* Fixed an issue where **download** did not suggest using a username/password when authenticating with XSOAR and using invalid arguments.
* Added support for fromversion/toversion in XSIAM content items (correlation rules, XSIAM dashboards, XSIAM reports and triggers).
* Updated the supported python versions, as `>=3.8,<3.11`, as some of the dependencies are not supported on `3.11` yet.
* Added **prepare-content** command which will prepare the pack or content item for the platform.
## 1.7.9
* Fixed an issue where an error message in **validate** would not include the suggested fix.
* Added a validation that enforces predefined categories on MP Packs & integration yml files, the validation also ensures that each pack has only one category.
* Fixed an issue where **update-release-notes** did not generate release notes for **XDRC Templates**.
* Fixed an issue where **upload** failed without explaining the reason.
* Improved implementation of the docker_helper module.
* Fixed an issue where **validate** did not check changed pack_metadata.json files when running using git.
* Added support for **xdrctemplate** to content graph.
* Fixed an issue where local copies of the newly-introduced `DemistoClassApiModule.py` were validated.
* Added new release notes templates for the addition and modification of playbooks, layouts and types in the **doc-review** command.
* Fixed an issue where the **doc-review** command failed on descriptions of new content items.
* Added the `Command XXX is deprecated. Use XXX instead.` release notes templates to **doc-review** command.
<<<<<<< HEAD
* Fixed an issue where some deprecation validation weren't tested.
=======
* Fixed an issue where the **update-release-notes** command didn't add the modeling-rules description for new modeling-rules files.
>>>>>>> 12ec746a

## 1.7.8
* Added the capability to run the MDX server in a docker container for environments without node.
* Fixed an issue where **generate-docs** with `-c` argument updated sections of the incorrect commands.
* Added IF113 error code to **ALLOWED_IGNORE_ERRORS**.
* Fixed an issue where **validate** failed on playbooks with non-string input values.
* Added the `DEMISTO_SDK_IGNORE_CONTENT_WARNING` environment variable, to allow suppressing warnings when commands are not run under a content repo folder.
* Fixed an issue where **validate** failed to recognize integration tests that were missing from config.json
* Added support for **xpanse** marketplace in **create-id-set** and **create-content-artifacts** commands.
* Fixed an issue where **split** failed on yml files.
* Added support for marketplace-specific tags.
* Fixed an issue where **download** would not run `isort`. @maxgubler
* Fixed an issue where XSIAM Dashboards and Reports images failed the build.
* Added support for **xpanse** marketplace to content graph.

## 1.7.7
* Fixed an issue where paybooks **generate-docs** didn't parse complex input values when no accessor field is given correctly.
* Fixed an issue in the **download** command, where an exception would be raised when downloading system playbooks.
* Fixed an issue where the **upload** failed on playbooks containing a value that starts with `=`.
* Fixed an issue where the **generate-unit-tests** failed to generate assertions, and generate unit tests when command names does not match method name.
* Fixed an issue where the **download** command did not honor the `--no-code-formatting` flag properly. @maxgubler
* Added a new check to **validate**, making sure playbook task values are passed as references.
* Fixed an issue where the **update-release-notes** deleted existing release notes, now appending to it instead.
* Fixed an issue where **validate** printed blank space in case of validation failed and ignored.
* Renamed 'Agent Config' to 'XDRC Templates'.
* Fixed an issue where the **zip-packs** command did not work with the CommonServerUserPython and CommonServerUserPowerShell package.

## 1.7.6

* Fixed parsing of initialization arguments of client classes in the **generate-unit-tests** command.
* Added support for AgentConfig content item in the **upload**, **create-id-set**, **find-dependecies**, **unify** and **create-content-artifacts** commands.
* Added support for XSIAM Report preview image.

## 1.7.5

* Fixed an issue where the **upload** command did not work with the CommonServerUserPython package.
* Fixed an issue in the **download** command, where some playbooks were downloaded as test playbooks.
* Added playbook modification capabilities in **TestSuite**.
* Added a new command **create-content-graph**.
* Fixed an issue in the **upload** command, where the temporary zip would not clean up properly.
* Improved content items parsing in the **create-content-graph** command.
* Added an error when the docker daemon is unavailable when running **lint**.
* Removed the validation of a subtype change for scripts in the **validate** command.
* Fixed an issue where names of XSIAM content items were not normalized properly.
* Fixed an issue where the **download** command was downloading playbooks with **script** (id) and not **scriptName**.
* Fixed an issue where script yml files were not properly identified by `find_type`.
* Removed nightly integrations filtering when deciding if a test should run.
* Added support for XSIAM Dashboard preview image.
* Added the `--no-code-formatting` flag to the **download** command, allowing to skip autopep8 and isort.
* Fixed an issue in the **update-release-notes** command, where generating release notes for modeling rules schema file caused exception.

## 1.7.4

* Fixed an issue where the **doc-review** command showed irrelevant messages.
* Fixed an issue in **validate**, where backward-compatibility failures prevented other validations from running.
* Fixed an issue in **validate**, where content-like files under infrastructure paths were not ignored.
* Fixed an issue in the AMI mapping, where server versions were missing.
* Change the way the normalize name is set for external files.
* Added dump function to XSIAM pack objects to dulicate the files.
* Fixed an issue where the `contribution_converter` did not support changes made to ApiModules.
* Added name normalization according to new convention to XSIAM content items
* Added playbook modification capabilities in **TestSuite**.
* Fixed an issue in create-content-artifacts where it will not get a normalize name for the item and it will try to duplicate the same file.

## 1.7.3

* Fixed an issue in the **format** command where fail when executed from environment without mdx server available.
* Added `Added a`, `Added an` to the list of allowed changelog prefixes.
* Added support for Indicator Types/Reputations in the **upload** command.
* Fixed an issue when running from a subdirectory of a content repo failed.
* Changing the way we are using XSIAM servers api-keys in **test-content** .
* Added a success message to **postman-codegen**.

## 1.7.2

* Fixed an issue in the **validate** command where incident fields were not found in mappers even when they exist
* Added an ability to provide list of marketplace names as a param attribute to **validate** and **upload**
* Added the file type to the error message when it is not supported.
* Fixed an issue where `contribution_converter` incorrectly mapped _Indicator Field_ objects to the _incidentfield_ directory in contribution zip files.
* Fixed a bug where **validate** returned error on empty inputs not used in playbooks.
* Added the `DEMISTO_SDK_CONTENT_PATH` environment variable, implicitly used in various commands.
* Added link to documentation for error messages regarding use cases and tags.

## 1.7.1

* Fixed an issue where *indicatorTypes* and *betaIntegrations* were not found in the id_set.
* Updated the default general `fromVersion` value on **format** to `6.5.0`
* Fixed an issue where the **validate** command did not fail when the integration yml file name was not the same as the folder containing it.
* Added an option to have **generate-docs** take a Playbooks folder path as input, and generate docs for all playbooks in it.
* Fixed an issue where the suggestion in case of `IF113` included uppercase letters for the `cliName` parameter.
* Added new validation to the **validate** command to fail and list all the file paths of files that are using a deprecated integration command / script / playbook.
* **validate** will no longer fail on playbooks calling subplaybooks that have a higher `fromVersion` value, if  calling the subplaybook has `skipifunavailable=True`.
* Fixed an issue where relative paths were not accessed correctly.
* Running any `demisto-sdk` command in a folder with a `.env` file will load it, temporarily overriding existing environment variables.
* Fixed an issue where **validate** did not properly detect deleted files.
* Added new validations to the **validate** command to verify that the schema file exists for a modeling rule and that the schema and rules keys are empty in the yml file.
* Fixed an issue where *find_type* didn't recognize exported incident types.
* Added a new validation to **validate**, making sure all inputs of a playbook are used.
* Added a new validation to **validate**, making sure all inputs used in a playbook declared in the input section.
* The **format** command will now replace the *fromServerVersion* field with *fromVersion*.

## 1.7.0

* Allowed JSON Handlers to accept kwargs, for custoimzing behavior.
* Fixed an issue where an incorrect error was shown when the `id` of a content item differed from its `name` attribute.
* Fixed an issue where the `preserve_quotes` in ruamel_handler received an incorrect value @icholy
* Fixed an issue where ignoring RM110 error code wasn't working and added a validation to **ALLOWED_IGNORE_ERRORS** to validate that all error codes are inserted in the right format.
* Fixed an issue where the contribution credit text was not added correctly to the pack README.
* Changed the contribution file implementation from markdown to a list of contributor names. The **create-content-artifact** will use this list to prepare the needed credit message.
* Added a new validation to the `XSOAR-linter` in the **lint** command for verifying that demisto.log is not used in the code.
* The **generate-docs** command will now auto-generate the Incident Mirroring section when implemented in an integration.
* Added support to automatically generate release notes for deprecated items in the **update-release-notes** command.
* Fixed an issue causing any command to crash when unable to detect local repository properties.
* Fixed an issue where running in a private gitlab repo caused a warning message to be shown multiple times.
* Added a new validation to the **validate** command to verify that markdown and python files do not contain words related to copyright section.
* Fixed an issue where **lint** crashed when provided an input file path (expecting a directory).

## 1.6.9

* Added a new validation that checks whether a pack should be deprecated.
* Added a new ability to the **format** command to deprecate a pack.
* Fixed an issue where the **validate** command sometimes returned a false negative in cases where there are several sub-playbooks with the same ID.
* Added a new validation to the **validate** command to verify that the docker in use is not deprecated.
* Added support for multiple ApiModules in the **unify** command
* Added a check to **validate** command, preventing use of relative urls in README files.
* Added environment variable **DEMISTO_SDK_MARKETPLACE** expected to affect *MarketplaceTagParser* *marketplace* value. The value will be automatically set when passing *marketplace* arg to the commands **unify**, **zip-packs**, **create-content-artifacts** and **upload**.
* Added slack notifier for build failures on the master branch.
* Added support for modeling and parsing rules in the **split** command.
* Added support for README files in **format** command.
* Added a **validate** check, making sure classifier id and name values match. Updated the classifier **format** to update the id accordingly.
* The **generate-docs** command will now auto-generate the playbook image link by default.
* Added the `--custom-image-link` argument to override.
* Added a new flag to **generate-docs** command, allowing to add a custom image link to a playbook README.
* Added a new validation to the **validate** command to verify that the package directory name is the same as the files contained in the that package.
* Added support in the **unify** command to unify a schema into its Modeling Rule.

## 1.6.8

* Fixed an issue where **validate** did not fail on invalid playbook entities' versions (i.e. subplaybooks or scripts with higher fromversion than their parent playbook).
* Added support for running lint via a remote docker ssh connection. Use `DOCKER_HOST` env variable to specify a remote docker connection, such as: `DOCKER_HOST=ssh://myuser@myhost.com`.
* Fixed an issue where the pack cache in *get_marketplaces* caused the function to return invalid values.
* Fixed an issue where running format on a pack with XSIAM entities would fail.
* Added the new `display_name` field to relevant entities in the **create-id-set** command.
* Added a new validation to the **validate** command to verify the existence of "Reliability" parameter if the integration have reputation command.
* Fixed a bug where terminating the **lint** command failed (`ctrl + c`).
* Removed the validation of a subtype change in integrations and scripts from **validate**.
* Fixed an issue where **download** did not behave as expected when prompting for a version update. Reported by @K-Yo
* Added support for adoption release notes.
* Fixed an issue where **merge-id-sets** failed when a key was missing in one id-set.json.
* Fixed a bug where some mypy messages were not parsed properly in **lint**.
* Added a validation to the **validate** command, failing when '`fromversion`' or '`toversion`' in a content entity are incorrect format.
* Added a validation to the **validate** command, checking if `fromversion` <= `toversion`.
* Fixed an issue where coverage reports used the wrong logging level, marking debug logs as errors.
* Added a new validation to the **validate** command, to check when the discouraged `http` prefixes are used when setting defaultvalue, rather than `https`.
* Added a check to the **lint** command for finding hard-coded usage of the http protocol.
* Locked the dependency on Docker.
* Removed a traceback line from the **init** command templates: BaseIntegration, BaseScript.
* Updated the token in **_add_pr_comment** method from the content-bot token to the xsoar-bot token.

## 1.6.7

* Added the `types-markdown` dependency, adding markdown capabilities to existing linters using the [Markdown](https://pypi.org/project/Markdown/) package.
* Added support in the **format** command to remove nonexistent incident/indicator fields from *layouts/mappers*
* Added the `Note: XXX` and `XXX now generally available.` release notes templates to **doc-review** command.
* Updated the logs shown during the docker build step.
* Removed a false warning about configuring the `GITLAB_TOKEN` environment variable when it's not needed.
* Removed duplicate identifiers for XSIAM integrations.
* Updated the *tags* and *use cases* in pack metadata validation to use the local files only.
* Fixed the error message in checkbox validation where the defaultvalue is wrong and added the name of the variable that should be fixed.
* Added types to `find_type_by_path` under tools.py.
* Fixed an issue where YAML files contained incorrect value type for `tests` key when running `format --deprecate`.
* Added a deprecation message to the `tests:` section of yaml files when running `format --deprecate`.
* Added use case for **validate** on *wizard* objects - set_playbook is mapped to all integrations.
* Added the 'integration-get-indicators' commands to be ignored by the **verify_yml_commands_match_readme** validation, the validation will no longer fail if these commands are not in the readme file.
* Added a new validation to the **validate** command to verify that if the phrase "breaking changes" is present in a pack release notes, a JSON file with the same name exists and contains the relevant breaking changes information.
* Improved logs when running test playbooks (in a build).
* Fixed an issue in **upload** did not include list-type content items. @nicolas-rdgs
* Reverted release notes to old format.

## 1.6.6

* Added debug print when excluding item from ID set due to missing dependency.
* Added a validation to the **validate** command, failing when non-ignorable errors are present in .pack-ignore.
* Fixed an issue where `mdx server` did not close when stopped in mid run.
* Fixed an issue where `-vvv` flag did not print logs on debug level.
* enhanced ***validate*** command to list all command names affected by a backward compatibility break, instead of only one.
* Added support for Wizard content item in the **format**, **validate**, **upload**, **create-id-set**, **find-dependecies** and **create-content-artifacts** commands.
* Added a new flag to the **validate** command, allowing to run specific validations.
* Added support in **unify** and **create-content-artifacts** for displaying different documentations (detailed description + readme) for content items, depending on the marketplace version.
* Fixed an issue in **upload** where list items were not uploaded.
* Added a new validation to **validate** command to verify that *cliName* and *id* keys of the incident field or the indicator field are matches.
* Added the flag '-x', '--xsiam' to **upload** command to upload XSIAM entities to XSIAM server.
* Fixed the integration field *isFetchEvents* to be in lowercase.
* Fixed an issue where **validate -i** run after **format -i** on an existing file in the repo instead of **validate -g**.
* Added the following commands: 'update-remote-data', 'get-modified-remote-data', 'update-remote-system' to be ignored by the **verify_yml_commands_match_readme** validation, the validation will no longer fail if these commands are not in the readme file.
* Updated the release note template to include a uniform format for all items.
* Added HelloWorldSlim template option for *--template* flag in **demisto-sdk init** command.
* Fixed an issue where the HelloWorldSlim template in **demisto-sdk init** command had an integration id that was conflicting with HelloWorld integration id.
* Updated the SDK to use demisto-py 3.1.6, allowing use of a proxy with an environment variable.
* Set the default logger level to `warning`, to avoid unwanted debug logs.
* The **format** command now validates that default value of checkbox parameters is a string 'true' or 'false'.
* Fixed an issue where `FileType.PLAYBOOK` would show instead of `Playbook` in readme error messages.
* Added a new validation to **validate** proper defaultvalue for checkbox fields.

## 1.6.5

* Fixed an issue in the **format** command where the `id` field was overwritten for existing JSON files.
* Fixed an issue where the **doc-review** command was successful even when the release-note is malformed.
* Added timestamps to the `demisto-sdk` logger.
* Added time measurements to **lint**.
* Added the flag '-d', '--dependency' to **find-dependencies** command to get the content items that cause the dependencies between two packs.
* Fixed an issue where **update-release-notes** used the *trigger_id* field instead of the *trigger_name* field.
* Fixed an issue where **doc-review** failed to recognize script names, in scripts using the old file structure.
* Fixed an issue where concurrent processes created by **lint** caused deadlocks when opening files.
* Fixed an issue in the **format** command where `_dev` or `_copy` suffixes weren't removed from the subscript names in playbooks and layouts.
* Fixed an issue where **validate** failed on nonexistent `README.md` files.
* Added support of XSIAM content items to the **validate** command.
* Report **lint** summary results and failed packages after reporting time measurements.

## 1.6.4

* Added the new **generate-yml-from-python** command.
* Added a code *type* indication for integration and script objects in the *ID Set*.
* Added the [Vulture](https://github.com/jendrikseipp/vulture) linter to the pre-commit hook.
* The `demisto-sdk` pack will now be distributed via PyPi with a **wheel** file.
* Fixed a bug where any edited json file that contained a forward slash (`/`) escaped.
* Added a new validation to **validate** command to verify that the metadata *currentVersion* is
the same as the last release note version.
* The **validate** command now checks if there're none-deprecated integration commands that are missing from the readme file.
* Fixed an issue where *dockerimage* changes in Scripts weren't recognized by the **update-release-notes** command.
* Fixed an issue where **update-xsoar-config-file** did not properly insert the marketplace packs list to the file.
* Added the pack name to the known words by default when running the **doc-review** command.
* Added support for new XSIAM entities in **create-id-set** command.
* Added support for new XSIAM entities in **create-content-artifacts** command.
* Added support for Parsing/Modeling Rule content item in the **unify** command.
* Added the integration name, the commands name and the script name to the known words by default when running the **doc-review** command.
* Added an argument '-c' '--custom' to the **unify** command, if True will append to the unified yml name/display/id the custom label provided
* Added support for sub words suggestion in kebab-case sentences when running the **doc-review** command.
* Added support for new XSIAM entities in **update-release-notes** command.
* Enhanced the message of alternative suggestion words shown when running **doc-review** command.
* Fixed an incorrect error message, in case `node` is not installed on the machine.
* Fixed an issue in the **lint** command where the *check-dependent-api-modules* argument was set to true by default.
* Added a new command **generate-unit-tests**.
* Added a new validation to **validate** all SIEM integration have the same suffix.
* Fixed the destination path of the unified parsing/modeling rules in **create-content-artifacts** command.
* Fixed an issue in the **validate** command, where we validated wrongfully the existence of readme file for the *ApiModules* pack.
* Fixed an issue in the **validate** command, where an error message that was displayed for scripts validation was incorrect.
* Fixed an issue in the **validate** and **format** commands where *None* arguments in integration commands caused the commands to fail unexpectedly.
* Added support for running tests on XSIAM machines in the **test-content** command.
* Fixed an issue where the **validate** command did not work properly when deleting non-content items.
* Added the flag '-d', '--dependency' to **find-dependencies** command to get the content items that cause the dependencies between two packs.

## 1.6.3

* **Breaking change**: Fixed a typo in the **validate** `--quiet-bc-validation` flag (was `--quite-bc-validation`). @upstart-swiss
* Dropped support for python 3.7: Demisto-SDK is now supported on Python 3.8 or newer.
* Added an argument to YAMLHandler, allowing to set a maximal width for YAML files. This fixes an issue where a wrong default was used.
* Added the detach mechanism to the **upload** command, If you set the --input-config-file flag, any files in the repo's SystemPacks folder will be detached.
* Added the reattach mechanism to the **upload** command, If you set the --input-config-file flag, any detached item in your XSOAR instance that isn't currently in the repo's SystemPacks folder will be re-attached.
* Fixed an issue in the **validate** command that did not work properly when using the *-g* flag.
* Enhanced the dependency message shown when running **lint**.
* Fixed an issue where **update-release-notes** didn't update the currentVersion in pack_metadata.
* Improved the logging in **test-content** for helping catch typos in external playbook configuration.

## 1.6.2

* Added dependency validation support for core marketplacev2 packs.
* Fixed an issue in **update-release-notes** where suggestion fix failed in validation.
* Fixed a bug where `.env` files didn't load. @nicolas-rdgs
* Fixed a bug where **validate** command failed when the *categories* field in the pack metadata was empty for non-integration packs.
* Added *system* and *item-type* arguments to the **download** command, used when downloading system items.
* Added a validation to **validate**, checking that each script, integration and playbook have a README file. This validation only runs when the command is called with either the `-i` or the `-g` flag.
* Fixed a regression issue with **doc-review**, where the `-g` flag did not work.
* Improved the detection of errors in **doc-review** command.
* The **validate** command now checks if a readme file is empty, only for packs that contain playbooks or were written by a partner.
* The **validate** command now makes sure common contextPath values (e.g. `DBotScore.Score`) have a non-empty description, and **format** populates them automatically.
* Fixed an issue where the **generate-outputs** command did not work properly when examples were provided.
* Fixed an issue in the **generate-outputs** command, where the outputs were not written to the specified output path.
* The **generate-outputs** command can now generate outputs from multiple calls to the same command (useful when different args provide different outputs).
* The **generate-outputs** command can now update a yaml file with new outputs, without deleting or overwriting existing ones.
* Fixed a bug where **doc-review** command failed on existing templates.
* Fixed a bug where **validate** command failed when the word demisto is in the repo README file.
* Added support for adding test-playbooks to the zip file result in *create-content-artifacts* command for marketplacev2.
* Fixed an issue in **find-dependencies** where using the argument *-o* without the argument *--all-packs-dependencies* did not print a proper warning.
* Added a **validate** check to prevent deletion of files whose deletion is not supported by the XSOAR marketplace.
* Removed the support in the *maintenance* option of the *-u* flag in the **update-release-notes** command.
* Added validation for forbidden words and phrases in the **doc-review** command.
* Added a retries mechanism to the **test-content** command to stabilize the build process.
* Added support for all `git` platforms to get remote files.
* Refactored the **format** command's effect on the *fromversion* field:
  * Fixed a bug where the *fromversion* field was removed when modifying a content item.
  * Updated the general default *fromversion* and the default *fromversion* of newly-introduced content items (e.g. `Lists`, `Jobs`).
  * Added an interactive mode functionality for all content types, to ask the user whether to set a default *fromversion*, if could not automatically determine its value. Use `-y` to assume 'yes' as an answer to all prompts and run non-interactively.

## 1.6.1

* Added the '--use-packs-known-words' argument to the **doc-review** command
* Added YAML_Loader to handle yaml files in a standard way across modules, replacing PYYAML.
* Fixed an issue when filtering items using the ID set in the **create-content-artifacts** command.
* Fixed an issue in the **generate-docs** command where tables were generated with an empty description column.
* Fixed an issue in the **split** command where splitting failed when using relative input/output paths.
* Added warning when inferred files are missing.
* Added to **validate** a validation for integration image dimensions, which should be 120x50px.
* Improved an error in the **validate** command to better differentiate between the case where a required fetch parameter is malformed or missing.

## 1.6.0

* Fixed an issue in the **create-id-set** command where similar items from different marketplaces were reported as duplicated.
* Fixed typo in demisto-sdk init
* Fixed an issue where the **lint** command did not handle all container exit codes.
* Add to **validate** a validation for pack name to make sure it is unchanged.
* Added a validation to the **validate** command that verifies that the version in the pack_metdata file is written in the correct format.
* Fixed an issue in the **format** command where missing *fromVersion* field in indicator fields caused an error.

## 1.5.9

* Added option to specify `External Playbook Configuration` to change inputs of Playbooks triggered as part of **test-content**
* Improved performance of the **lint** command.
* Improved performance of the **validate** command when checking README images.
* ***create-id-set*** command - the default value of the **marketplace** argument was changed from ‘xsoar’ to all packs existing in the content repository. When using the command, make sure to pass the relevant marketplace to use.

## 1.5.8

* Fixed an issue where the command **doc-review** along with the argument `--release-notes` failed on yml/json files with invalid schema.
* Fixed an issue where the **lint** command failed on packs using python 3.10

## 1.5.7

* Fixed an issue where reading remote yaml files failed.
* Fixed an issue in **validate** failed with no error message for lists (when no fromVersion field was found).
* Fixed an issue when running **validate** or **format** in a gitlab repository, and failing to determine its project id.
* Added an enhancement to **split**, handling an empty output argument.
* Added the ability to add classifiers and mappers to conf.json.
* Added the Alias field to the incident field schema.

## 1.5.6

* Added 'deprecated' release notes template.
* Fixed an issue where **run-test-playbook** command failed to get the task entries when the test playbook finished with errors.
* Fixed an issue in **validate** command when running with `no-conf-json` argument to ignore the `conf.json` file.
* Added error type text (`ERROR` or `WARNING`) to **validate** error prints.
* Fixed an issue where the **format** command on test playbook did not format the ID to be equal to the name of the test playbook.
* Enhanced the **update-release-notes** command to automatically commit release notes config file upon creation.
* The **validate** command will validate that an indicator field of type html has fromVersion of 6.1.0 and above.
* The **format** command will now add fromVersion 6.1.0 to indicator field of type html.
* Added support for beta integrations in the **format** command.
* Fixed an issue where the **postman-codegen** command failed when called with the `--config-out` flag.
* Removed the integration documentation from the detailed description while performing **split** command to the unified yml file.
* Removed the line which indicates the version of the product from the README.md file for new contributions.

## 1.5.5

* Fixed an issue in the **update-release-notes** command, which did not work when changes were made in multiple packs.
* Changed the **validate** command to fail on missing test-playbooks only if no unittests are found.
* Fixed `to_kebab_case`, it will now deal with strings that have hyphens, commas or periods in them, changing them to be hyphens in the new string.
* Fixed an issue in the **create-id-set** command, where the `source` value included the git token if it was specified in the remote url.
* Fixed an issue in the **merge-id-set** command, where merging fails because of duplicates but the packs are in the XSOAR repo but in different version control.
* Fixed missing `Lists` Content Item as valid `IDSetType`
* Added enhancement for **generate-docs**. It is possible to provide both file or a comma seperated list as `examples`. Also, it's possible to provide more than one example for a script or a command.
* Added feature in **format** to sync YML and JSON files to the `master` file structure.
* Added option to specify `Incident Type`, `Incoming Mapper` and `Classifier` when configuring instance in **test-content**
* added a new command **run-test-playbook** to run a test playbook in a given XSOAR instance.
* Fixed an issue in **format** when running on a modified YML, that the `id` value is not changed to its old `id` value.
* Enhancement for **split** command, replace `ApiModule` code block to `import` when splitting a YML.
* Fixed an issue where indicator types were missing from the pack's content, when uploading using **zip-packs**.
* The request data body format generated in the **postman-codegen** will use the python argument's name and not the raw data argument's name.
* Added the flag '--filter-by-id-set' to **create-content-artifacts** to create artifacts only for items in the given id_set.json.

## 1.5.4

* Fixed an issue with the **format** command when contributing via the UI
* The **format** command will now not remove the `defaultRows` key from incident, indicator and generic fields with `type: grid`.
* Fixed an issue with the **validate** command when a layoutscontainer did not have the `fromversion` field set.
* added a new command **update-xsoar-config-file** to handle your XSOAR Configuration File.
* Added `skipVerify` argument in **upload** command to skip pack signature verification.
* Fixed an issue when the **run** command  failed running when there’s more than one playground, by explicitly using the current user’s playground.
* Added support for Job content item in the **format**, **validate**, **upload**, **create-id-set**, **find-dependecies** and **create-content-artifacts** commands.
* Added a **source** field to the **id_set** entitles.
* Two entitles will not consider as duplicates if they share the same pack and the same source.
* Fixed a bug when duplicates were found in **find_dependencies**.
* Added function **get_current_repo** to `tools`.
* The **postman-codegen** will not have duplicates argument name. It will rename them to the minimum distinguished shared path for each of them.

## 1.5.3

* The **format** command will now set `unsearchable: True` for incident, indicator and generic fields.
* Fixed an issue where the **update-release-notes** command crashes with `--help` flag.
* Added validation to the **validate** command that verifies the `unsearchable` key in incident, indicator and generic fields is set to true.
* Removed a validation that DBotRole should be set for automation that requires elevated permissions to the `XSOAR-linter` in the **lint** command.
* Fixed an issue in **Validate** command where playbooks conditional tasks were mishandeled.
* Added a validation to prevent contributors from using the `fromlicense` key as a configuration parameter in an integration's YML
* Added a validation to ensure that the type for **API token** (and similar) parameters are configured correctly as a `credential` type in the integration configuration YML.
* Added an assertion that checks for duplicated requests' names when generating an integration from a postman collection.
* Added support for [.env files](https://pypi.org/project/python-dotenv/). You can now add a `.env` file to your repository with the logging information instead of setting a global environment variables.
* When running **lint** command with --keep-container flag, the docker images are committed.
* The **validate** command will not return missing test playbook error when given a script with dynamic-section tag.

## 1.5.2

* Added a validation to **update-release-notes** command to ensure that the `--version` flag argument is in the right format.
* added a new command **coverage-analyze** to generate and print coverage reports.
* Fixed an issue in **validate** in repositories which are not in GitHub or GitLab
* Added a validation that verifies that readme image absolute links do not contain the working branch name.
* Added support for List content item in the **format**, **validate**, **download**, **upload**, **create-id-set**, **find-dependecies** and **create-content-artifacts** commands.
* Added a validation to ensure reputation command's default argument is set as an array input.
* Added the `--fail-duplicates` flag for the **merge-id-set** command which will fail the command if duplicates are found.
* Added the `--fail-duplicates` flag for the **create-id-set** command which will fail the command if duplicates are found.

## 1.5.1

* Fixed an issue where **validate** command failed to recognized test playbooks for beta integrations as valid tests.
* Fixed an issue were the **validate** command was falsely recognizing image paths in readme files.
* Fixed an issue where the **upload** command error message upon upload failure pointed to wrong file rather than to the pack metadata.
* Added a validation that verifies that each script which appears in incident fields, layouts or layout containers exists in the id_set.json.
* Fixed an issue where the **postman code-gen** command generated double dots for context outputs when it was not needed.
* Fixed an issue where there **validate** command on release notes file crashed when author image was added or modified.
* Added input handling when running **find-dependencies**, replacing string manipulations.
* Fixed an issue where the **validate** command did not handle multiple playbooks with the same name in the id_set.
* Added support for GitLab repositories in **validate**

## 1.5.0

* Fixed an issue where **upload** command failed to upload packs not under content structure.
* Added support for **init** command to run from non-content repo.
* The **split-yml** has been renamed to **split** and now supports splitting Dashboards from unified Generic Modules.
* Fixed an issue where the skipped tests validation ran on the `ApiModules` pack in the **validate** command.
* The **init** command will now create the `Generic Object` entities directories.
* Fixed an issue where the **format** command failed to recognize changed files from git.
* Fixed an issue where the **json-to-outputs** command failed checking whether `0001-01-01T00:00:00` is of type `Date`
* Added to the **generate context** command to generate context paths for integrations from an example file.
* Fixed an issue where **validate** failed on release notes configuration files.
* Fixed an issue where the **validate** command failed on pack input if git detected changed files outside of `Packs` directory.
* Fixed an issue where **validate** command failed to recognize files inside validated pack when validation release notes, resulting in a false error message for missing entity in release note.
* Fixed an issue where the **download** command failed when downloading an invalid YML, instead of skipping it.

## 1.4.9

* Added validation that the support URL in partner contribution pack metadata does not lead to a GitHub repo.
* Enhanced ***generate-docs*** with default `additionalinformation` (description) for common parameters.
* Added to **validate** command a validation that a content item's id and name will not end with spaces.
* The **format** command will now remove trailing whitespaces from content items' id and name fields.
* Fixed an issue where **update-release-notes** could fail on files outside the user given pack.
* Fixed an issue where the **generate-test-playbook** command would not place the playbook in the proper folder.
* Added to **validate** command a validation that packs with `Iron Bank` uses the latest docker from Iron Bank.
* Added to **update-release-notes** command support for `Generic Object` entities.
* Fixed an issue where playbook `fromversion` mismatch validation failed even if `skipunavailable` was set to true.
* Added to the **create artifacts** command support for release notes configuration file.
* Added validation to **validate** for release notes config file.
* Added **isoversize** and **isautoswitchedtoquietmode** fields to the playbook schema.
* Added to the **update-release-notes** command `-bc` flag to generate template for breaking changes version.
* Fixed an issue where **validate** did not search description files correctly, leading to a wrong warning message.

## 1.4.8

* Fixed an issue where yml files with `!reference` failed to load properly.
* Fixed an issue when `View Integration Documentation` button was added twice during the download and re-upload.
* Fixed an issue when `(Partner Contribution)` was added twice to the display name during the download and re-upload.
* Added the following enhancements in the **generate-test-playbook** command:
  * Added the *--commands* argument to generate tasks for specific commands.
  * Added the *--examples* argument to get the command examples file path and generate tasks from the commands and arguments specified there.
  * Added the *--upload* flag to specify whether to upload the test playbook after the generation.
  * Fixed the output condition generation for outputs of type `Boolean`.

## 1.4.7

* Fixed an issue where an empty list for a command context didn't produce an indication other than an empty table.
* Fixed an issue where the **format** command has incorrectly recognized on which files to run when running using git.
* Fixed an issue where author image validations were not checked properly.
* Fixed an issue where new old-formatted scripts and integrations were not validated.
* Fixed an issue where the wording in the from version validation error for subplaybooks was incorrect.
* Fixed an issue where the **update-release-notes** command used the old docker image version instead of the new when detecting a docker change.
* Fixed an issue where the **generate-test-playbook** command used an incorrect argument name as default
* Fixed an issue where the **json-to-outputs** command used an incorrect argument name as default when using `-d`.
* Fixed an issue where validations failed while trying to validate non content files.
* Fixed an issue where README validations did not work post VS Code formatting.
* Fixed an issue where the description validations were inconsistent when running through an integration file or a description file.

## 1.4.6

* Fixed an issue where **validate** suggests, with no reason, running **format** on missing mandatory keys in yml file.
* Skipped existence of TestPlaybook check on community and contribution integrations.
* Fixed an issue where pre-commit didn't run on the demisto_sdk/commands folder.
* The **init** command will now change the script template name in the code to the given script name.
* Expanded the validations performed on beta integrations.
* Added support for PreProcessRules in the **format**, **validate**, **download**, and **create-content-artifacts** commands.
* Improved the error messages in **generate-docs**, if an example was not provided.
* Added to **validate** command a validation that a content entity or a pack name does not contain the words "partner" and "community".
* Fixed an issue where **update-release-notes** ignores *--text* flag while using *-f*
* Fixed the outputs validations in **validate** so enrichment commands will not be checked to have DBotScore outputs.
* Added a new validation to require the dockerimage key to exist in an integration and script yml files.
* Enhanced the **generate-test-playbook** command to use only integration tested on commands, rather than (possibly) other integrations implementing them.
* Expanded unify command to support GenericModules - Unifies a GenericModule object with its Dashboards.
* Added validators for generic objects:
  * Generic Field validator - verify that the 'fromVersion' field is above 6.5.0, 'group' field equals 4 and 'id' field starts with the prefix 'generic_'.
  * Generic Type validator - verify that the 'fromVersion' field is above 6.5.0
  * Generic Module validator - verify that the 'fromVersion' field is above 6.5.0
  * Generic Definition validator - verify that the 'fromVersion' field is above 6.5.0
* Expanded Format command to support Generic Objects - Fixes generic objects according to their validations.
* Fixed an issue where the **update-release-notes** command did not handle ApiModules properly.
* Added option to enter a dictionary or json of format `[{field_name:description}]` in the **json-to-outputs** command,
  with the `-d` flag.
* Improved the outputs for the **format** command.
* Fixed an issue where the validations performed after the **format** command were inconsistent with **validate**.
* Added to the **validate** command a validation for the author image.
* Updated the **create-content-artifacts** command to support generic modules, definitions, fields and types.
* Added an option to ignore errors for file paths and not only file name in .pack-ignore file.

## 1.4.5

* Enhanced the **postman-codegen** command to name all generated arguments with lower case.
* Fixed an issue where the **find-dependencies** command miscalculated the dependencies for playbooks that use generic commands.
* Fixed an issue where the **validate** command failed in external repositories in case the DEMISTO_SDK_GITHUB_TOKEN was not set.
* Fixed an issue where **openapi-codegen** corrupted the swagger file by overwriting configuration to swagger file.
* Updated the **upload** command to support uploading zipped packs to the marketplace.
* Added to the **postman-codegen** command support of path variables.
* Fixed an issue where **openapi-codegen** entered into an infinite loop on circular references in the swagger file.
* The **format** command will now set `fromVersion: 6.2.0` for widgets with 'metrics' data type.
* Updated the **find-dependencies** command to support generic modules, definitions, fields and types.
* Fixed an issue where **openapi-codegen** tried to extract reference example outputs, leading to an exception.
* Added an option to ignore secrets automatically when using the **init** command to create a pack.
* Added a tool that gives the ability to temporarily suppress console output.

## 1.4.4

* When formatting incident types with Auto-Extract rules and without mode field, the **format** command will now add the user selected mode.
* Added new validation that DBotRole is set for scripts that requires elevated permissions to the `XSOAR-linter` in the **lint** command.
* Added url escaping to markdown human readable section in generate docs to avoid autolinking.
* Added a validation that mapper's id and name are matching. Updated the format of mapper to include update_id too.
* Added a validation to ensure that image paths in the README files are valid.
* Fixed **find_type** function to correctly find test files, such as, test script and test playbook.
* Added scheme validations for the new Generic Object Types, Fields, and Modules.
* Renamed the flag *--input-old-version* to *--old-version* in the **generate-docs** command.
* Refactored the **update-release-notes** command:
  * Replaced the *--all* flag with *--use-git* or *-g*.
  * Added the *--force* flag to update the pack release notes without changes in the pack.
  * The **update-release-notes** command will now update all dependent integrations on ApiModule change, even if not specified.
  * If more than one pack has changed, the full list of updated packs will be printed at the end of **update-release-notes** command execution.
  * Fixed an issue where the **update-release-notes** command did not add docker image release notes entry for release notes file if a script was changed.
  * Fixed an issue where the **update-release-notes** command did not detect changed files that had the same name.
  * Fixed an issue in the **update-release-notes** command where the version support of JSON files was mishandled.
* Fixed an issue where **format** did not skip files in test and documentation directories.
* Updated the **create-id-set** command to support generic modules, definitions, fields and types.
* Changed the **convert** command to generate old layout fromversion to 5.0.0 instead of 4.1.0
* Enhanced the command **postman-codegen** with type hints for templates.

## 1.4.3

* Fixed an issue where **json-to-outputs** command returned an incorrect output when json is a list.
* Fixed an issue where if a pack README.md did not exist it could cause an error in the validation process.
* Fixed an issue where the *--name* was incorrectly required in the **init** command.
* Adding the option to run **validate** on a specific path while using git (*-i* & *-g*).
* The **format** command will now change UUIDs in .yml and .json files to their respective content entity name.
* Added a playbook validation to check if a task sub playbook exists in the id set in the **validate** command.
* Added the option to add new tags/usecases to the approved list and to the pack metadata on the same pull request.
* Fixed an issue in **test_content** where when different servers ran tests for the same integration, the server URL parameters were not set correctly.
* Added a validation in the **validate** command to ensure that the ***endpoint*** command is configured correctly in yml file.
* Added a warning when pack_metadata's description field is longer than 130 characters.
* Fixed an issue where a redundant print occurred on release notes validation.
* Added new validation in the **validate** command to ensure that the minimal fromVersion in a widget of type metrics will be 6.2.0.
* Added the *--release-notes* flag to demisto-sdk to get the current version release notes entries.

## 1.4.2

* Added to `pylint` summary an indication if a test was skipped.
* Added to the **init** command the option to specify fromversion.
* Fixed an issue where running **init** command without filling the metadata file.
* Added the *--docker-timeout* flag in the **lint** command to control the request timeout for the Docker client.
* Fixed an issue where **update-release-notes** command added only one docker image release notes entry for release notes file, and not for every entity whom docker image was updated.
* Added a validation to ensure that incident/indicator fields names starts with their pack name in the **validate** command. (Checked only for new files and only when using git *-g*)
* Updated the **find-dependencies** command to return the 'dependencies' according the layout type ('incident', 'indicator').
* Enhanced the "vX" display name validation for scripts and integrations in the **validate** command to check for every versioned script or integration, and not only v2.
* Added the *--fail-duplicates* flag for the **create-id-set** command which will fail the command if duplicates are found.
* Added to the **generate-docs** command automatic addition to git when a new readme file is created.

## 1.4.1

* When in private repo without `DEMSITO_SDK_GITHUB_TOKEN` configured, get_remote_file will take files from the local origin/master.
* Enhanced the **unify** command when giving input of a file and not a directory return a clear error message.
* Added a validation to ensure integrations are not skipped and at least one test playbook is not skipped for each integration or script.
* Added to the Content Tests support for `context_print_dt`, which queries the incident context and prints the result as a json.
* Added new validation for the `xsoar_config.json` file in the **validate** command.
* Added a version differences section to readme in **generate-docs** command.
* Added the *--docs-format* flag in the **integration-diff** command to get the output in README format.
* Added the *--input-old-version* and *--skip-breaking-changes* flags in the **generate-docs** command to get the details for the breaking section and to skip the breaking changes section.

## 1.4.0

* Enable passing a comma-separated list of paths for the `--input` option of the **lint** command.
* Added new validation of unimplemented test-module command in the code to the `XSOAR-linter` in the **lint** command.
* Fixed the **generate-docs** to handle integration authentication parameter.
* Added a validation to ensure that description and README do not contain the word 'Demisto'.
* Improved the deprecated message validation required from playbooks and scripts.
* Added the `--quite-bc-validation` flag for the **validate** command to run the backwards compatibility validation in quite mode (errors is treated like warnings).
* Fixed the **update release notes** command to display a name for old layouts.
* Added the ability to append to the pack README credit to contributors.
* Added identification for parameter differences in **integration-diff** command.
* Fixed **format** to use git as a default value.
* Updated the **upload** command to support reports.
* Fixed an issue where **generate-docs** command was displaying 'None' when credentials parameter display field configured was not configured.
* Fixed an issue where **download** did not return exit code 1 on failure.
* Updated the validation that incident fields' names do not contain the word incident will aplly to core packs only.
* Added a playbook validation to verify all conditional tasks have an 'else' path in **validate** command.
* Renamed the GitHub authentication token environment variable `GITHUB_TOKEN` to `DEMITO_SDK_GITHUB_TOKEN`.
* Added to the **update-release-notes** command automatic addition to git when new release notes file is created.
* Added validation to ensure that integrations, scripts, and playbooks do not contain the entity type in their names.
* Added the **convert** command to convert entities between XSOAR versions.
* Added the *--deprecate* flag in **format** command to deprecate integrations, scripts, and playbooks.
* Fixed an issue where ignoring errors did not work when running the **validate** command on specific files (-i).

## 1.3.9

* Added a validation verifying that the pack's README.md file is not equal to pack description.
* Fixed an issue where the **Assume yes** flag did not work properly for some entities in the **format** command.
* Improved the error messages for separators in folder and file names in the **validate** command.
* Removed the **DISABLE_SDK_VERSION_CHECK** environment variable. To disable new version checks, use the **DEMISTO_SDK_SKIP_VERSION_CHECK** envirnoment variable.
* Fixed an issue where the demisto-sdk version check failed due to a rate limit.
* Fixed an issue with playbooks scheme validation.

## 1.3.8

* Updated the **secrets** command to work on forked branches.

## 1.3.7

* Added a validation to ensure correct image and description file names.
* Fixed an issue where the **validate** command failed when 'display' field in credentials param in yml is empty but 'displaypassword' was provided.
* Added the **integration-diff** command to check differences between two versions of an integration and to return a report of missing and changed elements in the new version.
* Added a validation verifying that the pack's README.md file is not missing or empty for partner packs or packs contains use cases.
* Added a validation to ensure that the integration and script folder and file names will not contain separators (`_`, `-`, ``).
* When formatting new pack, the **format** command will set the *fromversion* key to 5.5.0 in the new files without fromversion.

## 1.3.6

* Added a validation that core packs are not dependent on non-core packs.
* Added a validation that a pack name follows XSOAR standards.
* Fixed an issue where in some cases the `get_remote_file` function failed due to an invalid path.
* Fixed an issue where running **update-release-notes** with updated integration logo, did not detect any file changes.
* Fixed an issue where the **create-id-set** command did not identify unified integrations correctly.
* Fixed an issue where the `CommonTypes` pack was not identified as a dependency for all feed integrations.
* Added support for running SDK commands in private repositories.
* Fixed an issue where running the **init** command did not set the correct category field in an integration .yml file for a newly created pack.
* When formatting new contributed pack, the **format** command will set the *fromversion* key to 6.0.0 in the relevant files.
* If the environment variable "DISABLE_SDK_VERSION_CHECK" is define, the demisto-sdk will no longer check for newer version when running a command.
* Added the `--use-pack-metadata` flag for the **find-dependencies** command to update the calculated dependencies using the the packs metadata files.
* Fixed an issue where **validate** failed on scripts in case the `outputs` field was set to `None`.
* Fixed an issue where **validate** was failing on editing existing release notes.
* Added a validation for README files verifying that the file doesn't contain template text copied from HelloWorld or HelloWorldPremium README.

## 1.3.5

* Added a validation that layoutscontainer's id and name are matching. Updated the format of layoutcontainer to include update_id too.
* Added a validation that commands' names and arguments in core packs, or scripts' arguments do not contain the word incident.
* Fixed issue where running the **generate-docs** command with -c flag ran all the commands and not just the commands specified by the flag.
* Fixed the error message of the **validate** command to not always suggest adding the *description* field.
* Fixed an issue where running **format** on feed integration generated invalid parameter structure.
* Fixed an issue where the **generate-docs** command did not add all the used scripts in a playbook to the README file.
* Fixed an issue where contrib/partner details might be added twice to the same file, when using unify and create-content-artifacts commands
* Fixed issue where running **validate** command on image-related integration did not return the correct outputs to json file.
* When formatting playbooks, the **format** command will now remove empty fields from SetIncident, SetIndicator, CreateNewIncident, CreateNewIndicator script arguments.
* Added an option to fill in the developer email when running the **init** command.

## 1.3.4

* Updated the **validate** command to check that the 'additionalinfo' field only contains the expected value for feed required parameters and not equal to it.
* Added a validation that community/partner details are not in the detailed description file.
* Added a validation that the Use Case tag in pack_metadata file is only used when the pack contains at least one PB, Incident Type or Layout.
* Added a validation that makes sure outputs in integrations are matching the README file when only README has changed.
* Added the *hidden* field to the integration schema.
* Fixed an issue where running **format** on a playbook whose `name` does not equal its `id` would cause other playbooks who use that playbook as a sub-playbook to fail.
* Added support for local custom command configuration file `.demisto-sdk-conf`.
* Updated the **format** command to include an update to the description file of an integration, to remove community/partner details.

## 1.3.3

* Fixed an issue where **lint** failed where *.Dockerfile* exists prior running the lint command.
* Added FeedHelloWorld template option for *--template* flag in **demisto-sdk init** command.
* Fixed issue where **update-release-notes** deleted release note file if command was called more than once.
* Fixed issue where **update-release-notes** added docker image release notes every time the command was called.
* Fixed an issue where running **update-release-notes** on a pack with newly created integration, had also added a docker image entry in the release notes.
* Fixed an issue where `XSOAR-linter` did not find *NotImplementedError* in main.
* Added validation for README files verifying their length (over 30 chars).
* When using *-g* flag in the **validate** command it will now ignore untracked files by default.
* Added the *--include-untracked* flag to the **validate** command to include files which are untracked by git in the validation process.
* Improved the `pykwalify` error outputs in the **validate** command.
* Added the *--print-pykwalify* flag to the **validate** command to print the unchanged output from `pykwalify`.

## 1.3.2

* Updated the format of the outputs when using the *--json-file* flag to create a JSON file output for the **validate** and **lint** commands.
* Added the **doc-review** command to check spelling in .md and .yml files as well as a basic release notes review.
* Added a validation that a pack's display name does not already exist in content repository.
* Fixed an issue where the **validate** command failed to detect duplicate params in an integration.
* Fixed an issue where the **validate** command failed to detect duplicate arguments in a command in an integration.

## 1.3.1

* Fixed an issue where the **validate** command failed to validate the release notes of beta integrations.
* Updated the **upload** command to support indicator fields.
* The **validate** and **update-release-notes** commands will now check changed files against `demisto/master` if it is configured locally.
* Fixed an issue where **validate** would incorrectly identify files as renamed.
* Added a validation that integration properties (such as feed, mappers, mirroring, etc) are not removed.
* Fixed an issue where **validate** failed when comparing branch against commit hash.
* Added the *--no-pipenv* flag to the **split-yml** command.
* Added a validation that incident fields and incident types are not removed from mappers.
* Fixed an issue where the *c
reate-id-set* flag in the *validate* command did not work while not using git.
* Added the *hiddenusername* field to the integration schema.
* Added a validation that images that are not integration images, do not ask for a new version or RN

## 1.3.0

* Do not collect optional dependencies on indicator types reputation commands.
* Fixed an issue where downloading indicator layoutscontainer objects failed.
* Added a validation that makes sure outputs in integrations are matching the README file.
* Fixed an issue where the *create-id-set* flag in the **validate** command did not work.
* Added a warning in case no id_set file is found when running the **validate** command.
* Fixed an issue where changed files were not recognised correctly on forked branches in the **validate** and the **update-release-notes** commands.
* Fixed an issue when files were classified incorrectly when running *update-release-notes*.
* Added a validation that integration and script file paths are compatible with our convention.
* Fixed an issue where id_set.json file was re created whenever running the generate-docs command.
* added the *--json-file* flag to create a JSON file output for the **validate** and **lint** commands.

## 1.2.19

* Fixed an issue where merge id_set was not updated to work with the new entity of Packs.
* Added a validation that the playbook's version matches the version of its sub-playbooks, scripts, and integrations.

## 1.2.18

* Changed the *skip-id-set-creation* flag to *create-id-set* in the **validate** command. Its default value will be False.
* Added support for the 'cve' reputation command in default arg validation.
* Filter out generic and reputation command from scripts and playbooks dependencies calculation.
* Added support for the incident fields in outgoing mappers in the ID set.
* Added a validation that the taskid field and the id field under the task field are both from uuid format and contain the same value.
* Updated the **format** command to generate uuid value for the taskid field and for the id under the task field in case they hold an invalid values.
* Exclude changes from doc_files directory on validation.
* Added a validation that an integration command has at most one default argument.
* Fixing an issue where pack metadata version bump was not enforced when modifying an old format (unified) file.
* Added validation that integration parameter's display names are capitalized and spaced using whitespaces and not underscores.
* Fixed an issue where beta integrations where not running deprecation validations.
* Allowed adding additional information to the deprecated description.
* Fixing an issue when escaping less and greater signs in integration params did not work as expected.

## 1.2.17

* Added a validation that the classifier of an integration exists.
* Added a validation that the mapper of an integration exists.
* Added a validation that the incident types of a classifier exist.
* Added a validation that the incident types of a mapper exist.
* Added support for *text* argument when running **demisto-sdk update-release-notes** on the ApiModules pack.
* Added a validation for the minimal version of an indicator field of type grid.
* Added new validation for incident and indicator fields in classifiers mappers and layouts exist in the content.
* Added cache for get_remote_file to reducing failures from accessing the remote repo.
* Fixed an issue in the **format** command where `_dev` or `_copy` suffixes weren't removed from the `id` of the given playbooks.
* Playbook dependencies from incident and indicator fields are now marked as optional.
* Mappers dependencies from incident types and incident fields are now marked as optional.
* Classifier dependencies from incident types are now marked as optional.
* Updated **demisto-sdk init** command to no longer create `created` field in pack_metadata file
* Updated **generate-docs** command to take the parameters names in setup section from display field and to use additionalinfo field when exist.
* Using the *verbose* argument in the **find-dependencies** command will now log to the console.
* Improved the deprecated message validation required from integrations.
* Fixed an issue in the **generate-docs** command where **Context Example** section was created when it was empty.

## 1.2.16

* Added allowed ignore errors to the *IDSetValidator*.
* Fixed an issue where an irrelevant id_set validation ran in the **validate** command when using the *--id-set* flag.
* Fixed an issue were **generate-docs** command has failed if a command did not exist in commands permissions file.
* Improved a **validate** command message for missing release notes of api module dependencies.

## 1.2.15

* Added the *ID101* to the allowed ignored errors.

## 1.2.14

* SDK repository is now mypy check_untyped_defs complaint.
* The lint command will now ignore the unsubscriptable-object (E1136) pylint error in dockers based on python 3.9 - this will be removed once a new pylint version is released.
* Added an option for **format** to run on a whole pack.
* Added new validation of unimplemented commands from yml in the code to `XSOAR-linter`.
* Fixed an issue where Auto-Extract fields were only checked for newly added incident types in the **validate** command.
* Added a new warning validation of direct access to args/params dicts to `XSOAR-linter`.

## 1.2.13

* Added new validation of indicators usage in CommandResults to `XSOAR-linter`.
* Running **demisto-sdk lint** will automatically run on changed files (same behavior as the -g flag).
* Removed supported version message from the documentation when running **generate_docs**.
* Added a print to indicate backwards compatibility is being checked in **validate** command.
* Added a percent print when running the **validate** command with the *-a* flag.
* Fixed a regression in the **upload** command where it was ignoring `DEMISTO_VERIFY_SSL` env var.
* Fixed an issue where the **upload** command would fail to upload beta integrations.
* Fixed an issue where the **validate** command did not create the *id_set.json* file when running with *-a* flag.
* Added price change validation in the **validate** command.
* Added validations that checks in read-me for empty sections or leftovers from the auto generated read-me that should be changed.
* Added new code validation for *NotImplementedError* to raise a warning in `XSOAR-linter`.
* Added validation for support types in the pack metadata file.
* Added support for *--template* flag in **demisto-sdk init** command.
* Fixed an issue with running **validate** on master branch where the changed files weren't compared to previous commit when using the *-g* flag.
* Fixed an issue where the `XSOAR-linter` ran *NotImplementedError* validation on scripts.
* Added support for Auto-Extract feature validation in incident types in the **validate** command.
* Fixed an issue in the **lint** command where the *-i* flag was ignored.
* Improved **merge-id-sets** command to support merge between two ID sets that contain the same pack.
* Fixed an issue in the **lint** command where flake8 ran twice.

## 1.2.12

* Bandit now reports also on medium severity issues.
* Fixed an issue with support for Docker Desktop on Mac version 2.5.0+.
* Added support for vulture and mypy linting when running without docker.
* Added support for *prev-ver* flag in **update-release-notes** command.
* Improved retry support when building docker images for linting.
* Added the option to create an ID set on a specific pack in **create-id-set** command.
* Added the *--skip-id-set-creation* flag to **validate** command in order to add the capability to run validate command without creating id_set validation.
* Fixed an issue where **validate** command checked docker image tag on ApiModules pack.
* Fixed an issue where **find-dependencies** did not calculate dashboards and reports dependencies.
* Added supported version message to the documentation and release notes files when running **generate_docs** and **update-release-notes** commands respectively.
* Added new code validations for *NotImplementedError* exception raise to `XSOAR-linter`.
* Command create-content-artifacts additional support for **Author_image.png** object.
* Fixed an issue where schemas were not enforced for incident fields, indicator fields and old layouts in the validate command.
* Added support for **update-release-notes** command to update release notes according to master branch.

## 1.2.11

* Fixed an issue where the ***generate-docs*** command reset the enumeration of line numbering after an MD table.
* Updated the **upload** command to support mappers.
* Fixed an issue where exceptions were no printed in the **format** while the *--verbose* flag is set.
* Fixed an issue where *--assume-yes* flag did not work in the **format** command when running on a playbook without a `fromversion` field.
* Fixed an issue where the **format** command would fail in case `conf.json` file was not found instead of skipping the update.
* Fixed an issue where integration with v2 were recognised by the `name` field instead of the `display` field in the **validate** command.
* Added a playbook validation to check if a task script exists in the id set in the **validate** command.
* Added new integration category `File Integrity Management` in the **validate** command.

## 1.2.10

* Added validation for approved content pack use-cases and tags.
* Added new code validations for *CommonServerPython* import to `XSOAR-linter`.
* Added *default value* and *predefined values* to argument description in **generate-docs** command.
* Added a new validation that checks if *get-mapping-fields* command exists if the integration schema has *{ismappable: true}* in **validate** command.
* Fixed an issue where the *--staged* flag recognised added files as modified in the **validate** command.
* Fixed an issue where a backwards compatibility warning was raised for all added files in the **validate** command.
* Fixed an issue where **validate** command failed when no tests were given for a partner supported pack.
* Updated the **download** command to support mappers.
* Fixed an issue where the ***format*** command added a duplicate parameter.
* For partner supported content packs, added support for a list of emails.
* Removed validation of README files from the ***validate*** command.
* Fixed an issue where the ***validate*** command required release notes for ApiModules pack.

## 1.2.9

* Fixed an issue in the **openapi_codegen** command where it created duplicate functions name from the swagger file.
* Fixed an issue in the **update-release-notes** command where the *update type* argument was not verified.
* Fixed an issue in the **validate** command where no error was raised in case a non-existing docker image was presented.
* Fixed an issue in the **format** command where format failed when trying to update invalid Docker image.
* The **format** command will now preserve the **isArray** argument in integration's reputation commands and will show a warning if it set to **false**.
* Fixed an issue in the **lint** command where *finally* clause was not supported in main function.
* Fixed an issue in the **validate** command where changing any entity ID was not validated.
* Fixed an issue in the **validate** command where *--staged* flag did not bring only changed files.
* Fixed the **update-release-notes** command to ignore changes in the metadata file.
* Fixed the **validate** command to ignore metadata changes when checking if a version bump is needed.

## 1.2.8

* Added a new validation that checks in playbooks for the usage of `DeleteContext` in **validate** command.
* Fixed an issue in the **upload** command where it would try to upload content entities with unsupported versions.
* Added a new validation that checks in playbooks for the usage of specific instance in **validate** command.
* Added the **--staged** flag to **validate** command to run on staged files only.

## 1.2.7

* Changed input parameters in **find-dependencies** command.
  * Use ***-i, --input*** instead of ***-p, --path***.
  * Use ***-idp, --id-set-path*** instead of ***-i, --id-set-path***.
* Fixed an issue in the **unify** command where it crashed on an integration without an image file.
* Fixed an issue in the **format** command where unnecessary files were not skipped.
* Fixed an issue in the **update-release-notes** command where the *text* argument was not respected in all cases.
* Fixed an issue in the **validate** command where a warning about detailed description was given for unified or deprecated integrations.
* Improved the error returned by the **validate** command when running on files using the old format.

## 1.2.6

* No longer require setting `DEMISTO_README_VALIDATION` env var to enable README mdx validation. Validation will now run automatically if all necessary node modules are available.
* Fixed an issue in the **validate** command where the `--skip-pack-dependencies` would not skip id-set creation.
* Fixed an issue in the **validate** command where validation would fail if supplied an integration with an empty `commands` key.
* Fixed an issue in the **validate** command where validation would fail due to a required version bump for packs which are not versioned.
* Will use env var `DEMISTO_VERIFY_SSL` to determine if to use a secure connection for commands interacting with the Server when `--insecure` is not passed. If working with a local Server without a trusted certificate, you can set env var `DEMISTO_VERIFY_SSL=no` to avoid using `--insecure` on each command.
* Unifier now adds a link to the integration documentation to the integration detailed description.
* Fixed an issue in the **secrets** command where ignored secrets were not skipped.

## 1.2.5

* Added support for special fields: *defaultclassifier*, *defaultmapperin*, *defaultmapperout* in **download** command.
* Added -y option **format** command to assume "yes" as answer to all prompts and run non-interactively
* Speed up improvements for `validate` of README files.
* Updated the **format** command to adhere to the defined content schema and sub-schemas, aligning its behavior with the **validate** command.
* Added support for canvasContextConnections files in **format** command.

## 1.2.4

* Updated detailed description for community integrations.

## 1.2.3

* Fixed an issue where running **validate** failed on playbook with task that adds tags to the evidence data.
* Added the *displaypassword* field to the integration schema.
* Added new code validations to `XSOAR-linter`.
  * As warnings messages:
    * `demisto.params()` should be used only inside main function.
    * `demisto.args()` should be used only inside main function.
    * Functions args should have type annotations.
* Added `fromversion` field validation to test playbooks and scripts in **validate** command.

## 1.2.2

* Add support for warning msgs in the report and summary to **lint** command.
* Fixed an issue where **json-to-outputs** determined bool values as int.
* Fixed an issue where **update-release-notes** was crushing on `--all` flag.
* Fixed an issue where running **validate**, **update-release-notes** outside of content repo crushed without a meaningful error message.
* Added support for layoutscontainer in **init** contribution flow.
* Added a validation for tlp_color param in feeds in **validate** command.
* Added a validation for removal of integration parameters in **validate** command.
* Fixed an issue where **update-release-notes** was failing with a wrong error message when no pack or input was given.
* Improved formatting output of the **generate-docs** command.
* Add support for env variable *DEMISTO_SDK_ID_SET_REFRESH_INTERVAL*. Set this env variable to the refresh interval in minutes. The id set will be regenerated only if the refresh interval has passed since the last generation. Useful when generating Script documentation, to avoid re-generating the id_set every run.
* Added new code validations to `XSOAR-linter`.
  * As error messages:
    * Longer than 10 seconds sleep statements for non long running integrations.
    * exit() usage.
    * quit() usage.
  * As warnings messages:
    * `demisto.log` should not be used.
    * main function existence.
    * `demito.results` should not be used.
    * `return_output` should not be used.
    * try-except statement in main function.
    * `return_error` usage in main function.
    * only once `return_error` usage.
* Fixed an issue where **lint** command printed logs twice.
* Fixed an issue where *suffix* did not work as expected in the **create-content-artifacts** command.
* Added support for *prev-ver* flag in **lint** and **secrets** commands.
* Added support for *text* flag to **update-release-notes** command to add the same text to all release notes.
* Fixed an issue where **validate** did not recognize added files if they were modified locally.
* Added a validation that checks the `fromversion` field exists and is set to 5.0.0 or above when working or comparing to a non-feature branch in **validate** command.
* Added a validation that checks the certification field in the pack_metadata file is valid in **validate** command.
* The **update-release-notes** command will now automatically add docker image update to the release notes.

## 1.2.1

* Added an additional linter `XSOAR-linter` to the **lint** command which custom validates py files. currently checks for:
  * `Sys.exit` usages with non zero value.
  * Any `Print` usages.
* Fixed an issue where renamed files were failing on *validate*.
* Fixed an issue where single changed files did not required release notes update.
* Fixed an issue where doc_images required release-notes and validations.
* Added handling of dependent packs when running **update-release-notes** on changed *APIModules*.
  * Added new argument *--id-set-path* for id_set.json path.
  * When changes to *APIModule* is detected and an id_set.json is available - the command will update the dependent pack as well.
* Added handling of dependent packs when running **validate** on changed *APIModules*.
  * Added new argument *--id-set-path* for id_set.json path.
  * When changes to *APIModule* is detected and an id_set.json is available - the command will validate that the dependent pack has release notes as well.
* Fixed an issue where the find_type function didn't recognize file types correctly.
* Fixed an issue where **update-release-notes** command did not work properly on Windows.
* Added support for indicator fields in **update-release-notes** command.
* Fixed an issue where files in test dirs where being validated.

## 1.2.0

* Fixed an issue where **format** did not update the test playbook from its pack.
* Fixed an issue where **validate** validated non integration images.
* Fixed an issue where **update-release-notes** did not identified old yml integrations and scripts.
* Added revision templates to the **update-release-notes** command.
* Fixed an issue where **update-release-notes** crashed when a file was renamed.
* Fixed an issue where **validate** failed on deleted files.
* Fixed an issue where **validate** validated all images instead of packs only.
* Fixed an issue where a warning was not printed in the **format** in case a non-supported file type is inputted.
* Fixed an issue where **validate** did not fail if no release notes were added when adding files to existing packs.
* Added handling of incorrect layout paths via the **format** command.
* Refactor **create-content-artifacts** command - Efficient artifacts creation and better logging.
* Fixed an issue where image and description files were not handled correctly by **validate** and **update-release-notes** commands.
* Fixed an issue where the **format** command didn't remove all extra fields in a file.
* Added an error in case an invalid id_set.json file is found while running the **validate** command.
* Added fetch params checks to the **validate** command.

## 1.1.11

* Added line number to secrets' path in **secrets** command report.
* Fixed an issue where **init** a community pack did not present the valid support URL.
* Fixed an issue where **init** offered a non relevant pack support type.
* Fixed an issue where **lint** did not pull docker images for powershell.
* Fixed an issue where **find-dependencies** did not find all the script dependencies.
* Fixed an issue where **find-dependencies** did not collect indicator fields as dependencies for playbooks.
* Updated the **validate** and the **secrets** commands to be less dependent on regex.
* Fixed an issue where **lint** did not run on circle when docker did not return ping.
* Updated the missing release notes error message (RN106) in the **Validate** command.
* Fixed an issue where **Validate** would return missing release notes when two packs with the same substring existed in the modified files.
* Fixed an issue where **update-release-notes** would add duplicate release notes when two packs with the same substring existed in the modified files.
* Fixed an issue where **update-release-notes** would fail to bump new versions if the feature branch was out of sync with the master branch.
* Fixed an issue where a non-descriptive error would be returned when giving the **update-release-notes** command a pack which can not be found.
* Added dependencies check for *widgets* in **find-dependencies** command.
* Added a `update-docker` flag to **format** command.
* Added a `json-to-outputs` flag to the **run** command.
* Added a verbose (`-v`) flag to **format** command.
* Fixed an issue where **download** added the prefix "playbook-" to the name of playbooks.

## 1.1.10

* Updated the **init** command. Relevant only when passing the *--contribution* argument.
  * Added the *--author* option.
  * The *support* field of the pack's metadata is set to *community*.
* Added a proper error message in the **Validate** command upon a missing description in the root of the yml.
* **Format** now works with a relative path.
* **Validate** now fails when all release notes have been excluded.
* Fixed issue where correct error message would not propagate for invalid images.
* Added the *--skip-pack-dependencies* flag to **validate** command to skip pack dependencies validation. Relevant when using the *-g* flag.
* Fixed an issue where **Validate** and **Format** commands failed integrations with `defaultvalue` field in fetch incidents related parameters.
* Fixed an issue in the **Validate** command in which unified YAML files were not ignored.
* Fixed an issue in **generate-docs** where scripts and playbooks inputs and outputs were not parsed correctly.
* Fixed an issue in the **openapi-codegen** command where missing reference fields in the swagger JSON caused errors.
* Fixed an issue in the **openapi-codegen** command where empty objects in the swagger JSON paths caused errors.
* **update-release-notes** command now accept path of the pack instead of pack name.
* Fixed an issue where **generate-docs** was inserting unnecessary escape characters.
* Fixed an issue in the **update-release-notes** command where changes to the pack_metadata were not detected.
* Fixed an issue where **validate** did not check for missing release notes in old format files.

## 1.1.9

* Fixed an issue where **update-release-notes** command failed on invalid file types.

## 1.1.8

* Fixed a regression where **upload** command failed on test playbooks.
* Added new *githubUser* field in pack metadata init command.
* Support beta integration in the commands **split-yml, extract-code, generate-test-playbook and generate-docs.**
* Fixed an issue where **find-dependencies** ignored *toversion* field in content items.
* Added support for *layoutscontainer*, *classifier_5_9_9*, *mapper*, *report*, and *widget* in the **Format** command.
* Fixed an issue where **Format** will set the `ID` field to be equal to the `name` field in modified playbooks.
* Fixed an issue where **Format** did not work for test playbooks.
* Improved **update-release-notes** command:
  * Write content description to release notes for new items.
  * Update format for file types without description: Connections, Incident Types, Indicator Types, Layouts, Incident Fields.
* Added a validation for feedTags param in feeds in **validate** command.
* Fixed readme validation issue in community support packs.
* Added the **openapi-codegen** command to generate integrations from OpenAPI specification files.
* Fixed an issue were release notes validations returned wrong results for *CommonScripts* pack.
* Added validation for image links in README files in **validate** command.
* Added a validation for default value of fetch param in feeds in **validate** command.
* Fixed an issue where the **Init** command failed on scripts.

## 1.1.7

* Fixed an issue where running the **format** command on feed integrations removed the `defaultvalue` fields.
* Playbook branch marked with *skipunavailable* is now set as an optional dependency in the **find-dependencies** command.
* The **feedReputation** parameter can now be hidden in a feed integration.
* Fixed an issue where running the **unify** command on JS package failed.
* Added the *--no-update* flag to the **find-dependencies** command.
* Added the following validations in **validate** command:
  * Validating that a pack does not depend on NonSupported / Deprecated packs.

## 1.1.6

* Added the *--description* option to the **init** command.
* Added the *--contribution* option to the **init** command which converts a contribution zip to proper pack format.
* Improved **validate** command performance time and outputs.
* Added the flag *--no-docker-checks* to **validate** command to skip docker checks.
* Added the flag *--print-ignored-files* to **validate** command to print ignored files report when the command is done.
* Added the following validations in **validate** command:
  * Validating that existing release notes are not modified.
  * Validating release notes are not added to new packs.
  * Validating that the "currentVersion" field was raised in the pack_metadata for modified packs.
  * Validating that the timestamp in the "created" field in the pack_metadata is in ISO format.
* Running `demisto-sdk validate` will run the **validate** command using git and only on committed files (same as using *-g --post-commit*).
* Fixed an issue where release notes were not checked correctly in **validate** command.
* Fixed an issue in the **create-id-set** command where optional playbook tasks were not taken into consideration.
* Added a prompt to the `demisto-sdk update-release-notes` command to prompt users to commit changes before running the release notes command.
* Added support to `layoutscontainer` in **validate** command.

## 1.1.5

* Fixed an issue in **find-dependencies** command.
* **lint** command now verifies flake8 on CommonServerPython script.

## 1.1.4

* Fixed an issue with the default output file name of the **unify** command when using "." as an output path.
* **Unify** command now adds contributor details to the display name and description.
* **Format** command now adds *isFetch* and *incidenttype* fields to integration yml.
* Removed the *feedIncremental* field from the integration schema.
* **Format** command now adds *feedBypassExclusionList*, *Fetch indicators*, *feedReputation*, *feedReliability*,
     *feedExpirationPolicy*, *feedExpirationInterval* and *feedFetchInterval* fields to integration yml.
* Fixed an issue in the playbooks schema.
* Fixed an issue where generated release notes were out of order.
* Improved pack dependencies detection.
* Fixed an issue where test playbooks were mishandled in **validate** command.

## 1.1.3

* Added a validation for invalid id fields in indicators types files in **validate** command.
* Added default behavior for **update-release-notes** command.
* Fixed an error where README files were failing release notes validation.
* Updated format of generated release notes to be more user friendly.
* Improved error messages for the **update-release-notes** command.
* Added support for `Connections`, `Dashboards`, `Widgets`, and `Indicator Types` to **update-release-notes** command.
* **Validate** now supports scripts under the *TestPlaybooks* directory.
* Fixed an issue where **validate** did not support powershell files.

## 1.1.2

* Added a validation for invalid playbookID fields in incidents types files in **validate** command.
* Added a code formatter for python files.
* Fixed an issue where new and old classifiers where mixed on validate command.
* Added *feedIncremental* field to the integration schema.
* Fixed error in the **upload** command where unified YMLs were not uploaded as expected if the given input was a pack.
* Fixed an issue where the **secrets** command failed due to a space character in the file name.
* Ignored RN validation for *NonSupported* pack.
* You can now ignore IF107, SC100, RP102 error codes in the **validate** command.
* Fixed an issue where the **download** command was crashing when received as input a JS integration or script.
* Fixed an issue where **validate** command checked docker image for JS integrations and scripts.
* **validate** command now checks scheme for reports and connections.
* Fixed an issue where **validate** command checked docker when running on all files.
* Fixed an issue where **validate** command did not fail when docker image was not on the latest numeric tag.
* Fixed an issue where beta integrations were not validated correctly in **validate** command.

## 1.1.1

* fixed and issue where file types were not recognized correctly in **validate** command.
* Added better outputs for validate command.

## 1.1.0

* Fixed an issue where changes to only non-validated files would fail validation.
* Fixed an issue in **validate** command where moved files were failing validation for new packs.
* Fixed an issue in **validate** command where added files were failing validation due to wrong file type detection.
* Added support for new classifiers and mappers in **validate** command.
* Removed support of old RN format validation.
* Updated **secrets** command output format.
* Added support for error ignore on deprecated files in **validate** command.
* Improved errors outputs in **validate** command.
* Added support for linting an entire pack.

## 1.0.9

* Fixed a bug where misleading error was presented when pack name was not found.
* **Update-release-notes** now detects added files for packs with versions.
* Readme files are now ignored by **update-release-notes** and validation of release notes.
* Empty release notes no longer cause an uncaught error during validation.

## 1.0.8

* Changed the output format of demisto-sdk secrets.
* Added a validation that checkbox items are not required in integrations.
* Added pack release notes generation and validation.
* Improved pack metadata validation.
* Fixed an issue in **validate** where renamed files caused an error

## 1.0.4

* Fix the **format** command to update the `id` field to be equal to `details` field in indicator-type files, and to `name` field in incident-type & dashboard files.
* Fixed a bug in the **validate** command for layout files that had `sortValues` fields.
* Fixed a bug in the **format** command where `playbookName` field was not always present in the file.
* Fixed a bug in the **format** command where indicatorField wasn't part of the SDK schemas.
* Fixed a bug in **upload** command where created unified docker45 yml files were not deleted.
* Added support for IndicatorTypes directory in packs (for `reputation` files, instead of Misc).
* Fixed parsing playbook condition names as string instead of boolean in **validate** command
* Improved image validation in YAML files.
* Removed validation for else path in playbook condition tasks.

## 1.0.3

* Fixed a bug in the **format** command where comments were being removed from YAML files.
* Added output fields: *file_path* and *kind* for layouts in the id-set.json created by **create-id-set** command.
* Fixed a bug in the **create-id-set** command Who returns Duplicate for Layouts with a different kind.
* Added formatting to **generate-docs** command results replacing all `<br>` tags with `<br/>`.
* Fixed a bug in the **download** command when custom content contained not supported content entity.
* Fixed a bug in **format** command in which boolean strings  (e.g. 'yes' or 'no') were converted to boolean values (e.g. 'True' or 'False').
* **format** command now removes *sourceplaybookid* field from playbook files.
* Fixed a bug in **generate-docs** command in which integration dependencies were not detected when generating documentation for a playbook.

## 1.0.1

* Fixed a bug in the **unify** command when output path was provided empty.
* Improved error message for integration with no tests configured.
* Improved the error message returned from the **validate** command when an integration is missing or contains malformed fetch incidents related parameters.
* Fixed a bug in the **create** command where a unified YML with a docker image for 4.5 was copied incorrectly.
* Missing release notes message are now showing the release notes file path to update.
* Fixed an issue in the **validate** command in which unified YAML files were not ignored.
* File format suggestions are now shown in the relevant file format (JSON or YAML).
* Changed Docker image validation to fail only on non-valid ones.
* Removed backward compatibility validation when Docker image is updated.

## 1.0.0

* Improved the *upload* command to support the upload of all the content entities within a pack.
* The *upload* command now supports the improved pack file structure.
* Added an interactive option to format integrations, scripts and playbooks with No TestPlaybooks configured.
* Added an interactive option to configure *conf.json* file with missing test playbooks for integrations, scripts and playbooks
* Added *download* command to download custom content from Demisto instance to the local content repository.
* Improved validation failure messages to include a command suggestion, wherever relevant, to fix the raised issue.
* Improved 'validate' help and documentation description
* validate - checks that scripts, playbooks, and integrations have the *tests* key.
* validate - checks that test playbooks are configured in `conf.json`.
* demisto-sdk lint - Copy dir better handling.
* demisto-sdk lint - Add error when package missing in docker image.
* Added *-a , --validate-all* option in *validate* to run all validation on all files.
* Added *-i , --input* option in *validate* to run validation on a specified pack/file.
* added *-i, --input* option in *secrets* to run on a specific file.
* Added an allowed hidden parameter: *longRunning* to the hidden integration parameters validation.
* Fixed an issue with **format** command when executing with an output path of a folder and not a file path.
* Bug fixes in generate-docs command given playbook as input.
* Fixed an issue with lint command in which flake8 was not running on unit test files.

## 0.5.2

* Added *-c, --command* option in *generate-docs* to generate a specific command from an integration.
* Fixed an issue when getting README/CHANGELOG files from git and loading them.
* Removed release notes validation for new content.
* Fixed secrets validations for files with the same name in a different directory.
* demisto-sdk lint - parallelization working with specifying the number of workers.
* demisto-sdk lint - logging levels output, 3 levels.
* demisto-sdk lint - JSON report, structured error reports in JSON format.
* demisto-sdk lint - XML JUnit report for unit-tests.
* demisto-sdk lint - new packages used to accelerate execution time.
* demisto-sdk secrets - command now respects the generic whitelist, and not only the pack secrets.

## 0.5.0

[PyPI History][1]

[1]: https://pypi.org/project/demisto-sdk/#history

## 0.4.9

* Fixed an issue in *generate-docs* where Playbooks and Scripts documentation failed.
* Added a graceful error message when executing the *run" command with a misspelled command.
* Added more informative errors upon failures of the *upload* command.
* format command:
  * Added format for json files: IncidentField, IncidentType, IndicatorField, IndicatorType, Layout, Dashboard.
  * Added the *-fv --from-version*, *-nv --no-validation* arguments.
  * Removed the *-t yml_type* argument, the file type will be inferred.
  * Removed the *-g use_git* argument, running format without arguments will run automatically on git diff.
* Fixed an issue in loading playbooks with '=' character.
* Fixed an issue in *validate* failed on deleted README files.

## 0.4.8

* Added the *max* field to the Playbook schema, allowing to define it in tasks loop.
* Fixed an issue in *validate* where Condition branches checks were case sensitive.

## 0.4.7

* Added the *slareminder* field to the Playbook schema.
* Added the *common_server*, *demisto_mock* arguments to the *init* command.
* Fixed an issue in *generate-docs* where the general section was not being generated correctly.
* Fixed an issue in *validate* where Incident type validation failed.

## 0.4.6

* Fixed an issue where the *validate* command did not identify CHANGELOG in packs.
* Added a new command, *id-set* to create the id set - the content dependency tree by file IDs.

## 0.4.5

* generate-docs command:
  * Added the *use_cases*, *permissions*, *command_permissions* and *limitations*.
  * Added the *--insecure* argument to support running the script and integration command in Demisto.
  * Removed the *-t yml_type* argument, the file type will be inferred.
  * The *-o --output* argument is no longer mandatory, default value will be the input file directory.
* Added support for env var: *DEMISTO_SDK_SKIP_VERSION_CHECK*. When set version checks are skipped.
* Fixed an issue in which the CHANGELOG files did not match our scheme.
* Added a validator to verify that there are no hidden integration parameters.
* Fixed an issue where the *validate* command ran on test files.
* Removed the *env-dir* argument from the demisto-sdk.
* README files which are html files will now be skipped in the *validate* command.
* Added support for env var: *DEMISTO_README_VALIDATOR*. When not set the readme validation will not run.

## 0.4.4

* Added a validator for IncidentTypes (incidenttype-*.json).
* Fixed an issue where the -p flag in the *validate* command was not working.
* Added a validator for README.md files.
* Release notes validator will now run on: incident fields, indicator fields, incident types, dashboard and reputations.
* Fixed an issue where the validator of reputation(Indicator Type) did not check on the details field.
* Fixed an issue where the validator attempted validating non-existing files after deletions or name refactoring.
* Removed the *yml_type* argument in the *split-yml*, *extract-code* commands.
* Removed the *file_type* argument in the *generate-test-playbook* command.
* Fixed the *insecure* argument in *upload*.
* Added the *insecure* argument in *run-playbook*.
* Standardise the *-i --input*, *-o --output* to demisto-sdk commands.

## 0.4.3

* Fixed an issue where the incident and indicator field BC check failed.
* Support for linting and unit testing PowerShell integrations.

## 0.4.2

* Fixed an issue where validate failed on Windows.
* Added a validator to verify all branches are handled in conditional task in a playbook.
* Added a warning message when not running the latest sdk version.
* Added a validator to check that the root is connected to all tasks in the playbook.
* Added a validator for Dashboards (dashboard-*.json).
* Added a validator for Indicator Types (reputation-*.json).
* Added a BC validation for changing incident field type.
* Fixed an issue where init command would generate an invalid yml for scripts.
* Fixed an issue in misleading error message in v2 validation hook.
* Fixed an issue in v2 hook which now is set only on newly added scripts.
* Added more indicative message for errors in yaml files.
* Disabled pykwalify info log prints.

## 0.3.10

* Added a BC check for incident fields - changing from version is not allowed.
* Fixed an issue in create-content-artifacts where scripts in Packs in TestPlaybooks dir were copied with a wrong prefix.

## 0.3.9

* Added a validation that incident field can not be required.
* Added validation for fetch incident parameters.
* Added validation for feed integration parameters.
* Added to the *format* command the deletion of the *sourceplaybookid* field.
* Fixed an issue where *fieldMapping* in playbook did not pass the scheme validation.
* Fixed an issue where *create-content-artifacts* did not copy TestPlaybooks in Packs without prefix of *playbook-*.
* Added a validation the a playbook can not have a rolename set.
* Added to the image validator the new DBot default image.
* Added the fields: elasticcommonfields, quiet, quietmode to the Playbook schema.
* Fixed an issue where *validate* failed on integration commands without outputs.
* Added a new hook for naming of v2 integrations and scripts.

## 0.3.8

* Fixed an issue where *create-content-artifact* was not loading the data in the yml correctly.
* Fixed an issue where *unify* broke long lines in script section causing syntax errors

## 0.3.7

* Added *generate-docs* command to generate documentation file for integration, playbook or script.
* Fixed an issue where *unify* created a malformed integration yml.
* Fixed an issue where demisto-sdk **init** creates unit-test file with invalid import.

## 0.3.6

* Fixed an issue where demisto-sdk **validate** failed on modified scripts without error message.

## 0.3.5

* Fixed an issue with docker tag validation for integrations.
* Restructured repo source code.

## 0.3.4

* Saved failing unit tests as a file.
* Fixed an issue where "_test" file for scripts/integrations created using **init** would import the "HelloWorld" templates.
* Fixed an issue in demisto-sdk **validate** - was failing on backward compatiblity check
* Fixed an issue in demisto-sdk **secrets** - empty line in .secrets-ignore always made the secrets check to pass
* Added validation for docker image inside integrations and scripts.
* Added --use-git flag to **format** command to format all changed files.
* Fixed an issue where **validate** did not fail on dockerimage changes with bc check.
* Added new flag **--ignore-entropy** to demisto-sdk **secrets**, this will allow skip entropy secrets check.
* Added --outfile to **lint** to allow saving failed packages to a file.

## 0.3.3

* Added backwards compatibility break error message.
* Added schema for incident types.
* Added **additionalinfo** field to as an available field for integration configuration.
* Added pack parameter for **init**.
* Fixed an issue where error would appear if name parameter is not set in **init**.

## 0.3.2

* Fixed the handling of classifier files in **validate**.

## 0.3.1

* Fixed the handling of newly created reputation files in **validate**.
* Added an option to perform **validate** on a specific file.

## 0.3.0

* Added support for multi-package **lint** both with parallel and without.
* Added all parameter in **lint** to run on all packages and packs in content repository.
* Added **format** for:
  * Scripts
  * Playbooks
  * Integrations
* Improved user outputs for **secrets** command.
* Fixed an issue where **lint** would run pytest and pylint only on a single docker per integration.
* Added auto-complete functionality to demisto-sdk.
* Added git parameter in **lint** to run only on changed packages.
* Added the **run-playbook** command
* Added **run** command which runs a command in the Demisto playground.
* Added **upload** command which uploads an integration or a script to a Demisto instance.
* Fixed and issue where **validate** checked if release notes exist for new integrations and scripts.
* Added **generate-test-playbook** command which generates a basic test playbook for an integration or a script.
* **validate** now supports indicator fields.
* Fixed an issue with layouts scheme validation.
* Adding **init** command.
* Added **json-to-outputs** command which generates the yaml section for outputs from an API raw response.

## 0.2.6

* Fixed an issue with locating release notes for beta integrations in **validate**.

## 0.2.5

* Fixed an issue with locating release notes for beta integrations in **validate**.

## 0.2.4

* Adding image validation to Beta_Integration and Packs in **validate**.

## 0.2.3

* Adding Beta_Integration to the structure validation process.
* Fixing bug where **validate** did checks on TestPlaybooks.
* Added requirements parameter to **lint**.

## 0.2.2

* Fixing bug where **lint** did not return exit code 1 on failure.
* Fixing bug where **validate** did not print error message in case no release notes were give.

## 0.2.1

* **Validate** now checks that the id and name fields are identical in yml files.
* Fixed a bug where sdk did not return any exit code.

## 0.2.0

* Added Release Notes Validator.
* Fixed the Unifier selection of your python file to use as the code.
* **Validate** now supports Indicator fields.
* Fixed a bug where **validate** and **secrets** did not return exit code 1 on failure.
* **Validate** now runs on newly added scripts.

## 0.1.8

* Added support for `--version`.
* Fixed an issue in file_validator when calling `checked_type` method with script regex.

## 0.1.2

* Restructuring validation to support content packs.
* Added secrets validation.
* Added content bundle creation.
* Added lint and unit test run.

## 0.1.1

* Added new logic to the unifier.
* Added detailed README.
* Some small adjustments and fixes.

## 0.1.0

Capabilities:

* **Extract** components(code, image, description etc.) from a Demisto YAML file into a directory.
* **Unify** components(code, image, description etc.) to a single Demisto YAML file.
* **Validate** Demisto content files.<|MERGE_RESOLUTION|>--- conflicted
+++ resolved
@@ -25,11 +25,8 @@
 * Added new release notes templates for the addition and modification of playbooks, layouts and types in the **doc-review** command.
 * Fixed an issue where the **doc-review** command failed on descriptions of new content items.
 * Added the `Command XXX is deprecated. Use XXX instead.` release notes templates to **doc-review** command.
-<<<<<<< HEAD
+* Fixed an issue where the **update-release-notes** command didn't add the modeling-rules description for new modeling-rules files.
 * Fixed an issue where some deprecation validation weren't tested.
-=======
-* Fixed an issue where the **update-release-notes** command didn't add the modeling-rules description for new modeling-rules files.
->>>>>>> 12ec746a
 
 ## 1.7.8
 * Added the capability to run the MDX server in a docker container for environments without node.
