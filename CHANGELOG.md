# Changelog
<<<<<<< HEAD
* Unify command now adds contributor details to the display name and description.
=======
* Added default behavior for **update-release-notes** command.
* Fixed an error where README files were failing release notes validation.
* Updated format of generated release notes to be more user friendly.
* Improved error messages for the **update-release-notes** command.
* Added support for `Connections`, `Dashboards`, `Widgets`, and `Indicator Types` to **update-release-notes** command.

>>>>>>> 3b4f16fd
#### 1.1.2
* Added a validation for invalid playbookID fields in incidents types files in **validate** command.
* Added a code formatter for python files.
* Fixed an issue where new and old classifiers where mixed on validate command.
* Added *feedIncremental* field to the integration schema.
* Fixed error in the **upload** command where unified YMLs were not uploaded as expected if the given input was a pack.
* Fixed an issue where the **secrets** command failed due to a space character in the file name.
* Ignored RN validation for *NonSupported* pack.
* You can now ignore IF107, SC100, RP102 error codes in the **validate** command.
* Fixed an issue where the **download** command was crashing when received as input a JS integration or script.
* Fixed an issue where **validate** command checked docker image for JS integrations and scripts.
* **validate** command now checks scheme for reports and connections.
* Fixed an issue where **validate** command checked docker when running on all files.
* Fixed an issue where **validate** command did not fail when docker image was not on the latest numeric tag.
* Fixed an issue where beta integrations were not validated correctly in **validate** command.

#### 1.1.1
* fixed and issue where file types were not recognized correctly in **validate** command.
* Added better outputs for validate command.

#### 1.1.0
* Fixed an issue where changes to only non-validated files would fail validation.
* Fixed an issue in **validate** command where moved files were failing validation for new packs.
* Fixed an issue in **validate** command where added files were failing validation due to wrong file type detection.
* Added support for new classifiers and mappers in **validate** command.
* Removed support of old RN format validation.
* Updated **secrets** command output format.
* Added support for error ignore on deprecated files in **validate** command.
* Improved errors outputs in **validate** command.
* Added support for linting an entire pack.

#### 1.0.9
* Fixed a bug where misleading error was presented when pack name was not found.
* **Update-release-notes** now detects added files for packs with versions.
* Readme files are now ignored by **update-release-notes** and validation of release notes.
* Empty release notes no longer cause an uncaught error during validation.

#### 1.0.8
* Changed the output format of demisto-sdk secrets.
* Added a validation that checkbox items are not required in integrations.
* Added pack release notes generation and validation.
* Improved pack metadata validation.
* Fixed an issue in **validate** where renamed files caused an error

#### 1.0.4
* Fix the **format** command to update the `id` field to be equal to `details` field in indicator-type files, and to `name` field in incident-type & dashboard files.
* Fixed a bug in the **validate** command for layout files that had `sortValues` fields.
* Fixed a bug in the **format** command where `playbookName` field was not always present in the file.
* Fixed a bug in the **format** command where indicatorField wasn't part of the SDK schemas.
* Fixed a bug in **upload** command where created unified docker45 yml files were not deleted.
* Added support for IndicatorTypes directory in packs (for `reputation` files, instead of Misc).
* Fixed parsing playbook condition names as string instead of boolean in **validate** command
* Improved image validation in YAML files.
* Removed validation for else path in playbook condition tasks.

#### 1.0.3
* Fixed a bug in the **format** command where comments were being removed from YAML files.
* Added output fields: _file_path_ and _kind_ for layouts in the id-set.json created by **create-id-set** command.
* Fixed a bug in the **create-id-set** command Who returns Duplicate for Layouts with a different kind.
* Added formatting to **generate-docs** command results replacing all `<br>` tags with `<br/>`.
* Fixed a bug in the **download** command when custom content contained not supported content entity.
* Fixed a bug in **format** command in which boolean strings  (e.g. 'yes' or 'no') were converted to boolean values (e.g. 'True' or 'False').
* **format** command now removes *sourceplaybookid* field from playbook files.
* Fixed a bug in **generate-docs** command in which integration dependencies were not detected when generating documentation for a playbook.


#### 1.0.1
* Fixed a bug in the **unify** command when output path was provided empty.
* Improved error message for integration with no tests configured.
* Improved the error message returned from the **validate** command when an integration is missing or contains malformed fetch incidents related parameters.
* Fixed a bug in the **create** command where a unified YML with a docker image for 4.5 was copied incorrectly.
* Missing release notes message are now showing the release notes file path to update.
* Fixed an issue in the **validate** command in which unified YAML files were not ignored.
* File format suggestions are now shown in the relevant file format (JSON or YAML).
* Changed Docker image validation to fail only on non-valid ones.
* Removed backward compatibility validation when Docker image is updated.

#### 1.0.0
* Improved the *upload* command to support the upload of all the content entities within a pack.
* The *upload* command now supports the improved pack file structure.
* Added an interactive option to format integrations, scripts and playbooks with No TestPlaybooks configured.
* Added an interactive option to configure *conf.json* file with missing test playbooks for integrations, scripts and playbooks
* Added *download* command to download custom content from Demisto instance to the local content repository.
* Improved validation failure messages to include a command suggestion, wherever relevant, to fix the raised issue.
* Improved 'validate' help and documentation description
* validate - checks that scripts, playbooks, and integrations have the *tests* key.
* validate - checks that test playbooks are configured in `conf.json`.
* demisto-sdk lint - Copy dir better handling.
* demisto-sdk lint - Add error when package missing in docker image.
* Added *-a , --validate-all* option in *validate* to run all validation on all files.
* Added *-i , --input* option in *validate* to run validation on a specified pack/file.
* added *-i, --input* option in *secrets* to run on a specific file.
* Added an allowed hidden parameter: *longRunning* to the hidden integration parameters validation.
* Fixed an issue with **format** command when executing with an output path of a folder and not a file path.
* Bug fixes in generate-docs command given playbook as input.
* Fixed an issue with lint command in which flake8 was not running on unit test files.

#### 0.5.2
* Added *-c, --command* option in *generate-docs* to generate a specific command from an integration.
* Fixed an issue when getting README/CHANGELOG files from git and loading them.
* Removed release notes validation for new content.
* Fixed secrets validations for files with the same name in a different directory.
* demisto-sdk lint - parallelization working with specifying the number of workers.
* demisto-sdk lint - logging levels output, 3 levels.
* demisto-sdk lint - JSON report, structured error reports in JSON format.
* demisto-sdk lint - XML JUnit report for unit-tests.
* demisto-sdk lint - new packages used to accelerate execution time.
* demisto-sdk secrets - command now respects the generic whitelist, and not only the pack secrets.

#### 0.5.0
[PyPI History][1]

[1]: https://pypi.org/project/demisto-sdk/#history
### 0.4.9
* Fixed an issue in *generate-docs* where Playbooks and Scripts documentation failed.
* Added a graceful error message when executing the *run" command with a misspelled command.
* Added more informative errors upon failures of the *upload* command.
* format command:
    * Added format for json files: IncidentField, IncidentType, IndicatorField, IndicatorType, Layout, Dashboard.
    * Added the *-fv --from-version*, *-nv --no-validation* arguments.
    * Removed the *-t yml_type* argument, the file type will be inferred.
    * Removed the *-g use_git* argument, running format without arguments will run automatically on git diff.
* Fixed an issue in loading playbooks with '=' character.
* Fixed an issue in *validate* failed on deleted README files.

### 0.4.8
* Added the *max* field to the Playbook schema, allowing to define it in tasks loop.
* Fixed an issue in *validate* where Condition branches checks were case sensitive.

### 0.4.7
* Added the *slareminder* field to the Playbook schema.
* Added the *common_server*, *demisto_mock* arguments to the *init* command.
* Fixed an issue in *generate-docs* where the general section was not being generated correctly.
* Fixed an issue in *validate* where Incident type validation failed.

### 0.4.6
* Fixed an issue where the *validate* command did not identify CHANGELOG in packs.
* Added a new command, *id-set* to create the id set - the content dependency tree by file IDs.

### 0.4.5
* generate-docs command:
    * Added the *use_cases*, *permissions*, *command_permissions* and *limitations*.
    * Added the *--insecure* argument to support running the script and integration command in Demisto.
    * Removed the *-t yml_type* argument, the file type will be inferred.
    * The *-o --output* argument is no longer mandatory, default value will be the input file directory.
* Added support for env var: *DEMISTO_SDK_SKIP_VERSION_CHECK*. When set version checks are skipped.
* Fixed an issue in which the CHANGELOG files did not match our scheme.
* Added a validator to verify that there are no hidden integration parameters.
* Fixed an issue where the *validate* command ran on test files.
* Removed the *env-dir* argument from the demisto-sdk.
* README files which are html files will now be skipped in the *validate* command.
* Added support for env var: *DEMISTO_README_VALIDATOR*. When not set the readme validation will not run.

### 0.4.4
* Added a validator for IncidentTypes (incidenttype-*.json).
* Fixed an issue where the -p flag in the *validate* command was not working.
* Added a validator for README.md files.
* Release notes validator will now run on: incident fields, indicator fields, incident types, dashboard and reputations.
* Fixed an issue where the validator of reputation(Indicator Type) did not check on the details field.
* Fixed an issue where the validator attempted validating non-existing files after deletions or name refactoring.
* Removed the *yml_type* argument in the *split-yml*, *extract-code* commands.
* Removed the *file_type* argument in the *generate-test-playbook* command.
* Fixed the *insecure* argument in *upload*.
* Added the *insecure* argument in *run-playbook*.
* Standardise the *-i --input*, *-o --output* to demisto-sdk commands.

### 0.4.3
* Fixed an issue where the incident and indicator field BC check failed.
* Support for linting and unit testing PowerShell integrations.

### 0.4.2
* Fixed an issue where validate failed on Windows.
* Added a validator to verify all branches are handled in conditional task in a playbook.
* Added a warning message when not running the latest sdk version.
* Added a validator to check that the root is connected to all tasks in the playbook.
* Added a validator for Dashboards (dashboard-*.json).
* Added a validator for Indicator Types (reputation-*.json).
* Added a BC validation for changing incident field type.
* Fixed an issue where init command would generate an invalid yml for scripts.
* Fixed an issue in misleading error message in v2 validation hook.
* Fixed an issue in v2 hook which now is set only on newly added scripts.
* Added more indicative message for errors in yaml files.
* Disabled pykwalify info log prints.

### 0.3.10
* Added a BC check for incident fields - changing from version is not allowed.
* Fixed an issue in create-content-artifacts where scripts in Packs in TestPlaybooks dir were copied with a wrong prefix.


### 0.3.9
* Added a validation that incident field can not be required.
* Added validation for fetch incident parameters.
* Added validation for feed integration parameters.
* Added to the *format* command the deletion of the *sourceplaybookid* field.
* Fixed an issue where *fieldMapping* in playbook did not pass the scheme validation.
* Fixed an issue where *create-content-artifacts* did not copy TestPlaybooks in Packs without prefix of *playbook-*.
* Added a validation the a playbook can not have a rolename set.
* Added to the image validator the new DBot default image.
* Added the fields: elasticcommonfields, quiet, quietmode to the Playbook schema.
* Fixed an issue where *validate* failed on integration commands without outputs.
* Added a new hook for naming of v2 integrations and scripts.


### 0.3.8
* Fixed an issue where *create-content-artifact* was not loading the data in the yml correctly.
* Fixed an issue where *unify* broke long lines in script section causing syntax errors


### 0.3.7
* Added *generate-docs* command to generate documentation file for integration, playbook or script.
* Fixed an issue where *unify* created a malformed integration yml.
* Fixed an issue where demisto-sdk **init** creates unit-test file with invalid import.


### 0.3.6
* Fixed an issue where demisto-sdk **validate** failed on modified scripts without error message.


### 0.3.5
* Fixed an issue with docker tag validation for integrations.
* Restructured repo source code.


### 0.3.4
* Saved failing unit tests as a file.
* Fixed an issue where "_test" file for scripts/integrations created using **init** would import the "HelloWorld" templates.
* Fixed an issue in demisto-sdk **validate** - was failing on backward compatiblity check
* Fixed an issue in demisto-sdk **secrets** - empty line in .secrets-ignore always made the secrets check to pass
* Added validation for docker image inside integrations and scripts.
* Added --use-git flag to **format** command to format all changed files.
* Fixed an issue where **validate** did not fail on dockerimage changes with bc check.
* Added new flag **--ignore-entropy** to demisto-sdk **secrets**, this will allow skip entropy secrets check.
* Added --outfile to **lint** to allow saving failed packages to a file.


### 0.3.3
* Added backwards compatibility break error message.
* Added schema for incident types.
* Added **additionalinfo** field to as an available field for integration configuration.
* Added pack parameter for **init**.
* Fixed an issue where error would appear if name parameter is not set in **init**.


### 0.3.2
* Fixed the handling of classifier files in **validate**.


### 0.3.1
* Fixed the handling of newly created reputation files in **validate**.
* Added an option to perform **validate** on a specific file.


### 0.3.0
* Added support for multi-package **lint** both with parallel and without.
* Added all parameter in **lint** to run on all packages and packs in content repository.
* Added **format** for:
    * Scripts
    * Playbooks
    * Integrations
* Improved user outputs for **secrets** command.
* Fixed an issue where **lint** would run pytest and pylint only on a single docker per integration.
* Added auto-complete functionality to demisto-sdk.
* Added git parameter in **lint** to run only on changed packages.
* Added the **run-playbook** command
* Added **run** command which runs a command in the Demisto playground.
* Added **upload** command which uploads an integration or a script to a Demisto instance.
* Fixed and issue where **validate** checked if release notes exist for new integrations and scripts.
* Added **generate-test-playbook** command which generates a basic test playbook for an integration or a script.
* **validate** now supports indicator fields.
* Fixed an issue with layouts scheme validation.
* Adding **init** command.
* Added **json-to-outputs** command which generates the yaml section for outputs from an API raw response.

### 0.2.6

* Fixed an issue with locating release notes for beta integrations in **validate**.

### 0.2.5

* Fixed an issue with locating release notes for beta integrations in **validate**.

### 0.2.4

* Adding image validation to Beta_Integration and Packs in **validate**.

### 0.2.3

* Adding Beta_Integration to the structure validation process.
* Fixing bug where **validate** did checks on TestPlaybooks.
* Added requirements parameter to **lint**.

### 0.2.2

* Fixing bug where **lint** did not return exit code 1 on failure.
* Fixing bug where **validate** did not print error message in case no release notes were give.

### 0.2.1

* **Validate** now checks that the id and name fields are identical in yml files.
* Fixed a bug where sdk did not return any exit code.

### 0.2.0

* Added Release Notes Validator.
* Fixed the Unifier selection of your python file to use as the code.
* **Validate** now supports Indicator fields.
* Fixed a bug where **validate** and **secrets** did not return exit code 1 on failure.
* **Validate** now runs on newly added scripts.

### 0.1.8

* Added support for `--version`.
* Fixed an issue in file_validator when calling `checked_type` method with script regex.

### 0.1.2
* Restructuring validation to support content packs.
* Added secrets validation.
* Added content bundle creation.
* Added lint and unit test run.

### 0.1.1

* Added new logic to the unifier.
* Added detailed README.
* Some small adjustments and fixes.

### 0.1.0

Capabilities:
* **Extract** components(code, image, description etc.) from a Demisto YAML file into a directory.
* **Unify** components(code, image, description etc.) to a single Demisto YAML file.
* **Validate** Demisto content files.<|MERGE_RESOLUTION|>--- conflicted
+++ resolved
@@ -1,14 +1,11 @@
 # Changelog
-<<<<<<< HEAD
 * Unify command now adds contributor details to the display name and description.
-=======
 * Added default behavior for **update-release-notes** command.
 * Fixed an error where README files were failing release notes validation.
 * Updated format of generated release notes to be more user friendly.
 * Improved error messages for the **update-release-notes** command.
 * Added support for `Connections`, `Dashboards`, `Widgets`, and `Indicator Types` to **update-release-notes** command.
 
->>>>>>> 3b4f16fd
 #### 1.1.2
 * Added a validation for invalid playbookID fields in incidents types files in **validate** command.
 * Added a code formatter for python files.
