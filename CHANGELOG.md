--- conflicted
+++ resolved
@@ -6,13 +6,10 @@
 * Fixed an issue where **validate** didn't fail on the MR103 validation error.
 * Fixed the *--release-notes* flag in demisto-sdk to support the new CHANGELOG format.
 * Fixed an issue where **validate** failed when changing only xif file in **Modeling Rules**.
-<<<<<<< HEAD
-* Added support for fromversion/toversion in XSIAM content items (correlation rules, XSIAM dashboards, XSIAM reports).
-=======
 * Fixed an issue where **format** failed on indicator files with a `None` value under the `tabs` key.
 * Fixed an issue where **validate** printed errors for only one change of context path instead of all.
 * Fixed an issue where **download** did not suggest using a username/password when authenticating with XSOAR and using invalid arguments.
->>>>>>> cdb3d633
+* Added support for fromversion/toversion in XSIAM content items (correlation rules, XSIAM dashboards, XSIAM reports).
 
 ## 1.7.9
 * Fixed an issue where an error message in **validate** would not include the suggested fix.
