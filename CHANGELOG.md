# Changelog
## Unreleased
* Added support to detect automatically the playground-id when running cli commands in xsoar-6.
* Added support to return war-room entries when running cli commands.
* Added support to automatically detect the correct file model by file path when reading files.
* Fixed an issue where **run-playbook** command didn't work if the *url* argument was not provided.
* Fixed an issue where **validate** command failed on valid complex layout rules and triggers.
* Fixed an issue where *validate* command failed with release notes files for assets modeling rules folder.
* Added support for `skip` property in **pre-commit** hooks.
* **generate-unit-tests** command will require installation with `pip install demisto-sdk[generate-unit-tests]`.
* added the *IN150* and *IN161* errors to *allowed ignore errors* list.
* Added support for `env`, `copy_files` property in **pre-commit** docker hooks.
* Added support to run specific hooks in **pre-commit**. Use with `demisto-sdk pre-commit <hook>`.
* **Breaking change**: Removed the command **run-unit-tests**. Use `demisto-sdk pre-commit pytest-in-docker` instead.
* **Breaking change**: Removed the `--unit-test` argument in **pre-commit**. To skip unit tests, run with `--no-docker` or with `skip=pytest-in-docker`,
<<<<<<< HEAD
* Fixed an issue where the build number appeared in the pack info when using SDK-upload via pipeline.
=======
* Fixed an issue where SDK commands were failing to execute correctly when supplied a path outside the Content repository.
>>>>>>> e5b6a3db

## 1.24.0
* Fixed an issue where the error was not clear when trying to retrieve the server version.
* Fixed an issue in **prepare-content** where tags were added to metadata because of test scripts.
* Fixed an issue in **coverage-analyze** to exit gracefully in case that the .coverage file doesn't exist.
* Breaking change: **ValidateManager** was renamed to **OldValidateManager** and can now be found at the following [path](demisto_sdk/commands/validate/old_validate_manager.py).
* Fixed an issue where to_id_set_entity method failed on id extraction due to missing pack.
* Fixed an issue where **run-playbook** command did not work.
* Fixed an issue in **setup-env** command where the virtual environment failed to set up.
* Fixed an issue in **pre-commit** command where `False` properties were deleted.
* Added support for json5 file, allowing to write files and read files from specific git branches, local file system, or from any remote api .
* Fixed an issue in **upload** command where the `marketplace` field was not taken into consideration when uploading single content-items.
* Added support for *Assets Modeling Rule* new content item in all `demisto-sdk` commands.

## 1.23.0
* Added support for inputs sections and outputs sections in a playbook.
* Added a new service for file management, allowing to write files and read files from specific git branches, local file system, or from any remote api.
* Added a new flag `--docker/--no-docker` to demisto-sdk pre-commit, in order to enable the option to run the pre-commit command without docker hooks.
* Added support for xsoar, xsoar-saas and xsiam wrapper clients to ease the integration via their apis.
* Added the command demisto-sdk coverage-analyze to the pre-commit hooks.
* Updated merge_coverage_report to be a hook in the pre-commit.
* Updated the mode option to be free text. for more details see https://github.com/demisto/demisto-sdk/blob/master/demisto_sdk/commands/pre_commit/README.md#modes
* Added a new command **setup-env** to setup the environment for integrations and scripts in vs code IDE, XSOAR and XSIAM.
* Fixed an issue where the SDK failed to retrieve docker hub token when there were temporary connection errors.
* Internal: Added a welcome comment to contributions PRs.
* Fixed metadata dependencies dumping in **prepare-content** command.
* Fixed an issue where the TagParser didn't work properly on all edge cases.

## 1.22.0
* Added Docker Hook support to **pre-commit**; for details see https://github.com/demisto/demisto-sdk/blob/master/demisto_sdk/commands/pre_commit/README.md#docker-hooks
* Removed **-use-local-import** flag to **graph update** command.
* Perfomance improvements to **graph** commands.
* Adjust graph structure to accommodate anticipated changes in infrastructure for the **validate** command.
* Fixed an issue where the **lint** command with docker, would not give unique container names to different image runs.
* Added a new `display_name` field to `Pack` entity in graph.

## 1.21.0
* Added the argument `--commited-only` to **pre-commit** to skip collecting on staged files.
* Fixed an issue where the **pre-commit** command runs even in the case of deprecated or powershell integrations or scripts.
* Fixed an issue where **validate** falsely failed with error `PB101` and `PB123` due to condition names discrepancy
* Fixed an issue where the **modeling-rules test** command failed report and error when test data didn't exist.
* Changed the table print for **modeling-rules test** command.
* Updated the **prepare-content** to add contributor details to the `detaileddescription` field based on **supportlevelheader** key.
* Added a new validation (`IN162`) to ensure that each event collector under partner supported packs have the *xsoar* value for the **supportlevelheader** key in its yml.
* A rewrite for the **download** command, with many improvements and fixes, including:
  * Large optimizations: reducing the runtime and CPU usage by a significant amount when there's a considerable amount of custom content items on the server.
  * Improved error handling and messages, logs, and documentation (`demisto-sdk download --help`) for the command.
  * Fixed an issue where custom PowerShell-based integrations and automations would not download properly.
  * Fixed an issue where names of the following custom content items would not have their IDs replaced from UUIDs:
    * Classifiers
    * Dashboards
    * Indicator Types
    * Reports
    * Widgets
  * Fixed an issue where the download would fail when using the '-r' / '--regex' flag when there were multiple custom content items on the server matching the pattern, having the same name.
  * Fixed an issue where integrations / automations with a dot in their name would be saved with an incorrect file name (For example: `Test v1.1.py` would be named `Test v1.py`)
  * Fixed the **Link to Jira** Github flow to match the Jira-dc.

**Note:** Due to the optimization changes made to the **download** command, playbooks might be formatted a bit differently than before when downloaded from the server using the new version. The playbooks should however function and work the same.
* Fixed an issue where the **pre-commit** command, now correctly gathers the associated python file when a yml file is provided as input.
* Internal: Added a new GitHub action that will automatically assign the contribution TL and add the `Contribution` label in contributions PRs.

## 1.20.8
* Internal: Fixed an issue where the `tools.get_id` function would not find the ID for layout content items in some cases.
* Internal: Fixed an issue where the `tools.get_display_name` function would return incorrect values for "Indicator Type" content items.
* Changed the error code of the **validate** check for deprecated display names from `IN157` (duplicated a code used by a `nativeimage` check) to `IN160` (new code).
* Changed the error code of the **validate** check for invalid SIEM marketplace values from `IN151` (duplicated a code used by a check for empty command arguments) to `IN161` (new code).
* Added JUnit XML output support for **test-content** command.
* Updated the **run-unit-tests** command to not fail on JavaScript items, but skip them instead.
* Updated the `validate` pre-commit hook to run before the `run-unit-tests` hook. This will prevent `validate` from falling on errors about temporary files that are sometimes created when running unit-tests.
* Added the *auto-replace-uuids* flag to the **download** command. set this flag to False to avoid UUID replacements when downloading using download command.
* Added a new key **supportlevelheader** to the integration schema.
* **format** command will run without the content graph if graph creation fails.
* Updated the `GENERAL_DEFAULT_FROMVERSION` variable from **6.9.0** to **6.10.0**.
* Internal: Replaced the `tools._read_file` function with a more generic `tools.safe_read_unicode` function.
* Internal: Added `pathlib.Path` support to the `tools.get_yml_paths_in_dir` and `tools.get_child_directories` functions.
* Fixed an issue in the **test-modeling-rule** command, where possible exceptions were not caught.
* Added the *--delete_existing_dataset/-dd* flag to the **modeling-rules test** command to delete an existing dataset in the tenant.
* Added a new validation (`IN159`) which validates that reputation commands context outputs are spelled according to standards.
* Internal: Added a `loaded_data` parameter to `YmlSplitter` to allow passing preloaded YAML data.

## 1.20.7
* Fixed an issue where unified integrations / scripts with a period in their name would not split properly.
* Fixed an issue where the documentation was out of date with the current structure of **demisto-sdk** which does not support command auto-completion.
* Improved logging for **lint** and **prepare-content** commands.
* Internal: Added the `CI_SERVER_HOST`, `CI_PROJECT_ID` environment variables.

## 1.20.6
* Added the *--mode* argument to the **pre-commit** command, to run pre-commit with special mode (to run with different settings), supported mode are: 'nightly'.
* Modified the `validate` and `format` pre-commit hooks to run with the `--all` flag only when the `--mode=nightly` argument and `--all` flag were given.
* Modified the `ruff` pre-commit hook to run with `--config=nightly_ruff.toml` argument when running **pre-commit** command wite the `--mode=nightly` argument.
* Fixed an issue where deprecating parsing rules or modeling rules using **format** failed due to schema discrepancies.
* Fixed an issue where kebab-case arguments were not parsed correctly.
* Fixed an issue where **validate** falsely failed with error `RN115` on release notes with linefeed at the end of the file.
* Fixed an issue where **validate** falsely failed with error `DS108` on descriptions ending with new lines followed by square/curly brackets.
* Fixed an issue where **graph** commands would not clean their temporary files properly, causing successive commands to fail.
* Fixed an issue where an error log message changed the terminal color.

## 1.20.5
* Fixed an issue where **validate** falsely failed with error `DS108` on descriptions ending with brackets that contains a dot at the end of them.
* Fixed an issue where **modeling-rule test** command failed to properly render the comparison table when boolean value were printed.
* Fixed an issue were format added a dot at end of the description that already ends with question mark and exclamation mark.
* Fixed an issue where **upload** failed when trying to upload an indicator field.
* Updated the **update-content-graph** command to work with external repositories.
* Updated the **validate** command to work with external repositories when using the *--graph* flag.
* added support for `isfetchassets` flag in content graph

## 1.20.4
* Fixed an issue where using **prepare-content**, **upload**, **zip-packs** and **download** on machines with default encoding other than unicode caused errors.
* The **modeling-rules-test** will now ignore test data files containing the `test_data_config_ignore` key.
* Fixed an issue where **modeling-rules init-test-data** command failed on modeling rules that contain the text `call` even not as a separate word.
* Unlocked the dependency on `packaging`.

## 1.20.3
* Added the `FileType.VULTURE_WHITELIST` to the `FileType` enum for `.vulture_whitelist.py` files.
* Improved performance when reading `yml` files.
* Fixed an issue where **format** would add unnecessary period at the end of descriptions ending with brackets.
* Fixed an issue where **format** would not add a period at the end of descriptions, when running on in script files.
* Fixed an issue where running **validate -g** failed reading a `.pack-ignore` file that contained only newlines and spaces.
* Fixed an issue where **upload** failed when trying to upload a list content item.
* Fixed an issue where **download** would skip downloading list content items assigned to specific user roles with no roles.
* Demisto-SDK will now exit gracefully with an appropriate error message when *git* is not installed.
* Updated validation *RN116* to support the structure of **--force** flag in *update-release-notes* command.
* Fixed an issue where the release notes file was not added automatically to git when using the *update-release-notes* command.
* Fixed the structure in *update-release-notes* command when used with the **--force** flag. Now the header will display the pack display name.
* Fixed the support in **validate** for `svg` images to have their theme suffix.
* Modified **validate** to support only .svg files ending with *_dark* or *_light* suffixes.
* Fixed an issue where **modeling-rule test** command failed to properly compare types of fields.
* Fixed an issue where **validate** falsely failed with error `DS108` on descriptions ending with question mark and exclamation mark.
* Updated the **engineinfo** type in the script schema.
* Updated the **modeling-rules init & test** commands to support RULE section fields.
* Stability improvements for **graph create** and **graph update** commands.
* Fixed the *metadata* type in the XSIAM dashboard schema to *map*, with possible values: **lazy_load** and **cache_ttl**

## 1.20.2
* Updated the **pre-commit** command to run on all python versions in one run.
* Added the *--dry-run* flag to the **pre-commit** command, to create the config file without running the command.
* Fixed an issue where the **coverage-analyze** command was not parsing the logs correctly.
* Fixed an issue where **validate** falsly failed with error `DS108` on descriptions ending with a newline.
* Added formatting for script yml files when period is missing in the end of comment field, in the **format** command.
* Fixed an issue where **format** add a newline with a period when the description field missing a period.
* The content graph will now include the **python_version** field that each script/integration uses.
* Updated the **update-release-notes** command message structure when is run with **--force** flag.
* Added the **engineinfo** in to the script schema. This field specifies on which engine the script will run.
* Fixed an issue where **validate** falsely failed with error `DS108` on empty descriptions.
* Added support for lazy loading the of widgets in XSIAM dashboards.
* Added a **validate** check for correlation rules, making sure that `search_window` cannot be empty when `execution_mode` is set to `SCHEDULED`.
* Added the *metadata* key to the XSIAM dashboard schema. This field adds support for dynamic parameters in the dashboards.

## 1.20.1
* Added formatting for yml files when period is missing in the end of description field, in the **format** command.
* Fixed an issue where logging arguments were not in the standard kebab-case. The new arguments are: **console-log-threshold**, **file-log-threshold**, **log-file-path**.
* Added a new validation (`DS108`) to ensure that each description in the yml of script/integration ends with a dot.
* Fixed an issue where the **validate -g** failed reading a `.pack-ignore` file that was previously empty.
* Fixed an issue where the **update-release-notes** failed when changing the `.pack-ignore` file.
* Fixed an issue where the **GR103** validation output was malformed.
* Fixed an issue where the **upload** command failed for private repositories while trying to find the landing_page.json file.
* Added a log when a content item is missing from the repo, in **graph create** and **graph update**.
* Replaced logs with a progress bar in **graph create** and **graph update**.


## 1.20.0
* Fixed an issue where **update-release-notes** generated "available from Cortex XSOAR" instead of "from XSIAM" when run on XSIAM event collectors.
* Added support for controlling the sleep interval and retry count for **modeling-rules test** command.
* Added support for a new marketplace tag `xsoar_saas`.
* Fixed an issue where the **validate -g** failed on `BA102` in external repos even when ignored.
* Fixed an issue where the **validate -g** failed getting the content of `.pack-ignore` files when the external repository is not hosted in Github.
* Fixed an issue where the **validate -g** failed when updating an empty `.pack-ignore` file.
* Added support for yml hidden parameters for `xsoar_saas` marketplace, as part of the **prepare_content** command.
* Added support for custom documentation that will appear only in `xsoar_saas` marketplace, as part of the **prepare_content** command.
* Fixed an issue where the (`GR108`) validation did not fail in the validate command with the `-a` flag.
* Modified **prepare_content** command to be platform specific. For xsoar-saas and XSIAM regarding pack readme and integration description images in markdown files.
* Fixed an issue where the **lint** command was parsing % that may exist in the log data.

## 1.19.2
* Added a period at the end of lines produced by the **generate-docs** command that state the tested version of the product.
* Added the '--junit-path' flag to the **modeling-rules test** command, to allow saving the test results in a JUnit XML file.
* Update `RN112` validation's docs reference link.
* Added support to control the maximum file size and log rotation files count in the sdk logger.
* Fixed an issue with where passing the deprecated logging arguments to any command presented an incorrect recommendation for argument substitution.
* Fixed an issue where the documentation of logging arguments was incorrect.
* Fixed an issue in calculating content graph hash when creating or updating it.
* Fixed an issue where the coloring of the logging messages was not working properly when mixing both Console log and Parallel log handlers.
* Calling **graph create** or **graph update** now run the commands with default arguments, instead of showing the command help.
* Removed the use of chunks when calculating content relationships.
* Added the new environment variables **DEMISTO_DEFAULT_REMOTE** and **DEMISTO_DEFAULT_BRANCH**.
* Fixed an issue where the url regex in the **validate** command was wrong.
* Fixed an issue where **pre-commit** command failed when using global environment.
* Fixed an issue where **validate** would fail in external repos when trying to ignore `BA102`.
* Fixed an issue where **error-code** failed on some error codes.
* Fixes an issue in **format** command where the `-i` option included files in `.venv` directories.
* Updated the comment added to contribution PRs to old packs so it contains a link to the documentation of the **GitHub Codespaces** in xsoar.pan.dev.
* Updated GitPython version to 3.1.32.

## 1.19.1
* Fixed an issue where **unify** failed on integrations using an API a module, when not called from the content root.
* Improved **update-release-notes** logs when changes in dependent API modules are detected.
* Reverted changes released in version 1.19.0 in lint, lint will not fail on `demisto.results`, `return_outputs` and `LOG`.
* Updated the **generate-docs** command to use the content graph instead of the id_set file.
* **Validate** will now validate items which were edited in .pack-ignore.
* Added the '--all' input option for the **prepare-content** command, to support running on all content packs.
* Updated the '-i' input option of the **prepare-content** command to support multiple inputs as a comma-separated list.
* Enhanced the pack metadata properties when dumping pack zips in **prepare-content** command.

## 1.19.0
* Added the **graph** command group. The **create-content-graph** and **update-content-graph** commands were migrated to this command group, and named **graph create** and **graph update** respectively.
* Added the **graph get-relationships** command.
* The **graph create** command will now use a list of known content items from content-private, to avoid false-positives in validation `GR103`. Additionally, `GR103` was added to the **ALLOWED_IGNORE_ERRORS** list.
* The **modeling-rules test** command will now validate that the modeling rules schema mappings are aligned with the test-data mappings.
* Added the *--xsiam* flag to the **init** command in order to create XSIAM content.
* Fixed an issue where the `update-additional-dependencies` **pre-commit** step failed when not running in a content-like repo.
* Removed the format execution step from the `contribution_converter` since it can be executed separately during the contribution process.
* Added a new validation (`GR108`) to **validate**, that assures hidden packs do not have mandatory dependant packs.
* Added a new validation (`PA137`) to **validate**, ensuring the absence of non-ignorable errors in `.pack-ignore`.
* Running **validate** in a GitHub Action will now show errors as annotations, visible in the `Files Changed` tab of the pull request.
* **lint** will now fail on `demisto.results` and `return_outputs` usage, when a pack is `xsoar` or `partner` supported.
* **lint** will now fail on `LOG` usage in python files.
* Updated the **format** command to use the content graph instead of the id_set file.
* Updated **format** command not to fail on unexpected values that returns from the graph, and just add it to the log.
* Removed a redundant debug log on the `tools.get_file` function.

## 1.18.1
* Fixed an issue where the coloring directives where showing in log messages.
* Fixed an issue where **create-content-graph** was not executed upon changes in the parser infra files.
* Added support for `svg` integration images in content repo in **validate** command.
* Added a parameter `skip-packs-known-words` to the **doc-review** command, making sure that pack known words will not be added.

## 1.18.0
* Added the ability to ignore any validation in the **validate** command when running in an external (non-demisto/content) repo, by placing a `.private-repo-settings` file at its root.
* Calling **format** with the `-d` flag now removes test playbooks testing the deprecated content from conf.json.
* Improved the content graph performance when calculating content relationships.
* Improved determinism of SDK unit tests.
* **validate** will now run on all the pack content items when the pack supported marketplaces are modified.
* **pre-commit** no longer runs when there are no modified files (unless provided with input files).
* Added new validation that XSIAM integrations must have `marketplacev2` as the value of the marketplaces field.
* Added an ability to provide list of marketplace names as a credentials-type (type 9) param attribute.
* **doc-review** will run with the `--use-packs-known-words` true by default.
* Added the *deprecated* field to the pack object for the content-graph metadata.
* Calling **modeling-rules init-test-data** will now return the XDM fields output in alphabetical order.
* Added a new validation (`BA125`) to **validate**, assuring internal function names aren't used in customer-facing docs.
* Removed the Pipfile and Pipfile.lock from the templates in the **init** command.
* Disabled the option to create an integration with `Pipfile` and `Pipfile.lock` files, as they are deprecated.
* Added the Sourcery hook to **pre-commit**.
* Added a working directory to the `contribution_converter` in order to support working on a temporary directory.
* Added a waiting period when checking whether the dataset exists in the **modeling-rule test** command.
* Fixed an issue where the *DEMISTO_SDK_SKIP_VERSION_CHECK* was ignored when running on non CI environments.
* Fixed an issue where **validate** falsely detected backwards-compatibility issues, and prevented adding the `marketplaces` key to content items.
* Fixed an issue where the SDK would fail pulling docker images.
* Fixed an issue where **prepare-content** command would add the string `candidate` to scripts and integrations for the *nativeimage* key.
* Fixed an issue where in some cases the **split** command did not remove pack version note from the script.
* Fixed an issue where **validate** would not properly detect dependencies of core packs.
* Fixed an issue where **validate** failed on single-select types incident and indicator fields when given empty value as a select value option.
* Fixed an issue where errors in **validate** were logged as `info`.
* Fixed an issue where **validate** error messages were not logged when an integration param, or the default argument in reputation commands is not valid.
* Fixed an issue where the **format** command would change the value of the `unsearchable` key in fields.
* Fixed an issue where **lint** command failed to pull docker image in Gitlab environment.
* Fixed an issue in **doc-review** command where escape characters within Markdown files were detected as invalid words.
* Fixed an issue where **validate** failed on infrastructure test files.
* Fixed an issue in **update-content-graph** where the neo4j service was unaccessible for non-root users.

## 1.17.2
* Fixed an issue where **lint** and **validate** commands failed on integrations and scripts that use docker images that are not available in the Docker Hub but exist locally.
* Added documentation for the flag **override-existing** used in upload.
* Fixed an issue where **validate** failed on Incident Field items with a `template` value.
* Improved memory efficiency in **update-content-graph** and **create-content-graph** commands.
* Removed support for the `cve_id` name for the default-argument for **cve** reputation commands in **validate**. Now, only `cve` may be used for such commands.
* Fixed an issue where **zip_packs** failed uploading content.
* Added `tenant_timezone` handling to the **modeling-rules init** command, allowing usage with tenants in various timezones.
* Shortened the timeout when checking whether the dataset exists in **test-modeling-rule**.
* Cleaned up project dependencies.
* Added support for the **List** content item in **Xpanse** marketplace.
* Fixed an issue in **run-unit-tests** command when running Powershell tests.
* Fixed an issue where **lint** failed running when a docker container would not init properly.
* Fixed an issue where the *upload* command would upload a pack metadata with wrong display names.
* Performance enhancements when reading yaml files.
* Removed redundant errors and fields from `errors.py`.
* Updated **update-release-notes** to use graph instead of id_set.

## 1.17.1
* Added the `aliasTo` key to the Incident Field schema.
* Modified **validate** to not require fields whose value is always `False`.
* Modified **validate** to use the graph instead of id_set on changed *APIModules*.
* Fixed an issue where `register_module_line()` was not removed from python scripts when the script had no trailing newline.
* Fixed an issue where an integration containing a command without a description would fail to upload while using the **upload** command.
* Fixed an issue where attempting to individually upload `Preprocess Rule` files raised an unclear error message. Note: preprocess rules can not be individually uploaded, but only as part of a pack.
* Fixed an issue where the **upload** command would fail on Indicator Types.
* Fixed an issue where the **upload** command would return the wrong error message when connection credentials are invalid.
* Fixed an issue where the **upload** command would fail parsing input paths.
* added support for the `isfetcheventsandassets` flag in content graph.
* Fixed an issue where the **modeling-rules test** command failed to get the existence of result from dataset in cases where the results take time to load.
* Added an aliasTo key to the incident field schema.

## 1.17.0
* **validate** will only fail on docker related errors if the pack is supported by xsoar.
* Added a validation that assures filename, id, and name have a correct suffix for modeling/parsing rules files.
* Added new **validate** checks, preventing unwanted changes of the marketplaces (BC108,BC109), toversion (BC107)  and fromversion (BC106) fields.
* Removed the `timezone_offset` argument in the *modeling-rules test* command.
* Fixed an issue where **lint** failed when importing functions from CommonServerUserPython.
* The **format** command now will sync hidden parameters with master branch.
* Fixed an issue where lock integration failed on FileNotFound.(PANW-internal only).
* Fixed an issue where **lint** falsely warned of using `demisto.results`.
* Fixed an issue where **validate** always returned *XSIAM Dashboards* and *Correlation Rules* files as valid.
* Added `GR107` validation to **validate** using the graph validations to check that no deprecated items are used by non-deprecated content.
* Fixed an issue where the **modeling-rules test** command failed to get the existence of dataset in cases where the dataset takes more than 1 minute to get indexed.
* Fixed an issue in **lint** where the container used for linting had dependency conflicts with the image used by content, and caused inconsistent results.
* Fixed an issue where the **download** command failed when the playbook has different `name` and `id`.
* Moved the **pre-commmit** command template to the `demisto/content` repository, where it's easier to maintain.
* Fixed an issue where an internal method caused warning messages when reading md files.
* Added support for Pre Process Rules in the **upload** command.
* Fixed an issue where **upload** would not upload items whose `maketplaces` value was an empty list.
* Added a prettyName key to the incident field schema.
* Fixed an issue where **upload** command could not parse content items that are not unicode-encoded.

## 1.16.0
* Added a check to **is_docker_image_latest_tag** to only fail the validation on non-latest image tag when the current tag is older than 3 days.
* Fixed an issue where **upload** would not properly show the installed version in the UI.
* Fixed an issue where the `contribution_converter` failed replacing generated release notes with the contribution form release notes.
* Fixed an issue where an extra levelname was added to a logging message.
* Modified the `mypy` pre-commit hook to run in a virtual environment, rather than the local mypy version.
* Added support to run **validate** with `--git` flag on detached HEAD.
* Added a validation that the **validate** command will fail if the pack name is not prefixed on XSIAM dashboard images.
* Fixed the **generate-test-playbook** which failed on an unexpected keyword argument - 'console_log_threshold'.
* Fixed an issue where **prepare-content** would not properly parse the `fromVersion` and `toVersion` attributes of XSIAM-Dashbaord and XSIAM-Report content items.
* Fixed an issue where **validate** command did not fail on non-existent dependency ids of non-mandatory dependant content.
* Fixed pytest async io deprecation warning.
* Added the `--incident-id` argument (optional) to the **run** command.
* Fixed an issue in **run-unit-tests** and **update-content-graph** where running commands in a docker container was done with insufficient permissions.
* Added the `_time` field to the output compare table of the **modeling-rules test** command.
* Changed the endpoint **download** uses to get system content items.
* Fixed an issue where graph-related tasks failed when files were deleted from the repo.
* Added a **validate** check, and a **format** auto fix for the `fromversion` field in Correlation Rules and XSIAM Dashboards.
* Update the format used for dev-dependencies in pyproject.toml to match modern versions of Poetry.
* Added timestamps to logging messages when running in a CI build.

## 1.15.5
* **Breaking Change**: The default of the **upload** command `--zip` argument is `true`. To upload packs as custom content items use the `--no-zip` argument.
* Removed the `no-implicit-optional` hook from **pre-commit**.
* Removed the `markdownlint` hook from **pre-commit**.
* Fixed an issue in **run-unit-tests** to pass with warnings when no tests are collected.
* Fixed an issue in **run-unit-tests** with the coverage calculation.
* Fixed a notification about log file location appeared more than once.
* Updated the error message when code coverage is below the threshold in **coverage-analyze** to be printed in a more noticeable red color.
* Fixed an issue in **upload** that failed when a comma-separated list of paths is passed to the `--input` argument.
* Running **validate** with the `--graph` flag will now run the graph validations after all other validations.
* improved the generated release note for newly added XSIAM entities when running *update-release-notes* command.
* Fixed an issue where in some cases validation failed when mapping null values.
* Fixed an issue in **upload** command where the `--keep-zip` argument did not clean the working directory.
* Fixed an issue where an extra levelname was added to a logging message.
* Fixed an issue in **upload** where uploading packs to XSIAM failed due to version mismatch.

## 1.15.4
* Fixed an issue where *update-release-notes* and *doc-review* did not handle new content notes as expected.
* Fixed an issue in PEP484 (no-implicit-optional) hook to **pre-commit**.
* Fixed an issue in **upload** with `--input-config-file` where the content items weren't uploaded in the correct pack.
* Added support to disable the default logging colors with the **DEMISTO_SDK_LOG_NO_COLORS** environment variable.

## 1.15.3
* Added the `--init` flag to **download**.
* Added the `--keep-empty-folders` flag to **download**.
* Added `markdown-lint` to **pre-commit**
* Added the PEP484 (no-implicit-optional) hook to **pre-commit**.
* Fixed an issue where the content-graph parsing failed on mappers with undefined mapping.
* Fixed an issue in **validate** where `pack_metadata.json` files were not collected proplely in `--graph` option.
* Fixed an issue where *validate* reputation commands outputs were not checked for new content.
* Added *IN107* and *DB100* error codes to *ALLOWED_IGNORE_ERRORS* list.
* Added a validation that assures feed integrations implement the `integration_reliability` configuration parameter.
* Fixed an issue where the format command did not work as expected on pre-process rules files.
* Fixed an issue where **upload** command failed to upload when the XSOAR version is beta.
* Fixed an issue where **upload** command summary was inaccurate when uploading a `Pack` without the `-z` flag.
* Added pack name and pack version to **upload** command summary.
* Added support for modeling rules with multi datasets in ****modeling-rules test**** command.
* Fixed an issue where **validate** didn't recognize layouts with incident fields missing from `id_set.json` even when `--post-commit` was indicated.

## 1.15.2
* Fixed an issue where **format** added default arguments to reputation commands which already have one.
* Fixed an issue where **validate** fails when adding the *advance* field to the integration required fields.
* Updated the integration Traffic Light Protocol (TLP) color list schema in the **validate** command.
* Fixed an issue where **upload** would not read a repo configuration file properly.
* Fixed an issue where **upload** would not handle the `-x`/`--xsiam` flag properly.
* Fixed an issue where **format** failed to use input from the user, when asking about a `from_version`.
* Added the `-n`/`--assume_no` flag to **format**.

## 1.15.1
* Fixed an issue where **generate-docs** generated fields with double html escaping.
* Fixed an issue where **upload** failed when using the `-z` flag.

## 1.15.0
* **Breaking Change**: the **upload** command now only supports **XSOAR 6.5** or newer (and all XSIAM versions).
* **upload** now uses content models, and calls the `prepare` method of each model before uploading (unless uploading a zipped pack).
* Added a *playbook* modification to **prepare-content**, replacing `getIncident` calls with `getAlerts`, when uploading to XSIAM.
* Added a *playbook* modification to **prepare-content**, replacing `${incident.fieldname}` context accessors with `${alert.fieldname}` when uploading to XSIAM.
* Added a *playbook* modification to **prepare-content**, replacing `incident` to `alert` in task display names, when uploading to XSIAM.
* Added a *layout* modification to **prepare-content**, replacing `Related/Child/Linked Incidents` to `... Alerts` when uploading to XSIAM.
* Added a *script* modification to **prepare-content**, automatically replacing the word `incident` with `alert` when uploading to XSIAM.
* Added a validation that the **validate** command will fail if the `dockerimage` field in scripts/integrations uses any py3-native docker image.
* Updated the `ruff` version used in **pre-commit** to `0.0.269`.
* Fixed an issue in **create-content-graph** which caused missing detection of duplicated content items.
* Fixed an issue where **run-unit-tests** failed on python2 content items.
* Fixed an issue in **validate** where core packs validations were checked against the core packs defined on master branch, rather than on the current branch.
* Fixed an issue in **pre-commit** where `--input` flag was not filtered by the git files.
* Skip reset containers for XSOAR NG and XSIAM(PANW-internal only).
* Fixed an issue where **lint** failed fetching docker image details from a PANW GitLab CI environment. (PANW-internal only).

## 1.14.5
* Added logging in case the container fails to run in **run-unit-tests**.
* Disabled **pre-commit** multiprocessing for `validate` and `format`, as they use a service.
* **pre-commit** now calls `format` with `--assume-yes` and `--no-validate`.
* Fixed an issue where **pre-commit** ran multiple times when checking out build related files.

## 1.14.4
* Added integration configuration for *Cortex REST API* integration.
* Removed `Flake8` from **pre-commit**, as `ruff` covers its basic rules.
* Improved log readability by silencing non-critical `neo4j` (content graph infrastructure) logs.
* Fixed an issue where **run-unit-tests** failed on python2 content items.
* Fixed an issue where **modeling-rules test** did not properly handle query fields that pointed to a string.
* Fixed an issue when trying to fetch remote files when not under the content repo.
* Fixed a validation that the **modeling-rules test** command will fail if no test data file exist.
* Fixed an issue where **format** command failed while updating the `fromversion` entry.
* Added support for mapping uuid to names for Layout files in the **download** command.

## 1.14.3
* Fixed an issue where **run-unit-tests** failed running on items with `test_data`.
* Updated the demisto-py to v3.2.10 which now supports url decoding for the proxy authentication password.
* Fixed an issue where **generate-outputs** did not generate context paths for empty lists or dictionaries in the response.

## 1.14.2
* Added the `--staged-only` flag to **pre-commit**.
* Fixed an issue where **run-unit-tests** failed running on items with `test_data`.
* Fixed an issue where **pre-commit** ran on unchanged files.
* Add the ability to run **secrets** in **pre-commit** by passing a `--secrets` flag.
* Added support to override the log file with the **DEMISTO_SDK_LOG_FILE_PATH** environment variable.

## 1.14.1
* Fixed an issue where **update-release-notes** command failed when running on a pack that contains deprecated integrations without the `commands` section.
* Added toVersion and fromVersion to XSIAM content items schema.
* Fixed an issue where **validate** failed when attempting to map null values in a classifier and layout.
* Added search marketplace functionality to XSIAM client.
* Fixed an issue in **pre-commit** command where `MYPYPATH` was not set properly.
* Updated the integration category list in the **init** command.
* Fixed an issue where in some environments docker errors were not caught.
* Added a validation that the **validate** command will fail on README files if an image does not exist in the specified path.

## 1.14.0
* Added the `DEMISTO_SDK_GRAPH_FORCE_CREATE` environment variable. Use it to force the SDK to recreate the graph, rather than update it.
* Added support for code importing multi-level ApiModules to **lint**.
* Added a validation that the **modeling-rules test** command will fail if no test data file exist.
* Added support for the `<~XPANSE>` marketplace tag in release notes.
* Added support for marketplace tags in the **doc-review** command.
* Added **generate-unit-tests** documentation to the repo README.
* Added the `hiddenpassword` field to the integration schema, allowing **validate** to run on integrations with username-only inputs.
* Improved logs and error handling in the **modeling-rules test** command.
* Improved the warning message displayed for Contribution PRs editing outdated code.
* Improved the clarity of error messages for cases where yml files cannot be parsed as a dictionary.
* Updated the `XSIAMReport` schema.
* Standardized repo-wide logging. All logs are now created in one logger instance.
* **lint** now prevents unit-tests from accessing online resources in runtime.
* Updated the logs shown during lint when running in docker.
* Fixed an issue where **validate** showed errors twice.
* Fixed an issue where **validate** did not fail when xif files had wrong naming.
* Fixed an issue where **doc-review** required dot suffixes in release notes describing new content.
* Fixed an issue where **download** command failed when running on a beta integration.
* Fixed an issue where **update-release-notes** generated release notes for packs in their initial version (1.0.0).
* Fixed an issue with **update-content-graph** where `--use-git` parameter was ignored when using `--imported-path` parameter.
* Fixed an issue where **validate** failed on playbooks with valid inputs, since it did not collect the playbook inputs occurrences properly.

## 1.13.0
* Added the pack version to the code files when calling **unify**. The same value is removed when calling **split**.
* Added a message showing the output path when **prepare-content** is called.
* Contribution PRs that update outdated packs now display a warning message.
* Fixed an issue when kebab-case has a misspelling in one of the sub words, the suggestion might be confusing.
* Improved caching and stability for **lint**.
* Added support for *.xif* files in the **secrets** command.
* Fixed an issue where **validate** would fail when playbook inputs contain Transform Language (DT).
* Added a new **validate** check, making sure a first level header exist in release notes (RN116)
* Fixed an issue where **lint** would not properly handle multiple ApiModules imports.

## 1.12.0
* Added the **pre-commit** command, to improve code quality of XSOAR content.
* Added the **run-unit-tests** command, to run unit tests of given content items inside their respective docker images.
* Added support for filepath arguments in the **validate** and **format** commands.
* Added pre-commit hooks for `validate`, `format`, `run-unit-tests` and `update-docker-image` commands.
* Fixed an issue in the **download** command where layouts were overriden even without the `-f` option.
* Fixed an issue where Demisto-SDK did not detect layout ID when using the **download** command.
* Fixed an issue where the **lint** command ran on `native:dev` supported content when passing the `--docker-image all` flag, instead it will run on `native:candidate`.
* Added support for `native:candidate` as a docker image flag for **lint** command.
* Added a modification for layouts in **prepare-content**, replacing `Related Incidents`, `Linked Incidents` and `Child Incidents` with the suitable `... Alerts` name when uploading to XSIAM.
* Fixed an issue where logs and messages would not show when using the **download** command.
* Fixed an issue where the `server_min_version` field in metadata was an empty value when parsing packs without content items.
* Fixed an issue where running **openapi-codegen** resulted in false-positive error messages.
* Fixed an issue where **generate-python-to-yml** generated input arguments as required even though required=False was specified.
* Fixed an issue where **generate-python-to-yml** generated input arguments a default arguments when default=some_value was provided.
* Fixed a bug where **validate** returned error on playbook inputs with special characters.
* Fixed an issue where **validate** did not properly check `conf.json` when the latter is modified.
* Fixed an issue in the **upload** command, where a prompt was not showing on the console.
* Fixed an issue where running **lint** failed installing dependencies in containers.

## 1.11.0
* **Note: Demisto-SDK will soon stop supporting Python 3.8**
* Fixed an issue where using **download** on non-unicode content, merging them into existing files caused an error.
* Changed an internal setting to allow writing non-ascii content (unicode) using `YAMLHandler` and `JSONHandler`.
* Fixed an issue where an error message in **unify** was unclear for invalid input.
* Fixed an issue where running **validate** failed with **is_valid_integration_file_path_in_folder** on integrations that use API modules.
* Fixed an issue where **validate** failed with **is_valid_integration_file_path_in_folder** on integrations that use the `MSAPIModule`.
* Added **validate** check for the `modules` field in `pack_metadata.json` files.
* Changed **lint** to skip deprecated content, unless when using the `-i` flag.
* Fixed an issue where **update-release-notes** failed when a new *Parsing Rule* was added to a pack.
* Refactored the logging framework. Demisto-SDK logs will now be written to `.demist_sdk_debug.log` under the content path (when detected) or the current directory.
* Added `GR105` validation to **validate** command to check that no duplicate IDs are used.
* Added support for API Modules imported in API modules in the **unify** command.
* Added **validate** check, to make sure every Python file has a corresponding unit test file.

## 1.10.6
* Fixed an issue where running **validate** with the `-g` flag would skip some validations for old-formatted (unified) integration/script files.
* Deprecated integrations and scripts will not run anymore when providing the **--all-packs** to the **lint** command.
* Fixed an issue where a pack `serverMinVersion` would be calculated by the minimal fromVersion of its content items.
* Added the `--docker-image-target` flag to **lint** for testing native supported content with new images.

## 1.10.5
* Fixed an issue where running **run-test-playbook** would not use the `verify` parameter correctly. @ajoga
* Added a newline at the end of README files generated in **generate-docs**.
* Added the value `3` (out of bounds) to the `onChangeRepAlg` and `reputationCalc` fields under the `IncidentType` and `GenericType` schemas. **validate** will allow using it now.
* Fixed an issue where **doc-review** required dot suffixes in release notes describing new content.
* Fixed an issue where **validate** failed on Feed Integrations after adding the new *Collect/Connect* section field.
* Fixed an issue where using **postman-codegen** failed converting strings containing digits to kebab-case.
* Fixed an issue where the ***error-code*** command could not parse List[str] parameter.
* Updated validation *LO107* to support more section types in XSIAM layouts.

## 1.10.4
* Added support for running **lint** in multiple native-docker images.

## 1.10.3
* Fixed an issue where running **format** would fail after running npm install.
* Improved the graph validations in the **validate** command:
  - GR100 will now run on all content items of changed packs.
  - GR101 and GR102 will now catch invalid fromversion/toversion of files **using** the changed items.
  - GR103 errors will raise a warning when using the *-a* flag, but an error if using the *-i* or *g* flags.
* Fixed an issue where test-playbooks timed out.
* Fixed an issue where making a change in a module using an ApiModule would cause lint to run on the ApiModule unnecessarily.
* Fixed an issue where the `marketplace` field was not used when dumping pack zips.
* Fixed a typo in the README content generated with **update-release-notes** for updating integrations.
* Fixed an issue in **validate**, where using the `-gr` and `-i` flags did not run properly.
* Added the `sectionorder` field to integration scheme.
* Fixed an issue where in some occasions running of test-playbooks could receive session timeouts.
* Fixed an issue where **validate** command failed on core pack dependencies validation because of test dependencies.

## 1.10.2
* Added markdown lint formatting for README files in the **format** command.
* Fixed an issue where **lint** failed when using the `-cdam` flag with changed dependant api modules.
* Fixed an issue in the **upload** command, where `json`-based content items were not unified correctly when using the `--zip` argument.
* Added XPANSE core packs validations.

## 1.10.1
* Fixed an issue where **update-content-graph** failed to execute.

## 1.10.0
* **Breaking change**: Removed usage of `pipenv`, `isort` and `autopep8` in the **split** and **download** commands. Removed the `--no-pipenv` and `--no-code-formatting` flags. Please see https://xsoar.pan.dev/docs/tutorials/tut-setup-dev-remote for the recommended environment setup.
* Fixed an issue in **prepare-content** command where large code lines were broken.
* Fixed an issue where git-*renamed_files* were not retrieved properly.
* Fixed an issue where test dependencies were calculated in all level dependencies calculation.
* Added formatting and validation to XSIAM content types.
* Fixed an issue where several XSIAM content types were not validated when passing the `-a` flag.
* Added a UUID to name mapper for **download** it replaces UUIDs with names on all downloaded files.
* Updated the demisto-py to v3.2.6 which now supports basic proxy authentication.
* Improved the message shown when using **upload** and overwriting packs.
* Added support for the **Layout Rule** content type in the id-set and the content graph.
* Updated the default general `fromVersion` value on **format** to `6.8.0`
* Fixed an issue where **lint** sometimes failed when using the `-cdam` flag due to wrong file duplications filtering.
* Added the content graph to **validate**, use with the `--graph` flag.

## 1.9.0
* Fixed an issue where the Slack notifier was using a deprecated argument.
* Added the `--docker-image` argument to the **lint** command, which allows determining the docker image to run lint on. Possible options are: `'native:ga'`, `'native:maintenance'`, `'native:dev'`, `'all'`, a specific docker image (from Docker Hub) or, the default `'from-yml'`.
* Fixed an issue in **prepare-content** command where large code lines were broken.
* Added a logger warning to **get_demisto_version**, the task will now fail with a more informative message.
* Fixed an issue where the **upload** and **prepare-content** commands didn't add `fromServerVersion` and `toServerVersion` to layouts.
* Updated **lint** to use graph instead of id_set when running with `--check-dependent-api-module` flag.
* Added the marketplaces field to all schemas.
* Added the flag `--xsoar-only` to the **doc-review** command which enables reviewing documents that belong to XSOAR-supported Packs.
* Fixed an issue in **update-release-notes** command where an error occurred when executing the same command a second time.
* Fixed an issue where **validate** would not always ignore errors listed under `.pack-ignore`.
* Fixed an issue where running **validate** on a specific pack didn't test all the relevant entities.
* Fixed an issue where fields ending with `_x2` where not replaced in the appropriate Marketplace.

## 1.8.3
* Changed **validate** to allow hiding parameters of type 0, 4, 12 and 14 when replacing with type 9 (credentials) with the same name.
* Fixed an issue where **update-release-notes** fails to update *MicrosoftApiModule* dependent integrations.
* Fixed an issue where the **upload** command failed because `docker_native_image_config.json` file could not be found.
* Added a metadata file to the content graph zip, to be used in the **update-content-graph** command.
* Updated the **validate** and **update-release-notes** commands to unskip the *Triggers Recommendations* content type.


## 1.8.2
* Fixed an issue where demisto-py failed to upload content to XSIAM when `DEMISTO_USERNAME` environment variable is set.
* Fixed an issue where the **prepare-content** command output invalid automation name when used with the --*custom* argument.
* Fixed an issue where modeling rules with arbitrary whitespace characters were not parsed correctly.
* Added support for the **nativeImage** key for an integration/script in the **prepare-content** command.
* Added **validate** checks for integrations declared deprecated (display name, description) but missing the `deprecated` flag.
* Changed the **validate** command to fail on the IN145 error code only when the parameter with type 4 is not hidden.
* Fixed an issue where downloading content layouts with `detailsV2=None` resulted in an error.
* Fixed an issue where **xdrctemplate** was missing 'external' prefix.
* Fixed an issue in **prepare-content** command providing output path.
* Updated the **validate** and **update-release-notes** commands to skip the *Triggers Recommendations* content type.
* Added a new validation to the **validate** command to verify that the release notes headers are in the correct format.
* Changed the **validate** command to fail on the IN140 error code only when the skipped integration has no unit tests.
* Changed **validate** to allow hiding parameters of type 4 (secret) when replacing with type 9 (credentials) with the same name.
* Fixed an issue where the **update-release-notes** command didn't add release-notes properly to some *new* content items.
* Added validation that checks that the `nativeimage` key is not defined in script/integration yml.
* Added to the **format** command the ability to remove `nativeimage` key in case defined in script/integration yml.
* Enhanced the **update-content-graph** command to support `--use-git`, `--imported_path` and `--output-path` arguments.
* Fixed an issue where **doc-review** failed when reviewing command name in some cases.
* Fixed an issue where **download** didn't identify playbooks properly, and downloaded files with UUIDs instead of file/script names.

## 1.8.1
* Fixed an issue where **format** created duplicate configuration parameters.
* Added hidden properties to integration command argument and script argument.
* Added `--override-existing` to **upload** that skips the confirmation prompt for overriding existing content packs. @mattbibbydw
* Fixed an issue where **validate** failed in private repos when attempting to read from a nonexisting `approved_categories.json`.
* Fixed an issue where **validate** used absolute paths when getting remote `pack_metadata.json` files in private repos.
* Fixed an issue in **download**, where names of custom scripts were replaced with UUIDs in IncidentFields and Layouts.

## 1.8.0
* Updated the supported python versions, as `>=3.8,<3.11`, as some of the dependencies are not supported on `3.11` yet.
* Added a **validate** step for **Modeling Rules** testdata files.
* Added the **update-content-graph** command.
* Added the ability to limit the number of CPU cores with `DEMISTO_SDK_MAX_CPU_CORES` envirment variable.
* Added the **prepare-content** command.
* Added support for fromversion/toversion in XSIAM content items (correlation rules, XSIAM dashboards, XSIAM reports and triggers).
* Added a **validate** step checking types of attributes in the schema file of modeling rule.
* Added a **validate** step checking that the dataset name of a modeling rule shows in the xif and schema files.
* Added a **validate** step checking that a correlation rule file does not start with a hyphen.
* Added a **validate** step checking that xsiam content items follow naming conventions.
* Fixed an issue where SDK commands failed on the deprecated `packaging.version.LegacyVersion`, by locking the `packaging` version to `<22`.
* Fixed an issue where **update-release-notes** failed when changing only xif file in **Modeling Rules**.
* Fixed an issue where *is_valid_category* and *is_categories_field_match_standard* failed when running in a private repo.
* Fixed an issue where **validate** didn't fail on the MR103 validation error.
* Fixed the *--release-notes* option, to support the new CHANGELOG format.
* Fixed an issue where **validate** failed when only changing a modeling rules's xif file.
* Fixed an issue where **format** failed on indicator files with a `None` value under the `tabs` key.
* Fixed an issue where **validate** only printed errors for one change of context path, rather than print all.
* Fixed an issue where **download** did not suggest using a username/password when authenticating with XSOAR and using invalid arguments.
* Fixed an issue where **download** failed when listing or downloading content items that are not unicode-encoded.
* Added support for fromversion/toversion in XSIAM content items (correlation rules, XSIAM dashboards, XSIAM reports and triggers).
* Updated the supported python versions, as `>=3.8,<3.11`, as some of the dependencies are not supported on `3.11` yet.
* Added **prepare-content** command which will prepare the pack or content item for the platform.
* Patched an issue where deprecated `packaging.version.LegacyVersion`, locking packaging version to `<22`.

## 1.7.9
* Fixed an issue where an error message in **validate** would not include the suggested fix.
* Added a validation that enforces predefined categories on MP Packs & integration yml files, the validation also ensures that each pack has only one category.
* Fixed an issue where **update-release-notes** did not generate release notes for **XDRC Templates**.
* Fixed an issue where **upload** failed without explaining the reason.
* Improved implementation of the docker_helper module.
* Fixed an issue where **validate** did not check changed pack_metadata.json files when running using git.
* Added support for **xdrctemplate** to content graph.
* Fixed an issue where local copies of the newly-introduced `DemistoClassApiModule.py` were validated.
* Added new release notes templates for the addition and modification of playbooks, layouts and types in the **doc-review** command.
* Fixed an issue where the **doc-review** command failed on descriptions of new content items.
* Added the `Command XXX is deprecated. Use XXX instead.` release notes templates to **doc-review** command.
* Fixed an issue where the **update-release-notes** command didn't add the modeling-rules description for new modeling-rules files.

## 1.7.8
* Added the capability to run the MDX server in a docker container for environments without node.
* Fixed an issue where **generate-docs** with `-c` argument updated sections of the incorrect commands.
* Added IF113 error code to **ALLOWED_IGNORE_ERRORS**.
* Fixed an issue where **validate** failed on playbooks with non-string input values.
* Added the `DEMISTO_SDK_IGNORE_CONTENT_WARNING` environment variable, to allow suppressing warnings when commands are not run under a content repo folder.
* Fixed an issue where **validate** failed to recognize integration tests that were missing from config.json
* Added support for **xpanse** marketplace in **create-id-set** and **create-content-artifacts** commands.
* Fixed an issue where **split** failed on yml files.
* Added support for marketplace-specific tags.
* Fixed an issue where **download** would not run `isort`. @maxgubler
* Fixed an issue where XSIAM Dashboards and Reports images failed the build.
* Added support for **xpanse** marketplace to content graph.

## 1.7.7
* Fixed an issue where paybooks **generate-docs** didn't parse complex input values when no accessor field is given correctly.
* Fixed an issue in the **download** command, where an exception would be raised when downloading system playbooks.
* Fixed an issue where the **upload** failed on playbooks containing a value that starts with `=`.
* Fixed an issue where the **generate-unit-tests** failed to generate assertions, and generate unit tests when command names does not match method name.
* Fixed an issue where the **download** command did not honor the `--no-code-formatting` flag properly. @maxgubler
* Added a new check to **validate**, making sure playbook task values are passed as references.
* Fixed an issue where the **update-release-notes** deleted existing release notes, now appending to it instead.
* Fixed an issue where **validate** printed blank space in case of validation failed and ignored.
* Renamed 'Agent Config' to 'XDRC Templates'.
* Fixed an issue where the **zip-packs** command did not work with the CommonServerUserPython and CommonServerUserPowerShell package.

## 1.7.6

* Fixed parsing of initialization arguments of client classes in the **generate-unit-tests** command.
* Added support for AgentConfig content item in the **upload**, **create-id-set**, **find-dependecies**, **unify** and **create-content-artifacts** commands.
* Added support for XSIAM Report preview image.

## 1.7.5

* Fixed an issue where the **upload** command did not work with the CommonServerUserPython package.
* Fixed an issue in the **download** command, where some playbooks were downloaded as test playbooks.
* Added playbook modification capabilities in **TestSuite**.
* Added a new command **create-content-graph**.
* Fixed an issue in the **upload** command, where the temporary zip would not clean up properly.
* Improved content items parsing in the **create-content-graph** command.
* Added an error when the docker daemon is unavailable when running **lint**.
* Removed the validation of a subtype change for scripts in the **validate** command.
* Fixed an issue where names of XSIAM content items were not normalized properly.
* Fixed an issue where the **download** command was downloading playbooks with **script** (id) and not **scriptName**.
* Fixed an issue where script yml files were not properly identified by `find_type`.
* Removed nightly integrations filtering when deciding if a test should run.
* Added support for XSIAM Dashboard preview image.
* Added the `--no-code-formatting` flag to the **download** command, allowing to skip autopep8 and isort.
* Fixed an issue in the **update-release-notes** command, where generating release notes for modeling rules schema file caused exception.

## 1.7.4

* Fixed an issue where the **doc-review** command showed irrelevant messages.
* Fixed an issue in **validate**, where backward-compatibility failures prevented other validations from running.
* Fixed an issue in **validate**, where content-like files under infrastructure paths were not ignored.
* Fixed an issue in the AMI mapping, where server versions were missing.
* Change the way the normalize name is set for external files.
* Added dump function to XSIAM pack objects to dulicate the files.
* Fixed an issue where the `contribution_converter` did not support changes made to ApiModules.
* Added name normalization according to new convention to XSIAM content items
* Added playbook modification capabilities in **TestSuite**.
* Fixed an issue in create-content-artifacts where it will not get a normalize name for the item and it will try to duplicate the same file.

## 1.7.3

* Fixed an issue in the **format** command where fail when executed from environment without mdx server available.
* Added `Added a`, `Added an` to the list of allowed changelog prefixes.
* Added support for Indicator Types/Reputations in the **upload** command.
* Fixed an issue when running from a subdirectory of a content repo failed.
* Changing the way we are using XSIAM servers api-keys in **test-content** .
* Added a success message to **postman-codegen**.

## 1.7.2

* Fixed an issue in the **validate** command where incident fields were not found in mappers even when they exist
* Added an ability to provide list of marketplace names as a param attribute to **validate** and **upload**
* Added the file type to the error message when it is not supported.
* Fixed an issue where `contribution_converter` incorrectly mapped _Indicator Field_ objects to the _incidentfield_ directory in contribution zip files.
* Fixed a bug where **validate** returned error on empty inputs not used in playbooks.
* Added the `DEMISTO_SDK_CONTENT_PATH` environment variable, implicitly used in various commands.
* Added link to documentation for error messages regarding use cases and tags.

## 1.7.1

* Fixed an issue where *indicatorTypes* and *betaIntegrations* were not found in the id_set.
* Updated the default general `fromVersion` value on **format** to `6.5.0`
* Fixed an issue where the **validate** command did not fail when the integration yml file name was not the same as the folder containing it.
* Added an option to have **generate-docs** take a Playbooks folder path as input, and generate docs for all playbooks in it.
* Fixed an issue where the suggestion in case of `IF113` included uppercase letters for the `cliName` parameter.
* Added new validation to the **validate** command to fail and list all the file paths of files that are using a deprecated integration command / script / playbook.
* **validate** will no longer fail on playbooks calling subplaybooks that have a higher `fromVersion` value, if  calling the subplaybook has `skipifunavailable=True`.
* Fixed an issue where relative paths were not accessed correctly.
* Running any `demisto-sdk` command in a folder with a `.env` file will load it, temporarily overriding existing environment variables.
* Fixed an issue where **validate** did not properly detect deleted files.
* Added new validations to the **validate** command to verify that the schema file exists for a modeling rule and that the schema and rules keys are empty in the yml file.
* Fixed an issue where *find_type* didn't recognize exported incident types.
* Added a new validation to **validate**, making sure all inputs of a playbook are used.
* Added a new validation to **validate**, making sure all inputs used in a playbook declared in the input section.
* The **format** command will now replace the *fromServerVersion* field with *fromVersion*.

## 1.7.0

* Allowed JSON Handlers to accept kwargs, for custoimzing behavior.
* Fixed an issue where an incorrect error was shown when the `id` of a content item differed from its `name` attribute.
* Fixed an issue where the `preserve_quotes` in ruamel_handler received an incorrect value @icholy
* Fixed an issue where ignoring RM110 error code wasn't working and added a validation to **ALLOWED_IGNORE_ERRORS** to validate that all error codes are inserted in the right format.
* Fixed an issue where the contribution credit text was not added correctly to the pack README.
* Changed the contribution file implementation from markdown to a list of contributor names. The **create-content-artifact** will use this list to prepare the needed credit message.
* Added a new validation to the `XSOAR-linter` in the **lint** command for verifying that demisto.log is not used in the code.
* The **generate-docs** command will now auto-generate the Incident Mirroring section when implemented in an integration.
* Added support to automatically generate release notes for deprecated items in the **update-release-notes** command.
* Fixed an issue causing any command to crash when unable to detect local repository properties.
* Fixed an issue where running in a private gitlab repo caused a warning message to be shown multiple times.
* Added a new validation to the **validate** command to verify that markdown and python files do not contain words related to copyright section.
* Fixed an issue where **lint** crashed when provided an input file path (expecting a directory).

## 1.6.9

* Added a new validation that checks whether a pack should be deprecated.
* Added a new ability to the **format** command to deprecate a pack.
* Fixed an issue where the **validate** command sometimes returned a false negative in cases where there are several sub-playbooks with the same ID.
* Added a new validation to the **validate** command to verify that the docker in use is not deprecated.
* Added support for multiple ApiModules in the **unify** command
* Added a check to **validate** command, preventing use of relative urls in README files.
* Added environment variable **DEMISTO_SDK_MARKETPLACE** expected to affect *MarketplaceTagParser* *marketplace* value. The value will be automatically set when passing *marketplace* arg to the commands **unify**, **zip-packs**, **create-content-artifacts** and **upload**.
* Added slack notifier for build failures on the master branch.
* Added support for modeling and parsing rules in the **split** command.
* Added support for README files in **format** command.
* Added a **validate** check, making sure classifier id and name values match. Updated the classifier **format** to update the id accordingly.
* The **generate-docs** command will now auto-generate the playbook image link by default.
* Added the `--custom-image-link` argument to override.
* Added a new flag to **generate-docs** command, allowing to add a custom image link to a playbook README.
* Added a new validation to the **validate** command to verify that the package directory name is the same as the files contained in the that package.
* Added support in the **unify** command to unify a schema into its Modeling Rule.

## 1.6.8

* Fixed an issue where **validate** did not fail on invalid playbook entities' versions (i.e. subplaybooks or scripts with higher fromversion than their parent playbook).
* Added support for running lint via a remote docker ssh connection. Use `DOCKER_HOST` env variable to specify a remote docker connection, such as: `DOCKER_HOST=ssh://myuser@myhost.com`.
* Fixed an issue where the pack cache in *get_marketplaces* caused the function to return invalid values.
* Fixed an issue where running format on a pack with XSIAM entities would fail.
* Added the new `display_name` field to relevant entities in the **create-id-set** command.
* Added a new validation to the **validate** command to verify the existence of "Reliability" parameter if the integration have reputation command.
* Fixed a bug where terminating the **lint** command failed (`ctrl + c`).
* Removed the validation of a subtype change in integrations and scripts from **validate**.
* Fixed an issue where **download** did not behave as expected when prompting for a version update. Reported by @K-Yo
* Added support for adoption release notes.
* Fixed an issue where **merge-id-sets** failed when a key was missing in one id-set.json.
* Fixed a bug where some mypy messages were not parsed properly in **lint**.
* Added a validation to the **validate** command, failing when '`fromversion`' or '`toversion`' in a content entity are incorrect format.
* Added a validation to the **validate** command, checking if `fromversion` <= `toversion`.
* Fixed an issue where coverage reports used the wrong logging level, marking debug logs as errors.
* Added a new validation to the **validate** command, to check when the discouraged `http` prefixes are used when setting defaultvalue, rather than `https`.
* Added a check to the **lint** command for finding hard-coded usage of the http protocol.
* Locked the dependency on Docker.
* Removed a traceback line from the **init** command templates: BaseIntegration, BaseScript.
* Updated the token in **_add_pr_comment** method from the content-bot token to the xsoar-bot token.

## 1.6.7

* Added the `types-markdown` dependency, adding markdown capabilities to existing linters using the [Markdown](https://pypi.org/project/Markdown/) package.
* Added support in the **format** command to remove nonexistent incident/indicator fields from *layouts/mappers*
* Added the `Note: XXX` and `XXX now generally available.` release notes templates to **doc-review** command.
* Updated the logs shown during the docker build step.
* Removed a false warning about configuring the `GITLAB_TOKEN` environment variable when it's not needed.
* Removed duplicate identifiers for XSIAM integrations.
* Updated the *tags* and *use cases* in pack metadata validation to use the local files only.
* Fixed the error message in checkbox validation where the defaultvalue is wrong and added the name of the variable that should be fixed.
* Added types to `find_type_by_path` under tools.py.
* Fixed an issue where YAML files contained incorrect value type for `tests` key when running `format --deprecate`.
* Added a deprecation message to the `tests:` section of yaml files when running `format --deprecate`.
* Added use case for **validate** on *wizard* objects - set_playbook is mapped to all integrations.
* Added the 'integration-get-indicators' commands to be ignored by the **verify_yml_commands_match_readme** validation, the validation will no longer fail if these commands are not in the readme file.
* Added a new validation to the **validate** command to verify that if the phrase "breaking changes" is present in a pack release notes, a JSON file with the same name exists and contains the relevant breaking changes information.
* Improved logs when running test playbooks (in a build).
* Fixed an issue in **upload** did not include list-type content items. @nicolas-rdgs
* Reverted release notes to old format.

## 1.6.6

* Added debug print when excluding item from ID set due to missing dependency.
* Added a validation to the **validate** command, failing when non-ignorable errors are present in .pack-ignore.
* Fixed an issue where `mdx server` did not close when stopped in mid run.
* Fixed an issue where `-vvv` flag did not print logs on debug level.
* enhanced ***validate*** command to list all command names affected by a backward compatibility break, instead of only one.
* Added support for Wizard content item in the **format**, **validate**, **upload**, **create-id-set**, **find-dependecies** and **create-content-artifacts** commands.
* Added a new flag to the **validate** command, allowing to run specific validations.
* Added support in **unify** and **create-content-artifacts** for displaying different documentations (detailed description + readme) for content items, depending on the marketplace version.
* Fixed an issue in **upload** where list items were not uploaded.
* Added a new validation to **validate** command to verify that *cliName* and *id* keys of the incident field or the indicator field are matches.
* Added the flag '-x', '--xsiam' to **upload** command to upload XSIAM entities to XSIAM server.
* Fixed the integration field *isFetchEvents* to be in lowercase.
* Fixed an issue where **validate -i** run after **format -i** on an existing file in the repo instead of **validate -g**.
* Added the following commands: 'update-remote-data', 'get-modified-remote-data', 'update-remote-system' to be ignored by the **verify_yml_commands_match_readme** validation, the validation will no longer fail if these commands are not in the readme file.
* Updated the release note template to include a uniform format for all items.
* Added HelloWorldSlim template option for *--template* flag in **demisto-sdk init** command.
* Fixed an issue where the HelloWorldSlim template in **demisto-sdk init** command had an integration id that was conflicting with HelloWorld integration id.
* Updated the SDK to use demisto-py 3.1.6, allowing use of a proxy with an environment variable.
* Set the default logger level to `warning`, to avoid unwanted debug logs.
* The **format** command now validates that default value of checkbox parameters is a string 'true' or 'false'.
* Fixed an issue where `FileType.PLAYBOOK` would show instead of `Playbook` in readme error messages.
* Added a new validation to **validate** proper defaultvalue for checkbox fields.

## 1.6.5

* Fixed an issue in the **format** command where the `id` field was overwritten for existing JSON files.
* Fixed an issue where the **doc-review** command was successful even when the release-note is malformed.
* Added timestamps to the `demisto-sdk` logger.
* Added time measurements to **lint**.
* Added the flag '-d', '--dependency' to **find-dependencies** command to get the content items that cause the dependencies between two packs.
* Fixed an issue where **update-release-notes** used the *trigger_id* field instead of the *trigger_name* field.
* Fixed an issue where **doc-review** failed to recognize script names, in scripts using the old file structure.
* Fixed an issue where concurrent processes created by **lint** caused deadlocks when opening files.
* Fixed an issue in the **format** command where `_dev` or `_copy` suffixes weren't removed from the subscript names in playbooks and layouts.
* Fixed an issue where **validate** failed on nonexistent `README.md` files.
* Added support of XSIAM content items to the **validate** command.
* Report **lint** summary results and failed packages after reporting time measurements.

## 1.6.4

* Added the new **generate-yml-from-python** command.
* Added a code *type* indication for integration and script objects in the *ID Set*.
* Added the [Vulture](https://github.com/jendrikseipp/vulture) linter to the pre-commit hook.
* The `demisto-sdk` pack will now be distributed via PyPi with a **wheel** file.
* Fixed a bug where any edited json file that contained a forward slash (`/`) escaped.
* Added a new validation to **validate** command to verify that the metadata *currentVersion* is
the same as the last release note version.
* The **validate** command now checks if there're none-deprecated integration commands that are missing from the readme file.
* Fixed an issue where *dockerimage* changes in Scripts weren't recognized by the **update-release-notes** command.
* Fixed an issue where **update-xsoar-config-file** did not properly insert the marketplace packs list to the file.
* Added the pack name to the known words by default when running the **doc-review** command.
* Added support for new XSIAM entities in **create-id-set** command.
* Added support for new XSIAM entities in **create-content-artifacts** command.
* Added support for Parsing/Modeling Rule content item in the **unify** command.
* Added the integration name, the commands name and the script name to the known words by default when running the **doc-review** command.
* Added an argument '-c' '--custom' to the **unify** command, if True will append to the unified yml name/display/id the custom label provided
* Added support for sub words suggestion in kebab-case sentences when running the **doc-review** command.
* Added support for new XSIAM entities in **update-release-notes** command.
* Enhanced the message of alternative suggestion words shown when running **doc-review** command.
* Fixed an incorrect error message, in case `node` is not installed on the machine.
* Fixed an issue in the **lint** command where the *check-dependent-api-modules* argument was set to true by default.
* Added a new command **generate-unit-tests**.
* Added a new validation to **validate** all SIEM integration have the same suffix.
* Fixed the destination path of the unified parsing/modeling rules in **create-content-artifacts** command.
* Fixed an issue in the **validate** command, where we validated wrongfully the existence of readme file for the *ApiModules* pack.
* Fixed an issue in the **validate** command, where an error message that was displayed for scripts validation was incorrect.
* Fixed an issue in the **validate** and **format** commands where *None* arguments in integration commands caused the commands to fail unexpectedly.
* Added support for running tests on XSIAM machines in the **test-content** command.
* Fixed an issue where the **validate** command did not work properly when deleting non-content items.
* Added the flag '-d', '--dependency' to **find-dependencies** command to get the content items that cause the dependencies between two packs.

## 1.6.3

* **Breaking change**: Fixed a typo in the **validate** `--quiet-bc-validation` flag (was `--quite-bc-validation`). @upstart-swiss
* Dropped support for python 3.7: Demisto-SDK is now supported on Python 3.8 or newer.
* Added an argument to YAMLHandler, allowing to set a maximal width for YAML files. This fixes an issue where a wrong default was used.
* Added the detach mechanism to the **upload** command, If you set the --input-config-file flag, any files in the repo's SystemPacks folder will be detached.
* Added the reattach mechanism to the **upload** command, If you set the --input-config-file flag, any detached item in your XSOAR instance that isn't currently in the repo's SystemPacks folder will be re-attached.
* Fixed an issue in the **validate** command that did not work properly when using the *-g* flag.
* Enhanced the dependency message shown when running **lint**.
* Fixed an issue where **update-release-notes** didn't update the currentVersion in pack_metadata.
* Improved the logging in **test-content** for helping catch typos in external playbook configuration.

## 1.6.2

* Added dependency validation support for core marketplacev2 packs.
* Fixed an issue in **update-release-notes** where suggestion fix failed in validation.
* Fixed a bug where `.env` files didn't load. @nicolas-rdgs
* Fixed a bug where **validate** command failed when the *categories* field in the pack metadata was empty for non-integration packs.
* Added *system* and *item-type* arguments to the **download** command, used when downloading system items.
* Added a validation to **validate**, checking that each script, integration and playbook have a README file. This validation only runs when the command is called with either the `-i` or the `-g` flag.
* Fixed a regression issue with **doc-review**, where the `-g` flag did not work.
* Improved the detection of errors in **doc-review** command.
* The **validate** command now checks if a readme file is empty, only for packs that contain playbooks or were written by a partner.
* The **validate** command now makes sure common contextPath values (e.g. `DBotScore.Score`) have a non-empty description, and **format** populates them automatically.
* Fixed an issue where the **generate-outputs** command did not work properly when examples were provided.
* Fixed an issue in the **generate-outputs** command, where the outputs were not written to the specified output path.
* The **generate-outputs** command can now generate outputs from multiple calls to the same command (useful when different args provide different outputs).
* The **generate-outputs** command can now update a yaml file with new outputs, without deleting or overwriting existing ones.
* Fixed a bug where **doc-review** command failed on existing templates.
* Fixed a bug where **validate** command failed when the word demisto is in the repo README file.
* Added support for adding test-playbooks to the zip file result in *create-content-artifacts* command for marketplacev2.
* Fixed an issue in **find-dependencies** where using the argument *-o* without the argument *--all-packs-dependencies* did not print a proper warning.
* Added a **validate** check to prevent deletion of files whose deletion is not supported by the XSOAR marketplace.
* Removed the support in the *maintenance* option of the *-u* flag in the **update-release-notes** command.
* Added validation for forbidden words and phrases in the **doc-review** command.
* Added a retries mechanism to the **test-content** command to stabilize the build process.
* Added support for all `git` platforms to get remote files.
* Refactored the **format** command's effect on the *fromversion* field:
  * Fixed a bug where the *fromversion* field was removed when modifying a content item.
  * Updated the general default *fromversion* and the default *fromversion* of newly-introduced content items (e.g. `Lists`, `Jobs`).
  * Added an interactive mode functionality for all content types, to ask the user whether to set a default *fromversion*, if could not automatically determine its value. Use `-y` to assume 'yes' as an answer to all prompts and run non-interactively.

## 1.6.1

* Added the '--use-packs-known-words' argument to the **doc-review** command
* Added YAML_Loader to handle yaml files in a standard way across modules, replacing PYYAML.
* Fixed an issue when filtering items using the ID set in the **create-content-artifacts** command.
* Fixed an issue in the **generate-docs** command where tables were generated with an empty description column.
* Fixed an issue in the **split** command where splitting failed when using relative input/output paths.
* Added warning when inferred files are missing.
* Added to **validate** a validation for integration image dimensions, which should be 120x50px.
* Improved an error in the **validate** command to better differentiate between the case where a required fetch parameter is malformed or missing.

## 1.6.0

* Fixed an issue in the **create-id-set** command where similar items from different marketplaces were reported as duplicated.
* Fixed typo in demisto-sdk init
* Fixed an issue where the **lint** command did not handle all container exit codes.
* Add to **validate** a validation for pack name to make sure it is unchanged.
* Added a validation to the **validate** command that verifies that the version in the pack_metdata file is written in the correct format.
* Fixed an issue in the **format** command where missing *fromVersion* field in indicator fields caused an error.

## 1.5.9

* Added option to specify `External Playbook Configuration` to change inputs of Playbooks triggered as part of **test-content**
* Improved performance of the **lint** command.
* Improved performance of the **validate** command when checking README images.
* ***create-id-set*** command - the default value of the **marketplace** argument was changed from ‘xsoar’ to all packs existing in the content repository. When using the command, make sure to pass the relevant marketplace to use.

## 1.5.8

* Fixed an issue where the command **doc-review** along with the argument `--release-notes` failed on yml/json files with invalid schema.
* Fixed an issue where the **lint** command failed on packs using python 3.10

## 1.5.7

* Fixed an issue where reading remote yaml files failed.
* Fixed an issue in **validate** failed with no error message for lists (when no fromVersion field was found).
* Fixed an issue when running **validate** or **format** in a gitlab repository, and failing to determine its project id.
* Added an enhancement to **split**, handling an empty output argument.
* Added the ability to add classifiers and mappers to conf.json.
* Added the Alias field to the incident field schema.

## 1.5.6

* Added 'deprecated' release notes template.
* Fixed an issue where **run-test-playbook** command failed to get the task entries when the test playbook finished with errors.
* Fixed an issue in **validate** command when running with `no-conf-json` argument to ignore the `conf.json` file.
* Added error type text (`ERROR` or `WARNING`) to **validate** error prints.
* Fixed an issue where the **format** command on test playbook did not format the ID to be equal to the name of the test playbook.
* Enhanced the **update-release-notes** command to automatically commit release notes config file upon creation.
* The **validate** command will validate that an indicator field of type html has fromVersion of 6.1.0 and above.
* The **format** command will now add fromVersion 6.1.0 to indicator field of type html.
* Added support for beta integrations in the **format** command.
* Fixed an issue where the **postman-codegen** command failed when called with the `--config-out` flag.
* Removed the integration documentation from the detailed description while performing **split** command to the unified yml file.
* Removed the line which indicates the version of the product from the README.md file for new contributions.

## 1.5.5

* Fixed an issue in the **update-release-notes** command, which did not work when changes were made in multiple packs.
* Changed the **validate** command to fail on missing test-playbooks only if no unittests are found.
* Fixed `to_kebab_case`, it will now deal with strings that have hyphens, commas or periods in them, changing them to be hyphens in the new string.
* Fixed an issue in the **create-id-set** command, where the `source` value included the git token if it was specified in the remote url.
* Fixed an issue in the **merge-id-set** command, where merging fails because of duplicates but the packs are in the XSOAR repo but in different version control.
* Fixed missing `Lists` Content Item as valid `IDSetType`
* Added enhancement for **generate-docs**. It is possible to provide both file or a comma seperated list as `examples`. Also, it's possible to provide more than one example for a script or a command.
* Added feature in **format** to sync YML and JSON files to the `master` file structure.
* Added option to specify `Incident Type`, `Incoming Mapper` and `Classifier` when configuring instance in **test-content**
* added a new command **run-test-playbook** to run a test playbook in a given XSOAR instance.
* Fixed an issue in **format** when running on a modified YML, that the `id` value is not changed to its old `id` value.
* Enhancement for **split** command, replace `ApiModule` code block to `import` when splitting a YML.
* Fixed an issue where indicator types were missing from the pack's content, when uploading using **zip-packs**.
* The request data body format generated in the **postman-codegen** will use the python argument's name and not the raw data argument's name.
* Added the flag '--filter-by-id-set' to **create-content-artifacts** to create artifacts only for items in the given id_set.json.

## 1.5.4

* Fixed an issue with the **format** command when contributing via the UI
* The **format** command will now not remove the `defaultRows` key from incident, indicator and generic fields with `type: grid`.
* Fixed an issue with the **validate** command when a layoutscontainer did not have the `fromversion` field set.
* added a new command **update-xsoar-config-file** to handle your XSOAR Configuration File.
* Added `skipVerify` argument in **upload** command to skip pack signature verification.
* Fixed an issue when the **run** command  failed running when there’s more than one playground, by explicitly using the current user’s playground.
* Added support for Job content item in the **format**, **validate**, **upload**, **create-id-set**, **find-dependecies** and **create-content-artifacts** commands.
* Added a **source** field to the **id_set** entitles.
* Two entitles will not consider as duplicates if they share the same pack and the same source.
* Fixed a bug when duplicates were found in **find_dependencies**.
* Added function **get_current_repo** to `tools`.
* The **postman-codegen** will not have duplicates argument name. It will rename them to the minimum distinguished shared path for each of them.

## 1.5.3

* The **format** command will now set `unsearchable: True` for incident, indicator and generic fields.
* Fixed an issue where the **update-release-notes** command crashes with `--help` flag.
* Added validation to the **validate** command that verifies the `unsearchable` key in incident, indicator and generic fields is set to true.
* Removed a validation that DBotRole should be set for automation that requires elevated permissions to the `XSOAR-linter` in the **lint** command.
* Fixed an issue in **Validate** command where playbooks conditional tasks were mishandeled.
* Added a validation to prevent contributors from using the `fromlicense` key as a configuration parameter in an integration's YML
* Added a validation to ensure that the type for **API token** (and similar) parameters are configured correctly as a `credential` type in the integration configuration YML.
* Added an assertion that checks for duplicated requests' names when generating an integration from a postman collection.
* Added support for [.env files](https://pypi.org/project/python-dotenv/). You can now add a `.env` file to your repository with the logging information instead of setting a global environment variables.
* When running **lint** command with --keep-container flag, the docker images are committed.
* The **validate** command will not return missing test playbook error when given a script with dynamic-section tag.

## 1.5.2

* Added a validation to **update-release-notes** command to ensure that the `--version` flag argument is in the right format.
* added a new command **coverage-analyze** to generate and print coverage reports.
* Fixed an issue in **validate** in repositories which are not in GitHub or GitLab
* Added a validation that verifies that readme image absolute links do not contain the working branch name.
* Added support for List content item in the **format**, **validate**, **download**, **upload**, **create-id-set**, **find-dependecies** and **create-content-artifacts** commands.
* Added a validation to ensure reputation command's default argument is set as an array input.
* Added the `--fail-duplicates` flag for the **merge-id-set** command which will fail the command if duplicates are found.
* Added the `--fail-duplicates` flag for the **create-id-set** command which will fail the command if duplicates are found.

## 1.5.1

* Fixed an issue where **validate** command failed to recognized test playbooks for beta integrations as valid tests.
* Fixed an issue were the **validate** command was falsely recognizing image paths in readme files.
* Fixed an issue where the **upload** command error message upon upload failure pointed to wrong file rather than to the pack metadata.
* Added a validation that verifies that each script which appears in incident fields, layouts or layout containers exists in the id_set.json.
* Fixed an issue where the **postman code-gen** command generated double dots for context outputs when it was not needed.
* Fixed an issue where there **validate** command on release notes file crashed when author image was added or modified.
* Added input handling when running **find-dependencies**, replacing string manipulations.
* Fixed an issue where the **validate** command did not handle multiple playbooks with the same name in the id_set.
* Added support for GitLab repositories in **validate**

## 1.5.0

* Fixed an issue where **upload** command failed to upload packs not under content structure.
* Added support for **init** command to run from non-content repo.
* The **split-yml** has been renamed to **split** and now supports splitting Dashboards from unified Generic Modules.
* Fixed an issue where the skipped tests validation ran on the `ApiModules` pack in the **validate** command.
* The **init** command will now create the `Generic Object` entities directories.
* Fixed an issue where the **format** command failed to recognize changed files from git.
* Fixed an issue where the **json-to-outputs** command failed checking whether `0001-01-01T00:00:00` is of type `Date`
* Added to the **generate context** command to generate context paths for integrations from an example file.
* Fixed an issue where **validate** failed on release notes configuration files.
* Fixed an issue where the **validate** command failed on pack input if git detected changed files outside of `Packs` directory.
* Fixed an issue where **validate** command failed to recognize files inside validated pack when validation release notes, resulting in a false error message for missing entity in release note.
* Fixed an issue where the **download** command failed when downloading an invalid YML, instead of skipping it.

## 1.4.9

* Added validation that the support URL in partner contribution pack metadata does not lead to a GitHub repo.
* Enhanced ***generate-docs*** with default `additionalinformation` (description) for common parameters.
* Added to **validate** command a validation that a content item's id and name will not end with spaces.
* The **format** command will now remove trailing whitespaces from content items' id and name fields.
* Fixed an issue where **update-release-notes** could fail on files outside the user given pack.
* Fixed an issue where the **generate-test-playbook** command would not place the playbook in the proper folder.
* Added to **validate** command a validation that packs with `Iron Bank` uses the latest docker from Iron Bank.
* Added to **update-release-notes** command support for `Generic Object` entities.
* Fixed an issue where playbook `fromversion` mismatch validation failed even if `skipunavailable` was set to true.
* Added to the **create artifacts** command support for release notes configuration file.
* Added validation to **validate** for release notes config file.
* Added **isoversize** and **isautoswitchedtoquietmode** fields to the playbook schema.
* Added to the **update-release-notes** command `-bc` flag to generate template for breaking changes version.
* Fixed an issue where **validate** did not search description files correctly, leading to a wrong warning message.

## 1.4.8

* Fixed an issue where yml files with `!reference` failed to load properly.
* Fixed an issue when `View Integration Documentation` button was added twice during the download and re-upload.
* Fixed an issue when `(Partner Contribution)` was added twice to the display name during the download and re-upload.
* Added the following enhancements in the **generate-test-playbook** command:
  * Added the *--commands* argument to generate tasks for specific commands.
  * Added the *--examples* argument to get the command examples file path and generate tasks from the commands and arguments specified there.
  * Added the *--upload* flag to specify whether to upload the test playbook after the generation.
  * Fixed the output condition generation for outputs of type `Boolean`.

## 1.4.7

* Fixed an issue where an empty list for a command context didn't produce an indication other than an empty table.
* Fixed an issue where the **format** command has incorrectly recognized on which files to run when running using git.
* Fixed an issue where author image validations were not checked properly.
* Fixed an issue where new old-formatted scripts and integrations were not validated.
* Fixed an issue where the wording in the from version validation error for subplaybooks was incorrect.
* Fixed an issue where the **update-release-notes** command used the old docker image version instead of the new when detecting a docker change.
* Fixed an issue where the **generate-test-playbook** command used an incorrect argument name as default
* Fixed an issue where the **json-to-outputs** command used an incorrect argument name as default when using `-d`.
* Fixed an issue where validations failed while trying to validate non content files.
* Fixed an issue where README validations did not work post VS Code formatting.
* Fixed an issue where the description validations were inconsistent when running through an integration file or a description file.

## 1.4.6

* Fixed an issue where **validate** suggests, with no reason, running **format** on missing mandatory keys in yml file.
* Skipped existence of TestPlaybook check on community and contribution integrations.
* Fixed an issue where pre-commit didn't run on the demisto_sdk/commands folder.
* The **init** command will now change the script template name in the code to the given script name.
* Expanded the validations performed on beta integrations.
* Added support for PreProcessRules in the **format**, **validate**, **download**, and **create-content-artifacts** commands.
* Improved the error messages in **generate-docs**, if an example was not provided.
* Added to **validate** command a validation that a content entity or a pack name does not contain the words "partner" and "community".
* Fixed an issue where **update-release-notes** ignores *--text* flag while using *-f*
* Fixed the outputs validations in **validate** so enrichment commands will not be checked to have DBotScore outputs.
* Added a new validation to require the dockerimage key to exist in an integration and script yml files.
* Enhanced the **generate-test-playbook** command to use only integration tested on commands, rather than (possibly) other integrations implementing them.
* Expanded unify command to support GenericModules - Unifies a GenericModule object with its Dashboards.
* Added validators for generic objects:
  * Generic Field validator - verify that the 'fromVersion' field is above 6.5.0, 'group' field equals 4 and 'id' field starts with the prefix 'generic_'.
  * Generic Type validator - verify that the 'fromVersion' field is above 6.5.0
  * Generic Module validator - verify that the 'fromVersion' field is above 6.5.0
  * Generic Definition validator - verify that the 'fromVersion' field is above 6.5.0
* Expanded Format command to support Generic Objects - Fixes generic objects according to their validations.
* Fixed an issue where the **update-release-notes** command did not handle ApiModules properly.
* Added option to enter a dictionary or json of format `[{field_name:description}]` in the **json-to-outputs** command,
  with the `-d` flag.
* Improved the outputs for the **format** command.
* Fixed an issue where the validations performed after the **format** command were inconsistent with **validate**.
* Added to the **validate** command a validation for the author image.
* Updated the **create-content-artifacts** command to support generic modules, definitions, fields and types.
* Added an option to ignore errors for file paths and not only file name in .pack-ignore file.

## 1.4.5

* Enhanced the **postman-codegen** command to name all generated arguments with lower case.
* Fixed an issue where the **find-dependencies** command miscalculated the dependencies for playbooks that use generic commands.
* Fixed an issue where the **validate** command failed in external repositories in case the DEMISTO_SDK_GITHUB_TOKEN was not set.
* Fixed an issue where **openapi-codegen** corrupted the swagger file by overwriting configuration to swagger file.
* Updated the **upload** command to support uploading zipped packs to the marketplace.
* Added to the **postman-codegen** command support of path variables.
* Fixed an issue where **openapi-codegen** entered into an infinite loop on circular references in the swagger file.
* The **format** command will now set `fromVersion: 6.2.0` for widgets with 'metrics' data type.
* Updated the **find-dependencies** command to support generic modules, definitions, fields and types.
* Fixed an issue where **openapi-codegen** tried to extract reference example outputs, leading to an exception.
* Added an option to ignore secrets automatically when using the **init** command to create a pack.
* Added a tool that gives the ability to temporarily suppress console output.

## 1.4.4

* When formatting incident types with Auto-Extract rules and without mode field, the **format** command will now add the user selected mode.
* Added new validation that DBotRole is set for scripts that requires elevated permissions to the `XSOAR-linter` in the **lint** command.
* Added url escaping to markdown human readable section in generate docs to avoid autolinking.
* Added a validation that mapper's id and name are matching. Updated the format of mapper to include update_id too.
* Added a validation to ensure that image paths in the README files are valid.
* Fixed **find_type** function to correctly find test files, such as, test script and test playbook.
* Added scheme validations for the new Generic Object Types, Fields, and Modules.
* Renamed the flag *--input-old-version* to *--old-version* in the **generate-docs** command.
* Refactored the **update-release-notes** command:
  * Replaced the *--all* flag with *--use-git* or *-g*.
  * Added the *--force* flag to update the pack release notes without changes in the pack.
  * The **update-release-notes** command will now update all dependent integrations on ApiModule change, even if not specified.
  * If more than one pack has changed, the full list of updated packs will be printed at the end of **update-release-notes** command execution.
  * Fixed an issue where the **update-release-notes** command did not add docker image release notes entry for release notes file if a script was changed.
  * Fixed an issue where the **update-release-notes** command did not detect changed files that had the same name.
  * Fixed an issue in the **update-release-notes** command where the version support of JSON files was mishandled.
* Fixed an issue where **format** did not skip files in test and documentation directories.
* Updated the **create-id-set** command to support generic modules, definitions, fields and types.
* Changed the **convert** command to generate old layout fromversion to 5.0.0 instead of 4.1.0
* Enhanced the command **postman-codegen** with type hints for templates.

## 1.4.3

* Fixed an issue where **json-to-outputs** command returned an incorrect output when json is a list.
* Fixed an issue where if a pack README.md did not exist it could cause an error in the validation process.
* Fixed an issue where the *--name* was incorrectly required in the **init** command.
* Adding the option to run **validate** on a specific path while using git (*-i* & *-g*).
* The **format** command will now change UUIDs in .yml and .json files to their respective content entity name.
* Added a playbook validation to check if a task sub playbook exists in the id set in the **validate** command.
* Added the option to add new tags/usecases to the approved list and to the pack metadata on the same pull request.
* Fixed an issue in **test_content** where when different servers ran tests for the same integration, the server URL parameters were not set correctly.
* Added a validation in the **validate** command to ensure that the ***endpoint*** command is configured correctly in yml file.
* Added a warning when pack_metadata's description field is longer than 130 characters.
* Fixed an issue where a redundant print occurred on release notes validation.
* Added new validation in the **validate** command to ensure that the minimal fromVersion in a widget of type metrics will be 6.2.0.
* Added the *--release-notes* flag to demisto-sdk to get the current version release notes entries.

## 1.4.2

* Added to `pylint` summary an indication if a test was skipped.
* Added to the **init** command the option to specify fromversion.
* Fixed an issue where running **init** command without filling the metadata file.
* Added the *--docker-timeout* flag in the **lint** command to control the request timeout for the Docker client.
* Fixed an issue where **update-release-notes** command added only one docker image release notes entry for release notes file, and not for every entity whom docker image was updated.
* Added a validation to ensure that incident/indicator fields names starts with their pack name in the **validate** command. (Checked only for new files and only when using git *-g*)
* Updated the **find-dependencies** command to return the 'dependencies' according the layout type ('incident', 'indicator').
* Enhanced the "vX" display name validation for scripts and integrations in the **validate** command to check for every versioned script or integration, and not only v2.
* Added the *--fail-duplicates* flag for the **create-id-set** command which will fail the command if duplicates are found.
* Added to the **generate-docs** command automatic addition to git when a new readme file is created.

## 1.4.1

* When in private repo without `DEMSITO_SDK_GITHUB_TOKEN` configured, get_remote_file will take files from the local origin/master.
* Enhanced the **unify** command when giving input of a file and not a directory return a clear error message.
* Added a validation to ensure integrations are not skipped and at least one test playbook is not skipped for each integration or script.
* Added to the Content Tests support for `context_print_dt`, which queries the incident context and prints the result as a json.
* Added new validation for the `xsoar_config.json` file in the **validate** command.
* Added a version differences section to readme in **generate-docs** command.
* Added the *--docs-format* flag in the **integration-diff** command to get the output in README format.
* Added the *--input-old-version* and *--skip-breaking-changes* flags in the **generate-docs** command to get the details for the breaking section and to skip the breaking changes section.

## 1.4.0

* Enable passing a comma-separated list of paths for the `--input` option of the **lint** command.
* Added new validation of unimplemented test-module command in the code to the `XSOAR-linter` in the **lint** command.
* Fixed the **generate-docs** to handle integration authentication parameter.
* Added a validation to ensure that description and README do not contain the word 'Demisto'.
* Improved the deprecated message validation required from playbooks and scripts.
* Added the `--quite-bc-validation` flag for the **validate** command to run the backwards compatibility validation in quite mode (errors is treated like warnings).
* Fixed the **update release notes** command to display a name for old layouts.
* Added the ability to append to the pack README credit to contributors.
* Added identification for parameter differences in **integration-diff** command.
* Fixed **format** to use git as a default value.
* Updated the **upload** command to support reports.
* Fixed an issue where **generate-docs** command was displaying 'None' when credentials parameter display field configured was not configured.
* Fixed an issue where **download** did not return exit code 1 on failure.
* Updated the validation that incident fields' names do not contain the word incident will aplly to core packs only.
* Added a playbook validation to verify all conditional tasks have an 'else' path in **validate** command.
* Renamed the GitHub authentication token environment variable `GITHUB_TOKEN` to `DEMITO_SDK_GITHUB_TOKEN`.
* Added to the **update-release-notes** command automatic addition to git when new release notes file is created.
* Added validation to ensure that integrations, scripts, and playbooks do not contain the entity type in their names.
* Added the **convert** command to convert entities between XSOAR versions.
* Added the *--deprecate* flag in **format** command to deprecate integrations, scripts, and playbooks.
* Fixed an issue where ignoring errors did not work when running the **validate** command on specific files (-i).

## 1.3.9

* Added a validation verifying that the pack's README.md file is not equal to pack description.
* Fixed an issue where the **Assume yes** flag did not work properly for some entities in the **format** command.
* Improved the error messages for separators in folder and file names in the **validate** command.
* Removed the **DISABLE_SDK_VERSION_CHECK** environment variable. To disable new version checks, use the **DEMISTO_SDK_SKIP_VERSION_CHECK** envirnoment variable.
* Fixed an issue where the demisto-sdk version check failed due to a rate limit.
* Fixed an issue with playbooks scheme validation.

## 1.3.8

* Updated the **secrets** command to work on forked branches.

## 1.3.7

* Added a validation to ensure correct image and description file names.
* Fixed an issue where the **validate** command failed when 'display' field in credentials param in yml is empty but 'displaypassword' was provided.
* Added the **integration-diff** command to check differences between two versions of an integration and to return a report of missing and changed elements in the new version.
* Added a validation verifying that the pack's README.md file is not missing or empty for partner packs or packs contains use cases.
* Added a validation to ensure that the integration and script folder and file names will not contain separators (`_`, `-`, ``).
* When formatting new pack, the **format** command will set the *fromversion* key to 5.5.0 in the new files without fromversion.

## 1.3.6

* Added a validation that core packs are not dependent on non-core packs.
* Added a validation that a pack name follows XSOAR standards.
* Fixed an issue where in some cases the `get_remote_file` function failed due to an invalid path.
* Fixed an issue where running **update-release-notes** with updated integration logo, did not detect any file changes.
* Fixed an issue where the **create-id-set** command did not identify unified integrations correctly.
* Fixed an issue where the `CommonTypes` pack was not identified as a dependency for all feed integrations.
* Added support for running SDK commands in private repositories.
* Fixed an issue where running the **init** command did not set the correct category field in an integration .yml file for a newly created pack.
* When formatting new contributed pack, the **format** command will set the *fromversion* key to 6.0.0 in the relevant files.
* If the environment variable "DISABLE_SDK_VERSION_CHECK" is define, the demisto-sdk will no longer check for newer version when running a command.
* Added the `--use-pack-metadata` flag for the **find-dependencies** command to update the calculated dependencies using the the packs metadata files.
* Fixed an issue where **validate** failed on scripts in case the `outputs` field was set to `None`.
* Fixed an issue where **validate** was failing on editing existing release notes.
* Added a validation for README files verifying that the file doesn't contain template text copied from HelloWorld or HelloWorldPremium README.

## 1.3.5

* Added a validation that layoutscontainer's id and name are matching. Updated the format of layoutcontainer to include update_id too.
* Added a validation that commands' names and arguments in core packs, or scripts' arguments do not contain the word incident.
* Fixed issue where running the **generate-docs** command with -c flag ran all the commands and not just the commands specified by the flag.
* Fixed the error message of the **validate** command to not always suggest adding the *description* field.
* Fixed an issue where running **format** on feed integration generated invalid parameter structure.
* Fixed an issue where the **generate-docs** command did not add all the used scripts in a playbook to the README file.
* Fixed an issue where contrib/partner details might be added twice to the same file, when using unify and create-content-artifacts commands
* Fixed issue where running **validate** command on image-related integration did not return the correct outputs to json file.
* When formatting playbooks, the **format** command will now remove empty fields from SetIncident, SetIndicator, CreateNewIncident, CreateNewIndicator script arguments.
* Added an option to fill in the developer email when running the **init** command.

## 1.3.4

* Updated the **validate** command to check that the 'additionalinfo' field only contains the expected value for feed required parameters and not equal to it.
* Added a validation that community/partner details are not in the detailed description file.
* Added a validation that the Use Case tag in pack_metadata file is only used when the pack contains at least one PB, Incident Type or Layout.
* Added a validation that makes sure outputs in integrations are matching the README file when only README has changed.
* Added the *hidden* field to the integration schema.
* Fixed an issue where running **format** on a playbook whose `name` does not equal its `id` would cause other playbooks who use that playbook as a sub-playbook to fail.
* Added support for local custom command configuration file `.demisto-sdk-conf`.
* Updated the **format** command to include an update to the description file of an integration, to remove community/partner details.

## 1.3.3

* Fixed an issue where **lint** failed where *.Dockerfile* exists prior running the lint command.
* Added FeedHelloWorld template option for *--template* flag in **demisto-sdk init** command.
* Fixed issue where **update-release-notes** deleted release note file if command was called more than once.
* Fixed issue where **update-release-notes** added docker image release notes every time the command was called.
* Fixed an issue where running **update-release-notes** on a pack with newly created integration, had also added a docker image entry in the release notes.
* Fixed an issue where `XSOAR-linter` did not find *NotImplementedError* in main.
* Added validation for README files verifying their length (over 30 chars).
* When using *-g* flag in the **validate** command it will now ignore untracked files by default.
* Added the *--include-untracked* flag to the **validate** command to include files which are untracked by git in the validation process.
* Improved the `pykwalify` error outputs in the **validate** command.
* Added the *--print-pykwalify* flag to the **validate** command to print the unchanged output from `pykwalify`.

## 1.3.2

* Updated the format of the outputs when using the *--json-file* flag to create a JSON file output for the **validate** and **lint** commands.
* Added the **doc-review** command to check spelling in .md and .yml files as well as a basic release notes review.
* Added a validation that a pack's display name does not already exist in content repository.
* Fixed an issue where the **validate** command failed to detect duplicate params in an integration.
* Fixed an issue where the **validate** command failed to detect duplicate arguments in a command in an integration.

## 1.3.1

* Fixed an issue where the **validate** command failed to validate the release notes of beta integrations.
* Updated the **upload** command to support indicator fields.
* The **validate** and **update-release-notes** commands will now check changed files against `demisto/master` if it is configured locally.
* Fixed an issue where **validate** would incorrectly identify files as renamed.
* Added a validation that integration properties (such as feed, mappers, mirroring, etc) are not removed.
* Fixed an issue where **validate** failed when comparing branch against commit hash.
* Added the *--no-pipenv* flag to the **split-yml** command.
* Added a validation that incident fields and incident types are not removed from mappers.
* Fixed an issue where the *c
reate-id-set* flag in the *validate* command did not work while not using git.
* Added the *hiddenusername* field to the integration schema.
* Added a validation that images that are not integration images, do not ask for a new version or RN

## 1.3.0

* Do not collect optional dependencies on indicator types reputation commands.
* Fixed an issue where downloading indicator layoutscontainer objects failed.
* Added a validation that makes sure outputs in integrations are matching the README file.
* Fixed an issue where the *create-id-set* flag in the **validate** command did not work.
* Added a warning in case no id_set file is found when running the **validate** command.
* Fixed an issue where changed files were not recognised correctly on forked branches in the **validate** and the **update-release-notes** commands.
* Fixed an issue when files were classified incorrectly when running *update-release-notes*.
* Added a validation that integration and script file paths are compatible with our convention.
* Fixed an issue where id_set.json file was re created whenever running the generate-docs command.
* added the *--json-file* flag to create a JSON file output for the **validate** and **lint** commands.

## 1.2.19

* Fixed an issue where merge id_set was not updated to work with the new entity of Packs.
* Added a validation that the playbook's version matches the version of its sub-playbooks, scripts, and integrations.

## 1.2.18

* Changed the *skip-id-set-creation* flag to *create-id-set* in the **validate** command. Its default value will be False.
* Added support for the 'cve' reputation command in default arg validation.
* Filter out generic and reputation command from scripts and playbooks dependencies calculation.
* Added support for the incident fields in outgoing mappers in the ID set.
* Added a validation that the taskid field and the id field under the task field are both from uuid format and contain the same value.
* Updated the **format** command to generate uuid value for the taskid field and for the id under the task field in case they hold an invalid values.
* Exclude changes from doc_files directory on validation.
* Added a validation that an integration command has at most one default argument.
* Fixing an issue where pack metadata version bump was not enforced when modifying an old format (unified) file.
* Added validation that integration parameter's display names are capitalized and spaced using whitespaces and not underscores.
* Fixed an issue where beta integrations where not running deprecation validations.
* Allowed adding additional information to the deprecated description.
* Fixing an issue when escaping less and greater signs in integration params did not work as expected.

## 1.2.17

* Added a validation that the classifier of an integration exists.
* Added a validation that the mapper of an integration exists.
* Added a validation that the incident types of a classifier exist.
* Added a validation that the incident types of a mapper exist.
* Added support for *text* argument when running **demisto-sdk update-release-notes** on the ApiModules pack.
* Added a validation for the minimal version of an indicator field of type grid.
* Added new validation for incident and indicator fields in classifiers mappers and layouts exist in the content.
* Added cache for get_remote_file to reducing failures from accessing the remote repo.
* Fixed an issue in the **format** command where `_dev` or `_copy` suffixes weren't removed from the `id` of the given playbooks.
* Playbook dependencies from incident and indicator fields are now marked as optional.
* Mappers dependencies from incident types and incident fields are now marked as optional.
* Classifier dependencies from incident types are now marked as optional.
* Updated **demisto-sdk init** command to no longer create `created` field in pack_metadata file
* Updated **generate-docs** command to take the parameters names in setup section from display field and to use additionalinfo field when exist.
* Using the *verbose* argument in the **find-dependencies** command will now log to the console.
* Improved the deprecated message validation required from integrations.
* Fixed an issue in the **generate-docs** command where **Context Example** section was created when it was empty.

## 1.2.16

* Added allowed ignore errors to the *IDSetValidator*.
* Fixed an issue where an irrelevant id_set validation ran in the **validate** command when using the *--id-set* flag.
* Fixed an issue were **generate-docs** command has failed if a command did not exist in commands permissions file.
* Improved a **validate** command message for missing release notes of api module dependencies.

## 1.2.15

* Added the *ID101* to the allowed ignored errors.

## 1.2.14

* SDK repository is now mypy check_untyped_defs complaint.
* The lint command will now ignore the unsubscriptable-object (E1136) pylint error in dockers based on python 3.9 - this will be removed once a new pylint version is released.
* Added an option for **format** to run on a whole pack.
* Added new validation of unimplemented commands from yml in the code to `XSOAR-linter`.
* Fixed an issue where Auto-Extract fields were only checked for newly added incident types in the **validate** command.
* Added a new warning validation of direct access to args/params dicts to `XSOAR-linter`.

## 1.2.13

* Added new validation of indicators usage in CommandResults to `XSOAR-linter`.
* Running **demisto-sdk lint** will automatically run on changed files (same behavior as the -g flag).
* Removed supported version message from the documentation when running **generate_docs**.
* Added a print to indicate backwards compatibility is being checked in **validate** command.
* Added a percent print when running the **validate** command with the *-a* flag.
* Fixed a regression in the **upload** command where it was ignoring `DEMISTO_VERIFY_SSL` env var.
* Fixed an issue where the **upload** command would fail to upload beta integrations.
* Fixed an issue where the **validate** command did not create the *id_set.json* file when running with *-a* flag.
* Added price change validation in the **validate** command.
* Added validations that checks in read-me for empty sections or leftovers from the auto generated read-me that should be changed.
* Added new code validation for *NotImplementedError* to raise a warning in `XSOAR-linter`.
* Added validation for support types in the pack metadata file.
* Added support for *--template* flag in **demisto-sdk init** command.
* Fixed an issue with running **validate** on master branch where the changed files weren't compared to previous commit when using the *-g* flag.
* Fixed an issue where the `XSOAR-linter` ran *NotImplementedError* validation on scripts.
* Added support for Auto-Extract feature validation in incident types in the **validate** command.
* Fixed an issue in the **lint** command where the *-i* flag was ignored.
* Improved **merge-id-sets** command to support merge between two ID sets that contain the same pack.
* Fixed an issue in the **lint** command where flake8 ran twice.

## 1.2.12

* Bandit now reports also on medium severity issues.
* Fixed an issue with support for Docker Desktop on Mac version 2.5.0+.
* Added support for vulture and mypy linting when running without docker.
* Added support for *prev-ver* flag in **update-release-notes** command.
* Improved retry support when building docker images for linting.
* Added the option to create an ID set on a specific pack in **create-id-set** command.
* Added the *--skip-id-set-creation* flag to **validate** command in order to add the capability to run validate command without creating id_set validation.
* Fixed an issue where **validate** command checked docker image tag on ApiModules pack.
* Fixed an issue where **find-dependencies** did not calculate dashboards and reports dependencies.
* Added supported version message to the documentation and release notes files when running **generate_docs** and **update-release-notes** commands respectively.
* Added new code validations for *NotImplementedError* exception raise to `XSOAR-linter`.
* Command create-content-artifacts additional support for **Author_image.png** object.
* Fixed an issue where schemas were not enforced for incident fields, indicator fields and old layouts in the validate command.
* Added support for **update-release-notes** command to update release notes according to master branch.

## 1.2.11

* Fixed an issue where the ***generate-docs*** command reset the enumeration of line numbering after an MD table.
* Updated the **upload** command to support mappers.
* Fixed an issue where exceptions were no printed in the **format** while the *--verbose* flag is set.
* Fixed an issue where *--assume-yes* flag did not work in the **format** command when running on a playbook without a `fromversion` field.
* Fixed an issue where the **format** command would fail in case `conf.json` file was not found instead of skipping the update.
* Fixed an issue where integration with v2 were recognised by the `name` field instead of the `display` field in the **validate** command.
* Added a playbook validation to check if a task script exists in the id set in the **validate** command.
* Added new integration category `File Integrity Management` in the **validate** command.

## 1.2.10

* Added validation for approved content pack use-cases and tags.
* Added new code validations for *CommonServerPython* import to `XSOAR-linter`.
* Added *default value* and *predefined values* to argument description in **generate-docs** command.
* Added a new validation that checks if *get-mapping-fields* command exists if the integration schema has *{ismappable: true}* in **validate** command.
* Fixed an issue where the *--staged* flag recognised added files as modified in the **validate** command.
* Fixed an issue where a backwards compatibility warning was raised for all added files in the **validate** command.
* Fixed an issue where **validate** command failed when no tests were given for a partner supported pack.
* Updated the **download** command to support mappers.
* Fixed an issue where the ***format*** command added a duplicate parameter.
* For partner supported content packs, added support for a list of emails.
* Removed validation of README files from the ***validate*** command.
* Fixed an issue where the ***validate*** command required release notes for ApiModules pack.

## 1.2.9

* Fixed an issue in the **openapi_codegen** command where it created duplicate functions name from the swagger file.
* Fixed an issue in the **update-release-notes** command where the *update type* argument was not verified.
* Fixed an issue in the **validate** command where no error was raised in case a non-existing docker image was presented.
* Fixed an issue in the **format** command where format failed when trying to update invalid Docker image.
* The **format** command will now preserve the **isArray** argument in integration's reputation commands and will show a warning if it set to **false**.
* Fixed an issue in the **lint** command where *finally* clause was not supported in main function.
* Fixed an issue in the **validate** command where changing any entity ID was not validated.
* Fixed an issue in the **validate** command where *--staged* flag did not bring only changed files.
* Fixed the **update-release-notes** command to ignore changes in the metadata file.
* Fixed the **validate** command to ignore metadata changes when checking if a version bump is needed.

## 1.2.8

* Added a new validation that checks in playbooks for the usage of `DeleteContext` in **validate** command.
* Fixed an issue in the **upload** command where it would try to upload content entities with unsupported versions.
* Added a new validation that checks in playbooks for the usage of specific instance in **validate** command.
* Added the **--staged** flag to **validate** command to run on staged files only.

## 1.2.7

* Changed input parameters in **find-dependencies** command.
  * Use ***-i, --input*** instead of ***-p, --path***.
  * Use ***-idp, --id-set-path*** instead of ***-i, --id-set-path***.
* Fixed an issue in the **unify** command where it crashed on an integration without an image file.
* Fixed an issue in the **format** command where unnecessary files were not skipped.
* Fixed an issue in the **update-release-notes** command where the *text* argument was not respected in all cases.
* Fixed an issue in the **validate** command where a warning about detailed description was given for unified or deprecated integrations.
* Improved the error returned by the **validate** command when running on files using the old format.

## 1.2.6

* No longer require setting `DEMISTO_README_VALIDATION` env var to enable README mdx validation. Validation will now run automatically if all necessary node modules are available.
* Fixed an issue in the **validate** command where the `--skip-pack-dependencies` would not skip id-set creation.
* Fixed an issue in the **validate** command where validation would fail if supplied an integration with an empty `commands` key.
* Fixed an issue in the **validate** command where validation would fail due to a required version bump for packs which are not versioned.
* Will use env var `DEMISTO_VERIFY_SSL` to determine if to use a secure connection for commands interacting with the Server when `--insecure` is not passed. If working with a local Server without a trusted certificate, you can set env var `DEMISTO_VERIFY_SSL=no` to avoid using `--insecure` on each command.
* Unifier now adds a link to the integration documentation to the integration detailed description.
* Fixed an issue in the **secrets** command where ignored secrets were not skipped.

## 1.2.5

* Added support for special fields: *defaultclassifier*, *defaultmapperin*, *defaultmapperout* in **download** command.
* Added -y option **format** command to assume "yes" as answer to all prompts and run non-interactively
* Speed up improvements for `validate` of README files.
* Updated the **format** command to adhere to the defined content schema and sub-schemas, aligning its behavior with the **validate** command.
* Added support for canvasContextConnections files in **format** command.

## 1.2.4

* Updated detailed description for community integrations.

## 1.2.3

* Fixed an issue where running **validate** failed on playbook with task that adds tags to the evidence data.
* Added the *displaypassword* field to the integration schema.
* Added new code validations to `XSOAR-linter`.
  * As warnings messages:
    * `demisto.params()` should be used only inside main function.
    * `demisto.args()` should be used only inside main function.
    * Functions args should have type annotations.
* Added `fromversion` field validation to test playbooks and scripts in **validate** command.

## 1.2.2

* Add support for warning msgs in the report and summary to **lint** command.
* Fixed an issue where **json-to-outputs** determined bool values as int.
* Fixed an issue where **update-release-notes** was crushing on `--all` flag.
* Fixed an issue where running **validate**, **update-release-notes** outside of content repo crushed without a meaningful error message.
* Added support for layoutscontainer in **init** contribution flow.
* Added a validation for tlp_color param in feeds in **validate** command.
* Added a validation for removal of integration parameters in **validate** command.
* Fixed an issue where **update-release-notes** was failing with a wrong error message when no pack or input was given.
* Improved formatting output of the **generate-docs** command.
* Add support for env variable *DEMISTO_SDK_ID_SET_REFRESH_INTERVAL*. Set this env variable to the refresh interval in minutes. The id set will be regenerated only if the refresh interval has passed since the last generation. Useful when generating Script documentation, to avoid re-generating the id_set every run.
* Added new code validations to `XSOAR-linter`.
  * As error messages:
    * Longer than 10 seconds sleep statements for non long running integrations.
    * exit() usage.
    * quit() usage.
  * As warnings messages:
    * `demisto.log` should not be used.
    * main function existence.
    * `demito.results` should not be used.
    * `return_output` should not be used.
    * try-except statement in main function.
    * `return_error` usage in main function.
    * only once `return_error` usage.
* Fixed an issue where **lint** command printed logs twice.
* Fixed an issue where *suffix* did not work as expected in the **create-content-artifacts** command.
* Added support for *prev-ver* flag in **lint** and **secrets** commands.
* Added support for *text* flag to **update-release-notes** command to add the same text to all release notes.
* Fixed an issue where **validate** did not recognize added files if they were modified locally.
* Added a validation that checks the `fromversion` field exists and is set to 5.0.0 or above when working or comparing to a non-feature branch in **validate** command.
* Added a validation that checks the certification field in the pack_metadata file is valid in **validate** command.
* The **update-release-notes** command will now automatically add docker image update to the release notes.

## 1.2.1

* Added an additional linter `XSOAR-linter` to the **lint** command which custom validates py files. currently checks for:
  * `Sys.exit` usages with non zero value.
  * Any `Print` usages.
* Fixed an issue where renamed files were failing on *validate*.
* Fixed an issue where single changed files did not required release notes update.
* Fixed an issue where doc_images required release-notes and validations.
* Added handling of dependent packs when running **update-release-notes** on changed *APIModules*.
  * Added new argument *--id-set-path* for id_set.json path.
  * When changes to *APIModule* is detected and an id_set.json is available - the command will update the dependent pack as well.
* Added handling of dependent packs when running **validate** on changed *APIModules*.
  * Added new argument *--id-set-path* for id_set.json path.
  * When changes to *APIModule* is detected and an id_set.json is available - the command will validate that the dependent pack has release notes as well.
* Fixed an issue where the find_type function didn't recognize file types correctly.
* Fixed an issue where **update-release-notes** command did not work properly on Windows.
* Added support for indicator fields in **update-release-notes** command.
* Fixed an issue where files in test dirs where being validated.

## 1.2.0

* Fixed an issue where **format** did not update the test playbook from its pack.
* Fixed an issue where **validate** validated non integration images.
* Fixed an issue where **update-release-notes** did not identified old yml integrations and scripts.
* Added revision templates to the **update-release-notes** command.
* Fixed an issue where **update-release-notes** crashed when a file was renamed.
* Fixed an issue where **validate** failed on deleted files.
* Fixed an issue where **validate** validated all images instead of packs only.
* Fixed an issue where a warning was not printed in the **format** in case a non-supported file type is inputted.
* Fixed an issue where **validate** did not fail if no release notes were added when adding files to existing packs.
* Added handling of incorrect layout paths via the **format** command.
* Refactor **create-content-artifacts** command - Efficient artifacts creation and better logging.
* Fixed an issue where image and description files were not handled correctly by **validate** and **update-release-notes** commands.
* Fixed an issue where the **format** command didn't remove all extra fields in a file.
* Added an error in case an invalid id_set.json file is found while running the **validate** command.
* Added fetch params checks to the **validate** command.

## 1.1.11

* Added line number to secrets' path in **secrets** command report.
* Fixed an issue where **init** a community pack did not present the valid support URL.
* Fixed an issue where **init** offered a non relevant pack support type.
* Fixed an issue where **lint** did not pull docker images for powershell.
* Fixed an issue where **find-dependencies** did not find all the script dependencies.
* Fixed an issue where **find-dependencies** did not collect indicator fields as dependencies for playbooks.
* Updated the **validate** and the **secrets** commands to be less dependent on regex.
* Fixed an issue where **lint** did not run on circle when docker did not return ping.
* Updated the missing release notes error message (RN106) in the **Validate** command.
* Fixed an issue where **Validate** would return missing release notes when two packs with the same substring existed in the modified files.
* Fixed an issue where **update-release-notes** would add duplicate release notes when two packs with the same substring existed in the modified files.
* Fixed an issue where **update-release-notes** would fail to bump new versions if the feature branch was out of sync with the master branch.
* Fixed an issue where a non-descriptive error would be returned when giving the **update-release-notes** command a pack which can not be found.
* Added dependencies check for *widgets* in **find-dependencies** command.
* Added a `update-docker` flag to **format** command.
* Added a `json-to-outputs` flag to the **run** command.
* Added a verbose (`-v`) flag to **format** command.
* Fixed an issue where **download** added the prefix "playbook-" to the name of playbooks.

## 1.1.10

* Updated the **init** command. Relevant only when passing the *--contribution* argument.
  * Added the *--author* option.
  * The *support* field of the pack's metadata is set to *community*.
* Added a proper error message in the **Validate** command upon a missing description in the root of the yml.
* **Format** now works with a relative path.
* **Validate** now fails when all release notes have been excluded.
* Fixed issue where correct error message would not propagate for invalid images.
* Added the *--skip-pack-dependencies* flag to **validate** command to skip pack dependencies validation. Relevant when using the *-g* flag.
* Fixed an issue where **Validate** and **Format** commands failed integrations with `defaultvalue` field in fetch incidents related parameters.
* Fixed an issue in the **Validate** command in which unified YAML files were not ignored.
* Fixed an issue in **generate-docs** where scripts and playbooks inputs and outputs were not parsed correctly.
* Fixed an issue in the **openapi-codegen** command where missing reference fields in the swagger JSON caused errors.
* Fixed an issue in the **openapi-codegen** command where empty objects in the swagger JSON paths caused errors.
* **update-release-notes** command now accept path of the pack instead of pack name.
* Fixed an issue where **generate-docs** was inserting unnecessary escape characters.
* Fixed an issue in the **update-release-notes** command where changes to the pack_metadata were not detected.
* Fixed an issue where **validate** did not check for missing release notes in old format files.

## 1.1.9

* Fixed an issue where **update-release-notes** command failed on invalid file types.

## 1.1.8

* Fixed a regression where **upload** command failed on test playbooks.
* Added new *githubUser* field in pack metadata init command.
* Support beta integration in the commands **split-yml, extract-code, generate-test-playbook and generate-docs.**
* Fixed an issue where **find-dependencies** ignored *toversion* field in content items.
* Added support for *layoutscontainer*, *classifier_5_9_9*, *mapper*, *report*, and *widget* in the **Format** command.
* Fixed an issue where **Format** will set the `ID` field to be equal to the `name` field in modified playbooks.
* Fixed an issue where **Format** did not work for test playbooks.
* Improved **update-release-notes** command:
  * Write content description to release notes for new items.
  * Update format for file types without description: Connections, Incident Types, Indicator Types, Layouts, Incident Fields.
* Added a validation for feedTags param in feeds in **validate** command.
* Fixed readme validation issue in community support packs.
* Added the **openapi-codegen** command to generate integrations from OpenAPI specification files.
* Fixed an issue were release notes validations returned wrong results for *CommonScripts* pack.
* Added validation for image links in README files in **validate** command.
* Added a validation for default value of fetch param in feeds in **validate** command.
* Fixed an issue where the **Init** command failed on scripts.

## 1.1.7

* Fixed an issue where running the **format** command on feed integrations removed the `defaultvalue` fields.
* Playbook branch marked with *skipunavailable* is now set as an optional dependency in the **find-dependencies** command.
* The **feedReputation** parameter can now be hidden in a feed integration.
* Fixed an issue where running the **unify** command on JS package failed.
* Added the *--no-update* flag to the **find-dependencies** command.
* Added the following validations in **validate** command:
  * Validating that a pack does not depend on NonSupported / Deprecated packs.

## 1.1.6

* Added the *--description* option to the **init** command.
* Added the *--contribution* option to the **init** command which converts a contribution zip to proper pack format.
* Improved **validate** command performance time and outputs.
* Added the flag *--no-docker-checks* to **validate** command to skip docker checks.
* Added the flag *--print-ignored-files* to **validate** command to print ignored files report when the command is done.
* Added the following validations in **validate** command:
  * Validating that existing release notes are not modified.
  * Validating release notes are not added to new packs.
  * Validating that the "currentVersion" field was raised in the pack_metadata for modified packs.
  * Validating that the timestamp in the "created" field in the pack_metadata is in ISO format.
* Running `demisto-sdk validate` will run the **validate** command using git and only on committed files (same as using *-g --post-commit*).
* Fixed an issue where release notes were not checked correctly in **validate** command.
* Fixed an issue in the **create-id-set** command where optional playbook tasks were not taken into consideration.
* Added a prompt to the `demisto-sdk update-release-notes` command to prompt users to commit changes before running the release notes command.
* Added support to `layoutscontainer` in **validate** command.

## 1.1.5

* Fixed an issue in **find-dependencies** command.
* **lint** command now verifies flake8 on CommonServerPython script.

## 1.1.4

* Fixed an issue with the default output file name of the **unify** command when using "." as an output path.
* **Unify** command now adds contributor details to the display name and description.
* **Format** command now adds *isFetch* and *incidenttype* fields to integration yml.
* Removed the *feedIncremental* field from the integration schema.
* **Format** command now adds *feedBypassExclusionList*, *Fetch indicators*, *feedReputation*, *feedReliability*,
     *feedExpirationPolicy*, *feedExpirationInterval* and *feedFetchInterval* fields to integration yml.
* Fixed an issue in the playbooks schema.
* Fixed an issue where generated release notes were out of order.
* Improved pack dependencies detection.
* Fixed an issue where test playbooks were mishandled in **validate** command.

## 1.1.3

* Added a validation for invalid id fields in indicators types files in **validate** command.
* Added default behavior for **update-release-notes** command.
* Fixed an error where README files were failing release notes validation.
* Updated format of generated release notes to be more user friendly.
* Improved error messages for the **update-release-notes** command.
* Added support for `Connections`, `Dashboards`, `Widgets`, and `Indicator Types` to **update-release-notes** command.
* **Validate** now supports scripts under the *TestPlaybooks* directory.
* Fixed an issue where **validate** did not support powershell files.

## 1.1.2

* Added a validation for invalid playbookID fields in incidents types files in **validate** command.
* Added a code formatter for python files.
* Fixed an issue where new and old classifiers where mixed on validate command.
* Added *feedIncremental* field to the integration schema.
* Fixed error in the **upload** command where unified YMLs were not uploaded as expected if the given input was a pack.
* Fixed an issue where the **secrets** command failed due to a space character in the file name.
* Ignored RN validation for *NonSupported* pack.
* You can now ignore IF107, SC100, RP102 error codes in the **validate** command.
* Fixed an issue where the **download** command was crashing when received as input a JS integration or script.
* Fixed an issue where **validate** command checked docker image for JS integrations and scripts.
* **validate** command now checks scheme for reports and connections.
* Fixed an issue where **validate** command checked docker when running on all files.
* Fixed an issue where **validate** command did not fail when docker image was not on the latest numeric tag.
* Fixed an issue where beta integrations were not validated correctly in **validate** command.

## 1.1.1

* fixed and issue where file types were not recognized correctly in **validate** command.
* Added better outputs for validate command.

## 1.1.0

* Fixed an issue where changes to only non-validated files would fail validation.
* Fixed an issue in **validate** command where moved files were failing validation for new packs.
* Fixed an issue in **validate** command where added files were failing validation due to wrong file type detection.
* Added support for new classifiers and mappers in **validate** command.
* Removed support of old RN format validation.
* Updated **secrets** command output format.
* Added support for error ignore on deprecated files in **validate** command.
* Improved errors outputs in **validate** command.
* Added support for linting an entire pack.

## 1.0.9

* Fixed a bug where misleading error was presented when pack name was not found.
* **Update-release-notes** now detects added files for packs with versions.
* Readme files are now ignored by **update-release-notes** and validation of release notes.
* Empty release notes no longer cause an uncaught error during validation.

## 1.0.8

* Changed the output format of demisto-sdk secrets.
* Added a validation that checkbox items are not required in integrations.
* Added pack release notes generation and validation.
* Improved pack metadata validation.
* Fixed an issue in **validate** where renamed files caused an error

## 1.0.4

* Fix the **format** command to update the `id` field to be equal to `details` field in indicator-type files, and to `name` field in incident-type & dashboard files.
* Fixed a bug in the **validate** command for layout files that had `sortValues` fields.
* Fixed a bug in the **format** command where `playbookName` field was not always present in the file.
* Fixed a bug in the **format** command where indicatorField wasn't part of the SDK schemas.
* Fixed a bug in **upload** command where created unified docker45 yml files were not deleted.
* Added support for IndicatorTypes directory in packs (for `reputation` files, instead of Misc).
* Fixed parsing playbook condition names as string instead of boolean in **validate** command
* Improved image validation in YAML files.
* Removed validation for else path in playbook condition tasks.

## 1.0.3

* Fixed a bug in the **format** command where comments were being removed from YAML files.
* Added output fields: *file_path* and *kind* for layouts in the id-set.json created by **create-id-set** command.
* Fixed a bug in the **create-id-set** command Who returns Duplicate for Layouts with a different kind.
* Added formatting to **generate-docs** command results replacing all `<br>` tags with `<br/>`.
* Fixed a bug in the **download** command when custom content contained not supported content entity.
* Fixed a bug in **format** command in which boolean strings  (e.g. 'yes' or 'no') were converted to boolean values (e.g. 'True' or 'False').
* **format** command now removes *sourceplaybookid* field from playbook files.
* Fixed a bug in **generate-docs** command in which integration dependencies were not detected when generating documentation for a playbook.

## 1.0.1

* Fixed a bug in the **unify** command when output path was provided empty.
* Improved error message for integration with no tests configured.
* Improved the error message returned from the **validate** command when an integration is missing or contains malformed fetch incidents related parameters.
* Fixed a bug in the **create** command where a unified YML with a docker image for 4.5 was copied incorrectly.
* Missing release notes message are now showing the release notes file path to update.
* Fixed an issue in the **validate** command in which unified YAML files were not ignored.
* File format suggestions are now shown in the relevant file format (JSON or YAML).
* Changed Docker image validation to fail only on non-valid ones.
* Removed backward compatibility validation when Docker image is updated.

## 1.0.0

* Improved the *upload* command to support the upload of all the content entities within a pack.
* The *upload* command now supports the improved pack file structure.
* Added an interactive option to format integrations, scripts and playbooks with No TestPlaybooks configured.
* Added an interactive option to configure *conf.json* file with missing test playbooks for integrations, scripts and playbooks
* Added *download* command to download custom content from Demisto instance to the local content repository.
* Improved validation failure messages to include a command suggestion, wherever relevant, to fix the raised issue.
* Improved 'validate' help and documentation description
* validate - checks that scripts, playbooks, and integrations have the *tests* key.
* validate - checks that test playbooks are configured in `conf.json`.
* demisto-sdk lint - Copy dir better handling.
* demisto-sdk lint - Add error when package missing in docker image.
* Added *-a , --validate-all* option in *validate* to run all validation on all files.
* Added *-i , --input* option in *validate* to run validation on a specified pack/file.
* added *-i, --input* option in *secrets* to run on a specific file.
* Added an allowed hidden parameter: *longRunning* to the hidden integration parameters validation.
* Fixed an issue with **format** command when executing with an output path of a folder and not a file path.
* Bug fixes in generate-docs command given playbook as input.
* Fixed an issue with lint command in which flake8 was not running on unit test files.

## 0.5.2

* Added *-c, --command* option in *generate-docs* to generate a specific command from an integration.
* Fixed an issue when getting README/CHANGELOG files from git and loading them.
* Removed release notes validation for new content.
* Fixed secrets validations for files with the same name in a different directory.
* demisto-sdk lint - parallelization working with specifying the number of workers.
* demisto-sdk lint - logging levels output, 3 levels.
* demisto-sdk lint - JSON report, structured error reports in JSON format.
* demisto-sdk lint - XML JUnit report for unit-tests.
* demisto-sdk lint - new packages used to accelerate execution time.
* demisto-sdk secrets - command now respects the generic whitelist, and not only the pack secrets.

## 0.5.0

[PyPI History][1]

[1]: https://pypi.org/project/demisto-sdk/#history

## 0.4.9

* Fixed an issue in *generate-docs* where Playbooks and Scripts documentation failed.
* Added a graceful error message when executing the *run" command with a misspelled command.
* Added more informative errors upon failures of the *upload* command.
* format command:
  * Added format for json files: IncidentField, IncidentType, IndicatorField, IndicatorType, Layout, Dashboard.
  * Added the *-fv --from-version*, *-nv --no-validation* arguments.
  * Removed the *-t yml_type* argument, the file type will be inferred.
  * Removed the *-g use_git* argument, running format without arguments will run automatically on git diff.
* Fixed an issue in loading playbooks with '=' character.
* Fixed an issue in *validate* failed on deleted README files.

## 0.4.8

* Added the *max* field to the Playbook schema, allowing to define it in tasks loop.
* Fixed an issue in *validate* where Condition branches checks were case sensitive.

## 0.4.7

* Added the *slareminder* field to the Playbook schema.
* Added the *common_server*, *demisto_mock* arguments to the *init* command.
* Fixed an issue in *generate-docs* where the general section was not being generated correctly.
* Fixed an issue in *validate* where Incident type validation failed.

## 0.4.6

* Fixed an issue where the *validate* command did not identify CHANGELOG in packs.
* Added a new command, *id-set* to create the id set - the content dependency tree by file IDs.

## 0.4.5

* generate-docs command:
  * Added the *use_cases*, *permissions*, *command_permissions* and *limitations*.
  * Added the *--insecure* argument to support running the script and integration command in Demisto.
  * Removed the *-t yml_type* argument, the file type will be inferred.
  * The *-o --output* argument is no longer mandatory, default value will be the input file directory.
* Added support for env var: *DEMISTO_SDK_SKIP_VERSION_CHECK*. When set version checks are skipped.
* Fixed an issue in which the CHANGELOG files did not match our scheme.
* Added a validator to verify that there are no hidden integration parameters.
* Fixed an issue where the *validate* command ran on test files.
* Removed the *env-dir* argument from the demisto-sdk.
* README files which are html files will now be skipped in the *validate* command.
* Added support for env var: *DEMISTO_README_VALIDATOR*. When not set the readme validation will not run.

## 0.4.4

* Added a validator for IncidentTypes (incidenttype-*.json).
* Fixed an issue where the -p flag in the *validate* command was not working.
* Added a validator for README.md files.
* Release notes validator will now run on: incident fields, indicator fields, incident types, dashboard and reputations.
* Fixed an issue where the validator of reputation(Indicator Type) did not check on the details field.
* Fixed an issue where the validator attempted validating non-existing files after deletions or name refactoring.
* Removed the *yml_type* argument in the *split-yml*, *extract-code* commands.
* Removed the *file_type* argument in the *generate-test-playbook* command.
* Fixed the *insecure* argument in *upload*.
* Added the *insecure* argument in *run-playbook*.
* Standardise the *-i --input*, *-o --output* to demisto-sdk commands.

## 0.4.3

* Fixed an issue where the incident and indicator field BC check failed.
* Support for linting and unit testing PowerShell integrations.

## 0.4.2

* Fixed an issue where validate failed on Windows.
* Added a validator to verify all branches are handled in conditional task in a playbook.
* Added a warning message when not running the latest sdk version.
* Added a validator to check that the root is connected to all tasks in the playbook.
* Added a validator for Dashboards (dashboard-*.json).
* Added a validator for Indicator Types (reputation-*.json).
* Added a BC validation for changing incident field type.
* Fixed an issue where init command would generate an invalid yml for scripts.
* Fixed an issue in misleading error message in v2 validation hook.
* Fixed an issue in v2 hook which now is set only on newly added scripts.
* Added more indicative message for errors in yaml files.
* Disabled pykwalify info log prints.

## 0.3.10

* Added a BC check for incident fields - changing from version is not allowed.
* Fixed an issue in create-content-artifacts where scripts in Packs in TestPlaybooks dir were copied with a wrong prefix.

## 0.3.9

* Added a validation that incident field can not be required.
* Added validation for fetch incident parameters.
* Added validation for feed integration parameters.
* Added to the *format* command the deletion of the *sourceplaybookid* field.
* Fixed an issue where *fieldMapping* in playbook did not pass the scheme validation.
* Fixed an issue where *create-content-artifacts* did not copy TestPlaybooks in Packs without prefix of *playbook-*.
* Added a validation the a playbook can not have a rolename set.
* Added to the image validator the new DBot default image.
* Added the fields: elasticcommonfields, quiet, quietmode to the Playbook schema.
* Fixed an issue where *validate* failed on integration commands without outputs.
* Added a new hook for naming of v2 integrations and scripts.

## 0.3.8

* Fixed an issue where *create-content-artifact* was not loading the data in the yml correctly.
* Fixed an issue where *unify* broke long lines in script section causing syntax errors

## 0.3.7

* Added *generate-docs* command to generate documentation file for integration, playbook or script.
* Fixed an issue where *unify* created a malformed integration yml.
* Fixed an issue where demisto-sdk **init** creates unit-test file with invalid import.

## 0.3.6

* Fixed an issue where demisto-sdk **validate** failed on modified scripts without error message.

## 0.3.5

* Fixed an issue with docker tag validation for integrations.
* Restructured repo source code.

## 0.3.4

* Saved failing unit tests as a file.
* Fixed an issue where "_test" file for scripts/integrations created using **init** would import the "HelloWorld" templates.
* Fixed an issue in demisto-sdk **validate** - was failing on backward compatiblity check
* Fixed an issue in demisto-sdk **secrets** - empty line in .secrets-ignore always made the secrets check to pass
* Added validation for docker image inside integrations and scripts.
* Added --use-git flag to **format** command to format all changed files.
* Fixed an issue where **validate** did not fail on dockerimage changes with bc check.
* Added new flag **--ignore-entropy** to demisto-sdk **secrets**, this will allow skip entropy secrets check.
* Added --outfile to **lint** to allow saving failed packages to a file.

## 0.3.3

* Added backwards compatibility break error message.
* Added schema for incident types.
* Added **additionalinfo** field to as an available field for integration configuration.
* Added pack parameter for **init**.
* Fixed an issue where error would appear if name parameter is not set in **init**.

## 0.3.2

* Fixed the handling of classifier files in **validate**.

## 0.3.1

* Fixed the handling of newly created reputation files in **validate**.
* Added an option to perform **validate** on a specific file.

## 0.3.0

* Added support for multi-package **lint** both with parallel and without.
* Added all parameter in **lint** to run on all packages and packs in content repository.
* Added **format** for:
  * Scripts
  * Playbooks
  * Integrations
* Improved user outputs for **secrets** command.
* Fixed an issue where **lint** would run pytest and pylint only on a single docker per integration.
* Added auto-complete functionality to demisto-sdk.
* Added git parameter in **lint** to run only on changed packages.
* Added the **run-playbook** command
* Added **run** command which runs a command in the Demisto playground.
* Added **upload** command which uploads an integration or a script to a Demisto instance.
* Fixed and issue where **validate** checked if release notes exist for new integrations and scripts.
* Added **generate-test-playbook** command which generates a basic test playbook for an integration or a script.
* **validate** now supports indicator fields.
* Fixed an issue with layouts scheme validation.
* Adding **init** command.
* Added **json-to-outputs** command which generates the yaml section for outputs from an API raw response.

## 0.2.6

* Fixed an issue with locating release notes for beta integrations in **validate**.

## 0.2.5

* Fixed an issue with locating release notes for beta integrations in **validate**.

## 0.2.4

* Adding image validation to Beta_Integration and Packs in **validate**.

## 0.2.3

* Adding Beta_Integration to the structure validation process.
* Fixing bug where **validate** did checks on TestPlaybooks.
* Added requirements parameter to **lint**.

## 0.2.2

* Fixing bug where **lint** did not return exit code 1 on failure.
* Fixing bug where **validate** did not print error message in case no release notes were give.

## 0.2.1

* **Validate** now checks that the id and name fields are identical in yml files.
* Fixed a bug where sdk did not return any exit code.

## 0.2.0

* Added Release Notes Validator.
* Fixed the Unifier selection of your python file to use as the code.
* **Validate** now supports Indicator fields.
* Fixed a bug where **validate** and **secrets** did not return exit code 1 on failure.
* **Validate** now runs on newly added scripts.

## 0.1.8

* Added support for `--version`.
* Fixed an issue in file_validator when calling `checked_type` method with script regex.

## 0.1.2

* Restructuring validation to support content packs.
* Added secrets validation.
* Added content bundle creation.
* Added lint and unit test run.

## 0.1.1

* Added new logic to the unifier.
* Added detailed README.
* Some small adjustments and fixes.

## 0.1.0

Capabilities:

* **Extract** components(code, image, description etc.) from a Demisto YAML file into a directory.
* **Unify** components(code, image, description etc.) to a single Demisto YAML file.
* **Validate** Demisto content files.<|MERGE_RESOLUTION|>--- conflicted
+++ resolved
@@ -13,11 +13,7 @@
 * Added support to run specific hooks in **pre-commit**. Use with `demisto-sdk pre-commit <hook>`.
 * **Breaking change**: Removed the command **run-unit-tests**. Use `demisto-sdk pre-commit pytest-in-docker` instead.
 * **Breaking change**: Removed the `--unit-test` argument in **pre-commit**. To skip unit tests, run with `--no-docker` or with `skip=pytest-in-docker`,
-<<<<<<< HEAD
-* Fixed an issue where the build number appeared in the pack info when using SDK-upload via pipeline.
-=======
 * Fixed an issue where SDK commands were failing to execute correctly when supplied a path outside the Content repository.
->>>>>>> e5b6a3db
 
 ## 1.24.0
 * Fixed an issue where the error was not clear when trying to retrieve the server version.
