# Changelog
* Added a validation that core packs are not dependent on non-core packs.
* Fixed an issue where in some cases the `get_remote_file` function failed due to an invalid path.
* Fixed an issue where running **update-release-notes** with updated integration logo, did not detect any file changes.
* Fixed an issue where the **create-id-set** command did not identify unified integrations correctly.
<<<<<<< HEAD
* When formatting new contributors packs, the **format** command will set *fromversion* to 6.0.0 unless stated another version.
=======
* Fixed an issue where the `CommonTypes` pack was not identified as a dependency for all feed integrations.
* Added support for running SDK commands in private repositories.
* Fixed an issue where running the **init** command did not set the correct category field in an integration .yml file for a newly created pack.
>>>>>>> ad70a2d8

# 1.3.5
* Added a validation that layoutscontainer's id and name are matching. Updated the format of layoutcontainer to include update_id too.
* Added a validation that commands' names and arguments in core packs, or scripts' arguments do not contain the word incident.
* Fixed issue where running the **generate-docs** command with -c flag ran all the commands and not just the commands specified by the flag.
* Fixed the error message of the **validate** command to not always suggest adding the *description* field.
* Fixed an issue where running **format** on feed integration generated invalid parameter structure.
* Fixed an issue where the **generate-docs** command did not add all the used scripts in a playbook to the README file.
* Fixed an issue where contrib/partner details might be added twice to the same file, when using unify and create-content-artifacts commands
* Fixed issue where running **validate** command on image-related integration did not return the correct outputs to json file.
* When formatting playbooks, the **format** command will now remove empty fields from SetIncident, SetIndicator, CreateNewIncident, CreateNewIndicator script arguments.
* Added an option to fill in the developer email when running the **init** command.

# 1.3.4
* Updated the **validate** command to check that the 'additionalinfo' field only contains the expected value for feed required parameters and not equal to it.
* Added a validation that community/partner details are not in the detailed description file.
* Added a validation that the Use Case tag in pack_metadata file is only used when the pack contains at least one PB, Incident Type or Layout.
* Added a validation that makes sure outputs in integrations are matching the README file when only README has changed.
* Added the *hidden* field to the integration schema.
* Fixed an issue where running **format** on a playbook whose `name` does not equal its `id` would cause other playbooks who use that playbook as a sub-playbook to fail.
* Added support for local custom command configuration file `.demisto-sdk-conf`.
* Updated the **format** command to include an update to the description file of an integration, to remove community/partner details.

# 1.3.3
* Fixed an issue where **lint** failed where *.Dockerfile* exists prior running the lint command.
* Added FeedHelloWorld template option for *--template* flag in **demisto-sdk init** command.
* Fixed issue where **update-release-notes** deleted release note file if command was called more than once.
* Fixed issue where **update-release-notes** added docker image release notes every time the command was called.
* Fixed an issue where running **update-release-notes** on a pack with newly created integration, had also added a docker image entry in the release notes.
* Fixed an issue where `XSOAR-linter` did not find *NotImplementedError* in main.
* Added validation for README files verifying their length (over 30 chars).
* When using *-g* flag in the **validate** command it will now ignore untracked files by default.
* Added the *--include-untracked* flag to the **validate** command to include files which are untracked by git in the validation process.
* Improved the `pykwalify` error outputs in the **validate** command.
* Added the *--print-pykwalify* flag to the **validate** command to print the unchanged output from `pykwalify`.
* Fixed an issue where **validate** was failing on editing existing release notes.

# 1.3.2
* Updated the format of the outputs when using the *--json-file* flag to create a JSON file output for the **validate** and **lint** commands.
* Added the **doc-review** command to check spelling in .md and .yml files as well as a basic release notes review.
* Added a validation that a pack's display name does not already exist in content repository.
* Fixed an issue where the **validate** command failed to detect duplicate params in an integration.
* Fixed an issue where the **validate** command failed to detect duplicate arguments in a command in an integration.

# 1.3.1
* Fixed an issue where the **validate** command failed to validate the release notes of beta integrations.
* Updated the **upload** command to support indicator fields.
* The **validate** and **update-release-notes** commands will now check changed files against `demisto/master` if it is configured locally.
* Fixed an issue where **validate** would incorrectly identify files as renamed.
* Added a validation that integration properties (such as feed, mappers, mirroring, etc) are not removed.
* Fixed an issue where **validate** failed when comparing branch against commit hash.
* Added the *--no-pipenv* flag to the **split-yml** command.
* Added a validation that incident fields and incident types are not removed from mappers.
* Fixed an issue where the *create-id-set* flag in the *validate* command did not work while not using git.
* Added the *hiddenusername* field to the integration schema.
* Added a validation that images that are not integration images, do not ask for a new version or RN

# 1.3.0
* Do not collect optional dependencies on indicator types reputation commands.
* Fixed an issue where downloading indicator layoutscontainer objects failed.
* Added a validation that makes sure outputs in integrations are matching the README file.
* Fixed an issue where the *create-id-set* flag in the **validate** command did not work.
* Added a warning in case no id_set file is found when running the **validate** command.
* Fixed an issue where changed files were not recognised correctly on forked branches in the **validate** and the **update-release-notes** commands.
* Fixed an issue when files were classified incorrectly when running *update-release-notes*.
* Added a validation that integration and script file paths are compatible with our convention.
* Fixed an issue where id_set.json file was re created whenever running the generate-docs command.
* added the *--json-file* flag to create a JSON file output for the **validate** and **lint** commands.

# 1.2.19
* Fixed an issue where merge id_set was not updated to work with the new entity of Packs.
* Added a validation that the playbook's version matches the version of its sub-playbooks, scripts, and integrations.

# 1.2.18
* Changed the *skip-id-set-creation* flag to *create-id-set* in the **validate** command. Its default value will be False.
* Added support for the 'cve' reputation command in default arg validation.
* Filter out generic and reputation command from scripts and playbooks dependencies calculation.
* Added support for the incident fields in outgoing mappers in the ID set.
* Added a validation that the taskid field and the id field under the task field are both from uuid format and contain the same value.
* Updated the **format** command to generate uuid value for the taskid field and for the id under the task field in case they hold an invalid values.
* Exclude changes from doc_files directory on validation.
* Added a validation that an integration command has at most one default argument.
* Fixing an issue where pack metadata version bump was not enforced when modifying an old format (unified) file.
* Added validation that integration parameter's display names are capitalized and spaced using whitespaces and not underscores.
* Fixed an issue where beta integrations where not running deprecation validations.
* Allowed adding additional information to the deprecated description.
* Fixing an issue when escaping less and greater signs in integration params did not work as expected.

# 1.2.17
* Added a validation that the classifier of an integration exists.
* Added a validation that the mapper of an integration exists.
* Added a validation that the incident types of a classifier exist.
* Added a validation that the incident types of a mapper exist.
* Added support for *text* argument when running **demisto-sdk update-release-notes** on the ApiModules pack.
* Added a validation for the minimal version of an indicator field of type grid.
* Added new validation for incident and indicator fields in classifiers mappers and layouts exist in the content.
* Added cache for get_remote_file to reducing failures from accessing the remote repo.
* Fixed an issue in the **format** command where `_dev` or `_copy` suffixes weren't removed from the `id` of the given playbooks.
* Playbook dependencies from incident and indicator fields are now marked as optional.
* Mappers dependencies from incident types and incident fields are now marked as optional.
* Classifier dependencies from incident types are now marked as optional.
* Updated **demisto-sdk init** command to no longer create `created` field in pack_metadata file
* Updated **generate-docs** command to take the parameters names in setup section from display field and to use additionalinfo field when exist.
* Using the *verbose* argument in the **find-dependencies** command will now log to the console.
* Improved the deprecated message validation required from integrations.
* Fixed an issue in the **generate-docs** command where **Context Example** section was created when it was empty.

# 1.2.16
* Added allowed ignore errors to the *IDSetValidator*.
* Fixed an issue where an irrelevant id_set validation ran in the **validate** command when using the *--id-set* flag.
* Fixed an issue were **generate-docs** command has failed if a command did not exist in commands permissions file.
* Improved a **validate** command message for missing release notes of api module dependencies.

# 1.2.15
* Added the *ID101* to the allowed ignored errors.

# 1.2.14
* SDK repository is now mypy check_untyped_defs complaint.
* The lint command will now ignore the unsubscriptable-object (E1136) pylint error in dockers based on python 3.9 - this will be removed once a new pylint version is released.
* Added an option for **format** to run on a whole pack.
* Added new validation of unimplemented commands from yml in the code to `XSOAR-linter`.
* Fixed an issue where Auto-Extract fields were only checked for newly added incident types in the **validate** command.
* Added a new warning validation of direct access to args/params dicts to `XSOAR-linter`.

# 1.2.13
* Added new validation of indicators usage in CommandResults to `XSOAR-linter`.
* Running **demisto-sdk lint** will automatically run on changed files (same behavior as the -g flag).
* Removed supported version message from the documentation when running **generate_docs**.
* Added a print to indicate backwards compatibility is being checked in **validate** command.
* Added a percent print when running the **validate** command with the *-a* flag.
* Fixed a regression in the **upload** command where it was ignoring `DEMISTO_VERIFY_SSL` env var.
* Fixed an issue where the **upload** command would fail to upload beta integrations.
* Fixed an issue where the **validate** command did not create the *id_set.json* file when running with *-a* flag.
* Added price change validation in the **validate** command.
* Added validations that checks in read-me for empty sections or leftovers from the auto generated read-me that should be changed.
* Added new code validation for *NotImplementedError* to raise a warning in `XSOAR-linter`.
* Added validation for support types in the pack metadata file.
* Added support for *--template* flag in **demisto-sdk init** command.
* Fixed an issue with running **validate** on master branch where the changed files weren't compared to previous commit when using the *-g* flag.
* Fixed an issue where the `XSOAR-linter` ran *NotImplementedError* validation on scripts.
* Added support for Auto-Extract feature validation in incident types in the **validate** command.
* Fixed an issue in the **lint** command where the *-i* flag was ignored.
* Improved **merge-id-sets** command to support merge between two ID sets that contain the same pack.
* Fixed an issue in the **lint** command where flake8 ran twice.

# 1.2.12
* Bandit now reports also on medium severity issues.
* Fixed an issue with support for Docker Desktop on Mac version 2.5.0+.
* Added support for vulture and mypy linting when running without docker.
* Added support for *prev-ver* flag in **update-release-notes** command.
* Improved retry support when building docker images for linting.
* Added the option to create an ID set on a specific pack in **create-id-set** command.
* Added the *--skip-id-set-creation* flag to **validate** command in order to add the capability to run validate command without creating id_set validation.
* Fixed an issue where **validate** command checked docker image tag on ApiModules pack.
* Fixed an issue where **find-dependencies** did not calculate dashboards and reports dependencies.
* Added supported version message to the documentation and release notes files when running **generate_docs** and **update-release-notes** commands respectively.
* Added new code validations for *NotImplementedError* exception raise to `XSOAR-linter`.
* Command create-content-artifacts additional support for **Author_image.png** object.
* Fixed an issue where schemas were not enforced for incident fields, indicator fields and old layouts in the validate command.
* Added support for **update-release-notes** command to update release notes according to master branch.

# 1.2.11
* Fixed an issue where the ***generate-docs*** command reset the enumeration of line numbering after an MD table.
* Updated the **upload** command to support mappers.
* Fixed an issue where exceptions were no printed in the **format** while the *--verbose* flag is set.
* Fixed an issue where *--assume-yes* flag did not work in the **format** command when running on a playbook without a `fromversion` field.
* Fixed an issue where the **format** command would fail in case `conf.json` file was not found instead of skipping the update.
* Fixed an issue where integration with v2 were recognised by the `name` field instead of the `display` field in the **validate** command.
* Added a playbook validation to check if a task script exists in the id set in the **validate** command.
* Added new integration category `File Integrity Management` in the **validate** command.

# 1.2.10
* Added validation for approved content pack use-cases and tags.
* Added new code validations for *CommonServerPython* import to `XSOAR-linter`.
* Added *default value* and *predefined values* to argument description in **generate-docs** command.
* Added a new validation that checks if *get-mapping-fields* command exists if the integration schema has *{ismappable: true}* in **validate** command.
* Fixed an issue where the *--staged* flag recognised added files as modified in the **validate** command.
* Fixed an issue where a backwards compatibility warning was raised for all added files in the **validate** command.
* Fixed an issue where **validate** command failed when no tests were given for a partner supported pack.
* Updated the **download** command to support mappers.
* Fixed an issue where the ***format*** command added a duplicate parameter.
* For partner supported content packs, added support for a list of emails.
* Removed validation of README files from the ***validate*** command.
* Fixed an issue where the ***validate*** command required release notes for ApiModules pack.

# 1.2.9
* Fixed an issue in the **openapi_codegen** command where it created duplicate functions name from the swagger file.
* Fixed an issue in the **update-release-notes** command where the *update type* argument was not verified.
* Fixed an issue in the **validate** command where no error was raised in case a non-existing docker image was presented.
* Fixed an issue in the **format** command where format failed when trying to update invalid Docker image.
* The **format** command will now preserve the **isArray** argument in integration's reputation commands and will show a warning if it set to **false**.
* Fixed an issue in the **lint** command where *finally* clause was not supported in main function.
* Fixed an issue in the **validate** command where changing any entity ID was not validated.
* Fixed an issue in the **validate** command where *--staged* flag did not bring only changed files.
* Fixed the **update-release-notes** command to ignore changes in the metadata file.
* Fixed the **validate** command to ignore metadata changes when checking if a version bump is needed.


# 1.2.8
* Added a new validation that checks in playbooks for the usage of `DeleteContext` in **validate** command.
* Fixed an issue in the **upload** command where it would try to upload content entities with unsupported versions.
* Added a new validation that checks in playbooks for the usage of specific instance in **validate** command.
* Added the **--staged** flag to **validate** command to run on staged files only.


# 1.2.7
* Changed input parameters in **find-dependencies** command.
   - Use ***-i, --input*** instead of ***-p, --path***.
   - Use ***-idp, --id-set-path*** instead of ***-i, --id-set-path***.
* Fixed an issue in the **unify** command where it crashed on an integration without an image file.
* Fixed an issue in the **format** command where unnecessary files were not skipped.
* Fixed an issue in the **update-release-notes** command where the *text* argument was not respected in all cases.
* Fixed an issue in the **validate** command where a warning about detailed description was given for unified or deprecated integrations.
* Improved the error returned by the **validate** command when running on files using the old format.

# 1.2.6
* No longer require setting `DEMISTO_README_VALIDATION` env var to enable README mdx validation. Validation will now run automatically if all necessary node modules are available.
* Fixed an issue in the **validate** command where the `--skip-pack-dependencies` would not skip id-set creation.
* Fixed an issue in the **validate** command where validation would fail if supplied an integration with an empty `commands` key.
* Fixed an issue in the **validate** command where validation would fail due to a required version bump for packs which are not versioned.
* Will use env var `DEMISTO_VERIFY_SSL` to determine if to use a secure connection for commands interacting with the Server when `--insecure` is not passed. If working with a local Server without a trusted certificate, you can set env var `DEMISTO_VERIFY_SSL=no` to avoid using `--insecure` on each command.
* Unifier now adds a link to the integration documentation to the integration detailed description.
* Fixed an issue in the **secrets** command where ignored secrets were not skipped.

# 1.2.5
* Added support for special fields: *defaultclassifier*, *defaultmapperin*, *defaultmapperout* in **download** command.
* Added -y option **format** command to assume "yes" as answer to all prompts and run non-interactively
* Speed up improvements for `validate` of README files.
* Updated the **format** command to adhere to the defined content schema and sub-schemas, aligning its behavior with the **validate** command.
* Added support for canvasContextConnections files in **format** command.

# 1.2.4
* Updated detailed description for community integrations.

# 1.2.3
* Fixed an issue where running **validate** failed on playbook with task that adds tags to the evidence data.
* Added the *displaypassword* field to the integration schema.
* Added new code validations to `XSOAR-linter`.
    * As warnings messages:
        * `demisto.params()` should be used only inside main function.
        * `demisto.args()` should be used only inside main function.
        * Functions args should have type annotations.
* Added `fromversion` field validation to test playbooks and scripts in **validate** command.

# 1.2.2
* Add support for warning msgs in the report and summary to **lint** command.
* Fixed an issue where **json-to-outputs** determined bool values as int.
* Fixed an issue where **update-release-notes** was crushing on `--all` flag.
* Fixed an issue where running **validate**, **update-release-notes** outside of content repo crushed without a meaningful error message.
* Added support for layoutscontainer in **init** contribution flow.
* Added a validation for tlp_color param in feeds in **validate** command.
* Added a validation for removal of integration parameters in **validate** command.
* Fixed an issue where **update-release-notes** was failing with a wrong error message when no pack or input was given.
* Improved formatting output of the **generate-docs** command.
* Add support for env variable *DEMISTO_SDK_ID_SET_REFRESH_INTERVAL*. Set this env variable to the refresh interval in minutes. The id set will be regenerated only if the refresh interval has passed since the last generation. Useful when generating Script documentation, to avoid re-generating the id_set every run.
* Added new code validations to `XSOAR-linter`.
    * As error messages:
        * Longer than 10 seconds sleep statements for non long running integrations.
        * exit() usage.
        * quit() usage.
    * As warnings messages:
        * `demisto.log` should not be used.
        * main function existence.
        * `demito.results` should not be used.
        * `return_output` should not be used.
        * try-except statement in main function.
        * `return_error` usage in main function.
        * only once `return_error` usage.
* Fixed an issue where **lint** command printed logs twice.
* Fixed an issue where *suffix* did not work as expected in the **create-content-artifacts** command.
* Added support for *prev-ver* flag in **lint** and **secrets** commands.
* Added support for *text* flag to **update-release-notes** command to add the same text to all release notes.
* Fixed an issue where **validate** did not recognize added files if they were modified locally.
* Added a validation that checks the `fromversion` field exists and is set to 5.0.0 or above when working or comparing to a non-feature branch in **validate** command.
* Added a validation that checks the certification field in the pack_metadata file is valid in **validate** command.
* The **update-release-notes** command will now automatically add docker image update to the release notes.

# 1.2.1
* Added an additional linter `XSOAR-linter` to the **lint** command which custom validates py files. currently checks for:
    * `Sys.exit` usages with non zero value.
    * Any `Print` usages.
* Fixed an issue where renamed files were failing on *validate*.
* Fixed an issue where single changed files did not required release notes update.
* Fixed an issue where doc_images required release-notes and validations.
* Added handling of dependent packs when running **update-release-notes** on changed *APIModules*.
    * Added new argument *--id-set-path* for id_set.json path.
    * When changes to *APIModule* is detected and an id_set.json is available - the command will update the dependent pack as well.
* Added handling of dependent packs when running **validate** on changed *APIModules*.
    * Added new argument *--id-set-path* for id_set.json path.
    * When changes to *APIModule* is detected and an id_set.json is available - the command will validate that the dependent pack has release notes as well.
* Fixed an issue where the find_type function didn't recognize file types correctly.
* Fixed an issue where **update-release-notes** command did not work properly on Windows.
* Added support for indicator fields in **update-release-notes** command.
* Fixed an issue where files in test dirs where being validated.


# 1.2.0
* Fixed an issue where **format** did not update the test playbook from its pack.
* Fixed an issue where **validate** validated non integration images.
* Fixed an issue where **update-release-notes** did not identified old yml integrations and scripts.
* Added revision templates to the **update-release-notes** command.
* Fixed an issue where **update-release-notes** crashed when a file was renamed.
* Fixed an issue where **validate** failed on deleted files.
* Fixed an issue where **validate** validated all images instead of packs only.
* Fixed an issue where a warning was not printed in the **format** in case a non-supported file type is inputted.
* Fixed an issue where **validate** did not fail if no release notes were added when adding files to existing packs.
* Added handling of incorrect layout paths via the **format** command.
* Refactor **create-content-artifacts** command - Efficient artifacts creation and better logging.
* Fixed an issue where image and description files were not handled correctly by **validate** and **update-release-notes** commands.
* Fixed an issue where the **format** command didn't remove all extra fields in a file.
* Added an error in case an invalid id_set.json file is found while running the **validate** command.
* Added fetch params checks to the **validate** command.

# 1.1.11
* Added line number to secrets' path in **secrets** command report.
* Fixed an issue where **init** a community pack did not present the valid support URL.
* Fixed an issue where **init** offered a non relevant pack support type.
* Fixed an issue where **lint** did not pull docker images for powershell.
* Fixed an issue where **find-dependencies** did not find all the script dependencies.
* Fixed an issue where **find-dependencies** did not collect indicator fields as dependencies for playbooks.
* Updated the **validate** and the **secrets** commands to be less dependent on regex.
* Fixed an issue where **lint** did not run on circle when docker did not return ping.
* Updated the missing release notes error message (RN106) in the **Validate** command.
* Fixed an issue where **Validate** would return missing release notes when two packs with the same substring existed in the modified files.
* Fixed an issue where **update-release-notes** would add duplicate release notes when two packs with the same substring existed in the modified files.
* Fixed an issue where **update-release-notes** would fail to bump new versions if the feature branch was out of sync with the master branch.
* Fixed an issue where a non-descriptive error would be returned when giving the **update-release-notes** command a pack which can not be found.
* Added dependencies check for *widgets* in **find-dependencies** command.
* Added a `update-docker` flag to **format** command.
* Added a `json-to-outputs` flag to the **run** command.
* Added a verbose (`-v`) flag to **format** command.
* Fixed an issue where **download** added the prefix "playbook-" to the name of playbooks.

# 1.1.10
* Updated the **init** command. Relevant only when passing the *--contribution* argument.
   * Added the *--author* option.
   * The *support* field of the pack's metadata is set to *community*.
* Added a proper error message in the **Validate** command upon a missing description in the root of the yml.
* **Format** now works with a relative path.
* **Validate** now fails when all release notes have been excluded.
* Fixed issue where correct error message would not propagate for invalid images.
* Added the *--skip-pack-dependencies* flag to **validate** command to skip pack dependencies validation. Relevant when using the *-g* flag.
* Fixed an issue where **Validate** and **Format** commands failed integrations with `defaultvalue` field in fetch incidents related parameters.
* Fixed an issue in the **Validate** command in which unified YAML files were not ignored.
* Fixed an issue in **generate-docs** where scripts and playbooks inputs and outputs were not parsed correctly.
* Fixed an issue in the **openapi-codegen** command where missing reference fields in the swagger JSON caused errors.
* Fixed an issue in the **openapi-codegen** command where empty objects in the swagger JSON paths caused errors.
* **update-release-notes** command now accept path of the pack instead of pack name.
* Fixed an issue where **generate-docs** was inserting unnecessary escape characters.
* Fixed an issue in the **update-release-notes** command where changes to the pack_metadata were not detected.
* Fixed an issue where **validate** did not check for missing release notes in old format files.

# 1.1.9
* Fixed an issue where **update-release-notes** command failed on invalid file types.

# 1.1.8
* Fixed a regression where **upload** command failed on test playbooks.
* Added new *githubUser* field in pack metadata init command.
* Support beta integration in the commands **split-yml, extract-code, generate-test-playbook and generate-docs.**
* Fixed an issue where **find-dependencies** ignored *toversion* field in content items.
* Added support for *layoutscontainer*, *classifier_5_9_9*, *mapper*, *report*, and *widget* in the **Format** command.
* Fixed an issue where **Format** will set the `ID` field to be equal to the `name` field in modified playbooks.
* Fixed an issue where **Format** did not work for test playbooks.
* Improved **update-release-notes** command:
    * Write content description to release notes for new items.
    * Update format for file types without description: Connections, Incident Types, Indicator Types, Layouts, Incident Fields.
* Added a validation for feedTags param in feeds in **validate** command.
* Fixed readme validation issue in community support packs.
* Added the **openapi-codegen** command to generate integrations from OpenAPI specification files.
* Fixed an issue were release notes validations returned wrong results for *CommonScripts* pack.
* Added validation for image links in README files in **validate** command.
* Added a validation for default value of fetch param in feeds in **validate** command.
* Fixed an issue where the **Init** command failed on scripts.

# 1.1.7
* Fixed an issue where running the **format** command on feed integrations removed the `defaultvalue` fields.
* Playbook branch marked with *skipunavailable* is now set as an optional dependency in the **find-dependencies** command.
* The **feedReputation** parameter can now be hidden in a feed integration.
* Fixed an issue where running the **unify** command on JS package failed.
* Added the *--no-update* flag to the **find-dependencies** command.
* Added the following validations in **validate** command:
   * Validating that a pack does not depend on NonSupported / Deprecated packs.

# 1.1.6
* Added the *--description* option to the **init** command.
* Added the *--contribution* option to the **init** command which converts a contribution zip to proper pack format.
* Improved **validate** command performance time and outputs.
* Added the flag *--no-docker-checks* to **validate** command to skip docker checks.
* Added the flag *--print-ignored-files* to **validate** command to print ignored files report when the command is done.
* Added the following validations in **validate** command:
   * Validating that existing release notes are not modified.
   * Validating release notes are not added to new packs.
   * Validating that the "currentVersion" field was raised in the pack_metadata for modified packs.
   * Validating that the timestamp in the "created" field in the pack_metadata is in ISO format.
* Running `demisto-sdk validate` will run the **validate** command using git and only on committed files (same as using *-g --post-commit*).
* Fixed an issue where release notes were not checked correctly in **validate** command.
* Fixed an issue in the **create-id-set** command where optional playbook tasks were not taken into consideration.
* Added a prompt to the `demisto-sdk update-release-notes` command to prompt users to commit changes before running the release notes command.
* Added support to `layoutscontainer` in **validate** command.

# 1.1.5
* Fixed an issue in **find-dependencies** command.
* **lint** command now verifies flake8 on CommonServerPython script.

# 1.1.4
* Fixed an issue with the default output file name of the **unify** command when using "." as an output path.
* **Unify** command now adds contributor details to the display name and description.
* **Format** command now adds *isFetch* and *incidenttype* fields to integration yml.
* Removed the *feedIncremental* field from the integration schema.
* **Format** command now adds *feedBypassExclusionList*, *Fetch indicators*, *feedReputation*, *feedReliability*,
     *feedExpirationPolicy*, *feedExpirationInterval* and *feedFetchInterval* fields to integration yml.
* Fixed an issue in the playbooks schema.
* Fixed an issue where generated release notes were out of order.
* Improved pack dependencies detection.
* Fixed an issue where test playbooks were mishandled in **validate** command.

# 1.1.3
* Added a validation for invalid id fields in indicators types files in **validate** command.
* Added default behavior for **update-release-notes** command.
* Fixed an error where README files were failing release notes validation.
* Updated format of generated release notes to be more user friendly.
* Improved error messages for the **update-release-notes** command.
* Added support for `Connections`, `Dashboards`, `Widgets`, and `Indicator Types` to **update-release-notes** command.
* **Validate** now supports scripts under the *TestPlaybooks* directory.
* Fixed an issue where **validate** did not support powershell files.

# 1.1.2
* Added a validation for invalid playbookID fields in incidents types files in **validate** command.
* Added a code formatter for python files.
* Fixed an issue where new and old classifiers where mixed on validate command.
* Added *feedIncremental* field to the integration schema.
* Fixed error in the **upload** command where unified YMLs were not uploaded as expected if the given input was a pack.
* Fixed an issue where the **secrets** command failed due to a space character in the file name.
* Ignored RN validation for *NonSupported* pack.
* You can now ignore IF107, SC100, RP102 error codes in the **validate** command.
* Fixed an issue where the **download** command was crashing when received as input a JS integration or script.
* Fixed an issue where **validate** command checked docker image for JS integrations and scripts.
* **validate** command now checks scheme for reports and connections.
* Fixed an issue where **validate** command checked docker when running on all files.
* Fixed an issue where **validate** command did not fail when docker image was not on the latest numeric tag.
* Fixed an issue where beta integrations were not validated correctly in **validate** command.

# 1.1.1
* fixed and issue where file types were not recognized correctly in **validate** command.
* Added better outputs for validate command.

# 1.1.0
* Fixed an issue where changes to only non-validated files would fail validation.
* Fixed an issue in **validate** command where moved files were failing validation for new packs.
* Fixed an issue in **validate** command where added files were failing validation due to wrong file type detection.
* Added support for new classifiers and mappers in **validate** command.
* Removed support of old RN format validation.
* Updated **secrets** command output format.
* Added support for error ignore on deprecated files in **validate** command.
* Improved errors outputs in **validate** command.
* Added support for linting an entire pack.

# 1.0.9
* Fixed a bug where misleading error was presented when pack name was not found.
* **Update-release-notes** now detects added files for packs with versions.
* Readme files are now ignored by **update-release-notes** and validation of release notes.
* Empty release notes no longer cause an uncaught error during validation.

# 1.0.8
* Changed the output format of demisto-sdk secrets.
* Added a validation that checkbox items are not required in integrations.
* Added pack release notes generation and validation.
* Improved pack metadata validation.
* Fixed an issue in **validate** where renamed files caused an error

# 1.0.4
* Fix the **format** command to update the `id` field to be equal to `details` field in indicator-type files, and to `name` field in incident-type & dashboard files.
* Fixed a bug in the **validate** command for layout files that had `sortValues` fields.
* Fixed a bug in the **format** command where `playbookName` field was not always present in the file.
* Fixed a bug in the **format** command where indicatorField wasn't part of the SDK schemas.
* Fixed a bug in **upload** command where created unified docker45 yml files were not deleted.
* Added support for IndicatorTypes directory in packs (for `reputation` files, instead of Misc).
* Fixed parsing playbook condition names as string instead of boolean in **validate** command
* Improved image validation in YAML files.
* Removed validation for else path in playbook condition tasks.

# 1.0.3
* Fixed a bug in the **format** command where comments were being removed from YAML files.
* Added output fields: _file_path_ and _kind_ for layouts in the id-set.json created by **create-id-set** command.
* Fixed a bug in the **create-id-set** command Who returns Duplicate for Layouts with a different kind.
* Added formatting to **generate-docs** command results replacing all `<br>` tags with `<br/>`.
* Fixed a bug in the **download** command when custom content contained not supported content entity.
* Fixed a bug in **format** command in which boolean strings  (e.g. 'yes' or 'no') were converted to boolean values (e.g. 'True' or 'False').
* **format** command now removes *sourceplaybookid* field from playbook files.
* Fixed a bug in **generate-docs** command in which integration dependencies were not detected when generating documentation for a playbook.


# 1.0.1
* Fixed a bug in the **unify** command when output path was provided empty.
* Improved error message for integration with no tests configured.
* Improved the error message returned from the **validate** command when an integration is missing or contains malformed fetch incidents related parameters.
* Fixed a bug in the **create** command where a unified YML with a docker image for 4.5 was copied incorrectly.
* Missing release notes message are now showing the release notes file path to update.
* Fixed an issue in the **validate** command in which unified YAML files were not ignored.
* File format suggestions are now shown in the relevant file format (JSON or YAML).
* Changed Docker image validation to fail only on non-valid ones.
* Removed backward compatibility validation when Docker image is updated.

# 1.0.0
* Improved the *upload* command to support the upload of all the content entities within a pack.
* The *upload* command now supports the improved pack file structure.
* Added an interactive option to format integrations, scripts and playbooks with No TestPlaybooks configured.
* Added an interactive option to configure *conf.json* file with missing test playbooks for integrations, scripts and playbooks
* Added *download* command to download custom content from Demisto instance to the local content repository.
* Improved validation failure messages to include a command suggestion, wherever relevant, to fix the raised issue.
* Improved 'validate' help and documentation description
* validate - checks that scripts, playbooks, and integrations have the *tests* key.
* validate - checks that test playbooks are configured in `conf.json`.
* demisto-sdk lint - Copy dir better handling.
* demisto-sdk lint - Add error when package missing in docker image.
* Added *-a , --validate-all* option in *validate* to run all validation on all files.
* Added *-i , --input* option in *validate* to run validation on a specified pack/file.
* added *-i, --input* option in *secrets* to run on a specific file.
* Added an allowed hidden parameter: *longRunning* to the hidden integration parameters validation.
* Fixed an issue with **format** command when executing with an output path of a folder and not a file path.
* Bug fixes in generate-docs command given playbook as input.
* Fixed an issue with lint command in which flake8 was not running on unit test files.

# 0.5.2
* Added *-c, --command* option in *generate-docs* to generate a specific command from an integration.
* Fixed an issue when getting README/CHANGELOG files from git and loading them.
* Removed release notes validation for new content.
* Fixed secrets validations for files with the same name in a different directory.
* demisto-sdk lint - parallelization working with specifying the number of workers.
* demisto-sdk lint - logging levels output, 3 levels.
* demisto-sdk lint - JSON report, structured error reports in JSON format.
* demisto-sdk lint - XML JUnit report for unit-tests.
* demisto-sdk lint - new packages used to accelerate execution time.
* demisto-sdk secrets - command now respects the generic whitelist, and not only the pack secrets.

# 0.5.0
[PyPI History][1]

[1]: https://pypi.org/project/demisto-sdk/#history
# 0.4.9
* Fixed an issue in *generate-docs* where Playbooks and Scripts documentation failed.
* Added a graceful error message when executing the *run" command with a misspelled command.
* Added more informative errors upon failures of the *upload* command.
* format command:
    * Added format for json files: IncidentField, IncidentType, IndicatorField, IndicatorType, Layout, Dashboard.
    * Added the *-fv --from-version*, *-nv --no-validation* arguments.
    * Removed the *-t yml_type* argument, the file type will be inferred.
    * Removed the *-g use_git* argument, running format without arguments will run automatically on git diff.
* Fixed an issue in loading playbooks with '=' character.
* Fixed an issue in *validate* failed on deleted README files.

# 0.4.8
* Added the *max* field to the Playbook schema, allowing to define it in tasks loop.
* Fixed an issue in *validate* where Condition branches checks were case sensitive.

# 0.4.7
* Added the *slareminder* field to the Playbook schema.
* Added the *common_server*, *demisto_mock* arguments to the *init* command.
* Fixed an issue in *generate-docs* where the general section was not being generated correctly.
* Fixed an issue in *validate* where Incident type validation failed.

# 0.4.6
* Fixed an issue where the *validate* command did not identify CHANGELOG in packs.
* Added a new command, *id-set* to create the id set - the content dependency tree by file IDs.

# 0.4.5
* generate-docs command:
    * Added the *use_cases*, *permissions*, *command_permissions* and *limitations*.
    * Added the *--insecure* argument to support running the script and integration command in Demisto.
    * Removed the *-t yml_type* argument, the file type will be inferred.
    * The *-o --output* argument is no longer mandatory, default value will be the input file directory.
* Added support for env var: *DEMISTO_SDK_SKIP_VERSION_CHECK*. When set version checks are skipped.
* Fixed an issue in which the CHANGELOG files did not match our scheme.
* Added a validator to verify that there are no hidden integration parameters.
* Fixed an issue where the *validate* command ran on test files.
* Removed the *env-dir* argument from the demisto-sdk.
* README files which are html files will now be skipped in the *validate* command.
* Added support for env var: *DEMISTO_README_VALIDATOR*. When not set the readme validation will not run.

# 0.4.4
* Added a validator for IncidentTypes (incidenttype-*.json).
* Fixed an issue where the -p flag in the *validate* command was not working.
* Added a validator for README.md files.
* Release notes validator will now run on: incident fields, indicator fields, incident types, dashboard and reputations.
* Fixed an issue where the validator of reputation(Indicator Type) did not check on the details field.
* Fixed an issue where the validator attempted validating non-existing files after deletions or name refactoring.
* Removed the *yml_type* argument in the *split-yml*, *extract-code* commands.
* Removed the *file_type* argument in the *generate-test-playbook* command.
* Fixed the *insecure* argument in *upload*.
* Added the *insecure* argument in *run-playbook*.
* Standardise the *-i --input*, *-o --output* to demisto-sdk commands.

# 0.4.3
* Fixed an issue where the incident and indicator field BC check failed.
* Support for linting and unit testing PowerShell integrations.

# 0.4.2
* Fixed an issue where validate failed on Windows.
* Added a validator to verify all branches are handled in conditional task in a playbook.
* Added a warning message when not running the latest sdk version.
* Added a validator to check that the root is connected to all tasks in the playbook.
* Added a validator for Dashboards (dashboard-*.json).
* Added a validator for Indicator Types (reputation-*.json).
* Added a BC validation for changing incident field type.
* Fixed an issue where init command would generate an invalid yml for scripts.
* Fixed an issue in misleading error message in v2 validation hook.
* Fixed an issue in v2 hook which now is set only on newly added scripts.
* Added more indicative message for errors in yaml files.
* Disabled pykwalify info log prints.

# 0.3.10
* Added a BC check for incident fields - changing from version is not allowed.
* Fixed an issue in create-content-artifacts where scripts in Packs in TestPlaybooks dir were copied with a wrong prefix.


# 0.3.9
* Added a validation that incident field can not be required.
* Added validation for fetch incident parameters.
* Added validation for feed integration parameters.
* Added to the *format* command the deletion of the *sourceplaybookid* field.
* Fixed an issue where *fieldMapping* in playbook did not pass the scheme validation.
* Fixed an issue where *create-content-artifacts* did not copy TestPlaybooks in Packs without prefix of *playbook-*.
* Added a validation the a playbook can not have a rolename set.
* Added to the image validator the new DBot default image.
* Added the fields: elasticcommonfields, quiet, quietmode to the Playbook schema.
* Fixed an issue where *validate* failed on integration commands without outputs.
* Added a new hook for naming of v2 integrations and scripts.


# 0.3.8
* Fixed an issue where *create-content-artifact* was not loading the data in the yml correctly.
* Fixed an issue where *unify* broke long lines in script section causing syntax errors


# 0.3.7
* Added *generate-docs* command to generate documentation file for integration, playbook or script.
* Fixed an issue where *unify* created a malformed integration yml.
* Fixed an issue where demisto-sdk **init** creates unit-test file with invalid import.


# 0.3.6
* Fixed an issue where demisto-sdk **validate** failed on modified scripts without error message.


# 0.3.5
* Fixed an issue with docker tag validation for integrations.
* Restructured repo source code.


# 0.3.4
* Saved failing unit tests as a file.
* Fixed an issue where "_test" file for scripts/integrations created using **init** would import the "HelloWorld" templates.
* Fixed an issue in demisto-sdk **validate** - was failing on backward compatiblity check
* Fixed an issue in demisto-sdk **secrets** - empty line in .secrets-ignore always made the secrets check to pass
* Added validation for docker image inside integrations and scripts.
* Added --use-git flag to **format** command to format all changed files.
* Fixed an issue where **validate** did not fail on dockerimage changes with bc check.
* Added new flag **--ignore-entropy** to demisto-sdk **secrets**, this will allow skip entropy secrets check.
* Added --outfile to **lint** to allow saving failed packages to a file.


# 0.3.3
* Added backwards compatibility break error message.
* Added schema for incident types.
* Added **additionalinfo** field to as an available field for integration configuration.
* Added pack parameter for **init**.
* Fixed an issue where error would appear if name parameter is not set in **init**.


# 0.3.2
* Fixed the handling of classifier files in **validate**.


# 0.3.1
* Fixed the handling of newly created reputation files in **validate**.
* Added an option to perform **validate** on a specific file.


# 0.3.0
* Added support for multi-package **lint** both with parallel and without.
* Added all parameter in **lint** to run on all packages and packs in content repository.
* Added **format** for:
    * Scripts
    * Playbooks
    * Integrations
* Improved user outputs for **secrets** command.
* Fixed an issue where **lint** would run pytest and pylint only on a single docker per integration.
* Added auto-complete functionality to demisto-sdk.
* Added git parameter in **lint** to run only on changed packages.
* Added the **run-playbook** command
* Added **run** command which runs a command in the Demisto playground.
* Added **upload** command which uploads an integration or a script to a Demisto instance.
* Fixed and issue where **validate** checked if release notes exist for new integrations and scripts.
* Added **generate-test-playbook** command which generates a basic test playbook for an integration or a script.
* **validate** now supports indicator fields.
* Fixed an issue with layouts scheme validation.
* Adding **init** command.
* Added **json-to-outputs** command which generates the yaml section for outputs from an API raw response.

# 0.2.6

* Fixed an issue with locating release notes for beta integrations in **validate**.

# 0.2.5

* Fixed an issue with locating release notes for beta integrations in **validate**.

# 0.2.4

* Adding image validation to Beta_Integration and Packs in **validate**.

# 0.2.3

* Adding Beta_Integration to the structure validation process.
* Fixing bug where **validate** did checks on TestPlaybooks.
* Added requirements parameter to **lint**.

# 0.2.2

* Fixing bug where **lint** did not return exit code 1 on failure.
* Fixing bug where **validate** did not print error message in case no release notes were give.

# 0.2.1

* **Validate** now checks that the id and name fields are identical in yml files.
* Fixed a bug where sdk did not return any exit code.

# 0.2.0

* Added Release Notes Validator.
* Fixed the Unifier selection of your python file to use as the code.
* **Validate** now supports Indicator fields.
* Fixed a bug where **validate** and **secrets** did not return exit code 1 on failure.
* **Validate** now runs on newly added scripts.

# 0.1.8

* Added support for `--version`.
* Fixed an issue in file_validator when calling `checked_type` method with script regex.

# 0.1.2
* Restructuring validation to support content packs.
* Added secrets validation.
* Added content bundle creation.
* Added lint and unit test run.

# 0.1.1

* Added new logic to the unifier.
* Added detailed README.
* Some small adjustments and fixes.

# 0.1.0

Capabilities:
* **Extract** components(code, image, description etc.) from a Demisto YAML file into a directory.
* **Unify** components(code, image, description etc.) to a single Demisto YAML file.
* **Validate** Demisto content files.<|MERGE_RESOLUTION|>--- conflicted
+++ resolved
@@ -3,13 +3,10 @@
 * Fixed an issue where in some cases the `get_remote_file` function failed due to an invalid path.
 * Fixed an issue where running **update-release-notes** with updated integration logo, did not detect any file changes.
 * Fixed an issue where the **create-id-set** command did not identify unified integrations correctly.
-<<<<<<< HEAD
-* When formatting new contributors packs, the **format** command will set *fromversion* to 6.0.0 unless stated another version.
-=======
 * Fixed an issue where the `CommonTypes` pack was not identified as a dependency for all feed integrations.
 * Added support for running SDK commands in private repositories.
 * Fixed an issue where running the **init** command did not set the correct category field in an integration .yml file for a newly created pack.
->>>>>>> ad70a2d8
+* When formatting new contributors packs, the **format** command will set *fromversion* to 6.0.0 unless stated another version.
 
 # 1.3.5
 * Added a validation that layoutscontainer's id and name are matching. Updated the format of layoutcontainer to include update_id too.
