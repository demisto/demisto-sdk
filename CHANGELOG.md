# Changelog
<<<<<<< HEAD
* *Unify* command now adds contributor details to the display name and description.
=======

#### 1.1.3
* Added a validation for invalid id fields in indicators types files in **validate** command.
>>>>>>> eae14546
* Added default behavior for **update-release-notes** command.
* Fixed an error where README files were failing release notes validation.
* Updated format of generated release notes to be more user friendly.
* Improved error messages for the **update-release-notes** command.
* Added support for `Connections`, `Dashboards`, `Widgets`, and `Indicator Types` to **update-release-notes** command.
* **Validate** now supports scripts under the *TestPlaybooks* directory.
* Fixed an issue where **validate** did not support powershell files.

#### 1.1.2
* Added a validation for invalid playbookID fields in incidents types files in **validate** command.
* Added a code formatter for python files.
* Fixed an issue where new and old classifiers where mixed on validate command.
* Added *feedIncremental* field to the integration schema.
* Fixed error in the **upload** command where unified YMLs were not uploaded as expected if the given input was a pack.
* Fixed an issue where the **secrets** command failed due to a space character in the file name.
* Ignored RN validation for *NonSupported* pack.
* You can now ignore IF107, SC100, RP102 error codes in the **validate** command.
* Fixed an issue where the **download** command was crashing when received as input a JS integration or script.
* Fixed an issue where **validate** command checked docker image for JS integrations and scripts.
* **validate** command now checks scheme for reports and connections.
* Fixed an issue where **validate** command checked docker when running on all files.
* Fixed an issue where **validate** command did not fail when docker image was not on the latest numeric tag.
* Fixed an issue where beta integrations were not validated correctly in **validate** command.

#### 1.1.1
* fixed and issue where file types were not recognized correctly in **validate** command.
* Added better outputs for validate command.

#### 1.1.0
* Fixed an issue where changes to only non-validated files would fail validation.
* Fixed an issue in **validate** command where moved files were failing validation for new packs.
* Fixed an issue in **validate** command where added files were failing validation due to wrong file type detection.
* Added support for new classifiers and mappers in **validate** command.
* Removed support of old RN format validation.
* Updated **secrets** command output format.
* Added support for error ignore on deprecated files in **validate** command.
* Improved errors outputs in **validate** command.
* Added support for linting an entire pack.

#### 1.0.9
* Fixed a bug where misleading error was presented when pack name was not found.
* **Update-release-notes** now detects added files for packs with versions.
* Readme files are now ignored by **update-release-notes** and validation of release notes.
* Empty release notes no longer cause an uncaught error during validation.

#### 1.0.8
* Changed the output format of demisto-sdk secrets.
* Added a validation that checkbox items are not required in integrations.
* Added pack release notes generation and validation.
* Improved pack metadata validation.
* Fixed an issue in **validate** where renamed files caused an error

#### 1.0.4
* Fix the **format** command to update the `id` field to be equal to `details` field in indicator-type files, and to `name` field in incident-type & dashboard files.
* Fixed a bug in the **validate** command for layout files that had `sortValues` fields.
* Fixed a bug in the **format** command where `playbookName` field was not always present in the file.
* Fixed a bug in the **format** command where indicatorField wasn't part of the SDK schemas.
* Fixed a bug in **upload** command where created unified docker45 yml files were not deleted.
* Added support for IndicatorTypes directory in packs (for `reputation` files, instead of Misc).
* Fixed parsing playbook condition names as string instead of boolean in **validate** command
* Improved image validation in YAML files.
* Removed validation for else path in playbook condition tasks.

#### 1.0.3
* Fixed a bug in the **format** command where comments were being removed from YAML files.
* Added output fields: _file_path_ and _kind_ for layouts in the id-set.json created by **create-id-set** command.
* Fixed a bug in the **create-id-set** command Who returns Duplicate for Layouts with a different kind.
* Added formatting to **generate-docs** command results replacing all `<br>` tags with `<br/>`.
* Fixed a bug in the **download** command when custom content contained not supported content entity.
* Fixed a bug in **format** command in which boolean strings  (e.g. 'yes' or 'no') were converted to boolean values (e.g. 'True' or 'False').
* **format** command now removes *sourceplaybookid* field from playbook files.
* Fixed a bug in **generate-docs** command in which integration dependencies were not detected when generating documentation for a playbook.


#### 1.0.1
* Fixed a bug in the **unify** command when output path was provided empty.
* Improved error message for integration with no tests configured.
* Improved the error message returned from the **validate** command when an integration is missing or contains malformed fetch incidents related parameters.
* Fixed a bug in the **create** command where a unified YML with a docker image for 4.5 was copied incorrectly.
* Missing release notes message are now showing the release notes file path to update.
* Fixed an issue in the **validate** command in which unified YAML files were not ignored.
* File format suggestions are now shown in the relevant file format (JSON or YAML).
* Changed Docker image validation to fail only on non-valid ones.
* Removed backward compatibility validation when Docker image is updated.

#### 1.0.0
* Improved the *upload* command to support the upload of all the content entities within a pack.
* The *upload* command now supports the improved pack file structure.
* Added an interactive option to format integrations, scripts and playbooks with No TestPlaybooks configured.
* Added an interactive option to configure *conf.json* file with missing test playbooks for integrations, scripts and playbooks
* Added *download* command to download custom content from Demisto instance to the local content repository.
* Improved validation failure messages to include a command suggestion, wherever relevant, to fix the raised issue.
* Improved 'validate' help and documentation description
* validate - checks that scripts, playbooks, and integrations have the *tests* key.
* validate - checks that test playbooks are configured in `conf.json`.
* demisto-sdk lint - Copy dir better handling.
* demisto-sdk lint - Add error when package missing in docker image.
* Added *-a , --validate-all* option in *validate* to run all validation on all files.
* Added *-i , --input* option in *validate* to run validation on a specified pack/file.
* added *-i, --input* option in *secrets* to run on a specific file.
* Added an allowed hidden parameter: *longRunning* to the hidden integration parameters validation.
* Fixed an issue with **format** command when executing with an output path of a folder and not a file path.
* Bug fixes in generate-docs command given playbook as input.
* Fixed an issue with lint command in which flake8 was not running on unit test files.

#### 0.5.2
* Added *-c, --command* option in *generate-docs* to generate a specific command from an integration.
* Fixed an issue when getting README/CHANGELOG files from git and loading them.
* Removed release notes validation for new content.
* Fixed secrets validations for files with the same name in a different directory.
* demisto-sdk lint - parallelization working with specifying the number of workers.
* demisto-sdk lint - logging levels output, 3 levels.
* demisto-sdk lint - JSON report, structured error reports in JSON format.
* demisto-sdk lint - XML JUnit report for unit-tests.
* demisto-sdk lint - new packages used to accelerate execution time.
* demisto-sdk secrets - command now respects the generic whitelist, and not only the pack secrets.

#### 0.5.0
[PyPI History][1]

[1]: https://pypi.org/project/demisto-sdk/#history
### 0.4.9
* Fixed an issue in *generate-docs* where Playbooks and Scripts documentation failed.
* Added a graceful error message when executing the *run" command with a misspelled command.
* Added more informative errors upon failures of the *upload* command.
* format command:
    * Added format for json files: IncidentField, IncidentType, IndicatorField, IndicatorType, Layout, Dashboard.
    * Added the *-fv --from-version*, *-nv --no-validation* arguments.
    * Removed the *-t yml_type* argument, the file type will be inferred.
    * Removed the *-g use_git* argument, running format without arguments will run automatically on git diff.
* Fixed an issue in loading playbooks with '=' character.
* Fixed an issue in *validate* failed on deleted README files.

### 0.4.8
* Added the *max* field to the Playbook schema, allowing to define it in tasks loop.
* Fixed an issue in *validate* where Condition branches checks were case sensitive.

### 0.4.7
* Added the *slareminder* field to the Playbook schema.
* Added the *common_server*, *demisto_mock* arguments to the *init* command.
* Fixed an issue in *generate-docs* where the general section was not being generated correctly.
* Fixed an issue in *validate* where Incident type validation failed.

### 0.4.6
* Fixed an issue where the *validate* command did not identify CHANGELOG in packs.
* Added a new command, *id-set* to create the id set - the content dependency tree by file IDs.

### 0.4.5
* generate-docs command:
    * Added the *use_cases*, *permissions*, *command_permissions* and *limitations*.
    * Added the *--insecure* argument to support running the script and integration command in Demisto.
    * Removed the *-t yml_type* argument, the file type will be inferred.
    * The *-o --output* argument is no longer mandatory, default value will be the input file directory.
* Added support for env var: *DEMISTO_SDK_SKIP_VERSION_CHECK*. When set version checks are skipped.
* Fixed an issue in which the CHANGELOG files did not match our scheme.
* Added a validator to verify that there are no hidden integration parameters.
* Fixed an issue where the *validate* command ran on test files.
* Removed the *env-dir* argument from the demisto-sdk.
* README files which are html files will now be skipped in the *validate* command.
* Added support for env var: *DEMISTO_README_VALIDATOR*. When not set the readme validation will not run.

### 0.4.4
* Added a validator for IncidentTypes (incidenttype-*.json).
* Fixed an issue where the -p flag in the *validate* command was not working.
* Added a validator for README.md files.
* Release notes validator will now run on: incident fields, indicator fields, incident types, dashboard and reputations.
* Fixed an issue where the validator of reputation(Indicator Type) did not check on the details field.
* Fixed an issue where the validator attempted validating non-existing files after deletions or name refactoring.
* Removed the *yml_type* argument in the *split-yml*, *extract-code* commands.
* Removed the *file_type* argument in the *generate-test-playbook* command.
* Fixed the *insecure* argument in *upload*.
* Added the *insecure* argument in *run-playbook*.
* Standardise the *-i --input*, *-o --output* to demisto-sdk commands.

### 0.4.3
* Fixed an issue where the incident and indicator field BC check failed.
* Support for linting and unit testing PowerShell integrations.

### 0.4.2
* Fixed an issue where validate failed on Windows.
* Added a validator to verify all branches are handled in conditional task in a playbook.
* Added a warning message when not running the latest sdk version.
* Added a validator to check that the root is connected to all tasks in the playbook.
* Added a validator for Dashboards (dashboard-*.json).
* Added a validator for Indicator Types (reputation-*.json).
* Added a BC validation for changing incident field type.
* Fixed an issue where init command would generate an invalid yml for scripts.
* Fixed an issue in misleading error message in v2 validation hook.
* Fixed an issue in v2 hook which now is set only on newly added scripts.
* Added more indicative message for errors in yaml files.
* Disabled pykwalify info log prints.

### 0.3.10
* Added a BC check for incident fields - changing from version is not allowed.
* Fixed an issue in create-content-artifacts where scripts in Packs in TestPlaybooks dir were copied with a wrong prefix.


### 0.3.9
* Added a validation that incident field can not be required.
* Added validation for fetch incident parameters.
* Added validation for feed integration parameters.
* Added to the *format* command the deletion of the *sourceplaybookid* field.
* Fixed an issue where *fieldMapping* in playbook did not pass the scheme validation.
* Fixed an issue where *create-content-artifacts* did not copy TestPlaybooks in Packs without prefix of *playbook-*.
* Added a validation the a playbook can not have a rolename set.
* Added to the image validator the new DBot default image.
* Added the fields: elasticcommonfields, quiet, quietmode to the Playbook schema.
* Fixed an issue where *validate* failed on integration commands without outputs.
* Added a new hook for naming of v2 integrations and scripts.


### 0.3.8
* Fixed an issue where *create-content-artifact* was not loading the data in the yml correctly.
* Fixed an issue where *unify* broke long lines in script section causing syntax errors


### 0.3.7
* Added *generate-docs* command to generate documentation file for integration, playbook or script.
* Fixed an issue where *unify* created a malformed integration yml.
* Fixed an issue where demisto-sdk **init** creates unit-test file with invalid import.


### 0.3.6
* Fixed an issue where demisto-sdk **validate** failed on modified scripts without error message.


### 0.3.5
* Fixed an issue with docker tag validation for integrations.
* Restructured repo source code.


### 0.3.4
* Saved failing unit tests as a file.
* Fixed an issue where "_test" file for scripts/integrations created using **init** would import the "HelloWorld" templates.
* Fixed an issue in demisto-sdk **validate** - was failing on backward compatiblity check
* Fixed an issue in demisto-sdk **secrets** - empty line in .secrets-ignore always made the secrets check to pass
* Added validation for docker image inside integrations and scripts.
* Added --use-git flag to **format** command to format all changed files.
* Fixed an issue where **validate** did not fail on dockerimage changes with bc check.
* Added new flag **--ignore-entropy** to demisto-sdk **secrets**, this will allow skip entropy secrets check.
* Added --outfile to **lint** to allow saving failed packages to a file.


### 0.3.3
* Added backwards compatibility break error message.
* Added schema for incident types.
* Added **additionalinfo** field to as an available field for integration configuration.
* Added pack parameter for **init**.
* Fixed an issue where error would appear if name parameter is not set in **init**.


### 0.3.2
* Fixed the handling of classifier files in **validate**.


### 0.3.1
* Fixed the handling of newly created reputation files in **validate**.
* Added an option to perform **validate** on a specific file.


### 0.3.0
* Added support for multi-package **lint** both with parallel and without.
* Added all parameter in **lint** to run on all packages and packs in content repository.
* Added **format** for:
    * Scripts
    * Playbooks
    * Integrations
* Improved user outputs for **secrets** command.
* Fixed an issue where **lint** would run pytest and pylint only on a single docker per integration.
* Added auto-complete functionality to demisto-sdk.
* Added git parameter in **lint** to run only on changed packages.
* Added the **run-playbook** command
* Added **run** command which runs a command in the Demisto playground.
* Added **upload** command which uploads an integration or a script to a Demisto instance.
* Fixed and issue where **validate** checked if release notes exist for new integrations and scripts.
* Added **generate-test-playbook** command which generates a basic test playbook for an integration or a script.
* **validate** now supports indicator fields.
* Fixed an issue with layouts scheme validation.
* Adding **init** command.
* Added **json-to-outputs** command which generates the yaml section for outputs from an API raw response.

### 0.2.6

* Fixed an issue with locating release notes for beta integrations in **validate**.

### 0.2.5

* Fixed an issue with locating release notes for beta integrations in **validate**.

### 0.2.4

* Adding image validation to Beta_Integration and Packs in **validate**.

### 0.2.3

* Adding Beta_Integration to the structure validation process.
* Fixing bug where **validate** did checks on TestPlaybooks.
* Added requirements parameter to **lint**.

### 0.2.2

* Fixing bug where **lint** did not return exit code 1 on failure.
* Fixing bug where **validate** did not print error message in case no release notes were give.

### 0.2.1

* **Validate** now checks that the id and name fields are identical in yml files.
* Fixed a bug where sdk did not return any exit code.

### 0.2.0

* Added Release Notes Validator.
* Fixed the Unifier selection of your python file to use as the code.
* **Validate** now supports Indicator fields.
* Fixed a bug where **validate** and **secrets** did not return exit code 1 on failure.
* **Validate** now runs on newly added scripts.

### 0.1.8

* Added support for `--version`.
* Fixed an issue in file_validator when calling `checked_type` method with script regex.

### 0.1.2
* Restructuring validation to support content packs.
* Added secrets validation.
* Added content bundle creation.
* Added lint and unit test run.

### 0.1.1

* Added new logic to the unifier.
* Added detailed README.
* Some small adjustments and fixes.

### 0.1.0

Capabilities:
* **Extract** components(code, image, description etc.) from a Demisto YAML file into a directory.
* **Unify** components(code, image, description etc.) to a single Demisto YAML file.
* **Validate** Demisto content files.<|MERGE_RESOLUTION|>--- conflicted
+++ resolved
@@ -1,11 +1,8 @@
 # Changelog
-<<<<<<< HEAD
 * *Unify* command now adds contributor details to the display name and description.
-=======
 
 #### 1.1.3
 * Added a validation for invalid id fields in indicators types files in **validate** command.
->>>>>>> eae14546
 * Added default behavior for **update-release-notes** command.
 * Fixed an error where README files were failing release notes validation.
 * Updated format of generated release notes to be more user friendly.
