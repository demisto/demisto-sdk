
# Changelog

## Unreleased
* Fixed an issue where *indicatorTypes* and *betaIntegrations* were not found in the id_set.
* Updated the default general `fromVersion` value on **format** to `6.5.0`
* Fixed an issue where the **validate** command did not fail when the integration yml file name was not the same as the folder containing it.
* Added an option to have **generate-docs** take a Playbooks folder path as input, and generate docs for all playbooks in it.
* Fixed an issue where the suggestion in case of `IF113` included uppercase letters for the `cliName` parameter.
* Added new validation to the **validate** command to fail and list all the file paths of files that are using a deprecated integration command / script / playbook.
* **validate** will no longer fail on playbooks calling subplaybooks that have a higher `fromVersion` value, if  calling the subplaybook has `skipifunavailable=True`.
* Fixed an issue where relative paths were not accessed correctly.
* Running any `demisto-sdk` command in a folder with a `.env` file will load it, temporarily overriding existing environment variables.
<<<<<<< HEAD
* Fixed an issue where **find_type** function didn't recognize exported incident types.
=======
* Fixed an issue where **validate** did not properly detect deleted files.
>>>>>>> 4f42ad66

## 1.7.0
* Allowed JSON Handlers to accept kwargs, for custoimzing behavior.
* Fixed an issue where an incorrect error was shown when the `id` of a content item differed from its `name` attribute.
* Fixed an issue where the `preserve_quotes` in ruamel_handler received an incorrect value @icholy
* Fixed an issue where ignoring RM110 error code wasn't working and added a validation to **ALLOWED_IGNORE_ERRORS** to validate that all error codes are inserted in the right format.
* Fixed an issue where the contribution credit text was not added correctly to the pack README.
* Changed the contribution file implementation from markdown to a list of contributor names. The **create-content-artifact** will use this list to prepare the needed credit message.
* Added a new validation to the `XSOAR-linter` in the **lint** command for verifying that demisto.log is not used in the code.
* The **generate-docs** command will now auto-generate the Incident Mirroring section when implemented in an integration.
* Added support to automatically generate release notes for deprecated items in the **update-release-notes** command.
* Fixed an issue causing any command to crash when unable to detect local repository properties.
* Fixed an issue where running in a private gitlab repo caused a warning message to be shown multiple times.
* Added a new validation to the **validate** command to verify that markdown and python files do not contain words related to copyright section.
* Fixed an issue where **lint** crashed when provided an input file path (expecting a directory).
* Added a new validation to **validate**, making sure all inputs of a playbook are used.
* Added a new validation to **validate**, making sure all inputs used in a playbook declared in the input section.

## 1.6.9
* Added a new validation that checks whether a pack should be deprecated.
* Added a new ability to the **format** command to deprecate a pack.
* Fixed an issue where the **validate** command sometimes returned a false negative in cases where there are several sub-playbooks with the same ID.
* Added a new validation to the **validate** command to verify that the docker in use is not deprecated.
* Added support for multiple ApiModules in the **unify** command
* Added a check to **validate** command, preventing use of relative urls in README files.
* Added environment variable **DEMISTO_SDK_MARKETPLACE** expected to affect *MarketplaceTagParser* *marketplace* value. The value will be automatically set when passing *marketplace* arg to the commands **unify**, **zip-packs**, **create-content-artifacts** and **upload**.
* Added slack notifier for build failures on the master branch.
* Added support for modeling and parsing rules in the **split** command.
* Added support for README files in **format** command.
* Added a **validate** check, making sure classifier id and name values match. Updated the classifier **format** to update the id accordingly.
* The **generate-docs** command will now auto-generate the playbook image link by default.
* Added the `--custom-image-link` argument to override.
* Added a new flag to **generate-docs** command, allowing to add a custom image link to a playbook README.
* Added a new validation to the **validate** command to verify that the package directory name is the same as the files contained in the that package.
* Added support in the **unify** command to unify a schema into its Modeling Rule.
* The **format** command will now replace the *fromServerVersion* field with *fromVersion*.

## 1.6.8

* Fixed an issue where **validate** did not fail on invalid playbook entities' versions (i.e. subplaybooks or scripts with higher fromversion than their parent playbook).
* Added support for running lint via a remote docker ssh connection. Use `DOCKER_HOST` env variable to specify a remote docker connection, such as: `DOCKER_HOST=ssh://myuser@myhost.com`.
* Fixed an issue where the pack cache in *get_marketplaces* caused the function to return invalid values.
* Fixed an issue where running format on a pack with XSIAM entities would fail.
* Added the new `display_name` field to relevant entities in the **create-id-set** command.
* Added a new validation to the **validate** command to verify the existence of "Reliability" parameter if the integration have reputation command.
* Fixed a bug where terminating the **lint** command failed (`ctrl + c`).
* Removed the validation of a subtype change in integrations and scripts from **validate**.
* Fixed an issue where **download** did not behave as expected when prompting for a version update. Reported by @K-Yo
* Added support for adoption release notes.
* Fixed an issue where **merge-id-sets** failed when a key was missing in one id-set.json.
* Fixed a bug where some mypy messages were not parsed properly in **lint**.
* Added a validation to the **validate** command, failing when '`fromversion`' or '`toversion`' in a content entity are incorrect format.
* Added a validation to the **validate** command, checking if `fromversion` <= `toversion`.
* Fixed an issue where coverage reports used the wrong logging level, marking debug logs as errors.
* Added a new validation to the **validate** command, to check when the discouraged `http` prefixes are used when setting defaultvalue, rather than `https`.
* Added a check to the **lint** command for finding hard-coded usage of the http protocol.
* Locked the dependency on Docker.
* Removed a traceback line from the **init** command templates: BaseIntegration, BaseScript.
* Updated the token in **_add_pr_comment** method from the content-bot token to the xsoar-bot token.

## 1.6.7

* Added the `types-markdown` dependency, adding markdown capabilities to existing linters using the [Markdown](https://pypi.org/project/Markdown/) package.
* Added support in the **format** command to remove nonexistent incident/indicator fields from *layouts/mappers*
* Added the `Note: XXX` and `XXX now generally available.` release notes templates to **doc-review** command.
* Updated the logs shown during the docker build step.
* Removed a false warning about configuring the `GITLAB_TOKEN` environment variable when it's not needed.
* Removed duplicate identifiers for XSIAM integrations.
* Updated the *tags* and *use cases* in pack metadata validation to use the local files only.
* Fixed the error message in checkbox validation where the defaultvalue is wrong and added the name of the variable that should be fixed.
* Added types to `find_type_by_path` under tools.py.
* Fixed an issue where YAML files contained incorrect value type for `tests` key when running `format --deprecate`.
* Added a deprecation message to the `tests:` section of yaml files when running `format --deprecate`.
* Added use case for **validate** on *wizard* objects - set_playbook is mapped to all integrations.
* Added the 'integration-get-indicators' commands to be ignored by the **verify_yml_commands_match_readme** validation, the validation will no longer fail if these commands are not in the readme file.
* Added a new validation to the **validate** command to verify that if the phrase "breaking changes" is present in a pack release notes, a JSON file with the same name exists and contains the relevant breaking changes information.
* Improved logs when running test playbooks (in a build).
* Fixed an issue in **upload** did not include list-type content items. @nicolas-rdgs
* Reverted release notes to old format.

## 1.6.6

* Added debug print when excluding item from ID set due to missing dependency.
* Added a validation to the **validate** command, failing when non-ignorable errors are present in .pack-ignore.
* Fixed an issue where `mdx server` did not close when stopped in mid run.
* Fixed an issue where `-vvv` flag did not print logs on debug level.
* enhanced ***validate*** command to list all command names affected by a backward compatibility break, instead of only one.
* Added support for Wizard content item in the **format**, **validate**, **upload**, **create-id-set**, **find-dependecies** and **create-content-artifacts** commands.
* Added a new flag to the **validate** command, allowing to run specific validations.
* Added support in **unify** and **create-content-artifacts** for displaying different documentations (detailed description + readme) for content items, depending on the marketplace version.
* Fixed an issue in **upload** where list items were not uploaded.
* Added a new validation to **validate** command to verify that *cliName* and *id* keys of the incident field or the indicator field are matches.
* Added the flag '-x', '--xsiam' to **upload** command to upload XSIAM entities to XSIAM server.
* Fixed the integration field *isFetchEvents* to be in lowercase.
* Fixed an issue where **validate -i** run after **format -i** on an existing file in the repo instead of **validate -g**.
* Added the following commands: 'update-remote-data', 'get-modified-remote-data', 'update-remote-system' to be ignored by the **verify_yml_commands_match_readme** validation, the validation will no longer fail if these commands are not in the readme file.
* Updated the release note template to include a uniform format for all items.
* Added HelloWorldSlim template option for *--template* flag in **demisto-sdk init** command.
* Fixed an issue where the HelloWorldSlim template in **demisto-sdk init** command had an integration id that was conflicting with HelloWorld integration id.
* Updated the SDK to use demisto-py 3.1.6, allowing use of a proxy with an environment variable.
* Set the default logger level to `warning`, to avoid unwanted debug logs.
* The **format** command now validates that default value of checkbox parameters is a string 'true' or 'false'.
* Fixed an issue where `FileType.PLAYBOOK` would show instead of `Playbook` in readme error messages.
* Added a new validation to **validate** proper defaultvalue for checkbox fields.

## 1.6.5

* Fixed an issue in the **format** command where the `id` field was overwritten for existing JSON files.
* Fixed an issue where the **doc-review** command was successful even when the release-note is malformed.
* Added timestamps to the `demisto-sdk` logger.
* Added time measurements to **lint**.
* Added the flag '-d', '--dependency' to **find-dependencies** command to get the content items that cause the dependencies between two packs.
* Fixed an issue where **update-release-notes** used the *trigger_id* field instead of the *trigger_name* field.
* Fixed an issue where **doc-review** failed to recognize script names, in scripts using the old file structure.
* Fixed an issue where concurrent processes created by **lint** caused deadlocks when opening files.
* Fixed an issue in the **format** command where `_dev` or `_copy` suffixes weren't removed from the subscript names in playbooks and layouts.
* Fixed an issue where **validate** failed on nonexistent `README.md` files.
* Added support of XSIAM content items to the **validate** command.
* Report **lint** summary results and failed packages after reporting time measurements.

## 1.6.4

* Added the new **generate-yml-from-python** command.
* Added a code *type* indication for integration and script objects in the *ID Set*.
* Added the [Vulture](https://github.com/jendrikseipp/vulture) linter to the pre-commit hook.
* The `demisto-sdk` pack will now be distributed via PyPi with a **wheel** file.
* Fixed a bug where any edited json file that contained a forward slash (`/`) escaped.
* Added a new validation to **validate** command to verify that the metadata *currentVersion* is
the same as the last release note version.
* The **validate** command now checks if there're none-deprecated integration commands that are missing from the readme file.
* Fixed an issue where *dockerimage* changes in Scripts weren't recognized by the **update-release-notes** command.
* Fixed an issue where **update-xsoar-config-file** did not properly insert the marketplace packs list to the file.
* Added the pack name to the known words by default when running the **doc-review** command.
* Added support for new XSIAM entities in **create-id-set** command.
* Added support for new XSIAM entities in **create-content-artifacts** command.
* Added support for Parsing/Modeling Rule content item in the **unify** command.
* Added the integration name, the commands name and the script name to the known words by default when running the **doc-review** command.
* Added an argument '-c' '--custom' to the **unify** command, if True will append to the unified yml name/display/id the custom label provided
* Added support for sub words suggestion in kebab-case sentences when running the **doc-review** command.
* Added support for new XSIAM entities in **update-release-notes** command.
* Enhanced the message of alternative suggestion words shown when running **doc-review** command.
* Fixed an incorrect error message, in case `node` is not installed on the machine.
* Fixed an issue in the **lint** command where the *check-dependent-api-modules* argument was set to true by default.
* Added a new command **generate-unit-tests**.
* Added a new validation to **validate** all SIEM integration have the same suffix.
* Fixed the destination path of the unified parsing/modeling rules in **create-content-artifacts** command.
* Fixed an issue in the **validate** command, where we validated wrongfully the existence of readme file for the *ApiModules* pack.
* Fixed an issue in the **validate** command, where an error message that was displayed for scripts validation was incorrect.
* Fixed an issue in the **validate** and **format** commands where *None* arguments in integration commands caused the commands to fail unexpectedly.
* Added support for running tests on XSIAM machines in the **test-content** command.
* Fixed an issue where the **validate** command did not work properly when deleting non-content items.
* Added the flag '-d', '--dependency' to **find-dependencies** command to get the content items that cause the dependencies between two packs.

## 1.6.3

* **Breaking change**: Fixed a typo in the **validate** `--quiet-bc-validation` flag (was `--quite-bc-validation`). @upstart-swiss
* Dropped support for python 3.7: Demisto-SDK is now supported on Python 3.8 or newer.
* Added an argument to YAMLHandler, allowing to set a maximal width for YAML files. This fixes an issue where a wrong default was used.
* Added the detach mechanism to the **upload** command, If you set the --input-config-file flag, any files in the repo's SystemPacks folder will be detached.
* Added the reattach mechanism to the **upload** command, If you set the --input-config-file flag, any detached item in your XSOAR instance that isn't currently in the repo's SystemPacks folder will be re-attached.
* Fixed an issue in the **validate** command that did not work properly when using the *-g* flag.
* Enhanced the dependency message shown when running **lint**.
* Fixed an issue where **update-release-notes** didn't update the currentVersion in pack_metadata.
* Improved the logging in **test-content** for helping catch typos in external playbook configuration.

## 1.6.2

* Added dependency validation support for core marketplacev2 packs.
* Fixed an issue in **update-release-notes** where suggestion fix failed in validation.
* Fixed a bug where `.env` files didn't load. @nicolas-rdgs
* Fixed a bug where **validate** command failed when the *categories* field in the pack metadata was empty for non-integration packs.
* Added *system* and *item-type* arguments to the **download** command, used when downloading system items.
* Added a validation to **validate**, checking that each script, integration and playbook have a README file. This validation only runs when the command is called with either the `-i` or the `-g` flag.
* Fixed a regression issue with **doc-review**, where the `-g` flag did not work.
* Improved the detection of errors in **doc-review** command.
* The **validate** command now checks if a readme file is empty, only for packs that contain playbooks or were written by a partner.
* The **validate** command now makes sure common contextPath values (e.g. `DBotScore.Score`) have a non-empty description, and **format** populates them automatically.
* Fixed an issue where the **generate-outputs** command did not work properly when examples were provided.
* Fixed an issue in the **generate-outputs** command, where the outputs were not written to the specified output path.
* The **generate-outputs** command can now generate outputs from multiple calls to the same command (useful when different args provide different outputs).
* The **generate-outputs** command can now update a yaml file with new outputs, without deleting or overwriting existing ones.
* Fixed a bug where **doc-review** command failed on existing templates.
* Fixed a bug where **validate** command failed when the word demisto is in the repo README file.
* Added support for adding test-playbooks to the zip file result in *create-content-artifacts* command for marketplacev2.
* Fixed an issue in **find-dependencies** where using the argument *-o* without the argument *--all-packs-dependencies* did not print a proper warning.
* Added a **validate** check to prevent deletion of files whose deletion is not supported by the XSOAR marketplace.
* Removed the support in the *maintenance* option of the *-u* flag in the **update-release-notes** command.
* Added validation for forbidden words and phrases in the **doc-review** command.
* Added a retries mechanism to the **test-content** command to stabilize the build process.
* Added support for all `git` platforms to get remote files.
* Refactored the **format** command's effect on the *fromversion* field:
  * Fixed a bug where the *fromversion* field was removed when modifying a content item.
  * Updated the general default *fromversion* and the default *fromversion* of newly-introduced content items (e.g. `Lists`, `Jobs`).
  * Added an interactive mode functionality for all content types, to ask the user whether to set a default *fromversion*, if could not automatically determine its value. Use `-y` to assume 'yes' as an answer to all prompts and run non-interactively.

## 1.6.1

* Added the '--use-packs-known-words' argument to the **doc-review** command
* Added YAML_Loader to handle yaml files in a standard way across modules, replacing PYYAML.
* Fixed an issue when filtering items using the ID set in the **create-content-artifacts** command.
* Fixed an issue in the **generate-docs** command where tables were generated with an empty description column.
* Fixed an issue in the **split** command where splitting failed when using relative input/output paths.
* Added warning when inferred files are missing.
* Added to **validate** a validation for integration image dimensions, which should be 120x50px.
* Improved an error in the **validate** command to better differentiate between the case where a required fetch parameter is malformed or missing.

## 1.6.0

* Fixed an issue in the **create-id-set** command where similar items from different marketplaces were reported as duplicated.
* Fixed typo in demisto-sdk init
* Fixed an issue where the **lint** command did not handle all container exit codes.
* Add to **validate** a validation for pack name to make sure it is unchanged.
* Added a validation to the **validate** command that verifies that the version in the pack_metdata file is written in the correct format.
* Fixed an issue in the **format** command where missing *fromVersion* field in indicator fields caused an error.

## 1.5.9

* Added option to specify `External Playbook Configuration` to change inputs of Playbooks triggered as part of **test-content**
* Improved performance of the **lint** command.
* Improved performance of the **validate** command when checking README images.
* ***create-id-set*** command - the default value of the **marketplace** argument was changed from ‘xsoar’ to all packs existing in the content repository. When using the command, make sure to pass the relevant marketplace to use.

## 1.5.8

* Fixed an issue where the command **doc-review** along with the argument `--release-notes` failed on yml/json files with invalid schema.
* Fixed an issue where the **lint** command failed on packs using python 3.10

## 1.5.7

* Fixed an issue where reading remote yaml files failed.
* Fixed an issue in **validate** failed with no error message for lists (when no fromVersion field was found).
* Fixed an issue when running **validate** or **format** in a gitlab repository, and failing to determine its project id.
* Added an enhancement to **split**, handling an empty output argument.
* Added the ability to add classifiers and mappers to conf.json.
* Added the Alias field to the incident field schema.

## 1.5.6

* Added 'deprecated' release notes template.
* Fixed an issue where **run-test-playbook** command failed to get the task entries when the test playbook finished with errors.
* Fixed an issue in **validate** command when running with `no-conf-json` argument to ignore the `conf.json` file.
* Added error type text (`ERROR` or `WARNING`) to **validate** error prints.
* Fixed an issue where the **format** command on test playbook did not format the ID to be equal to the name of the test playbook.
* Enhanced the **update-release-notes** command to automatically commit release notes config file upon creation.
* The **validate** command will validate that an indicator field of type html has fromVersion of 6.1.0 and above.
* The **format** command will now add fromVersion 6.1.0 to indicator field of type html.
* Added support for beta integrations in the **format** command.
* Fixed an issue where the **postman-codegen** command failed when called with the `--config-out` flag.
* Removed the integration documentation from the detailed description while performing **split** command to the unified yml file.
* Removed the line which indicates the version of the product from the README.md file for new contributions.

## 1.5.5

* Fixed an issue in the **update-release-notes** command, which did not work when changes were made in multiple packs.
* Changed the **validate** command to fail on missing test-playbooks only if no unittests are found.
* Fixed `to_kebab_case`, it will now deal with strings that have hyphens, commas or periods in them, changing them to be hyphens in the new string.
* Fixed an issue in the **create-id-set** command, where the `source` value included the git token if it was specified in the remote url.
* Fixed an issue in the **merge-id-set** command, where merging fails because of duplicates but the packs are in the XSOAR repo but in different version control.
* Fixed missing `Lists` Content Item as valid `IDSetType`
* Added enhancement for **generate-docs**. It is possible to provide both file or a comma seperated list as `examples`. Also, it's possible to provide more than one example for a script or a command.
* Added feature in **format** to sync YML and JSON files to the `master` file structure.
* Added option to specify `Incident Type`, `Incoming Mapper` and `Classifier` when configuring instance in **test-content**
* added a new command **run-test-playbook** to run a test playbook in a given XSOAR instance.
* Fixed an issue in **format** when running on a modified YML, that the `id` value is not changed to its old `id` value.
* Enhancement for **split** command, replace `ApiModule` code block to `import` when splitting a YML.
* Fixed an issue where indicator types were missing from the pack's content, when uploading using **zip-packs**.
* The request data body format generated in the **postman-codegen** will use the python argument's name and not the raw data argument's name.
* Added the flag '--filter-by-id-set' to **create-content-artifacts** to create artifacts only for items in the given id_set.json.

## 1.5.4

* Fixed an issue with the **format** command when contributing via the UI
* The **format** command will now not remove the `defaultRows` key from incident, indicator and generic fields with `type: grid`.
* Fixed an issue with the **validate** command when a layoutscontainer did not have the `fromversion` field set.
* added a new command **update-xsoar-config-file** to handle your XSOAR Configuration File.
* Added `skipVerify` argument in **upload** command to skip pack signature verification.
* Fixed an issue when the **run** command  failed running when there’s more than one playground, by explicitly using the current user’s playground.
* Added support for Job content item in the **format**, **validate**, **upload**, **create-id-set**, **find-dependecies** and **create-content-artifacts** commands.
* Added a **source** field to the **id_set** entitles.
* Two entitles will not consider as duplicates if they share the same pack and the same source.
* Fixed a bug when duplicates were found in **find_dependencies**.
* Added function **get_current_repo** to `tools`.
* The **postman-codegen** will not have duplicates argument name. It will rename them to the minimum distinguished shared path for each of them.

## 1.5.3

* The **format** command will now set `unsearchable: True` for incident, indicator and generic fields.
* Fixed an issue where the **update-release-notes** command crashes with `--help` flag.
* Added validation to the **validate** command that verifies the `unsearchable` key in incident, indicator and generic fields is set to true.
* Removed a validation that DBotRole should be set for automation that requires elevated permissions to the `XSOAR-linter` in the **lint** command.
* Fixed an issue in **Validate** command where playbooks conditional tasks were mishandeled.
* Added a validation to prevent contributors from using the `fromlicense` key as a configuration parameter in an integration's YML
* Added a validation to ensure that the type for **API token** (and similar) parameters are configured correctly as a `credential` type in the integration configuration YML.
* Added an assertion that checks for duplicated requests' names when generating an integration from a postman collection.
* Added support for [.env files](https://pypi.org/project/python-dotenv/). You can now add a `.env` file to your repository with the logging information instead of setting a global environment variables.
* When running **lint** command with --keep-container flag, the docker images are committed.
* The **validate** command will not return missing test playbook error when given a script with dynamic-section tag.

## 1.5.2

* Added a validation to **update-release-notes** command to ensure that the `--version` flag argument is in the right format.
* added a new command **coverage-analyze** to generate and print coverage reports.
* Fixed an issue in **validate** in repositories which are not in GitHub or GitLab
* Added a validation that verifies that readme image absolute links do not contain the working branch name.
* Added support for List content item in the **format**, **validate**, **download**, **upload**, **create-id-set**, **find-dependecies** and **create-content-artifacts** commands.
* Added a validation to ensure reputation command's default argument is set as an array input.
* Added the `--fail-duplicates` flag for the **merge-id-set** command which will fail the command if duplicates are found.
* Added the `--fail-duplicates` flag for the **create-id-set** command which will fail the command if duplicates are found.

## 1.5.1

* Fixed an issue where **validate** command failed to recognized test playbooks for beta integrations as valid tests.
* Fixed an issue were the **validate** command was falsely recognizing image paths in readme files.
* Fixed an issue where the **upload** command error message upon upload failure pointed to wrong file rather than to the pack metadata.
* Added a validation that verifies that each script which appears in incident fields, layouts or layout containers exists in the id_set.json.
* Fixed an issue where the **postman code-gen** command generated double dots for context outputs when it was not needed.
* Fixed an issue where there **validate** command on release notes file crashed when author image was added or modified.
* Added input handling when running **find-dependencies**, replacing string manipulations.
* Fixed an issue where the **validate** command did not handle multiple playbooks with the same name in the id_set.
* Added support for GitLab repositories in **validate**

## 1.5.0

* Fixed an issue where **upload** command failed to upload packs not under content structure.
* Added support for **init** command to run from non-content repo.
* The **split-yml** has been renamed to **split** and now supports splitting Dashboards from unified Generic Modules.
* Fixed an issue where the skipped tests validation ran on the `ApiModules` pack in the **validate** command.
* The **init** command will now create the `Generic Object` entities directories.
* Fixed an issue where the **format** command failed to recognize changed files from git.
* Fixed an issue where the **json-to-outputs** command failed checking whether `0001-01-01T00:00:00` is of type `Date`
* Added to the **generate context** command to generate context paths for integrations from an example file.
* Fixed an issue where **validate** failed on release notes configuration files.
* Fixed an issue where the **validate** command failed on pack input if git detected changed files outside of `Packs` directory.
* Fixed an issue where **validate** command failed to recognize files inside validated pack when validation release notes, resulting in a false error message for missing entity in release note.
* Fixed an issue where the **download** command failed when downloading an invalid YML, instead of skipping it.

## 1.4.9

* Added validation that the support URL in partner contribution pack metadata does not lead to a GitHub repo.
* Enhanced ***generate-docs*** with default `additionalinformation` (description) for common parameters.
* Added to **validate** command a validation that a content item's id and name will not end with spaces.
* The **format** command will now remove trailing whitespaces from content items' id and name fields.
* Fixed an issue where **update-release-notes** could fail on files outside the user given pack.
* Fixed an issue where the **generate-test-playbook** command would not place the playbook in the proper folder.
* Added to **validate** command a validation that packs with `Iron Bank` uses the latest docker from Iron Bank.
* Added to **update-release-notes** command support for `Generic Object` entities.
* Fixed an issue where playbook `fromversion` mismatch validation failed even if `skipunavailable` was set to true.
* Added to the **create artifacts** command support for release notes configuration file.
* Added validation to **validate** for release notes config file.
* Added **isoversize** and **isautoswitchedtoquietmode** fields to the playbook schema.
* Added to the **update-release-notes** command `-bc` flag to generate template for breaking changes version.
* Fixed an issue where **validate** did not search description files correctly, leading to a wrong warning message.

## 1.4.8

* Fixed an issue where yml files with `!reference` failed to load properly.
* Fixed an issue when `View Integration Documentation` button was added twice during the download and re-upload.
* Fixed an issue when `(Partner Contribution)` was added twice to the display name during the download and re-upload.
* Added the following enhancements in the **generate-test-playbook** command:
  * Added the *--commands* argument to generate tasks for specific commands.
  * Added the *--examples* argument to get the command examples file path and generate tasks from the commands and arguments specified there.
  * Added the *--upload* flag to specify whether to upload the test playbook after the generation.
  * Fixed the output condition generation for outputs of type `Boolean`.

## 1.4.7

* Fixed an issue where an empty list for a command context didn't produce an indication other than an empty table.
* Fixed an issue where the **format** command has incorrectly recognized on which files to run when running using git.
* Fixed an issue where author image validations were not checked properly.
* Fixed an issue where new old-formatted scripts and integrations were not validated.
* Fixed an issue where the wording in the from version validation error for subplaybooks was incorrect.
* Fixed an issue where the **update-release-notes** command used the old docker image version instead of the new when detecting a docker change.
* Fixed an issue where the **generate-test-playbook** command used an incorrect argument name as default
* Fixed an issue where the **json-to-outputs** command used an incorrect argument name as default when using `-d`.
* Fixed an issue where validations failed while trying to validate non content files.
* Fixed an issue where README validations did not work post VS Code formatting.
* Fixed an issue where the description validations were inconsistent when running through an integration file or a description file.

## 1.4.6

* Fixed an issue where **validate** suggests, with no reason, running **format** on missing mandatory keys in yml file.
* Skipped existence of TestPlaybook check on community and contribution integrations.
* Fixed an issue where pre-commit didn't run on the demisto_sdk/commands folder.
* The **init** command will now change the script template name in the code to the given script name.
* Expanded the validations performed on beta integrations.
* Added support for PreProcessRules in the **format**, **validate**, **download**, and **create-content-artifacts** commands.
* Improved the error messages in **generate-docs**, if an example was not provided.
* Added to **validate** command a validation that a content entity or a pack name does not contain the words "partner" and "community".
* Fixed an issue where **update-release-notes** ignores *--text* flag while using *-f*
* Fixed the outputs validations in **validate** so enrichment commands will not be checked to have DBotScore outputs.
* Added a new validation to require the dockerimage key to exist in an integration and script yml files.
* Enhanced the **generate-test-playbook** command to use only integration tested on commands, rather than (possibly) other integrations implementing them.
* Expanded unify command to support GenericModules - Unifies a GenericModule object with its Dashboards.
* Added validators for generic objects:
  * Generic Field validator - verify that the 'fromVersion' field is above 6.5.0, 'group' field equals 4 and 'id' field starts with the prefix 'generic_'.
  * Generic Type validator - verify that the 'fromVersion' field is above 6.5.0
  * Generic Module validator - verify that the 'fromVersion' field is above 6.5.0
  * Generic Definition validator - verify that the 'fromVersion' field is above 6.5.0
* Expanded Format command to support Generic Objects - Fixes generic objects according to their validations.
* Fixed an issue where the **update-release-notes** command did not handle ApiModules properly.
* Added option to enter a dictionary or json of format `[{field_name:description}]` in the **json-to-outputs** command,
  with the `-d` flag.
* Improved the outputs for the **format** command.
* Fixed an issue where the validations performed after the **format** command were inconsistent with **validate**.
* Added to the **validate** command a validation for the author image.
* Updated the **create-content-artifacts** command to support generic modules, definitions, fields and types.
* Added an option to ignore errors for file paths and not only file name in .pack-ignore file.

## 1.4.5

* Enhanced the **postman-codegen** command to name all generated arguments with lower case.
* Fixed an issue where the **find-dependencies** command miscalculated the dependencies for playbooks that use generic commands.
* Fixed an issue where the **validate** command failed in external repositories in case the DEMISTO_SDK_GITHUB_TOKEN was not set.
* Fixed an issue where **openapi-codegen** corrupted the swagger file by overwriting configuration to swagger file.
* Updated the **upload** command to support uploading zipped packs to the marketplace.
* Added to the **postman-codegen** command support of path variables.
* Fixed an issue where **openapi-codegen** entered into an infinite loop on circular references in the swagger file.
* The **format** command will now set `fromVersion: 6.2.0` for widgets with 'metrics' data type.
* Updated the **find-dependencies** command to support generic modules, definitions, fields and types.
* Fixed an issue where **openapi-codegen** tried to extract reference example outputs, leading to an exception.
* Added an option to ignore secrets automatically when using the **init** command to create a pack.
* Added a tool that gives the ability to temporarily suppress console output.

## 1.4.4

* When formatting incident types with Auto-Extract rules and without mode field, the **format** command will now add the user selected mode.
* Added new validation that DBotRole is set for scripts that requires elevated permissions to the `XSOAR-linter` in the **lint** command.
* Added url escaping to markdown human readable section in generate docs to avoid autolinking.
* Added a validation that mapper's id and name are matching. Updated the format of mapper to include update_id too.
* Added a validation to ensure that image paths in the README files are valid.
* Fixed **find_type** function to correctly find test files, such as, test script and test playbook.
* Added scheme validations for the new Generic Object Types, Fields, and Modules.
* Renamed the flag *--input-old-version* to *--old-version* in the **generate-docs** command.
* Refactored the **update-release-notes** command:
  * Replaced the *--all* flag with *--use-git* or *-g*.
  * Added the *--force* flag to update the pack release notes without changes in the pack.
  * The **update-release-notes** command will now update all dependent integrations on ApiModule change, even if not specified.
  * If more than one pack has changed, the full list of updated packs will be printed at the end of **update-release-notes** command execution.
  * Fixed an issue where the **update-release-notes** command did not add docker image release notes entry for release notes file if a script was changed.
  * Fixed an issue where the **update-release-notes** command did not detect changed files that had the same name.
  * Fixed an issue in the **update-release-notes** command where the version support of JSON files was mishandled.
* Fixed an issue where **format** did not skip files in test and documentation directories.
* Updated the **create-id-set** command to support generic modules, definitions, fields and types.
* Changed the **convert** command to generate old layout fromversion to 5.0.0 instead of 4.1.0
* Enhanced the command **postman-codegen** with type hints for templates.

## 1.4.3

* Fixed an issue where **json-to-outputs** command returned an incorrect output when json is a list.
* Fixed an issue where if a pack README.md did not exist it could cause an error in the validation process.
* Fixed an issue where the *--name* was incorrectly required in the **init** command.
* Adding the option to run **validate** on a specific path while using git (*-i* & *-g*).
* The **format** command will now change UUIDs in .yml and .json files to their respective content entity name.
* Added a playbook validation to check if a task sub playbook exists in the id set in the **validate** command.
* Added the option to add new tags/usecases to the approved list and to the pack metadata on the same pull request.
* Fixed an issue in **test_content** where when different servers ran tests for the same integration, the server URL parameters were not set correctly.
* Added a validation in the **validate** command to ensure that the ***endpoint*** command is configured correctly in yml file.
* Added a warning when pack_metadata's description field is longer than 130 characters.
* Fixed an issue where a redundant print occurred on release notes validation.
* Added new validation in the **validate** command to ensure that the minimal fromVersion in a widget of type metrics will be 6.2.0.
* Added the *--release-notes* flag to demisto-sdk to get the current version release notes entries.

## 1.4.2

* Added to `pylint` summary an indication if a test was skipped.
* Added to the **init** command the option to specify fromversion.
* Fixed an issue where running **init** command without filling the metadata file.
* Added the *--docker-timeout* flag in the **lint** command to control the request timeout for the Docker client.
* Fixed an issue where **update-release-notes** command added only one docker image release notes entry for release notes file, and not for every entity whom docker image was updated.
* Added a validation to ensure that incident/indicator fields names starts with their pack name in the **validate** command. (Checked only for new files and only when using git *-g*)
* Updated the **find-dependencies** command to return the 'dependencies' according the layout type ('incident', 'indicator').
* Enhanced the "vX" display name validation for scripts and integrations in the **validate** command to check for every versioned script or integration, and not only v2.
* Added the *--fail-duplicates* flag for the **create-id-set** command which will fail the command if duplicates are found.
* Added to the **generate-docs** command automatic addition to git when a new readme file is created.

## 1.4.1

* When in private repo without `DEMSITO_SDK_GITHUB_TOKEN` configured, get_remote_file will take files from the local origin/master.
* Enhanced the **unify** command when giving input of a file and not a directory return a clear error message.
* Added a validation to ensure integrations are not skipped and at least one test playbook is not skipped for each integration or script.
* Added to the Content Tests support for `context_print_dt`, which queries the incident context and prints the result as a json.
* Added new validation for the `xsoar_config.json` file in the **validate** command.
* Added a version differences section to readme in **generate-docs** command.
* Added the *--docs-format* flag in the **integration-diff** command to get the output in README format.
* Added the *--input-old-version* and *--skip-breaking-changes* flags in the **generate-docs** command to get the details for the breaking section and to skip the breaking changes section.

## 1.4.0

* Enable passing a comma-separated list of paths for the `--input` option of the **lint** command.
* Added new validation of unimplemented test-module command in the code to the `XSOAR-linter` in the **lint** command.
* Fixed the **generate-docs** to handle integration authentication parameter.
* Added a validation to ensure that description and README do not contain the word 'Demisto'.
* Improved the deprecated message validation required from playbooks and scripts.
* Added the `--quite-bc-validation` flag for the **validate** command to run the backwards compatibility validation in quite mode (errors is treated like warnings).
* Fixed the **update release notes** command to display a name for old layouts.
* Added the ability to append to the pack README credit to contributors.
* Added identification for parameter differences in **integration-diff** command.
* Fixed **format** to use git as a default value.
* Updated the **upload** command to support reports.
* Fixed an issue where **generate-docs** command was displaying 'None' when credentials parameter display field configured was not configured.
* Fixed an issue where **download** did not return exit code 1 on failure.
* Updated the validation that incident fields' names do not contain the word incident will aplly to core packs only.
* Added a playbook validation to verify all conditional tasks have an 'else' path in **validate** command.
* Renamed the GitHub authentication token environment variable `GITHUB_TOKEN` to `DEMITO_SDK_GITHUB_TOKEN`.
* Added to the **update-release-notes** command automatic addition to git when new release notes file is created.
* Added validation to ensure that integrations, scripts, and playbooks do not contain the entity type in their names.
* Added the **convert** command to convert entities between XSOAR versions.
* Added the *--deprecate* flag in **format** command to deprecate integrations, scripts, and playbooks.
* Fixed an issue where ignoring errors did not work when running the **validate** command on specific files (-i).

## 1.3.9

* Added a validation verifying that the pack's README.md file is not equal to pack description.
* Fixed an issue where the **Assume yes** flag did not work properly for some entities in the **format** command.
* Improved the error messages for separators in folder and file names in the **validate** command.
* Removed the **DISABLE_SDK_VERSION_CHECK** environment variable. To disable new version checks, use the **DEMISTO_SDK_SKIP_VERSION_CHECK** envirnoment variable.
* Fixed an issue where the demisto-sdk version check failed due to a rate limit.
* Fixed an issue with playbooks scheme validation.

## 1.3.8

* Updated the **secrets** command to work on forked branches.

## 1.3.7

* Added a validation to ensure correct image and description file names.
* Fixed an issue where the **validate** command failed when 'display' field in credentials param in yml is empty but 'displaypassword' was provided.
* Added the **integration-diff** command to check differences between two versions of an integration and to return a report of missing and changed elements in the new version.
* Added a validation verifying that the pack's README.md file is not missing or empty for partner packs or packs contains use cases.
* Added a validation to ensure that the integration and script folder and file names will not contain separators (`_`, `-`, ``).
* When formatting new pack, the **format** command will set the *fromversion* key to 5.5.0 in the new files without fromversion.

## 1.3.6

* Added a validation that core packs are not dependent on non-core packs.
* Added a validation that a pack name follows XSOAR standards.
* Fixed an issue where in some cases the `get_remote_file` function failed due to an invalid path.
* Fixed an issue where running **update-release-notes** with updated integration logo, did not detect any file changes.
* Fixed an issue where the **create-id-set** command did not identify unified integrations correctly.
* Fixed an issue where the `CommonTypes` pack was not identified as a dependency for all feed integrations.
* Added support for running SDK commands in private repositories.
* Fixed an issue where running the **init** command did not set the correct category field in an integration .yml file for a newly created pack.
* When formatting new contributed pack, the **format** command will set the *fromversion* key to 6.0.0 in the relevant files.
* If the environment variable "DISABLE_SDK_VERSION_CHECK" is define, the demisto-sdk will no longer check for newer version when running a command.
* Added the `--use-pack-metadata` flag for the **find-dependencies** command to update the calculated dependencies using the the packs metadata files.
* Fixed an issue where **validate** failed on scripts in case the `outputs` field was set to `None`.
* Fixed an issue where **validate** was failing on editing existing release notes.
* Added a validation for README files verifying that the file doesn't contain template text copied from HelloWorld or HelloWorldPremium README.

## 1.3.5

* Added a validation that layoutscontainer's id and name are matching. Updated the format of layoutcontainer to include update_id too.
* Added a validation that commands' names and arguments in core packs, or scripts' arguments do not contain the word incident.
* Fixed issue where running the **generate-docs** command with -c flag ran all the commands and not just the commands specified by the flag.
* Fixed the error message of the **validate** command to not always suggest adding the *description* field.
* Fixed an issue where running **format** on feed integration generated invalid parameter structure.
* Fixed an issue where the **generate-docs** command did not add all the used scripts in a playbook to the README file.
* Fixed an issue where contrib/partner details might be added twice to the same file, when using unify and create-content-artifacts commands
* Fixed issue where running **validate** command on image-related integration did not return the correct outputs to json file.
* When formatting playbooks, the **format** command will now remove empty fields from SetIncident, SetIndicator, CreateNewIncident, CreateNewIndicator script arguments.
* Added an option to fill in the developer email when running the **init** command.

## 1.3.4

* Updated the **validate** command to check that the 'additionalinfo' field only contains the expected value for feed required parameters and not equal to it.
* Added a validation that community/partner details are not in the detailed description file.
* Added a validation that the Use Case tag in pack_metadata file is only used when the pack contains at least one PB, Incident Type or Layout.
* Added a validation that makes sure outputs in integrations are matching the README file when only README has changed.
* Added the *hidden* field to the integration schema.
* Fixed an issue where running **format** on a playbook whose `name` does not equal its `id` would cause other playbooks who use that playbook as a sub-playbook to fail.
* Added support for local custom command configuration file `.demisto-sdk-conf`.
* Updated the **format** command to include an update to the description file of an integration, to remove community/partner details.

## 1.3.3

* Fixed an issue where **lint** failed where *.Dockerfile* exists prior running the lint command.
* Added FeedHelloWorld template option for *--template* flag in **demisto-sdk init** command.
* Fixed issue where **update-release-notes** deleted release note file if command was called more than once.
* Fixed issue where **update-release-notes** added docker image release notes every time the command was called.
* Fixed an issue where running **update-release-notes** on a pack with newly created integration, had also added a docker image entry in the release notes.
* Fixed an issue where `XSOAR-linter` did not find *NotImplementedError* in main.
* Added validation for README files verifying their length (over 30 chars).
* When using *-g* flag in the **validate** command it will now ignore untracked files by default.
* Added the *--include-untracked* flag to the **validate** command to include files which are untracked by git in the validation process.
* Improved the `pykwalify` error outputs in the **validate** command.
* Added the *--print-pykwalify* flag to the **validate** command to print the unchanged output from `pykwalify`.

## 1.3.2

* Updated the format of the outputs when using the *--json-file* flag to create a JSON file output for the **validate** and **lint** commands.
* Added the **doc-review** command to check spelling in .md and .yml files as well as a basic release notes review.
* Added a validation that a pack's display name does not already exist in content repository.
* Fixed an issue where the **validate** command failed to detect duplicate params in an integration.
* Fixed an issue where the **validate** command failed to detect duplicate arguments in a command in an integration.

## 1.3.1

* Fixed an issue where the **validate** command failed to validate the release notes of beta integrations.
* Updated the **upload** command to support indicator fields.
* The **validate** and **update-release-notes** commands will now check changed files against `demisto/master` if it is configured locally.
* Fixed an issue where **validate** would incorrectly identify files as renamed.
* Added a validation that integration properties (such as feed, mappers, mirroring, etc) are not removed.
* Fixed an issue where **validate** failed when comparing branch against commit hash.
* Added the *--no-pipenv* flag to the **split-yml** command.
* Added a validation that incident fields and incident types are not removed from mappers.
* Fixed an issue where the *c
reate-id-set* flag in the *validate* command did not work while not using git.
* Added the *hiddenusername* field to the integration schema.
* Added a validation that images that are not integration images, do not ask for a new version or RN

## 1.3.0

* Do not collect optional dependencies on indicator types reputation commands.
* Fixed an issue where downloading indicator layoutscontainer objects failed.
* Added a validation that makes sure outputs in integrations are matching the README file.
* Fixed an issue where the *create-id-set* flag in the **validate** command did not work.
* Added a warning in case no id_set file is found when running the **validate** command.
* Fixed an issue where changed files were not recognised correctly on forked branches in the **validate** and the **update-release-notes** commands.
* Fixed an issue when files were classified incorrectly when running *update-release-notes*.
* Added a validation that integration and script file paths are compatible with our convention.
* Fixed an issue where id_set.json file was re created whenever running the generate-docs command.
* added the *--json-file* flag to create a JSON file output for the **validate** and **lint** commands.

## 1.2.19

* Fixed an issue where merge id_set was not updated to work with the new entity of Packs.
* Added a validation that the playbook's version matches the version of its sub-playbooks, scripts, and integrations.

## 1.2.18

* Changed the *skip-id-set-creation* flag to *create-id-set* in the **validate** command. Its default value will be False.
* Added support for the 'cve' reputation command in default arg validation.
* Filter out generic and reputation command from scripts and playbooks dependencies calculation.
* Added support for the incident fields in outgoing mappers in the ID set.
* Added a validation that the taskid field and the id field under the task field are both from uuid format and contain the same value.
* Updated the **format** command to generate uuid value for the taskid field and for the id under the task field in case they hold an invalid values.
* Exclude changes from doc_files directory on validation.
* Added a validation that an integration command has at most one default argument.
* Fixing an issue where pack metadata version bump was not enforced when modifying an old format (unified) file.
* Added validation that integration parameter's display names are capitalized and spaced using whitespaces and not underscores.
* Fixed an issue where beta integrations where not running deprecation validations.
* Allowed adding additional information to the deprecated description.
* Fixing an issue when escaping less and greater signs in integration params did not work as expected.

## 1.2.17

* Added a validation that the classifier of an integration exists.
* Added a validation that the mapper of an integration exists.
* Added a validation that the incident types of a classifier exist.
* Added a validation that the incident types of a mapper exist.
* Added support for *text* argument when running **demisto-sdk update-release-notes** on the ApiModules pack.
* Added a validation for the minimal version of an indicator field of type grid.
* Added new validation for incident and indicator fields in classifiers mappers and layouts exist in the content.
* Added cache for get_remote_file to reducing failures from accessing the remote repo.
* Fixed an issue in the **format** command where `_dev` or `_copy` suffixes weren't removed from the `id` of the given playbooks.
* Playbook dependencies from incident and indicator fields are now marked as optional.
* Mappers dependencies from incident types and incident fields are now marked as optional.
* Classifier dependencies from incident types are now marked as optional.
* Updated **demisto-sdk init** command to no longer create `created` field in pack_metadata file
* Updated **generate-docs** command to take the parameters names in setup section from display field and to use additionalinfo field when exist.
* Using the *verbose* argument in the **find-dependencies** command will now log to the console.
* Improved the deprecated message validation required from integrations.
* Fixed an issue in the **generate-docs** command where **Context Example** section was created when it was empty.

## 1.2.16

* Added allowed ignore errors to the *IDSetValidator*.
* Fixed an issue where an irrelevant id_set validation ran in the **validate** command when using the *--id-set* flag.
* Fixed an issue were **generate-docs** command has failed if a command did not exist in commands permissions file.
* Improved a **validate** command message for missing release notes of api module dependencies.

## 1.2.15

* Added the *ID101* to the allowed ignored errors.

## 1.2.14

* SDK repository is now mypy check_untyped_defs complaint.
* The lint command will now ignore the unsubscriptable-object (E1136) pylint error in dockers based on python 3.9 - this will be removed once a new pylint version is released.
* Added an option for **format** to run on a whole pack.
* Added new validation of unimplemented commands from yml in the code to `XSOAR-linter`.
* Fixed an issue where Auto-Extract fields were only checked for newly added incident types in the **validate** command.
* Added a new warning validation of direct access to args/params dicts to `XSOAR-linter`.

## 1.2.13

* Added new validation of indicators usage in CommandResults to `XSOAR-linter`.
* Running **demisto-sdk lint** will automatically run on changed files (same behavior as the -g flag).
* Removed supported version message from the documentation when running **generate_docs**.
* Added a print to indicate backwards compatibility is being checked in **validate** command.
* Added a percent print when running the **validate** command with the *-a* flag.
* Fixed a regression in the **upload** command where it was ignoring `DEMISTO_VERIFY_SSL` env var.
* Fixed an issue where the **upload** command would fail to upload beta integrations.
* Fixed an issue where the **validate** command did not create the *id_set.json* file when running with *-a* flag.
* Added price change validation in the **validate** command.
* Added validations that checks in read-me for empty sections or leftovers from the auto generated read-me that should be changed.
* Added new code validation for *NotImplementedError* to raise a warning in `XSOAR-linter`.
* Added validation for support types in the pack metadata file.
* Added support for *--template* flag in **demisto-sdk init** command.
* Fixed an issue with running **validate** on master branch where the changed files weren't compared to previous commit when using the *-g* flag.
* Fixed an issue where the `XSOAR-linter` ran *NotImplementedError* validation on scripts.
* Added support for Auto-Extract feature validation in incident types in the **validate** command.
* Fixed an issue in the **lint** command where the *-i* flag was ignored.
* Improved **merge-id-sets** command to support merge between two ID sets that contain the same pack.
* Fixed an issue in the **lint** command where flake8 ran twice.

## 1.2.12

* Bandit now reports also on medium severity issues.
* Fixed an issue with support for Docker Desktop on Mac version 2.5.0+.
* Added support for vulture and mypy linting when running without docker.
* Added support for *prev-ver* flag in **update-release-notes** command.
* Improved retry support when building docker images for linting.
* Added the option to create an ID set on a specific pack in **create-id-set** command.
* Added the *--skip-id-set-creation* flag to **validate** command in order to add the capability to run validate command without creating id_set validation.
* Fixed an issue where **validate** command checked docker image tag on ApiModules pack.
* Fixed an issue where **find-dependencies** did not calculate dashboards and reports dependencies.
* Added supported version message to the documentation and release notes files when running **generate_docs** and **update-release-notes** commands respectively.
* Added new code validations for *NotImplementedError* exception raise to `XSOAR-linter`.
* Command create-content-artifacts additional support for **Author_image.png** object.
* Fixed an issue where schemas were not enforced for incident fields, indicator fields and old layouts in the validate command.
* Added support for **update-release-notes** command to update release notes according to master branch.

## 1.2.11

* Fixed an issue where the ***generate-docs*** command reset the enumeration of line numbering after an MD table.
* Updated the **upload** command to support mappers.
* Fixed an issue where exceptions were no printed in the **format** while the *--verbose* flag is set.
* Fixed an issue where *--assume-yes* flag did not work in the **format** command when running on a playbook without a `fromversion` field.
* Fixed an issue where the **format** command would fail in case `conf.json` file was not found instead of skipping the update.
* Fixed an issue where integration with v2 were recognised by the `name` field instead of the `display` field in the **validate** command.
* Added a playbook validation to check if a task script exists in the id set in the **validate** command.
* Added new integration category `File Integrity Management` in the **validate** command.

## 1.2.10

* Added validation for approved content pack use-cases and tags.
* Added new code validations for *CommonServerPython* import to `XSOAR-linter`.
* Added *default value* and *predefined values* to argument description in **generate-docs** command.
* Added a new validation that checks if *get-mapping-fields* command exists if the integration schema has *{ismappable: true}* in **validate** command.
* Fixed an issue where the *--staged* flag recognised added files as modified in the **validate** command.
* Fixed an issue where a backwards compatibility warning was raised for all added files in the **validate** command.
* Fixed an issue where **validate** command failed when no tests were given for a partner supported pack.
* Updated the **download** command to support mappers.
* Fixed an issue where the ***format*** command added a duplicate parameter.
* For partner supported content packs, added support for a list of emails.
* Removed validation of README files from the ***validate*** command.
* Fixed an issue where the ***validate*** command required release notes for ApiModules pack.

## 1.2.9

* Fixed an issue in the **openapi_codegen** command where it created duplicate functions name from the swagger file.
* Fixed an issue in the **update-release-notes** command where the *update type* argument was not verified.
* Fixed an issue in the **validate** command where no error was raised in case a non-existing docker image was presented.
* Fixed an issue in the **format** command where format failed when trying to update invalid Docker image.
* The **format** command will now preserve the **isArray** argument in integration's reputation commands and will show a warning if it set to **false**.
* Fixed an issue in the **lint** command where *finally* clause was not supported in main function.
* Fixed an issue in the **validate** command where changing any entity ID was not validated.
* Fixed an issue in the **validate** command where *--staged* flag did not bring only changed files.
* Fixed the **update-release-notes** command to ignore changes in the metadata file.
* Fixed the **validate** command to ignore metadata changes when checking if a version bump is needed.

## 1.2.8

* Added a new validation that checks in playbooks for the usage of `DeleteContext` in **validate** command.
* Fixed an issue in the **upload** command where it would try to upload content entities with unsupported versions.
* Added a new validation that checks in playbooks for the usage of specific instance in **validate** command.
* Added the **--staged** flag to **validate** command to run on staged files only.

## 1.2.7

* Changed input parameters in **find-dependencies** command.
  * Use ***-i, --input*** instead of ***-p, --path***.
  * Use ***-idp, --id-set-path*** instead of ***-i, --id-set-path***.
* Fixed an issue in the **unify** command where it crashed on an integration without an image file.
* Fixed an issue in the **format** command where unnecessary files were not skipped.
* Fixed an issue in the **update-release-notes** command where the *text* argument was not respected in all cases.
* Fixed an issue in the **validate** command where a warning about detailed description was given for unified or deprecated integrations.
* Improved the error returned by the **validate** command when running on files using the old format.

## 1.2.6

* No longer require setting `DEMISTO_README_VALIDATION` env var to enable README mdx validation. Validation will now run automatically if all necessary node modules are available.
* Fixed an issue in the **validate** command where the `--skip-pack-dependencies` would not skip id-set creation.
* Fixed an issue in the **validate** command where validation would fail if supplied an integration with an empty `commands` key.
* Fixed an issue in the **validate** command where validation would fail due to a required version bump for packs which are not versioned.
* Will use env var `DEMISTO_VERIFY_SSL` to determine if to use a secure connection for commands interacting with the Server when `--insecure` is not passed. If working with a local Server without a trusted certificate, you can set env var `DEMISTO_VERIFY_SSL=no` to avoid using `--insecure` on each command.
* Unifier now adds a link to the integration documentation to the integration detailed description.
* Fixed an issue in the **secrets** command where ignored secrets were not skipped.

## 1.2.5

* Added support for special fields: *defaultclassifier*, *defaultmapperin*, *defaultmapperout* in **download** command.
* Added -y option **format** command to assume "yes" as answer to all prompts and run non-interactively
* Speed up improvements for `validate` of README files.
* Updated the **format** command to adhere to the defined content schema and sub-schemas, aligning its behavior with the **validate** command.
* Added support for canvasContextConnections files in **format** command.

## 1.2.4

* Updated detailed description for community integrations.

## 1.2.3

* Fixed an issue where running **validate** failed on playbook with task that adds tags to the evidence data.
* Added the *displaypassword* field to the integration schema.
* Added new code validations to `XSOAR-linter`.
  * As warnings messages:
    * `demisto.params()` should be used only inside main function.
    * `demisto.args()` should be used only inside main function.
    * Functions args should have type annotations.
* Added `fromversion` field validation to test playbooks and scripts in **validate** command.

## 1.2.2

* Add support for warning msgs in the report and summary to **lint** command.
* Fixed an issue where **json-to-outputs** determined bool values as int.
* Fixed an issue where **update-release-notes** was crushing on `--all` flag.
* Fixed an issue where running **validate**, **update-release-notes** outside of content repo crushed without a meaningful error message.
* Added support for layoutscontainer in **init** contribution flow.
* Added a validation for tlp_color param in feeds in **validate** command.
* Added a validation for removal of integration parameters in **validate** command.
* Fixed an issue where **update-release-notes** was failing with a wrong error message when no pack or input was given.
* Improved formatting output of the **generate-docs** command.
* Add support for env variable *DEMISTO_SDK_ID_SET_REFRESH_INTERVAL*. Set this env variable to the refresh interval in minutes. The id set will be regenerated only if the refresh interval has passed since the last generation. Useful when generating Script documentation, to avoid re-generating the id_set every run.
* Added new code validations to `XSOAR-linter`.
  * As error messages:
    * Longer than 10 seconds sleep statements for non long running integrations.
    * exit() usage.
    * quit() usage.
  * As warnings messages:
    * `demisto.log` should not be used.
    * main function existence.
    * `demito.results` should not be used.
    * `return_output` should not be used.
    * try-except statement in main function.
    * `return_error` usage in main function.
    * only once `return_error` usage.
* Fixed an issue where **lint** command printed logs twice.
* Fixed an issue where *suffix* did not work as expected in the **create-content-artifacts** command.
* Added support for *prev-ver* flag in **lint** and **secrets** commands.
* Added support for *text* flag to **update-release-notes** command to add the same text to all release notes.
* Fixed an issue where **validate** did not recognize added files if they were modified locally.
* Added a validation that checks the `fromversion` field exists and is set to 5.0.0 or above when working or comparing to a non-feature branch in **validate** command.
* Added a validation that checks the certification field in the pack_metadata file is valid in **validate** command.
* The **update-release-notes** command will now automatically add docker image update to the release notes.

## 1.2.1

* Added an additional linter `XSOAR-linter` to the **lint** command which custom validates py files. currently checks for:
  * `Sys.exit` usages with non zero value.
  * Any `Print` usages.
* Fixed an issue where renamed files were failing on *validate*.
* Fixed an issue where single changed files did not required release notes update.
* Fixed an issue where doc_images required release-notes and validations.
* Added handling of dependent packs when running **update-release-notes** on changed *APIModules*.
  * Added new argument *--id-set-path* for id_set.json path.
  * When changes to *APIModule* is detected and an id_set.json is available - the command will update the dependent pack as well.
* Added handling of dependent packs when running **validate** on changed *APIModules*.
  * Added new argument *--id-set-path* for id_set.json path.
  * When changes to *APIModule* is detected and an id_set.json is available - the command will validate that the dependent pack has release notes as well.
* Fixed an issue where the find_type function didn't recognize file types correctly.
* Fixed an issue where **update-release-notes** command did not work properly on Windows.
* Added support for indicator fields in **update-release-notes** command.
* Fixed an issue where files in test dirs where being validated.

## 1.2.0

* Fixed an issue where **format** did not update the test playbook from its pack.
* Fixed an issue where **validate** validated non integration images.
* Fixed an issue where **update-release-notes** did not identified old yml integrations and scripts.
* Added revision templates to the **update-release-notes** command.
* Fixed an issue where **update-release-notes** crashed when a file was renamed.
* Fixed an issue where **validate** failed on deleted files.
* Fixed an issue where **validate** validated all images instead of packs only.
* Fixed an issue where a warning was not printed in the **format** in case a non-supported file type is inputted.
* Fixed an issue where **validate** did not fail if no release notes were added when adding files to existing packs.
* Added handling of incorrect layout paths via the **format** command.
* Refactor **create-content-artifacts** command - Efficient artifacts creation and better logging.
* Fixed an issue where image and description files were not handled correctly by **validate** and **update-release-notes** commands.
* Fixed an issue where the **format** command didn't remove all extra fields in a file.
* Added an error in case an invalid id_set.json file is found while running the **validate** command.
* Added fetch params checks to the **validate** command.

## 1.1.11

* Added line number to secrets' path in **secrets** command report.
* Fixed an issue where **init** a community pack did not present the valid support URL.
* Fixed an issue where **init** offered a non relevant pack support type.
* Fixed an issue where **lint** did not pull docker images for powershell.
* Fixed an issue where **find-dependencies** did not find all the script dependencies.
* Fixed an issue where **find-dependencies** did not collect indicator fields as dependencies for playbooks.
* Updated the **validate** and the **secrets** commands to be less dependent on regex.
* Fixed an issue where **lint** did not run on circle when docker did not return ping.
* Updated the missing release notes error message (RN106) in the **Validate** command.
* Fixed an issue where **Validate** would return missing release notes when two packs with the same substring existed in the modified files.
* Fixed an issue where **update-release-notes** would add duplicate release notes when two packs with the same substring existed in the modified files.
* Fixed an issue where **update-release-notes** would fail to bump new versions if the feature branch was out of sync with the master branch.
* Fixed an issue where a non-descriptive error would be returned when giving the **update-release-notes** command a pack which can not be found.
* Added dependencies check for *widgets* in **find-dependencies** command.
* Added a `update-docker` flag to **format** command.
* Added a `json-to-outputs` flag to the **run** command.
* Added a verbose (`-v`) flag to **format** command.
* Fixed an issue where **download** added the prefix "playbook-" to the name of playbooks.

## 1.1.10

* Updated the **init** command. Relevant only when passing the *--contribution* argument.
  * Added the *--author* option.
  * The *support* field of the pack's metadata is set to *community*.
* Added a proper error message in the **Validate** command upon a missing description in the root of the yml.
* **Format** now works with a relative path.
* **Validate** now fails when all release notes have been excluded.
* Fixed issue where correct error message would not propagate for invalid images.
* Added the *--skip-pack-dependencies* flag to **validate** command to skip pack dependencies validation. Relevant when using the *-g* flag.
* Fixed an issue where **Validate** and **Format** commands failed integrations with `defaultvalue` field in fetch incidents related parameters.
* Fixed an issue in the **Validate** command in which unified YAML files were not ignored.
* Fixed an issue in **generate-docs** where scripts and playbooks inputs and outputs were not parsed correctly.
* Fixed an issue in the **openapi-codegen** command where missing reference fields in the swagger JSON caused errors.
* Fixed an issue in the **openapi-codegen** command where empty objects in the swagger JSON paths caused errors.
* **update-release-notes** command now accept path of the pack instead of pack name.
* Fixed an issue where **generate-docs** was inserting unnecessary escape characters.
* Fixed an issue in the **update-release-notes** command where changes to the pack_metadata were not detected.
* Fixed an issue where **validate** did not check for missing release notes in old format files.

## 1.1.9

* Fixed an issue where **update-release-notes** command failed on invalid file types.

## 1.1.8

* Fixed a regression where **upload** command failed on test playbooks.
* Added new *githubUser* field in pack metadata init command.
* Support beta integration in the commands **split-yml, extract-code, generate-test-playbook and generate-docs.**
* Fixed an issue where **find-dependencies** ignored *toversion* field in content items.
* Added support for *layoutscontainer*, *classifier_5_9_9*, *mapper*, *report*, and *widget* in the **Format** command.
* Fixed an issue where **Format** will set the `ID` field to be equal to the `name` field in modified playbooks.
* Fixed an issue where **Format** did not work for test playbooks.
* Improved **update-release-notes** command:
  * Write content description to release notes for new items.
  * Update format for file types without description: Connections, Incident Types, Indicator Types, Layouts, Incident Fields.
* Added a validation for feedTags param in feeds in **validate** command.
* Fixed readme validation issue in community support packs.
* Added the **openapi-codegen** command to generate integrations from OpenAPI specification files.
* Fixed an issue were release notes validations returned wrong results for *CommonScripts* pack.
* Added validation for image links in README files in **validate** command.
* Added a validation for default value of fetch param in feeds in **validate** command.
* Fixed an issue where the **Init** command failed on scripts.

## 1.1.7

* Fixed an issue where running the **format** command on feed integrations removed the `defaultvalue` fields.
* Playbook branch marked with *skipunavailable* is now set as an optional dependency in the **find-dependencies** command.
* The **feedReputation** parameter can now be hidden in a feed integration.
* Fixed an issue where running the **unify** command on JS package failed.
* Added the *--no-update* flag to the **find-dependencies** command.
* Added the following validations in **validate** command:
  * Validating that a pack does not depend on NonSupported / Deprecated packs.

## 1.1.6

* Added the *--description* option to the **init** command.
* Added the *--contribution* option to the **init** command which converts a contribution zip to proper pack format.
* Improved **validate** command performance time and outputs.
* Added the flag *--no-docker-checks* to **validate** command to skip docker checks.
* Added the flag *--print-ignored-files* to **validate** command to print ignored files report when the command is done.
* Added the following validations in **validate** command:
  * Validating that existing release notes are not modified.
  * Validating release notes are not added to new packs.
  * Validating that the "currentVersion" field was raised in the pack_metadata for modified packs.
  * Validating that the timestamp in the "created" field in the pack_metadata is in ISO format.
* Running `demisto-sdk validate` will run the **validate** command using git and only on committed files (same as using *-g --post-commit*).
* Fixed an issue where release notes were not checked correctly in **validate** command.
* Fixed an issue in the **create-id-set** command where optional playbook tasks were not taken into consideration.
* Added a prompt to the `demisto-sdk update-release-notes` command to prompt users to commit changes before running the release notes command.
* Added support to `layoutscontainer` in **validate** command.

## 1.1.5

* Fixed an issue in **find-dependencies** command.
* **lint** command now verifies flake8 on CommonServerPython script.

## 1.1.4

* Fixed an issue with the default output file name of the **unify** command when using "." as an output path.
* **Unify** command now adds contributor details to the display name and description.
* **Format** command now adds *isFetch* and *incidenttype* fields to integration yml.
* Removed the *feedIncremental* field from the integration schema.
* **Format** command now adds *feedBypassExclusionList*, *Fetch indicators*, *feedReputation*, *feedReliability*,
     *feedExpirationPolicy*, *feedExpirationInterval* and *feedFetchInterval* fields to integration yml.
* Fixed an issue in the playbooks schema.
* Fixed an issue where generated release notes were out of order.
* Improved pack dependencies detection.
* Fixed an issue where test playbooks were mishandled in **validate** command.

## 1.1.3

* Added a validation for invalid id fields in indicators types files in **validate** command.
* Added default behavior for **update-release-notes** command.
* Fixed an error where README files were failing release notes validation.
* Updated format of generated release notes to be more user friendly.
* Improved error messages for the **update-release-notes** command.
* Added support for `Connections`, `Dashboards`, `Widgets`, and `Indicator Types` to **update-release-notes** command.
* **Validate** now supports scripts under the *TestPlaybooks* directory.
* Fixed an issue where **validate** did not support powershell files.

## 1.1.2

* Added a validation for invalid playbookID fields in incidents types files in **validate** command.
* Added a code formatter for python files.
* Fixed an issue where new and old classifiers where mixed on validate command.
* Added *feedIncremental* field to the integration schema.
* Fixed error in the **upload** command where unified YMLs were not uploaded as expected if the given input was a pack.
* Fixed an issue where the **secrets** command failed due to a space character in the file name.
* Ignored RN validation for *NonSupported* pack.
* You can now ignore IF107, SC100, RP102 error codes in the **validate** command.
* Fixed an issue where the **download** command was crashing when received as input a JS integration or script.
* Fixed an issue where **validate** command checked docker image for JS integrations and scripts.
* **validate** command now checks scheme for reports and connections.
* Fixed an issue where **validate** command checked docker when running on all files.
* Fixed an issue where **validate** command did not fail when docker image was not on the latest numeric tag.
* Fixed an issue where beta integrations were not validated correctly in **validate** command.

## 1.1.1

* fixed and issue where file types were not recognized correctly in **validate** command.
* Added better outputs for validate command.

## 1.1.0

* Fixed an issue where changes to only non-validated files would fail validation.
* Fixed an issue in **validate** command where moved files were failing validation for new packs.
* Fixed an issue in **validate** command where added files were failing validation due to wrong file type detection.
* Added support for new classifiers and mappers in **validate** command.
* Removed support of old RN format validation.
* Updated **secrets** command output format.
* Added support for error ignore on deprecated files in **validate** command.
* Improved errors outputs in **validate** command.
* Added support for linting an entire pack.

## 1.0.9

* Fixed a bug where misleading error was presented when pack name was not found.
* **Update-release-notes** now detects added files for packs with versions.
* Readme files are now ignored by **update-release-notes** and validation of release notes.
* Empty release notes no longer cause an uncaught error during validation.

## 1.0.8

* Changed the output format of demisto-sdk secrets.
* Added a validation that checkbox items are not required in integrations.
* Added pack release notes generation and validation.
* Improved pack metadata validation.
* Fixed an issue in **validate** where renamed files caused an error

## 1.0.4

* Fix the **format** command to update the `id` field to be equal to `details` field in indicator-type files, and to `name` field in incident-type & dashboard files.
* Fixed a bug in the **validate** command for layout files that had `sortValues` fields.
* Fixed a bug in the **format** command where `playbookName` field was not always present in the file.
* Fixed a bug in the **format** command where indicatorField wasn't part of the SDK schemas.
* Fixed a bug in **upload** command where created unified docker45 yml files were not deleted.
* Added support for IndicatorTypes directory in packs (for `reputation` files, instead of Misc).
* Fixed parsing playbook condition names as string instead of boolean in **validate** command
* Improved image validation in YAML files.
* Removed validation for else path in playbook condition tasks.

## 1.0.3

* Fixed a bug in the **format** command where comments were being removed from YAML files.
* Added output fields: *file_path* and *kind* for layouts in the id-set.json created by **create-id-set** command.
* Fixed a bug in the **create-id-set** command Who returns Duplicate for Layouts with a different kind.
* Added formatting to **generate-docs** command results replacing all `<br>` tags with `<br/>`.
* Fixed a bug in the **download** command when custom content contained not supported content entity.
* Fixed a bug in **format** command in which boolean strings  (e.g. 'yes' or 'no') were converted to boolean values (e.g. 'True' or 'False').
* **format** command now removes *sourceplaybookid* field from playbook files.
* Fixed a bug in **generate-docs** command in which integration dependencies were not detected when generating documentation for a playbook.

## 1.0.1

* Fixed a bug in the **unify** command when output path was provided empty.
* Improved error message for integration with no tests configured.
* Improved the error message returned from the **validate** command when an integration is missing or contains malformed fetch incidents related parameters.
* Fixed a bug in the **create** command where a unified YML with a docker image for 4.5 was copied incorrectly.
* Missing release notes message are now showing the release notes file path to update.
* Fixed an issue in the **validate** command in which unified YAML files were not ignored.
* File format suggestions are now shown in the relevant file format (JSON or YAML).
* Changed Docker image validation to fail only on non-valid ones.
* Removed backward compatibility validation when Docker image is updated.

## 1.0.0

* Improved the *upload* command to support the upload of all the content entities within a pack.
* The *upload* command now supports the improved pack file structure.
* Added an interactive option to format integrations, scripts and playbooks with No TestPlaybooks configured.
* Added an interactive option to configure *conf.json* file with missing test playbooks for integrations, scripts and playbooks
* Added *download* command to download custom content from Demisto instance to the local content repository.
* Improved validation failure messages to include a command suggestion, wherever relevant, to fix the raised issue.
* Improved 'validate' help and documentation description
* validate - checks that scripts, playbooks, and integrations have the *tests* key.
* validate - checks that test playbooks are configured in `conf.json`.
* demisto-sdk lint - Copy dir better handling.
* demisto-sdk lint - Add error when package missing in docker image.
* Added *-a , --validate-all* option in *validate* to run all validation on all files.
* Added *-i , --input* option in *validate* to run validation on a specified pack/file.
* added *-i, --input* option in *secrets* to run on a specific file.
* Added an allowed hidden parameter: *longRunning* to the hidden integration parameters validation.
* Fixed an issue with **format** command when executing with an output path of a folder and not a file path.
* Bug fixes in generate-docs command given playbook as input.
* Fixed an issue with lint command in which flake8 was not running on unit test files.

## 0.5.2

* Added *-c, --command* option in *generate-docs* to generate a specific command from an integration.
* Fixed an issue when getting README/CHANGELOG files from git and loading them.
* Removed release notes validation for new content.
* Fixed secrets validations for files with the same name in a different directory.
* demisto-sdk lint - parallelization working with specifying the number of workers.
* demisto-sdk lint - logging levels output, 3 levels.
* demisto-sdk lint - JSON report, structured error reports in JSON format.
* demisto-sdk lint - XML JUnit report for unit-tests.
* demisto-sdk lint - new packages used to accelerate execution time.
* demisto-sdk secrets - command now respects the generic whitelist, and not only the pack secrets.

## 0.5.0

[PyPI History][1]

[1]: https://pypi.org/project/demisto-sdk/#history

## 0.4.9

* Fixed an issue in *generate-docs* where Playbooks and Scripts documentation failed.
* Added a graceful error message when executing the *run" command with a misspelled command.
* Added more informative errors upon failures of the *upload* command.
* format command:
  * Added format for json files: IncidentField, IncidentType, IndicatorField, IndicatorType, Layout, Dashboard.
  * Added the *-fv --from-version*, *-nv --no-validation* arguments.
  * Removed the *-t yml_type* argument, the file type will be inferred.
  * Removed the *-g use_git* argument, running format without arguments will run automatically on git diff.
* Fixed an issue in loading playbooks with '=' character.
* Fixed an issue in *validate* failed on deleted README files.

## 0.4.8

* Added the *max* field to the Playbook schema, allowing to define it in tasks loop.
* Fixed an issue in *validate* where Condition branches checks were case sensitive.

## 0.4.7

* Added the *slareminder* field to the Playbook schema.
* Added the *common_server*, *demisto_mock* arguments to the *init* command.
* Fixed an issue in *generate-docs* where the general section was not being generated correctly.
* Fixed an issue in *validate* where Incident type validation failed.

## 0.4.6

* Fixed an issue where the *validate* command did not identify CHANGELOG in packs.
* Added a new command, *id-set* to create the id set - the content dependency tree by file IDs.

## 0.4.5

* generate-docs command:
  * Added the *use_cases*, *permissions*, *command_permissions* and *limitations*.
  * Added the *--insecure* argument to support running the script and integration command in Demisto.
  * Removed the *-t yml_type* argument, the file type will be inferred.
  * The *-o --output* argument is no longer mandatory, default value will be the input file directory.
* Added support for env var: *DEMISTO_SDK_SKIP_VERSION_CHECK*. When set version checks are skipped.
* Fixed an issue in which the CHANGELOG files did not match our scheme.
* Added a validator to verify that there are no hidden integration parameters.
* Fixed an issue where the *validate* command ran on test files.
* Removed the *env-dir* argument from the demisto-sdk.
* README files which are html files will now be skipped in the *validate* command.
* Added support for env var: *DEMISTO_README_VALIDATOR*. When not set the readme validation will not run.

## 0.4.4

* Added a validator for IncidentTypes (incidenttype-*.json).
* Fixed an issue where the -p flag in the *validate* command was not working.
* Added a validator for README.md files.
* Release notes validator will now run on: incident fields, indicator fields, incident types, dashboard and reputations.
* Fixed an issue where the validator of reputation(Indicator Type) did not check on the details field.
* Fixed an issue where the validator attempted validating non-existing files after deletions or name refactoring.
* Removed the *yml_type* argument in the *split-yml*, *extract-code* commands.
* Removed the *file_type* argument in the *generate-test-playbook* command.
* Fixed the *insecure* argument in *upload*.
* Added the *insecure* argument in *run-playbook*.
* Standardise the *-i --input*, *-o --output* to demisto-sdk commands.

## 0.4.3

* Fixed an issue where the incident and indicator field BC check failed.
* Support for linting and unit testing PowerShell integrations.

## 0.4.2

* Fixed an issue where validate failed on Windows.
* Added a validator to verify all branches are handled in conditional task in a playbook.
* Added a warning message when not running the latest sdk version.
* Added a validator to check that the root is connected to all tasks in the playbook.
* Added a validator for Dashboards (dashboard-*.json).
* Added a validator for Indicator Types (reputation-*.json).
* Added a BC validation for changing incident field type.
* Fixed an issue where init command would generate an invalid yml for scripts.
* Fixed an issue in misleading error message in v2 validation hook.
* Fixed an issue in v2 hook which now is set only on newly added scripts.
* Added more indicative message for errors in yaml files.
* Disabled pykwalify info log prints.

## 0.3.10

* Added a BC check for incident fields - changing from version is not allowed.
* Fixed an issue in create-content-artifacts where scripts in Packs in TestPlaybooks dir were copied with a wrong prefix.

## 0.3.9

* Added a validation that incident field can not be required.
* Added validation for fetch incident parameters.
* Added validation for feed integration parameters.
* Added to the *format* command the deletion of the *sourceplaybookid* field.
* Fixed an issue where *fieldMapping* in playbook did not pass the scheme validation.
* Fixed an issue where *create-content-artifacts* did not copy TestPlaybooks in Packs without prefix of *playbook-*.
* Added a validation the a playbook can not have a rolename set.
* Added to the image validator the new DBot default image.
* Added the fields: elasticcommonfields, quiet, quietmode to the Playbook schema.
* Fixed an issue where *validate* failed on integration commands without outputs.
* Added a new hook for naming of v2 integrations and scripts.

## 0.3.8

* Fixed an issue where *create-content-artifact* was not loading the data in the yml correctly.
* Fixed an issue where *unify* broke long lines in script section causing syntax errors

## 0.3.7

* Added *generate-docs* command to generate documentation file for integration, playbook or script.
* Fixed an issue where *unify* created a malformed integration yml.
* Fixed an issue where demisto-sdk **init** creates unit-test file with invalid import.

## 0.3.6

* Fixed an issue where demisto-sdk **validate** failed on modified scripts without error message.

## 0.3.5

* Fixed an issue with docker tag validation for integrations.
* Restructured repo source code.

## 0.3.4

* Saved failing unit tests as a file.
* Fixed an issue where "_test" file for scripts/integrations created using **init** would import the "HelloWorld" templates.
* Fixed an issue in demisto-sdk **validate** - was failing on backward compatiblity check
* Fixed an issue in demisto-sdk **secrets** - empty line in .secrets-ignore always made the secrets check to pass
* Added validation for docker image inside integrations and scripts.
* Added --use-git flag to **format** command to format all changed files.
* Fixed an issue where **validate** did not fail on dockerimage changes with bc check.
* Added new flag **--ignore-entropy** to demisto-sdk **secrets**, this will allow skip entropy secrets check.
* Added --outfile to **lint** to allow saving failed packages to a file.

## 0.3.3

* Added backwards compatibility break error message.
* Added schema for incident types.
* Added **additionalinfo** field to as an available field for integration configuration.
* Added pack parameter for **init**.
* Fixed an issue where error would appear if name parameter is not set in **init**.

## 0.3.2

* Fixed the handling of classifier files in **validate**.

## 0.3.1

* Fixed the handling of newly created reputation files in **validate**.
* Added an option to perform **validate** on a specific file.

## 0.3.0

* Added support for multi-package **lint** both with parallel and without.
* Added all parameter in **lint** to run on all packages and packs in content repository.
* Added **format** for:
  * Scripts
  * Playbooks
  * Integrations
* Improved user outputs for **secrets** command.
* Fixed an issue where **lint** would run pytest and pylint only on a single docker per integration.
* Added auto-complete functionality to demisto-sdk.
* Added git parameter in **lint** to run only on changed packages.
* Added the **run-playbook** command
* Added **run** command which runs a command in the Demisto playground.
* Added **upload** command which uploads an integration or a script to a Demisto instance.
* Fixed and issue where **validate** checked if release notes exist for new integrations and scripts.
* Added **generate-test-playbook** command which generates a basic test playbook for an integration or a script.
* **validate** now supports indicator fields.
* Fixed an issue with layouts scheme validation.
* Adding **init** command.
* Added **json-to-outputs** command which generates the yaml section for outputs from an API raw response.

## 0.2.6

* Fixed an issue with locating release notes for beta integrations in **validate**.

## 0.2.5

* Fixed an issue with locating release notes for beta integrations in **validate**.

## 0.2.4

* Adding image validation to Beta_Integration and Packs in **validate**.

## 0.2.3

* Adding Beta_Integration to the structure validation process.
* Fixing bug where **validate** did checks on TestPlaybooks.
* Added requirements parameter to **lint**.

## 0.2.2

* Fixing bug where **lint** did not return exit code 1 on failure.
* Fixing bug where **validate** did not print error message in case no release notes were give.

## 0.2.1

* **Validate** now checks that the id and name fields are identical in yml files.
* Fixed a bug where sdk did not return any exit code.

## 0.2.0

* Added Release Notes Validator.
* Fixed the Unifier selection of your python file to use as the code.
* **Validate** now supports Indicator fields.
* Fixed a bug where **validate** and **secrets** did not return exit code 1 on failure.
* **Validate** now runs on newly added scripts.

## 0.1.8

* Added support for `--version`.
* Fixed an issue in file_validator when calling `checked_type` method with script regex.

## 0.1.2

* Restructuring validation to support content packs.
* Added secrets validation.
* Added content bundle creation.
* Added lint and unit test run.

## 0.1.1

* Added new logic to the unifier.
* Added detailed README.
* Some small adjustments and fixes.

## 0.1.0

Capabilities:

* **Extract** components(code, image, description etc.) from a Demisto YAML file into a directory.
* **Unify** components(code, image, description etc.) to a single Demisto YAML file.
* **Validate** Demisto content files.<|MERGE_RESOLUTION|>--- conflicted
+++ resolved
@@ -1,4 +1,3 @@
-
 # Changelog
 
 ## Unreleased
@@ -11,11 +10,8 @@
 * **validate** will no longer fail on playbooks calling subplaybooks that have a higher `fromVersion` value, if  calling the subplaybook has `skipifunavailable=True`.
 * Fixed an issue where relative paths were not accessed correctly.
 * Running any `demisto-sdk` command in a folder with a `.env` file will load it, temporarily overriding existing environment variables.
-<<<<<<< HEAD
+* Fixed an issue where **validate** did not properly detect deleted files.
 * Fixed an issue where **find_type** function didn't recognize exported incident types.
-=======
-* Fixed an issue where **validate** did not properly detect deleted files.
->>>>>>> 4f42ad66
 
 ## 1.7.0
 * Allowed JSON Handlers to accept kwargs, for custoimzing behavior.
