--- conflicted
+++ resolved
@@ -2,11 +2,8 @@
 * Fixed an issue were the **validate** command was falsely recognizing image paths in readme files.
 * Fixed an issue where the **upload** command error message upon upload failure pointed to wrong file rather than to the pack metadata.
 * Added a validation that verifies that each script which appears in incident fields, layouts or layout containers exists in the id_set.json.
-<<<<<<< HEAD
+* Fixed an issue where the **postman code-gen** command generated double dots for context outputs when it was not needed.
 * Fixed an issue where there **validate** command on release notes file crashed when author image was added or modified.
-=======
-* Fixed an issue where the **postman code-gen** command generated double dots for context outputs when it was not needed.
->>>>>>> c255693d
 
 # 1.5.0
 * Fixed an issue where **upload** command failed to upload packs not under content structure.
