# Changelog

## Unreleased
* Fixed an issue in the **format** command where the `id` field was overwritten for existing JSON files.
* Fixed an issue where the **doc-review** command was successful even when the release-note is malformed.
* Added timestamps to the `demisto-sdk` logger.
* Added time measurements to **lint**.
* Added the flag '-d', '--dependency' to **find-dependencies** command to get the content items that cause the dependencies between two packs.
<<<<<<< HEAD
* Fixed an issue where **update-release-notes** used the *trigger_id* field instead of the *trigger_name* field.

=======
* Fixed an issue where **doc-review** failed to recognize script names, in scripts using the old file structure.
* Fixed an issue where concurrent processes created by **lint** caused deadlocks when opening files.
* Fixed an issue in the **format** command where `_dev` or `_copy` suffixes weren't removed from the subscript names in playbooks and layouts.
* Fixed an issue where **validate** failed on nonexistent `README.md` files.
* Added support of XSIAM content items to the **validate** command.
>>>>>>> 6f18fb58
## 1.6.4

* Added the new **generate-yml-from-python** command.
* Added a code *type* indication for integration and script objects in the *ID Set*.
* Added the [Vulture](https://github.com/jendrikseipp/vulture) linter to the pre-commit hook.
* The `demisto-sdk` pack will now be distributed via PyPi with a **wheel** file.
* Fixed a bug where any edited json file that contained a forward slash (`/`) escaped.
* Added a new validation to **validate** command to verify that the metadata *currentVersion* is
the same as the last release note version.
* The **validate** command now checks if there're none-deprecated integration commands that are missing from the readme file.
* Fixed an issue where *dockerimage* changes in Scripts weren't recognized by the **update-release-notes** command.
* Fixed an issue where **update-xsoar-config-file** did not properly insert the marketplace packs list to the file.
* Added the pack name to the known words by default when running the **doc-review** command.
* Added support for new XSIAM entities in **create-id-set** command.
* Added support for new XSIAM entities in **create-content-artifacts** command.
* Added support for Parsing/Modeling Rule content item in the **unify** command.
* Added the integration name, the commands name and the script name to the known words by default when running the **doc-review** command.
* Added an argument '-c' '--custom' to the **unify** command, if True will append to the unified yml name/display/id the custom label provided
* Added support for sub words suggestion in kebab-case sentences when running the **doc-review** command.
* Added support for new XSIAM entities in **update-release-notes** command.
* Enhanced the message of alternative suggestion words shown when running **doc-review** command.
* Fixed an incorrect error message, in case `node` is not installed on the machine.
* Fixed an issue in the **lint** command where the *check-dependent-api-modules* argument was set to true by default.
* Added a new command **generate-unit-tests**.
* Added a new validation to **validate** all SIEM integration have the same suffix.
* Fixed the destination path of the unified parsing/modeling rules in **create-content-artifacts** command.
* Fixed an issue in the **validate** command, where we validated wrongfully the existence of readme file for the *ApiModules* pack.
* Fixed an issue in the **validate** command, where an error message that was displayed for scripts validation was incorrect.
* Fixed an issue in the **validate** and **format** commands where *None* arguments in integration commands caused the commands to fail unexpectedly.
* Added support for running tests on XSIAM machines in the **test-content** command.
* Fixed an issue where the **validate** command did not work properly when deleting non-content items.
* Added the flag '-d', '--dependency' to **find-dependencies** command to get the content items that cause the dependencies between two packs.

## 1.6.3

* **Breaking change**: Fixed a typo in the **validate** `--quiet-bc-validation` flag (was `--quite-bc-validation`). @upstart-swiss
* Dropped support for python 3.7: Demisto-SDK is now supported on Python 3.8 or newer.
* Added an argument to YAMLHandler, allowing to set a maximal width for YAML files. This fixes an issue where a wrong default was used.
* Added the detach mechanism to the **upload** command, If you set the --input-config-file flag, any files in the repo's SystemPacks folder will be detached.
* Added the reattach mechanism to the **upload** command, If you set the --input-config-file flag, any detached item in your XSOAR instance that isn't currently in the repo's SystemPacks folder will be re-attached.
* Fixed an issue in the **validate** command that did not work properly when using the *-g* flag.
* Enhanced the dependency message shown when running **lint**.
* Fixed an issue where **update-release-notes** didn't update the currentVersion in pack_metadata.
* Improved the logging in **test-content** for helping catch typos in external playbook configuration.

## 1.6.2

* Added dependency validation support for core marketplacev2 packs.
* Fixed an issue in **update-release-notes** where suggestion fix failed in validation.
* Fixed a bug where `.env` files didn't load. @nicolas-rdgs
* Fixed a bug where **validate** command failed when the *categories* field in the pack metadata was empty for non-integration packs.
* Added *system* and *item-type* arguments to the **download** command, used when downloading system items.
* Added a validation to **validate**, checking that each script, integration and playbook have a README file. This validation only runs when the command is called with either the `-i` or the `-g` flag.
* Fixed a regression issue with **doc-review**, where the `-g` flag did not work.
* Improved the detection of errors in **doc-review** command.
* The **validate** command now checks if a readme file is empty, only for packs that contain playbooks or were written by a partner.
* The **validate** command now makes sure common contextPath values (e.g. `DBotScore.Score`) have a non-empty description, and **format** populates them automatically.
* Fixed an issue where the **generate-outputs** command did not work properly when examples were provided.
* Fixed an issue in the **generate-outputs** command, where the outputs were not written to the specified output path.
* The **generate-outputs** command can now generate outputs from multiple calls to the same command (useful when different args provide different outputs).
* The **generate-outputs** command can now update a yaml file with new outputs, without deleting or overwriting existing ones.
* Fixed a bug where **doc-review** command failed on existing templates.
* Fixed a bug where **validate** command failed when the word demisto is in the repo README file.
* Added support for adding test-playbooks to the zip file result in *create-content-artifacts* command for marketplacev2.
* Fixed an issue in **find-dependencies** where using the argument *-o* without the argument *--all-packs-dependencies* did not print a proper warning.
* Added a **validate** check to prevent deletion of files whose deletion is not supported by the XSOAR marketplace.
* Removed the support in the *maintenance* option of the *-u* flag in the **update-release-notes** command.
* Added validation for forbidden words and phrases in the **doc-review** command.
* Added a retries mechanism to the **test-content** command to stabilize the build process.
* Added support for all `git` platforms to get remote files.
* Refactored the **format** command's effect on the *fromversion* field:
  * Fixed a bug where the *fromversion* field was removed when modifying a content item.
  * Updated the general default *fromversion* and the default *fromversion* of newly-introduced content items (e.g. `Lists`, `Jobs`).
  * Added an interactive mode functionality for all content types, to ask the user whether to set a default *fromversion*, if could not automatically determine its value. Use `-y` to assume 'yes' as an answer to all prompts and run non-interactively.

## 1.6.1

* Added the '--use-packs-known-words' argument to the **doc-review** command
* Added YAML_Loader to handle yaml files in a standard way across modules, replacing PYYAML.
* Fixed an issue when filtering items using the ID set in the **create-content-artifacts** command.
* Fixed an issue in the **generate-docs** command where tables were generated with an empty description column.
* Fixed an issue in the **split** command where splitting failed when using relative input/output paths.
* Added warning when inferred files are missing.
* Added to **validate** a validation for integration image dimensions, which should be 120x50px.
* Improved an error in the **validate** command to better differentiate between the case where a required fetch parameter is malformed or missing.

## 1.6.0

* Fixed an issue in the **create-id-set** command where similar items from different marketplaces were reported as duplicated.
* Fixed typo in demisto-sdk init
* Fixed an issue where the **lint** command did not handle all container exit codes.
* Add to **validate** a validation for pack name to make sure it is unchanged.
* Added a validation to the **validate** command that verifies that the version in the pack_metdata file is written in the correct format.
* Fixed an issue in the **format** command where missing *fromVersion* field in indicator fields caused an error.

## 1.5.9

* Added option to specify `External Playbook Configuration` to change inputs of Playbooks triggered as part of **test-content**
* Improved performance of the **lint** command.
* Improved performance of the **validate** command when checking README images.
* ***create-id-set*** command - the default value of the **marketplace** argument was changed from ‘xsoar’ to all packs existing in the content repository. When using the command, make sure to pass the relevant marketplace to use.

## 1.5.8

* Fixed an issue where the command **doc-review** along with the argument `--release-notes` failed on yml/json files with invalid schema.
* Fixed an issue where the **lint** command failed on packs using python 3.10

## 1.5.7

* Fixed an issue where reading remote yaml files failed.
* Fixed an issue in **validate** failed with no error message for lists (when no fromVersion field was found).
* Fixed an issue when running **validate** or **format** in a gitlab repository, and failing to determine its project id.
* Added an enhancement to **split**, handling an empty output argument.
* Added the ability to add classifiers and mappers to conf.json.
* Added the Alias field to the incident field schema.

## 1.5.6

* Added 'deprecated' release notes template.
* Fixed an issue where **run-test-playbook** command failed to get the task entries when the test playbook finished with errors.
* Fixed an issue in **validate** command when running with `no-conf-json` argument to ignore the `conf.json` file.
* Added error type text (`ERROR` or `WARNING`) to **validate** error prints.
* Fixed an issue where the **format** command on test playbook did not format the ID to be equal to the name of the test playbook.
* Enhanced the **update-release-notes** command to automatically commit release notes config file upon creation.
* The **validate** command will validate that an indicator field of type html has fromVersion of 6.1.0 and above.
* The **format** command will now add fromVersion 6.1.0 to indicator field of type html.
* Added support for beta integrations in the **format** command.
* Fixed an issue where the **postman-codegen** command failed when called with the `--config-out` flag.
* Removed the integration documentation from the detailed description while performing **split** command to the unified yml file.
* Removed the line which indicates the version of the product from the README.md file for new contributions.

## 1.5.5

* Fixed an issue in the **update-release-notes** command, which did not work when changes were made in multiple packs.
* Changed the **validate** command to fail on missing test-playbooks only if no unittests are found.
* Fixed `to_kebab_case`, it will now deal with strings that have hyphens, commas or periods in them, changing them to be hyphens in the new string.
* Fixed an issue in the **create-id-set** command, where the `source` value included the git token if it was specified in the remote url.
* Fixed an issue in the **merge-id-set** command, where merging fails because of duplicates but the packs are in the XSOAR repo but in different version control.
* Fixed missing `Lists` Content Item as valid `IDSetType`
* Added enhancement for **generate-docs**. It is possible to provide both file or a comma seperated list as `examples`. Also, it's possible to provide more than one example for a script or a command.
* Added feature in **format** to sync YML and JSON files to the `master` file structure.
* Added option to specify `Incident Type`, `Incoming Mapper` and `Classifier` when configuring instance in **test-content**
* added a new command **run-test-playbook** to run a test playbook in a given XSOAR instance.
* Fixed an issue in **format** when running on a modified YML, that the `id` value is not changed to its old `id` value.
* Enhancement for **split** command, replace `ApiModule` code block to `import` when splitting a YML.
* Fixed an issue where indicator types were missing from the pack's content, when uploading using **zip-packs**.
* The request data body format generated in the **postman-codegen** will use the python argument's name and not the raw data argument's name.
* Added the flag '--filter-by-id-set' to **create-content-artifacts** to create artifacts only for items in the given id_set.json.

## 1.5.4

* Fixed an issue with the **format** command when contributing via the UI
* The **format** command will now not remove the `defaultRows` key from incident, indicator and generic fields with `type: grid`.
* Fixed an issue with the **validate** command when a layoutscontainer did not have the `fromversion` field set.
* added a new command **update-xsoar-config-file** to handle your XSOAR Configuration File.
* Added `skipVerify` argument in **upload** command to skip pack signature verification.
* Fixed an issue when the **run** command  failed running when there’s more than one playground, by explicitly using the current user’s playground.
* Added support for Job content item in the **format**, **validate**, **upload**, **create-id-set**, **find-dependecies** and **create-content-artifacts** commands.
* Added a **source** field to the **id_set** entitles.
* Two entitles will not consider as duplicates if they share the same pack and the same source.
* Fixed a bug when duplicates were found in **find_dependencies**.
* Added function **get_current_repo** to `tools`.
* The **postman-codegen** will not have duplicates argument name. It will rename them to the minimum distinguished shared path for each of them.

## 1.5.3

* The **format** command will now set `unsearchable: True` for incident, indicator and generic fields.
* Fixed an issue where the **update-release-notes** command crashes with `--help` flag.
* Added validation to the **validate** command that verifies the `unsearchable` key in incident, indicator and generic fields is set to true.
* Removed a validation that DBotRole should be set for automation that requires elevated permissions to the `XSOAR-linter` in the **lint** command.
* Fixed an issue in **Validate** command where playbooks conditional tasks were mishandeled.
* Added a validation to prevent contributors from using the `fromlicense` key as a configuration parameter in an integration's YML
* Added a validation to ensure that the type for **API token** (and similar) parameters are configured correctly as a `credential` type in the integration configuration YML.
* Added an assertion that checks for duplicated requests' names when generating an integration from a postman collection.
* Added support for [.env files](https://pypi.org/project/python-dotenv/). You can now add a `.env` file to your repository with the logging information instead of setting a global environment variables.
* When running **lint** command with --keep-container flag, the docker images are committed.
* The **validate** command will not return missing test playbook error when given a script with dynamic-section tag.

## 1.5.2

* Added a validation to **update-release-notes** command to ensure that the `--version` flag argument is in the right format.
* added a new command **coverage-analyze** to generate and print coverage reports.
* Fixed an issue in **validate** in repositories which are not in GitHub or GitLab
* Added a validation that verifies that readme image absolute links do not contain the working branch name.
* Added support for List content item in the **format**, **validate**, **download**, **upload**, **create-id-set**, **find-dependecies** and **create-content-artifacts** commands.
* Added a validation to ensure reputation command's default argument is set as an array input.
* Added the `--fail-duplicates` flag for the **merge-id-set** command which will fail the command if duplicates are found.
* Added the `--fail-duplicates` flag for the **create-id-set** command which will fail the command if duplicates are found.

## 1.5.1

* Fixed an issue where **validate** command failed to recognized test playbooks for beta integrations as valid tests.
* Fixed an issue were the **validate** command was falsely recognizing image paths in readme files.
* Fixed an issue where the **upload** command error message upon upload failure pointed to wrong file rather than to the pack metadata.
* Added a validation that verifies that each script which appears in incident fields, layouts or layout containers exists in the id_set.json.
* Fixed an issue where the **postman code-gen** command generated double dots for context outputs when it was not needed.
* Fixed an issue where there **validate** command on release notes file crashed when author image was added or modified.
* Added input handling when running **find-dependencies**, replacing string manipulations.
* Fixed an issue where the **validate** command did not handle multiple playbooks with the same name in the id_set.
* Added support for GitLab repositories in **validate**

## 1.5.0

* Fixed an issue where **upload** command failed to upload packs not under content structure.
* Added support for **init** command to run from non-content repo.
* The **split-yml** has been renamed to **split** and now supports splitting Dashboards from unified Generic Modules.
* Fixed an issue where the skipped tests validation ran on the `ApiModules` pack in the **validate** command.
* The **init** command will now create the `Generic Object` entities directories.
* Fixed an issue where the **format** command failed to recognize changed files from git.
* Fixed an issue where the **json-to-outputs** command failed checking whether `0001-01-01T00:00:00` is of type `Date`
* Added to the **generate context** command to generate context paths for integrations from an example file.
* Fixed an issue where **validate** failed on release notes configuration files.
* Fixed an issue where the **validate** command failed on pack input if git detected changed files outside of `Packs` directory.
* Fixed an issue where **validate** command failed to recognize files inside validated pack when validation release notes, resulting in a false error message for missing entity in release note.
* Fixed an issue where the **download** command failed when downloading an invalid YML, instead of skipping it.

## 1.4.9

* Added validation that the support URL in partner contribution pack metadata does not lead to a GitHub repo.
* Enhanced ***generate-docs*** with default `additionalinformation` (description) for common parameters.
* Added to **validate** command a validation that a content item's id and name will not end with spaces.
* The **format** command will now remove trailing whitespaces from content items' id and name fields.
* Fixed an issue where **update-release-notes** could fail on files outside the user given pack.
* Fixed an issue where the **generate-test-playbook** command would not place the playbook in the proper folder.
* Added to **validate** command a validation that packs with `Iron Bank` uses the latest docker from Iron Bank.
* Added to **update-release-notes** command support for `Generic Object` entities.
* Fixed an issue where playbook `fromversion` mismatch validation failed even if `skipunavailable` was set to true.
* Added to the **create artifacts** command support for release notes configuration file.
* Added validation to **validate** for release notes config file.
* Added **isoversize** and **isautoswitchedtoquietmode** fields to the playbook schema.
* Added to the **update-release-notes** command `-bc` flag to generate template for breaking changes version.
* Fixed an issue where **validate** did not search description files correctly, leading to a wrong warning message.

## 1.4.8

* Fixed an issue where yml files with `!reference` failed to load properly.
* Fixed an issue when `View Integration Documentation` button was added twice during the download and re-upload.
* Fixed an issue when `(Partner Contribution)` was added twice to the display name during the download and re-upload.
* Added the following enhancements in the **generate-test-playbook** command:
  * Added the *--commands* argument to generate tasks for specific commands.
  * Added the *--examples* argument to get the command examples file path and generate tasks from the commands and arguments specified there.
  * Added the *--upload* flag to specify whether to upload the test playbook after the generation.
  * Fixed the output condition generation for outputs of type `Boolean`.

## 1.4.7

* Fixed an issue where an empty list for a command context didn't produce an indication other than an empty table.
* Fixed an issue where the **format** command has incorrectly recognized on which files to run when running using git.
* Fixed an issue where author image validations were not checked properly.
* Fixed an issue where new old-formatted scripts and integrations were not validated.
* Fixed an issue where the wording in the from version validation error for subplaybooks was incorrect.
* Fixed an issue where the **update-release-notes** command used the old docker image version instead of the new when detecting a docker change.
* Fixed an issue where the **generate-test-playbook** command used an incorrect argument name as default
* Fixed an issue where the **json-to-outputs** command used an incorrect argument name as default when using `-d`.
* Fixed an issue where validations failed while trying to validate non content files.
* Fixed an issue where README validations did not work post VS Code formatting.
* Fixed an issue where the description validations were inconsistent when running through an integration file or a description file.

## 1.4.6

* Fixed an issue where **validate** suggests, with no reason, running **format** on missing mandatory keys in yml file.
* Skipped existence of TestPlaybook check on community and contribution integrations.
* Fixed an issue where pre-commit didn't run on the demisto_sdk/commands folder.
* The **init** command will now change the script template name in the code to the given script name.
* Expanded the validations performed on beta integrations.
* Added support for PreProcessRules in the **format**, **validate**, **download**, and **create-content-artifacts** commands.
* Improved the error messages in **generate-docs**, if an example was not provided.
* Added to **validate** command a validation that a content entity or a pack name does not contain the words "partner" and "community".
* Fixed an issue where **update-release-notes** ignores *--text* flag while using *-f*
* Fixed the outputs validations in **validate** so enrichment commands will not be checked to have DBotScore outputs.
* Added a new validation to require the dockerimage key to exist in an integration and script yml files.
* Enhanced the **generate-test-playbook** command to use only integration tested on commands, rather than (possibly) other integrations implementing them.
* Expanded unify command to support GenericModules - Unifies a GenericModule object with its Dashboards.
* Added validators for generic objects:
  * Generic Field validator - verify that the 'fromVersion' field is above 6.5.0, 'group' field equals 4 and 'id' field starts with the prefix 'generic_'.
  * Generic Type validator - verify that the 'fromVersion' field is above 6.5.0
  * Generic Module validator - verify that the 'fromVersion' field is above 6.5.0
  * Generic Definition validator - verify that the 'fromVersion' field is above 6.5.0
* Expanded Format command to support Generic Objects - Fixes generic objects according to their validations.
* Fixed an issue where the **update-release-notes** command did not handle ApiModules properly.
* Added option to enter a dictionary or json of format `[{field_name:description}]` in the **json-to-outputs** command,
  with the `-d` flag.
* Improved the outputs for the **format** command.
* Fixed an issue where the validations performed after the **format** command were inconsistent with **validate**.
* Added to the **validate** command a validation for the author image.
* Updated the **create-content-artifacts** command to support generic modules, definitions, fields and types.
* Added an option to ignore errors for file paths and not only file name in .pack-ignore file.

## 1.4.5

* Enhanced the **postman-codegen** command to name all generated arguments with lower case.
* Fixed an issue where the **find-dependencies** command miscalculated the dependencies for playbooks that use generic commands.
* Fixed an issue where the **validate** command failed in external repositories in case the DEMISTO_SDK_GITHUB_TOKEN was not set.
* Fixed an issue where **openapi-codegen** corrupted the swagger file by overwriting configuration to swagger file.
* Updated the **upload** command to support uploading zipped packs to the marketplace.
* Added to the **postman-codegen** command support of path variables.
* Fixed an issue where **openapi-codegen** entered into an infinite loop on circular references in the swagger file.
* The **format** command will now set `fromVersion: 6.2.0` for widgets with 'metrics' data type.
* Updated the **find-dependencies** command to support generic modules, definitions, fields and types.
* Fixed an issue where **openapi-codegen** tried to extract reference example outputs, leading to an exception.
* Added an option to ignore secrets automatically when using the **init** command to create a pack.
* Added a tool that gives the ability to temporarily suppress console output.

## 1.4.4

* When formatting incident types with Auto-Extract rules and without mode field, the **format** command will now add the user selected mode.
* Added new validation that DBotRole is set for scripts that requires elevated permissions to the `XSOAR-linter` in the **lint** command.
* Added url escaping to markdown human readable section in generate docs to avoid autolinking.
* Added a validation that mapper's id and name are matching. Updated the format of mapper to include update_id too.
* Added a validation to ensure that image paths in the README files are valid.
* Fixed **find_type** function to correctly find test files, such as, test script and test playbook.
* Added scheme validations for the new Generic Object Types, Fields, and Modules.
* Renamed the flag *--input-old-version* to *--old-version* in the **generate-docs** command.
* Refactored the **update-release-notes** command:
  * Replaced the *--all* flag with *--use-git* or *-g*.
  * Added the *--force* flag to update the pack release notes without changes in the pack.
  * The **update-release-notes** command will now update all dependent integrations on ApiModule change, even if not specified.
  * If more than one pack has changed, the full list of updated packs will be printed at the end of **update-release-notes** command execution.
  * Fixed an issue where the **update-release-notes** command did not add docker image release notes entry for release notes file if a script was changed.
  * Fixed an issue where the **update-release-notes** command did not detect changed files that had the same name.
  * Fixed an issue in the **update-release-notes** command where the version support of JSON files was mishandled.
* Fixed an issue where **format** did not skip files in test and documentation directories.
* Updated the **create-id-set** command to support generic modules, definitions, fields and types.
* Changed the **convert** command to generate old layout fromversion to 5.0.0 instead of 4.1.0
* Enhanced the command **postman-codegen** with type hints for templates.

## 1.4.3

* Fixed an issue where **json-to-outputs** command returned an incorrect output when json is a list.
* Fixed an issue where if a pack README.md did not exist it could cause an error in the validation process.
* Fixed an issue where the *--name* was incorrectly required in the **init** command.
* Adding the option to run **validate** on a specific path while using git (*-i* & *-g*).
* The **format** command will now change UUIDs in .yml and .json files to their respective content entity name.
* Added a playbook validation to check if a task sub playbook exists in the id set in the **validate** command.
* Added the option to add new tags/usecases to the approved list and to the pack metadata on the same pull request.
* Fixed an issue in **test_content** where when different servers ran tests for the same integration, the server URL parameters were not set correctly.
* Added a validation in the **validate** command to ensure that the ***endpoint*** command is configured correctly in yml file.
* Added a warning when pack_metadata's description field is longer than 130 characters.
* Fixed an issue where a redundant print occurred on release notes validation.
* Added new validation in the **validate** command to ensure that the minimal fromVersion in a widget of type metrics will be 6.2.0.
* Added the *--release-notes* flag to demisto-sdk to get the current version release notes entries.

## 1.4.2

* Added to `pylint` summary an indication if a test was skipped.
* Added to the **init** command the option to specify fromversion.
* Fixed an issue where running **init** command without filling the metadata file.
* Added the *--docker-timeout* flag in the **lint** command to control the request timeout for the Docker client.
* Fixed an issue where **update-release-notes** command added only one docker image release notes entry for release notes file, and not for every entity whom docker image was updated.
* Added a validation to ensure that incident/indicator fields names starts with their pack name in the **validate** command. (Checked only for new files and only when using git *-g*)
* Updated the **find-dependencies** command to return the 'dependencies' according the layout type ('incident', 'indicator').
* Enhanced the "vX" display name validation for scripts and integrations in the **validate** command to check for every versioned script or integration, and not only v2.
* Added the *--fail-duplicates* flag for the **create-id-set** command which will fail the command if duplicates are found.
* Added to the **generate-docs** command automatic addition to git when a new readme file is created.

## 1.4.1

* When in private repo without `DEMSITO_SDK_GITHUB_TOKEN` configured, get_remote_file will take files from the local origin/master.
* Enhanced the **unify** command when giving input of a file and not a directory return a clear error message.
* Added a validation to ensure integrations are not skipped and at least one test playbook is not skipped for each integration or script.
* Added to the Content Tests support for `context_print_dt`, which queries the incident context and prints the result as a json.
* Added new validation for the `xsoar_config.json` file in the **validate** command.
* Added a version differences section to readme in **generate-docs** command.
* Added the *--docs-format* flag in the **integration-diff** command to get the output in README format.
* Added the *--input-old-version* and *--skip-breaking-changes* flags in the **generate-docs** command to get the details for the breaking section and to skip the breaking changes section.

## 1.4.0

* Enable passing a comma-separated list of paths for the `--input` option of the **lint** command.
* Added new validation of unimplemented test-module command in the code to the `XSOAR-linter` in the **lint** command.
* Fixed the **generate-docs** to handle integration authentication parameter.
* Added a validation to ensure that description and README do not contain the word 'Demisto'.
* Improved the deprecated message validation required from playbooks and scripts.
* Added the `--quite-bc-validation` flag for the **validate** command to run the backwards compatibility validation in quite mode (errors is treated like warnings).
* Fixed the **update release notes** command to display a name for old layouts.
* Added the ability to append to the pack README credit to contributors.
* Added identification for parameter differences in **integration-diff** command.
* Fixed **format** to use git as a default value.
* Updated the **upload** command to support reports.
* Fixed an issue where **generate-docs** command was displaying 'None' when credentials parameter display field configured was not configured.
* Fixed an issue where **download** did not return exit code 1 on failure.
* Updated the validation that incident fields' names do not contain the word incident will aplly to core packs only.
* Added a playbook validation to verify all conditional tasks have an 'else' path in **validate** command.
* Renamed the GitHub authentication token environment variable `GITHUB_TOKEN` to `DEMITO_SDK_GITHUB_TOKEN`.
* Added to the **update-release-notes** command automatic addition to git when new release notes file is created.
* Added validation to ensure that integrations, scripts, and playbooks do not contain the entity type in their names.
* Added the **convert** command to convert entities between XSOAR versions.
* Added the *--deprecate* flag in **format** command to deprecate integrations, scripts, and playbooks.
* Fixed an issue where ignoring errors did not work when running the **validate** command on specific files (-i).

## 1.3.9

* Added a validation verifying that the pack's README.md file is not equal to pack description.
* Fixed an issue where the **Assume yes** flag did not work properly for some entities in the **format** command.
* Improved the error messages for separators in folder and file names in the **validate** command.
* Removed the **DISABLE_SDK_VERSION_CHECK** environment variable. To disable new version checks, use the **DEMISTO_SDK_SKIP_VERSION_CHECK** envirnoment variable.
* Fixed an issue where the demisto-sdk version check failed due to a rate limit.
* Fixed an issue with playbooks scheme validation.

## 1.3.8

* Updated the **secrets** command to work on forked branches.

## 1.3.7

* Added a validation to ensure correct image and description file names.
* Fixed an issue where the **validate** command failed when 'display' field in credentials param in yml is empty but 'displaypassword' was provided.
* Added the **integration-diff** command to check differences between two versions of an integration and to return a report of missing and changed elements in the new version.
* Added a validation verifying that the pack's README.md file is not missing or empty for partner packs or packs contains use cases.
* Added a validation to ensure that the integration and script folder and file names will not contain separators (`_`, `-`, ``).
* When formatting new pack, the **format** command will set the *fromversion* key to 5.5.0 in the new files without fromversion.

## 1.3.6

* Added a validation that core packs are not dependent on non-core packs.
* Added a validation that a pack name follows XSOAR standards.
* Fixed an issue where in some cases the `get_remote_file` function failed due to an invalid path.
* Fixed an issue where running **update-release-notes** with updated integration logo, did not detect any file changes.
* Fixed an issue where the **create-id-set** command did not identify unified integrations correctly.
* Fixed an issue where the `CommonTypes` pack was not identified as a dependency for all feed integrations.
* Added support for running SDK commands in private repositories.
* Fixed an issue where running the **init** command did not set the correct category field in an integration .yml file for a newly created pack.
* When formatting new contributed pack, the **format** command will set the *fromversion* key to 6.0.0 in the relevant files.
* If the environment variable "DISABLE_SDK_VERSION_CHECK" is define, the demisto-sdk will no longer check for newer version when running a command.
* Added the `--use-pack-metadata` flag for the **find-dependencies** command to update the calculated dependencies using the the packs metadata files.
* Fixed an issue where **validate** failed on scripts in case the `outputs` field was set to `None`.
* Fixed an issue where **validate** was failing on editing existing release notes.
* Added a validation for README files verifying that the file doesn't contain template text copied from HelloWorld or HelloWorldPremium README.

## 1.3.5

* Added a validation that layoutscontainer's id and name are matching. Updated the format of layoutcontainer to include update_id too.
* Added a validation that commands' names and arguments in core packs, or scripts' arguments do not contain the word incident.
* Fixed issue where running the **generate-docs** command with -c flag ran all the commands and not just the commands specified by the flag.
* Fixed the error message of the **validate** command to not always suggest adding the *description* field.
* Fixed an issue where running **format** on feed integration generated invalid parameter structure.
* Fixed an issue where the **generate-docs** command did not add all the used scripts in a playbook to the README file.
* Fixed an issue where contrib/partner details might be added twice to the same file, when using unify and create-content-artifacts commands
* Fixed issue where running **validate** command on image-related integration did not return the correct outputs to json file.
* When formatting playbooks, the **format** command will now remove empty fields from SetIncident, SetIndicator, CreateNewIncident, CreateNewIndicator script arguments.
* Added an option to fill in the developer email when running the **init** command.

## 1.3.4

* Updated the **validate** command to check that the 'additionalinfo' field only contains the expected value for feed required parameters and not equal to it.
* Added a validation that community/partner details are not in the detailed description file.
* Added a validation that the Use Case tag in pack_metadata file is only used when the pack contains at least one PB, Incident Type or Layout.
* Added a validation that makes sure outputs in integrations are matching the README file when only README has changed.
* Added the *hidden* field to the integration schema.
* Fixed an issue where running **format** on a playbook whose `name` does not equal its `id` would cause other playbooks who use that playbook as a sub-playbook to fail.
* Added support for local custom command configuration file `.demisto-sdk-conf`.
* Updated the **format** command to include an update to the description file of an integration, to remove community/partner details.

## 1.3.3

* Fixed an issue where **lint** failed where *.Dockerfile* exists prior running the lint command.
* Added FeedHelloWorld template option for *--template* flag in **demisto-sdk init** command.
* Fixed issue where **update-release-notes** deleted release note file if command was called more than once.
* Fixed issue where **update-release-notes** added docker image release notes every time the command was called.
* Fixed an issue where running **update-release-notes** on a pack with newly created integration, had also added a docker image entry in the release notes.
* Fixed an issue where `XSOAR-linter` did not find *NotImplementedError* in main.
* Added validation for README files verifying their length (over 30 chars).
* When using *-g* flag in the **validate** command it will now ignore untracked files by default.
* Added the *--include-untracked* flag to the **validate** command to include files which are untracked by git in the validation process.
* Improved the `pykwalify` error outputs in the **validate** command.
* Added the *--print-pykwalify* flag to the **validate** command to print the unchanged output from `pykwalify`.

## 1.3.2

* Updated the format of the outputs when using the *--json-file* flag to create a JSON file output for the **validate** and **lint** commands.
* Added the **doc-review** command to check spelling in .md and .yml files as well as a basic release notes review.
* Added a validation that a pack's display name does not already exist in content repository.
* Fixed an issue where the **validate** command failed to detect duplicate params in an integration.
* Fixed an issue where the **validate** command failed to detect duplicate arguments in a command in an integration.

## 1.3.1

* Fixed an issue where the **validate** command failed to validate the release notes of beta integrations.
* Updated the **upload** command to support indicator fields.
* The **validate** and **update-release-notes** commands will now check changed files against `demisto/master` if it is configured locally.
* Fixed an issue where **validate** would incorrectly identify files as renamed.
* Added a validation that integration properties (such as feed, mappers, mirroring, etc) are not removed.
* Fixed an issue where **validate** failed when comparing branch against commit hash.
* Added the *--no-pipenv* flag to the **split-yml** command.
* Added a validation that incident fields and incident types are not removed from mappers.
* Fixed an issue where the *c
reate-id-set* flag in the *validate* command did not work while not using git.
* Added the *hiddenusername* field to the integration schema.
* Added a validation that images that are not integration images, do not ask for a new version or RN

## 1.3.0

* Do not collect optional dependencies on indicator types reputation commands.
* Fixed an issue where downloading indicator layoutscontainer objects failed.
* Added a validation that makes sure outputs in integrations are matching the README file.
* Fixed an issue where the *create-id-set* flag in the **validate** command did not work.
* Added a warning in case no id_set file is found when running the **validate** command.
* Fixed an issue where changed files were not recognised correctly on forked branches in the **validate** and the **update-release-notes** commands.
* Fixed an issue when files were classified incorrectly when running *update-release-notes*.
* Added a validation that integration and script file paths are compatible with our convention.
* Fixed an issue where id_set.json file was re created whenever running the generate-docs command.
* added the *--json-file* flag to create a JSON file output for the **validate** and **lint** commands.

## 1.2.19

* Fixed an issue where merge id_set was not updated to work with the new entity of Packs.
* Added a validation that the playbook's version matches the version of its sub-playbooks, scripts, and integrations.

## 1.2.18

* Changed the *skip-id-set-creation* flag to *create-id-set* in the **validate** command. Its default value will be False.
* Added support for the 'cve' reputation command in default arg validation.
* Filter out generic and reputation command from scripts and playbooks dependencies calculation.
* Added support for the incident fields in outgoing mappers in the ID set.
* Added a validation that the taskid field and the id field under the task field are both from uuid format and contain the same value.
* Updated the **format** command to generate uuid value for the taskid field and for the id under the task field in case they hold an invalid values.
* Exclude changes from doc_files directory on validation.
* Added a validation that an integration command has at most one default argument.
* Fixing an issue where pack metadata version bump was not enforced when modifying an old format (unified) file.
* Added validation that integration parameter's display names are capitalized and spaced using whitespaces and not underscores.
* Fixed an issue where beta integrations where not running deprecation validations.
* Allowed adding additional information to the deprecated description.
* Fixing an issue when escaping less and greater signs in integration params did not work as expected.

## 1.2.17

* Added a validation that the classifier of an integration exists.
* Added a validation that the mapper of an integration exists.
* Added a validation that the incident types of a classifier exist.
* Added a validation that the incident types of a mapper exist.
* Added support for *text* argument when running **demisto-sdk update-release-notes** on the ApiModules pack.
* Added a validation for the minimal version of an indicator field of type grid.
* Added new validation for incident and indicator fields in classifiers mappers and layouts exist in the content.
* Added cache for get_remote_file to reducing failures from accessing the remote repo.
* Fixed an issue in the **format** command where `_dev` or `_copy` suffixes weren't removed from the `id` of the given playbooks.
* Playbook dependencies from incident and indicator fields are now marked as optional.
* Mappers dependencies from incident types and incident fields are now marked as optional.
* Classifier dependencies from incident types are now marked as optional.
* Updated **demisto-sdk init** command to no longer create `created` field in pack_metadata file
* Updated **generate-docs** command to take the parameters names in setup section from display field and to use additionalinfo field when exist.
* Using the *verbose* argument in the **find-dependencies** command will now log to the console.
* Improved the deprecated message validation required from integrations.
* Fixed an issue in the **generate-docs** command where **Context Example** section was created when it was empty.

## 1.2.16

* Added allowed ignore errors to the *IDSetValidator*.
* Fixed an issue where an irrelevant id_set validation ran in the **validate** command when using the *--id-set* flag.
* Fixed an issue were **generate-docs** command has failed if a command did not exist in commands permissions file.
* Improved a **validate** command message for missing release notes of api module dependencies.

## 1.2.15

* Added the *ID101* to the allowed ignored errors.

## 1.2.14

* SDK repository is now mypy check_untyped_defs complaint.
* The lint command will now ignore the unsubscriptable-object (E1136) pylint error in dockers based on python 3.9 - this will be removed once a new pylint version is released.
* Added an option for **format** to run on a whole pack.
* Added new validation of unimplemented commands from yml in the code to `XSOAR-linter`.
* Fixed an issue where Auto-Extract fields were only checked for newly added incident types in the **validate** command.
* Added a new warning validation of direct access to args/params dicts to `XSOAR-linter`.

## 1.2.13

* Added new validation of indicators usage in CommandResults to `XSOAR-linter`.
* Running **demisto-sdk lint** will automatically run on changed files (same behavior as the -g flag).
* Removed supported version message from the documentation when running **generate_docs**.
* Added a print to indicate backwards compatibility is being checked in **validate** command.
* Added a percent print when running the **validate** command with the *-a* flag.
* Fixed a regression in the **upload** command where it was ignoring `DEMISTO_VERIFY_SSL` env var.
* Fixed an issue where the **upload** command would fail to upload beta integrations.
* Fixed an issue where the **validate** command did not create the *id_set.json* file when running with *-a* flag.
* Added price change validation in the **validate** command.
* Added validations that checks in read-me for empty sections or leftovers from the auto generated read-me that should be changed.
* Added new code validation for *NotImplementedError* to raise a warning in `XSOAR-linter`.
* Added validation for support types in the pack metadata file.
* Added support for *--template* flag in **demisto-sdk init** command.
* Fixed an issue with running **validate** on master branch where the changed files weren't compared to previous commit when using the *-g* flag.
* Fixed an issue where the `XSOAR-linter` ran *NotImplementedError* validation on scripts.
* Added support for Auto-Extract feature validation in incident types in the **validate** command.
* Fixed an issue in the **lint** command where the *-i* flag was ignored.
* Improved **merge-id-sets** command to support merge between two ID sets that contain the same pack.
* Fixed an issue in the **lint** command where flake8 ran twice.

## 1.2.12

* Bandit now reports also on medium severity issues.
* Fixed an issue with support for Docker Desktop on Mac version 2.5.0+.
* Added support for vulture and mypy linting when running without docker.
* Added support for *prev-ver* flag in **update-release-notes** command.
* Improved retry support when building docker images for linting.
* Added the option to create an ID set on a specific pack in **create-id-set** command.
* Added the *--skip-id-set-creation* flag to **validate** command in order to add the capability to run validate command without creating id_set validation.
* Fixed an issue where **validate** command checked docker image tag on ApiModules pack.
* Fixed an issue where **find-dependencies** did not calculate dashboards and reports dependencies.
* Added supported version message to the documentation and release notes files when running **generate_docs** and **update-release-notes** commands respectively.
* Added new code validations for *NotImplementedError* exception raise to `XSOAR-linter`.
* Command create-content-artifacts additional support for **Author_image.png** object.
* Fixed an issue where schemas were not enforced for incident fields, indicator fields and old layouts in the validate command.
* Added support for **update-release-notes** command to update release notes according to master branch.

## 1.2.11

* Fixed an issue where the ***generate-docs*** command reset the enumeration of line numbering after an MD table.
* Updated the **upload** command to support mappers.
* Fixed an issue where exceptions were no printed in the **format** while the *--verbose* flag is set.
* Fixed an issue where *--assume-yes* flag did not work in the **format** command when running on a playbook without a `fromversion` field.
* Fixed an issue where the **format** command would fail in case `conf.json` file was not found instead of skipping the update.
* Fixed an issue where integration with v2 were recognised by the `name` field instead of the `display` field in the **validate** command.
* Added a playbook validation to check if a task script exists in the id set in the **validate** command.
* Added new integration category `File Integrity Management` in the **validate** command.

## 1.2.10

* Added validation for approved content pack use-cases and tags.
* Added new code validations for *CommonServerPython* import to `XSOAR-linter`.
* Added *default value* and *predefined values* to argument description in **generate-docs** command.
* Added a new validation that checks if *get-mapping-fields* command exists if the integration schema has *{ismappable: true}* in **validate** command.
* Fixed an issue where the *--staged* flag recognised added files as modified in the **validate** command.
* Fixed an issue where a backwards compatibility warning was raised for all added files in the **validate** command.
* Fixed an issue where **validate** command failed when no tests were given for a partner supported pack.
* Updated the **download** command to support mappers.
* Fixed an issue where the ***format*** command added a duplicate parameter.
* For partner supported content packs, added support for a list of emails.
* Removed validation of README files from the ***validate*** command.
* Fixed an issue where the ***validate*** command required release notes for ApiModules pack.

## 1.2.9

* Fixed an issue in the **openapi_codegen** command where it created duplicate functions name from the swagger file.
* Fixed an issue in the **update-release-notes** command where the *update type* argument was not verified.
* Fixed an issue in the **validate** command where no error was raised in case a non-existing docker image was presented.
* Fixed an issue in the **format** command where format failed when trying to update invalid Docker image.
* The **format** command will now preserve the **isArray** argument in integration's reputation commands and will show a warning if it set to **false**.
* Fixed an issue in the **lint** command where *finally* clause was not supported in main function.
* Fixed an issue in the **validate** command where changing any entity ID was not validated.
* Fixed an issue in the **validate** command where *--staged* flag did not bring only changed files.
* Fixed the **update-release-notes** command to ignore changes in the metadata file.
* Fixed the **validate** command to ignore metadata changes when checking if a version bump is needed.

## 1.2.8

* Added a new validation that checks in playbooks for the usage of `DeleteContext` in **validate** command.
* Fixed an issue in the **upload** command where it would try to upload content entities with unsupported versions.
* Added a new validation that checks in playbooks for the usage of specific instance in **validate** command.
* Added the **--staged** flag to **validate** command to run on staged files only.

## 1.2.7

* Changed input parameters in **find-dependencies** command.
  * Use ***-i, --input*** instead of ***-p, --path***.
  * Use ***-idp, --id-set-path*** instead of ***-i, --id-set-path***.
* Fixed an issue in the **unify** command where it crashed on an integration without an image file.
* Fixed an issue in the **format** command where unnecessary files were not skipped.
* Fixed an issue in the **update-release-notes** command where the *text* argument was not respected in all cases.
* Fixed an issue in the **validate** command where a warning about detailed description was given for unified or deprecated integrations.
* Improved the error returned by the **validate** command when running on files using the old format.

## 1.2.6

* No longer require setting `DEMISTO_README_VALIDATION` env var to enable README mdx validation. Validation will now run automatically if all necessary node modules are available.
* Fixed an issue in the **validate** command where the `--skip-pack-dependencies` would not skip id-set creation.
* Fixed an issue in the **validate** command where validation would fail if supplied an integration with an empty `commands` key.
* Fixed an issue in the **validate** command where validation would fail due to a required version bump for packs which are not versioned.
* Will use env var `DEMISTO_VERIFY_SSL` to determine if to use a secure connection for commands interacting with the Server when `--insecure` is not passed. If working with a local Server without a trusted certificate, you can set env var `DEMISTO_VERIFY_SSL=no` to avoid using `--insecure` on each command.
* Unifier now adds a link to the integration documentation to the integration detailed description.
* Fixed an issue in the **secrets** command where ignored secrets were not skipped.

## 1.2.5

* Added support for special fields: *defaultclassifier*, *defaultmapperin*, *defaultmapperout* in **download** command.
* Added -y option **format** command to assume "yes" as answer to all prompts and run non-interactively
* Speed up improvements for `validate` of README files.
* Updated the **format** command to adhere to the defined content schema and sub-schemas, aligning its behavior with the **validate** command.
* Added support for canvasContextConnections files in **format** command.

## 1.2.4

* Updated detailed description for community integrations.

## 1.2.3

* Fixed an issue where running **validate** failed on playbook with task that adds tags to the evidence data.
* Added the *displaypassword* field to the integration schema.
* Added new code validations to `XSOAR-linter`.
  * As warnings messages:
    * `demisto.params()` should be used only inside main function.
    * `demisto.args()` should be used only inside main function.
    * Functions args should have type annotations.
* Added `fromversion` field validation to test playbooks and scripts in **validate** command.

## 1.2.2

* Add support for warning msgs in the report and summary to **lint** command.
* Fixed an issue where **json-to-outputs** determined bool values as int.
* Fixed an issue where **update-release-notes** was crushing on `--all` flag.
* Fixed an issue where running **validate**, **update-release-notes** outside of content repo crushed without a meaningful error message.
* Added support for layoutscontainer in **init** contribution flow.
* Added a validation for tlp_color param in feeds in **validate** command.
* Added a validation for removal of integration parameters in **validate** command.
* Fixed an issue where **update-release-notes** was failing with a wrong error message when no pack or input was given.
* Improved formatting output of the **generate-docs** command.
* Add support for env variable *DEMISTO_SDK_ID_SET_REFRESH_INTERVAL*. Set this env variable to the refresh interval in minutes. The id set will be regenerated only if the refresh interval has passed since the last generation. Useful when generating Script documentation, to avoid re-generating the id_set every run.
* Added new code validations to `XSOAR-linter`.
  * As error messages:
    * Longer than 10 seconds sleep statements for non long running integrations.
    * exit() usage.
    * quit() usage.
  * As warnings messages:
    * `demisto.log` should not be used.
    * main function existence.
    * `demito.results` should not be used.
    * `return_output` should not be used.
    * try-except statement in main function.
    * `return_error` usage in main function.
    * only once `return_error` usage.
* Fixed an issue where **lint** command printed logs twice.
* Fixed an issue where *suffix* did not work as expected in the **create-content-artifacts** command.
* Added support for *prev-ver* flag in **lint** and **secrets** commands.
* Added support for *text* flag to **update-release-notes** command to add the same text to all release notes.
* Fixed an issue where **validate** did not recognize added files if they were modified locally.
* Added a validation that checks the `fromversion` field exists and is set to 5.0.0 or above when working or comparing to a non-feature branch in **validate** command.
* Added a validation that checks the certification field in the pack_metadata file is valid in **validate** command.
* The **update-release-notes** command will now automatically add docker image update to the release notes.

## 1.2.1

* Added an additional linter `XSOAR-linter` to the **lint** command which custom validates py files. currently checks for:
  * `Sys.exit` usages with non zero value.
  * Any `Print` usages.
* Fixed an issue where renamed files were failing on *validate*.
* Fixed an issue where single changed files did not required release notes update.
* Fixed an issue where doc_images required release-notes and validations.
* Added handling of dependent packs when running **update-release-notes** on changed *APIModules*.
  * Added new argument *--id-set-path* for id_set.json path.
  * When changes to *APIModule* is detected and an id_set.json is available - the command will update the dependent pack as well.
* Added handling of dependent packs when running **validate** on changed *APIModules*.
  * Added new argument *--id-set-path* for id_set.json path.
  * When changes to *APIModule* is detected and an id_set.json is available - the command will validate that the dependent pack has release notes as well.
* Fixed an issue where the find_type function didn't recognize file types correctly.
* Fixed an issue where **update-release-notes** command did not work properly on Windows.
* Added support for indicator fields in **update-release-notes** command.
* Fixed an issue where files in test dirs where being validated.

## 1.2.0

* Fixed an issue where **format** did not update the test playbook from its pack.
* Fixed an issue where **validate** validated non integration images.
* Fixed an issue where **update-release-notes** did not identified old yml integrations and scripts.
* Added revision templates to the **update-release-notes** command.
* Fixed an issue where **update-release-notes** crashed when a file was renamed.
* Fixed an issue where **validate** failed on deleted files.
* Fixed an issue where **validate** validated all images instead of packs only.
* Fixed an issue where a warning was not printed in the **format** in case a non-supported file type is inputted.
* Fixed an issue where **validate** did not fail if no release notes were added when adding files to existing packs.
* Added handling of incorrect layout paths via the **format** command.
* Refactor **create-content-artifacts** command - Efficient artifacts creation and better logging.
* Fixed an issue where image and description files were not handled correctly by **validate** and **update-release-notes** commands.
* Fixed an issue where the **format** command didn't remove all extra fields in a file.
* Added an error in case an invalid id_set.json file is found while running the **validate** command.
* Added fetch params checks to the **validate** command.

## 1.1.11

* Added line number to secrets' path in **secrets** command report.
* Fixed an issue where **init** a community pack did not present the valid support URL.
* Fixed an issue where **init** offered a non relevant pack support type.
* Fixed an issue where **lint** did not pull docker images for powershell.
* Fixed an issue where **find-dependencies** did not find all the script dependencies.
* Fixed an issue where **find-dependencies** did not collect indicator fields as dependencies for playbooks.
* Updated the **validate** and the **secrets** commands to be less dependent on regex.
* Fixed an issue where **lint** did not run on circle when docker did not return ping.
* Updated the missing release notes error message (RN106) in the **Validate** command.
* Fixed an issue where **Validate** would return missing release notes when two packs with the same substring existed in the modified files.
* Fixed an issue where **update-release-notes** would add duplicate release notes when two packs with the same substring existed in the modified files.
* Fixed an issue where **update-release-notes** would fail to bump new versions if the feature branch was out of sync with the master branch.
* Fixed an issue where a non-descriptive error would be returned when giving the **update-release-notes** command a pack which can not be found.
* Added dependencies check for *widgets* in **find-dependencies** command.
* Added a `update-docker` flag to **format** command.
* Added a `json-to-outputs` flag to the **run** command.
* Added a verbose (`-v`) flag to **format** command.
* Fixed an issue where **download** added the prefix "playbook-" to the name of playbooks.

## 1.1.10

* Updated the **init** command. Relevant only when passing the *--contribution* argument.
  * Added the *--author* option.
  * The *support* field of the pack's metadata is set to *community*.
* Added a proper error message in the **Validate** command upon a missing description in the root of the yml.
* **Format** now works with a relative path.
* **Validate** now fails when all release notes have been excluded.
* Fixed issue where correct error message would not propagate for invalid images.
* Added the *--skip-pack-dependencies* flag to **validate** command to skip pack dependencies validation. Relevant when using the *-g* flag.
* Fixed an issue where **Validate** and **Format** commands failed integrations with `defaultvalue` field in fetch incidents related parameters.
* Fixed an issue in the **Validate** command in which unified YAML files were not ignored.
* Fixed an issue in **generate-docs** where scripts and playbooks inputs and outputs were not parsed correctly.
* Fixed an issue in the **openapi-codegen** command where missing reference fields in the swagger JSON caused errors.
* Fixed an issue in the **openapi-codegen** command where empty objects in the swagger JSON paths caused errors.
* **update-release-notes** command now accept path of the pack instead of pack name.
* Fixed an issue where **generate-docs** was inserting unnecessary escape characters.
* Fixed an issue in the **update-release-notes** command where changes to the pack_metadata were not detected.
* Fixed an issue where **validate** did not check for missing release notes in old format files.

## 1.1.9

* Fixed an issue where **update-release-notes** command failed on invalid file types.

## 1.1.8

* Fixed a regression where **upload** command failed on test playbooks.
* Added new *githubUser* field in pack metadata init command.
* Support beta integration in the commands **split-yml, extract-code, generate-test-playbook and generate-docs.**
* Fixed an issue where **find-dependencies** ignored *toversion* field in content items.
* Added support for *layoutscontainer*, *classifier_5_9_9*, *mapper*, *report*, and *widget* in the **Format** command.
* Fixed an issue where **Format** will set the `ID` field to be equal to the `name` field in modified playbooks.
* Fixed an issue where **Format** did not work for test playbooks.
* Improved **update-release-notes** command:
  * Write content description to release notes for new items.
  * Update format for file types without description: Connections, Incident Types, Indicator Types, Layouts, Incident Fields.
* Added a validation for feedTags param in feeds in **validate** command.
* Fixed readme validation issue in community support packs.
* Added the **openapi-codegen** command to generate integrations from OpenAPI specification files.
* Fixed an issue were release notes validations returned wrong results for *CommonScripts* pack.
* Added validation for image links in README files in **validate** command.
* Added a validation for default value of fetch param in feeds in **validate** command.
* Fixed an issue where the **Init** command failed on scripts.

## 1.1.7

* Fixed an issue where running the **format** command on feed integrations removed the `defaultvalue` fields.
* Playbook branch marked with *skipunavailable* is now set as an optional dependency in the **find-dependencies** command.
* The **feedReputation** parameter can now be hidden in a feed integration.
* Fixed an issue where running the **unify** command on JS package failed.
* Added the *--no-update* flag to the **find-dependencies** command.
* Added the following validations in **validate** command:
  * Validating that a pack does not depend on NonSupported / Deprecated packs.

## 1.1.6

* Added the *--description* option to the **init** command.
* Added the *--contribution* option to the **init** command which converts a contribution zip to proper pack format.
* Improved **validate** command performance time and outputs.
* Added the flag *--no-docker-checks* to **validate** command to skip docker checks.
* Added the flag *--print-ignored-files* to **validate** command to print ignored files report when the command is done.
* Added the following validations in **validate** command:
  * Validating that existing release notes are not modified.
  * Validating release notes are not added to new packs.
  * Validating that the "currentVersion" field was raised in the pack_metadata for modified packs.
  * Validating that the timestamp in the "created" field in the pack_metadata is in ISO format.
* Running `demisto-sdk validate` will run the **validate** command using git and only on committed files (same as using *-g --post-commit*).
* Fixed an issue where release notes were not checked correctly in **validate** command.
* Fixed an issue in the **create-id-set** command where optional playbook tasks were not taken into consideration.
* Added a prompt to the `demisto-sdk update-release-notes` command to prompt users to commit changes before running the release notes command.
* Added support to `layoutscontainer` in **validate** command.

## 1.1.5

* Fixed an issue in **find-dependencies** command.
* **lint** command now verifies flake8 on CommonServerPython script.

## 1.1.4

* Fixed an issue with the default output file name of the **unify** command when using "." as an output path.
* **Unify** command now adds contributor details to the display name and description.
* **Format** command now adds *isFetch* and *incidenttype* fields to integration yml.
* Removed the *feedIncremental* field from the integration schema.
* **Format** command now adds *feedBypassExclusionList*, *Fetch indicators*, *feedReputation*, *feedReliability*,
     *feedExpirationPolicy*, *feedExpirationInterval* and *feedFetchInterval* fields to integration yml.
* Fixed an issue in the playbooks schema.
* Fixed an issue where generated release notes were out of order.
* Improved pack dependencies detection.
* Fixed an issue where test playbooks were mishandled in **validate** command.

## 1.1.3

* Added a validation for invalid id fields in indicators types files in **validate** command.
* Added default behavior for **update-release-notes** command.
* Fixed an error where README files were failing release notes validation.
* Updated format of generated release notes to be more user friendly.
* Improved error messages for the **update-release-notes** command.
* Added support for `Connections`, `Dashboards`, `Widgets`, and `Indicator Types` to **update-release-notes** command.
* **Validate** now supports scripts under the *TestPlaybooks* directory.
* Fixed an issue where **validate** did not support powershell files.

## 1.1.2

* Added a validation for invalid playbookID fields in incidents types files in **validate** command.
* Added a code formatter for python files.
* Fixed an issue where new and old classifiers where mixed on validate command.
* Added *feedIncremental* field to the integration schema.
* Fixed error in the **upload** command where unified YMLs were not uploaded as expected if the given input was a pack.
* Fixed an issue where the **secrets** command failed due to a space character in the file name.
* Ignored RN validation for *NonSupported* pack.
* You can now ignore IF107, SC100, RP102 error codes in the **validate** command.
* Fixed an issue where the **download** command was crashing when received as input a JS integration or script.
* Fixed an issue where **validate** command checked docker image for JS integrations and scripts.
* **validate** command now checks scheme for reports and connections.
* Fixed an issue where **validate** command checked docker when running on all files.
* Fixed an issue where **validate** command did not fail when docker image was not on the latest numeric tag.
* Fixed an issue where beta integrations were not validated correctly in **validate** command.

## 1.1.1

* fixed and issue where file types were not recognized correctly in **validate** command.
* Added better outputs for validate command.

## 1.1.0

* Fixed an issue where changes to only non-validated files would fail validation.
* Fixed an issue in **validate** command where moved files were failing validation for new packs.
* Fixed an issue in **validate** command where added files were failing validation due to wrong file type detection.
* Added support for new classifiers and mappers in **validate** command.
* Removed support of old RN format validation.
* Updated **secrets** command output format.
* Added support for error ignore on deprecated files in **validate** command.
* Improved errors outputs in **validate** command.
* Added support for linting an entire pack.

## 1.0.9

* Fixed a bug where misleading error was presented when pack name was not found.
* **Update-release-notes** now detects added files for packs with versions.
* Readme files are now ignored by **update-release-notes** and validation of release notes.
* Empty release notes no longer cause an uncaught error during validation.

## 1.0.8

* Changed the output format of demisto-sdk secrets.
* Added a validation that checkbox items are not required in integrations.
* Added pack release notes generation and validation.
* Improved pack metadata validation.
* Fixed an issue in **validate** where renamed files caused an error

## 1.0.4

* Fix the **format** command to update the `id` field to be equal to `details` field in indicator-type files, and to `name` field in incident-type & dashboard files.
* Fixed a bug in the **validate** command for layout files that had `sortValues` fields.
* Fixed a bug in the **format** command where `playbookName` field was not always present in the file.
* Fixed a bug in the **format** command where indicatorField wasn't part of the SDK schemas.
* Fixed a bug in **upload** command where created unified docker45 yml files were not deleted.
* Added support for IndicatorTypes directory in packs (for `reputation` files, instead of Misc).
* Fixed parsing playbook condition names as string instead of boolean in **validate** command
* Improved image validation in YAML files.
* Removed validation for else path in playbook condition tasks.

## 1.0.3

* Fixed a bug in the **format** command where comments were being removed from YAML files.
* Added output fields: *file_path* and *kind* for layouts in the id-set.json created by **create-id-set** command.
* Fixed a bug in the **create-id-set** command Who returns Duplicate for Layouts with a different kind.
* Added formatting to **generate-docs** command results replacing all `<br>` tags with `<br/>`.
* Fixed a bug in the **download** command when custom content contained not supported content entity.
* Fixed a bug in **format** command in which boolean strings  (e.g. 'yes' or 'no') were converted to boolean values (e.g. 'True' or 'False').
* **format** command now removes *sourceplaybookid* field from playbook files.
* Fixed a bug in **generate-docs** command in which integration dependencies were not detected when generating documentation for a playbook.

## 1.0.1

* Fixed a bug in the **unify** command when output path was provided empty.
* Improved error message for integration with no tests configured.
* Improved the error message returned from the **validate** command when an integration is missing or contains malformed fetch incidents related parameters.
* Fixed a bug in the **create** command where a unified YML with a docker image for 4.5 was copied incorrectly.
* Missing release notes message are now showing the release notes file path to update.
* Fixed an issue in the **validate** command in which unified YAML files were not ignored.
* File format suggestions are now shown in the relevant file format (JSON or YAML).
* Changed Docker image validation to fail only on non-valid ones.
* Removed backward compatibility validation when Docker image is updated.

## 1.0.0

* Improved the *upload* command to support the upload of all the content entities within a pack.
* The *upload* command now supports the improved pack file structure.
* Added an interactive option to format integrations, scripts and playbooks with No TestPlaybooks configured.
* Added an interactive option to configure *conf.json* file with missing test playbooks for integrations, scripts and playbooks
* Added *download* command to download custom content from Demisto instance to the local content repository.
* Improved validation failure messages to include a command suggestion, wherever relevant, to fix the raised issue.
* Improved 'validate' help and documentation description
* validate - checks that scripts, playbooks, and integrations have the *tests* key.
* validate - checks that test playbooks are configured in `conf.json`.
* demisto-sdk lint - Copy dir better handling.
* demisto-sdk lint - Add error when package missing in docker image.
* Added *-a , --validate-all* option in *validate* to run all validation on all files.
* Added *-i , --input* option in *validate* to run validation on a specified pack/file.
* added *-i, --input* option in *secrets* to run on a specific file.
* Added an allowed hidden parameter: *longRunning* to the hidden integration parameters validation.
* Fixed an issue with **format** command when executing with an output path of a folder and not a file path.
* Bug fixes in generate-docs command given playbook as input.
* Fixed an issue with lint command in which flake8 was not running on unit test files.

## 0.5.2

* Added *-c, --command* option in *generate-docs* to generate a specific command from an integration.
* Fixed an issue when getting README/CHANGELOG files from git and loading them.
* Removed release notes validation for new content.
* Fixed secrets validations for files with the same name in a different directory.
* demisto-sdk lint - parallelization working with specifying the number of workers.
* demisto-sdk lint - logging levels output, 3 levels.
* demisto-sdk lint - JSON report, structured error reports in JSON format.
* demisto-sdk lint - XML JUnit report for unit-tests.
* demisto-sdk lint - new packages used to accelerate execution time.
* demisto-sdk secrets - command now respects the generic whitelist, and not only the pack secrets.

## 0.5.0

[PyPI History][1]

[1]: https://pypi.org/project/demisto-sdk/#history

## 0.4.9

* Fixed an issue in *generate-docs* where Playbooks and Scripts documentation failed.
* Added a graceful error message when executing the *run" command with a misspelled command.
* Added more informative errors upon failures of the *upload* command.
* format command:
  * Added format for json files: IncidentField, IncidentType, IndicatorField, IndicatorType, Layout, Dashboard.
  * Added the *-fv --from-version*, *-nv --no-validation* arguments.
  * Removed the *-t yml_type* argument, the file type will be inferred.
  * Removed the *-g use_git* argument, running format without arguments will run automatically on git diff.
* Fixed an issue in loading playbooks with '=' character.
* Fixed an issue in *validate* failed on deleted README files.

## 0.4.8

* Added the *max* field to the Playbook schema, allowing to define it in tasks loop.
* Fixed an issue in *validate* where Condition branches checks were case sensitive.

## 0.4.7

* Added the *slareminder* field to the Playbook schema.
* Added the *common_server*, *demisto_mock* arguments to the *init* command.
* Fixed an issue in *generate-docs* where the general section was not being generated correctly.
* Fixed an issue in *validate* where Incident type validation failed.

## 0.4.6

* Fixed an issue where the *validate* command did not identify CHANGELOG in packs.
* Added a new command, *id-set* to create the id set - the content dependency tree by file IDs.

## 0.4.5

* generate-docs command:
  * Added the *use_cases*, *permissions*, *command_permissions* and *limitations*.
  * Added the *--insecure* argument to support running the script and integration command in Demisto.
  * Removed the *-t yml_type* argument, the file type will be inferred.
  * The *-o --output* argument is no longer mandatory, default value will be the input file directory.
* Added support for env var: *DEMISTO_SDK_SKIP_VERSION_CHECK*. When set version checks are skipped.
* Fixed an issue in which the CHANGELOG files did not match our scheme.
* Added a validator to verify that there are no hidden integration parameters.
* Fixed an issue where the *validate* command ran on test files.
* Removed the *env-dir* argument from the demisto-sdk.
* README files which are html files will now be skipped in the *validate* command.
* Added support for env var: *DEMISTO_README_VALIDATOR*. When not set the readme validation will not run.

## 0.4.4

* Added a validator for IncidentTypes (incidenttype-*.json).
* Fixed an issue where the -p flag in the *validate* command was not working.
* Added a validator for README.md files.
* Release notes validator will now run on: incident fields, indicator fields, incident types, dashboard and reputations.
* Fixed an issue where the validator of reputation(Indicator Type) did not check on the details field.
* Fixed an issue where the validator attempted validating non-existing files after deletions or name refactoring.
* Removed the *yml_type* argument in the *split-yml*, *extract-code* commands.
* Removed the *file_type* argument in the *generate-test-playbook* command.
* Fixed the *insecure* argument in *upload*.
* Added the *insecure* argument in *run-playbook*.
* Standardise the *-i --input*, *-o --output* to demisto-sdk commands.

## 0.4.3

* Fixed an issue where the incident and indicator field BC check failed.
* Support for linting and unit testing PowerShell integrations.

## 0.4.2

* Fixed an issue where validate failed on Windows.
* Added a validator to verify all branches are handled in conditional task in a playbook.
* Added a warning message when not running the latest sdk version.
* Added a validator to check that the root is connected to all tasks in the playbook.
* Added a validator for Dashboards (dashboard-*.json).
* Added a validator for Indicator Types (reputation-*.json).
* Added a BC validation for changing incident field type.
* Fixed an issue where init command would generate an invalid yml for scripts.
* Fixed an issue in misleading error message in v2 validation hook.
* Fixed an issue in v2 hook which now is set only on newly added scripts.
* Added more indicative message for errors in yaml files.
* Disabled pykwalify info log prints.

## 0.3.10

* Added a BC check for incident fields - changing from version is not allowed.
* Fixed an issue in create-content-artifacts where scripts in Packs in TestPlaybooks dir were copied with a wrong prefix.

## 0.3.9

* Added a validation that incident field can not be required.
* Added validation for fetch incident parameters.
* Added validation for feed integration parameters.
* Added to the *format* command the deletion of the *sourceplaybookid* field.
* Fixed an issue where *fieldMapping* in playbook did not pass the scheme validation.
* Fixed an issue where *create-content-artifacts* did not copy TestPlaybooks in Packs without prefix of *playbook-*.
* Added a validation the a playbook can not have a rolename set.
* Added to the image validator the new DBot default image.
* Added the fields: elasticcommonfields, quiet, quietmode to the Playbook schema.
* Fixed an issue where *validate* failed on integration commands without outputs.
* Added a new hook for naming of v2 integrations and scripts.

## 0.3.8

* Fixed an issue where *create-content-artifact* was not loading the data in the yml correctly.
* Fixed an issue where *unify* broke long lines in script section causing syntax errors

## 0.3.7

* Added *generate-docs* command to generate documentation file for integration, playbook or script.
* Fixed an issue where *unify* created a malformed integration yml.
* Fixed an issue where demisto-sdk **init** creates unit-test file with invalid import.

## 0.3.6

* Fixed an issue where demisto-sdk **validate** failed on modified scripts without error message.

## 0.3.5

* Fixed an issue with docker tag validation for integrations.
* Restructured repo source code.

## 0.3.4

* Saved failing unit tests as a file.
* Fixed an issue where "_test" file for scripts/integrations created using **init** would import the "HelloWorld" templates.
* Fixed an issue in demisto-sdk **validate** - was failing on backward compatiblity check
* Fixed an issue in demisto-sdk **secrets** - empty line in .secrets-ignore always made the secrets check to pass
* Added validation for docker image inside integrations and scripts.
* Added --use-git flag to **format** command to format all changed files.
* Fixed an issue where **validate** did not fail on dockerimage changes with bc check.
* Added new flag **--ignore-entropy** to demisto-sdk **secrets**, this will allow skip entropy secrets check.
* Added --outfile to **lint** to allow saving failed packages to a file.

## 0.3.3

* Added backwards compatibility break error message.
* Added schema for incident types.
* Added **additionalinfo** field to as an available field for integration configuration.
* Added pack parameter for **init**.
* Fixed an issue where error would appear if name parameter is not set in **init**.

## 0.3.2

* Fixed the handling of classifier files in **validate**.

## 0.3.1

* Fixed the handling of newly created reputation files in **validate**.
* Added an option to perform **validate** on a specific file.

## 0.3.0

* Added support for multi-package **lint** both with parallel and without.
* Added all parameter in **lint** to run on all packages and packs in content repository.
* Added **format** for:
  * Scripts
  * Playbooks
  * Integrations
* Improved user outputs for **secrets** command.
* Fixed an issue where **lint** would run pytest and pylint only on a single docker per integration.
* Added auto-complete functionality to demisto-sdk.
* Added git parameter in **lint** to run only on changed packages.
* Added the **run-playbook** command
* Added **run** command which runs a command in the Demisto playground.
* Added **upload** command which uploads an integration or a script to a Demisto instance.
* Fixed and issue where **validate** checked if release notes exist for new integrations and scripts.
* Added **generate-test-playbook** command which generates a basic test playbook for an integration or a script.
* **validate** now supports indicator fields.
* Fixed an issue with layouts scheme validation.
* Adding **init** command.
* Added **json-to-outputs** command which generates the yaml section for outputs from an API raw response.

## 0.2.6

* Fixed an issue with locating release notes for beta integrations in **validate**.

## 0.2.5

* Fixed an issue with locating release notes for beta integrations in **validate**.

## 0.2.4

* Adding image validation to Beta_Integration and Packs in **validate**.

## 0.2.3

* Adding Beta_Integration to the structure validation process.
* Fixing bug where **validate** did checks on TestPlaybooks.
* Added requirements parameter to **lint**.

## 0.2.2

* Fixing bug where **lint** did not return exit code 1 on failure.
* Fixing bug where **validate** did not print error message in case no release notes were give.

## 0.2.1

* **Validate** now checks that the id and name fields are identical in yml files.
* Fixed a bug where sdk did not return any exit code.

## 0.2.0

* Added Release Notes Validator.
* Fixed the Unifier selection of your python file to use as the code.
* **Validate** now supports Indicator fields.
* Fixed a bug where **validate** and **secrets** did not return exit code 1 on failure.
* **Validate** now runs on newly added scripts.

## 0.1.8

* Added support for `--version`.
* Fixed an issue in file_validator when calling `checked_type` method with script regex.

## 0.1.2

* Restructuring validation to support content packs.
* Added secrets validation.
* Added content bundle creation.
* Added lint and unit test run.

## 0.1.1

* Added new logic to the unifier.
* Added detailed README.
* Some small adjustments and fixes.

## 0.1.0

Capabilities:

* **Extract** components(code, image, description etc.) from a Demisto YAML file into a directory.
* **Unify** components(code, image, description etc.) to a single Demisto YAML file.
* **Validate** Demisto content files.<|MERGE_RESOLUTION|>--- conflicted
+++ resolved
@@ -6,16 +6,12 @@
 * Added timestamps to the `demisto-sdk` logger.
 * Added time measurements to **lint**.
 * Added the flag '-d', '--dependency' to **find-dependencies** command to get the content items that cause the dependencies between two packs.
-<<<<<<< HEAD
 * Fixed an issue where **update-release-notes** used the *trigger_id* field instead of the *trigger_name* field.
-
-=======
 * Fixed an issue where **doc-review** failed to recognize script names, in scripts using the old file structure.
 * Fixed an issue where concurrent processes created by **lint** caused deadlocks when opening files.
 * Fixed an issue in the **format** command where `_dev` or `_copy` suffixes weren't removed from the subscript names in playbooks and layouts.
 * Fixed an issue where **validate** failed on nonexistent `README.md` files.
 * Added support of XSIAM content items to the **validate** command.
->>>>>>> 6f18fb58
 ## 1.6.4
 
 * Added the new **generate-yml-from-python** command.
