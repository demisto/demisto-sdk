--- conflicted
+++ resolved
@@ -4,11 +4,8 @@
 * Fixed an issue where *indicatorTypes* were not found in the id_set.
 * Updated the default general `fromVersion` value on **format** to `6.5.0`
 * Fixed an issue where the **validate** command did not fail when the integration yml file name was not the same as the folder containing it.
-<<<<<<< HEAD
+* Added an option to have **generate-docs** take a Playbooks folder path as input, and generate docs for all playbooks in it.
 * Added type hints to BaseValidator/handle_error.
-=======
-* Added an option to have **generate-docs** take a Playbooks folder path as input, and generate docs for all playbooks in it.
->>>>>>> 200307b3
 
 ## 1.7.0
 * Allowed JSON Handlers to accept kwargs, for customizing behavior.
