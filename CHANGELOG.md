# Changelog
* Fixed an issue with the **format** command when contributing via the UI
* The **format** command will now not remove the `defaultRows` key from incident, indicator and generic fields with `type: grid`.
* Fixed an issue with the **validate** command when a layoutscontainer did not have the `fromversion` field set.
* Added `skipVerify` argument in **upload** command to skip pack signature verification.
<<<<<<< HEAD
* The **postman-codegen** will not have duplicates arguments' name, it renames them to the minimum distinguishing shared path between it and other arguments with the same name.
=======
* added a new command **update-xsoar-config-file** to handle your XSOAR Configuration File.
>>>>>>> 5b1f07cf

# 1.5.3
* The **format** command will now set `unsearchable: True` for incident, indicator and generic fields.
* Fixed an issue where the **update-release-notes** command crashes with `--help` flag.
* Added validation to the **validate** command that verifies the `unsearchable` key in incident, indicator and generic fields is set to true.
* Removed a validation that DBotRole should be set for automation that requires elevated permissions to the `XSOAR-linter` in the **lint** command.
* Fixed an issue in **Validate** command where playbooks conditional tasks were mishandeled.
* Added a validation to prevent contributors from using the `fromlicense` key as a configuration parameter in an integration's YML
* Added a validation to ensure that the type for **API token** (and similar) parameters are configured correctly as a `credential` type in the integration configuration YML.
* Added an assertion that checks for duplicated requests' names when generating an integration from a postman collection.
* Added support for [.env files](https://pypi.org/project/python-dotenv/). You can now add a `.env` file to your repository with the logging information instead of setting a global environment variables.
* When running **lint** command with --keep-container flag, the docker images are committed.
* The **validate** command will not return missing test playbook error when given a script with dynamic-section tag.

# 1.5.2
* Added a validation to **update-release-notes** command to ensure that the `--version` flag argument is in the right format.
* added a new command **coverage-analyze** to generate and print coverage reports.
* Fixed an issue in **validate** in repositories which are not in GitHub or GitLab
* Added a validation that verifies that readme image absolute links do not contain the working branch name.
* Added support for List content item in the **format**, **validate**, **download**, **upload**, **create-id-set**, **find-dependecies** and **create-content-artifacts** commands.
* Added a validation to ensure reputation command's default argument is set as an array input.
* Added the `--fail-duplicates` flag for the **merge-id-set** command which will fail the command if duplicates are found.
* Added the `--fail-duplicates` flag for the **create-id-set** command which will fail the command if duplicates are found.

# 1.5.1
* Fixed an issue where **validate** command failed to recognized test playbooks for beta integrations as valid tests.
* Fixed an issue were the **validate** command was falsely recognizing image paths in readme files.
* Fixed an issue where the **upload** command error message upon upload failure pointed to wrong file rather than to the pack metadata.
* Added a validation that verifies that each script which appears in incident fields, layouts or layout containers exists in the id_set.json.
* Fixed an issue where the **postman code-gen** command generated double dots for context outputs when it was not needed.
* Fixed an issue where there **validate** command on release notes file crashed when author image was added or modified.
* Added input handling when running **find-dependencies**, replacing string manipulations.
* Fixed an issue where the **validate** command did not handle multiple playbooks with the same name in the id_set.
* Added support for GitLab repositories in **validate**

# 1.5.0
* Fixed an issue where **upload** command failed to upload packs not under content structure.
* Added support for **init** command to run from non-content repo.
* The **split-yml** has been renamed to **split** and now supports splitting Dashboards from unified Generic Modules.
* Fixed an issue where the skipped tests validation ran on the `ApiModules` pack in the **validate** command.
* The **init** command will now create the `Generic Object` entities directories.
* Fixed an issue where the **format** command failed to recognize changed files from git.
* Fixed an issue where the **json-to-outputs** command failed checking whether `0001-01-01T00:00:00` is of type `Date`
* Added to the **generate context** command to generate context paths for integrations from an example file.
* Fixed an issue where **validate** failed on release notes configuration files.
* Fixed an issue where the **validate** command failed on pack input if git detected changed files outside of `Packs` directory.
* Fixed an issue where **validate** command failed to recognize files inside validated pack when validation release notes, resulting in a false error message for missing entity in release note.
* Fixed an issue where the **download** command failed when downloading an invalid YML, instead of skipping it.

# 1.4.9
* Added validation that the support URL in partner contribution pack metadata does not lead to a GitHub repo.
* Enhanced ***generate-docs*** with default `additionalinformation` (description) for common parameters.
* Added to **validate** command a validation that a content item's id and name will not end with spaces.
* The **format** command will now remove trailing whitespaces from content items' id and name fields.
* Fixed an issue where **update-release-notes** could fail on files outside the user given pack.
* Fixed an issue where the **generate-test-playbook** command would not place the playbook in the proper folder.
* Added to **validate** command a validation that packs with `Iron Bank` uses the latest docker from Iron Bank.
* Added to **update-release-notes** command support for `Generic Object` entities.
* Fixed an issue where playbook `fromversion` mismatch validation failed even if `skipunavailable` was set to true.
* Added to the **create artifacts** command support for release notes configuration file.
* Added validation to **validate** for release notes config file.
* Added **isoversize** and **isautoswitchedtoquietmode** fields to the playbook schema.
* Added to the **update-release-notes** command `-bc` flag to generate template for breaking changes version.
* Fixed an issue where **validate** did not search description files correctly, leading to a wrong warning message.

# 1.4.8
* Fixed an issue where yml files with `!reference` failed to load properly.
* Fixed an issue when `View Integration Documentation` button was added twice during the download and re-upload.
* Fixed an issue when `(Partner Contribution)` was added twice to the display name during the download and re-upload.
* Added the following enhancements in the **generate-test-playbook** command:
    * Added the *--commands* argument to generate tasks for specific commands.
    * Added the *--examples* argument to get the command examples file path and generate tasks from the commands and arguments specified there.
    * Added the *--upload* flag to specify whether to upload the test playbook after the generation.
    * Fixed the output condition generation for outputs of type `Boolean`.

# 1.4.7
* Fixed an issue where an empty list for a command context didn't produce an indication other than an empty table.
* Fixed an issue where the **format** command has incorrectly recognized on which files to run when running using git.
* Fixed an issue where author image validations were not checked properly.
* Fixed an issue where new old-formatted scripts and integrations were not validated.
* Fixed an issue where the wording in the from version validation error for subplaybooks was incorrect.
* Fixed an issue where the **update-release-notes** command used the old docker image version instead of the new when detecting a docker change.
* Fixed an issue where the **generate-test-playbook** command used an incorrect argument name as default
* Fixed an issue where the **json-to-outputs** command used an incorrect argument name as default when using `-d`.
* Fixed an issue where validations failed while trying to validate non content files.
* Fixed an issue where README validations did not work post VS Code formatting.
* Fixed an issue where the description validations were inconsistent when running through an integration file or a description file.

# 1.4.6
* Fixed an issue where **validate** suggests, with no reason, running **format** on missing mandatory keys in yml file.
* Skipped existence of TestPlaybook check on community and contribution integrations.
* Fixed an issue where pre-commit didn't run on the demisto_sdk/commands folder.
* The **init** command will now change the script template name in the code to the given script name.
* Expanded the validations performed on beta integrations.
* Added support for PreProcessRules in the **format**, **validate**, **download**, and **create-content-artifacts** commands.
* Improved the error messages in **generate-docs**, if an example was not provided.
* Added to **validate** command a validation that a content entity or a pack name does not contain the words "partner" and "community".
* Fixed an issue where **update-release-notes** ignores *--text* flag while using *-f*
* Fixed the outputs validations in **validate** so enrichment commands will not be checked to have DBotScore outputs.
* Added a new validation to require the dockerimage key to exist in an integration and script yml files.
* Enhanced the **generate-test-playbook** command to use only integration tested on commands, rather than (possibly) other integrations implementing them.
* Expanded unify command to support GenericModules - Unifies a GenericModule object with its Dashboards.
* Added validators for generic objects:
  - Generic Field validator - verify that the 'fromVersion' field is above 6.5.0, 'group' field equals 4 and 'id' field starts with the prefix 'generic_'.
  - Generic Type validator - verify that the 'fromVersion' field is above 6.5.0
  - Generic Module validator - verify that the 'fromVersion' field is above 6.5.0
  - Generic Definition validator - verify that the 'fromVersion' field is above 6.5.0
 * Expanded Format command to support Generic Objects - Fixes generic objects according to their validations.
* Fixed an issue where the **update-release-notes** command did not handle ApiModules properly.
* Added option to enter a dictionary or json of format `[{field_name:description}]` in the **json-to-outputs** command,
  with the `-d` flag.
* Improved the outputs for the **format** command.
* Fixed an issue where the validations performed after the **format** command were inconsistent with **validate**.
* Added to the **validate** command a validation for the author image.
* Updated the **create-content-artifacts** command to support generic modules, definitions, fields and types.
* Added an option to ignore errors for file paths and not only file name in .pack-ignore file.

# 1.4.5
* Enhanced the **postman-codegen** command to name all generated arguments with lower case.
* Fixed an issue where the **find-dependencies** command miscalculated the dependencies for playbooks that use generic commands.
* Fixed an issue where the **validate** command failed in external repositories in case the DEMISTO_SDK_GITHUB_TOKEN was not set.
* Fixed an issue where **openapi-codegen** corrupted the swagger file by overwriting configuration to swagger file.
* Updated the **upload** command to support uploading zipped packs to the marketplace.
* Added to the **postman-codegen** command support of path variables.
* Fixed an issue where **openapi-codegen** entered into an infinite loop on circular references in the swagger file.
* The **format** command will now set `fromVersion: 6.2.0` for widgets with 'metrics' data type.
* Updated the **find-dependencies** command to support generic modules, definitions, fields and types.
* Fixed an issue where **openapi-codegen** tried to extract reference example outputs, leading to an exception.
* Added an option to ignore secrets automatically when using the **init** command to create a pack.
* Added a tool that gives the ability to temporarily suppress console output.

# 1.4.4
* When formatting incident types with Auto-Extract rules and without mode field, the **format** command will now add the user selected mode.
* Added new validation that DBotRole is set for scripts that requires elevated permissions to the `XSOAR-linter` in the **lint** command.
* Added url escaping to markdown human readable section in generate docs to avoid autolinking.
* Added a validation that mapper's id and name are matching. Updated the format of mapper to include update_id too.
* Added a validation to ensure that image paths in the README files are valid.
* Fixed **find_type** function to correctly find test files, such as, test script and test playbook.
* Added scheme validations for the new Generic Object Types, Fields, and Modules.
* Renamed the flag *--input-old-version* to *--old-version* in the **generate-docs** command.
* Refactored the **update-release-notes** command:
  - Replaced the *--all* flag with *--use-git* or *-g*.
  - Added the *--force* flag to update the pack release notes without changes in the pack.
  - The **update-release-notes** command will now update all dependent integrations on ApiModule change, even if not specified.
  - If more than one pack has changed, the full list of updated packs will be printed at the end of **update-release-notes** command execution.
  - Fixed an issue where the **update-release-notes** command did not add docker image release notes entry for release notes file if a script was changed.
  - Fixed an issue where the **update-release-notes** command did not detect changed files that had the same name.
  - Fixed an issue in the **update-release-notes** command where the version support of JSON files was mishandled.
* Fixed an issue where **format** did not skip files in test and documentation directories.
* Updated the **create-id-set** command to support generic modules, definitions, fields and types.
* Changed the **convert** command to generate old layout fromversion to 5.0.0 instead of 4.1.0
* Enhanced the command **postman-codegen** with type hints for templates.

# 1.4.3
* Fixed an issue where **json-to-outputs** command returned an incorrect output when json is a list.
* Fixed an issue where if a pack README.md did not exist it could cause an error in the validation process.
* Fixed an issue where the *--name* was incorrectly required in the **init** command.
* Adding the option to run **validate** on a specific path while using git (*-i* & *-g*).
* The **format** command will now change UUIDs in .yml and .json files to their respective content entity name.
* Added a playbook validation to check if a task sub playbook exists in the id set in the **validate** command.
* Added the option to add new tags/usecases to the approved list and to the pack metadata on the same pull request.
* Fixed an issue in **test_content** where when different servers ran tests for the same integration, the server URL parameters were not set correctly.
* Added a validation in the **validate** command to ensure that the ***endpoint*** command is configured correctly in yml file.
* Added a warning when pack_metadata's description field is longer than 130 characters.
* Fixed an issue where a redundant print occurred on release notes validation.
* Added new validation in the **validate** command to ensure that the minimal fromVersion in a widget of type metrics will be 6.2.0.
* Added the *--release-notes* flag to demisto-sdk to get the current version release notes entries.

# 1.4.2
* Added to `pylint` summary an indication if a test was skipped.
* Added to the **init** command the option to specify fromversion.
* Fixed an issue where running **init** command without filling the metadata file.
* Added the *--docker-timeout* flag in the **lint** command to control the request timeout for the Docker client.
* Fixed an issue where **update-release-notes** command added only one docker image release notes entry for release notes file, and not for every entity whom docker image was updated.
* Added a validation to ensure that incident/indicator fields names starts with their pack name in the **validate** command. (Checked only for new files and only when using git *-g*)
* Updated the **find-dependencies** command to return the 'dependencies' according the layout type ('incident', 'indicator').
* Enhanced the "vX" display name validation for scripts and integrations in the **validate** command to check for every versioned script or integration, and not only v2.
* Added the *--fail-duplicates* flag for the **create-id-set** command which will fail the command if duplicates are found.
* Added to the **generate-docs** command automatic addition to git when a new readme file is created.

# 1.4.1
* When in private repo without `DEMSITO_SDK_GITHUB_TOKEN` configured, get_remote_file will take files from the local origin/master.
* Enhanced the **unify** command when giving input of a file and not a directory return a clear error message.
* Added a validation to ensure integrations are not skipped and at least one test playbook is not skipped for each integration or script.
* Added to the Content Tests support for `context_print_dt`, which queries the incident context and prints the result as a json.
* Added new validation for the `xsoar_config.json` file in the **validate** command.
* Added a version differences section to readme in **generate-docs** command.
* Added the *--docs-format* flag in the **integration-diff** command to get the output in README format.
* Added the *--input-old-version* and *--skip-breaking-changes* flags in the **generate-docs** command to get the details for the breaking section and to skip the breaking changes section.

# 1.4.0
* Enable passing a comma-separated list of paths for the `--input` option of the **lint** command.
* Added new validation of unimplemented test-module command in the code to the `XSOAR-linter` in the **lint** command.
* Fixed the **generate-docs** to handle integration authentication parameter.
* Added a validation to ensure that description and README do not contain the word 'Demisto'.
* Improved the deprecated message validation required from playbooks and scripts.
* Added the `--quite-bc-validation` flag for the **validate** command to run the backwards compatibility validation in quite mode (errors is treated like warnings).
* Fixed the **update release notes** command to display a name for old layouts.
* Added the ability to append to the pack README credit to contributors.
* Added identification for parameter differences in **integration-diff** command.
* Fixed **format** to use git as a default value.
* Updated the **upload** command to support reports.
* Fixed an issue where **generate-docs** command was displaying 'None' when credentials parameter display field configured was not configured.
* Fixed an issue where **download** did not return exit code 1 on failure.
* Updated the validation that incident fields' names do not contain the word incident will aplly to core packs only.
* Added a playbook validation to verify all conditional tasks have an 'else' path in **validate** command.
* Renamed the GitHub authentication token environment variable `GITHUB_TOKEN` to `DEMITO_SDK_GITHUB_TOKEN`.
* Added to the **update-release-notes** command automatic addition to git when new release notes file is created.
* Added validation to ensure that integrations, scripts, and playbooks do not contain the entity type in their names.
* Added the **convert** command to convert entities between XSOAR versions.
* Added the *--deprecate* flag in **format** command to deprecate integrations, scripts, and playbooks.
* Fixed an issue where ignoring errors did not work when running the **validate** command on specific files (-i).

# 1.3.9
* Added a validation verifying that the pack's README.md file is not equal to pack description.
* Fixed an issue where the **Assume yes** flag did not work properly for some entities in the **format** command.
* Improved the error messages for separators in folder and file names in the **validate** command.
* Removed the **DISABLE_SDK_VERSION_CHECK** environment variable. To disable new version checks, use the **DEMISTO_SDK_SKIP_VERSION_CHECK** envirnoment variable.
* Fixed an issue where the demisto-sdk version check failed due to a rate limit.
* Fixed an issue with playbooks scheme validation.

# 1.3.8
* Updated the **secrets** command to work on forked branches.

# 1.3.7
* Added a validation to ensure correct image and description file names.
* Fixed an issue where the **validate** command failed when 'display' field in credentials param in yml is empty but 'displaypassword' was provided.
* Added the **integration-diff** command to check differences between two versions of an integration and to return a report of missing and changed elements in the new version.
* Added a validation verifying that the pack's README.md file is not missing or empty for partner packs or packs contains use cases.
* Added a validation to ensure that the integration and script folder and file names will not contain separators (`_`, `-`, ` `).
* When formatting new pack, the **format** command will set the *fromversion* key to 5.5.0 in the new files without fromversion.

# 1.3.6
* Added a validation that core packs are not dependent on non-core packs.
* Added a validation that a pack name follows XSOAR standards.
* Fixed an issue where in some cases the `get_remote_file` function failed due to an invalid path.
* Fixed an issue where running **update-release-notes** with updated integration logo, did not detect any file changes.
* Fixed an issue where the **create-id-set** command did not identify unified integrations correctly.
* Fixed an issue where the `CommonTypes` pack was not identified as a dependency for all feed integrations.
* Added support for running SDK commands in private repositories.
* Fixed an issue where running the **init** command did not set the correct category field in an integration .yml file for a newly created pack.
* When formatting new contributed pack, the **format** command will set the *fromversion* key to 6.0.0 in the relevant files.
* If the environment variable "DISABLE_SDK_VERSION_CHECK" is define, the demisto-sdk will no longer check for newer version when running a command.
* Added the `--use-pack-metadata` flag for the **find-dependencies** command to update the calculated dependencies using the the packs metadata files.
* Fixed an issue where **validate** failed on scripts in case the `outputs` field was set to `None`.
* Fixed an issue where **validate** was failing on editing existing release notes.
* Added a validation for README files verifying that the file doesn't contain template text copied from HelloWorld or HelloWorldPremium README.

# 1.3.5
* Added a validation that layoutscontainer's id and name are matching. Updated the format of layoutcontainer to include update_id too.
* Added a validation that commands' names and arguments in core packs, or scripts' arguments do not contain the word incident.
* Fixed issue where running the **generate-docs** command with -c flag ran all the commands and not just the commands specified by the flag.
* Fixed the error message of the **validate** command to not always suggest adding the *description* field.
* Fixed an issue where running **format** on feed integration generated invalid parameter structure.
* Fixed an issue where the **generate-docs** command did not add all the used scripts in a playbook to the README file.
* Fixed an issue where contrib/partner details might be added twice to the same file, when using unify and create-content-artifacts commands
* Fixed issue where running **validate** command on image-related integration did not return the correct outputs to json file.
* When formatting playbooks, the **format** command will now remove empty fields from SetIncident, SetIndicator, CreateNewIncident, CreateNewIndicator script arguments.
* Added an option to fill in the developer email when running the **init** command.

# 1.3.4
* Updated the **validate** command to check that the 'additionalinfo' field only contains the expected value for feed required parameters and not equal to it.
* Added a validation that community/partner details are not in the detailed description file.
* Added a validation that the Use Case tag in pack_metadata file is only used when the pack contains at least one PB, Incident Type or Layout.
* Added a validation that makes sure outputs in integrations are matching the README file when only README has changed.
* Added the *hidden* field to the integration schema.
* Fixed an issue where running **format** on a playbook whose `name` does not equal its `id` would cause other playbooks who use that playbook as a sub-playbook to fail.
* Added support for local custom command configuration file `.demisto-sdk-conf`.
* Updated the **format** command to include an update to the description file of an integration, to remove community/partner details.

# 1.3.3
* Fixed an issue where **lint** failed where *.Dockerfile* exists prior running the lint command.
* Added FeedHelloWorld template option for *--template* flag in **demisto-sdk init** command.
* Fixed issue where **update-release-notes** deleted release note file if command was called more than once.
* Fixed issue where **update-release-notes** added docker image release notes every time the command was called.
* Fixed an issue where running **update-release-notes** on a pack with newly created integration, had also added a docker image entry in the release notes.
* Fixed an issue where `XSOAR-linter` did not find *NotImplementedError* in main.
* Added validation for README files verifying their length (over 30 chars).
* When using *-g* flag in the **validate** command it will now ignore untracked files by default.
* Added the *--include-untracked* flag to the **validate** command to include files which are untracked by git in the validation process.
* Improved the `pykwalify` error outputs in the **validate** command.
* Added the *--print-pykwalify* flag to the **validate** command to print the unchanged output from `pykwalify`.

# 1.3.2
* Updated the format of the outputs when using the *--json-file* flag to create a JSON file output for the **validate** and **lint** commands.
* Added the **doc-review** command to check spelling in .md and .yml files as well as a basic release notes review.
* Added a validation that a pack's display name does not already exist in content repository.
* Fixed an issue where the **validate** command failed to detect duplicate params in an integration.
* Fixed an issue where the **validate** command failed to detect duplicate arguments in a command in an integration.

# 1.3.1
* Fixed an issue where the **validate** command failed to validate the release notes of beta integrations.
* Updated the **upload** command to support indicator fields.
* The **validate** and **update-release-notes** commands will now check changed files against `demisto/master` if it is configured locally.
* Fixed an issue where **validate** would incorrectly identify files as renamed.
* Added a validation that integration properties (such as feed, mappers, mirroring, etc) are not removed.
* Fixed an issue where **validate** failed when comparing branch against commit hash.
* Added the *--no-pipenv* flag to the **split-yml** command.
* Added a validation that incident fields and incident types are not removed from mappers.
* Fixed an issue where the *c
reate-id-set* flag in the *validate* command did not work while not using git.
* Added the *hiddenusername* field to the integration schema.
* Added a validation that images that are not integration images, do not ask for a new version or RN

# 1.3.0
* Do not collect optional dependencies on indicator types reputation commands.
* Fixed an issue where downloading indicator layoutscontainer objects failed.
* Added a validation that makes sure outputs in integrations are matching the README file.
* Fixed an issue where the *create-id-set* flag in the **validate** command did not work.
* Added a warning in case no id_set file is found when running the **validate** command.
* Fixed an issue where changed files were not recognised correctly on forked branches in the **validate** and the **update-release-notes** commands.
* Fixed an issue when files were classified incorrectly when running *update-release-notes*.
* Added a validation that integration and script file paths are compatible with our convention.
* Fixed an issue where id_set.json file was re created whenever running the generate-docs command.
* added the *--json-file* flag to create a JSON file output for the **validate** and **lint** commands.

# 1.2.19
* Fixed an issue where merge id_set was not updated to work with the new entity of Packs.
* Added a validation that the playbook's version matches the version of its sub-playbooks, scripts, and integrations.

# 1.2.18
* Changed the *skip-id-set-creation* flag to *create-id-set* in the **validate** command. Its default value will be False.
* Added support for the 'cve' reputation command in default arg validation.
* Filter out generic and reputation command from scripts and playbooks dependencies calculation.
* Added support for the incident fields in outgoing mappers in the ID set.
* Added a validation that the taskid field and the id field under the task field are both from uuid format and contain the same value.
* Updated the **format** command to generate uuid value for the taskid field and for the id under the task field in case they hold an invalid values.
* Exclude changes from doc_files directory on validation.
* Added a validation that an integration command has at most one default argument.
* Fixing an issue where pack metadata version bump was not enforced when modifying an old format (unified) file.
* Added validation that integration parameter's display names are capitalized and spaced using whitespaces and not underscores.
* Fixed an issue where beta integrations where not running deprecation validations.
* Allowed adding additional information to the deprecated description.
* Fixing an issue when escaping less and greater signs in integration params did not work as expected.

# 1.2.17
* Added a validation that the classifier of an integration exists.
* Added a validation that the mapper of an integration exists.
* Added a validation that the incident types of a classifier exist.
* Added a validation that the incident types of a mapper exist.
* Added support for *text* argument when running **demisto-sdk update-release-notes** on the ApiModules pack.
* Added a validation for the minimal version of an indicator field of type grid.
* Added new validation for incident and indicator fields in classifiers mappers and layouts exist in the content.
* Added cache for get_remote_file to reducing failures from accessing the remote repo.
* Fixed an issue in the **format** command where `_dev` or `_copy` suffixes weren't removed from the `id` of the given playbooks.
* Playbook dependencies from incident and indicator fields are now marked as optional.
* Mappers dependencies from incident types and incident fields are now marked as optional.
* Classifier dependencies from incident types are now marked as optional.
* Updated **demisto-sdk init** command to no longer create `created` field in pack_metadata file
* Updated **generate-docs** command to take the parameters names in setup section from display field and to use additionalinfo field when exist.
* Using the *verbose* argument in the **find-dependencies** command will now log to the console.
* Improved the deprecated message validation required from integrations.
* Fixed an issue in the **generate-docs** command where **Context Example** section was created when it was empty.

# 1.2.16
* Added allowed ignore errors to the *IDSetValidator*.
* Fixed an issue where an irrelevant id_set validation ran in the **validate** command when using the *--id-set* flag.
* Fixed an issue were **generate-docs** command has failed if a command did not exist in commands permissions file.
* Improved a **validate** command message for missing release notes of api module dependencies.

# 1.2.15
* Added the *ID101* to the allowed ignored errors.

# 1.2.14
* SDK repository is now mypy check_untyped_defs complaint.
* The lint command will now ignore the unsubscriptable-object (E1136) pylint error in dockers based on python 3.9 - this will be removed once a new pylint version is released.
* Added an option for **format** to run on a whole pack.
* Added new validation of unimplemented commands from yml in the code to `XSOAR-linter`.
* Fixed an issue where Auto-Extract fields were only checked for newly added incident types in the **validate** command.
* Added a new warning validation of direct access to args/params dicts to `XSOAR-linter`.

# 1.2.13
* Added new validation of indicators usage in CommandResults to `XSOAR-linter`.
* Running **demisto-sdk lint** will automatically run on changed files (same behavior as the -g flag).
* Removed supported version message from the documentation when running **generate_docs**.
* Added a print to indicate backwards compatibility is being checked in **validate** command.
* Added a percent print when running the **validate** command with the *-a* flag.
* Fixed a regression in the **upload** command where it was ignoring `DEMISTO_VERIFY_SSL` env var.
* Fixed an issue where the **upload** command would fail to upload beta integrations.
* Fixed an issue where the **validate** command did not create the *id_set.json* file when running with *-a* flag.
* Added price change validation in the **validate** command.
* Added validations that checks in read-me for empty sections or leftovers from the auto generated read-me that should be changed.
* Added new code validation for *NotImplementedError* to raise a warning in `XSOAR-linter`.
* Added validation for support types in the pack metadata file.
* Added support for *--template* flag in **demisto-sdk init** command.
* Fixed an issue with running **validate** on master branch where the changed files weren't compared to previous commit when using the *-g* flag.
* Fixed an issue where the `XSOAR-linter` ran *NotImplementedError* validation on scripts.
* Added support for Auto-Extract feature validation in incident types in the **validate** command.
* Fixed an issue in the **lint** command where the *-i* flag was ignored.
* Improved **merge-id-sets** command to support merge between two ID sets that contain the same pack.
* Fixed an issue in the **lint** command where flake8 ran twice.

# 1.2.12
* Bandit now reports also on medium severity issues.
* Fixed an issue with support for Docker Desktop on Mac version 2.5.0+.
* Added support for vulture and mypy linting when running without docker.
* Added support for *prev-ver* flag in **update-release-notes** command.
* Improved retry support when building docker images for linting.
* Added the option to create an ID set on a specific pack in **create-id-set** command.
* Added the *--skip-id-set-creation* flag to **validate** command in order to add the capability to run validate command without creating id_set validation.
* Fixed an issue where **validate** command checked docker image tag on ApiModules pack.
* Fixed an issue where **find-dependencies** did not calculate dashboards and reports dependencies.
* Added supported version message to the documentation and release notes files when running **generate_docs** and **update-release-notes** commands respectively.
* Added new code validations for *NotImplementedError* exception raise to `XSOAR-linter`.
* Command create-content-artifacts additional support for **Author_image.png** object.
* Fixed an issue where schemas were not enforced for incident fields, indicator fields and old layouts in the validate command.
* Added support for **update-release-notes** command to update release notes according to master branch.

# 1.2.11
* Fixed an issue where the ***generate-docs*** command reset the enumeration of line numbering after an MD table.
* Updated the **upload** command to support mappers.
* Fixed an issue where exceptions were no printed in the **format** while the *--verbose* flag is set.
* Fixed an issue where *--assume-yes* flag did not work in the **format** command when running on a playbook without a `fromversion` field.
* Fixed an issue where the **format** command would fail in case `conf.json` file was not found instead of skipping the update.
* Fixed an issue where integration with v2 were recognised by the `name` field instead of the `display` field in the **validate** command.
* Added a playbook validation to check if a task script exists in the id set in the **validate** command.
* Added new integration category `File Integrity Management` in the **validate** command.

# 1.2.10
* Added validation for approved content pack use-cases and tags.
* Added new code validations for *CommonServerPython* import to `XSOAR-linter`.
* Added *default value* and *predefined values* to argument description in **generate-docs** command.
* Added a new validation that checks if *get-mapping-fields* command exists if the integration schema has *{ismappable: true}* in **validate** command.
* Fixed an issue where the *--staged* flag recognised added files as modified in the **validate** command.
* Fixed an issue where a backwards compatibility warning was raised for all added files in the **validate** command.
* Fixed an issue where **validate** command failed when no tests were given for a partner supported pack.
* Updated the **download** command to support mappers.
* Fixed an issue where the ***format*** command added a duplicate parameter.
* For partner supported content packs, added support for a list of emails.
* Removed validation of README files from the ***validate*** command.
* Fixed an issue where the ***validate*** command required release notes for ApiModules pack.

# 1.2.9
* Fixed an issue in the **openapi_codegen** command where it created duplicate functions name from the swagger file.
* Fixed an issue in the **update-release-notes** command where the *update type* argument was not verified.
* Fixed an issue in the **validate** command where no error was raised in case a non-existing docker image was presented.
* Fixed an issue in the **format** command where format failed when trying to update invalid Docker image.
* The **format** command will now preserve the **isArray** argument in integration's reputation commands and will show a warning if it set to **false**.
* Fixed an issue in the **lint** command where *finally* clause was not supported in main function.
* Fixed an issue in the **validate** command where changing any entity ID was not validated.
* Fixed an issue in the **validate** command where *--staged* flag did not bring only changed files.
* Fixed the **update-release-notes** command to ignore changes in the metadata file.
* Fixed the **validate** command to ignore metadata changes when checking if a version bump is needed.


# 1.2.8
* Added a new validation that checks in playbooks for the usage of `DeleteContext` in **validate** command.
* Fixed an issue in the **upload** command where it would try to upload content entities with unsupported versions.
* Added a new validation that checks in playbooks for the usage of specific instance in **validate** command.
* Added the **--staged** flag to **validate** command to run on staged files only.


# 1.2.7
* Changed input parameters in **find-dependencies** command.
   - Use ***-i, --input*** instead of ***-p, --path***.
   - Use ***-idp, --id-set-path*** instead of ***-i, --id-set-path***.
* Fixed an issue in the **unify** command where it crashed on an integration without an image file.
* Fixed an issue in the **format** command where unnecessary files were not skipped.
* Fixed an issue in the **update-release-notes** command where the *text* argument was not respected in all cases.
* Fixed an issue in the **validate** command where a warning about detailed description was given for unified or deprecated integrations.
* Improved the error returned by the **validate** command when running on files using the old format.

# 1.2.6
* No longer require setting `DEMISTO_README_VALIDATION` env var to enable README mdx validation. Validation will now run automatically if all necessary node modules are available.
* Fixed an issue in the **validate** command where the `--skip-pack-dependencies` would not skip id-set creation.
* Fixed an issue in the **validate** command where validation would fail if supplied an integration with an empty `commands` key.
* Fixed an issue in the **validate** command where validation would fail due to a required version bump for packs which are not versioned.
* Will use env var `DEMISTO_VERIFY_SSL` to determine if to use a secure connection for commands interacting with the Server when `--insecure` is not passed. If working with a local Server without a trusted certificate, you can set env var `DEMISTO_VERIFY_SSL=no` to avoid using `--insecure` on each command.
* Unifier now adds a link to the integration documentation to the integration detailed description.
* Fixed an issue in the **secrets** command where ignored secrets were not skipped.

# 1.2.5
* Added support for special fields: *defaultclassifier*, *defaultmapperin*, *defaultmapperout* in **download** command.
* Added -y option **format** command to assume "yes" as answer to all prompts and run non-interactively
* Speed up improvements for `validate` of README files.
* Updated the **format** command to adhere to the defined content schema and sub-schemas, aligning its behavior with the **validate** command.
* Added support for canvasContextConnections files in **format** command.

# 1.2.4
* Updated detailed description for community integrations.

# 1.2.3
* Fixed an issue where running **validate** failed on playbook with task that adds tags to the evidence data.
* Added the *displaypassword* field to the integration schema.
* Added new code validations to `XSOAR-linter`.
    * As warnings messages:
        * `demisto.params()` should be used only inside main function.
        * `demisto.args()` should be used only inside main function.
        * Functions args should have type annotations.
* Added `fromversion` field validation to test playbooks and scripts in **validate** command.

# 1.2.2
* Add support for warning msgs in the report and summary to **lint** command.
* Fixed an issue where **json-to-outputs** determined bool values as int.
* Fixed an issue where **update-release-notes** was crushing on `--all` flag.
* Fixed an issue where running **validate**, **update-release-notes** outside of content repo crushed without a meaningful error message.
* Added support for layoutscontainer in **init** contribution flow.
* Added a validation for tlp_color param in feeds in **validate** command.
* Added a validation for removal of integration parameters in **validate** command.
* Fixed an issue where **update-release-notes** was failing with a wrong error message when no pack or input was given.
* Improved formatting output of the **generate-docs** command.
* Add support for env variable *DEMISTO_SDK_ID_SET_REFRESH_INTERVAL*. Set this env variable to the refresh interval in minutes. The id set will be regenerated only if the refresh interval has passed since the last generation. Useful when generating Script documentation, to avoid re-generating the id_set every run.
* Added new code validations to `XSOAR-linter`.
    * As error messages:
        * Longer than 10 seconds sleep statements for non long running integrations.
        * exit() usage.
        * quit() usage.
    * As warnings messages:
        * `demisto.log` should not be used.
        * main function existence.
        * `demito.results` should not be used.
        * `return_output` should not be used.
        * try-except statement in main function.
        * `return_error` usage in main function.
        * only once `return_error` usage.
* Fixed an issue where **lint** command printed logs twice.
* Fixed an issue where *suffix* did not work as expected in the **create-content-artifacts** command.
* Added support for *prev-ver* flag in **lint** and **secrets** commands.
* Added support for *text* flag to **update-release-notes** command to add the same text to all release notes.
* Fixed an issue where **validate** did not recognize added files if they were modified locally.
* Added a validation that checks the `fromversion` field exists and is set to 5.0.0 or above when working or comparing to a non-feature branch in **validate** command.
* Added a validation that checks the certification field in the pack_metadata file is valid in **validate** command.
* The **update-release-notes** command will now automatically add docker image update to the release notes.

# 1.2.1
* Added an additional linter `XSOAR-linter` to the **lint** command which custom validates py files. currently checks for:
    * `Sys.exit` usages with non zero value.
    * Any `Print` usages.
* Fixed an issue where renamed files were failing on *validate*.
* Fixed an issue where single changed files did not required release notes update.
* Fixed an issue where doc_images required release-notes and validations.
* Added handling of dependent packs when running **update-release-notes** on changed *APIModules*.
    * Added new argument *--id-set-path* for id_set.json path.
    * When changes to *APIModule* is detected and an id_set.json is available - the command will update the dependent pack as well.
* Added handling of dependent packs when running **validate** on changed *APIModules*.
    * Added new argument *--id-set-path* for id_set.json path.
    * When changes to *APIModule* is detected and an id_set.json is available - the command will validate that the dependent pack has release notes as well.
* Fixed an issue where the find_type function didn't recognize file types correctly.
* Fixed an issue where **update-release-notes** command did not work properly on Windows.
* Added support for indicator fields in **update-release-notes** command.
* Fixed an issue where files in test dirs where being validated.


# 1.2.0
* Fixed an issue where **format** did not update the test playbook from its pack.
* Fixed an issue where **validate** validated non integration images.
* Fixed an issue where **update-release-notes** did not identified old yml integrations and scripts.
* Added revision templates to the **update-release-notes** command.
* Fixed an issue where **update-release-notes** crashed when a file was renamed.
* Fixed an issue where **validate** failed on deleted files.
* Fixed an issue where **validate** validated all images instead of packs only.
* Fixed an issue where a warning was not printed in the **format** in case a non-supported file type is inputted.
* Fixed an issue where **validate** did not fail if no release notes were added when adding files to existing packs.
* Added handling of incorrect layout paths via the **format** command.
* Refactor **create-content-artifacts** command - Efficient artifacts creation and better logging.
* Fixed an issue where image and description files were not handled correctly by **validate** and **update-release-notes** commands.
* Fixed an issue where the **format** command didn't remove all extra fields in a file.
* Added an error in case an invalid id_set.json file is found while running the **validate** command.
* Added fetch params checks to the **validate** command.

# 1.1.11
* Added line number to secrets' path in **secrets** command report.
* Fixed an issue where **init** a community pack did not present the valid support URL.
* Fixed an issue where **init** offered a non relevant pack support type.
* Fixed an issue where **lint** did not pull docker images for powershell.
* Fixed an issue where **find-dependencies** did not find all the script dependencies.
* Fixed an issue where **find-dependencies** did not collect indicator fields as dependencies for playbooks.
* Updated the **validate** and the **secrets** commands to be less dependent on regex.
* Fixed an issue where **lint** did not run on circle when docker did not return ping.
* Updated the missing release notes error message (RN106) in the **Validate** command.
* Fixed an issue where **Validate** would return missing release notes when two packs with the same substring existed in the modified files.
* Fixed an issue where **update-release-notes** would add duplicate release notes when two packs with the same substring existed in the modified files.
* Fixed an issue where **update-release-notes** would fail to bump new versions if the feature branch was out of sync with the master branch.
* Fixed an issue where a non-descriptive error would be returned when giving the **update-release-notes** command a pack which can not be found.
* Added dependencies check for *widgets* in **find-dependencies** command.
* Added a `update-docker` flag to **format** command.
* Added a `json-to-outputs` flag to the **run** command.
* Added a verbose (`-v`) flag to **format** command.
* Fixed an issue where **download** added the prefix "playbook-" to the name of playbooks.

# 1.1.10
* Updated the **init** command. Relevant only when passing the *--contribution* argument.
   * Added the *--author* option.
   * The *support* field of the pack's metadata is set to *community*.
* Added a proper error message in the **Validate** command upon a missing description in the root of the yml.
* **Format** now works with a relative path.
* **Validate** now fails when all release notes have been excluded.
* Fixed issue where correct error message would not propagate for invalid images.
* Added the *--skip-pack-dependencies* flag to **validate** command to skip pack dependencies validation. Relevant when using the *-g* flag.
* Fixed an issue where **Validate** and **Format** commands failed integrations with `defaultvalue` field in fetch incidents related parameters.
* Fixed an issue in the **Validate** command in which unified YAML files were not ignored.
* Fixed an issue in **generate-docs** where scripts and playbooks inputs and outputs were not parsed correctly.
* Fixed an issue in the **openapi-codegen** command where missing reference fields in the swagger JSON caused errors.
* Fixed an issue in the **openapi-codegen** command where empty objects in the swagger JSON paths caused errors.
* **update-release-notes** command now accept path of the pack instead of pack name.
* Fixed an issue where **generate-docs** was inserting unnecessary escape characters.
* Fixed an issue in the **update-release-notes** command where changes to the pack_metadata were not detected.
* Fixed an issue where **validate** did not check for missing release notes in old format files.

# 1.1.9
* Fixed an issue where **update-release-notes** command failed on invalid file types.

# 1.1.8
* Fixed a regression where **upload** command failed on test playbooks.
* Added new *githubUser* field in pack metadata init command.
* Support beta integration in the commands **split-yml, extract-code, generate-test-playbook and generate-docs.**
* Fixed an issue where **find-dependencies** ignored *toversion* field in content items.
* Added support for *layoutscontainer*, *classifier_5_9_9*, *mapper*, *report*, and *widget* in the **Format** command.
* Fixed an issue where **Format** will set the `ID` field to be equal to the `name` field in modified playbooks.
* Fixed an issue where **Format** did not work for test playbooks.
* Improved **update-release-notes** command:
    * Write content description to release notes for new items.
    * Update format for file types without description: Connections, Incident Types, Indicator Types, Layouts, Incident Fields.
* Added a validation for feedTags param in feeds in **validate** command.
* Fixed readme validation issue in community support packs.
* Added the **openapi-codegen** command to generate integrations from OpenAPI specification files.
* Fixed an issue were release notes validations returned wrong results for *CommonScripts* pack.
* Added validation for image links in README files in **validate** command.
* Added a validation for default value of fetch param in feeds in **validate** command.
* Fixed an issue where the **Init** command failed on scripts.

# 1.1.7
* Fixed an issue where running the **format** command on feed integrations removed the `defaultvalue` fields.
* Playbook branch marked with *skipunavailable* is now set as an optional dependency in the **find-dependencies** command.
* The **feedReputation** parameter can now be hidden in a feed integration.
* Fixed an issue where running the **unify** command on JS package failed.
* Added the *--no-update* flag to the **find-dependencies** command.
* Added the following validations in **validate** command:
   * Validating that a pack does not depend on NonSupported / Deprecated packs.

# 1.1.6
* Added the *--description* option to the **init** command.
* Added the *--contribution* option to the **init** command which converts a contribution zip to proper pack format.
* Improved **validate** command performance time and outputs.
* Added the flag *--no-docker-checks* to **validate** command to skip docker checks.
* Added the flag *--print-ignored-files* to **validate** command to print ignored files report when the command is done.
* Added the following validations in **validate** command:
   * Validating that existing release notes are not modified.
   * Validating release notes are not added to new packs.
   * Validating that the "currentVersion" field was raised in the pack_metadata for modified packs.
   * Validating that the timestamp in the "created" field in the pack_metadata is in ISO format.
* Running `demisto-sdk validate` will run the **validate** command using git and only on committed files (same as using *-g --post-commit*).
* Fixed an issue where release notes were not checked correctly in **validate** command.
* Fixed an issue in the **create-id-set** command where optional playbook tasks were not taken into consideration.
* Added a prompt to the `demisto-sdk update-release-notes` command to prompt users to commit changes before running the release notes command.
* Added support to `layoutscontainer` in **validate** command.

# 1.1.5
* Fixed an issue in **find-dependencies** command.
* **lint** command now verifies flake8 on CommonServerPython script.

# 1.1.4
* Fixed an issue with the default output file name of the **unify** command when using "." as an output path.
* **Unify** command now adds contributor details to the display name and description.
* **Format** command now adds *isFetch* and *incidenttype* fields to integration yml.
* Removed the *feedIncremental* field from the integration schema.
* **Format** command now adds *feedBypassExclusionList*, *Fetch indicators*, *feedReputation*, *feedReliability*,
     *feedExpirationPolicy*, *feedExpirationInterval* and *feedFetchInterval* fields to integration yml.
* Fixed an issue in the playbooks schema.
* Fixed an issue where generated release notes were out of order.
* Improved pack dependencies detection.
* Fixed an issue where test playbooks were mishandled in **validate** command.

# 1.1.3
* Added a validation for invalid id fields in indicators types files in **validate** command.
* Added default behavior for **update-release-notes** command.
* Fixed an error where README files were failing release notes validation.
* Updated format of generated release notes to be more user friendly.
* Improved error messages for the **update-release-notes** command.
* Added support for `Connections`, `Dashboards`, `Widgets`, and `Indicator Types` to **update-release-notes** command.
* **Validate** now supports scripts under the *TestPlaybooks* directory.
* Fixed an issue where **validate** did not support powershell files.

# 1.1.2
* Added a validation for invalid playbookID fields in incidents types files in **validate** command.
* Added a code formatter for python files.
* Fixed an issue where new and old classifiers where mixed on validate command.
* Added *feedIncremental* field to the integration schema.
* Fixed error in the **upload** command where unified YMLs were not uploaded as expected if the given input was a pack.
* Fixed an issue where the **secrets** command failed due to a space character in the file name.
* Ignored RN validation for *NonSupported* pack.
* You can now ignore IF107, SC100, RP102 error codes in the **validate** command.
* Fixed an issue where the **download** command was crashing when received as input a JS integration or script.
* Fixed an issue where **validate** command checked docker image for JS integrations and scripts.
* **validate** command now checks scheme for reports and connections.
* Fixed an issue where **validate** command checked docker when running on all files.
* Fixed an issue where **validate** command did not fail when docker image was not on the latest numeric tag.
* Fixed an issue where beta integrations were not validated correctly in **validate** command.

# 1.1.1
* fixed and issue where file types were not recognized correctly in **validate** command.
* Added better outputs for validate command.

# 1.1.0
* Fixed an issue where changes to only non-validated files would fail validation.
* Fixed an issue in **validate** command where moved files were failing validation for new packs.
* Fixed an issue in **validate** command where added files were failing validation due to wrong file type detection.
* Added support for new classifiers and mappers in **validate** command.
* Removed support of old RN format validation.
* Updated **secrets** command output format.
* Added support for error ignore on deprecated files in **validate** command.
* Improved errors outputs in **validate** command.
* Added support for linting an entire pack.

# 1.0.9
* Fixed a bug where misleading error was presented when pack name was not found.
* **Update-release-notes** now detects added files for packs with versions.
* Readme files are now ignored by **update-release-notes** and validation of release notes.
* Empty release notes no longer cause an uncaught error during validation.

# 1.0.8
* Changed the output format of demisto-sdk secrets.
* Added a validation that checkbox items are not required in integrations.
* Added pack release notes generation and validation.
* Improved pack metadata validation.
* Fixed an issue in **validate** where renamed files caused an error

# 1.0.4
* Fix the **format** command to update the `id` field to be equal to `details` field in indicator-type files, and to `name` field in incident-type & dashboard files.
* Fixed a bug in the **validate** command for layout files that had `sortValues` fields.
* Fixed a bug in the **format** command where `playbookName` field was not always present in the file.
* Fixed a bug in the **format** command where indicatorField wasn't part of the SDK schemas.
* Fixed a bug in **upload** command where created unified docker45 yml files were not deleted.
* Added support for IndicatorTypes directory in packs (for `reputation` files, instead of Misc).
* Fixed parsing playbook condition names as string instead of boolean in **validate** command
* Improved image validation in YAML files.
* Removed validation for else path in playbook condition tasks.

# 1.0.3
* Fixed a bug in the **format** command where comments were being removed from YAML files.
* Added output fields: _file_path_ and _kind_ for layouts in the id-set.json created by **create-id-set** command.
* Fixed a bug in the **create-id-set** command Who returns Duplicate for Layouts with a different kind.
* Added formatting to **generate-docs** command results replacing all `<br>` tags with `<br/>`.
* Fixed a bug in the **download** command when custom content contained not supported content entity.
* Fixed a bug in **format** command in which boolean strings  (e.g. 'yes' or 'no') were converted to boolean values (e.g. 'True' or 'False').
* **format** command now removes *sourceplaybookid* field from playbook files.
* Fixed a bug in **generate-docs** command in which integration dependencies were not detected when generating documentation for a playbook.


# 1.0.1
* Fixed a bug in the **unify** command when output path was provided empty.
* Improved error message for integration with no tests configured.
* Improved the error message returned from the **validate** command when an integration is missing or contains malformed fetch incidents related parameters.
* Fixed a bug in the **create** command where a unified YML with a docker image for 4.5 was copied incorrectly.
* Missing release notes message are now showing the release notes file path to update.
* Fixed an issue in the **validate** command in which unified YAML files were not ignored.
* File format suggestions are now shown in the relevant file format (JSON or YAML).
* Changed Docker image validation to fail only on non-valid ones.
* Removed backward compatibility validation when Docker image is updated.

# 1.0.0
* Improved the *upload* command to support the upload of all the content entities within a pack.
* The *upload* command now supports the improved pack file structure.
* Added an interactive option to format integrations, scripts and playbooks with No TestPlaybooks configured.
* Added an interactive option to configure *conf.json* file with missing test playbooks for integrations, scripts and playbooks
* Added *download* command to download custom content from Demisto instance to the local content repository.
* Improved validation failure messages to include a command suggestion, wherever relevant, to fix the raised issue.
* Improved 'validate' help and documentation description
* validate - checks that scripts, playbooks, and integrations have the *tests* key.
* validate - checks that test playbooks are configured in `conf.json`.
* demisto-sdk lint - Copy dir better handling.
* demisto-sdk lint - Add error when package missing in docker image.
* Added *-a , --validate-all* option in *validate* to run all validation on all files.
* Added *-i , --input* option in *validate* to run validation on a specified pack/file.
* added *-i, --input* option in *secrets* to run on a specific file.
* Added an allowed hidden parameter: *longRunning* to the hidden integration parameters validation.
* Fixed an issue with **format** command when executing with an output path of a folder and not a file path.
* Bug fixes in generate-docs command given playbook as input.
* Fixed an issue with lint command in which flake8 was not running on unit test files.

# 0.5.2
* Added *-c, --command* option in *generate-docs* to generate a specific command from an integration.
* Fixed an issue when getting README/CHANGELOG files from git and loading them.
* Removed release notes validation for new content.
* Fixed secrets validations for files with the same name in a different directory.
* demisto-sdk lint - parallelization working with specifying the number of workers.
* demisto-sdk lint - logging levels output, 3 levels.
* demisto-sdk lint - JSON report, structured error reports in JSON format.
* demisto-sdk lint - XML JUnit report for unit-tests.
* demisto-sdk lint - new packages used to accelerate execution time.
* demisto-sdk secrets - command now respects the generic whitelist, and not only the pack secrets.

# 0.5.0
[PyPI History][1]

[1]: https://pypi.org/project/demisto-sdk/#history
# 0.4.9
* Fixed an issue in *generate-docs* where Playbooks and Scripts documentation failed.
* Added a graceful error message when executing the *run" command with a misspelled command.
* Added more informative errors upon failures of the *upload* command.
* format command:
    * Added format for json files: IncidentField, IncidentType, IndicatorField, IndicatorType, Layout, Dashboard.
    * Added the *-fv --from-version*, *-nv --no-validation* arguments.
    * Removed the *-t yml_type* argument, the file type will be inferred.
    * Removed the *-g use_git* argument, running format without arguments will run automatically on git diff.
* Fixed an issue in loading playbooks with '=' character.
* Fixed an issue in *validate* failed on deleted README files.

# 0.4.8
* Added the *max* field to the Playbook schema, allowing to define it in tasks loop.
* Fixed an issue in *validate* where Condition branches checks were case sensitive.

# 0.4.7
* Added the *slareminder* field to the Playbook schema.
* Added the *common_server*, *demisto_mock* arguments to the *init* command.
* Fixed an issue in *generate-docs* where the general section was not being generated correctly.
* Fixed an issue in *validate* where Incident type validation failed.

# 0.4.6
* Fixed an issue where the *validate* command did not identify CHANGELOG in packs.
* Added a new command, *id-set* to create the id set - the content dependency tree by file IDs.

# 0.4.5
* generate-docs command:
    * Added the *use_cases*, *permissions*, *command_permissions* and *limitations*.
    * Added the *--insecure* argument to support running the script and integration command in Demisto.
    * Removed the *-t yml_type* argument, the file type will be inferred.
    * The *-o --output* argument is no longer mandatory, default value will be the input file directory.
* Added support for env var: *DEMISTO_SDK_SKIP_VERSION_CHECK*. When set version checks are skipped.
* Fixed an issue in which the CHANGELOG files did not match our scheme.
* Added a validator to verify that there are no hidden integration parameters.
* Fixed an issue where the *validate* command ran on test files.
* Removed the *env-dir* argument from the demisto-sdk.
* README files which are html files will now be skipped in the *validate* command.
* Added support for env var: *DEMISTO_README_VALIDATOR*. When not set the readme validation will not run.

# 0.4.4
* Added a validator for IncidentTypes (incidenttype-*.json).
* Fixed an issue where the -p flag in the *validate* command was not working.
* Added a validator for README.md files.
* Release notes validator will now run on: incident fields, indicator fields, incident types, dashboard and reputations.
* Fixed an issue where the validator of reputation(Indicator Type) did not check on the details field.
* Fixed an issue where the validator attempted validating non-existing files after deletions or name refactoring.
* Removed the *yml_type* argument in the *split-yml*, *extract-code* commands.
* Removed the *file_type* argument in the *generate-test-playbook* command.
* Fixed the *insecure* argument in *upload*.
* Added the *insecure* argument in *run-playbook*.
* Standardise the *-i --input*, *-o --output* to demisto-sdk commands.

# 0.4.3
* Fixed an issue where the incident and indicator field BC check failed.
* Support for linting and unit testing PowerShell integrations.

# 0.4.2
* Fixed an issue where validate failed on Windows.
* Added a validator to verify all branches are handled in conditional task in a playbook.
* Added a warning message when not running the latest sdk version.
* Added a validator to check that the root is connected to all tasks in the playbook.
* Added a validator for Dashboards (dashboard-*.json).
* Added a validator for Indicator Types (reputation-*.json).
* Added a BC validation for changing incident field type.
* Fixed an issue where init command would generate an invalid yml for scripts.
* Fixed an issue in misleading error message in v2 validation hook.
* Fixed an issue in v2 hook which now is set only on newly added scripts.
* Added more indicative message for errors in yaml files.
* Disabled pykwalify info log prints.

# 0.3.10
* Added a BC check for incident fields - changing from version is not allowed.
* Fixed an issue in create-content-artifacts where scripts in Packs in TestPlaybooks dir were copied with a wrong prefix.


# 0.3.9
* Added a validation that incident field can not be required.
* Added validation for fetch incident parameters.
* Added validation for feed integration parameters.
* Added to the *format* command the deletion of the *sourceplaybookid* field.
* Fixed an issue where *fieldMapping* in playbook did not pass the scheme validation.
* Fixed an issue where *create-content-artifacts* did not copy TestPlaybooks in Packs without prefix of *playbook-*.
* Added a validation the a playbook can not have a rolename set.
* Added to the image validator the new DBot default image.
* Added the fields: elasticcommonfields, quiet, quietmode to the Playbook schema.
* Fixed an issue where *validate* failed on integration commands without outputs.
* Added a new hook for naming of v2 integrations and scripts.


# 0.3.8
* Fixed an issue where *create-content-artifact* was not loading the data in the yml correctly.
* Fixed an issue where *unify* broke long lines in script section causing syntax errors


# 0.3.7
* Added *generate-docs* command to generate documentation file for integration, playbook or script.
* Fixed an issue where *unify* created a malformed integration yml.
* Fixed an issue where demisto-sdk **init** creates unit-test file with invalid import.


# 0.3.6
* Fixed an issue where demisto-sdk **validate** failed on modified scripts without error message.


# 0.3.5
* Fixed an issue with docker tag validation for integrations.
* Restructured repo source code.


# 0.3.4
* Saved failing unit tests as a file.
* Fixed an issue where "_test" file for scripts/integrations created using **init** would import the "HelloWorld" templates.
* Fixed an issue in demisto-sdk **validate** - was failing on backward compatiblity check
* Fixed an issue in demisto-sdk **secrets** - empty line in .secrets-ignore always made the secrets check to pass
* Added validation for docker image inside integrations and scripts.
* Added --use-git flag to **format** command to format all changed files.
* Fixed an issue where **validate** did not fail on dockerimage changes with bc check.
* Added new flag **--ignore-entropy** to demisto-sdk **secrets**, this will allow skip entropy secrets check.
* Added --outfile to **lint** to allow saving failed packages to a file.


# 0.3.3
* Added backwards compatibility break error message.
* Added schema for incident types.
* Added **additionalinfo** field to as an available field for integration configuration.
* Added pack parameter for **init**.
* Fixed an issue where error would appear if name parameter is not set in **init**.


# 0.3.2
* Fixed the handling of classifier files in **validate**.


# 0.3.1
* Fixed the handling of newly created reputation files in **validate**.
* Added an option to perform **validate** on a specific file.


# 0.3.0
* Added support for multi-package **lint** both with parallel and without.
* Added all parameter in **lint** to run on all packages and packs in content repository.
* Added **format** for:
    * Scripts
    * Playbooks
    * Integrations
* Improved user outputs for **secrets** command.
* Fixed an issue where **lint** would run pytest and pylint only on a single docker per integration.
* Added auto-complete functionality to demisto-sdk.
* Added git parameter in **lint** to run only on changed packages.
* Added the **run-playbook** command
* Added **run** command which runs a command in the Demisto playground.
* Added **upload** command which uploads an integration or a script to a Demisto instance.
* Fixed and issue where **validate** checked if release notes exist for new integrations and scripts.
* Added **generate-test-playbook** command which generates a basic test playbook for an integration or a script.
* **validate** now supports indicator fields.
* Fixed an issue with layouts scheme validation.
* Adding **init** command.
* Added **json-to-outputs** command which generates the yaml section for outputs from an API raw response.

# 0.2.6
* Fixed an issue with locating release notes for beta integrations in **validate**.

# 0.2.5
* Fixed an issue with locating release notes for beta integrations in **validate**.

# 0.2.4
* Adding image validation to Beta_Integration and Packs in **validate**.

# 0.2.3
* Adding Beta_Integration to the structure validation process.
* Fixing bug where **validate** did checks on TestPlaybooks.
* Added requirements parameter to **lint**.

# 0.2.2
* Fixing bug where **lint** did not return exit code 1 on failure.
* Fixing bug where **validate** did not print error message in case no release notes were give.

# 0.2.1
* **Validate** now checks that the id and name fields are identical in yml files.
* Fixed a bug where sdk did not return any exit code.

# 0.2.0
* Added Release Notes Validator.
* Fixed the Unifier selection of your python file to use as the code.
* **Validate** now supports Indicator fields.
* Fixed a bug where **validate** and **secrets** did not return exit code 1 on failure.
* **Validate** now runs on newly added scripts.

# 0.1.8
* Added support for `--version`.
* Fixed an issue in file_validator when calling `checked_type` method with script regex.

# 0.1.2
* Restructuring validation to support content packs.
* Added secrets validation.
* Added content bundle creation.
* Added lint and unit test run.

# 0.1.1
* Added new logic to the unifier.
* Added detailed README.
* Some small adjustments and fixes.

# 0.1.0
Capabilities:
* **Extract** components(code, image, description etc.) from a Demisto YAML file into a directory.
* **Unify** components(code, image, description etc.) to a single Demisto YAML file.
* **Validate** Demisto content files.<|MERGE_RESOLUTION|>--- conflicted
+++ resolved
@@ -3,11 +3,8 @@
 * The **format** command will now not remove the `defaultRows` key from incident, indicator and generic fields with `type: grid`.
 * Fixed an issue with the **validate** command when a layoutscontainer did not have the `fromversion` field set.
 * Added `skipVerify` argument in **upload** command to skip pack signature verification.
-<<<<<<< HEAD
+* added a new command **update-xsoar-config-file** to handle your XSOAR Configuration File.
 * The **postman-codegen** will not have duplicates arguments' name, it renames them to the minimum distinguishing shared path between it and other arguments with the same name.
-=======
-* added a new command **update-xsoar-config-file** to handle your XSOAR Configuration File.
->>>>>>> 5b1f07cf
 
 # 1.5.3
 * The **format** command will now set `unsearchable: True` for incident, indicator and generic fields.
