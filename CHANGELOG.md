# Changelog
## Unreleased
* Fixed an issue where **validate** falsely failed with error `DS108` on descriptions ending with brackets that contains a dot at the end of them.
* Fixed an issue where the **validate -g** failed reading a `.pack-ignore` file that contained only newlines and spaces.
* Demisto-SDK will now exit gracefully with an appropriate error message when *git* is not installed.
<<<<<<< HEAD
* Added the *--delete_existing_dataset/-dd* flag to the **modeling-rules test** command to delete an existing dataset in the tenant.
=======
* Fixed the support in **validate** for `svg` images to have their theme suffix.
* Fixed an issue where **modeling-rule test** command failed to properly compare types of fields.
* Updated the **engineinfo** type in the script schema.
* Stability improvements for **graph create** and **graph update** commands.
>>>>>>> 7fd3a004


## 1.20.2
* Updated the **pre-commit** command to run on all python versions in one run.
* Added the *--dry-run* flag to the **pre-commit** command, to create the config file without running the command.
* Fixed an issue where the **coverage-analyze** command was not parsing the logs correctly.
* Fixed an issue where **validate** falsly failed with error `DS108` on descriptions ending with a newline.
* Added formatting for script yml files when period is missing in the end of comment field, in the **format** command.
* Fixed an issue where **format** add a newline with a period when the description field missing a period.
* The content graph will now include the **python_version** field that each script/integration uses.
* Updated the **update-release-notes** command message structure when is run with **--force** flag.
* Added the **engineinfo** in to the script schema. This field specifies on which engine the script will run.
* Fixed an issue where **validate** falsely failed with error `DS108` on empty descriptions.
* Added support for lazy loading the of widgets in XSIAM dashboards.
* Added a **validate** check for correlation rules, making sure that `search_window` cannot be empty when `execution_mode` is set to `SCHEDULED`.
* Added the *metadata* key to the XSIAM dashboard schema. This field adds support for dynamic parameters in the dashboards.

## 1.20.1
* Added formatting for yml files when period is missing in the end of description field, in the **format** command.
* Fixed an issue where logging arguments were not in the standard kebab-case. The new arguments are: **console-log-threshold**, **file-log-threshold**, **log-file-path**.
* Added a new validation (`DS108`) to ensure that each description in the yml of script/integration ends with a dot.
* Fixed an issue where the **validate -g** failed reading a `.pack-ignore` file that was previously empty.
* Fixed an issue where the **update-release-notes** failed when changing the `.pack-ignore` file.
* Fixed an issue where the **GR103** validation output was malformed.
* Fixed an issue where the **upload** command failed for private repositories while trying to find the landing_page.json file.
* Added a log when a content item is missing from the repo, in **graph create** and **graph update**.
* Replaced logs with a progress bar in **graph create** and **graph update**.


## 1.20.0
* Fixed an issue where **update-release-notes** generated "available from Cortex XSOAR" instead of "from XSIAM" when run on XSIAM event collectors.
* Added support for controlling the sleep interval and retry count for **modeling-rules test** command.
* Added support for a new marketplace tag `xsoar_saas`.
* Fixed an issue where the **validate -g** failed on `BA102` in external repos even when ignored.
* Fixed an issue where the **validate -g** failed getting the content of `.pack-ignore` files when the external repository is not hosted in Github.
* Fixed an issue where the **validate -g** failed when updating an empty `.pack-ignore` file.
* Added support for yml hidden parameters for `xsoar_saas` marketplace, as part of the **prepare_content** command.
* Added support for custom documentation that will appear only in `xsoar_saas` marketplace, as part of the **prepare_content** command.
* Fixed an issue where the (`GR108`) validation did not fail in the validate command with the `-a` flag.
* Modified **prepare_content** command to be platform specific. For xsoar-saas and XSIAM regarding pack readme and integration description images in markdown files.
* Fixed an issue where the **lint** command was parsing % that may exist in the log data.

## 1.19.2
* Added a period at the end of lines produced by the **generate-docs** command that state the tested version of the product.
* Added the '--junit-path' flag to the **modeling-rules test** command, to allow saving the test results in a JUnit XML file.
* Update `RN112` validation's docs reference link.
* Added support to control the maximum file size and log rotation files count in the sdk logger.
* Fixed an issue with where passing the deprecated logging arguments to any command presented an incorrect recommendation for argument substitution.
* Fixed an issue where the documentation of logging arguments was incorrect.
* Fixed an issue in calculating content graph hash when creating or updating it.
* Fixed an issue where the coloring of the logging messages was not working properly when mixing both Console log and Parallel log handlers.
* Calling **graph create** or **graph update** now run the commands with default arguments, instead of showing the command help.
* Removed the use of chunks when calculating content relationships.
* Fixed an issue where the url regex in the **validate** command was wrong.
* Fixed an issue where **pre-commit** command failed when using global environment.
* Fixed an issue where **validate** would fail in external repos when trying to ignore `BA102`.
* Fixed an issue where **error-code** failed on some error codes.
* Fixes an issue in **format** command where the `-i` option included files in `.venv` directories.
* Updated the comment added to contribution PRs to old packs so it contains a link to the documentation of the **GitHub Codespaces** in xsoar.pan.dev.
* Updated GitPython version to 3.1.32.

## 1.19.1
* Fixed an issue where **unify** failed on integrations using an API a module, when not called from the content root.
* Improved **update-release-notes** logs when changes in dependent API modules are detected.
* Reverted changes released in version 1.19.0 in lint, lint will not fail on `demisto.results`, `return_outputs` and `LOG`.
* Updated the **generate-docs** command to use the content graph instead of the id_set file.
* **Validate** will now validate items which were edited in .pack-ignore.
* Added the '--all' input option for the **prepare-content** command, to support running on all content packs.
* Updated the '-i' input option of the **prepare-content** command to support multiple inputs as a comma-separated list.
* Enhanced the pack metadata properties when dumping pack zips in **prepare-content** command.

## 1.19.0
* Added the **graph** command group. The **create-content-graph** and **update-content-graph** commands were migrated to this command group, and named **graph create** and **graph update** respectively.
* Added the **graph get-relationships** command.
* The **graph create** command will now use a list of known content items from content-private, to avoid false-positives in validation `GR103`. Additionally, `GR103` was added to the **ALLOWED_IGNORE_ERRORS** list.
* The **modeling-rules test** command will now validate that the modeling rules schema mappings are aligned with the test-data mappings.
* Added the *--xsiam* flag to the **init** command in order to create XSIAM content.
* Fixed an issue where the `update-additional-dependencies` **pre-commit** step failed when not running in a content-like repo.
* Removed the format execution step from the `contribution_converter` since it can be executed separately during the contribution process.
* Added a new validation (`GR108`) to **validate**, that assures hidden packs do not have mandatory dependant packs.
* Added a new validation (`PA137`) to **validate**, ensuring the absence of non-ignorable errors in `.pack-ignore`.
* Running **validate** in a GitHub Action will now show errors as annotations, visible in the `Files Changed` tab of the pull request.
* **lint** will now fail on `demisto.results` and `return_outputs` usage, when a pack is `xsoar` or `partner` supported.
* **lint** will now fail on `LOG` usage in python files.
* Updated the **format** command to use the content graph instead of the id_set file.
* Updated **format** command not to fail on unexpected values that returns from the graph, and just add it to the log.
* Removed a redundant debug log on the `tools.get_file` function.

## 1.18.1
* Fixed an issue where the coloring directives where showing in log messages.
* Fixed an issue where **create-content-graph** was not executed upon changes in the parser infra files.
* Added support for `svg` integration images in content repo in **validate** command.
* Added a parameter `skip-packs-known-words` to the **doc-review** command, making sure that pack known words will not be added.

## 1.18.0
* Added the ability to ignore any validation in the **validate** command when running in an external (non-demisto/content) repo, by placing a `.private-repo-settings` file at its root.
* Calling **format** with the `-d` flag now removes test playbooks testing the deprecated content from conf.json.
* Improved the content graph performance when calculating content relationships.
* Improved determinism of SDK unit tests.
* **validate** will now run on all the pack content items when the pack supported marketplaces are modified.
* **pre-commit** no longer runs when there are no modified files (unless provided with input files).
* Added new validation that XSIAM integrations must have `marketplacev2` as the value of the marketplaces field.
* Added an ability to provide list of marketplace names as a credentials-type (type 9) param attribute.
* **doc-review** will run with the `--use-packs-known-words` true by default.
* Added the *deprecated* field to the pack object for the content-graph metadata.
* Calling **modeling-rules init-test-data** will now return the XDM fields output in alphabetical order.
* Added a new validation (`BA125`) to **validate**, assuring internal function names aren't used in customer-facing docs.
* Removed the Pipfile and Pipfile.lock from the templates in the **init** command.
* Disabled the option to create an integration with `Pipfile` and `Pipfile.lock` files, as they are deprecated.
* Added the Sourcery hook to **pre-commit**.
* Added a working directory to the `contribution_converter` in order to support working on a temporary directory.
* Added a waiting period when checking whether the dataset exists in the **modeling-rule test** command.
* Fixed an issue where the *DEMISTO_SDK_SKIP_VERSION_CHECK* was ignored when running on non CI environments.
* Fixed an issue where **validate** falsely detected backwards-compatibility issues, and prevented adding the `marketplaces` key to content items.
* Fixed an issue where the SDK would fail pulling docker images.
* Fixed an issue where **prepare-content** command would add the string `candidate` to scripts and integrations for the *nativeimage* key.
* Fixed an issue where in some cases the **split** command did not remove pack version note from the script.
* Fixed an issue where **validate** would not properly detect dependencies of core packs.
* Fixed an issue where **validate** failed on single-select types incident and indicator fields when given empty value as a select value option.
* Fixed an issue where errors in **validate** were logged as `info`.
* Fixed an issue where **validate** error messages were not logged when an integration param, or the default argument in reputation commands is not valid.
* Fixed an issue where the **format** command would change the value of the `unsearchable` key in fields.
* Fixed an issue where **lint** command failed to pull docker image in Gitlab environment.
* Fixed an issue in **doc-review** command where escape characters within Markdown files were detected as invalid words.
* Fixed an issue where **validate** failed on infrastructure test files.
* Fixed an issue in **update-content-graph** where the neo4j service was unaccessible for non-root users.

## 1.17.2
* Fixed an issue where **lint** and **validate** commands failed on integrations and scripts that use docker images that are not available in the Docker Hub but exist locally.
* Added documentation for the flag **override-existing** used in upload.
* Fixed an issue where **validate** failed on Incident Field items with a `template` value.
* Improved memory efficiency in **update-content-graph** and **create-content-graph** commands.
* Removed support for the `cve_id` name for the default-argument for **cve** reputation commands in **validate**. Now, only `cve` may be used for such commands.
* Fixed an issue where **zip_packs** failed uploading content.
* Added `tenant_timezone` handling to the **modeling-rules init** command, allowing usage with tenants in various timezones.
* Shortened the timeout when checking whether the dataset exists in **test-modeling-rule**.
* Cleaned up project dependencies.
* Added support for the **List** content item in **Xpanse** marketplace.
* Fixed an issue in **run-unit-tests** command when running Powershell tests.
* Fixed an issue where **lint** failed running when a docker container would not init properly.
* Fixed an issue where the *upload* command would upload a pack metadata with wrong display names.
* Performance enhancements when reading yaml files.
* Removed redundant errors and fields from `errors.py`.
* Updated **update-release-notes** to use graph instead of id_set.

## 1.17.1
* Added the `aliasTo` key to the Incident Field schema.
* Modified **validate** to not require fields whose value is always `False`.
* Modified **validate** to use the graph instead of id_set on changed *APIModules*.
* Fixed an issue where `register_module_line()` was not removed from python scripts when the script had no trailing newline.
* Fixed an issue where an integration containing a command without a description would fail to upload while using the **upload** command.
* Fixed an issue where attempting to individually upload `Preprocess Rule` files raised an unclear error message. Note: preprocess rules can not be individually uploaded, but only as part of a pack.
* Fixed an issue where the **upload** command would fail on Indicator Types.
* Fixed an issue where the **upload** command would return the wrong error message when connection credentials are invalid.
* Fixed an issue where the **upload** command would fail parsing input paths.
* added support for the `isfetcheventsandassets` flag in content graph.
* Fixed an issue where the **modeling-rules test** command failed to get the existence of result from dataset in cases where the results take time to load.
* Added an aliasTo key to the incident field schema.

## 1.17.0
* **validate** will only fail on docker related errors if the pack is supported by xsoar.
* Added a validation that assures filename, id, and name have a correct suffix for modeling/parsing rules files.
* Added new **validate** checks, preventing unwanted changes of the marketplaces (BC108,BC109), toversion (BC107)  and fromversion (BC106) fields.
* Removed the `timezone_offset` argument in the *modeling-rules test* command.
* Fixed an issue where **lint** failed when importing functions from CommonServerUserPython.
* The **format** command now will sync hidden parameters with master branch.
* Fixed an issue where lock integration failed on FileNotFound.(PANW-internal only).
* Fixed an issue where **lint** falsely warned of using `demisto.results`.
* Fixed an issue where **validate** always returned *XSIAM Dashboards* and *Correlation Rules* files as valid.
* Added `GR107` validation to **validate** using the graph validations to check that no deprecated items are used by non-deprecated content.
* Fixed an issue where the **modeling-rules test** command failed to get the existence of dataset in cases where the dataset takes more than 1 minute to get indexed.
* Fixed an issue in **lint** where the container used for linting had dependency conflicts with the image used by content, and caused inconsistent results.
* Fixed an issue where the **download** command failed when the playbook has different `name` and `id`.
* Moved the **pre-commmit** command template to the `demisto/content` repository, where it's easier to maintain.
* Fixed an issue where an internal method caused warning messages when reading md files.
* Added support for Pre Process Rules in the **upload** command.
* Fixed an issue where **upload** would not upload items whose `maketplaces` value was an empty list.
* Added a prettyName key to the incident field schema.
* Fixed an issue where **upload** command could not parse content items that are not unicode-encoded.

## 1.16.0
* Added a check to **is_docker_image_latest_tag** to only fail the validation on non-latest image tag when the current tag is older than 3 days.
* Fixed an issue where **upload** would not properly show the installed version in the UI.
* Fixed an issue where the `contribution_converter` failed replacing generated release notes with the contribution form release notes.
* Fixed an issue where an extra levelname was added to a logging message.
* Modified the `mypy` pre-commit hook to run in a virtual environment, rather than the local mypy version.
* Added support to run **validate** with `--git` flag on detached HEAD.
* Added a validation that the **validate** command will fail if the pack name is not prefixed on XSIAM dashboard images.
* Fixed the **generate-test-playbook** which failed on an unexpected keyword argument - 'console_log_threshold'.
* Fixed an issue where **prepare-content** would not properly parse the `fromVersion` and `toVersion` attributes of XSIAM-Dashbaord and XSIAM-Report content items.
* Fixed an issue where **validate** command did not fail on non-existent dependency ids of non-mandatory dependant content.
* Fixed pytest async io deprecation warning.
* Added the `--incident-id` argument (optional) to the **run** command.
* Fixed an issue in **run-unit-tests** and **update-content-graph** where running commands in a docker container was done with insufficient permissions.
* Added the `_time` field to the output compare table of the **modeling-rules test** command.
* Changed the endpoint **download** uses to get system content items.
* Fixed an issue where graph-related tasks failed when files were deleted from the repo.
* Added a **validate** check, and a **format** auto fix for the `fromversion` field in Correlation Rules and XSIAM Dashboards.
* Update the format used for dev-dependencies in pyproject.toml to match modern versions of Poetry.
* Added timestamps to logging messages when running in a CI build.

## 1.15.5
* **Breaking Change**: The default of the **upload** command `--zip` argument is `true`. To upload packs as custom content items use the `--no-zip` argument.
* Removed the `no-implicit-optional` hook from **pre-commit**.
* Removed the `markdownlint` hook from **pre-commit**.
* Fixed an issue in **run-unit-tests** to pass with warnings when no tests are collected.
* Fixed an issue in **run-unit-tests** with the coverage calculation.
* Fixed a notification about log file location appeared more than once.
* Updated the error message when code coverage is below the threshold in **coverage-analyze** to be printed in a more noticeable red color.
* Fixed an issue in **upload** that failed when a comma-separated list of paths is passed to the `--input` argument.
* Running **validate** with the `--graph` flag will now run the graph validations after all other validations.
* improved the generated release note for newly added XSIAM entities when running *update-release-notes* command.
* Fixed an issue where in some cases validation failed when mapping null values.
* Fixed an issue in **upload** command where the `--keep-zip` argument did not clean the working directory.
* Fixed an issue where an extra levelname was added to a logging message.
* Fixed an issue in **upload** where uploading packs to XSIAM failed due to version mismatch.

## 1.15.4
* Fixed an issue where *update-release-notes* and *doc-review* did not handle new content notes as expected.
* Fixed an issue in PEP484 (no-implicit-optional) hook to **pre-commit**.
* Fixed an issue in **upload** with `--input-config-file` where the content items weren't uploaded in the correct pack.
* Added support to disable the default logging colors with the **DEMISTO_SDK_LOG_NO_COLORS** environment variable.

## 1.15.3
* Added the `--init` flag to **download**.
* Added the `--keep-empty-folders` flag to **download**.
* Added `markdown-lint` to **pre-commit**
* Added the PEP484 (no-implicit-optional) hook to **pre-commit**.
* Fixed an issue where the content-graph parsing failed on mappers with undefined mapping.
* Fixed an issue in **validate** where `pack_metadata.json` files were not collected proplely in `--graph` option.
* Fixed an issue where *validate* reputation commands outputs were not checked for new content.
* Added *IN107* and *DB100* error codes to *ALLOWED_IGNORE_ERRORS* list.
* Added a validation that assures feed integrations implement the `integration_reliability` configuration parameter.
* Fixed an issue where the format command did not work as expected on pre-process rules files.
* Fixed an issue where **upload** command failed to upload when the XSOAR version is beta.
* Fixed an issue where **upload** command summary was inaccurate when uploading a `Pack` without the `-z` flag.
* Added pack name and pack version to **upload** command summary.
* Added support for modeling rules with multi datasets in ****modeling-rules test**** command.
* Fixed an issue where **validate** didn't recognize layouts with incident fields missing from `id_set.json` even when `--post-commit` was indicated.

## 1.15.2
* Fixed an issue where **format** added default arguments to reputation commands which already have one.
* Fixed an issue where **validate** fails when adding the *advance* field to the integration required fields.
* Updated the integration Traffic Light Protocol (TLP) color list schema in the **validate** command.
* Fixed an issue where **upload** would not read a repo configuration file properly.
* Fixed an issue where **upload** would not handle the `-x`/`--xsiam` flag properly.
* Fixed an issue where **format** failed to use input from the user, when asking about a `from_version`.
* Added the `-n`/`--assume_no` flag to **format**.

## 1.15.1
* Fixed an issue where **generate-docs** generated fields with double html escaping.
* Fixed an issue where **upload** failed when using the `-z` flag.

## 1.15.0
* **Breaking Change**: the **upload** command now only supports **XSOAR 6.5** or newer (and all XSIAM versions).
* **upload** now uses content models, and calls the `prepare` method of each model before uploading (unless uploading a zipped pack).
* Added a *playbook* modification to **prepare-content**, replacing `getIncident` calls with `getAlerts`, when uploading to XSIAM.
* Added a *playbook* modification to **prepare-content**, replacing `${incident.fieldname}` context accessors with `${alert.fieldname}` when uploading to XSIAM.
* Added a *playbook* modification to **prepare-content**, replacing `incident` to `alert` in task display names, when uploading to XSIAM.
* Added a *layout* modification to **prepare-content**, replacing `Related/Child/Linked Incidents` to `... Alerts` when uploading to XSIAM.
* Added a *script* modification to **prepare-content**, automatically replacing the word `incident` with `alert` when uploading to XSIAM.
* Added a validation that the **validate** command will fail if the `dockerimage` field in scripts/integrations uses any py3-native docker image.
* Updated the `ruff` version used in **pre-commit** to `0.0.269`.
* Fixed an issue in **create-content-graph** which caused missing detection of duplicated content items.
* Fixed an issue where **run-unit-tests** failed on python2 content items.
* Fixed an issue in **validate** where core packs validations were checked against the core packs defined on master branch, rather than on the current branch.
* Fixed an issue in **pre-commit** where `--input` flag was not filtered by the git files.
* Skip reset containers for XSOAR NG and XSIAM(PANW-internal only).
* Fixed an issue where **lint** failed fetching docker image details from a PANW GitLab CI environment. (PANW-internal only).

## 1.14.5
* Added logging in case the container fails to run in **run-unit-tests**.
* Disabled **pre-commit** multiprocessing for `validate` and `format`, as they use a service.
* **pre-commit** now calls `format` with `--assume-yes` and `--no-validate`.
* Fixed an issue where **pre-commit** ran multiple times when checking out build related files.

## 1.14.4
* Added integration configuration for *Cortex REST API* integration.
* Removed `Flake8` from **pre-commit**, as `ruff` covers its basic rules.
* Improved log readability by silencing non-critical `neo4j` (content graph infrastructure) logs.
* Fixed an issue where **run-unit-tests** failed on python2 content items.
* Fixed an issue where **modeling-rules test** did not properly handle query fields that pointed to a string.
* Fixed an issue when trying to fetch remote files when not under the content repo.
* Fixed a validation that the **modeling-rules test** command will fail if no test data file exist.
* Fixed an issue where **format** command failed while updating the `fromversion` entry.
* Added support for mapping uuid to names for Layout files in the **download** command.

## 1.14.3
* Fixed an issue where **run-unit-tests** failed running on items with `test_data`.
* Updated the demisto-py to v3.2.10 which now supports url decoding for the proxy authentication password.
* Fixed an issue where **generate-outputs** did not generate context paths for empty lists or dictionaries in the response.

## 1.14.2
* Added the `--staged-only` flag to **pre-commit**.
* Fixed an issue where **run-unit-tests** failed running on items with `test_data`.
* Fixed an issue where **pre-commit** ran on unchanged files.
* Add the ability to run **secrets** in **pre-commit** by passing a `--secrets` flag.
* Added support to override the log file with the **DEMISTO_SDK_LOG_FILE_PATH** environment variable.

## 1.14.1
* Fixed an issue where **update-release-notes** command failed when running on a pack that contains deprecated integrations without the `commands` section.
* Added toVersion and fromVersion to XSIAM content items schema.
* Fixed an issue where **validate** failed when attempting to map null values in a classifier and layout.
* Added search marketplace functionality to XSIAM client.
* Fixed an issue in **pre-commit** command where `MYPYPATH` was not set properly.
* Updated the integration category list in the **init** command.
* Fixed an issue where in some environments docker errors were not caught.
* Added a validation that the **validate** command will fail on README files if an image does not exist in the specified path.

## 1.14.0
* Added the `DEMISTO_SDK_GRAPH_FORCE_CREATE` environment variable. Use it to force the SDK to recreate the graph, rather than update it.
* Added support for code importing multi-level ApiModules to **lint**.
* Added a validation that the **modeling-rules test** command will fail if no test data file exist.
* Added support for the `<~XPANSE>` marketplace tag in release notes.
* Added support for marketplace tags in the **doc-review** command.
* Added **generate-unit-tests** documentation to the repo README.
* Added the `hiddenpassword` field to the integration schema, allowing **validate** to run on integrations with username-only inputs.
* Improved logs and error handling in the **modeling-rules test** command.
* Improved the warning message displayed for Contribution PRs editing outdated code.
* Improved the clarity of error messages for cases where yml files cannot be parsed as a dictionary.
* Updated the `XSIAMReport` schema.
* Standardized repo-wide logging. All logs are now created in one logger instance.
* **lint** now prevents unit-tests from accessing online resources in runtime.
* Updated the logs shown during lint when running in docker.
* Fixed an issue where **validate** showed errors twice.
* Fixed an issue where **validate** did not fail when xif files had wrong naming.
* Fixed an issue where **doc-review** required dot suffixes in release notes describing new content.
* Fixed an issue where **download** command failed when running on a beta integration.
* Fixed an issue where **update-release-notes** generated release notes for packs in their initial version (1.0.0).
* Fixed an issue with **update-content-graph** where `--use-git` parameter was ignored when using `--imported-path` parameter.
* Fixed an issue where **validate** failed on playbooks with valid inputs, since it did not collect the playbook inputs occurrences properly.

## 1.13.0
* Added the pack version to the code files when calling **unify**. The same value is removed when calling **split**.
* Added a message showing the output path when **prepare-content** is called.
* Contribution PRs that update outdated packs now display a warning message.
* Fixed an issue when kebab-case has a misspelling in one of the sub words, the suggestion might be confusing.
* Improved caching and stability for **lint**.
* Added support for *.xif* files in the **secrets** command.
* Fixed an issue where **validate** would fail when playbook inputs contain Transform Language (DT).
* Added a new **validate** check, making sure a first level header exist in release notes (RN116)
* Fixed an issue where **lint** would not properly handle multiple ApiModules imports.

## 1.12.0
* Added the **pre-commit** command, to improve code quality of XSOAR content.
* Added the **run-unit-tests** command, to run unit tests of given content items inside their respective docker images.
* Added support for filepath arguments in the **validate** and **format** commands.
* Added pre-commit hooks for `validate`, `format`, `run-unit-tests` and `update-docker-image` commands.
* Fixed an issue in the **download** command where layouts were overriden even without the `-f` option.
* Fixed an issue where Demisto-SDK did not detect layout ID when using the **download** command.
* Fixed an issue where the **lint** command ran on `native:dev` supported content when passing the `--docker-image all` flag, instead it will run on `native:candidate`.
* Added support for `native:candidate` as a docker image flag for **lint** command.
* Added a modification for layouts in **prepare-content**, replacing `Related Incidents`, `Linked Incidents` and `Child Incidents` with the suitable `... Alerts` name when uploading to XSIAM.
* Fixed an issue where logs and messages would not show when using the **download** command.
* Fixed an issue where the `server_min_version` field in metadata was an empty value when parsing packs without content items.
* Fixed an issue where running **openapi-codegen** resulted in false-positive error messages.
* Fixed an issue where **generate-python-to-yml** generated input arguments as required even though required=False was specified.
* Fixed an issue where **generate-python-to-yml** generated input arguments a default arguments when default=some_value was provided.
* Fixed a bug where **validate** returned error on playbook inputs with special characters.
* Fixed an issue where **validate** did not properly check `conf.json` when the latter is modified.
* Fixed an issue in the **upload** command, where a prompt was not showing on the console.
* Fixed an issue where running **lint** failed installing dependencies in containers.

## 1.11.0
* **Note: Demisto-SDK will soon stop supporting Python 3.8**
* Fixed an issue where using **download** on non-unicode content, merging them into existing files caused an error.
* Changed an internal setting to allow writing non-ascii content (unicode) using `YAMLHandler` and `JSONHandler`.
* Fixed an issue where an error message in **unify** was unclear for invalid input.
* Fixed an issue where running **validate** failed with **is_valid_integration_file_path_in_folder** on integrations that use API modules.
* Fixed an issue where **validate** failed with **is_valid_integration_file_path_in_folder** on integrations that use the `MSAPIModule`.
* Added **validate** check for the `modules` field in `pack_metadata.json` files.
* Changed **lint** to skip deprecated content, unless when using the `-i` flag.
* Fixed an issue where **update-release-notes** failed when a new *Parsing Rule* was added to a pack.
* Refactored the logging framework. Demisto-SDK logs will now be written to `.demist_sdk_debug.log` under the content path (when detected) or the current directory.
* Added `GR105` validation to **validate** command to check that no duplicate IDs are used.
* Added support for API Modules imported in API modules in the **unify** command.
* Added **validate** check, to make sure every Python file has a corresponding unit test file.

## 1.10.6
* Fixed an issue where running **validate** with the `-g` flag would skip some validations for old-formatted (unified) integration/script files.
* Deprecated integrations and scripts will not run anymore when providing the **--all-packs** to the **lint** command.
* Fixed an issue where a pack `serverMinVersion` would be calculated by the minimal fromVersion of its content items.
* Added the `--docker-image-target` flag to **lint** for testing native supported content with new images.

## 1.10.5
* Fixed an issue where running **run-test-playbook** would not use the `verify` parameter correctly. @ajoga
* Added a newline at the end of README files generated in **generate-docs**.
* Added the value `3` (out of bounds) to the `onChangeRepAlg` and `reputationCalc` fields under the `IncidentType` and `GenericType` schemas. **validate** will allow using it now.
* Fixed an issue where **doc-review** required dot suffixes in release notes describing new content.
* Fixed an issue where **validate** failed on Feed Integrations after adding the new *Collect/Connect* section field.
* Fixed an issue where using **postman-codegen** failed converting strings containing digits to kebab-case.
* Fixed an issue where the ***error-code*** command could not parse List[str] parameter.
* Updated validation *LO107* to support more section types in XSIAM layouts.

## 1.10.4
* Added support for running **lint** in multiple native-docker images.

## 1.10.3
* Fixed an issue where running **format** would fail after running npm install.
* Improved the graph validations in the **validate** command:
  - GR100 will now run on all content items of changed packs.
  - GR101 and GR102 will now catch invalid fromversion/toversion of files **using** the changed items.
  - GR103 errors will raise a warning when using the *-a* flag, but an error if using the *-i* or *g* flags.
* Fixed an issue where test-playbooks timed out.
* Fixed an issue where making a change in a module using an ApiModule would cause lint to run on the ApiModule unnecessarily.
* Fixed an issue where the `marketplace` field was not used when dumping pack zips.
* Fixed a typo in the README content generated with **update-release-notes** for updating integrations.
* Fixed an issue in **validate**, where using the `-gr` and `-i` flags did not run properly.
* Added the `sectionorder` field to integration scheme.
* Fixed an issue where in some occasions running of test-playbooks could receive session timeouts.
* Fixed an issue where **validate** command failed on core pack dependencies validation because of test dependencies.

## 1.10.2
* Added markdown lint formatting for README files in the **format** command.
* Fixed an issue where **lint** failed when using the `-cdam` flag with changed dependant api modules.
* Fixed an issue in the **upload** command, where `json`-based content items were not unified correctly when using the `--zip` argument.
* Added XPANSE core packs validations.

## 1.10.1
* Fixed an issue where **update-content-graph** failed to execute.

## 1.10.0
* **Breaking change**: Removed usage of `pipenv`, `isort` and `autopep8` in the **split** and **download** commands. Removed the `--no-pipenv` and `--no-code-formatting` flags. Please see https://xsoar.pan.dev/docs/tutorials/tut-setup-dev-remote for the recommended environment setup.
* Fixed an issue in **prepare-content** command where large code lines were broken.
* Fixed an issue where git-*renamed_files* were not retrieved properly.
* Fixed an issue where test dependencies were calculated in all level dependencies calculation.
* Added formatting and validation to XSIAM content types.
* Fixed an issue where several XSIAM content types were not validated when passing the `-a` flag.
* Added a UUID to name mapper for **download** it replaces UUIDs with names on all downloaded files.
* Updated the demisto-py to v3.2.6 which now supports basic proxy authentication.
* Improved the message shown when using **upload** and overwriting packs.
* Added support for the **Layout Rule** content type in the id-set and the content graph.
* Updated the default general `fromVersion` value on **format** to `6.8.0`
* Fixed an issue where **lint** sometimes failed when using the `-cdam` flag due to wrong file duplications filtering.
* Added the content graph to **validate**, use with the `--graph` flag.

## 1.9.0
* Fixed an issue where the Slack notifier was using a deprecated argument.
* Added the `--docker-image` argument to the **lint** command, which allows determining the docker image to run lint on. Possible options are: `'native:ga'`, `'native:maintenance'`, `'native:dev'`, `'all'`, a specific docker image (from Docker Hub) or, the default `'from-yml'`.
* Fixed an issue in **prepare-content** command where large code lines were broken.
* Added a logger warning to **get_demisto_version**, the task will now fail with a more informative message.
* Fixed an issue where the **upload** and **prepare-content** commands didn't add `fromServerVersion` and `toServerVersion` to layouts.
* Updated **lint** to use graph instead of id_set when running with `--check-dependent-api-module` flag.
* Added the marketplaces field to all schemas.
* Added the flag `--xsoar-only` to the **doc-review** command which enables reviewing documents that belong to XSOAR-supported Packs.
* Fixed an issue in **update-release-notes** command where an error occurred when executing the same command a second time.
* Fixed an issue where **validate** would not always ignore errors listed under `.pack-ignore`.
* Fixed an issue where running **validate** on a specific pack didn't test all the relevant entities.
* Fixed an issue where fields ending with `_x2` where not replaced in the appropriate Marketplace.

## 1.8.3
* Changed **validate** to allow hiding parameters of type 0, 4, 12 and 14 when replacing with type 9 (credentials) with the same name.
* Fixed an issue where **update-release-notes** fails to update *MicrosoftApiModule* dependent integrations.
* Fixed an issue where the **upload** command failed because `docker_native_image_config.json` file could not be found.
* Added a metadata file to the content graph zip, to be used in the **update-content-graph** command.
* Updated the **validate** and **update-release-notes** commands to unskip the *Triggers Recommendations* content type.


## 1.8.2
* Fixed an issue where demisto-py failed to upload content to XSIAM when `DEMISTO_USERNAME` environment variable is set.
* Fixed an issue where the **prepare-content** command output invalid automation name when used with the --*custom* argument.
* Fixed an issue where modeling rules with arbitrary whitespace characters were not parsed correctly.
* Added support for the **nativeImage** key for an integration/script in the **prepare-content** command.
* Added **validate** checks for integrations declared deprecated (display name, description) but missing the `deprecated` flag.
* Changed the **validate** command to fail on the IN145 error code only when the parameter with type 4 is not hidden.
* Fixed an issue where downloading content layouts with `detailsV2=None` resulted in an error.
* Fixed an issue where **xdrctemplate** was missing 'external' prefix.
* Fixed an issue in **prepare-content** command providing output path.
* Updated the **validate** and **update-release-notes** commands to skip the *Triggers Recommendations* content type.
* Added a new validation to the **validate** command to verify that the release notes headers are in the correct format.
* Changed the **validate** command to fail on the IN140 error code only when the skipped integration has no unit tests.
* Changed **validate** to allow hiding parameters of type 4 (secret) when replacing with type 9 (credentials) with the same name.
* Fixed an issue where the **update-release-notes** command didn't add release-notes properly to some *new* content items.
* Added validation that checks that the `nativeimage` key is not defined in script/integration yml.
* Added to the **format** command the ability to remove `nativeimage` key in case defined in script/integration yml.
* Enhanced the **update-content-graph** command to support `--use-git`, `--imported_path` and `--output-path` arguments.
* Fixed an issue where **doc-review** failed when reviewing command name in some cases.
* Fixed an issue where **download** didn't identify playbooks properly, and downloaded files with UUIDs instead of file/script names.

## 1.8.1
* Fixed an issue where **format** created duplicate configuration parameters.
* Added hidden properties to integration command argument and script argument.
* Added `--override-existing` to **upload** that skips the confirmation prompt for overriding existing content packs. @mattbibbydw
* Fixed an issue where **validate** failed in private repos when attempting to read from a nonexisting `approved_categories.json`.
* Fixed an issue where **validate** used absolute paths when getting remote `pack_metadata.json` files in private repos.
* Fixed an issue in **download**, where names of custom scripts were replaced with UUIDs in IncidentFields and Layouts.

## 1.8.0
* Updated the supported python versions, as `>=3.8,<3.11`, as some of the dependencies are not supported on `3.11` yet.
* Added a **validate** step for **Modeling Rules** testdata files.
* Added the **update-content-graph** command.
* Added the ability to limit the number of CPU cores with `DEMISTO_SDK_MAX_CPU_CORES` envirment variable.
* Added the **prepare-content** command.
* Added support for fromversion/toversion in XSIAM content items (correlation rules, XSIAM dashboards, XSIAM reports and triggers).
* Added a **validate** step checking types of attributes in the schema file of modeling rule.
* Added a **validate** step checking that the dataset name of a modeling rule shows in the xif and schema files.
* Added a **validate** step checking that a correlation rule file does not start with a hyphen.
* Added a **validate** step checking that xsiam content items follow naming conventions.
* Fixed an issue where SDK commands failed on the deprecated `packaging.version.LegacyVersion`, by locking the `packaging` version to `<22`.
* Fixed an issue where **update-release-notes** failed when changing only xif file in **Modeling Rules**.
* Fixed an issue where *is_valid_category* and *is_categories_field_match_standard* failed when running in a private repo.
* Fixed an issue where **validate** didn't fail on the MR103 validation error.
* Fixed the *--release-notes* option, to support the new CHANGELOG format.
* Fixed an issue where **validate** failed when only changing a modeling rules's xif file.
* Fixed an issue where **format** failed on indicator files with a `None` value under the `tabs` key.
* Fixed an issue where **validate** only printed errors for one change of context path, rather than print all.
* Fixed an issue where **download** did not suggest using a username/password when authenticating with XSOAR and using invalid arguments.
* Fixed an issue where **download** failed when listing or downloading content items that are not unicode-encoded.
* Added support for fromversion/toversion in XSIAM content items (correlation rules, XSIAM dashboards, XSIAM reports and triggers).
* Updated the supported python versions, as `>=3.8,<3.11`, as some of the dependencies are not supported on `3.11` yet.
* Added **prepare-content** command which will prepare the pack or content item for the platform.
* Patched an issue where deprecated `packaging.version.LegacyVersion`, locking packaging version to `<22`.

## 1.7.9
* Fixed an issue where an error message in **validate** would not include the suggested fix.
* Added a validation that enforces predefined categories on MP Packs & integration yml files, the validation also ensures that each pack has only one category.
* Fixed an issue where **update-release-notes** did not generate release notes for **XDRC Templates**.
* Fixed an issue where **upload** failed without explaining the reason.
* Improved implementation of the docker_helper module.
* Fixed an issue where **validate** did not check changed pack_metadata.json files when running using git.
* Added support for **xdrctemplate** to content graph.
* Fixed an issue where local copies of the newly-introduced `DemistoClassApiModule.py` were validated.
* Added new release notes templates for the addition and modification of playbooks, layouts and types in the **doc-review** command.
* Fixed an issue where the **doc-review** command failed on descriptions of new content items.
* Added the `Command XXX is deprecated. Use XXX instead.` release notes templates to **doc-review** command.
* Fixed an issue where the **update-release-notes** command didn't add the modeling-rules description for new modeling-rules files.

## 1.7.8
* Added the capability to run the MDX server in a docker container for environments without node.
* Fixed an issue where **generate-docs** with `-c` argument updated sections of the incorrect commands.
* Added IF113 error code to **ALLOWED_IGNORE_ERRORS**.
* Fixed an issue where **validate** failed on playbooks with non-string input values.
* Added the `DEMISTO_SDK_IGNORE_CONTENT_WARNING` environment variable, to allow suppressing warnings when commands are not run under a content repo folder.
* Fixed an issue where **validate** failed to recognize integration tests that were missing from config.json
* Added support for **xpanse** marketplace in **create-id-set** and **create-content-artifacts** commands.
* Fixed an issue where **split** failed on yml files.
* Added support for marketplace-specific tags.
* Fixed an issue where **download** would not run `isort`. @maxgubler
* Fixed an issue where XSIAM Dashboards and Reports images failed the build.
* Added support for **xpanse** marketplace to content graph.

## 1.7.7
* Fixed an issue where paybooks **generate-docs** didn't parse complex input values when no accessor field is given correctly.
* Fixed an issue in the **download** command, where an exception would be raised when downloading system playbooks.
* Fixed an issue where the **upload** failed on playbooks containing a value that starts with `=`.
* Fixed an issue where the **generate-unit-tests** failed to generate assertions, and generate unit tests when command names does not match method name.
* Fixed an issue where the **download** command did not honor the `--no-code-formatting` flag properly. @maxgubler
* Added a new check to **validate**, making sure playbook task values are passed as references.
* Fixed an issue where the **update-release-notes** deleted existing release notes, now appending to it instead.
* Fixed an issue where **validate** printed blank space in case of validation failed and ignored.
* Renamed 'Agent Config' to 'XDRC Templates'.
* Fixed an issue where the **zip-packs** command did not work with the CommonServerUserPython and CommonServerUserPowerShell package.

## 1.7.6

* Fixed parsing of initialization arguments of client classes in the **generate-unit-tests** command.
* Added support for AgentConfig content item in the **upload**, **create-id-set**, **find-dependecies**, **unify** and **create-content-artifacts** commands.
* Added support for XSIAM Report preview image.

## 1.7.5

* Fixed an issue where the **upload** command did not work with the CommonServerUserPython package.
* Fixed an issue in the **download** command, where some playbooks were downloaded as test playbooks.
* Added playbook modification capabilities in **TestSuite**.
* Added a new command **create-content-graph**.
* Fixed an issue in the **upload** command, where the temporary zip would not clean up properly.
* Improved content items parsing in the **create-content-graph** command.
* Added an error when the docker daemon is unavailable when running **lint**.
* Removed the validation of a subtype change for scripts in the **validate** command.
* Fixed an issue where names of XSIAM content items were not normalized properly.
* Fixed an issue where the **download** command was downloading playbooks with **script** (id) and not **scriptName**.
* Fixed an issue where script yml files were not properly identified by `find_type`.
* Removed nightly integrations filtering when deciding if a test should run.
* Added support for XSIAM Dashboard preview image.
* Added the `--no-code-formatting` flag to the **download** command, allowing to skip autopep8 and isort.
* Fixed an issue in the **update-release-notes** command, where generating release notes for modeling rules schema file caused exception.

## 1.7.4

* Fixed an issue where the **doc-review** command showed irrelevant messages.
* Fixed an issue in **validate**, where backward-compatibility failures prevented other validations from running.
* Fixed an issue in **validate**, where content-like files under infrastructure paths were not ignored.
* Fixed an issue in the AMI mapping, where server versions were missing.
* Change the way the normalize name is set for external files.
* Added dump function to XSIAM pack objects to dulicate the files.
* Fixed an issue where the `contribution_converter` did not support changes made to ApiModules.
* Added name normalization according to new convention to XSIAM content items
* Added playbook modification capabilities in **TestSuite**.
* Fixed an issue in create-content-artifacts where it will not get a normalize name for the item and it will try to duplicate the same file.

## 1.7.3

* Fixed an issue in the **format** command where fail when executed from environment without mdx server available.
* Added `Added a`, `Added an` to the list of allowed changelog prefixes.
* Added support for Indicator Types/Reputations in the **upload** command.
* Fixed an issue when running from a subdirectory of a content repo failed.
* Changing the way we are using XSIAM servers api-keys in **test-content** .
* Added a success message to **postman-codegen**.

## 1.7.2

* Fixed an issue in the **validate** command where incident fields were not found in mappers even when they exist
* Added an ability to provide list of marketplace names as a param attribute to **validate** and **upload**
* Added the file type to the error message when it is not supported.
* Fixed an issue where `contribution_converter` incorrectly mapped _Indicator Field_ objects to the _incidentfield_ directory in contribution zip files.
* Fixed a bug where **validate** returned error on empty inputs not used in playbooks.
* Added the `DEMISTO_SDK_CONTENT_PATH` environment variable, implicitly used in various commands.
* Added link to documentation for error messages regarding use cases and tags.

## 1.7.1

* Fixed an issue where *indicatorTypes* and *betaIntegrations* were not found in the id_set.
* Updated the default general `fromVersion` value on **format** to `6.5.0`
* Fixed an issue where the **validate** command did not fail when the integration yml file name was not the same as the folder containing it.
* Added an option to have **generate-docs** take a Playbooks folder path as input, and generate docs for all playbooks in it.
* Fixed an issue where the suggestion in case of `IF113` included uppercase letters for the `cliName` parameter.
* Added new validation to the **validate** command to fail and list all the file paths of files that are using a deprecated integration command / script / playbook.
* **validate** will no longer fail on playbooks calling subplaybooks that have a higher `fromVersion` value, if  calling the subplaybook has `skipifunavailable=True`.
* Fixed an issue where relative paths were not accessed correctly.
* Running any `demisto-sdk` command in a folder with a `.env` file will load it, temporarily overriding existing environment variables.
* Fixed an issue where **validate** did not properly detect deleted files.
* Added new validations to the **validate** command to verify that the schema file exists for a modeling rule and that the schema and rules keys are empty in the yml file.
* Fixed an issue where *find_type* didn't recognize exported incident types.
* Added a new validation to **validate**, making sure all inputs of a playbook are used.
* Added a new validation to **validate**, making sure all inputs used in a playbook declared in the input section.
* The **format** command will now replace the *fromServerVersion* field with *fromVersion*.

## 1.7.0

* Allowed JSON Handlers to accept kwargs, for custoimzing behavior.
* Fixed an issue where an incorrect error was shown when the `id` of a content item differed from its `name` attribute.
* Fixed an issue where the `preserve_quotes` in ruamel_handler received an incorrect value @icholy
* Fixed an issue where ignoring RM110 error code wasn't working and added a validation to **ALLOWED_IGNORE_ERRORS** to validate that all error codes are inserted in the right format.
* Fixed an issue where the contribution credit text was not added correctly to the pack README.
* Changed the contribution file implementation from markdown to a list of contributor names. The **create-content-artifact** will use this list to prepare the needed credit message.
* Added a new validation to the `XSOAR-linter` in the **lint** command for verifying that demisto.log is not used in the code.
* The **generate-docs** command will now auto-generate the Incident Mirroring section when implemented in an integration.
* Added support to automatically generate release notes for deprecated items in the **update-release-notes** command.
* Fixed an issue causing any command to crash when unable to detect local repository properties.
* Fixed an issue where running in a private gitlab repo caused a warning message to be shown multiple times.
* Added a new validation to the **validate** command to verify that markdown and python files do not contain words related to copyright section.
* Fixed an issue where **lint** crashed when provided an input file path (expecting a directory).

## 1.6.9

* Added a new validation that checks whether a pack should be deprecated.
* Added a new ability to the **format** command to deprecate a pack.
* Fixed an issue where the **validate** command sometimes returned a false negative in cases where there are several sub-playbooks with the same ID.
* Added a new validation to the **validate** command to verify that the docker in use is not deprecated.
* Added support for multiple ApiModules in the **unify** command
* Added a check to **validate** command, preventing use of relative urls in README files.
* Added environment variable **DEMISTO_SDK_MARKETPLACE** expected to affect *MarketplaceTagParser* *marketplace* value. The value will be automatically set when passing *marketplace* arg to the commands **unify**, **zip-packs**, **create-content-artifacts** and **upload**.
* Added slack notifier for build failures on the master branch.
* Added support for modeling and parsing rules in the **split** command.
* Added support for README files in **format** command.
* Added a **validate** check, making sure classifier id and name values match. Updated the classifier **format** to update the id accordingly.
* The **generate-docs** command will now auto-generate the playbook image link by default.
* Added the `--custom-image-link` argument to override.
* Added a new flag to **generate-docs** command, allowing to add a custom image link to a playbook README.
* Added a new validation to the **validate** command to verify that the package directory name is the same as the files contained in the that package.
* Added support in the **unify** command to unify a schema into its Modeling Rule.

## 1.6.8

* Fixed an issue where **validate** did not fail on invalid playbook entities' versions (i.e. subplaybooks or scripts with higher fromversion than their parent playbook).
* Added support for running lint via a remote docker ssh connection. Use `DOCKER_HOST` env variable to specify a remote docker connection, such as: `DOCKER_HOST=ssh://myuser@myhost.com`.
* Fixed an issue where the pack cache in *get_marketplaces* caused the function to return invalid values.
* Fixed an issue where running format on a pack with XSIAM entities would fail.
* Added the new `display_name` field to relevant entities in the **create-id-set** command.
* Added a new validation to the **validate** command to verify the existence of "Reliability" parameter if the integration have reputation command.
* Fixed a bug where terminating the **lint** command failed (`ctrl + c`).
* Removed the validation of a subtype change in integrations and scripts from **validate**.
* Fixed an issue where **download** did not behave as expected when prompting for a version update. Reported by @K-Yo
* Added support for adoption release notes.
* Fixed an issue where **merge-id-sets** failed when a key was missing in one id-set.json.
* Fixed a bug where some mypy messages were not parsed properly in **lint**.
* Added a validation to the **validate** command, failing when '`fromversion`' or '`toversion`' in a content entity are incorrect format.
* Added a validation to the **validate** command, checking if `fromversion` <= `toversion`.
* Fixed an issue where coverage reports used the wrong logging level, marking debug logs as errors.
* Added a new validation to the **validate** command, to check when the discouraged `http` prefixes are used when setting defaultvalue, rather than `https`.
* Added a check to the **lint** command for finding hard-coded usage of the http protocol.
* Locked the dependency on Docker.
* Removed a traceback line from the **init** command templates: BaseIntegration, BaseScript.
* Updated the token in **_add_pr_comment** method from the content-bot token to the xsoar-bot token.

## 1.6.7

* Added the `types-markdown` dependency, adding markdown capabilities to existing linters using the [Markdown](https://pypi.org/project/Markdown/) package.
* Added support in the **format** command to remove nonexistent incident/indicator fields from *layouts/mappers*
* Added the `Note: XXX` and `XXX now generally available.` release notes templates to **doc-review** command.
* Updated the logs shown during the docker build step.
* Removed a false warning about configuring the `GITLAB_TOKEN` environment variable when it's not needed.
* Removed duplicate identifiers for XSIAM integrations.
* Updated the *tags* and *use cases* in pack metadata validation to use the local files only.
* Fixed the error message in checkbox validation where the defaultvalue is wrong and added the name of the variable that should be fixed.
* Added types to `find_type_by_path` under tools.py.
* Fixed an issue where YAML files contained incorrect value type for `tests` key when running `format --deprecate`.
* Added a deprecation message to the `tests:` section of yaml files when running `format --deprecate`.
* Added use case for **validate** on *wizard* objects - set_playbook is mapped to all integrations.
* Added the 'integration-get-indicators' commands to be ignored by the **verify_yml_commands_match_readme** validation, the validation will no longer fail if these commands are not in the readme file.
* Added a new validation to the **validate** command to verify that if the phrase "breaking changes" is present in a pack release notes, a JSON file with the same name exists and contains the relevant breaking changes information.
* Improved logs when running test playbooks (in a build).
* Fixed an issue in **upload** did not include list-type content items. @nicolas-rdgs
* Reverted release notes to old format.

## 1.6.6

* Added debug print when excluding item from ID set due to missing dependency.
* Added a validation to the **validate** command, failing when non-ignorable errors are present in .pack-ignore.
* Fixed an issue where `mdx server` did not close when stopped in mid run.
* Fixed an issue where `-vvv` flag did not print logs on debug level.
* enhanced ***validate*** command to list all command names affected by a backward compatibility break, instead of only one.
* Added support for Wizard content item in the **format**, **validate**, **upload**, **create-id-set**, **find-dependecies** and **create-content-artifacts** commands.
* Added a new flag to the **validate** command, allowing to run specific validations.
* Added support in **unify** and **create-content-artifacts** for displaying different documentations (detailed description + readme) for content items, depending on the marketplace version.
* Fixed an issue in **upload** where list items were not uploaded.
* Added a new validation to **validate** command to verify that *cliName* and *id* keys of the incident field or the indicator field are matches.
* Added the flag '-x', '--xsiam' to **upload** command to upload XSIAM entities to XSIAM server.
* Fixed the integration field *isFetchEvents* to be in lowercase.
* Fixed an issue where **validate -i** run after **format -i** on an existing file in the repo instead of **validate -g**.
* Added the following commands: 'update-remote-data', 'get-modified-remote-data', 'update-remote-system' to be ignored by the **verify_yml_commands_match_readme** validation, the validation will no longer fail if these commands are not in the readme file.
* Updated the release note template to include a uniform format for all items.
* Added HelloWorldSlim template option for *--template* flag in **demisto-sdk init** command.
* Fixed an issue where the HelloWorldSlim template in **demisto-sdk init** command had an integration id that was conflicting with HelloWorld integration id.
* Updated the SDK to use demisto-py 3.1.6, allowing use of a proxy with an environment variable.
* Set the default logger level to `warning`, to avoid unwanted debug logs.
* The **format** command now validates that default value of checkbox parameters is a string 'true' or 'false'.
* Fixed an issue where `FileType.PLAYBOOK` would show instead of `Playbook` in readme error messages.
* Added a new validation to **validate** proper defaultvalue for checkbox fields.

## 1.6.5

* Fixed an issue in the **format** command where the `id` field was overwritten for existing JSON files.
* Fixed an issue where the **doc-review** command was successful even when the release-note is malformed.
* Added timestamps to the `demisto-sdk` logger.
* Added time measurements to **lint**.
* Added the flag '-d', '--dependency' to **find-dependencies** command to get the content items that cause the dependencies between two packs.
* Fixed an issue where **update-release-notes** used the *trigger_id* field instead of the *trigger_name* field.
* Fixed an issue where **doc-review** failed to recognize script names, in scripts using the old file structure.
* Fixed an issue where concurrent processes created by **lint** caused deadlocks when opening files.
* Fixed an issue in the **format** command where `_dev` or `_copy` suffixes weren't removed from the subscript names in playbooks and layouts.
* Fixed an issue where **validate** failed on nonexistent `README.md` files.
* Added support of XSIAM content items to the **validate** command.
* Report **lint** summary results and failed packages after reporting time measurements.

## 1.6.4

* Added the new **generate-yml-from-python** command.
* Added a code *type* indication for integration and script objects in the *ID Set*.
* Added the [Vulture](https://github.com/jendrikseipp/vulture) linter to the pre-commit hook.
* The `demisto-sdk` pack will now be distributed via PyPi with a **wheel** file.
* Fixed a bug where any edited json file that contained a forward slash (`/`) escaped.
* Added a new validation to **validate** command to verify that the metadata *currentVersion* is
the same as the last release note version.
* The **validate** command now checks if there're none-deprecated integration commands that are missing from the readme file.
* Fixed an issue where *dockerimage* changes in Scripts weren't recognized by the **update-release-notes** command.
* Fixed an issue where **update-xsoar-config-file** did not properly insert the marketplace packs list to the file.
* Added the pack name to the known words by default when running the **doc-review** command.
* Added support for new XSIAM entities in **create-id-set** command.
* Added support for new XSIAM entities in **create-content-artifacts** command.
* Added support for Parsing/Modeling Rule content item in the **unify** command.
* Added the integration name, the commands name and the script name to the known words by default when running the **doc-review** command.
* Added an argument '-c' '--custom' to the **unify** command, if True will append to the unified yml name/display/id the custom label provided
* Added support for sub words suggestion in kebab-case sentences when running the **doc-review** command.
* Added support for new XSIAM entities in **update-release-notes** command.
* Enhanced the message of alternative suggestion words shown when running **doc-review** command.
* Fixed an incorrect error message, in case `node` is not installed on the machine.
* Fixed an issue in the **lint** command where the *check-dependent-api-modules* argument was set to true by default.
* Added a new command **generate-unit-tests**.
* Added a new validation to **validate** all SIEM integration have the same suffix.
* Fixed the destination path of the unified parsing/modeling rules in **create-content-artifacts** command.
* Fixed an issue in the **validate** command, where we validated wrongfully the existence of readme file for the *ApiModules* pack.
* Fixed an issue in the **validate** command, where an error message that was displayed for scripts validation was incorrect.
* Fixed an issue in the **validate** and **format** commands where *None* arguments in integration commands caused the commands to fail unexpectedly.
* Added support for running tests on XSIAM machines in the **test-content** command.
* Fixed an issue where the **validate** command did not work properly when deleting non-content items.
* Added the flag '-d', '--dependency' to **find-dependencies** command to get the content items that cause the dependencies between two packs.

## 1.6.3

* **Breaking change**: Fixed a typo in the **validate** `--quiet-bc-validation` flag (was `--quite-bc-validation`). @upstart-swiss
* Dropped support for python 3.7: Demisto-SDK is now supported on Python 3.8 or newer.
* Added an argument to YAMLHandler, allowing to set a maximal width for YAML files. This fixes an issue where a wrong default was used.
* Added the detach mechanism to the **upload** command, If you set the --input-config-file flag, any files in the repo's SystemPacks folder will be detached.
* Added the reattach mechanism to the **upload** command, If you set the --input-config-file flag, any detached item in your XSOAR instance that isn't currently in the repo's SystemPacks folder will be re-attached.
* Fixed an issue in the **validate** command that did not work properly when using the *-g* flag.
* Enhanced the dependency message shown when running **lint**.
* Fixed an issue where **update-release-notes** didn't update the currentVersion in pack_metadata.
* Improved the logging in **test-content** for helping catch typos in external playbook configuration.

## 1.6.2

* Added dependency validation support for core marketplacev2 packs.
* Fixed an issue in **update-release-notes** where suggestion fix failed in validation.
* Fixed a bug where `.env` files didn't load. @nicolas-rdgs
* Fixed a bug where **validate** command failed when the *categories* field in the pack metadata was empty for non-integration packs.
* Added *system* and *item-type* arguments to the **download** command, used when downloading system items.
* Added a validation to **validate**, checking that each script, integration and playbook have a README file. This validation only runs when the command is called with either the `-i` or the `-g` flag.
* Fixed a regression issue with **doc-review**, where the `-g` flag did not work.
* Improved the detection of errors in **doc-review** command.
* The **validate** command now checks if a readme file is empty, only for packs that contain playbooks or were written by a partner.
* The **validate** command now makes sure common contextPath values (e.g. `DBotScore.Score`) have a non-empty description, and **format** populates them automatically.
* Fixed an issue where the **generate-outputs** command did not work properly when examples were provided.
* Fixed an issue in the **generate-outputs** command, where the outputs were not written to the specified output path.
* The **generate-outputs** command can now generate outputs from multiple calls to the same command (useful when different args provide different outputs).
* The **generate-outputs** command can now update a yaml file with new outputs, without deleting or overwriting existing ones.
* Fixed a bug where **doc-review** command failed on existing templates.
* Fixed a bug where **validate** command failed when the word demisto is in the repo README file.
* Added support for adding test-playbooks to the zip file result in *create-content-artifacts* command for marketplacev2.
* Fixed an issue in **find-dependencies** where using the argument *-o* without the argument *--all-packs-dependencies* did not print a proper warning.
* Added a **validate** check to prevent deletion of files whose deletion is not supported by the XSOAR marketplace.
* Removed the support in the *maintenance* option of the *-u* flag in the **update-release-notes** command.
* Added validation for forbidden words and phrases in the **doc-review** command.
* Added a retries mechanism to the **test-content** command to stabilize the build process.
* Added support for all `git` platforms to get remote files.
* Refactored the **format** command's effect on the *fromversion* field:
  * Fixed a bug where the *fromversion* field was removed when modifying a content item.
  * Updated the general default *fromversion* and the default *fromversion* of newly-introduced content items (e.g. `Lists`, `Jobs`).
  * Added an interactive mode functionality for all content types, to ask the user whether to set a default *fromversion*, if could not automatically determine its value. Use `-y` to assume 'yes' as an answer to all prompts and run non-interactively.

## 1.6.1

* Added the '--use-packs-known-words' argument to the **doc-review** command
* Added YAML_Loader to handle yaml files in a standard way across modules, replacing PYYAML.
* Fixed an issue when filtering items using the ID set in the **create-content-artifacts** command.
* Fixed an issue in the **generate-docs** command where tables were generated with an empty description column.
* Fixed an issue in the **split** command where splitting failed when using relative input/output paths.
* Added warning when inferred files are missing.
* Added to **validate** a validation for integration image dimensions, which should be 120x50px.
* Improved an error in the **validate** command to better differentiate between the case where a required fetch parameter is malformed or missing.

## 1.6.0

* Fixed an issue in the **create-id-set** command where similar items from different marketplaces were reported as duplicated.
* Fixed typo in demisto-sdk init
* Fixed an issue where the **lint** command did not handle all container exit codes.
* Add to **validate** a validation for pack name to make sure it is unchanged.
* Added a validation to the **validate** command that verifies that the version in the pack_metdata file is written in the correct format.
* Fixed an issue in the **format** command where missing *fromVersion* field in indicator fields caused an error.

## 1.5.9

* Added option to specify `External Playbook Configuration` to change inputs of Playbooks triggered as part of **test-content**
* Improved performance of the **lint** command.
* Improved performance of the **validate** command when checking README images.
* ***create-id-set*** command - the default value of the **marketplace** argument was changed from ‘xsoar’ to all packs existing in the content repository. When using the command, make sure to pass the relevant marketplace to use.

## 1.5.8

* Fixed an issue where the command **doc-review** along with the argument `--release-notes` failed on yml/json files with invalid schema.
* Fixed an issue where the **lint** command failed on packs using python 3.10

## 1.5.7

* Fixed an issue where reading remote yaml files failed.
* Fixed an issue in **validate** failed with no error message for lists (when no fromVersion field was found).
* Fixed an issue when running **validate** or **format** in a gitlab repository, and failing to determine its project id.
* Added an enhancement to **split**, handling an empty output argument.
* Added the ability to add classifiers and mappers to conf.json.
* Added the Alias field to the incident field schema.

## 1.5.6

* Added 'deprecated' release notes template.
* Fixed an issue where **run-test-playbook** command failed to get the task entries when the test playbook finished with errors.
* Fixed an issue in **validate** command when running with `no-conf-json` argument to ignore the `conf.json` file.
* Added error type text (`ERROR` or `WARNING`) to **validate** error prints.
* Fixed an issue where the **format** command on test playbook did not format the ID to be equal to the name of the test playbook.
* Enhanced the **update-release-notes** command to automatically commit release notes config file upon creation.
* The **validate** command will validate that an indicator field of type html has fromVersion of 6.1.0 and above.
* The **format** command will now add fromVersion 6.1.0 to indicator field of type html.
* Added support for beta integrations in the **format** command.
* Fixed an issue where the **postman-codegen** command failed when called with the `--config-out` flag.
* Removed the integration documentation from the detailed description while performing **split** command to the unified yml file.
* Removed the line which indicates the version of the product from the README.md file for new contributions.

## 1.5.5

* Fixed an issue in the **update-release-notes** command, which did not work when changes were made in multiple packs.
* Changed the **validate** command to fail on missing test-playbooks only if no unittests are found.
* Fixed `to_kebab_case`, it will now deal with strings that have hyphens, commas or periods in them, changing them to be hyphens in the new string.
* Fixed an issue in the **create-id-set** command, where the `source` value included the git token if it was specified in the remote url.
* Fixed an issue in the **merge-id-set** command, where merging fails because of duplicates but the packs are in the XSOAR repo but in different version control.
* Fixed missing `Lists` Content Item as valid `IDSetType`
* Added enhancement for **generate-docs**. It is possible to provide both file or a comma seperated list as `examples`. Also, it's possible to provide more than one example for a script or a command.
* Added feature in **format** to sync YML and JSON files to the `master` file structure.
* Added option to specify `Incident Type`, `Incoming Mapper` and `Classifier` when configuring instance in **test-content**
* added a new command **run-test-playbook** to run a test playbook in a given XSOAR instance.
* Fixed an issue in **format** when running on a modified YML, that the `id` value is not changed to its old `id` value.
* Enhancement for **split** command, replace `ApiModule` code block to `import` when splitting a YML.
* Fixed an issue where indicator types were missing from the pack's content, when uploading using **zip-packs**.
* The request data body format generated in the **postman-codegen** will use the python argument's name and not the raw data argument's name.
* Added the flag '--filter-by-id-set' to **create-content-artifacts** to create artifacts only for items in the given id_set.json.

## 1.5.4

* Fixed an issue with the **format** command when contributing via the UI
* The **format** command will now not remove the `defaultRows` key from incident, indicator and generic fields with `type: grid`.
* Fixed an issue with the **validate** command when a layoutscontainer did not have the `fromversion` field set.
* added a new command **update-xsoar-config-file** to handle your XSOAR Configuration File.
* Added `skipVerify` argument in **upload** command to skip pack signature verification.
* Fixed an issue when the **run** command  failed running when there’s more than one playground, by explicitly using the current user’s playground.
* Added support for Job content item in the **format**, **validate**, **upload**, **create-id-set**, **find-dependecies** and **create-content-artifacts** commands.
* Added a **source** field to the **id_set** entitles.
* Two entitles will not consider as duplicates if they share the same pack and the same source.
* Fixed a bug when duplicates were found in **find_dependencies**.
* Added function **get_current_repo** to `tools`.
* The **postman-codegen** will not have duplicates argument name. It will rename them to the minimum distinguished shared path for each of them.

## 1.5.3

* The **format** command will now set `unsearchable: True` for incident, indicator and generic fields.
* Fixed an issue where the **update-release-notes** command crashes with `--help` flag.
* Added validation to the **validate** command that verifies the `unsearchable` key in incident, indicator and generic fields is set to true.
* Removed a validation that DBotRole should be set for automation that requires elevated permissions to the `XSOAR-linter` in the **lint** command.
* Fixed an issue in **Validate** command where playbooks conditional tasks were mishandeled.
* Added a validation to prevent contributors from using the `fromlicense` key as a configuration parameter in an integration's YML
* Added a validation to ensure that the type for **API token** (and similar) parameters are configured correctly as a `credential` type in the integration configuration YML.
* Added an assertion that checks for duplicated requests' names when generating an integration from a postman collection.
* Added support for [.env files](https://pypi.org/project/python-dotenv/). You can now add a `.env` file to your repository with the logging information instead of setting a global environment variables.
* When running **lint** command with --keep-container flag, the docker images are committed.
* The **validate** command will not return missing test playbook error when given a script with dynamic-section tag.

## 1.5.2

* Added a validation to **update-release-notes** command to ensure that the `--version` flag argument is in the right format.
* added a new command **coverage-analyze** to generate and print coverage reports.
* Fixed an issue in **validate** in repositories which are not in GitHub or GitLab
* Added a validation that verifies that readme image absolute links do not contain the working branch name.
* Added support for List content item in the **format**, **validate**, **download**, **upload**, **create-id-set**, **find-dependecies** and **create-content-artifacts** commands.
* Added a validation to ensure reputation command's default argument is set as an array input.
* Added the `--fail-duplicates` flag for the **merge-id-set** command which will fail the command if duplicates are found.
* Added the `--fail-duplicates` flag for the **create-id-set** command which will fail the command if duplicates are found.

## 1.5.1

* Fixed an issue where **validate** command failed to recognized test playbooks for beta integrations as valid tests.
* Fixed an issue were the **validate** command was falsely recognizing image paths in readme files.
* Fixed an issue where the **upload** command error message upon upload failure pointed to wrong file rather than to the pack metadata.
* Added a validation that verifies that each script which appears in incident fields, layouts or layout containers exists in the id_set.json.
* Fixed an issue where the **postman code-gen** command generated double dots for context outputs when it was not needed.
* Fixed an issue where there **validate** command on release notes file crashed when author image was added or modified.
* Added input handling when running **find-dependencies**, replacing string manipulations.
* Fixed an issue where the **validate** command did not handle multiple playbooks with the same name in the id_set.
* Added support for GitLab repositories in **validate**

## 1.5.0

* Fixed an issue where **upload** command failed to upload packs not under content structure.
* Added support for **init** command to run from non-content repo.
* The **split-yml** has been renamed to **split** and now supports splitting Dashboards from unified Generic Modules.
* Fixed an issue where the skipped tests validation ran on the `ApiModules` pack in the **validate** command.
* The **init** command will now create the `Generic Object` entities directories.
* Fixed an issue where the **format** command failed to recognize changed files from git.
* Fixed an issue where the **json-to-outputs** command failed checking whether `0001-01-01T00:00:00` is of type `Date`
* Added to the **generate context** command to generate context paths for integrations from an example file.
* Fixed an issue where **validate** failed on release notes configuration files.
* Fixed an issue where the **validate** command failed on pack input if git detected changed files outside of `Packs` directory.
* Fixed an issue where **validate** command failed to recognize files inside validated pack when validation release notes, resulting in a false error message for missing entity in release note.
* Fixed an issue where the **download** command failed when downloading an invalid YML, instead of skipping it.

## 1.4.9

* Added validation that the support URL in partner contribution pack metadata does not lead to a GitHub repo.
* Enhanced ***generate-docs*** with default `additionalinformation` (description) for common parameters.
* Added to **validate** command a validation that a content item's id and name will not end with spaces.
* The **format** command will now remove trailing whitespaces from content items' id and name fields.
* Fixed an issue where **update-release-notes** could fail on files outside the user given pack.
* Fixed an issue where the **generate-test-playbook** command would not place the playbook in the proper folder.
* Added to **validate** command a validation that packs with `Iron Bank` uses the latest docker from Iron Bank.
* Added to **update-release-notes** command support for `Generic Object` entities.
* Fixed an issue where playbook `fromversion` mismatch validation failed even if `skipunavailable` was set to true.
* Added to the **create artifacts** command support for release notes configuration file.
* Added validation to **validate** for release notes config file.
* Added **isoversize** and **isautoswitchedtoquietmode** fields to the playbook schema.
* Added to the **update-release-notes** command `-bc` flag to generate template for breaking changes version.
* Fixed an issue where **validate** did not search description files correctly, leading to a wrong warning message.

## 1.4.8

* Fixed an issue where yml files with `!reference` failed to load properly.
* Fixed an issue when `View Integration Documentation` button was added twice during the download and re-upload.
* Fixed an issue when `(Partner Contribution)` was added twice to the display name during the download and re-upload.
* Added the following enhancements in the **generate-test-playbook** command:
  * Added the *--commands* argument to generate tasks for specific commands.
  * Added the *--examples* argument to get the command examples file path and generate tasks from the commands and arguments specified there.
  * Added the *--upload* flag to specify whether to upload the test playbook after the generation.
  * Fixed the output condition generation for outputs of type `Boolean`.

## 1.4.7

* Fixed an issue where an empty list for a command context didn't produce an indication other than an empty table.
* Fixed an issue where the **format** command has incorrectly recognized on which files to run when running using git.
* Fixed an issue where author image validations were not checked properly.
* Fixed an issue where new old-formatted scripts and integrations were not validated.
* Fixed an issue where the wording in the from version validation error for subplaybooks was incorrect.
* Fixed an issue where the **update-release-notes** command used the old docker image version instead of the new when detecting a docker change.
* Fixed an issue where the **generate-test-playbook** command used an incorrect argument name as default
* Fixed an issue where the **json-to-outputs** command used an incorrect argument name as default when using `-d`.
* Fixed an issue where validations failed while trying to validate non content files.
* Fixed an issue where README validations did not work post VS Code formatting.
* Fixed an issue where the description validations were inconsistent when running through an integration file or a description file.

## 1.4.6

* Fixed an issue where **validate** suggests, with no reason, running **format** on missing mandatory keys in yml file.
* Skipped existence of TestPlaybook check on community and contribution integrations.
* Fixed an issue where pre-commit didn't run on the demisto_sdk/commands folder.
* The **init** command will now change the script template name in the code to the given script name.
* Expanded the validations performed on beta integrations.
* Added support for PreProcessRules in the **format**, **validate**, **download**, and **create-content-artifacts** commands.
* Improved the error messages in **generate-docs**, if an example was not provided.
* Added to **validate** command a validation that a content entity or a pack name does not contain the words "partner" and "community".
* Fixed an issue where **update-release-notes** ignores *--text* flag while using *-f*
* Fixed the outputs validations in **validate** so enrichment commands will not be checked to have DBotScore outputs.
* Added a new validation to require the dockerimage key to exist in an integration and script yml files.
* Enhanced the **generate-test-playbook** command to use only integration tested on commands, rather than (possibly) other integrations implementing them.
* Expanded unify command to support GenericModules - Unifies a GenericModule object with its Dashboards.
* Added validators for generic objects:
  * Generic Field validator - verify that the 'fromVersion' field is above 6.5.0, 'group' field equals 4 and 'id' field starts with the prefix 'generic_'.
  * Generic Type validator - verify that the 'fromVersion' field is above 6.5.0
  * Generic Module validator - verify that the 'fromVersion' field is above 6.5.0
  * Generic Definition validator - verify that the 'fromVersion' field is above 6.5.0
* Expanded Format command to support Generic Objects - Fixes generic objects according to their validations.
* Fixed an issue where the **update-release-notes** command did not handle ApiModules properly.
* Added option to enter a dictionary or json of format `[{field_name:description}]` in the **json-to-outputs** command,
  with the `-d` flag.
* Improved the outputs for the **format** command.
* Fixed an issue where the validations performed after the **format** command were inconsistent with **validate**.
* Added to the **validate** command a validation for the author image.
* Updated the **create-content-artifacts** command to support generic modules, definitions, fields and types.
* Added an option to ignore errors for file paths and not only file name in .pack-ignore file.

## 1.4.5

* Enhanced the **postman-codegen** command to name all generated arguments with lower case.
* Fixed an issue where the **find-dependencies** command miscalculated the dependencies for playbooks that use generic commands.
* Fixed an issue where the **validate** command failed in external repositories in case the DEMISTO_SDK_GITHUB_TOKEN was not set.
* Fixed an issue where **openapi-codegen** corrupted the swagger file by overwriting configuration to swagger file.
* Updated the **upload** command to support uploading zipped packs to the marketplace.
* Added to the **postman-codegen** command support of path variables.
* Fixed an issue where **openapi-codegen** entered into an infinite loop on circular references in the swagger file.
* The **format** command will now set `fromVersion: 6.2.0` for widgets with 'metrics' data type.
* Updated the **find-dependencies** command to support generic modules, definitions, fields and types.
* Fixed an issue where **openapi-codegen** tried to extract reference example outputs, leading to an exception.
* Added an option to ignore secrets automatically when using the **init** command to create a pack.
* Added a tool that gives the ability to temporarily suppress console output.

## 1.4.4

* When formatting incident types with Auto-Extract rules and without mode field, the **format** command will now add the user selected mode.
* Added new validation that DBotRole is set for scripts that requires elevated permissions to the `XSOAR-linter` in the **lint** command.
* Added url escaping to markdown human readable section in generate docs to avoid autolinking.
* Added a validation that mapper's id and name are matching. Updated the format of mapper to include update_id too.
* Added a validation to ensure that image paths in the README files are valid.
* Fixed **find_type** function to correctly find test files, such as, test script and test playbook.
* Added scheme validations for the new Generic Object Types, Fields, and Modules.
* Renamed the flag *--input-old-version* to *--old-version* in the **generate-docs** command.
* Refactored the **update-release-notes** command:
  * Replaced the *--all* flag with *--use-git* or *-g*.
  * Added the *--force* flag to update the pack release notes without changes in the pack.
  * The **update-release-notes** command will now update all dependent integrations on ApiModule change, even if not specified.
  * If more than one pack has changed, the full list of updated packs will be printed at the end of **update-release-notes** command execution.
  * Fixed an issue where the **update-release-notes** command did not add docker image release notes entry for release notes file if a script was changed.
  * Fixed an issue where the **update-release-notes** command did not detect changed files that had the same name.
  * Fixed an issue in the **update-release-notes** command where the version support of JSON files was mishandled.
* Fixed an issue where **format** did not skip files in test and documentation directories.
* Updated the **create-id-set** command to support generic modules, definitions, fields and types.
* Changed the **convert** command to generate old layout fromversion to 5.0.0 instead of 4.1.0
* Enhanced the command **postman-codegen** with type hints for templates.

## 1.4.3

* Fixed an issue where **json-to-outputs** command returned an incorrect output when json is a list.
* Fixed an issue where if a pack README.md did not exist it could cause an error in the validation process.
* Fixed an issue where the *--name* was incorrectly required in the **init** command.
* Adding the option to run **validate** on a specific path while using git (*-i* & *-g*).
* The **format** command will now change UUIDs in .yml and .json files to their respective content entity name.
* Added a playbook validation to check if a task sub playbook exists in the id set in the **validate** command.
* Added the option to add new tags/usecases to the approved list and to the pack metadata on the same pull request.
* Fixed an issue in **test_content** where when different servers ran tests for the same integration, the server URL parameters were not set correctly.
* Added a validation in the **validate** command to ensure that the ***endpoint*** command is configured correctly in yml file.
* Added a warning when pack_metadata's description field is longer than 130 characters.
* Fixed an issue where a redundant print occurred on release notes validation.
* Added new validation in the **validate** command to ensure that the minimal fromVersion in a widget of type metrics will be 6.2.0.
* Added the *--release-notes* flag to demisto-sdk to get the current version release notes entries.

## 1.4.2

* Added to `pylint` summary an indication if a test was skipped.
* Added to the **init** command the option to specify fromversion.
* Fixed an issue where running **init** command without filling the metadata file.
* Added the *--docker-timeout* flag in the **lint** command to control the request timeout for the Docker client.
* Fixed an issue where **update-release-notes** command added only one docker image release notes entry for release notes file, and not for every entity whom docker image was updated.
* Added a validation to ensure that incident/indicator fields names starts with their pack name in the **validate** command. (Checked only for new files and only when using git *-g*)
* Updated the **find-dependencies** command to return the 'dependencies' according the layout type ('incident', 'indicator').
* Enhanced the "vX" display name validation for scripts and integrations in the **validate** command to check for every versioned script or integration, and not only v2.
* Added the *--fail-duplicates* flag for the **create-id-set** command which will fail the command if duplicates are found.
* Added to the **generate-docs** command automatic addition to git when a new readme file is created.

## 1.4.1

* When in private repo without `DEMSITO_SDK_GITHUB_TOKEN` configured, get_remote_file will take files from the local origin/master.
* Enhanced the **unify** command when giving input of a file and not a directory return a clear error message.
* Added a validation to ensure integrations are not skipped and at least one test playbook is not skipped for each integration or script.
* Added to the Content Tests support for `context_print_dt`, which queries the incident context and prints the result as a json.
* Added new validation for the `xsoar_config.json` file in the **validate** command.
* Added a version differences section to readme in **generate-docs** command.
* Added the *--docs-format* flag in the **integration-diff** command to get the output in README format.
* Added the *--input-old-version* and *--skip-breaking-changes* flags in the **generate-docs** command to get the details for the breaking section and to skip the breaking changes section.

## 1.4.0

* Enable passing a comma-separated list of paths for the `--input` option of the **lint** command.
* Added new validation of unimplemented test-module command in the code to the `XSOAR-linter` in the **lint** command.
* Fixed the **generate-docs** to handle integration authentication parameter.
* Added a validation to ensure that description and README do not contain the word 'Demisto'.
* Improved the deprecated message validation required from playbooks and scripts.
* Added the `--quite-bc-validation` flag for the **validate** command to run the backwards compatibility validation in quite mode (errors is treated like warnings).
* Fixed the **update release notes** command to display a name for old layouts.
* Added the ability to append to the pack README credit to contributors.
* Added identification for parameter differences in **integration-diff** command.
* Fixed **format** to use git as a default value.
* Updated the **upload** command to support reports.
* Fixed an issue where **generate-docs** command was displaying 'None' when credentials parameter display field configured was not configured.
* Fixed an issue where **download** did not return exit code 1 on failure.
* Updated the validation that incident fields' names do not contain the word incident will aplly to core packs only.
* Added a playbook validation to verify all conditional tasks have an 'else' path in **validate** command.
* Renamed the GitHub authentication token environment variable `GITHUB_TOKEN` to `DEMITO_SDK_GITHUB_TOKEN`.
* Added to the **update-release-notes** command automatic addition to git when new release notes file is created.
* Added validation to ensure that integrations, scripts, and playbooks do not contain the entity type in their names.
* Added the **convert** command to convert entities between XSOAR versions.
* Added the *--deprecate* flag in **format** command to deprecate integrations, scripts, and playbooks.
* Fixed an issue where ignoring errors did not work when running the **validate** command on specific files (-i).

## 1.3.9

* Added a validation verifying that the pack's README.md file is not equal to pack description.
* Fixed an issue where the **Assume yes** flag did not work properly for some entities in the **format** command.
* Improved the error messages for separators in folder and file names in the **validate** command.
* Removed the **DISABLE_SDK_VERSION_CHECK** environment variable. To disable new version checks, use the **DEMISTO_SDK_SKIP_VERSION_CHECK** envirnoment variable.
* Fixed an issue where the demisto-sdk version check failed due to a rate limit.
* Fixed an issue with playbooks scheme validation.

## 1.3.8

* Updated the **secrets** command to work on forked branches.

## 1.3.7

* Added a validation to ensure correct image and description file names.
* Fixed an issue where the **validate** command failed when 'display' field in credentials param in yml is empty but 'displaypassword' was provided.
* Added the **integration-diff** command to check differences between two versions of an integration and to return a report of missing and changed elements in the new version.
* Added a validation verifying that the pack's README.md file is not missing or empty for partner packs or packs contains use cases.
* Added a validation to ensure that the integration and script folder and file names will not contain separators (`_`, `-`, ``).
* When formatting new pack, the **format** command will set the *fromversion* key to 5.5.0 in the new files without fromversion.

## 1.3.6

* Added a validation that core packs are not dependent on non-core packs.
* Added a validation that a pack name follows XSOAR standards.
* Fixed an issue where in some cases the `get_remote_file` function failed due to an invalid path.
* Fixed an issue where running **update-release-notes** with updated integration logo, did not detect any file changes.
* Fixed an issue where the **create-id-set** command did not identify unified integrations correctly.
* Fixed an issue where the `CommonTypes` pack was not identified as a dependency for all feed integrations.
* Added support for running SDK commands in private repositories.
* Fixed an issue where running the **init** command did not set the correct category field in an integration .yml file for a newly created pack.
* When formatting new contributed pack, the **format** command will set the *fromversion* key to 6.0.0 in the relevant files.
* If the environment variable "DISABLE_SDK_VERSION_CHECK" is define, the demisto-sdk will no longer check for newer version when running a command.
* Added the `--use-pack-metadata` flag for the **find-dependencies** command to update the calculated dependencies using the the packs metadata files.
* Fixed an issue where **validate** failed on scripts in case the `outputs` field was set to `None`.
* Fixed an issue where **validate** was failing on editing existing release notes.
* Added a validation for README files verifying that the file doesn't contain template text copied from HelloWorld or HelloWorldPremium README.

## 1.3.5

* Added a validation that layoutscontainer's id and name are matching. Updated the format of layoutcontainer to include update_id too.
* Added a validation that commands' names and arguments in core packs, or scripts' arguments do not contain the word incident.
* Fixed issue where running the **generate-docs** command with -c flag ran all the commands and not just the commands specified by the flag.
* Fixed the error message of the **validate** command to not always suggest adding the *description* field.
* Fixed an issue where running **format** on feed integration generated invalid parameter structure.
* Fixed an issue where the **generate-docs** command did not add all the used scripts in a playbook to the README file.
* Fixed an issue where contrib/partner details might be added twice to the same file, when using unify and create-content-artifacts commands
* Fixed issue where running **validate** command on image-related integration did not return the correct outputs to json file.
* When formatting playbooks, the **format** command will now remove empty fields from SetIncident, SetIndicator, CreateNewIncident, CreateNewIndicator script arguments.
* Added an option to fill in the developer email when running the **init** command.

## 1.3.4

* Updated the **validate** command to check that the 'additionalinfo' field only contains the expected value for feed required parameters and not equal to it.
* Added a validation that community/partner details are not in the detailed description file.
* Added a validation that the Use Case tag in pack_metadata file is only used when the pack contains at least one PB, Incident Type or Layout.
* Added a validation that makes sure outputs in integrations are matching the README file when only README has changed.
* Added the *hidden* field to the integration schema.
* Fixed an issue where running **format** on a playbook whose `name` does not equal its `id` would cause other playbooks who use that playbook as a sub-playbook to fail.
* Added support for local custom command configuration file `.demisto-sdk-conf`.
* Updated the **format** command to include an update to the description file of an integration, to remove community/partner details.

## 1.3.3

* Fixed an issue where **lint** failed where *.Dockerfile* exists prior running the lint command.
* Added FeedHelloWorld template option for *--template* flag in **demisto-sdk init** command.
* Fixed issue where **update-release-notes** deleted release note file if command was called more than once.
* Fixed issue where **update-release-notes** added docker image release notes every time the command was called.
* Fixed an issue where running **update-release-notes** on a pack with newly created integration, had also added a docker image entry in the release notes.
* Fixed an issue where `XSOAR-linter` did not find *NotImplementedError* in main.
* Added validation for README files verifying their length (over 30 chars).
* When using *-g* flag in the **validate** command it will now ignore untracked files by default.
* Added the *--include-untracked* flag to the **validate** command to include files which are untracked by git in the validation process.
* Improved the `pykwalify` error outputs in the **validate** command.
* Added the *--print-pykwalify* flag to the **validate** command to print the unchanged output from `pykwalify`.

## 1.3.2

* Updated the format of the outputs when using the *--json-file* flag to create a JSON file output for the **validate** and **lint** commands.
* Added the **doc-review** command to check spelling in .md and .yml files as well as a basic release notes review.
* Added a validation that a pack's display name does not already exist in content repository.
* Fixed an issue where the **validate** command failed to detect duplicate params in an integration.
* Fixed an issue where the **validate** command failed to detect duplicate arguments in a command in an integration.

## 1.3.1

* Fixed an issue where the **validate** command failed to validate the release notes of beta integrations.
* Updated the **upload** command to support indicator fields.
* The **validate** and **update-release-notes** commands will now check changed files against `demisto/master` if it is configured locally.
* Fixed an issue where **validate** would incorrectly identify files as renamed.
* Added a validation that integration properties (such as feed, mappers, mirroring, etc) are not removed.
* Fixed an issue where **validate** failed when comparing branch against commit hash.
* Added the *--no-pipenv* flag to the **split-yml** command.
* Added a validation that incident fields and incident types are not removed from mappers.
* Fixed an issue where the *c
reate-id-set* flag in the *validate* command did not work while not using git.
* Added the *hiddenusername* field to the integration schema.
* Added a validation that images that are not integration images, do not ask for a new version or RN

## 1.3.0

* Do not collect optional dependencies on indicator types reputation commands.
* Fixed an issue where downloading indicator layoutscontainer objects failed.
* Added a validation that makes sure outputs in integrations are matching the README file.
* Fixed an issue where the *create-id-set* flag in the **validate** command did not work.
* Added a warning in case no id_set file is found when running the **validate** command.
* Fixed an issue where changed files were not recognised correctly on forked branches in the **validate** and the **update-release-notes** commands.
* Fixed an issue when files were classified incorrectly when running *update-release-notes*.
* Added a validation that integration and script file paths are compatible with our convention.
* Fixed an issue where id_set.json file was re created whenever running the generate-docs command.
* added the *--json-file* flag to create a JSON file output for the **validate** and **lint** commands.

## 1.2.19

* Fixed an issue where merge id_set was not updated to work with the new entity of Packs.
* Added a validation that the playbook's version matches the version of its sub-playbooks, scripts, and integrations.

## 1.2.18

* Changed the *skip-id-set-creation* flag to *create-id-set* in the **validate** command. Its default value will be False.
* Added support for the 'cve' reputation command in default arg validation.
* Filter out generic and reputation command from scripts and playbooks dependencies calculation.
* Added support for the incident fields in outgoing mappers in the ID set.
* Added a validation that the taskid field and the id field under the task field are both from uuid format and contain the same value.
* Updated the **format** command to generate uuid value for the taskid field and for the id under the task field in case they hold an invalid values.
* Exclude changes from doc_files directory on validation.
* Added a validation that an integration command has at most one default argument.
* Fixing an issue where pack metadata version bump was not enforced when modifying an old format (unified) file.
* Added validation that integration parameter's display names are capitalized and spaced using whitespaces and not underscores.
* Fixed an issue where beta integrations where not running deprecation validations.
* Allowed adding additional information to the deprecated description.
* Fixing an issue when escaping less and greater signs in integration params did not work as expected.

## 1.2.17

* Added a validation that the classifier of an integration exists.
* Added a validation that the mapper of an integration exists.
* Added a validation that the incident types of a classifier exist.
* Added a validation that the incident types of a mapper exist.
* Added support for *text* argument when running **demisto-sdk update-release-notes** on the ApiModules pack.
* Added a validation for the minimal version of an indicator field of type grid.
* Added new validation for incident and indicator fields in classifiers mappers and layouts exist in the content.
* Added cache for get_remote_file to reducing failures from accessing the remote repo.
* Fixed an issue in the **format** command where `_dev` or `_copy` suffixes weren't removed from the `id` of the given playbooks.
* Playbook dependencies from incident and indicator fields are now marked as optional.
* Mappers dependencies from incident types and incident fields are now marked as optional.
* Classifier dependencies from incident types are now marked as optional.
* Updated **demisto-sdk init** command to no longer create `created` field in pack_metadata file
* Updated **generate-docs** command to take the parameters names in setup section from display field and to use additionalinfo field when exist.
* Using the *verbose* argument in the **find-dependencies** command will now log to the console.
* Improved the deprecated message validation required from integrations.
* Fixed an issue in the **generate-docs** command where **Context Example** section was created when it was empty.

## 1.2.16

* Added allowed ignore errors to the *IDSetValidator*.
* Fixed an issue where an irrelevant id_set validation ran in the **validate** command when using the *--id-set* flag.
* Fixed an issue were **generate-docs** command has failed if a command did not exist in commands permissions file.
* Improved a **validate** command message for missing release notes of api module dependencies.

## 1.2.15

* Added the *ID101* to the allowed ignored errors.

## 1.2.14

* SDK repository is now mypy check_untyped_defs complaint.
* The lint command will now ignore the unsubscriptable-object (E1136) pylint error in dockers based on python 3.9 - this will be removed once a new pylint version is released.
* Added an option for **format** to run on a whole pack.
* Added new validation of unimplemented commands from yml in the code to `XSOAR-linter`.
* Fixed an issue where Auto-Extract fields were only checked for newly added incident types in the **validate** command.
* Added a new warning validation of direct access to args/params dicts to `XSOAR-linter`.

## 1.2.13

* Added new validation of indicators usage in CommandResults to `XSOAR-linter`.
* Running **demisto-sdk lint** will automatically run on changed files (same behavior as the -g flag).
* Removed supported version message from the documentation when running **generate_docs**.
* Added a print to indicate backwards compatibility is being checked in **validate** command.
* Added a percent print when running the **validate** command with the *-a* flag.
* Fixed a regression in the **upload** command where it was ignoring `DEMISTO_VERIFY_SSL` env var.
* Fixed an issue where the **upload** command would fail to upload beta integrations.
* Fixed an issue where the **validate** command did not create the *id_set.json* file when running with *-a* flag.
* Added price change validation in the **validate** command.
* Added validations that checks in read-me for empty sections or leftovers from the auto generated read-me that should be changed.
* Added new code validation for *NotImplementedError* to raise a warning in `XSOAR-linter`.
* Added validation for support types in the pack metadata file.
* Added support for *--template* flag in **demisto-sdk init** command.
* Fixed an issue with running **validate** on master branch where the changed files weren't compared to previous commit when using the *-g* flag.
* Fixed an issue where the `XSOAR-linter` ran *NotImplementedError* validation on scripts.
* Added support for Auto-Extract feature validation in incident types in the **validate** command.
* Fixed an issue in the **lint** command where the *-i* flag was ignored.
* Improved **merge-id-sets** command to support merge between two ID sets that contain the same pack.
* Fixed an issue in the **lint** command where flake8 ran twice.

## 1.2.12

* Bandit now reports also on medium severity issues.
* Fixed an issue with support for Docker Desktop on Mac version 2.5.0+.
* Added support for vulture and mypy linting when running without docker.
* Added support for *prev-ver* flag in **update-release-notes** command.
* Improved retry support when building docker images for linting.
* Added the option to create an ID set on a specific pack in **create-id-set** command.
* Added the *--skip-id-set-creation* flag to **validate** command in order to add the capability to run validate command without creating id_set validation.
* Fixed an issue where **validate** command checked docker image tag on ApiModules pack.
* Fixed an issue where **find-dependencies** did not calculate dashboards and reports dependencies.
* Added supported version message to the documentation and release notes files when running **generate_docs** and **update-release-notes** commands respectively.
* Added new code validations for *NotImplementedError* exception raise to `XSOAR-linter`.
* Command create-content-artifacts additional support for **Author_image.png** object.
* Fixed an issue where schemas were not enforced for incident fields, indicator fields and old layouts in the validate command.
* Added support for **update-release-notes** command to update release notes according to master branch.

## 1.2.11

* Fixed an issue where the ***generate-docs*** command reset the enumeration of line numbering after an MD table.
* Updated the **upload** command to support mappers.
* Fixed an issue where exceptions were no printed in the **format** while the *--verbose* flag is set.
* Fixed an issue where *--assume-yes* flag did not work in the **format** command when running on a playbook without a `fromversion` field.
* Fixed an issue where the **format** command would fail in case `conf.json` file was not found instead of skipping the update.
* Fixed an issue where integration with v2 were recognised by the `name` field instead of the `display` field in the **validate** command.
* Added a playbook validation to check if a task script exists in the id set in the **validate** command.
* Added new integration category `File Integrity Management` in the **validate** command.

## 1.2.10

* Added validation for approved content pack use-cases and tags.
* Added new code validations for *CommonServerPython* import to `XSOAR-linter`.
* Added *default value* and *predefined values* to argument description in **generate-docs** command.
* Added a new validation that checks if *get-mapping-fields* command exists if the integration schema has *{ismappable: true}* in **validate** command.
* Fixed an issue where the *--staged* flag recognised added files as modified in the **validate** command.
* Fixed an issue where a backwards compatibility warning was raised for all added files in the **validate** command.
* Fixed an issue where **validate** command failed when no tests were given for a partner supported pack.
* Updated the **download** command to support mappers.
* Fixed an issue where the ***format*** command added a duplicate parameter.
* For partner supported content packs, added support for a list of emails.
* Removed validation of README files from the ***validate*** command.
* Fixed an issue where the ***validate*** command required release notes for ApiModules pack.

## 1.2.9

* Fixed an issue in the **openapi_codegen** command where it created duplicate functions name from the swagger file.
* Fixed an issue in the **update-release-notes** command where the *update type* argument was not verified.
* Fixed an issue in the **validate** command where no error was raised in case a non-existing docker image was presented.
* Fixed an issue in the **format** command where format failed when trying to update invalid Docker image.
* The **format** command will now preserve the **isArray** argument in integration's reputation commands and will show a warning if it set to **false**.
* Fixed an issue in the **lint** command where *finally* clause was not supported in main function.
* Fixed an issue in the **validate** command where changing any entity ID was not validated.
* Fixed an issue in the **validate** command where *--staged* flag did not bring only changed files.
* Fixed the **update-release-notes** command to ignore changes in the metadata file.
* Fixed the **validate** command to ignore metadata changes when checking if a version bump is needed.

## 1.2.8

* Added a new validation that checks in playbooks for the usage of `DeleteContext` in **validate** command.
* Fixed an issue in the **upload** command where it would try to upload content entities with unsupported versions.
* Added a new validation that checks in playbooks for the usage of specific instance in **validate** command.
* Added the **--staged** flag to **validate** command to run on staged files only.

## 1.2.7

* Changed input parameters in **find-dependencies** command.
  * Use ***-i, --input*** instead of ***-p, --path***.
  * Use ***-idp, --id-set-path*** instead of ***-i, --id-set-path***.
* Fixed an issue in the **unify** command where it crashed on an integration without an image file.
* Fixed an issue in the **format** command where unnecessary files were not skipped.
* Fixed an issue in the **update-release-notes** command where the *text* argument was not respected in all cases.
* Fixed an issue in the **validate** command where a warning about detailed description was given for unified or deprecated integrations.
* Improved the error returned by the **validate** command when running on files using the old format.

## 1.2.6

* No longer require setting `DEMISTO_README_VALIDATION` env var to enable README mdx validation. Validation will now run automatically if all necessary node modules are available.
* Fixed an issue in the **validate** command where the `--skip-pack-dependencies` would not skip id-set creation.
* Fixed an issue in the **validate** command where validation would fail if supplied an integration with an empty `commands` key.
* Fixed an issue in the **validate** command where validation would fail due to a required version bump for packs which are not versioned.
* Will use env var `DEMISTO_VERIFY_SSL` to determine if to use a secure connection for commands interacting with the Server when `--insecure` is not passed. If working with a local Server without a trusted certificate, you can set env var `DEMISTO_VERIFY_SSL=no` to avoid using `--insecure` on each command.
* Unifier now adds a link to the integration documentation to the integration detailed description.
* Fixed an issue in the **secrets** command where ignored secrets were not skipped.

## 1.2.5

* Added support for special fields: *defaultclassifier*, *defaultmapperin*, *defaultmapperout* in **download** command.
* Added -y option **format** command to assume "yes" as answer to all prompts and run non-interactively
* Speed up improvements for `validate` of README files.
* Updated the **format** command to adhere to the defined content schema and sub-schemas, aligning its behavior with the **validate** command.
* Added support for canvasContextConnections files in **format** command.

## 1.2.4

* Updated detailed description for community integrations.

## 1.2.3

* Fixed an issue where running **validate** failed on playbook with task that adds tags to the evidence data.
* Added the *displaypassword* field to the integration schema.
* Added new code validations to `XSOAR-linter`.
  * As warnings messages:
    * `demisto.params()` should be used only inside main function.
    * `demisto.args()` should be used only inside main function.
    * Functions args should have type annotations.
* Added `fromversion` field validation to test playbooks and scripts in **validate** command.

## 1.2.2

* Add support for warning msgs in the report and summary to **lint** command.
* Fixed an issue where **json-to-outputs** determined bool values as int.
* Fixed an issue where **update-release-notes** was crushing on `--all` flag.
* Fixed an issue where running **validate**, **update-release-notes** outside of content repo crushed without a meaningful error message.
* Added support for layoutscontainer in **init** contribution flow.
* Added a validation for tlp_color param in feeds in **validate** command.
* Added a validation for removal of integration parameters in **validate** command.
* Fixed an issue where **update-release-notes** was failing with a wrong error message when no pack or input was given.
* Improved formatting output of the **generate-docs** command.
* Add support for env variable *DEMISTO_SDK_ID_SET_REFRESH_INTERVAL*. Set this env variable to the refresh interval in minutes. The id set will be regenerated only if the refresh interval has passed since the last generation. Useful when generating Script documentation, to avoid re-generating the id_set every run.
* Added new code validations to `XSOAR-linter`.
  * As error messages:
    * Longer than 10 seconds sleep statements for non long running integrations.
    * exit() usage.
    * quit() usage.
  * As warnings messages:
    * `demisto.log` should not be used.
    * main function existence.
    * `demito.results` should not be used.
    * `return_output` should not be used.
    * try-except statement in main function.
    * `return_error` usage in main function.
    * only once `return_error` usage.
* Fixed an issue where **lint** command printed logs twice.
* Fixed an issue where *suffix* did not work as expected in the **create-content-artifacts** command.
* Added support for *prev-ver* flag in **lint** and **secrets** commands.
* Added support for *text* flag to **update-release-notes** command to add the same text to all release notes.
* Fixed an issue where **validate** did not recognize added files if they were modified locally.
* Added a validation that checks the `fromversion` field exists and is set to 5.0.0 or above when working or comparing to a non-feature branch in **validate** command.
* Added a validation that checks the certification field in the pack_metadata file is valid in **validate** command.
* The **update-release-notes** command will now automatically add docker image update to the release notes.

## 1.2.1

* Added an additional linter `XSOAR-linter` to the **lint** command which custom validates py files. currently checks for:
  * `Sys.exit` usages with non zero value.
  * Any `Print` usages.
* Fixed an issue where renamed files were failing on *validate*.
* Fixed an issue where single changed files did not required release notes update.
* Fixed an issue where doc_images required release-notes and validations.
* Added handling of dependent packs when running **update-release-notes** on changed *APIModules*.
  * Added new argument *--id-set-path* for id_set.json path.
  * When changes to *APIModule* is detected and an id_set.json is available - the command will update the dependent pack as well.
* Added handling of dependent packs when running **validate** on changed *APIModules*.
  * Added new argument *--id-set-path* for id_set.json path.
  * When changes to *APIModule* is detected and an id_set.json is available - the command will validate that the dependent pack has release notes as well.
* Fixed an issue where the find_type function didn't recognize file types correctly.
* Fixed an issue where **update-release-notes** command did not work properly on Windows.
* Added support for indicator fields in **update-release-notes** command.
* Fixed an issue where files in test dirs where being validated.

## 1.2.0

* Fixed an issue where **format** did not update the test playbook from its pack.
* Fixed an issue where **validate** validated non integration images.
* Fixed an issue where **update-release-notes** did not identified old yml integrations and scripts.
* Added revision templates to the **update-release-notes** command.
* Fixed an issue where **update-release-notes** crashed when a file was renamed.
* Fixed an issue where **validate** failed on deleted files.
* Fixed an issue where **validate** validated all images instead of packs only.
* Fixed an issue where a warning was not printed in the **format** in case a non-supported file type is inputted.
* Fixed an issue where **validate** did not fail if no release notes were added when adding files to existing packs.
* Added handling of incorrect layout paths via the **format** command.
* Refactor **create-content-artifacts** command - Efficient artifacts creation and better logging.
* Fixed an issue where image and description files were not handled correctly by **validate** and **update-release-notes** commands.
* Fixed an issue where the **format** command didn't remove all extra fields in a file.
* Added an error in case an invalid id_set.json file is found while running the **validate** command.
* Added fetch params checks to the **validate** command.

## 1.1.11

* Added line number to secrets' path in **secrets** command report.
* Fixed an issue where **init** a community pack did not present the valid support URL.
* Fixed an issue where **init** offered a non relevant pack support type.
* Fixed an issue where **lint** did not pull docker images for powershell.
* Fixed an issue where **find-dependencies** did not find all the script dependencies.
* Fixed an issue where **find-dependencies** did not collect indicator fields as dependencies for playbooks.
* Updated the **validate** and the **secrets** commands to be less dependent on regex.
* Fixed an issue where **lint** did not run on circle when docker did not return ping.
* Updated the missing release notes error message (RN106) in the **Validate** command.
* Fixed an issue where **Validate** would return missing release notes when two packs with the same substring existed in the modified files.
* Fixed an issue where **update-release-notes** would add duplicate release notes when two packs with the same substring existed in the modified files.
* Fixed an issue where **update-release-notes** would fail to bump new versions if the feature branch was out of sync with the master branch.
* Fixed an issue where a non-descriptive error would be returned when giving the **update-release-notes** command a pack which can not be found.
* Added dependencies check for *widgets* in **find-dependencies** command.
* Added a `update-docker` flag to **format** command.
* Added a `json-to-outputs` flag to the **run** command.
* Added a verbose (`-v`) flag to **format** command.
* Fixed an issue where **download** added the prefix "playbook-" to the name of playbooks.

## 1.1.10

* Updated the **init** command. Relevant only when passing the *--contribution* argument.
  * Added the *--author* option.
  * The *support* field of the pack's metadata is set to *community*.
* Added a proper error message in the **Validate** command upon a missing description in the root of the yml.
* **Format** now works with a relative path.
* **Validate** now fails when all release notes have been excluded.
* Fixed issue where correct error message would not propagate for invalid images.
* Added the *--skip-pack-dependencies* flag to **validate** command to skip pack dependencies validation. Relevant when using the *-g* flag.
* Fixed an issue where **Validate** and **Format** commands failed integrations with `defaultvalue` field in fetch incidents related parameters.
* Fixed an issue in the **Validate** command in which unified YAML files were not ignored.
* Fixed an issue in **generate-docs** where scripts and playbooks inputs and outputs were not parsed correctly.
* Fixed an issue in the **openapi-codegen** command where missing reference fields in the swagger JSON caused errors.
* Fixed an issue in the **openapi-codegen** command where empty objects in the swagger JSON paths caused errors.
* **update-release-notes** command now accept path of the pack instead of pack name.
* Fixed an issue where **generate-docs** was inserting unnecessary escape characters.
* Fixed an issue in the **update-release-notes** command where changes to the pack_metadata were not detected.
* Fixed an issue where **validate** did not check for missing release notes in old format files.

## 1.1.9

* Fixed an issue where **update-release-notes** command failed on invalid file types.

## 1.1.8

* Fixed a regression where **upload** command failed on test playbooks.
* Added new *githubUser* field in pack metadata init command.
* Support beta integration in the commands **split-yml, extract-code, generate-test-playbook and generate-docs.**
* Fixed an issue where **find-dependencies** ignored *toversion* field in content items.
* Added support for *layoutscontainer*, *classifier_5_9_9*, *mapper*, *report*, and *widget* in the **Format** command.
* Fixed an issue where **Format** will set the `ID` field to be equal to the `name` field in modified playbooks.
* Fixed an issue where **Format** did not work for test playbooks.
* Improved **update-release-notes** command:
  * Write content description to release notes for new items.
  * Update format for file types without description: Connections, Incident Types, Indicator Types, Layouts, Incident Fields.
* Added a validation for feedTags param in feeds in **validate** command.
* Fixed readme validation issue in community support packs.
* Added the **openapi-codegen** command to generate integrations from OpenAPI specification files.
* Fixed an issue were release notes validations returned wrong results for *CommonScripts* pack.
* Added validation for image links in README files in **validate** command.
* Added a validation for default value of fetch param in feeds in **validate** command.
* Fixed an issue where the **Init** command failed on scripts.

## 1.1.7

* Fixed an issue where running the **format** command on feed integrations removed the `defaultvalue` fields.
* Playbook branch marked with *skipunavailable* is now set as an optional dependency in the **find-dependencies** command.
* The **feedReputation** parameter can now be hidden in a feed integration.
* Fixed an issue where running the **unify** command on JS package failed.
* Added the *--no-update* flag to the **find-dependencies** command.
* Added the following validations in **validate** command:
  * Validating that a pack does not depend on NonSupported / Deprecated packs.

## 1.1.6

* Added the *--description* option to the **init** command.
* Added the *--contribution* option to the **init** command which converts a contribution zip to proper pack format.
* Improved **validate** command performance time and outputs.
* Added the flag *--no-docker-checks* to **validate** command to skip docker checks.
* Added the flag *--print-ignored-files* to **validate** command to print ignored files report when the command is done.
* Added the following validations in **validate** command:
  * Validating that existing release notes are not modified.
  * Validating release notes are not added to new packs.
  * Validating that the "currentVersion" field was raised in the pack_metadata for modified packs.
  * Validating that the timestamp in the "created" field in the pack_metadata is in ISO format.
* Running `demisto-sdk validate` will run the **validate** command using git and only on committed files (same as using *-g --post-commit*).
* Fixed an issue where release notes were not checked correctly in **validate** command.
* Fixed an issue in the **create-id-set** command where optional playbook tasks were not taken into consideration.
* Added a prompt to the `demisto-sdk update-release-notes` command to prompt users to commit changes before running the release notes command.
* Added support to `layoutscontainer` in **validate** command.

## 1.1.5

* Fixed an issue in **find-dependencies** command.
* **lint** command now verifies flake8 on CommonServerPython script.

## 1.1.4

* Fixed an issue with the default output file name of the **unify** command when using "." as an output path.
* **Unify** command now adds contributor details to the display name and description.
* **Format** command now adds *isFetch* and *incidenttype* fields to integration yml.
* Removed the *feedIncremental* field from the integration schema.
* **Format** command now adds *feedBypassExclusionList*, *Fetch indicators*, *feedReputation*, *feedReliability*,
     *feedExpirationPolicy*, *feedExpirationInterval* and *feedFetchInterval* fields to integration yml.
* Fixed an issue in the playbooks schema.
* Fixed an issue where generated release notes were out of order.
* Improved pack dependencies detection.
* Fixed an issue where test playbooks were mishandled in **validate** command.

## 1.1.3

* Added a validation for invalid id fields in indicators types files in **validate** command.
* Added default behavior for **update-release-notes** command.
* Fixed an error where README files were failing release notes validation.
* Updated format of generated release notes to be more user friendly.
* Improved error messages for the **update-release-notes** command.
* Added support for `Connections`, `Dashboards`, `Widgets`, and `Indicator Types` to **update-release-notes** command.
* **Validate** now supports scripts under the *TestPlaybooks* directory.
* Fixed an issue where **validate** did not support powershell files.

## 1.1.2

* Added a validation for invalid playbookID fields in incidents types files in **validate** command.
* Added a code formatter for python files.
* Fixed an issue where new and old classifiers where mixed on validate command.
* Added *feedIncremental* field to the integration schema.
* Fixed error in the **upload** command where unified YMLs were not uploaded as expected if the given input was a pack.
* Fixed an issue where the **secrets** command failed due to a space character in the file name.
* Ignored RN validation for *NonSupported* pack.
* You can now ignore IF107, SC100, RP102 error codes in the **validate** command.
* Fixed an issue where the **download** command was crashing when received as input a JS integration or script.
* Fixed an issue where **validate** command checked docker image for JS integrations and scripts.
* **validate** command now checks scheme for reports and connections.
* Fixed an issue where **validate** command checked docker when running on all files.
* Fixed an issue where **validate** command did not fail when docker image was not on the latest numeric tag.
* Fixed an issue where beta integrations were not validated correctly in **validate** command.

## 1.1.1

* fixed and issue where file types were not recognized correctly in **validate** command.
* Added better outputs for validate command.

## 1.1.0

* Fixed an issue where changes to only non-validated files would fail validation.
* Fixed an issue in **validate** command where moved files were failing validation for new packs.
* Fixed an issue in **validate** command where added files were failing validation due to wrong file type detection.
* Added support for new classifiers and mappers in **validate** command.
* Removed support of old RN format validation.
* Updated **secrets** command output format.
* Added support for error ignore on deprecated files in **validate** command.
* Improved errors outputs in **validate** command.
* Added support for linting an entire pack.

## 1.0.9

* Fixed a bug where misleading error was presented when pack name was not found.
* **Update-release-notes** now detects added files for packs with versions.
* Readme files are now ignored by **update-release-notes** and validation of release notes.
* Empty release notes no longer cause an uncaught error during validation.

## 1.0.8

* Changed the output format of demisto-sdk secrets.
* Added a validation that checkbox items are not required in integrations.
* Added pack release notes generation and validation.
* Improved pack metadata validation.
* Fixed an issue in **validate** where renamed files caused an error

## 1.0.4

* Fix the **format** command to update the `id` field to be equal to `details` field in indicator-type files, and to `name` field in incident-type & dashboard files.
* Fixed a bug in the **validate** command for layout files that had `sortValues` fields.
* Fixed a bug in the **format** command where `playbookName` field was not always present in the file.
* Fixed a bug in the **format** command where indicatorField wasn't part of the SDK schemas.
* Fixed a bug in **upload** command where created unified docker45 yml files were not deleted.
* Added support for IndicatorTypes directory in packs (for `reputation` files, instead of Misc).
* Fixed parsing playbook condition names as string instead of boolean in **validate** command
* Improved image validation in YAML files.
* Removed validation for else path in playbook condition tasks.

## 1.0.3

* Fixed a bug in the **format** command where comments were being removed from YAML files.
* Added output fields: *file_path* and *kind* for layouts in the id-set.json created by **create-id-set** command.
* Fixed a bug in the **create-id-set** command Who returns Duplicate for Layouts with a different kind.
* Added formatting to **generate-docs** command results replacing all `<br>` tags with `<br/>`.
* Fixed a bug in the **download** command when custom content contained not supported content entity.
* Fixed a bug in **format** command in which boolean strings  (e.g. 'yes' or 'no') were converted to boolean values (e.g. 'True' or 'False').
* **format** command now removes *sourceplaybookid* field from playbook files.
* Fixed a bug in **generate-docs** command in which integration dependencies were not detected when generating documentation for a playbook.

## 1.0.1

* Fixed a bug in the **unify** command when output path was provided empty.
* Improved error message for integration with no tests configured.
* Improved the error message returned from the **validate** command when an integration is missing or contains malformed fetch incidents related parameters.
* Fixed a bug in the **create** command where a unified YML with a docker image for 4.5 was copied incorrectly.
* Missing release notes message are now showing the release notes file path to update.
* Fixed an issue in the **validate** command in which unified YAML files were not ignored.
* File format suggestions are now shown in the relevant file format (JSON or YAML).
* Changed Docker image validation to fail only on non-valid ones.
* Removed backward compatibility validation when Docker image is updated.

## 1.0.0

* Improved the *upload* command to support the upload of all the content entities within a pack.
* The *upload* command now supports the improved pack file structure.
* Added an interactive option to format integrations, scripts and playbooks with No TestPlaybooks configured.
* Added an interactive option to configure *conf.json* file with missing test playbooks for integrations, scripts and playbooks
* Added *download* command to download custom content from Demisto instance to the local content repository.
* Improved validation failure messages to include a command suggestion, wherever relevant, to fix the raised issue.
* Improved 'validate' help and documentation description
* validate - checks that scripts, playbooks, and integrations have the *tests* key.
* validate - checks that test playbooks are configured in `conf.json`.
* demisto-sdk lint - Copy dir better handling.
* demisto-sdk lint - Add error when package missing in docker image.
* Added *-a , --validate-all* option in *validate* to run all validation on all files.
* Added *-i , --input* option in *validate* to run validation on a specified pack/file.
* added *-i, --input* option in *secrets* to run on a specific file.
* Added an allowed hidden parameter: *longRunning* to the hidden integration parameters validation.
* Fixed an issue with **format** command when executing with an output path of a folder and not a file path.
* Bug fixes in generate-docs command given playbook as input.
* Fixed an issue with lint command in which flake8 was not running on unit test files.

## 0.5.2

* Added *-c, --command* option in *generate-docs* to generate a specific command from an integration.
* Fixed an issue when getting README/CHANGELOG files from git and loading them.
* Removed release notes validation for new content.
* Fixed secrets validations for files with the same name in a different directory.
* demisto-sdk lint - parallelization working with specifying the number of workers.
* demisto-sdk lint - logging levels output, 3 levels.
* demisto-sdk lint - JSON report, structured error reports in JSON format.
* demisto-sdk lint - XML JUnit report for unit-tests.
* demisto-sdk lint - new packages used to accelerate execution time.
* demisto-sdk secrets - command now respects the generic whitelist, and not only the pack secrets.

## 0.5.0

[PyPI History][1]

[1]: https://pypi.org/project/demisto-sdk/#history

## 0.4.9

* Fixed an issue in *generate-docs* where Playbooks and Scripts documentation failed.
* Added a graceful error message when executing the *run" command with a misspelled command.
* Added more informative errors upon failures of the *upload* command.
* format command:
  * Added format for json files: IncidentField, IncidentType, IndicatorField, IndicatorType, Layout, Dashboard.
  * Added the *-fv --from-version*, *-nv --no-validation* arguments.
  * Removed the *-t yml_type* argument, the file type will be inferred.
  * Removed the *-g use_git* argument, running format without arguments will run automatically on git diff.
* Fixed an issue in loading playbooks with '=' character.
* Fixed an issue in *validate* failed on deleted README files.

## 0.4.8

* Added the *max* field to the Playbook schema, allowing to define it in tasks loop.
* Fixed an issue in *validate* where Condition branches checks were case sensitive.

## 0.4.7

* Added the *slareminder* field to the Playbook schema.
* Added the *common_server*, *demisto_mock* arguments to the *init* command.
* Fixed an issue in *generate-docs* where the general section was not being generated correctly.
* Fixed an issue in *validate* where Incident type validation failed.

## 0.4.6

* Fixed an issue where the *validate* command did not identify CHANGELOG in packs.
* Added a new command, *id-set* to create the id set - the content dependency tree by file IDs.

## 0.4.5

* generate-docs command:
  * Added the *use_cases*, *permissions*, *command_permissions* and *limitations*.
  * Added the *--insecure* argument to support running the script and integration command in Demisto.
  * Removed the *-t yml_type* argument, the file type will be inferred.
  * The *-o --output* argument is no longer mandatory, default value will be the input file directory.
* Added support for env var: *DEMISTO_SDK_SKIP_VERSION_CHECK*. When set version checks are skipped.
* Fixed an issue in which the CHANGELOG files did not match our scheme.
* Added a validator to verify that there are no hidden integration parameters.
* Fixed an issue where the *validate* command ran on test files.
* Removed the *env-dir* argument from the demisto-sdk.
* README files which are html files will now be skipped in the *validate* command.
* Added support for env var: *DEMISTO_README_VALIDATOR*. When not set the readme validation will not run.

## 0.4.4

* Added a validator for IncidentTypes (incidenttype-*.json).
* Fixed an issue where the -p flag in the *validate* command was not working.
* Added a validator for README.md files.
* Release notes validator will now run on: incident fields, indicator fields, incident types, dashboard and reputations.
* Fixed an issue where the validator of reputation(Indicator Type) did not check on the details field.
* Fixed an issue where the validator attempted validating non-existing files after deletions or name refactoring.
* Removed the *yml_type* argument in the *split-yml*, *extract-code* commands.
* Removed the *file_type* argument in the *generate-test-playbook* command.
* Fixed the *insecure* argument in *upload*.
* Added the *insecure* argument in *run-playbook*.
* Standardise the *-i --input*, *-o --output* to demisto-sdk commands.

## 0.4.3

* Fixed an issue where the incident and indicator field BC check failed.
* Support for linting and unit testing PowerShell integrations.

## 0.4.2

* Fixed an issue where validate failed on Windows.
* Added a validator to verify all branches are handled in conditional task in a playbook.
* Added a warning message when not running the latest sdk version.
* Added a validator to check that the root is connected to all tasks in the playbook.
* Added a validator for Dashboards (dashboard-*.json).
* Added a validator for Indicator Types (reputation-*.json).
* Added a BC validation for changing incident field type.
* Fixed an issue where init command would generate an invalid yml for scripts.
* Fixed an issue in misleading error message in v2 validation hook.
* Fixed an issue in v2 hook which now is set only on newly added scripts.
* Added more indicative message for errors in yaml files.
* Disabled pykwalify info log prints.

## 0.3.10

* Added a BC check for incident fields - changing from version is not allowed.
* Fixed an issue in create-content-artifacts where scripts in Packs in TestPlaybooks dir were copied with a wrong prefix.

## 0.3.9

* Added a validation that incident field can not be required.
* Added validation for fetch incident parameters.
* Added validation for feed integration parameters.
* Added to the *format* command the deletion of the *sourceplaybookid* field.
* Fixed an issue where *fieldMapping* in playbook did not pass the scheme validation.
* Fixed an issue where *create-content-artifacts* did not copy TestPlaybooks in Packs without prefix of *playbook-*.
* Added a validation the a playbook can not have a rolename set.
* Added to the image validator the new DBot default image.
* Added the fields: elasticcommonfields, quiet, quietmode to the Playbook schema.
* Fixed an issue where *validate* failed on integration commands without outputs.
* Added a new hook for naming of v2 integrations and scripts.

## 0.3.8

* Fixed an issue where *create-content-artifact* was not loading the data in the yml correctly.
* Fixed an issue where *unify* broke long lines in script section causing syntax errors

## 0.3.7

* Added *generate-docs* command to generate documentation file for integration, playbook or script.
* Fixed an issue where *unify* created a malformed integration yml.
* Fixed an issue where demisto-sdk **init** creates unit-test file with invalid import.

## 0.3.6

* Fixed an issue where demisto-sdk **validate** failed on modified scripts without error message.

## 0.3.5

* Fixed an issue with docker tag validation for integrations.
* Restructured repo source code.

## 0.3.4

* Saved failing unit tests as a file.
* Fixed an issue where "_test" file for scripts/integrations created using **init** would import the "HelloWorld" templates.
* Fixed an issue in demisto-sdk **validate** - was failing on backward compatiblity check
* Fixed an issue in demisto-sdk **secrets** - empty line in .secrets-ignore always made the secrets check to pass
* Added validation for docker image inside integrations and scripts.
* Added --use-git flag to **format** command to format all changed files.
* Fixed an issue where **validate** did not fail on dockerimage changes with bc check.
* Added new flag **--ignore-entropy** to demisto-sdk **secrets**, this will allow skip entropy secrets check.
* Added --outfile to **lint** to allow saving failed packages to a file.

## 0.3.3

* Added backwards compatibility break error message.
* Added schema for incident types.
* Added **additionalinfo** field to as an available field for integration configuration.
* Added pack parameter for **init**.
* Fixed an issue where error would appear if name parameter is not set in **init**.

## 0.3.2

* Fixed the handling of classifier files in **validate**.

## 0.3.1

* Fixed the handling of newly created reputation files in **validate**.
* Added an option to perform **validate** on a specific file.

## 0.3.0

* Added support for multi-package **lint** both with parallel and without.
* Added all parameter in **lint** to run on all packages and packs in content repository.
* Added **format** for:
  * Scripts
  * Playbooks
  * Integrations
* Improved user outputs for **secrets** command.
* Fixed an issue where **lint** would run pytest and pylint only on a single docker per integration.
* Added auto-complete functionality to demisto-sdk.
* Added git parameter in **lint** to run only on changed packages.
* Added the **run-playbook** command
* Added **run** command which runs a command in the Demisto playground.
* Added **upload** command which uploads an integration or a script to a Demisto instance.
* Fixed and issue where **validate** checked if release notes exist for new integrations and scripts.
* Added **generate-test-playbook** command which generates a basic test playbook for an integration or a script.
* **validate** now supports indicator fields.
* Fixed an issue with layouts scheme validation.
* Adding **init** command.
* Added **json-to-outputs** command which generates the yaml section for outputs from an API raw response.

## 0.2.6

* Fixed an issue with locating release notes for beta integrations in **validate**.

## 0.2.5

* Fixed an issue with locating release notes for beta integrations in **validate**.

## 0.2.4

* Adding image validation to Beta_Integration and Packs in **validate**.

## 0.2.3

* Adding Beta_Integration to the structure validation process.
* Fixing bug where **validate** did checks on TestPlaybooks.
* Added requirements parameter to **lint**.

## 0.2.2

* Fixing bug where **lint** did not return exit code 1 on failure.
* Fixing bug where **validate** did not print error message in case no release notes were give.

## 0.2.1

* **Validate** now checks that the id and name fields are identical in yml files.
* Fixed a bug where sdk did not return any exit code.

## 0.2.0

* Added Release Notes Validator.
* Fixed the Unifier selection of your python file to use as the code.
* **Validate** now supports Indicator fields.
* Fixed a bug where **validate** and **secrets** did not return exit code 1 on failure.
* **Validate** now runs on newly added scripts.

## 0.1.8

* Added support for `--version`.
* Fixed an issue in file_validator when calling `checked_type` method with script regex.

## 0.1.2

* Restructuring validation to support content packs.
* Added secrets validation.
* Added content bundle creation.
* Added lint and unit test run.

## 0.1.1

* Added new logic to the unifier.
* Added detailed README.
* Some small adjustments and fixes.

## 0.1.0

Capabilities:

* **Extract** components(code, image, description etc.) from a Demisto YAML file into a directory.
* **Unify** components(code, image, description etc.) to a single Demisto YAML file.
* **Validate** Demisto content files.<|MERGE_RESOLUTION|>--- conflicted
+++ resolved
@@ -3,14 +3,11 @@
 * Fixed an issue where **validate** falsely failed with error `DS108` on descriptions ending with brackets that contains a dot at the end of them.
 * Fixed an issue where the **validate -g** failed reading a `.pack-ignore` file that contained only newlines and spaces.
 * Demisto-SDK will now exit gracefully with an appropriate error message when *git* is not installed.
-<<<<<<< HEAD
-* Added the *--delete_existing_dataset/-dd* flag to the **modeling-rules test** command to delete an existing dataset in the tenant.
-=======
 * Fixed the support in **validate** for `svg` images to have their theme suffix.
 * Fixed an issue where **modeling-rule test** command failed to properly compare types of fields.
 * Updated the **engineinfo** type in the script schema.
 * Stability improvements for **graph create** and **graph update** commands.
->>>>>>> 7fd3a004
+* Added the *--delete_existing_dataset/-dd* flag to the **modeling-rules test** command to delete an existing dataset in the tenant.
 
 
 ## 1.20.2
