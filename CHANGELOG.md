# Changelog
## Unreleased
* Fixed an issue where the *DEMISTO_SDK_SKIP_VERSION_CHECK* was ignored when running on non CI environments.
* Added the ability to ignore any validation in the **validate** command when running in an external (non-demisto/content) repo, by placing a `.private-repo-settings` file at its root.
* Fixed an issue where **validate** falsely detected backwards-compatibility issues, and prevented adding the `marketplaces` key to content items.
* Calling **format** with the `-d` flag now removes test playbooks testing the deprecated content from conf.json.
* Fixed an issue where the SDK would fail pulling docker images.
* Fixed an issue where in some cases the **split** command did not remove pack version note from the script.
* Improved the content graph performance when calculating content relationships.
* Fixed an issue where **validate** would not properly detect dependencies of core packs.
* Removed usages of Random in unit tests to ensure the tests are deterministic.
* **validate** will now run on all the pack content items when the pack supported marketplaces are modified.
* **pre-commit** no longer runs when there are no modified files (unless provided with input files).
* **lint** will now fail on `demisto.results` and `return_outputs` usage, when a pack is `xsoar` or `partner` supported.
* **lint** will now fail on `LOG` usage in python files.
* Fixed an issue where errors in **validate** were logged as `info`.
* Fixed an issue where **validate** error messages were not logged when an integration param, or the default argument in reputation commands is not valid.
* Added new validation that XSIAM integrations must have `marketplacev2` as the value of the marketplaces field.
* Fixed an issue where the **format** command would change the value of the `unsearchable` key in fields.
* Added an ability to provide list of marketplace names as a credentials-type (type 9) param attribute.
* **doc-review** will run with the `--use-packs-known-words` default to true.
* Calling **modeling-rules init-test-data** will now return the XDM fields output in alphabetical order.
<<<<<<< HEAD
* Removed the Pipfile and Pipfile.lock from the templates in **demisto-sdk init** command.
* Disabled the option to create an integration with Pipfile and Pipfile.lock files.
=======
* Fixed an issue where **validate** failed on infrastructure test files.
* Added a new validation (`BA125`) to **validate** that assures internal function names aren't in use in customer-facing docs.
>>>>>>> b1862ab3

## 1.17.2
* Fixed an issue where **lint** and **validate** commands failed on integrations and scripts that use docker images that are not available in the Docker Hub but exist locally.
* Added documentation for the flag **override-existing** used in upload.
* Fixed an issue where **validate** failed on Incident Field items with a `template` value.
* Improved memory efficiency in **update-content-graph** and **create-content-graph** commands.
* Removed support for the `cve_id` name for the default-argument for **cve** reputation commands in **validate**. Now, only `cve` may be used for such commands.
* Fixed an issue where **zip_packs** failed uploading content.
* Added `tenant_timezone` handling to the **modeling-rules init** command, allowing usage with tenants in various timezones.
* Shortened the timeout when checking whether the dataset exists in **test-modeling-rule**.
* Cleaned up project dependencies.
* Added support for the **List** content item in **Xpanse** marketplace.
* Fixed an issue in **run-unit-tests** command when running Powershell tests.
* Fixed an issue where **lint** failed running when a docker container would not init properly.
* Fixed an issue where the *upload* command would upload a pack metadata with wrong display names.
* Performance enhancements when reading yaml files.
* Removed redundant errors and fields from `errors.py`.
* Updated **update-release-notes** to use graph instead of id_set.

## 1.17.1
* Added the `aliasTo` key to the Incident Field schema.
* Modified **validate** to not require fields whose value is always `False`.
* Modified **validate** to use the graph instead of id_set on changed *APIModules*.
* Fixed an issue where `register_module_line()` was not removed from python scripts when the script had no trailing newline.
* Fixed an issue where an integration containing a command without a description would fail to upload while using the **upload** command.
* Fixed an issue where attempting to individually upload `Preprocess Rule` files raised an unclear error message. Note: preprocess rules can not be individually uploaded, but only as part of a pack.
* Fixed an issue where the **upload** command would fail on Indicator Types.
* Fixed an issue where the **upload** command would return the wrong error message when connection credentials are invalid.
* Fixed an issue where the **upload** command would fail parsing input paths.
* added support for the `isfetcheventsandassets` flag in content graph.
* Fixed an issue where the **modeling-rules test** command failed to get the existence of result from dataset in cases where the results take time to load.
* Added an aliasTo key to the incident field schema.

## 1.17.0
* **validate** will only fail on docker related errors if the pack is supported by xsoar.
* Added a validation that assures filename, id, and name have a correct suffix for modeling/parsing rules files.
* Added new **validate** checks, preventing unwanted changes of the marketplaces (BC108,BC109), toversion (BC107)  and fromversion (BC106) fields.
* Removed the `timezone_offset` argument in the *modeling-rules test* command.
* Fixed an issue where **lint** failed when importing functions from CommonServerUserPython.
* The **format** command now will sync hidden parameters with master branch.
* Fixed an issue where lock integration failed on FileNotFound.(PANW-internal only).
* Fixed an issue where **lint** falsely warned of using `demisto.results`.
* Fixed an issue where **validate** always returned *XSIAM Dashboards* and *Correlation Rules* files as valid.
* Added `GR107` validation to **validate** using the graph validations to check that no deprecated items are used by non-deprecated content.
* Fixed an issue where the **modeling-rules test** command failed to get the existence of dataset in cases where the dataset takes more than 1 minute to get indexed.
* Fixed an issue in **lint** where the container used for linting had dependency conflicts with the image used by content, and caused inconsistent results.
* Fixed an issue where the **download** command failed when the playbook has different `name` and `id`.
* Moved the **pre-commmit** command template to the `demisto/content` repository, where it's easier to maintain.
* Fixed an issue where an internal method caused warning messages when reading md files.
* Added support for Pre Process Rules in the **upload** command.
* Fixed an issue where **upload** would not upload items whose `maketplaces` value was an empty list.
* Added a prettyName key to the incident field schema.
* Fixed an issue where **upload** command could not parse content items that are not unicode-encoded.

## 1.16.0
* Added a check to **is_docker_image_latest_tag** to only fail the validation on non-latest image tag when the current tag is older than 3 days.
* Fixed an issue where **upload** would not properly show the installed version in the UI.
* Fixed an issue where the `contribution_converter` failed replacing generated release notes with the contribution form release notes.
* Fixed an issue where an extra levelname was added to a logging message.
* Modified the `mypy` pre-commit hook to run in a virtual environment, rather than the local mypy version.
* Added support to run **validate** with `--git` flag on detached HEAD.
* Added a validation that the **validate** command will fail if the pack name is not prefixed on XSIAM dashboard images.
* Fixed the **generate-test-playbook** which failed on an unexpected keyword argument - 'console_log_threshold'.
* Fixed an issue where **prepare-content** would not properly parse the `fromVersion` and `toVersion` attributes of XSIAM-Dashbaord and XSIAM-Report content items.
* Fixed an issue where **validate** command did not fail on non-existent dependency ids of non-mandatory dependant content.
* Fixed pytest async io deprecation warning.
* Added the `--incident-id` argument (optional) to the **run** command.
* Fixed an issue in **run-unit-tests** and **update-content-graph** where running commands in a docker container was done with insufficient permissions.
* Added the `_time` field to the output compare table of the **modeling-rules test** command.
* Changed the endpoint **download** uses to get system content items.
* Fixed an issue where graph-related tasks failed when files were deleted from the repo.
* Added a **validate** check, and a **format** auto fix for the `fromversion` field in Correlation Rules and XSIAM Dashboards.
* Update the format used for dev-dependencies in pyproject.toml to match modern versions of Poetry.
* Added timestamps to logging messages when running in a CI build.

## 1.15.5
* **Breaking Change**: The default of the **upload** command `--zip` argument is `true`. To upload packs as custom content items use the `--no-zip` argument.
* Removed the `no-implicit-optional` hook from **pre-commit**.
* Removed the `markdownlint` hook from **pre-commit**.
* Fixed an issue in **run-unit-tests** to pass with warnings when no tests are collected.
* Fixed an issue in **run-unit-tests** with the coverage calculation.
* Fixed a notification about log file location appeared more than once.
* Updated the error message when code coverage is below the threshold in **coverage-analyze** to be printed in a more noticeable red color.
* Fixed an issue in **upload** that failed when a comma-separated list of paths is passed to the `--input` argument.
* Running **validate** with the `--graph` flag will now run the graph validations after all other validations.
* improved the generated release note for newly added XSIAM entities when running *update-release-notes* command.
* Fixed an issue where in some cases validation failed when mapping null values.
* Fixed an issue in **upload** command where the `--keep-zip` argument did not clean the working directory.
* Fixed an issue where an extra levelname was added to a logging message.
* Fixed an issue in **upload** where uploading packs to XSIAM failed due to version mismatch.

## 1.15.4
* Fixed an issue where *update-release-notes* and *doc-review* did not handle new content notes as expected.
* Fixed an issue in PEP484 (no-implicit-optional) hook to **pre-commit**.
* Fixed an issue in **upload** with `--input-config-file` where the content items weren't uploaded in the correct pack.
* Added support to disable the default logging colors with the **DEMISTO_SDK_LOG_NO_COLORS** environment variable.

## 1.15.3
* Added the `--init` flag to **download**.
* Added the `--keep-empty-folders` flag to **download**.
* Added `markdown-lint` to **pre-commit**
* Added the PEP484 (no-implicit-optional) hook to **pre-commit**.
* Fixed an issue where the content-graph parsing failed on mappers with undefined mapping.
* Fixed an issue in **validate** where `pack_metadata.json` files were not collected proplely in `--graph` option.
* Fixed an issue where *validate* reputation commands outputs were not checked for new content.
* Added *IN107* and *DB100* error codes to *ALLOWED_IGNORE_ERRORS* list.
* Added a validation that assures feed integrations implement the `integration_reliability` configuration parameter.
* Fixed an issue where the format command did not work as expected on pre-process rules files.
* Fixed an issue where **upload** command failed to upload when the XSOAR version is beta.
* Fixed an issue where **upload** command summary was inaccurate when uploading a `Pack` without the `-z` flag.
* Added pack name and pack version to **upload** command summary.
* Added support for modeling rules with multi datasets in ****modeling-rules test**** command.
* Fixed an issue where **validate** didn't recognize layouts with incident fields missing from `id_set.json` even when `--post-commit` was indicated.

## 1.15.2
* Fixed an issue where **format** added default arguments to reputation commands which already have one.
* Fixed an issue where **validate** fails when adding the *advance* field to the integration required fields.
* Updated the integration Traffic Light Protocol (TLP) color list schema in the **validate** command.
* Fixed an issue where **upload** would not read a repo configuration file properly.
* Fixed an issue where **upload** would not handle the `-x`/`--xsiam` flag properly.
* Fixed an issue where **format** failed to use input from the user, when asking about a `from_version`.
* Added the `-n`/`--assume_no` flag to **format**.

## 1.15.1
* Fixed an issue where **generate-docs** generated fields with double html escaping.
* Fixed an issue where **upload** failed when using the `-z` flag.

## 1.15.0
* **Breaking Change**: the **upload** command now only supports **XSOAR 6.5** or newer (and all XSIAM versions).
* **upload** now uses content models, and calls the `prepare` method of each model before uploading (unless uploading a zipped pack).
* Added a *playbook* modification to **prepare-content**, replacing `getIncident` calls with `getAlerts`, when uploading to XSIAM.
* Added a *playbook* modification to **prepare-content**, replacing `${incident.fieldname}` context accessors with `${alert.fieldname}` when uploading to XSIAM.
* Added a *playbook* modification to **prepare-content**, replacing `incident` to `alert` in task display names, when uploading to XSIAM.
* Added a *layout* modification to **prepare-content**, replacing `Related/Child/Linked Incidents` to `... Alerts` when uploading to XSIAM.
* Added a *script* modification to **prepare-content**, automatically replacing the word `incident` with `alert` when uploading to XSIAM.
* Added a validation that the **validate** command will fail if the `dockerimage` field in scripts/integrations uses any py3-native docker image.
* Updated the `ruff` version used in **pre-commit** to `0.0.269`.
* Fixed an issue in **create-content-graph** which caused missing detection of duplicated content items.
* Fixed an issue where **run-unit-tests** failed on python2 content items.
* Fixed an issue in **validate** where core packs validations were checked against the core packs defined on master branch, rather than on the current branch.
* Fixed an issue in **pre-commit** where `--input` flag was not filtered by the git files.
* Skip reset containers for XSOAR NG and XSIAM(PANW-internal only).
* Fixed an issue where **lint** failed fetching docker image details from a PANW GitLab CI environment. (PANW-internal only).

## 1.14.5
* Added logging in case the container fails to run in **run-unit-tests**.
* Disabled **pre-commit** multiprocessing for `validate` and `format`, as they use a service.
* **pre-commit** now calls `format` with `--assume-yes` and `--no-validate`.
* Fixed an issue where **pre-commit** ran multiple times when checking out build related files.

## 1.14.4
* Added integration configuration for *Cortex REST API* integration.
* Removed `Flake8` from **pre-commit**, as `ruff` covers its basic rules.
* Improved log readability by silencing non-critical `neo4j` (content graph infrastructure) logs.
* Fixed an issue where **run-unit-tests** failed on python2 content items.
* Fixed an issue where **modeling-rules test** did not properly handle query fields that pointed to a string.
* Fixed an issue when trying to fetch remote files when not under the content repo.
* Fixed a validation that the **modeling-rules test** command will fail if no test data file exist.
* Fixed an issue where **format** command failed while updating the `fromversion` entry.
* Added support for mapping uuid to names for Layout files in the **download** command.

## 1.14.3
* Fixed an issue where **run-unit-tests** failed running on items with `test_data`.
* Updated the demisto-py to v3.2.10 which now supports url decoding for the proxy authentication password.
* Fixed an issue where **generate-outputs** did not generate context paths for empty lists or dictionaries in the response.

## 1.14.2
* Added the `--staged-only` flag to **pre-commit**.
* Fixed an issue where **run-unit-tests** failed running on items with `test_data`.
* Fixed an issue where **pre-commit** ran on unchanged files.
* Add the ability to run **secrets** in **pre-commit** by passing a `--secrets` flag.
* Added support to override the log file with the **DEMISTO_SDK_LOG_FILE_PATH** environment variable.

## 1.14.1
* Fixed an issue where **update-release-notes** command failed when running on a pack that contains deprecated integrations without the `commands` section.
* Added toVersion and fromVersion to XSIAM content items schema.
* Fixed an issue where **validate** failed when attempting to map null values in a classifier and layout.
* Added search marketplace functionality to XSIAM client.
* Fixed an issue in **pre-commit** command where `MYPYPATH` was not set properly.
* Updated the integration category list in the **init** command.
* Fixed an issue where in some environments docker errors were not caught.
* Added a validation that the **validate** command will fail on README files if an image does not exist in the specified path.

## 1.14.0
* Added the `DEMISTO_SDK_GRAPH_FORCE_CREATE` environment variable. Use it to force the SDK to recreate the graph, rather than update it.
* Added support for code importing multi-level ApiModules to **lint**.
* Added a validation that the **modeling-rules test** command will fail if no test data file exist.
* Added support for the `<~XPANSE>` marketplace tag in release notes.
* Added support for marketplace tags in the **doc-review** command.
* Added **generate-unit-tests** documentation to the repo README.
* Added the `hiddenpassword` field to the integration schema, allowing **validate** to run on integrations with username-only inputs.
* Improved logs and error handling in the **modeling-rules test** command.
* Improved the warning message displayed for Contribution PRs editing outdated code.
* Improved the clarity of error messages for cases where yml files cannot be parsed as a dictionary.
* Updated the `XSIAMReport` schema.
* Standardized repo-wide logging. All logs are now created in one logger instance.
* **lint** now prevents unit-tests from accessing online resources in runtime.
* Updated the logs shown during lint when running in docker.
* Fixed an issue where **validate** showed errors twice.
* Fixed an issue where **validate** did not fail when xif files had wrong naming.
* Fixed an issue where **doc-review** required dot suffixes in release notes describing new content.
* Fixed an issue where **download** command failed when running on a beta integration.
* Fixed an issue where **update-release-notes** generated release notes for packs in their initial version (1.0.0).
* Fixed an issue with **update-content-graph** where `--use-git` parameter was ignored when using `--imported-path` parameter.
* Fixed an issue where **validate** failed on playbooks with valid inputs, since it did not collect the playbook inputs occurrences properly.

## 1.13.0
* Added the pack version to the code files when calling **unify**. The same value is removed when calling **split**.
* Added a message showing the output path when **prepare-content** is called.
* Contribution PRs that update outdated packs now display a warning message.
* Fixed an issue when kebab-case has a misspelling in one of the sub words, the suggestion might be confusing.
* Improved caching and stability for **lint**.
* Added support for *.xif* files in the **secrets** command.
* Fixed an issue where **validate** would fail when playbook inputs contain Transform Language (DT).
* Added a new **validate** check, making sure a first level header exist in release notes (RN116)
* Fixed an issue where **lint** would not properly handle multiple ApiModules imports.

## 1.12.0
* Added the **pre-commit** command, to improve code quality of XSOAR content.
* Added the **run-unit-tests** command, to run unit tests of given content items inside their respective docker images.
* Added support for filepath arguments in the **validate** and **format** commands.
* Added pre-commit hooks for `validate`, `format`, `run-unit-tests` and `update-docker-image` commands.
* Fixed an issue in the **download** command where layouts were overriden even without the `-f` option.
* Fixed an issue where Demisto-SDK did not detect layout ID when using the **download** command.
* Fixed an issue where the **lint** command ran on `native:dev` supported content when passing the `--docker-image all` flag, instead it will run on `native:candidate`.
* Added support for `native:candidate` as a docker image flag for **lint** command.
* Added a modification for layouts in **prepare-content**, replacing `Related Incidents`, `Linked Incidents` and `Child Incidents` with the suitable `... Alerts` name when uploading to XSIAM.
* Fixed an issue where logs and messages would not show when using the **download** command.
* Fixed an issue where the `server_min_version` field in metadata was an empty value when parsing packs without content items.
* Fixed an issue where running **openapi-codegen** resulted in false-positive error messages.
* Fixed an issue where **generate-python-to-yml** generated input arguments as required even though required=False was specified.
* Fixed an issue where **generate-python-to-yml** generated input arguments a default arguments when default=some_value was provided.
* Fixed a bug where **validate** returned error on playbook inputs with special characters.
* Fixed an issue where **validate** did not properly check `conf.json` when the latter is modified.
* Fixed an issue in the **upload** command, where a prompt was not showing on the console.
* Fixed an issue where running **lint** failed installing dependencies in containers.

## 1.11.0
* **Note: Demisto-SDK will soon stop supporting Python 3.8**
* Fixed an issue where using **download** on non-unicode content, merging them into existing files caused an error.
* Changed an internal setting to allow writing non-ascii content (unicode) using `YAMLHandler` and `JSONHandler`.
* Fixed an issue where an error message in **unify** was unclear for invalid input.
* Fixed an issue where running **validate** failed with **is_valid_integration_file_path_in_folder** on integrations that use API modules.
* Fixed an issue where **validate** failed with **is_valid_integration_file_path_in_folder** on integrations that use the `MSAPIModule`.
* Added **validate** check for the `modules` field in `pack_metadata.json` files.
* Changed **lint** to skip deprecated content, unless when using the `-i` flag.
* Fixed an issue where **update-release-notes** failed when a new *Parsing Rule* was added to a pack.
* Refactored the logging framework. Demisto-SDK logs will now be written to `.demist_sdk_debug.log` under the content path (when detected) or the current directory.
* Added `GR105` validation to **validate** command to check that no duplicate IDs are used.
* Added support for API Modules imported in API modules in the **unify** command.
* Added **validate** check, to make sure every Python file has a corresponding unit test file.

## 1.10.6
* Fixed an issue where running **validate** with the `-g` flag would skip some validations for old-formatted (unified) integration/script files.
* Deprecated integrations and scripts will not run anymore when providing the **--all-packs** to the **lint** command.
* Fixed an issue where a pack `serverMinVersion` would be calculated by the minimal fromVersion of its content items.
* Added the `--docker-image-target` flag to **lint** for testing native supported content with new images.

## 1.10.5
* Fixed an issue where running **run-test-playbook** would not use the `verify` parameter correctly. @ajoga
* Added a newline at the end of README files generated in **generate-docs**.
* Added the value `3` (out of bounds) to the `onChangeRepAlg` and `reputationCalc` fields under the `IncidentType` and `GenericType` schemas. **validate** will allow using it now.
* Fixed an issue where **doc-review** required dot suffixes in release notes describing new content.
* Fixed an issue where **validate** failed on Feed Integrations after adding the new *Collect/Connect* section field.
* Fixed an issue where using **postman-codegen** failed converting strings containing digits to kebab-case.
* Fixed an issue where the ***error-code*** command could not parse List[str] parameter.
* Updated validation *LO107* to support more section types in XSIAM layouts.

## 1.10.4
* Added support for running **lint** in multiple native-docker images.

## 1.10.3
* Fixed an issue where running **format** would fail after running npm install.
* Improved the graph validations in the **validate** command:
  - GR100 will now run on all content items of changed packs.
  - GR101 and GR102 will now catch invalid fromversion/toversion of files **using** the changed items.
  - GR103 errors will raise a warning when using the *-a* flag, but an error if using the *-i* or *g* flags.
* Fixed an issue where test-playbooks timed out.
* Fixed an issue where making a change in a module using an ApiModule would cause lint to run on the ApiModule unnecessarily.
* Fixed an issue where the `marketplace` field was not used when dumping pack zips.
* Fixed a typo in the README content generated with **update-release-notes** for updating integrations.
* Fixed an issue in **validate**, where using the `-gr` and `-i` flags did not run properly.
* Added the `sectionorder` field to integration scheme.
* Fixed an issue where in some occasions running of test-playbooks could receive session timeouts.
* Fixed an issue where **validate** command failed on core pack dependencies validation because of test dependencies.

## 1.10.2
* Added markdown lint formatting for README files in the **format** command.
* Fixed an issue where **lint** failed when using the `-cdam` flag with changed dependant api modules.
* Fixed an issue in the **upload** command, where `json`-based content items were not unified correctly when using the `--zip` argument.
* Added XPANSE core packs validations.

## 1.10.1
* Fixed an issue where **update-content-graph** failed to execute.

## 1.10.0
* **Breaking change**: Removed usage of `pipenv`, `isort` and `autopep8` in the **split** and **download** commands. Removed the `--no-pipenv` and `--no-code-formatting` flags. Please see https://xsoar.pan.dev/docs/tutorials/tut-setup-dev-remote for the recommended environment setup.
* Fixed an issue in **prepare-content** command where large code lines were broken.
* Fixed an issue where git-*renamed_files* were not retrieved properly.
* Fixed an issue where test dependencies were calculated in all level dependencies calculation.
* Added formatting and validation to XSIAM content types.
* Fixed an issue where several XSIAM content types were not validated when passing the `-a` flag.
* Added a UUID to name mapper for **download** it replaces UUIDs with names on all downloaded files.
* Updated the demisto-py to v3.2.6 which now supports basic proxy authentication.
* Improved the message shown when using **upload** and overwriting packs.
* Added support for the **Layout Rule** content type in the id-set and the content graph.
* Updated the default general `fromVersion` value on **format** to `6.8.0`
* Fixed an issue where **lint** sometimes failed when using the `-cdam` flag due to wrong file duplications filtering.
* Added the content graph to **validate**, use with the `--graph` flag.

## 1.9.0
* Fixed an issue where the Slack notifier was using a deprecated argument.
* Added the `--docker-image` argument to the **lint** command, which allows determining the docker image to run lint on. Possible options are: `'native:ga'`, `'native:maintenance'`, `'native:dev'`, `'all'`, a specific docker image (from Docker Hub) or, the default `'from-yml'`.
* Fixed an issue in **prepare-content** command where large code lines were broken.
* Added a logger warning to **get_demisto_version**, the task will now fail with a more informative message.
* Fixed an issue where the **upload** and **prepare-content** commands didn't add `fromServerVersion` and `toServerVersion` to layouts.
* Updated **lint** to use graph instead of id_set when running with `--check-dependent-api-module` flag.
* Added the marketplaces field to all schemas.
* Added the flag `--xsoar-only` to the **doc-review** command which enables reviewing documents that belong to XSOAR-supported Packs.
* Fixed an issue in **update-release-notes** command where an error occurred when executing the same command a second time.
* Fixed an issue where **validate** would not always ignore errors listed under `.pack-ignore`.
* Fixed an issue where running **validate** on a specific pack didn't test all the relevant entities.
* Fixed an issue where fields ending with `_x2` where not replaced in the appropriate Marketplace.

## 1.8.3
* Changed **validate** to allow hiding parameters of type 0, 4, 12 and 14 when replacing with type 9 (credentials) with the same name.
* Fixed an issue where **update-release-notes** fails to update *MicrosoftApiModule* dependent integrations.
* Fixed an issue where the **upload** command failed because `docker_native_image_config.json` file could not be found.
* Added a metadata file to the content graph zip, to be used in the **update-content-graph** command.
* Updated the **validate** and **update-release-notes** commands to unskip the *Triggers Recommendations* content type.


## 1.8.2
* Fixed an issue where demisto-py failed to upload content to XSIAM when `DEMISTO_USERNAME` environment variable is set.
* Fixed an issue where the **prepare-content** command output invalid automation name when used with the --*custom* argument.
* Fixed an issue where modeling rules with arbitrary whitespace characters were not parsed correctly.
* Added support for the **nativeImage** key for an integration/script in the **prepare-content** command.
* Added **validate** checks for integrations declared deprecated (display name, description) but missing the `deprecated` flag.
* Changed the **validate** command to fail on the IN145 error code only when the parameter with type 4 is not hidden.
* Fixed an issue where downloading content layouts with `detailsV2=None` resulted in an error.
* Fixed an issue where **xdrctemplate** was missing 'external' prefix.
* Fixed an issue in **prepare-content** command providing output path.
* Updated the **validate** and **update-release-notes** commands to skip the *Triggers Recommendations* content type.
* Added a new validation to the **validate** command to verify that the release notes headers are in the correct format.
* Changed the **validate** command to fail on the IN140 error code only when the skipped integration has no unit tests.
* Changed **validate** to allow hiding parameters of type 4 (secret) when replacing with type 9 (credentials) with the same name.
* Fixed an issue where the **update-release-notes** command didn't add release-notes properly to some *new* content items.
* Added validation that checks that the `nativeimage` key is not defined in script/integration yml.
* Added to the **format** command the ability to remove `nativeimage` key in case defined in script/integration yml.
* Enhanced the **update-content-graph** command to support `--use-git`, `--imported_path` and `--output-path` arguments.
* Fixed an issue where **doc-review** failed when reviewing command name in some cases.
* Fixed an issue where **download** didn't identify playbooks properly, and downloaded files with UUIDs instead of file/script names.

## 1.8.1
* Fixed an issue where **format** created duplicate configuration parameters.
* Added hidden properties to integration command argument and script argument.
* Added `--override-existing` to **upload** that skips the confirmation prompt for overriding existing content packs. @mattbibbydw
* Fixed an issue where **validate** failed in private repos when attempting to read from a nonexisting `approved_categories.json`.
* Fixed an issue where **validate** used absolute paths when getting remote `pack_metadata.json` files in private repos.
* Fixed an issue in **download**, where names of custom scripts were replaced with UUIDs in IncidentFields and Layouts.

## 1.8.0
* Updated the supported python versions, as `>=3.8,<3.11`, as some of the dependencies are not supported on `3.11` yet.
* Added a **validate** step for **Modeling Rules** testdata files.
* Added the **update-content-graph** command.
* Added the ability to limit the number of CPU cores with `DEMISTO_SDK_MAX_CPU_CORES` envirment variable.
* Added the **prepare-content** command.
* Added support for fromversion/toversion in XSIAM content items (correlation rules, XSIAM dashboards, XSIAM reports and triggers).
* Added a **validate** step checking types of attributes in the schema file of modeling rule.
* Added a **validate** step checking that the dataset name of a modeling rule shows in the xif and schema files.
* Added a **validate** step checking that a correlation rule file does not start with a hyphen.
* Added a **validate** step checking that xsiam content items follow naming conventions.
* Fixed an issue where SDK commands failed on the deprecated `packaging.version.LegacyVersion`, by locking the `packaging` version to `<22`.
* Fixed an issue where **update-release-notes** failed when changing only xif file in **Modeling Rules**.
* Fixed an issue where *is_valid_category* and *is_categories_field_match_standard* failed when running in a private repo.
* Fixed an issue where **validate** didn't fail on the MR103 validation error.
* Fixed the *--release-notes* option, to support the new CHANGELOG format.
* Fixed an issue where **validate** failed when only changing a modeling rules's xif file.
* Fixed an issue where **format** failed on indicator files with a `None` value under the `tabs` key.
* Fixed an issue where **validate** only printed errors for one change of context path, rather than print all.
* Fixed an issue where **download** did not suggest using a username/password when authenticating with XSOAR and using invalid arguments.
* Fixed an issue where **download** failed when listing or downloading content items that are not unicode-encoded.
* Added support for fromversion/toversion in XSIAM content items (correlation rules, XSIAM dashboards, XSIAM reports and triggers).
* Updated the supported python versions, as `>=3.8,<3.11`, as some of the dependencies are not supported on `3.11` yet.
* Added **prepare-content** command which will prepare the pack or content item for the platform.
* Patched an issue where deprecated `packaging.version.LegacyVersion`, locking packaging version to `<22`.

## 1.7.9
* Fixed an issue where an error message in **validate** would not include the suggested fix.
* Added a validation that enforces predefined categories on MP Packs & integration yml files, the validation also ensures that each pack has only one category.
* Fixed an issue where **update-release-notes** did not generate release notes for **XDRC Templates**.
* Fixed an issue where **upload** failed without explaining the reason.
* Improved implementation of the docker_helper module.
* Fixed an issue where **validate** did not check changed pack_metadata.json files when running using git.
* Added support for **xdrctemplate** to content graph.
* Fixed an issue where local copies of the newly-introduced `DemistoClassApiModule.py` were validated.
* Added new release notes templates for the addition and modification of playbooks, layouts and types in the **doc-review** command.
* Fixed an issue where the **doc-review** command failed on descriptions of new content items.
* Added the `Command XXX is deprecated. Use XXX instead.` release notes templates to **doc-review** command.
* Fixed an issue where the **update-release-notes** command didn't add the modeling-rules description for new modeling-rules files.

## 1.7.8
* Added the capability to run the MDX server in a docker container for environments without node.
* Fixed an issue where **generate-docs** with `-c` argument updated sections of the incorrect commands.
* Added IF113 error code to **ALLOWED_IGNORE_ERRORS**.
* Fixed an issue where **validate** failed on playbooks with non-string input values.
* Added the `DEMISTO_SDK_IGNORE_CONTENT_WARNING` environment variable, to allow suppressing warnings when commands are not run under a content repo folder.
* Fixed an issue where **validate** failed to recognize integration tests that were missing from config.json
* Added support for **xpanse** marketplace in **create-id-set** and **create-content-artifacts** commands.
* Fixed an issue where **split** failed on yml files.
* Added support for marketplace-specific tags.
* Fixed an issue where **download** would not run `isort`. @maxgubler
* Fixed an issue where XSIAM Dashboards and Reports images failed the build.
* Added support for **xpanse** marketplace to content graph.

## 1.7.7
* Fixed an issue where paybooks **generate-docs** didn't parse complex input values when no accessor field is given correctly.
* Fixed an issue in the **download** command, where an exception would be raised when downloading system playbooks.
* Fixed an issue where the **upload** failed on playbooks containing a value that starts with `=`.
* Fixed an issue where the **generate-unit-tests** failed to generate assertions, and generate unit tests when command names does not match method name.
* Fixed an issue where the **download** command did not honor the `--no-code-formatting` flag properly. @maxgubler
* Added a new check to **validate**, making sure playbook task values are passed as references.
* Fixed an issue where the **update-release-notes** deleted existing release notes, now appending to it instead.
* Fixed an issue where **validate** printed blank space in case of validation failed and ignored.
* Renamed 'Agent Config' to 'XDRC Templates'.
* Fixed an issue where the **zip-packs** command did not work with the CommonServerUserPython and CommonServerUserPowerShell package.

## 1.7.6

* Fixed parsing of initialization arguments of client classes in the **generate-unit-tests** command.
* Added support for AgentConfig content item in the **upload**, **create-id-set**, **find-dependecies**, **unify** and **create-content-artifacts** commands.
* Added support for XSIAM Report preview image.

## 1.7.5

* Fixed an issue where the **upload** command did not work with the CommonServerUserPython package.
* Fixed an issue in the **download** command, where some playbooks were downloaded as test playbooks.
* Added playbook modification capabilities in **TestSuite**.
* Added a new command **create-content-graph**.
* Fixed an issue in the **upload** command, where the temporary zip would not clean up properly.
* Improved content items parsing in the **create-content-graph** command.
* Added an error when the docker daemon is unavailable when running **lint**.
* Removed the validation of a subtype change for scripts in the **validate** command.
* Fixed an issue where names of XSIAM content items were not normalized properly.
* Fixed an issue where the **download** command was downloading playbooks with **script** (id) and not **scriptName**.
* Fixed an issue where script yml files were not properly identified by `find_type`.
* Removed nightly integrations filtering when deciding if a test should run.
* Added support for XSIAM Dashboard preview image.
* Added the `--no-code-formatting` flag to the **download** command, allowing to skip autopep8 and isort.
* Fixed an issue in the **update-release-notes** command, where generating release notes for modeling rules schema file caused exception.

## 1.7.4

* Fixed an issue where the **doc-review** command showed irrelevant messages.
* Fixed an issue in **validate**, where backward-compatibility failures prevented other validations from running.
* Fixed an issue in **validate**, where content-like files under infrastructure paths were not ignored.
* Fixed an issue in the AMI mapping, where server versions were missing.
* Change the way the normalize name is set for external files.
* Added dump function to XSIAM pack objects to dulicate the files.
* Fixed an issue where the `contribution_converter` did not support changes made to ApiModules.
* Added name normalization according to new convention to XSIAM content items
* Added playbook modification capabilities in **TestSuite**.
* Fixed an issue in create-content-artifacts where it will not get a normalize name for the item and it will try to duplicate the same file.

## 1.7.3

* Fixed an issue in the **format** command where fail when executed from environment without mdx server available.
* Added `Added a`, `Added an` to the list of allowed changelog prefixes.
* Added support for Indicator Types/Reputations in the **upload** command.
* Fixed an issue when running from a subdirectory of a content repo failed.
* Changing the way we are using XSIAM servers api-keys in **test-content** .
* Added a success message to **postman-codegen**.

## 1.7.2

* Fixed an issue in the **validate** command where incident fields were not found in mappers even when they exist
* Added an ability to provide list of marketplace names as a param attribute to **validate** and **upload**
* Added the file type to the error message when it is not supported.
* Fixed an issue where `contribution_converter` incorrectly mapped _Indicator Field_ objects to the _incidentfield_ directory in contribution zip files.
* Fixed a bug where **validate** returned error on empty inputs not used in playbooks.
* Added the `DEMISTO_SDK_CONTENT_PATH` environment variable, implicitly used in various commands.
* Added link to documentation for error messages regarding use cases and tags.

## 1.7.1

* Fixed an issue where *indicatorTypes* and *betaIntegrations* were not found in the id_set.
* Updated the default general `fromVersion` value on **format** to `6.5.0`
* Fixed an issue where the **validate** command did not fail when the integration yml file name was not the same as the folder containing it.
* Added an option to have **generate-docs** take a Playbooks folder path as input, and generate docs for all playbooks in it.
* Fixed an issue where the suggestion in case of `IF113` included uppercase letters for the `cliName` parameter.
* Added new validation to the **validate** command to fail and list all the file paths of files that are using a deprecated integration command / script / playbook.
* **validate** will no longer fail on playbooks calling subplaybooks that have a higher `fromVersion` value, if  calling the subplaybook has `skipifunavailable=True`.
* Fixed an issue where relative paths were not accessed correctly.
* Running any `demisto-sdk` command in a folder with a `.env` file will load it, temporarily overriding existing environment variables.
* Fixed an issue where **validate** did not properly detect deleted files.
* Added new validations to the **validate** command to verify that the schema file exists for a modeling rule and that the schema and rules keys are empty in the yml file.
* Fixed an issue where *find_type* didn't recognize exported incident types.
* Added a new validation to **validate**, making sure all inputs of a playbook are used.
* Added a new validation to **validate**, making sure all inputs used in a playbook declared in the input section.
* The **format** command will now replace the *fromServerVersion* field with *fromVersion*.

## 1.7.0

* Allowed JSON Handlers to accept kwargs, for custoimzing behavior.
* Fixed an issue where an incorrect error was shown when the `id` of a content item differed from its `name` attribute.
* Fixed an issue where the `preserve_quotes` in ruamel_handler received an incorrect value @icholy
* Fixed an issue where ignoring RM110 error code wasn't working and added a validation to **ALLOWED_IGNORE_ERRORS** to validate that all error codes are inserted in the right format.
* Fixed an issue where the contribution credit text was not added correctly to the pack README.
* Changed the contribution file implementation from markdown to a list of contributor names. The **create-content-artifact** will use this list to prepare the needed credit message.
* Added a new validation to the `XSOAR-linter` in the **lint** command for verifying that demisto.log is not used in the code.
* The **generate-docs** command will now auto-generate the Incident Mirroring section when implemented in an integration.
* Added support to automatically generate release notes for deprecated items in the **update-release-notes** command.
* Fixed an issue causing any command to crash when unable to detect local repository properties.
* Fixed an issue where running in a private gitlab repo caused a warning message to be shown multiple times.
* Added a new validation to the **validate** command to verify that markdown and python files do not contain words related to copyright section.
* Fixed an issue where **lint** crashed when provided an input file path (expecting a directory).

## 1.6.9

* Added a new validation that checks whether a pack should be deprecated.
* Added a new ability to the **format** command to deprecate a pack.
* Fixed an issue where the **validate** command sometimes returned a false negative in cases where there are several sub-playbooks with the same ID.
* Added a new validation to the **validate** command to verify that the docker in use is not deprecated.
* Added support for multiple ApiModules in the **unify** command
* Added a check to **validate** command, preventing use of relative urls in README files.
* Added environment variable **DEMISTO_SDK_MARKETPLACE** expected to affect *MarketplaceTagParser* *marketplace* value. The value will be automatically set when passing *marketplace* arg to the commands **unify**, **zip-packs**, **create-content-artifacts** and **upload**.
* Added slack notifier for build failures on the master branch.
* Added support for modeling and parsing rules in the **split** command.
* Added support for README files in **format** command.
* Added a **validate** check, making sure classifier id and name values match. Updated the classifier **format** to update the id accordingly.
* The **generate-docs** command will now auto-generate the playbook image link by default.
* Added the `--custom-image-link` argument to override.
* Added a new flag to **generate-docs** command, allowing to add a custom image link to a playbook README.
* Added a new validation to the **validate** command to verify that the package directory name is the same as the files contained in the that package.
* Added support in the **unify** command to unify a schema into its Modeling Rule.

## 1.6.8

* Fixed an issue where **validate** did not fail on invalid playbook entities' versions (i.e. subplaybooks or scripts with higher fromversion than their parent playbook).
* Added support for running lint via a remote docker ssh connection. Use `DOCKER_HOST` env variable to specify a remote docker connection, such as: `DOCKER_HOST=ssh://myuser@myhost.com`.
* Fixed an issue where the pack cache in *get_marketplaces* caused the function to return invalid values.
* Fixed an issue where running format on a pack with XSIAM entities would fail.
* Added the new `display_name` field to relevant entities in the **create-id-set** command.
* Added a new validation to the **validate** command to verify the existence of "Reliability" parameter if the integration have reputation command.
* Fixed a bug where terminating the **lint** command failed (`ctrl + c`).
* Removed the validation of a subtype change in integrations and scripts from **validate**.
* Fixed an issue where **download** did not behave as expected when prompting for a version update. Reported by @K-Yo
* Added support for adoption release notes.
* Fixed an issue where **merge-id-sets** failed when a key was missing in one id-set.json.
* Fixed a bug where some mypy messages were not parsed properly in **lint**.
* Added a validation to the **validate** command, failing when '`fromversion`' or '`toversion`' in a content entity are incorrect format.
* Added a validation to the **validate** command, checking if `fromversion` <= `toversion`.
* Fixed an issue where coverage reports used the wrong logging level, marking debug logs as errors.
* Added a new validation to the **validate** command, to check when the discouraged `http` prefixes are used when setting defaultvalue, rather than `https`.
* Added a check to the **lint** command for finding hard-coded usage of the http protocol.
* Locked the dependency on Docker.
* Removed a traceback line from the **init** command templates: BaseIntegration, BaseScript.
* Updated the token in **_add_pr_comment** method from the content-bot token to the xsoar-bot token.

## 1.6.7

* Added the `types-markdown` dependency, adding markdown capabilities to existing linters using the [Markdown](https://pypi.org/project/Markdown/) package.
* Added support in the **format** command to remove nonexistent incident/indicator fields from *layouts/mappers*
* Added the `Note: XXX` and `XXX now generally available.` release notes templates to **doc-review** command.
* Updated the logs shown during the docker build step.
* Removed a false warning about configuring the `GITLAB_TOKEN` environment variable when it's not needed.
* Removed duplicate identifiers for XSIAM integrations.
* Updated the *tags* and *use cases* in pack metadata validation to use the local files only.
* Fixed the error message in checkbox validation where the defaultvalue is wrong and added the name of the variable that should be fixed.
* Added types to `find_type_by_path` under tools.py.
* Fixed an issue where YAML files contained incorrect value type for `tests` key when running `format --deprecate`.
* Added a deprecation message to the `tests:` section of yaml files when running `format --deprecate`.
* Added use case for **validate** on *wizard* objects - set_playbook is mapped to all integrations.
* Added the 'integration-get-indicators' commands to be ignored by the **verify_yml_commands_match_readme** validation, the validation will no longer fail if these commands are not in the readme file.
* Added a new validation to the **validate** command to verify that if the phrase "breaking changes" is present in a pack release notes, a JSON file with the same name exists and contains the relevant breaking changes information.
* Improved logs when running test playbooks (in a build).
* Fixed an issue in **upload** did not include list-type content items. @nicolas-rdgs
* Reverted release notes to old format.

## 1.6.6

* Added debug print when excluding item from ID set due to missing dependency.
* Added a validation to the **validate** command, failing when non-ignorable errors are present in .pack-ignore.
* Fixed an issue where `mdx server` did not close when stopped in mid run.
* Fixed an issue where `-vvv` flag did not print logs on debug level.
* enhanced ***validate*** command to list all command names affected by a backward compatibility break, instead of only one.
* Added support for Wizard content item in the **format**, **validate**, **upload**, **create-id-set**, **find-dependecies** and **create-content-artifacts** commands.
* Added a new flag to the **validate** command, allowing to run specific validations.
* Added support in **unify** and **create-content-artifacts** for displaying different documentations (detailed description + readme) for content items, depending on the marketplace version.
* Fixed an issue in **upload** where list items were not uploaded.
* Added a new validation to **validate** command to verify that *cliName* and *id* keys of the incident field or the indicator field are matches.
* Added the flag '-x', '--xsiam' to **upload** command to upload XSIAM entities to XSIAM server.
* Fixed the integration field *isFetchEvents* to be in lowercase.
* Fixed an issue where **validate -i** run after **format -i** on an existing file in the repo instead of **validate -g**.
* Added the following commands: 'update-remote-data', 'get-modified-remote-data', 'update-remote-system' to be ignored by the **verify_yml_commands_match_readme** validation, the validation will no longer fail if these commands are not in the readme file.
* Updated the release note template to include a uniform format for all items.
* Added HelloWorldSlim template option for *--template* flag in **demisto-sdk init** command.
* Fixed an issue where the HelloWorldSlim template in **demisto-sdk init** command had an integration id that was conflicting with HelloWorld integration id.
* Updated the SDK to use demisto-py 3.1.6, allowing use of a proxy with an environment variable.
* Set the default logger level to `warning`, to avoid unwanted debug logs.
* The **format** command now validates that default value of checkbox parameters is a string 'true' or 'false'.
* Fixed an issue where `FileType.PLAYBOOK` would show instead of `Playbook` in readme error messages.
* Added a new validation to **validate** proper defaultvalue for checkbox fields.

## 1.6.5

* Fixed an issue in the **format** command where the `id` field was overwritten for existing JSON files.
* Fixed an issue where the **doc-review** command was successful even when the release-note is malformed.
* Added timestamps to the `demisto-sdk` logger.
* Added time measurements to **lint**.
* Added the flag '-d', '--dependency' to **find-dependencies** command to get the content items that cause the dependencies between two packs.
* Fixed an issue where **update-release-notes** used the *trigger_id* field instead of the *trigger_name* field.
* Fixed an issue where **doc-review** failed to recognize script names, in scripts using the old file structure.
* Fixed an issue where concurrent processes created by **lint** caused deadlocks when opening files.
* Fixed an issue in the **format** command where `_dev` or `_copy` suffixes weren't removed from the subscript names in playbooks and layouts.
* Fixed an issue where **validate** failed on nonexistent `README.md` files.
* Added support of XSIAM content items to the **validate** command.
* Report **lint** summary results and failed packages after reporting time measurements.

## 1.6.4

* Added the new **generate-yml-from-python** command.
* Added a code *type* indication for integration and script objects in the *ID Set*.
* Added the [Vulture](https://github.com/jendrikseipp/vulture) linter to the pre-commit hook.
* The `demisto-sdk` pack will now be distributed via PyPi with a **wheel** file.
* Fixed a bug where any edited json file that contained a forward slash (`/`) escaped.
* Added a new validation to **validate** command to verify that the metadata *currentVersion* is
the same as the last release note version.
* The **validate** command now checks if there're none-deprecated integration commands that are missing from the readme file.
* Fixed an issue where *dockerimage* changes in Scripts weren't recognized by the **update-release-notes** command.
* Fixed an issue where **update-xsoar-config-file** did not properly insert the marketplace packs list to the file.
* Added the pack name to the known words by default when running the **doc-review** command.
* Added support for new XSIAM entities in **create-id-set** command.
* Added support for new XSIAM entities in **create-content-artifacts** command.
* Added support for Parsing/Modeling Rule content item in the **unify** command.
* Added the integration name, the commands name and the script name to the known words by default when running the **doc-review** command.
* Added an argument '-c' '--custom' to the **unify** command, if True will append to the unified yml name/display/id the custom label provided
* Added support for sub words suggestion in kebab-case sentences when running the **doc-review** command.
* Added support for new XSIAM entities in **update-release-notes** command.
* Enhanced the message of alternative suggestion words shown when running **doc-review** command.
* Fixed an incorrect error message, in case `node` is not installed on the machine.
* Fixed an issue in the **lint** command where the *check-dependent-api-modules* argument was set to true by default.
* Added a new command **generate-unit-tests**.
* Added a new validation to **validate** all SIEM integration have the same suffix.
* Fixed the destination path of the unified parsing/modeling rules in **create-content-artifacts** command.
* Fixed an issue in the **validate** command, where we validated wrongfully the existence of readme file for the *ApiModules* pack.
* Fixed an issue in the **validate** command, where an error message that was displayed for scripts validation was incorrect.
* Fixed an issue in the **validate** and **format** commands where *None* arguments in integration commands caused the commands to fail unexpectedly.
* Added support for running tests on XSIAM machines in the **test-content** command.
* Fixed an issue where the **validate** command did not work properly when deleting non-content items.
* Added the flag '-d', '--dependency' to **find-dependencies** command to get the content items that cause the dependencies between two packs.

## 1.6.3

* **Breaking change**: Fixed a typo in the **validate** `--quiet-bc-validation` flag (was `--quite-bc-validation`). @upstart-swiss
* Dropped support for python 3.7: Demisto-SDK is now supported on Python 3.8 or newer.
* Added an argument to YAMLHandler, allowing to set a maximal width for YAML files. This fixes an issue where a wrong default was used.
* Added the detach mechanism to the **upload** command, If you set the --input-config-file flag, any files in the repo's SystemPacks folder will be detached.
* Added the reattach mechanism to the **upload** command, If you set the --input-config-file flag, any detached item in your XSOAR instance that isn't currently in the repo's SystemPacks folder will be re-attached.
* Fixed an issue in the **validate** command that did not work properly when using the *-g* flag.
* Enhanced the dependency message shown when running **lint**.
* Fixed an issue where **update-release-notes** didn't update the currentVersion in pack_metadata.
* Improved the logging in **test-content** for helping catch typos in external playbook configuration.

## 1.6.2

* Added dependency validation support for core marketplacev2 packs.
* Fixed an issue in **update-release-notes** where suggestion fix failed in validation.
* Fixed a bug where `.env` files didn't load. @nicolas-rdgs
* Fixed a bug where **validate** command failed when the *categories* field in the pack metadata was empty for non-integration packs.
* Added *system* and *item-type* arguments to the **download** command, used when downloading system items.
* Added a validation to **validate**, checking that each script, integration and playbook have a README file. This validation only runs when the command is called with either the `-i` or the `-g` flag.
* Fixed a regression issue with **doc-review**, where the `-g` flag did not work.
* Improved the detection of errors in **doc-review** command.
* The **validate** command now checks if a readme file is empty, only for packs that contain playbooks or were written by a partner.
* The **validate** command now makes sure common contextPath values (e.g. `DBotScore.Score`) have a non-empty description, and **format** populates them automatically.
* Fixed an issue where the **generate-outputs** command did not work properly when examples were provided.
* Fixed an issue in the **generate-outputs** command, where the outputs were not written to the specified output path.
* The **generate-outputs** command can now generate outputs from multiple calls to the same command (useful when different args provide different outputs).
* The **generate-outputs** command can now update a yaml file with new outputs, without deleting or overwriting existing ones.
* Fixed a bug where **doc-review** command failed on existing templates.
* Fixed a bug where **validate** command failed when the word demisto is in the repo README file.
* Added support for adding test-playbooks to the zip file result in *create-content-artifacts* command for marketplacev2.
* Fixed an issue in **find-dependencies** where using the argument *-o* without the argument *--all-packs-dependencies* did not print a proper warning.
* Added a **validate** check to prevent deletion of files whose deletion is not supported by the XSOAR marketplace.
* Removed the support in the *maintenance* option of the *-u* flag in the **update-release-notes** command.
* Added validation for forbidden words and phrases in the **doc-review** command.
* Added a retries mechanism to the **test-content** command to stabilize the build process.
* Added support for all `git` platforms to get remote files.
* Refactored the **format** command's effect on the *fromversion* field:
  * Fixed a bug where the *fromversion* field was removed when modifying a content item.
  * Updated the general default *fromversion* and the default *fromversion* of newly-introduced content items (e.g. `Lists`, `Jobs`).
  * Added an interactive mode functionality for all content types, to ask the user whether to set a default *fromversion*, if could not automatically determine its value. Use `-y` to assume 'yes' as an answer to all prompts and run non-interactively.

## 1.6.1

* Added the '--use-packs-known-words' argument to the **doc-review** command
* Added YAML_Loader to handle yaml files in a standard way across modules, replacing PYYAML.
* Fixed an issue when filtering items using the ID set in the **create-content-artifacts** command.
* Fixed an issue in the **generate-docs** command where tables were generated with an empty description column.
* Fixed an issue in the **split** command where splitting failed when using relative input/output paths.
* Added warning when inferred files are missing.
* Added to **validate** a validation for integration image dimensions, which should be 120x50px.
* Improved an error in the **validate** command to better differentiate between the case where a required fetch parameter is malformed or missing.

## 1.6.0

* Fixed an issue in the **create-id-set** command where similar items from different marketplaces were reported as duplicated.
* Fixed typo in demisto-sdk init
* Fixed an issue where the **lint** command did not handle all container exit codes.
* Add to **validate** a validation for pack name to make sure it is unchanged.
* Added a validation to the **validate** command that verifies that the version in the pack_metdata file is written in the correct format.
* Fixed an issue in the **format** command where missing *fromVersion* field in indicator fields caused an error.

## 1.5.9

* Added option to specify `External Playbook Configuration` to change inputs of Playbooks triggered as part of **test-content**
* Improved performance of the **lint** command.
* Improved performance of the **validate** command when checking README images.
* ***create-id-set*** command - the default value of the **marketplace** argument was changed from ‘xsoar’ to all packs existing in the content repository. When using the command, make sure to pass the relevant marketplace to use.

## 1.5.8

* Fixed an issue where the command **doc-review** along with the argument `--release-notes` failed on yml/json files with invalid schema.
* Fixed an issue where the **lint** command failed on packs using python 3.10

## 1.5.7

* Fixed an issue where reading remote yaml files failed.
* Fixed an issue in **validate** failed with no error message for lists (when no fromVersion field was found).
* Fixed an issue when running **validate** or **format** in a gitlab repository, and failing to determine its project id.
* Added an enhancement to **split**, handling an empty output argument.
* Added the ability to add classifiers and mappers to conf.json.
* Added the Alias field to the incident field schema.

## 1.5.6

* Added 'deprecated' release notes template.
* Fixed an issue where **run-test-playbook** command failed to get the task entries when the test playbook finished with errors.
* Fixed an issue in **validate** command when running with `no-conf-json` argument to ignore the `conf.json` file.
* Added error type text (`ERROR` or `WARNING`) to **validate** error prints.
* Fixed an issue where the **format** command on test playbook did not format the ID to be equal to the name of the test playbook.
* Enhanced the **update-release-notes** command to automatically commit release notes config file upon creation.
* The **validate** command will validate that an indicator field of type html has fromVersion of 6.1.0 and above.
* The **format** command will now add fromVersion 6.1.0 to indicator field of type html.
* Added support for beta integrations in the **format** command.
* Fixed an issue where the **postman-codegen** command failed when called with the `--config-out` flag.
* Removed the integration documentation from the detailed description while performing **split** command to the unified yml file.
* Removed the line which indicates the version of the product from the README.md file for new contributions.

## 1.5.5

* Fixed an issue in the **update-release-notes** command, which did not work when changes were made in multiple packs.
* Changed the **validate** command to fail on missing test-playbooks only if no unittests are found.
* Fixed `to_kebab_case`, it will now deal with strings that have hyphens, commas or periods in them, changing them to be hyphens in the new string.
* Fixed an issue in the **create-id-set** command, where the `source` value included the git token if it was specified in the remote url.
* Fixed an issue in the **merge-id-set** command, where merging fails because of duplicates but the packs are in the XSOAR repo but in different version control.
* Fixed missing `Lists` Content Item as valid `IDSetType`
* Added enhancement for **generate-docs**. It is possible to provide both file or a comma seperated list as `examples`. Also, it's possible to provide more than one example for a script or a command.
* Added feature in **format** to sync YML and JSON files to the `master` file structure.
* Added option to specify `Incident Type`, `Incoming Mapper` and `Classifier` when configuring instance in **test-content**
* added a new command **run-test-playbook** to run a test playbook in a given XSOAR instance.
* Fixed an issue in **format** when running on a modified YML, that the `id` value is not changed to its old `id` value.
* Enhancement for **split** command, replace `ApiModule` code block to `import` when splitting a YML.
* Fixed an issue where indicator types were missing from the pack's content, when uploading using **zip-packs**.
* The request data body format generated in the **postman-codegen** will use the python argument's name and not the raw data argument's name.
* Added the flag '--filter-by-id-set' to **create-content-artifacts** to create artifacts only for items in the given id_set.json.

## 1.5.4

* Fixed an issue with the **format** command when contributing via the UI
* The **format** command will now not remove the `defaultRows` key from incident, indicator and generic fields with `type: grid`.
* Fixed an issue with the **validate** command when a layoutscontainer did not have the `fromversion` field set.
* added a new command **update-xsoar-config-file** to handle your XSOAR Configuration File.
* Added `skipVerify` argument in **upload** command to skip pack signature verification.
* Fixed an issue when the **run** command  failed running when there’s more than one playground, by explicitly using the current user’s playground.
* Added support for Job content item in the **format**, **validate**, **upload**, **create-id-set**, **find-dependecies** and **create-content-artifacts** commands.
* Added a **source** field to the **id_set** entitles.
* Two entitles will not consider as duplicates if they share the same pack and the same source.
* Fixed a bug when duplicates were found in **find_dependencies**.
* Added function **get_current_repo** to `tools`.
* The **postman-codegen** will not have duplicates argument name. It will rename them to the minimum distinguished shared path for each of them.

## 1.5.3

* The **format** command will now set `unsearchable: True` for incident, indicator and generic fields.
* Fixed an issue where the **update-release-notes** command crashes with `--help` flag.
* Added validation to the **validate** command that verifies the `unsearchable` key in incident, indicator and generic fields is set to true.
* Removed a validation that DBotRole should be set for automation that requires elevated permissions to the `XSOAR-linter` in the **lint** command.
* Fixed an issue in **Validate** command where playbooks conditional tasks were mishandeled.
* Added a validation to prevent contributors from using the `fromlicense` key as a configuration parameter in an integration's YML
* Added a validation to ensure that the type for **API token** (and similar) parameters are configured correctly as a `credential` type in the integration configuration YML.
* Added an assertion that checks for duplicated requests' names when generating an integration from a postman collection.
* Added support for [.env files](https://pypi.org/project/python-dotenv/). You can now add a `.env` file to your repository with the logging information instead of setting a global environment variables.
* When running **lint** command with --keep-container flag, the docker images are committed.
* The **validate** command will not return missing test playbook error when given a script with dynamic-section tag.

## 1.5.2

* Added a validation to **update-release-notes** command to ensure that the `--version` flag argument is in the right format.
* added a new command **coverage-analyze** to generate and print coverage reports.
* Fixed an issue in **validate** in repositories which are not in GitHub or GitLab
* Added a validation that verifies that readme image absolute links do not contain the working branch name.
* Added support for List content item in the **format**, **validate**, **download**, **upload**, **create-id-set**, **find-dependecies** and **create-content-artifacts** commands.
* Added a validation to ensure reputation command's default argument is set as an array input.
* Added the `--fail-duplicates` flag for the **merge-id-set** command which will fail the command if duplicates are found.
* Added the `--fail-duplicates` flag for the **create-id-set** command which will fail the command if duplicates are found.

## 1.5.1

* Fixed an issue where **validate** command failed to recognized test playbooks for beta integrations as valid tests.
* Fixed an issue were the **validate** command was falsely recognizing image paths in readme files.
* Fixed an issue where the **upload** command error message upon upload failure pointed to wrong file rather than to the pack metadata.
* Added a validation that verifies that each script which appears in incident fields, layouts or layout containers exists in the id_set.json.
* Fixed an issue where the **postman code-gen** command generated double dots for context outputs when it was not needed.
* Fixed an issue where there **validate** command on release notes file crashed when author image was added or modified.
* Added input handling when running **find-dependencies**, replacing string manipulations.
* Fixed an issue where the **validate** command did not handle multiple playbooks with the same name in the id_set.
* Added support for GitLab repositories in **validate**

## 1.5.0

* Fixed an issue where **upload** command failed to upload packs not under content structure.
* Added support for **init** command to run from non-content repo.
* The **split-yml** has been renamed to **split** and now supports splitting Dashboards from unified Generic Modules.
* Fixed an issue where the skipped tests validation ran on the `ApiModules` pack in the **validate** command.
* The **init** command will now create the `Generic Object` entities directories.
* Fixed an issue where the **format** command failed to recognize changed files from git.
* Fixed an issue where the **json-to-outputs** command failed checking whether `0001-01-01T00:00:00` is of type `Date`
* Added to the **generate context** command to generate context paths for integrations from an example file.
* Fixed an issue where **validate** failed on release notes configuration files.
* Fixed an issue where the **validate** command failed on pack input if git detected changed files outside of `Packs` directory.
* Fixed an issue where **validate** command failed to recognize files inside validated pack when validation release notes, resulting in a false error message for missing entity in release note.
* Fixed an issue where the **download** command failed when downloading an invalid YML, instead of skipping it.

## 1.4.9

* Added validation that the support URL in partner contribution pack metadata does not lead to a GitHub repo.
* Enhanced ***generate-docs*** with default `additionalinformation` (description) for common parameters.
* Added to **validate** command a validation that a content item's id and name will not end with spaces.
* The **format** command will now remove trailing whitespaces from content items' id and name fields.
* Fixed an issue where **update-release-notes** could fail on files outside the user given pack.
* Fixed an issue where the **generate-test-playbook** command would not place the playbook in the proper folder.
* Added to **validate** command a validation that packs with `Iron Bank` uses the latest docker from Iron Bank.
* Added to **update-release-notes** command support for `Generic Object` entities.
* Fixed an issue where playbook `fromversion` mismatch validation failed even if `skipunavailable` was set to true.
* Added to the **create artifacts** command support for release notes configuration file.
* Added validation to **validate** for release notes config file.
* Added **isoversize** and **isautoswitchedtoquietmode** fields to the playbook schema.
* Added to the **update-release-notes** command `-bc` flag to generate template for breaking changes version.
* Fixed an issue where **validate** did not search description files correctly, leading to a wrong warning message.

## 1.4.8

* Fixed an issue where yml files with `!reference` failed to load properly.
* Fixed an issue when `View Integration Documentation` button was added twice during the download and re-upload.
* Fixed an issue when `(Partner Contribution)` was added twice to the display name during the download and re-upload.
* Added the following enhancements in the **generate-test-playbook** command:
  * Added the *--commands* argument to generate tasks for specific commands.
  * Added the *--examples* argument to get the command examples file path and generate tasks from the commands and arguments specified there.
  * Added the *--upload* flag to specify whether to upload the test playbook after the generation.
  * Fixed the output condition generation for outputs of type `Boolean`.

## 1.4.7

* Fixed an issue where an empty list for a command context didn't produce an indication other than an empty table.
* Fixed an issue where the **format** command has incorrectly recognized on which files to run when running using git.
* Fixed an issue where author image validations were not checked properly.
* Fixed an issue where new old-formatted scripts and integrations were not validated.
* Fixed an issue where the wording in the from version validation error for subplaybooks was incorrect.
* Fixed an issue where the **update-release-notes** command used the old docker image version instead of the new when detecting a docker change.
* Fixed an issue where the **generate-test-playbook** command used an incorrect argument name as default
* Fixed an issue where the **json-to-outputs** command used an incorrect argument name as default when using `-d`.
* Fixed an issue where validations failed while trying to validate non content files.
* Fixed an issue where README validations did not work post VS Code formatting.
* Fixed an issue where the description validations were inconsistent when running through an integration file or a description file.

## 1.4.6

* Fixed an issue where **validate** suggests, with no reason, running **format** on missing mandatory keys in yml file.
* Skipped existence of TestPlaybook check on community and contribution integrations.
* Fixed an issue where pre-commit didn't run on the demisto_sdk/commands folder.
* The **init** command will now change the script template name in the code to the given script name.
* Expanded the validations performed on beta integrations.
* Added support for PreProcessRules in the **format**, **validate**, **download**, and **create-content-artifacts** commands.
* Improved the error messages in **generate-docs**, if an example was not provided.
* Added to **validate** command a validation that a content entity or a pack name does not contain the words "partner" and "community".
* Fixed an issue where **update-release-notes** ignores *--text* flag while using *-f*
* Fixed the outputs validations in **validate** so enrichment commands will not be checked to have DBotScore outputs.
* Added a new validation to require the dockerimage key to exist in an integration and script yml files.
* Enhanced the **generate-test-playbook** command to use only integration tested on commands, rather than (possibly) other integrations implementing them.
* Expanded unify command to support GenericModules - Unifies a GenericModule object with its Dashboards.
* Added validators for generic objects:
  * Generic Field validator - verify that the 'fromVersion' field is above 6.5.0, 'group' field equals 4 and 'id' field starts with the prefix 'generic_'.
  * Generic Type validator - verify that the 'fromVersion' field is above 6.5.0
  * Generic Module validator - verify that the 'fromVersion' field is above 6.5.0
  * Generic Definition validator - verify that the 'fromVersion' field is above 6.5.0
* Expanded Format command to support Generic Objects - Fixes generic objects according to their validations.
* Fixed an issue where the **update-release-notes** command did not handle ApiModules properly.
* Added option to enter a dictionary or json of format `[{field_name:description}]` in the **json-to-outputs** command,
  with the `-d` flag.
* Improved the outputs for the **format** command.
* Fixed an issue where the validations performed after the **format** command were inconsistent with **validate**.
* Added to the **validate** command a validation for the author image.
* Updated the **create-content-artifacts** command to support generic modules, definitions, fields and types.
* Added an option to ignore errors for file paths and not only file name in .pack-ignore file.

## 1.4.5

* Enhanced the **postman-codegen** command to name all generated arguments with lower case.
* Fixed an issue where the **find-dependencies** command miscalculated the dependencies for playbooks that use generic commands.
* Fixed an issue where the **validate** command failed in external repositories in case the DEMISTO_SDK_GITHUB_TOKEN was not set.
* Fixed an issue where **openapi-codegen** corrupted the swagger file by overwriting configuration to swagger file.
* Updated the **upload** command to support uploading zipped packs to the marketplace.
* Added to the **postman-codegen** command support of path variables.
* Fixed an issue where **openapi-codegen** entered into an infinite loop on circular references in the swagger file.
* The **format** command will now set `fromVersion: 6.2.0` for widgets with 'metrics' data type.
* Updated the **find-dependencies** command to support generic modules, definitions, fields and types.
* Fixed an issue where **openapi-codegen** tried to extract reference example outputs, leading to an exception.
* Added an option to ignore secrets automatically when using the **init** command to create a pack.
* Added a tool that gives the ability to temporarily suppress console output.

## 1.4.4

* When formatting incident types with Auto-Extract rules and without mode field, the **format** command will now add the user selected mode.
* Added new validation that DBotRole is set for scripts that requires elevated permissions to the `XSOAR-linter` in the **lint** command.
* Added url escaping to markdown human readable section in generate docs to avoid autolinking.
* Added a validation that mapper's id and name are matching. Updated the format of mapper to include update_id too.
* Added a validation to ensure that image paths in the README files are valid.
* Fixed **find_type** function to correctly find test files, such as, test script and test playbook.
* Added scheme validations for the new Generic Object Types, Fields, and Modules.
* Renamed the flag *--input-old-version* to *--old-version* in the **generate-docs** command.
* Refactored the **update-release-notes** command:
  * Replaced the *--all* flag with *--use-git* or *-g*.
  * Added the *--force* flag to update the pack release notes without changes in the pack.
  * The **update-release-notes** command will now update all dependent integrations on ApiModule change, even if not specified.
  * If more than one pack has changed, the full list of updated packs will be printed at the end of **update-release-notes** command execution.
  * Fixed an issue where the **update-release-notes** command did not add docker image release notes entry for release notes file if a script was changed.
  * Fixed an issue where the **update-release-notes** command did not detect changed files that had the same name.
  * Fixed an issue in the **update-release-notes** command where the version support of JSON files was mishandled.
* Fixed an issue where **format** did not skip files in test and documentation directories.
* Updated the **create-id-set** command to support generic modules, definitions, fields and types.
* Changed the **convert** command to generate old layout fromversion to 5.0.0 instead of 4.1.0
* Enhanced the command **postman-codegen** with type hints for templates.

## 1.4.3

* Fixed an issue where **json-to-outputs** command returned an incorrect output when json is a list.
* Fixed an issue where if a pack README.md did not exist it could cause an error in the validation process.
* Fixed an issue where the *--name* was incorrectly required in the **init** command.
* Adding the option to run **validate** on a specific path while using git (*-i* & *-g*).
* The **format** command will now change UUIDs in .yml and .json files to their respective content entity name.
* Added a playbook validation to check if a task sub playbook exists in the id set in the **validate** command.
* Added the option to add new tags/usecases to the approved list and to the pack metadata on the same pull request.
* Fixed an issue in **test_content** where when different servers ran tests for the same integration, the server URL parameters were not set correctly.
* Added a validation in the **validate** command to ensure that the ***endpoint*** command is configured correctly in yml file.
* Added a warning when pack_metadata's description field is longer than 130 characters.
* Fixed an issue where a redundant print occurred on release notes validation.
* Added new validation in the **validate** command to ensure that the minimal fromVersion in a widget of type metrics will be 6.2.0.
* Added the *--release-notes* flag to demisto-sdk to get the current version release notes entries.

## 1.4.2

* Added to `pylint` summary an indication if a test was skipped.
* Added to the **init** command the option to specify fromversion.
* Fixed an issue where running **init** command without filling the metadata file.
* Added the *--docker-timeout* flag in the **lint** command to control the request timeout for the Docker client.
* Fixed an issue where **update-release-notes** command added only one docker image release notes entry for release notes file, and not for every entity whom docker image was updated.
* Added a validation to ensure that incident/indicator fields names starts with their pack name in the **validate** command. (Checked only for new files and only when using git *-g*)
* Updated the **find-dependencies** command to return the 'dependencies' according the layout type ('incident', 'indicator').
* Enhanced the "vX" display name validation for scripts and integrations in the **validate** command to check for every versioned script or integration, and not only v2.
* Added the *--fail-duplicates* flag for the **create-id-set** command which will fail the command if duplicates are found.
* Added to the **generate-docs** command automatic addition to git when a new readme file is created.

## 1.4.1

* When in private repo without `DEMSITO_SDK_GITHUB_TOKEN` configured, get_remote_file will take files from the local origin/master.
* Enhanced the **unify** command when giving input of a file and not a directory return a clear error message.
* Added a validation to ensure integrations are not skipped and at least one test playbook is not skipped for each integration or script.
* Added to the Content Tests support for `context_print_dt`, which queries the incident context and prints the result as a json.
* Added new validation for the `xsoar_config.json` file in the **validate** command.
* Added a version differences section to readme in **generate-docs** command.
* Added the *--docs-format* flag in the **integration-diff** command to get the output in README format.
* Added the *--input-old-version* and *--skip-breaking-changes* flags in the **generate-docs** command to get the details for the breaking section and to skip the breaking changes section.

## 1.4.0

* Enable passing a comma-separated list of paths for the `--input` option of the **lint** command.
* Added new validation of unimplemented test-module command in the code to the `XSOAR-linter` in the **lint** command.
* Fixed the **generate-docs** to handle integration authentication parameter.
* Added a validation to ensure that description and README do not contain the word 'Demisto'.
* Improved the deprecated message validation required from playbooks and scripts.
* Added the `--quite-bc-validation` flag for the **validate** command to run the backwards compatibility validation in quite mode (errors is treated like warnings).
* Fixed the **update release notes** command to display a name for old layouts.
* Added the ability to append to the pack README credit to contributors.
* Added identification for parameter differences in **integration-diff** command.
* Fixed **format** to use git as a default value.
* Updated the **upload** command to support reports.
* Fixed an issue where **generate-docs** command was displaying 'None' when credentials parameter display field configured was not configured.
* Fixed an issue where **download** did not return exit code 1 on failure.
* Updated the validation that incident fields' names do not contain the word incident will aplly to core packs only.
* Added a playbook validation to verify all conditional tasks have an 'else' path in **validate** command.
* Renamed the GitHub authentication token environment variable `GITHUB_TOKEN` to `DEMITO_SDK_GITHUB_TOKEN`.
* Added to the **update-release-notes** command automatic addition to git when new release notes file is created.
* Added validation to ensure that integrations, scripts, and playbooks do not contain the entity type in their names.
* Added the **convert** command to convert entities between XSOAR versions.
* Added the *--deprecate* flag in **format** command to deprecate integrations, scripts, and playbooks.
* Fixed an issue where ignoring errors did not work when running the **validate** command on specific files (-i).

## 1.3.9

* Added a validation verifying that the pack's README.md file is not equal to pack description.
* Fixed an issue where the **Assume yes** flag did not work properly for some entities in the **format** command.
* Improved the error messages for separators in folder and file names in the **validate** command.
* Removed the **DISABLE_SDK_VERSION_CHECK** environment variable. To disable new version checks, use the **DEMISTO_SDK_SKIP_VERSION_CHECK** envirnoment variable.
* Fixed an issue where the demisto-sdk version check failed due to a rate limit.
* Fixed an issue with playbooks scheme validation.

## 1.3.8

* Updated the **secrets** command to work on forked branches.

## 1.3.7

* Added a validation to ensure correct image and description file names.
* Fixed an issue where the **validate** command failed when 'display' field in credentials param in yml is empty but 'displaypassword' was provided.
* Added the **integration-diff** command to check differences between two versions of an integration and to return a report of missing and changed elements in the new version.
* Added a validation verifying that the pack's README.md file is not missing or empty for partner packs or packs contains use cases.
* Added a validation to ensure that the integration and script folder and file names will not contain separators (`_`, `-`, ``).
* When formatting new pack, the **format** command will set the *fromversion* key to 5.5.0 in the new files without fromversion.

## 1.3.6

* Added a validation that core packs are not dependent on non-core packs.
* Added a validation that a pack name follows XSOAR standards.
* Fixed an issue where in some cases the `get_remote_file` function failed due to an invalid path.
* Fixed an issue where running **update-release-notes** with updated integration logo, did not detect any file changes.
* Fixed an issue where the **create-id-set** command did not identify unified integrations correctly.
* Fixed an issue where the `CommonTypes` pack was not identified as a dependency for all feed integrations.
* Added support for running SDK commands in private repositories.
* Fixed an issue where running the **init** command did not set the correct category field in an integration .yml file for a newly created pack.
* When formatting new contributed pack, the **format** command will set the *fromversion* key to 6.0.0 in the relevant files.
* If the environment variable "DISABLE_SDK_VERSION_CHECK" is define, the demisto-sdk will no longer check for newer version when running a command.
* Added the `--use-pack-metadata` flag for the **find-dependencies** command to update the calculated dependencies using the the packs metadata files.
* Fixed an issue where **validate** failed on scripts in case the `outputs` field was set to `None`.
* Fixed an issue where **validate** was failing on editing existing release notes.
* Added a validation for README files verifying that the file doesn't contain template text copied from HelloWorld or HelloWorldPremium README.

## 1.3.5

* Added a validation that layoutscontainer's id and name are matching. Updated the format of layoutcontainer to include update_id too.
* Added a validation that commands' names and arguments in core packs, or scripts' arguments do not contain the word incident.
* Fixed issue where running the **generate-docs** command with -c flag ran all the commands and not just the commands specified by the flag.
* Fixed the error message of the **validate** command to not always suggest adding the *description* field.
* Fixed an issue where running **format** on feed integration generated invalid parameter structure.
* Fixed an issue where the **generate-docs** command did not add all the used scripts in a playbook to the README file.
* Fixed an issue where contrib/partner details might be added twice to the same file, when using unify and create-content-artifacts commands
* Fixed issue where running **validate** command on image-related integration did not return the correct outputs to json file.
* When formatting playbooks, the **format** command will now remove empty fields from SetIncident, SetIndicator, CreateNewIncident, CreateNewIndicator script arguments.
* Added an option to fill in the developer email when running the **init** command.

## 1.3.4

* Updated the **validate** command to check that the 'additionalinfo' field only contains the expected value for feed required parameters and not equal to it.
* Added a validation that community/partner details are not in the detailed description file.
* Added a validation that the Use Case tag in pack_metadata file is only used when the pack contains at least one PB, Incident Type or Layout.
* Added a validation that makes sure outputs in integrations are matching the README file when only README has changed.
* Added the *hidden* field to the integration schema.
* Fixed an issue where running **format** on a playbook whose `name` does not equal its `id` would cause other playbooks who use that playbook as a sub-playbook to fail.
* Added support for local custom command configuration file `.demisto-sdk-conf`.
* Updated the **format** command to include an update to the description file of an integration, to remove community/partner details.

## 1.3.3

* Fixed an issue where **lint** failed where *.Dockerfile* exists prior running the lint command.
* Added FeedHelloWorld template option for *--template* flag in **demisto-sdk init** command.
* Fixed issue where **update-release-notes** deleted release note file if command was called more than once.
* Fixed issue where **update-release-notes** added docker image release notes every time the command was called.
* Fixed an issue where running **update-release-notes** on a pack with newly created integration, had also added a docker image entry in the release notes.
* Fixed an issue where `XSOAR-linter` did not find *NotImplementedError* in main.
* Added validation for README files verifying their length (over 30 chars).
* When using *-g* flag in the **validate** command it will now ignore untracked files by default.
* Added the *--include-untracked* flag to the **validate** command to include files which are untracked by git in the validation process.
* Improved the `pykwalify` error outputs in the **validate** command.
* Added the *--print-pykwalify* flag to the **validate** command to print the unchanged output from `pykwalify`.

## 1.3.2

* Updated the format of the outputs when using the *--json-file* flag to create a JSON file output for the **validate** and **lint** commands.
* Added the **doc-review** command to check spelling in .md and .yml files as well as a basic release notes review.
* Added a validation that a pack's display name does not already exist in content repository.
* Fixed an issue where the **validate** command failed to detect duplicate params in an integration.
* Fixed an issue where the **validate** command failed to detect duplicate arguments in a command in an integration.

## 1.3.1

* Fixed an issue where the **validate** command failed to validate the release notes of beta integrations.
* Updated the **upload** command to support indicator fields.
* The **validate** and **update-release-notes** commands will now check changed files against `demisto/master` if it is configured locally.
* Fixed an issue where **validate** would incorrectly identify files as renamed.
* Added a validation that integration properties (such as feed, mappers, mirroring, etc) are not removed.
* Fixed an issue where **validate** failed when comparing branch against commit hash.
* Added the *--no-pipenv* flag to the **split-yml** command.
* Added a validation that incident fields and incident types are not removed from mappers.
* Fixed an issue where the *c
reate-id-set* flag in the *validate* command did not work while not using git.
* Added the *hiddenusername* field to the integration schema.
* Added a validation that images that are not integration images, do not ask for a new version or RN

## 1.3.0

* Do not collect optional dependencies on indicator types reputation commands.
* Fixed an issue where downloading indicator layoutscontainer objects failed.
* Added a validation that makes sure outputs in integrations are matching the README file.
* Fixed an issue where the *create-id-set* flag in the **validate** command did not work.
* Added a warning in case no id_set file is found when running the **validate** command.
* Fixed an issue where changed files were not recognised correctly on forked branches in the **validate** and the **update-release-notes** commands.
* Fixed an issue when files were classified incorrectly when running *update-release-notes*.
* Added a validation that integration and script file paths are compatible with our convention.
* Fixed an issue where id_set.json file was re created whenever running the generate-docs command.
* added the *--json-file* flag to create a JSON file output for the **validate** and **lint** commands.

## 1.2.19

* Fixed an issue where merge id_set was not updated to work with the new entity of Packs.
* Added a validation that the playbook's version matches the version of its sub-playbooks, scripts, and integrations.

## 1.2.18

* Changed the *skip-id-set-creation* flag to *create-id-set* in the **validate** command. Its default value will be False.
* Added support for the 'cve' reputation command in default arg validation.
* Filter out generic and reputation command from scripts and playbooks dependencies calculation.
* Added support for the incident fields in outgoing mappers in the ID set.
* Added a validation that the taskid field and the id field under the task field are both from uuid format and contain the same value.
* Updated the **format** command to generate uuid value for the taskid field and for the id under the task field in case they hold an invalid values.
* Exclude changes from doc_files directory on validation.
* Added a validation that an integration command has at most one default argument.
* Fixing an issue where pack metadata version bump was not enforced when modifying an old format (unified) file.
* Added validation that integration parameter's display names are capitalized and spaced using whitespaces and not underscores.
* Fixed an issue where beta integrations where not running deprecation validations.
* Allowed adding additional information to the deprecated description.
* Fixing an issue when escaping less and greater signs in integration params did not work as expected.

## 1.2.17

* Added a validation that the classifier of an integration exists.
* Added a validation that the mapper of an integration exists.
* Added a validation that the incident types of a classifier exist.
* Added a validation that the incident types of a mapper exist.
* Added support for *text* argument when running **demisto-sdk update-release-notes** on the ApiModules pack.
* Added a validation for the minimal version of an indicator field of type grid.
* Added new validation for incident and indicator fields in classifiers mappers and layouts exist in the content.
* Added cache for get_remote_file to reducing failures from accessing the remote repo.
* Fixed an issue in the **format** command where `_dev` or `_copy` suffixes weren't removed from the `id` of the given playbooks.
* Playbook dependencies from incident and indicator fields are now marked as optional.
* Mappers dependencies from incident types and incident fields are now marked as optional.
* Classifier dependencies from incident types are now marked as optional.
* Updated **demisto-sdk init** command to no longer create `created` field in pack_metadata file
* Updated **generate-docs** command to take the parameters names in setup section from display field and to use additionalinfo field when exist.
* Using the *verbose* argument in the **find-dependencies** command will now log to the console.
* Improved the deprecated message validation required from integrations.
* Fixed an issue in the **generate-docs** command where **Context Example** section was created when it was empty.

## 1.2.16

* Added allowed ignore errors to the *IDSetValidator*.
* Fixed an issue where an irrelevant id_set validation ran in the **validate** command when using the *--id-set* flag.
* Fixed an issue were **generate-docs** command has failed if a command did not exist in commands permissions file.
* Improved a **validate** command message for missing release notes of api module dependencies.

## 1.2.15

* Added the *ID101* to the allowed ignored errors.

## 1.2.14

* SDK repository is now mypy check_untyped_defs complaint.
* The lint command will now ignore the unsubscriptable-object (E1136) pylint error in dockers based on python 3.9 - this will be removed once a new pylint version is released.
* Added an option for **format** to run on a whole pack.
* Added new validation of unimplemented commands from yml in the code to `XSOAR-linter`.
* Fixed an issue where Auto-Extract fields were only checked for newly added incident types in the **validate** command.
* Added a new warning validation of direct access to args/params dicts to `XSOAR-linter`.

## 1.2.13

* Added new validation of indicators usage in CommandResults to `XSOAR-linter`.
* Running **demisto-sdk lint** will automatically run on changed files (same behavior as the -g flag).
* Removed supported version message from the documentation when running **generate_docs**.
* Added a print to indicate backwards compatibility is being checked in **validate** command.
* Added a percent print when running the **validate** command with the *-a* flag.
* Fixed a regression in the **upload** command where it was ignoring `DEMISTO_VERIFY_SSL` env var.
* Fixed an issue where the **upload** command would fail to upload beta integrations.
* Fixed an issue where the **validate** command did not create the *id_set.json* file when running with *-a* flag.
* Added price change validation in the **validate** command.
* Added validations that checks in read-me for empty sections or leftovers from the auto generated read-me that should be changed.
* Added new code validation for *NotImplementedError* to raise a warning in `XSOAR-linter`.
* Added validation for support types in the pack metadata file.
* Added support for *--template* flag in **demisto-sdk init** command.
* Fixed an issue with running **validate** on master branch where the changed files weren't compared to previous commit when using the *-g* flag.
* Fixed an issue where the `XSOAR-linter` ran *NotImplementedError* validation on scripts.
* Added support for Auto-Extract feature validation in incident types in the **validate** command.
* Fixed an issue in the **lint** command where the *-i* flag was ignored.
* Improved **merge-id-sets** command to support merge between two ID sets that contain the same pack.
* Fixed an issue in the **lint** command where flake8 ran twice.

## 1.2.12

* Bandit now reports also on medium severity issues.
* Fixed an issue with support for Docker Desktop on Mac version 2.5.0+.
* Added support for vulture and mypy linting when running without docker.
* Added support for *prev-ver* flag in **update-release-notes** command.
* Improved retry support when building docker images for linting.
* Added the option to create an ID set on a specific pack in **create-id-set** command.
* Added the *--skip-id-set-creation* flag to **validate** command in order to add the capability to run validate command without creating id_set validation.
* Fixed an issue where **validate** command checked docker image tag on ApiModules pack.
* Fixed an issue where **find-dependencies** did not calculate dashboards and reports dependencies.
* Added supported version message to the documentation and release notes files when running **generate_docs** and **update-release-notes** commands respectively.
* Added new code validations for *NotImplementedError* exception raise to `XSOAR-linter`.
* Command create-content-artifacts additional support for **Author_image.png** object.
* Fixed an issue where schemas were not enforced for incident fields, indicator fields and old layouts in the validate command.
* Added support for **update-release-notes** command to update release notes according to master branch.

## 1.2.11

* Fixed an issue where the ***generate-docs*** command reset the enumeration of line numbering after an MD table.
* Updated the **upload** command to support mappers.
* Fixed an issue where exceptions were no printed in the **format** while the *--verbose* flag is set.
* Fixed an issue where *--assume-yes* flag did not work in the **format** command when running on a playbook without a `fromversion` field.
* Fixed an issue where the **format** command would fail in case `conf.json` file was not found instead of skipping the update.
* Fixed an issue where integration with v2 were recognised by the `name` field instead of the `display` field in the **validate** command.
* Added a playbook validation to check if a task script exists in the id set in the **validate** command.
* Added new integration category `File Integrity Management` in the **validate** command.

## 1.2.10

* Added validation for approved content pack use-cases and tags.
* Added new code validations for *CommonServerPython* import to `XSOAR-linter`.
* Added *default value* and *predefined values* to argument description in **generate-docs** command.
* Added a new validation that checks if *get-mapping-fields* command exists if the integration schema has *{ismappable: true}* in **validate** command.
* Fixed an issue where the *--staged* flag recognised added files as modified in the **validate** command.
* Fixed an issue where a backwards compatibility warning was raised for all added files in the **validate** command.
* Fixed an issue where **validate** command failed when no tests were given for a partner supported pack.
* Updated the **download** command to support mappers.
* Fixed an issue where the ***format*** command added a duplicate parameter.
* For partner supported content packs, added support for a list of emails.
* Removed validation of README files from the ***validate*** command.
* Fixed an issue where the ***validate*** command required release notes for ApiModules pack.

## 1.2.9

* Fixed an issue in the **openapi_codegen** command where it created duplicate functions name from the swagger file.
* Fixed an issue in the **update-release-notes** command where the *update type* argument was not verified.
* Fixed an issue in the **validate** command where no error was raised in case a non-existing docker image was presented.
* Fixed an issue in the **format** command where format failed when trying to update invalid Docker image.
* The **format** command will now preserve the **isArray** argument in integration's reputation commands and will show a warning if it set to **false**.
* Fixed an issue in the **lint** command where *finally* clause was not supported in main function.
* Fixed an issue in the **validate** command where changing any entity ID was not validated.
* Fixed an issue in the **validate** command where *--staged* flag did not bring only changed files.
* Fixed the **update-release-notes** command to ignore changes in the metadata file.
* Fixed the **validate** command to ignore metadata changes when checking if a version bump is needed.

## 1.2.8

* Added a new validation that checks in playbooks for the usage of `DeleteContext` in **validate** command.
* Fixed an issue in the **upload** command where it would try to upload content entities with unsupported versions.
* Added a new validation that checks in playbooks for the usage of specific instance in **validate** command.
* Added the **--staged** flag to **validate** command to run on staged files only.

## 1.2.7

* Changed input parameters in **find-dependencies** command.
  * Use ***-i, --input*** instead of ***-p, --path***.
  * Use ***-idp, --id-set-path*** instead of ***-i, --id-set-path***.
* Fixed an issue in the **unify** command where it crashed on an integration without an image file.
* Fixed an issue in the **format** command where unnecessary files were not skipped.
* Fixed an issue in the **update-release-notes** command where the *text* argument was not respected in all cases.
* Fixed an issue in the **validate** command where a warning about detailed description was given for unified or deprecated integrations.
* Improved the error returned by the **validate** command when running on files using the old format.

## 1.2.6

* No longer require setting `DEMISTO_README_VALIDATION` env var to enable README mdx validation. Validation will now run automatically if all necessary node modules are available.
* Fixed an issue in the **validate** command where the `--skip-pack-dependencies` would not skip id-set creation.
* Fixed an issue in the **validate** command where validation would fail if supplied an integration with an empty `commands` key.
* Fixed an issue in the **validate** command where validation would fail due to a required version bump for packs which are not versioned.
* Will use env var `DEMISTO_VERIFY_SSL` to determine if to use a secure connection for commands interacting with the Server when `--insecure` is not passed. If working with a local Server without a trusted certificate, you can set env var `DEMISTO_VERIFY_SSL=no` to avoid using `--insecure` on each command.
* Unifier now adds a link to the integration documentation to the integration detailed description.
* Fixed an issue in the **secrets** command where ignored secrets were not skipped.

## 1.2.5

* Added support for special fields: *defaultclassifier*, *defaultmapperin*, *defaultmapperout* in **download** command.
* Added -y option **format** command to assume "yes" as answer to all prompts and run non-interactively
* Speed up improvements for `validate` of README files.
* Updated the **format** command to adhere to the defined content schema and sub-schemas, aligning its behavior with the **validate** command.
* Added support for canvasContextConnections files in **format** command.

## 1.2.4

* Updated detailed description for community integrations.

## 1.2.3

* Fixed an issue where running **validate** failed on playbook with task that adds tags to the evidence data.
* Added the *displaypassword* field to the integration schema.
* Added new code validations to `XSOAR-linter`.
  * As warnings messages:
    * `demisto.params()` should be used only inside main function.
    * `demisto.args()` should be used only inside main function.
    * Functions args should have type annotations.
* Added `fromversion` field validation to test playbooks and scripts in **validate** command.

## 1.2.2

* Add support for warning msgs in the report and summary to **lint** command.
* Fixed an issue where **json-to-outputs** determined bool values as int.
* Fixed an issue where **update-release-notes** was crushing on `--all` flag.
* Fixed an issue where running **validate**, **update-release-notes** outside of content repo crushed without a meaningful error message.
* Added support for layoutscontainer in **init** contribution flow.
* Added a validation for tlp_color param in feeds in **validate** command.
* Added a validation for removal of integration parameters in **validate** command.
* Fixed an issue where **update-release-notes** was failing with a wrong error message when no pack or input was given.
* Improved formatting output of the **generate-docs** command.
* Add support for env variable *DEMISTO_SDK_ID_SET_REFRESH_INTERVAL*. Set this env variable to the refresh interval in minutes. The id set will be regenerated only if the refresh interval has passed since the last generation. Useful when generating Script documentation, to avoid re-generating the id_set every run.
* Added new code validations to `XSOAR-linter`.
  * As error messages:
    * Longer than 10 seconds sleep statements for non long running integrations.
    * exit() usage.
    * quit() usage.
  * As warnings messages:
    * `demisto.log` should not be used.
    * main function existence.
    * `demito.results` should not be used.
    * `return_output` should not be used.
    * try-except statement in main function.
    * `return_error` usage in main function.
    * only once `return_error` usage.
* Fixed an issue where **lint** command printed logs twice.
* Fixed an issue where *suffix* did not work as expected in the **create-content-artifacts** command.
* Added support for *prev-ver* flag in **lint** and **secrets** commands.
* Added support for *text* flag to **update-release-notes** command to add the same text to all release notes.
* Fixed an issue where **validate** did not recognize added files if they were modified locally.
* Added a validation that checks the `fromversion` field exists and is set to 5.0.0 or above when working or comparing to a non-feature branch in **validate** command.
* Added a validation that checks the certification field in the pack_metadata file is valid in **validate** command.
* The **update-release-notes** command will now automatically add docker image update to the release notes.

## 1.2.1

* Added an additional linter `XSOAR-linter` to the **lint** command which custom validates py files. currently checks for:
  * `Sys.exit` usages with non zero value.
  * Any `Print` usages.
* Fixed an issue where renamed files were failing on *validate*.
* Fixed an issue where single changed files did not required release notes update.
* Fixed an issue where doc_images required release-notes and validations.
* Added handling of dependent packs when running **update-release-notes** on changed *APIModules*.
  * Added new argument *--id-set-path* for id_set.json path.
  * When changes to *APIModule* is detected and an id_set.json is available - the command will update the dependent pack as well.
* Added handling of dependent packs when running **validate** on changed *APIModules*.
  * Added new argument *--id-set-path* for id_set.json path.
  * When changes to *APIModule* is detected and an id_set.json is available - the command will validate that the dependent pack has release notes as well.
* Fixed an issue where the find_type function didn't recognize file types correctly.
* Fixed an issue where **update-release-notes** command did not work properly on Windows.
* Added support for indicator fields in **update-release-notes** command.
* Fixed an issue where files in test dirs where being validated.

## 1.2.0

* Fixed an issue where **format** did not update the test playbook from its pack.
* Fixed an issue where **validate** validated non integration images.
* Fixed an issue where **update-release-notes** did not identified old yml integrations and scripts.
* Added revision templates to the **update-release-notes** command.
* Fixed an issue where **update-release-notes** crashed when a file was renamed.
* Fixed an issue where **validate** failed on deleted files.
* Fixed an issue where **validate** validated all images instead of packs only.
* Fixed an issue where a warning was not printed in the **format** in case a non-supported file type is inputted.
* Fixed an issue where **validate** did not fail if no release notes were added when adding files to existing packs.
* Added handling of incorrect layout paths via the **format** command.
* Refactor **create-content-artifacts** command - Efficient artifacts creation and better logging.
* Fixed an issue where image and description files were not handled correctly by **validate** and **update-release-notes** commands.
* Fixed an issue where the **format** command didn't remove all extra fields in a file.
* Added an error in case an invalid id_set.json file is found while running the **validate** command.
* Added fetch params checks to the **validate** command.

## 1.1.11

* Added line number to secrets' path in **secrets** command report.
* Fixed an issue where **init** a community pack did not present the valid support URL.
* Fixed an issue where **init** offered a non relevant pack support type.
* Fixed an issue where **lint** did not pull docker images for powershell.
* Fixed an issue where **find-dependencies** did not find all the script dependencies.
* Fixed an issue where **find-dependencies** did not collect indicator fields as dependencies for playbooks.
* Updated the **validate** and the **secrets** commands to be less dependent on regex.
* Fixed an issue where **lint** did not run on circle when docker did not return ping.
* Updated the missing release notes error message (RN106) in the **Validate** command.
* Fixed an issue where **Validate** would return missing release notes when two packs with the same substring existed in the modified files.
* Fixed an issue where **update-release-notes** would add duplicate release notes when two packs with the same substring existed in the modified files.
* Fixed an issue where **update-release-notes** would fail to bump new versions if the feature branch was out of sync with the master branch.
* Fixed an issue where a non-descriptive error would be returned when giving the **update-release-notes** command a pack which can not be found.
* Added dependencies check for *widgets* in **find-dependencies** command.
* Added a `update-docker` flag to **format** command.
* Added a `json-to-outputs` flag to the **run** command.
* Added a verbose (`-v`) flag to **format** command.
* Fixed an issue where **download** added the prefix "playbook-" to the name of playbooks.

## 1.1.10

* Updated the **init** command. Relevant only when passing the *--contribution* argument.
  * Added the *--author* option.
  * The *support* field of the pack's metadata is set to *community*.
* Added a proper error message in the **Validate** command upon a missing description in the root of the yml.
* **Format** now works with a relative path.
* **Validate** now fails when all release notes have been excluded.
* Fixed issue where correct error message would not propagate for invalid images.
* Added the *--skip-pack-dependencies* flag to **validate** command to skip pack dependencies validation. Relevant when using the *-g* flag.
* Fixed an issue where **Validate** and **Format** commands failed integrations with `defaultvalue` field in fetch incidents related parameters.
* Fixed an issue in the **Validate** command in which unified YAML files were not ignored.
* Fixed an issue in **generate-docs** where scripts and playbooks inputs and outputs were not parsed correctly.
* Fixed an issue in the **openapi-codegen** command where missing reference fields in the swagger JSON caused errors.
* Fixed an issue in the **openapi-codegen** command where empty objects in the swagger JSON paths caused errors.
* **update-release-notes** command now accept path of the pack instead of pack name.
* Fixed an issue where **generate-docs** was inserting unnecessary escape characters.
* Fixed an issue in the **update-release-notes** command where changes to the pack_metadata were not detected.
* Fixed an issue where **validate** did not check for missing release notes in old format files.

## 1.1.9

* Fixed an issue where **update-release-notes** command failed on invalid file types.

## 1.1.8

* Fixed a regression where **upload** command failed on test playbooks.
* Added new *githubUser* field in pack metadata init command.
* Support beta integration in the commands **split-yml, extract-code, generate-test-playbook and generate-docs.**
* Fixed an issue where **find-dependencies** ignored *toversion* field in content items.
* Added support for *layoutscontainer*, *classifier_5_9_9*, *mapper*, *report*, and *widget* in the **Format** command.
* Fixed an issue where **Format** will set the `ID` field to be equal to the `name` field in modified playbooks.
* Fixed an issue where **Format** did not work for test playbooks.
* Improved **update-release-notes** command:
  * Write content description to release notes for new items.
  * Update format for file types without description: Connections, Incident Types, Indicator Types, Layouts, Incident Fields.
* Added a validation for feedTags param in feeds in **validate** command.
* Fixed readme validation issue in community support packs.
* Added the **openapi-codegen** command to generate integrations from OpenAPI specification files.
* Fixed an issue were release notes validations returned wrong results for *CommonScripts* pack.
* Added validation for image links in README files in **validate** command.
* Added a validation for default value of fetch param in feeds in **validate** command.
* Fixed an issue where the **Init** command failed on scripts.

## 1.1.7

* Fixed an issue where running the **format** command on feed integrations removed the `defaultvalue` fields.
* Playbook branch marked with *skipunavailable* is now set as an optional dependency in the **find-dependencies** command.
* The **feedReputation** parameter can now be hidden in a feed integration.
* Fixed an issue where running the **unify** command on JS package failed.
* Added the *--no-update* flag to the **find-dependencies** command.
* Added the following validations in **validate** command:
  * Validating that a pack does not depend on NonSupported / Deprecated packs.

## 1.1.6

* Added the *--description* option to the **init** command.
* Added the *--contribution* option to the **init** command which converts a contribution zip to proper pack format.
* Improved **validate** command performance time and outputs.
* Added the flag *--no-docker-checks* to **validate** command to skip docker checks.
* Added the flag *--print-ignored-files* to **validate** command to print ignored files report when the command is done.
* Added the following validations in **validate** command:
  * Validating that existing release notes are not modified.
  * Validating release notes are not added to new packs.
  * Validating that the "currentVersion" field was raised in the pack_metadata for modified packs.
  * Validating that the timestamp in the "created" field in the pack_metadata is in ISO format.
* Running `demisto-sdk validate` will run the **validate** command using git and only on committed files (same as using *-g --post-commit*).
* Fixed an issue where release notes were not checked correctly in **validate** command.
* Fixed an issue in the **create-id-set** command where optional playbook tasks were not taken into consideration.
* Added a prompt to the `demisto-sdk update-release-notes` command to prompt users to commit changes before running the release notes command.
* Added support to `layoutscontainer` in **validate** command.

## 1.1.5

* Fixed an issue in **find-dependencies** command.
* **lint** command now verifies flake8 on CommonServerPython script.

## 1.1.4

* Fixed an issue with the default output file name of the **unify** command when using "." as an output path.
* **Unify** command now adds contributor details to the display name and description.
* **Format** command now adds *isFetch* and *incidenttype* fields to integration yml.
* Removed the *feedIncremental* field from the integration schema.
* **Format** command now adds *feedBypassExclusionList*, *Fetch indicators*, *feedReputation*, *feedReliability*,
     *feedExpirationPolicy*, *feedExpirationInterval* and *feedFetchInterval* fields to integration yml.
* Fixed an issue in the playbooks schema.
* Fixed an issue where generated release notes were out of order.
* Improved pack dependencies detection.
* Fixed an issue where test playbooks were mishandled in **validate** command.

## 1.1.3

* Added a validation for invalid id fields in indicators types files in **validate** command.
* Added default behavior for **update-release-notes** command.
* Fixed an error where README files were failing release notes validation.
* Updated format of generated release notes to be more user friendly.
* Improved error messages for the **update-release-notes** command.
* Added support for `Connections`, `Dashboards`, `Widgets`, and `Indicator Types` to **update-release-notes** command.
* **Validate** now supports scripts under the *TestPlaybooks* directory.
* Fixed an issue where **validate** did not support powershell files.

## 1.1.2

* Added a validation for invalid playbookID fields in incidents types files in **validate** command.
* Added a code formatter for python files.
* Fixed an issue where new and old classifiers where mixed on validate command.
* Added *feedIncremental* field to the integration schema.
* Fixed error in the **upload** command where unified YMLs were not uploaded as expected if the given input was a pack.
* Fixed an issue where the **secrets** command failed due to a space character in the file name.
* Ignored RN validation for *NonSupported* pack.
* You can now ignore IF107, SC100, RP102 error codes in the **validate** command.
* Fixed an issue where the **download** command was crashing when received as input a JS integration or script.
* Fixed an issue where **validate** command checked docker image for JS integrations and scripts.
* **validate** command now checks scheme for reports and connections.
* Fixed an issue where **validate** command checked docker when running on all files.
* Fixed an issue where **validate** command did not fail when docker image was not on the latest numeric tag.
* Fixed an issue where beta integrations were not validated correctly in **validate** command.

## 1.1.1

* fixed and issue where file types were not recognized correctly in **validate** command.
* Added better outputs for validate command.

## 1.1.0

* Fixed an issue where changes to only non-validated files would fail validation.
* Fixed an issue in **validate** command where moved files were failing validation for new packs.
* Fixed an issue in **validate** command where added files were failing validation due to wrong file type detection.
* Added support for new classifiers and mappers in **validate** command.
* Removed support of old RN format validation.
* Updated **secrets** command output format.
* Added support for error ignore on deprecated files in **validate** command.
* Improved errors outputs in **validate** command.
* Added support for linting an entire pack.

## 1.0.9

* Fixed a bug where misleading error was presented when pack name was not found.
* **Update-release-notes** now detects added files for packs with versions.
* Readme files are now ignored by **update-release-notes** and validation of release notes.
* Empty release notes no longer cause an uncaught error during validation.

## 1.0.8

* Changed the output format of demisto-sdk secrets.
* Added a validation that checkbox items are not required in integrations.
* Added pack release notes generation and validation.
* Improved pack metadata validation.
* Fixed an issue in **validate** where renamed files caused an error

## 1.0.4

* Fix the **format** command to update the `id` field to be equal to `details` field in indicator-type files, and to `name` field in incident-type & dashboard files.
* Fixed a bug in the **validate** command for layout files that had `sortValues` fields.
* Fixed a bug in the **format** command where `playbookName` field was not always present in the file.
* Fixed a bug in the **format** command where indicatorField wasn't part of the SDK schemas.
* Fixed a bug in **upload** command where created unified docker45 yml files were not deleted.
* Added support for IndicatorTypes directory in packs (for `reputation` files, instead of Misc).
* Fixed parsing playbook condition names as string instead of boolean in **validate** command
* Improved image validation in YAML files.
* Removed validation for else path in playbook condition tasks.

## 1.0.3

* Fixed a bug in the **format** command where comments were being removed from YAML files.
* Added output fields: *file_path* and *kind* for layouts in the id-set.json created by **create-id-set** command.
* Fixed a bug in the **create-id-set** command Who returns Duplicate for Layouts with a different kind.
* Added formatting to **generate-docs** command results replacing all `<br>` tags with `<br/>`.
* Fixed a bug in the **download** command when custom content contained not supported content entity.
* Fixed a bug in **format** command in which boolean strings  (e.g. 'yes' or 'no') were converted to boolean values (e.g. 'True' or 'False').
* **format** command now removes *sourceplaybookid* field from playbook files.
* Fixed a bug in **generate-docs** command in which integration dependencies were not detected when generating documentation for a playbook.

## 1.0.1

* Fixed a bug in the **unify** command when output path was provided empty.
* Improved error message for integration with no tests configured.
* Improved the error message returned from the **validate** command when an integration is missing or contains malformed fetch incidents related parameters.
* Fixed a bug in the **create** command where a unified YML with a docker image for 4.5 was copied incorrectly.
* Missing release notes message are now showing the release notes file path to update.
* Fixed an issue in the **validate** command in which unified YAML files were not ignored.
* File format suggestions are now shown in the relevant file format (JSON or YAML).
* Changed Docker image validation to fail only on non-valid ones.
* Removed backward compatibility validation when Docker image is updated.

## 1.0.0

* Improved the *upload* command to support the upload of all the content entities within a pack.
* The *upload* command now supports the improved pack file structure.
* Added an interactive option to format integrations, scripts and playbooks with No TestPlaybooks configured.
* Added an interactive option to configure *conf.json* file with missing test playbooks for integrations, scripts and playbooks
* Added *download* command to download custom content from Demisto instance to the local content repository.
* Improved validation failure messages to include a command suggestion, wherever relevant, to fix the raised issue.
* Improved 'validate' help and documentation description
* validate - checks that scripts, playbooks, and integrations have the *tests* key.
* validate - checks that test playbooks are configured in `conf.json`.
* demisto-sdk lint - Copy dir better handling.
* demisto-sdk lint - Add error when package missing in docker image.
* Added *-a , --validate-all* option in *validate* to run all validation on all files.
* Added *-i , --input* option in *validate* to run validation on a specified pack/file.
* added *-i, --input* option in *secrets* to run on a specific file.
* Added an allowed hidden parameter: *longRunning* to the hidden integration parameters validation.
* Fixed an issue with **format** command when executing with an output path of a folder and not a file path.
* Bug fixes in generate-docs command given playbook as input.
* Fixed an issue with lint command in which flake8 was not running on unit test files.

## 0.5.2

* Added *-c, --command* option in *generate-docs* to generate a specific command from an integration.
* Fixed an issue when getting README/CHANGELOG files from git and loading them.
* Removed release notes validation for new content.
* Fixed secrets validations for files with the same name in a different directory.
* demisto-sdk lint - parallelization working with specifying the number of workers.
* demisto-sdk lint - logging levels output, 3 levels.
* demisto-sdk lint - JSON report, structured error reports in JSON format.
* demisto-sdk lint - XML JUnit report for unit-tests.
* demisto-sdk lint - new packages used to accelerate execution time.
* demisto-sdk secrets - command now respects the generic whitelist, and not only the pack secrets.

## 0.5.0

[PyPI History][1]

[1]: https://pypi.org/project/demisto-sdk/#history

## 0.4.9

* Fixed an issue in *generate-docs* where Playbooks and Scripts documentation failed.
* Added a graceful error message when executing the *run" command with a misspelled command.
* Added more informative errors upon failures of the *upload* command.
* format command:
  * Added format for json files: IncidentField, IncidentType, IndicatorField, IndicatorType, Layout, Dashboard.
  * Added the *-fv --from-version*, *-nv --no-validation* arguments.
  * Removed the *-t yml_type* argument, the file type will be inferred.
  * Removed the *-g use_git* argument, running format without arguments will run automatically on git diff.
* Fixed an issue in loading playbooks with '=' character.
* Fixed an issue in *validate* failed on deleted README files.

## 0.4.8

* Added the *max* field to the Playbook schema, allowing to define it in tasks loop.
* Fixed an issue in *validate* where Condition branches checks were case sensitive.

## 0.4.7

* Added the *slareminder* field to the Playbook schema.
* Added the *common_server*, *demisto_mock* arguments to the *init* command.
* Fixed an issue in *generate-docs* where the general section was not being generated correctly.
* Fixed an issue in *validate* where Incident type validation failed.

## 0.4.6

* Fixed an issue where the *validate* command did not identify CHANGELOG in packs.
* Added a new command, *id-set* to create the id set - the content dependency tree by file IDs.

## 0.4.5

* generate-docs command:
  * Added the *use_cases*, *permissions*, *command_permissions* and *limitations*.
  * Added the *--insecure* argument to support running the script and integration command in Demisto.
  * Removed the *-t yml_type* argument, the file type will be inferred.
  * The *-o --output* argument is no longer mandatory, default value will be the input file directory.
* Added support for env var: *DEMISTO_SDK_SKIP_VERSION_CHECK*. When set version checks are skipped.
* Fixed an issue in which the CHANGELOG files did not match our scheme.
* Added a validator to verify that there are no hidden integration parameters.
* Fixed an issue where the *validate* command ran on test files.
* Removed the *env-dir* argument from the demisto-sdk.
* README files which are html files will now be skipped in the *validate* command.
* Added support for env var: *DEMISTO_README_VALIDATOR*. When not set the readme validation will not run.

## 0.4.4

* Added a validator for IncidentTypes (incidenttype-*.json).
* Fixed an issue where the -p flag in the *validate* command was not working.
* Added a validator for README.md files.
* Release notes validator will now run on: incident fields, indicator fields, incident types, dashboard and reputations.
* Fixed an issue where the validator of reputation(Indicator Type) did not check on the details field.
* Fixed an issue where the validator attempted validating non-existing files after deletions or name refactoring.
* Removed the *yml_type* argument in the *split-yml*, *extract-code* commands.
* Removed the *file_type* argument in the *generate-test-playbook* command.
* Fixed the *insecure* argument in *upload*.
* Added the *insecure* argument in *run-playbook*.
* Standardise the *-i --input*, *-o --output* to demisto-sdk commands.

## 0.4.3

* Fixed an issue where the incident and indicator field BC check failed.
* Support for linting and unit testing PowerShell integrations.

## 0.4.2

* Fixed an issue where validate failed on Windows.
* Added a validator to verify all branches are handled in conditional task in a playbook.
* Added a warning message when not running the latest sdk version.
* Added a validator to check that the root is connected to all tasks in the playbook.
* Added a validator for Dashboards (dashboard-*.json).
* Added a validator for Indicator Types (reputation-*.json).
* Added a BC validation for changing incident field type.
* Fixed an issue where init command would generate an invalid yml for scripts.
* Fixed an issue in misleading error message in v2 validation hook.
* Fixed an issue in v2 hook which now is set only on newly added scripts.
* Added more indicative message for errors in yaml files.
* Disabled pykwalify info log prints.

## 0.3.10

* Added a BC check for incident fields - changing from version is not allowed.
* Fixed an issue in create-content-artifacts where scripts in Packs in TestPlaybooks dir were copied with a wrong prefix.

## 0.3.9

* Added a validation that incident field can not be required.
* Added validation for fetch incident parameters.
* Added validation for feed integration parameters.
* Added to the *format* command the deletion of the *sourceplaybookid* field.
* Fixed an issue where *fieldMapping* in playbook did not pass the scheme validation.
* Fixed an issue where *create-content-artifacts* did not copy TestPlaybooks in Packs without prefix of *playbook-*.
* Added a validation the a playbook can not have a rolename set.
* Added to the image validator the new DBot default image.
* Added the fields: elasticcommonfields, quiet, quietmode to the Playbook schema.
* Fixed an issue where *validate* failed on integration commands without outputs.
* Added a new hook for naming of v2 integrations and scripts.

## 0.3.8

* Fixed an issue where *create-content-artifact* was not loading the data in the yml correctly.
* Fixed an issue where *unify* broke long lines in script section causing syntax errors

## 0.3.7

* Added *generate-docs* command to generate documentation file for integration, playbook or script.
* Fixed an issue where *unify* created a malformed integration yml.
* Fixed an issue where demisto-sdk **init** creates unit-test file with invalid import.

## 0.3.6

* Fixed an issue where demisto-sdk **validate** failed on modified scripts without error message.

## 0.3.5

* Fixed an issue with docker tag validation for integrations.
* Restructured repo source code.

## 0.3.4

* Saved failing unit tests as a file.
* Fixed an issue where "_test" file for scripts/integrations created using **init** would import the "HelloWorld" templates.
* Fixed an issue in demisto-sdk **validate** - was failing on backward compatiblity check
* Fixed an issue in demisto-sdk **secrets** - empty line in .secrets-ignore always made the secrets check to pass
* Added validation for docker image inside integrations and scripts.
* Added --use-git flag to **format** command to format all changed files.
* Fixed an issue where **validate** did not fail on dockerimage changes with bc check.
* Added new flag **--ignore-entropy** to demisto-sdk **secrets**, this will allow skip entropy secrets check.
* Added --outfile to **lint** to allow saving failed packages to a file.

## 0.3.3

* Added backwards compatibility break error message.
* Added schema for incident types.
* Added **additionalinfo** field to as an available field for integration configuration.
* Added pack parameter for **init**.
* Fixed an issue where error would appear if name parameter is not set in **init**.

## 0.3.2

* Fixed the handling of classifier files in **validate**.

## 0.3.1

* Fixed the handling of newly created reputation files in **validate**.
* Added an option to perform **validate** on a specific file.

## 0.3.0

* Added support for multi-package **lint** both with parallel and without.
* Added all parameter in **lint** to run on all packages and packs in content repository.
* Added **format** for:
  * Scripts
  * Playbooks
  * Integrations
* Improved user outputs for **secrets** command.
* Fixed an issue where **lint** would run pytest and pylint only on a single docker per integration.
* Added auto-complete functionality to demisto-sdk.
* Added git parameter in **lint** to run only on changed packages.
* Added the **run-playbook** command
* Added **run** command which runs a command in the Demisto playground.
* Added **upload** command which uploads an integration or a script to a Demisto instance.
* Fixed and issue where **validate** checked if release notes exist for new integrations and scripts.
* Added **generate-test-playbook** command which generates a basic test playbook for an integration or a script.
* **validate** now supports indicator fields.
* Fixed an issue with layouts scheme validation.
* Adding **init** command.
* Added **json-to-outputs** command which generates the yaml section for outputs from an API raw response.

## 0.2.6

* Fixed an issue with locating release notes for beta integrations in **validate**.

## 0.2.5

* Fixed an issue with locating release notes for beta integrations in **validate**.

## 0.2.4

* Adding image validation to Beta_Integration and Packs in **validate**.

## 0.2.3

* Adding Beta_Integration to the structure validation process.
* Fixing bug where **validate** did checks on TestPlaybooks.
* Added requirements parameter to **lint**.

## 0.2.2

* Fixing bug where **lint** did not return exit code 1 on failure.
* Fixing bug where **validate** did not print error message in case no release notes were give.

## 0.2.1

* **Validate** now checks that the id and name fields are identical in yml files.
* Fixed a bug where sdk did not return any exit code.

## 0.2.0

* Added Release Notes Validator.
* Fixed the Unifier selection of your python file to use as the code.
* **Validate** now supports Indicator fields.
* Fixed a bug where **validate** and **secrets** did not return exit code 1 on failure.
* **Validate** now runs on newly added scripts.

## 0.1.8

* Added support for `--version`.
* Fixed an issue in file_validator when calling `checked_type` method with script regex.

## 0.1.2

* Restructuring validation to support content packs.
* Added secrets validation.
* Added content bundle creation.
* Added lint and unit test run.

## 0.1.1

* Added new logic to the unifier.
* Added detailed README.
* Some small adjustments and fixes.

## 0.1.0

Capabilities:

* **Extract** components(code, image, description etc.) from a Demisto YAML file into a directory.
* **Unify** components(code, image, description etc.) to a single Demisto YAML file.
* **Validate** Demisto content files.<|MERGE_RESOLUTION|>--- conflicted
+++ resolved
@@ -20,13 +20,10 @@
 * Added an ability to provide list of marketplace names as a credentials-type (type 9) param attribute.
 * **doc-review** will run with the `--use-packs-known-words` default to true.
 * Calling **modeling-rules init-test-data** will now return the XDM fields output in alphabetical order.
-<<<<<<< HEAD
+* Fixed an issue where **validate** failed on infrastructure test files.
+* Added a new validation (`BA125`) to **validate** that assures internal function names aren't in use in customer-facing docs.
 * Removed the Pipfile and Pipfile.lock from the templates in **demisto-sdk init** command.
 * Disabled the option to create an integration with Pipfile and Pipfile.lock files.
-=======
-* Fixed an issue where **validate** failed on infrastructure test files.
-* Added a new validation (`BA125`) to **validate** that assures internal function names aren't in use in customer-facing docs.
->>>>>>> b1862ab3
 
 ## 1.17.2
 * Fixed an issue where **lint** and **validate** commands failed on integrations and scripts that use docker images that are not available in the Docker Hub but exist locally.
