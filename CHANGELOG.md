# Changelog
* Fixed an issue where the **validate** command failed to validate the release notes of beta integrations.
* Updated the **upload** command to support indicator fields.
* The **validate** and **update-release-notes** commands will now check changed files against `demisto/master` if it is configured locally.
* Fixed an issue where **validate** would incorrectly identify files as renamed.
* Added a validation that integration properties (such as feed, mappers, mirroring, etc) are not removed.
* Fixed an issue where **validate** failed when comparing branch against commit hash.
* Added the *--no-pipenv* flag to the **split-yml** command.
* Added a validation that incident fields and incident types are not removed from mappers.
<<<<<<< HEAD
* Fixed an issue where the *create-id-set* flag in the *validate* command did not work while not using git
=======
* Added the *hiddenusername* field to the integration schema.

>>>>>>> d856d70c

# 1.3.0
* Do not collect optional dependencies on indicator types reputation commands.
* Fixed an issue where downloading indicator layoutscontainer objects failed.
* Added a validation that makes sure outputs in integrations are matching the README file.
* Fixed an issue where the *create-id-set* flag in the **validate** command did not work.
* Added a warning in case no id_set file is found when running the **validate** command.
* Fixed an issue where changed files were not recognised correctly on forked branches in the **validate** and the **update-release-notes** commands.
* Fixed an issue when files were classified incorrectly when running *update-release-notes*.
* Added a validation that integration and script file paths are compatible with our convention.
* Fixed an issue where id_set.json file was re created whenever running the generate-docs command.
* added the *--json-file* flag to create a JSON file output for the **validate** and **lint** commands.

# 1.2.19
* Fixed an issue where merge id_set was not updated to work with the new entity of Packs.
* Added a validation that the playbook's version matches the version of its sub-playbooks, scripts, and integrations.

# 1.2.18
* Changed the *skip-id-set-creation* flag to *create-id-set* in the **validate** command. Its default value will be False.
* Added support for the 'cve' reputation command in default arg validation.
* Filter out generic and reputation command from scripts and playbooks dependencies calculation.
* Added support for the incident fields in outgoing mappers in the ID set.
* Added a validation that the taskid field and the id field under the task field are both from uuid format and contain the same value.
* Updated the **format** command to generate uuid value for the taskid field and for the id under the task field in case they hold an invalid values.
* Exclude changes from doc_files directory on validation.
* Added a validation that an integration command has at most one default argument.
* Fixing an issue where pack metadata version bump was not enforced when modifying an old format (unified) file.
* Added validation that integration parameter's display names are capitalized and spaced using whitespaces and not underscores.
* Fixed an issue where beta integrations where not running deprecation validations.
* Allowed adding additional information to the deprecated description.
* Fixing an issue when escaping less and greater signs in integration params did not work as expected.

# 1.2.17
* Added a validation that the classifier of an integration exists.
* Added a validation that the mapper of an integration exists.
* Added a validation that the incident types of a classifier exist.
* Added a validation that the incident types of a mapper exist.
* Added support for *text* argument when running **demisto-sdk update-release-notes** on the ApiModules pack.
* Added a validation for the minimal version of an indicator field of type grid.
* Added new validation for incident and indicator fields in classifiers mappers and layouts exist in the content.
* Added cache for get_remote_file to reducing failures from accessing the remote repo.
* Fixed an issue in the **format** command where `_dev` or `_copy` suffixes weren't removed from the `id` of the given playbooks.
* Playbook dependencies from incident and indicator fields are now marked as optional.
* Mappers dependencies from incident types and incident fields are now marked as optional.
* Classifier dependencies from incident types are now marked as optional.
* Updated **demisto-sdk init** command to no longer create `created` field in pack_metadata file
* Updated **generate-docs** command to take the parameters names in setup section from display field and to use additionalinfo field when exist.
* Using the *verbose* argument in the **find-dependencies** command will now log to the console.
* Improved the deprecated message validation required from integrations.
* Fixed an issue in the **generate-docs** command where **Context Example** section was created when it was empty.

# 1.2.16
* Added allowed ignore errors to the *IDSetValidator*.
* Fixed an issue where an irrelevant id_set validation ran in the **validate** command when using the *--id-set* flag.
* Fixed an issue were **generate-docs** command has failed if a command did not exist in commands permissions file.
* Improved a **validate** command message for missing release notes of api module dependencies.

# 1.2.15
* Added the *ID101* to the allowed ignored errors.

# 1.2.14
* SDK repository is now mypy check_untyped_defs complaint.
* The lint command will now ignore the unsubscriptable-object (E1136) pylint error in dockers based on python 3.9 - this will be removed once a new pylint version is released.
* Added an option for **format** to run on a whole pack.
* Added new validation of unimplemented commands from yml in the code to `XSOAR-linter`.
* Fixed an issue where Auto-Extract fields were only checked for newly added incident types in the **validate** command.
* Added a new warning validation of direct access to args/params dicts to `XSOAR-linter`.

# 1.2.13
* Added new validation of indicators usage in CommandResults to `XSOAR-linter`.
* Running **demisto-sdk lint** will automatically run on changed files (same behavior as the -g flag).
* Removed supported version message from the documentation when running **generate_docs**.
* Added a print to indicate backwards compatibility is being checked in **validate** command.
* Added a percent print when running the **validate** command with the *-a* flag.
* Fixed a regression in the **upload** command where it was ignoring `DEMISTO_VERIFY_SSL` env var.
* Fixed an issue where the **upload** command would fail to upload beta integrations.
* Fixed an issue where the **validate** command did not create the *id_set.json* file when running with *-a* flag.
* Added price change validation in the **validate** command.
* Added validations that checks in read-me for empty sections or leftovers from the auto generated read-me that should be changed.
* Added new code validation for *NotImplementedError* to raise a warning in `XSOAR-linter`.
* Added validation for support types in the pack metadata file.
* Added support for *--template* flag in **demisto-sdk init** command.
* Fixed an issue with running **validate** on master branch where the changed files weren't compared to previous commit when using the *-g* flag.
* Fixed an issue where the `XSOAR-linter` ran *NotImplementedError* validation on scripts.
* Added support for Auto-Extract feature validation in incident types in the **validate** command.
* Fixed an issue in the **lint** command where the *-i* flag was ignored.
* Improved **merge-id-sets** command to support merge between two ID sets that contain the same pack.
* Fixed an issue in the **lint** command where flake8 ran twice.

# 1.2.12
* Bandit now reports also on medium severity issues.
* Fixed an issue with support for Docker Desktop on Mac version 2.5.0+.
* Added support for vulture and mypy linting when running without docker.
* Added support for *prev-ver* flag in **update-release-notes** command.
* Improved retry support when building docker images for linting.
* Added the option to create an ID set on a specific pack in **create-id-set** command.
* Added the *--skip-id-set-creation* flag to **validate** command in order to add the capability to run validate command without creating id_set validation.
* Fixed an issue where **validate** command checked docker image tag on ApiModules pack.
* Fixed an issue where **find-dependencies** did not calculate dashboards and reports dependencies.
* Added supported version message to the documentation and release notes files when running **generate_docs** and **update-release-notes** commands respectively.
* Added new code validations for *NotImplementedError* exception raise to `XSOAR-linter`.
* Command create-content-artifacts additional support for **Author_image.png** object.
* Fixed an issue where schemas were not enforced for incident fields, indicator fields and old layouts in the validate command.
* Added support for **update-release-notes** command to update release notes according to master branch.

# 1.2.11
* Fixed an issue where the ***generate-docs*** command reset the enumeration of line numbering after an MD table.
* Updated the **upload** command to support mappers.
* Fixed an issue where exceptions were no printed in the **format** while the *--verbose* flag is set.
* Fixed an issue where *--assume-yes* flag did not work in the **format** command when running on a playbook without a `fromversion` field.
* Fixed an issue where the **format** command would fail in case `conf.json` file was not found instead of skipping the update.
* Fixed an issue where integration with v2 were recognised by the `name` field instead of the `display` field in the **validate** command.
* Added a playbook validation to check if a task script exists in the id set in the **validate** command.
* Added new integration category `File Integrity Management` in the **validate** command.

# 1.2.10
* Added validation for approved content pack use-cases and tags.
* Added new code validations for *CommonServerPython* import to `XSOAR-linter`.
* Added *default value* and *predefined values* to argument description in **generate-docs** command.
* Added a new validation that checks if *get-mapping-fields* command exists if the integration schema has *{ismappable: true}* in **validate** command.
* Fixed an issue where the *--staged* flag recognised added files as modified in the **validate** command.
* Fixed an issue where a backwards compatibility warning was raised for all added files in the **validate** command.
* Fixed an issue where **validate** command failed when no tests were given for a partner supported pack.
* Updated the **download** command to support mappers.
* Fixed an issue where the ***format*** command added a duplicate parameter.
* For partner supported content packs, added support for a list of emails.
* Removed validation of README files from the ***validate*** command.
* Fixed an issue where the ***validate*** command required release notes for ApiModules pack.

# 1.2.9
* Fixed an issue in the **openapi_codegen** command where it created duplicate functions name from the swagger file.
* Fixed an issue in the **update-release-notes** command where the *update type* argument was not verified.
* Fixed an issue in the **validate** command where no error was raised in case a non-existing docker image was presented.
* Fixed an issue in the **format** command where format failed when trying to update invalid Docker image.
* The **format** command will now preserve the **isArray** argument in integration's reputation commands and will show a warning if it set to **false**.
* Fixed an issue in the **lint** command where *finally* clause was not supported in main function.
* Fixed an issue in the **validate** command where changing any entity ID was not validated.
* Fixed an issue in the **validate** command where *--staged* flag did not bring only changed files.
* Fixed the **update-release-notes** command to ignore changes in the metadata file.
* Fixed the **validate** command to ignore metadata changes when checking if a version bump is needed.


# 1.2.8
* Added a new validation that checks in playbooks for the usage of `DeleteContext` in **validate** command.
* Fixed an issue in the **upload** command where it would try to upload content entities with unsupported versions.
* Added a new validation that checks in playbooks for the usage of specific instance in **validate** command.
* Added the **--staged** flag to **validate** command to run on staged files only.


# 1.2.7
* Changed input parameters in **find-dependencies** command.
   - Use ***-i, --input*** instead of ***-p, --path***.
   - Use ***-idp, --id-set-path*** instead of ***-i, --id-set-path***.
* Fixed an issue in the **unify** command where it crashed on an integration without an image file.
* Fixed an issue in the **format** command where unnecessary files were not skipped.
* Fixed an issue in the **update-release-notes** command where the *text* argument was not respected in all cases.
* Fixed an issue in the **validate** command where a warning about detailed description was given for unified or deprecated integrations.
* Improved the error returned by the **validate** command when running on files using the old format.

# 1.2.6
* No longer require setting `DEMISTO_README_VALIDATION` env var to enable README mdx validation. Validation will now run automatically if all necessary node modules are available.
* Fixed an issue in the **validate** command where the `--skip-pack-dependencies` would not skip id-set creation.
* Fixed an issue in the **validate** command where validation would fail if supplied an integration with an empty `commands` key.
* Fixed an issue in the **validate** command where validation would fail due to a required version bump for packs which are not versioned.
* Will use env var `DEMISTO_VERIFY_SSL` to determine if to use a secure connection for commands interacting with the Server when `--insecure` is not passed. If working with a local Server without a trusted certificate, you can set env var `DEMISTO_VERIFY_SSL=no` to avoid using `--insecure` on each command.
* Unifier now adds a link to the integration documentation to the integration detailed description.
* Fixed an issue in the **secrets** command where ignored secrets were not skipped.

# 1.2.5
* Added support for special fields: *defaultclassifier*, *defaultmapperin*, *defaultmapperout* in **download** command.
* Added -y option **format** command to assume "yes" as answer to all prompts and run non-interactively
* Speed up improvements for `validate` of README files.
* Updated the **format** command to adhere to the defined content schema and sub-schemas, aligning its behavior with the **validate** command.
* Added support for canvasContextConnections files in **format** command.

# 1.2.4
* Updated detailed description for community integrations.

# 1.2.3
* Fixed an issue where running **validate** failed on playbook with task that adds tags to the evidence data.
* Added the *displaypassword* field to the integration schema.
* Added new code validations to `XSOAR-linter`.
    * As warnings messages:
        * `demisto.params()` should be used only inside main function.
        * `demisto.args()` should be used only inside main function.
        * Functions args should have type annotations.
* Added `fromversion` field validation to test playbooks and scripts in **validate** command.

# 1.2.2
* Add support for warning msgs in the report and summary to **lint** command.
* Fixed an issue where **json-to-outputs** determined bool values as int.
* Fixed an issue where **update-release-notes** was crushing on `--all` flag.
* Fixed an issue where running **validate**, **update-release-notes** outside of content repo crushed without a meaningful error message.
* Added support for layoutscontainer in **init** contribution flow.
* Added a validation for tlp_color param in feeds in **validate** command.
* Added a validation for removal of integration parameters in **validate** command.
* Fixed an issue where **update-release-notes** was failing with a wrong error message when no pack or input was given.
* Improved formatting output of the **generate-docs** command.
* Add support for env variable *DEMISTO_SDK_ID_SET_REFRESH_INTERVAL*. Set this env variable to the refresh interval in minutes. The id set will be regenerated only if the refresh interval has passed since the last generation. Useful when generating Script documentation, to avoid re-generating the id_set every run.
* Added new code validations to `XSOAR-linter`.
    * As error messages:
        * Longer than 10 seconds sleep statements for non long running integrations.
        * exit() usage.
        * quit() usage.
    * As warnings messages:
        * `demisto.log` should not be used.
        * main function existence.
        * `demito.results` should not be used.
        * `return_output` should not be used.
        * try-except statement in main function.
        * `return_error` usage in main function.
        * only once `return_error` usage.
* Fixed an issue where **lint** command printed logs twice.
* Fixed an issue where *suffix* did not work as expected in the **create-content-artifacts** command.
* Added support for *prev-ver* flag in **lint** and **secrets** commands.
* Added support for *text* flag to **update-release-notes** command to add the same text to all release notes.
* Fixed an issue where **validate** did not recognize added files if they were modified locally.
* Added a validation that checks the `fromversion` field exists and is set to 5.0.0 or above when working or comparing to a non-feature branch in **validate** command.
* Added a validation that checks the certification field in the pack_metadata file is valid in **validate** command.
* The **update-release-notes** command will now automatically add docker image update to the release notes.

# 1.2.1
* Added an additional linter `XSOAR-linter` to the **lint** command which custom validates py files. currently checks for:
    * `Sys.exit` usages with non zero value.
    * Any `Print` usages.
* Fixed an issue where renamed files were failing on *validate*.
* Fixed an issue where single changed files did not required release notes update.
* Fixed an issue where doc_images required release-notes and validations.
* Added handling of dependent packs when running **update-release-notes** on changed *APIModules*.
    * Added new argument *--id-set-path* for id_set.json path.
    * When changes to *APIModule* is detected and an id_set.json is available - the command will update the dependent pack as well.
* Added handling of dependent packs when running **validate** on changed *APIModules*.
    * Added new argument *--id-set-path* for id_set.json path.
    * When changes to *APIModule* is detected and an id_set.json is available - the command will validate that the dependent pack has release notes as well.
* Fixed an issue where the find_type function didn't recognize file types correctly.
* Fixed an issue where **update-release-notes** command did not work properly on Windows.
* Added support for indicator fields in **update-release-notes** command.
* Fixed an issue where files in test dirs where being validated.


# 1.2.0
* Fixed an issue where **format** did not update the test playbook from its pack.
* Fixed an issue where **validate** validated non integration images.
* Fixed an issue where **update-release-notes** did not identified old yml integrations and scripts.
* Added revision templates to the **update-release-notes** command.
* Fixed an issue where **update-release-notes** crashed when a file was renamed.
* Fixed an issue where **validate** failed on deleted files.
* Fixed an issue where **validate** validated all images instead of packs only.
* Fixed an issue where a warning was not printed in the **format** in case a non-supported file type is inputted.
* Fixed an issue where **validate** did not fail if no release notes were added when adding files to existing packs.
* Added handling of incorrect layout paths via the **format** command.
* Refactor **create-content-artifacts** command - Efficient artifacts creation and better logging.
* Fixed an issue where image and description files were not handled correctly by **validate** and **update-release-notes** commands.
* Fixed an issue where the **format** command didn't remove all extra fields in a file.
* Added an error in case an invalid id_set.json file is found while running the **validate** command.
* Added fetch params checks to the **validate** command.

# 1.1.11
* Added line number to secrets' path in **secrets** command report.
* Fixed an issue where **init** a community pack did not present the valid support URL.
* Fixed an issue where **init** offered a non relevant pack support type.
* Fixed an issue where **lint** did not pull docker images for powershell.
* Fixed an issue where **find-dependencies** did not find all the script dependencies.
* Fixed an issue where **find-dependencies** did not collect indicator fields as dependencies for playbooks.
* Updated the **validate** and the **secrets** commands to be less dependent on regex.
* Fixed an issue where **lint** did not run on circle when docker did not return ping.
* Updated the missing release notes error message (RN106) in the **Validate** command.
* Fixed an issue where **Validate** would return missing release notes when two packs with the same substring existed in the modified files.
* Fixed an issue where **update-release-notes** would add duplicate release notes when two packs with the same substring existed in the modified files.
* Fixed an issue where **update-release-notes** would fail to bump new versions if the feature branch was out of sync with the master branch.
* Fixed an issue where a non-descriptive error would be returned when giving the **update-release-notes** command a pack which can not be found.
* Added dependencies check for *widgets* in **find-dependencies** command.
* Added a `update-docker` flag to **format** command.
* Added a `json-to-outputs` flag to the **run** command.
* Added a verbose (`-v`) flag to **format** command.
* Fixed an issue where **download** added the prefix "playbook-" to the name of playbooks.

# 1.1.10
* Updated the **init** command. Relevant only when passing the *--contribution* argument.
   * Added the *--author* option.
   * The *support* field of the pack's metadata is set to *community*.
* Added a proper error message in the **Validate** command upon a missing description in the root of the yml.
* **Format** now works with a relative path.
* **Validate** now fails when all release notes have been excluded.
* Fixed issue where correct error message would not propagate for invalid images.
* Added the *--skip-pack-dependencies* flag to **validate** command to skip pack dependencies validation. Relevant when using the *-g* flag.
* Fixed an issue where **Validate** and **Format** commands failed integrations with `defaultvalue` field in fetch incidents related parameters.
* Fixed an issue in the **Validate** command in which unified YAML files were not ignored.
* Fixed an issue in **generate-docs** where scripts and playbooks inputs and outputs were not parsed correctly.
* Fixed an issue in the **openapi-codegen** command where missing reference fields in the swagger JSON caused errors.
* Fixed an issue in the **openapi-codegen** command where empty objects in the swagger JSON paths caused errors.
* **update-release-notes** command now accept path of the pack instead of pack name.
* Fixed an issue where **generate-docs** was inserting unnecessary escape characters.
* Fixed an issue in the **update-release-notes** command where changes to the pack_metadata were not detected.
* Fixed an issue where **validate** did not check for missing release notes in old format files.

# 1.1.9
* Fixed an issue where **update-release-notes** command failed on invalid file types.

# 1.1.8
* Fixed a regression where **upload** command failed on test playbooks.
* Added new *githubUser* field in pack metadata init command.
* Support beta integration in the commands **split-yml, extract-code, generate-test-playbook and generate-docs.**
* Fixed an issue where **find-dependencies** ignored *toversion* field in content items.
* Added support for *layoutscontainer*, *classifier_5_9_9*, *mapper*, *report*, and *widget* in the **Format** command.
* Fixed an issue where **Format** will set the `ID` field to be equal to the `name` field in modified playbooks.
* Fixed an issue where **Format** did not work for test playbooks.
* Improved **update-release-notes** command:
    * Write content description to release notes for new items.
    * Update format for file types without description: Connections, Incident Types, Indicator Types, Layouts, Incident Fields.
* Added a validation for feedTags param in feeds in **validate** command.
* Fixed readme validation issue in community support packs.
* Added the **openapi-codegen** command to generate integrations from OpenAPI specification files.
* Fixed an issue were release notes validations returned wrong results for *CommonScripts* pack.
* Added validation for image links in README files in **validate** command.
* Added a validation for default value of fetch param in feeds in **validate** command.
* Fixed an issue where the **Init** command failed on scripts.

# 1.1.7
* Fixed an issue where running the **format** command on feed integrations removed the `defaultvalue` fields.
* Playbook branch marked with *skipunavailable* is now set as an optional dependency in the **find-dependencies** command.
* The **feedReputation** parameter can now be hidden in a feed integration.
* Fixed an issue where running the **unify** command on JS package failed.
* Added the *--no-update* flag to the **find-dependencies** command.
* Added the following validations in **validate** command:
   * Validating that a pack does not depend on NonSupported / Deprecated packs.

# 1.1.6
* Added the *--description* option to the **init** command.
* Added the *--contribution* option to the **init** command which converts a contribution zip to proper pack format.
* Improved **validate** command performance time and outputs.
* Added the flag *--no-docker-checks* to **validate** command to skip docker checks.
* Added the flag *--print-ignored-files* to **validate** command to print ignored files report when the command is done.
* Added the following validations in **validate** command:
   * Validating that existing release notes are not modified.
   * Validating release notes are not added to new packs.
   * Validating that the "currentVersion" field was raised in the pack_metadata for modified packs.
   * Validating that the timestamp in the "created" field in the pack_metadata is in ISO format.
* Running `demisto-sdk validate` will run the **validate** command using git and only on committed files (same as using *-g --post-commit*).
* Fixed an issue where release notes were not checked correctly in **validate** command.
* Fixed an issue in the **create-id-set** command where optional playbook tasks were not taken into consideration.
* Added a prompt to the `demisto-sdk update-release-notes` command to prompt users to commit changes before running the release notes command.
* Added support to `layoutscontainer` in **validate** command.

# 1.1.5
* Fixed an issue in **find-dependencies** command.
* **lint** command now verifies flake8 on CommonServerPython script.

# 1.1.4
* Fixed an issue with the default output file name of the **unify** command when using "." as an output path.
* **Unify** command now adds contributor details to the display name and description.
* **Format** command now adds *isFetch* and *incidenttype* fields to integration yml.
* Removed the *feedIncremental* field from the integration schema.
* **Format** command now adds *feedBypassExclusionList*, *Fetch indicators*, *feedReputation*, *feedReliability*,
     *feedExpirationPolicy*, *feedExpirationInterval* and *feedFetchInterval* fields to integration yml.
* Fixed an issue in the playbooks schema.
* Fixed an issue where generated release notes were out of order.
* Improved pack dependencies detection.
* Fixed an issue where test playbooks were mishandled in **validate** command.

# 1.1.3
* Added a validation for invalid id fields in indicators types files in **validate** command.
* Added default behavior for **update-release-notes** command.
* Fixed an error where README files were failing release notes validation.
* Updated format of generated release notes to be more user friendly.
* Improved error messages for the **update-release-notes** command.
* Added support for `Connections`, `Dashboards`, `Widgets`, and `Indicator Types` to **update-release-notes** command.
* **Validate** now supports scripts under the *TestPlaybooks* directory.
* Fixed an issue where **validate** did not support powershell files.

# 1.1.2
* Added a validation for invalid playbookID fields in incidents types files in **validate** command.
* Added a code formatter for python files.
* Fixed an issue where new and old classifiers where mixed on validate command.
* Added *feedIncremental* field to the integration schema.
* Fixed error in the **upload** command where unified YMLs were not uploaded as expected if the given input was a pack.
* Fixed an issue where the **secrets** command failed due to a space character in the file name.
* Ignored RN validation for *NonSupported* pack.
* You can now ignore IF107, SC100, RP102 error codes in the **validate** command.
* Fixed an issue where the **download** command was crashing when received as input a JS integration or script.
* Fixed an issue where **validate** command checked docker image for JS integrations and scripts.
* **validate** command now checks scheme for reports and connections.
* Fixed an issue where **validate** command checked docker when running on all files.
* Fixed an issue where **validate** command did not fail when docker image was not on the latest numeric tag.
* Fixed an issue where beta integrations were not validated correctly in **validate** command.

# 1.1.1
* fixed and issue where file types were not recognized correctly in **validate** command.
* Added better outputs for validate command.

# 1.1.0
* Fixed an issue where changes to only non-validated files would fail validation.
* Fixed an issue in **validate** command where moved files were failing validation for new packs.
* Fixed an issue in **validate** command where added files were failing validation due to wrong file type detection.
* Added support for new classifiers and mappers in **validate** command.
* Removed support of old RN format validation.
* Updated **secrets** command output format.
* Added support for error ignore on deprecated files in **validate** command.
* Improved errors outputs in **validate** command.
* Added support for linting an entire pack.

# 1.0.9
* Fixed a bug where misleading error was presented when pack name was not found.
* **Update-release-notes** now detects added files for packs with versions.
* Readme files are now ignored by **update-release-notes** and validation of release notes.
* Empty release notes no longer cause an uncaught error during validation.

# 1.0.8
* Changed the output format of demisto-sdk secrets.
* Added a validation that checkbox items are not required in integrations.
* Added pack release notes generation and validation.
* Improved pack metadata validation.
* Fixed an issue in **validate** where renamed files caused an error

# 1.0.4
* Fix the **format** command to update the `id` field to be equal to `details` field in indicator-type files, and to `name` field in incident-type & dashboard files.
* Fixed a bug in the **validate** command for layout files that had `sortValues` fields.
* Fixed a bug in the **format** command where `playbookName` field was not always present in the file.
* Fixed a bug in the **format** command where indicatorField wasn't part of the SDK schemas.
* Fixed a bug in **upload** command where created unified docker45 yml files were not deleted.
* Added support for IndicatorTypes directory in packs (for `reputation` files, instead of Misc).
* Fixed parsing playbook condition names as string instead of boolean in **validate** command
* Improved image validation in YAML files.
* Removed validation for else path in playbook condition tasks.

# 1.0.3
* Fixed a bug in the **format** command where comments were being removed from YAML files.
* Added output fields: _file_path_ and _kind_ for layouts in the id-set.json created by **create-id-set** command.
* Fixed a bug in the **create-id-set** command Who returns Duplicate for Layouts with a different kind.
* Added formatting to **generate-docs** command results replacing all `<br>` tags with `<br/>`.
* Fixed a bug in the **download** command when custom content contained not supported content entity.
* Fixed a bug in **format** command in which boolean strings  (e.g. 'yes' or 'no') were converted to boolean values (e.g. 'True' or 'False').
* **format** command now removes *sourceplaybookid* field from playbook files.
* Fixed a bug in **generate-docs** command in which integration dependencies were not detected when generating documentation for a playbook.


# 1.0.1
* Fixed a bug in the **unify** command when output path was provided empty.
* Improved error message for integration with no tests configured.
* Improved the error message returned from the **validate** command when an integration is missing or contains malformed fetch incidents related parameters.
* Fixed a bug in the **create** command where a unified YML with a docker image for 4.5 was copied incorrectly.
* Missing release notes message are now showing the release notes file path to update.
* Fixed an issue in the **validate** command in which unified YAML files were not ignored.
* File format suggestions are now shown in the relevant file format (JSON or YAML).
* Changed Docker image validation to fail only on non-valid ones.
* Removed backward compatibility validation when Docker image is updated.

# 1.0.0
* Improved the *upload* command to support the upload of all the content entities within a pack.
* The *upload* command now supports the improved pack file structure.
* Added an interactive option to format integrations, scripts and playbooks with No TestPlaybooks configured.
* Added an interactive option to configure *conf.json* file with missing test playbooks for integrations, scripts and playbooks
* Added *download* command to download custom content from Demisto instance to the local content repository.
* Improved validation failure messages to include a command suggestion, wherever relevant, to fix the raised issue.
* Improved 'validate' help and documentation description
* validate - checks that scripts, playbooks, and integrations have the *tests* key.
* validate - checks that test playbooks are configured in `conf.json`.
* demisto-sdk lint - Copy dir better handling.
* demisto-sdk lint - Add error when package missing in docker image.
* Added *-a , --validate-all* option in *validate* to run all validation on all files.
* Added *-i , --input* option in *validate* to run validation on a specified pack/file.
* added *-i, --input* option in *secrets* to run on a specific file.
* Added an allowed hidden parameter: *longRunning* to the hidden integration parameters validation.
* Fixed an issue with **format** command when executing with an output path of a folder and not a file path.
* Bug fixes in generate-docs command given playbook as input.
* Fixed an issue with lint command in which flake8 was not running on unit test files.

# 0.5.2
* Added *-c, --command* option in *generate-docs* to generate a specific command from an integration.
* Fixed an issue when getting README/CHANGELOG files from git and loading them.
* Removed release notes validation for new content.
* Fixed secrets validations for files with the same name in a different directory.
* demisto-sdk lint - parallelization working with specifying the number of workers.
* demisto-sdk lint - logging levels output, 3 levels.
* demisto-sdk lint - JSON report, structured error reports in JSON format.
* demisto-sdk lint - XML JUnit report for unit-tests.
* demisto-sdk lint - new packages used to accelerate execution time.
* demisto-sdk secrets - command now respects the generic whitelist, and not only the pack secrets.

# 0.5.0
[PyPI History][1]

[1]: https://pypi.org/project/demisto-sdk/#history
# 0.4.9
* Fixed an issue in *generate-docs* where Playbooks and Scripts documentation failed.
* Added a graceful error message when executing the *run" command with a misspelled command.
* Added more informative errors upon failures of the *upload* command.
* format command:
    * Added format for json files: IncidentField, IncidentType, IndicatorField, IndicatorType, Layout, Dashboard.
    * Added the *-fv --from-version*, *-nv --no-validation* arguments.
    * Removed the *-t yml_type* argument, the file type will be inferred.
    * Removed the *-g use_git* argument, running format without arguments will run automatically on git diff.
* Fixed an issue in loading playbooks with '=' character.
* Fixed an issue in *validate* failed on deleted README files.

# 0.4.8
* Added the *max* field to the Playbook schema, allowing to define it in tasks loop.
* Fixed an issue in *validate* where Condition branches checks were case sensitive.

# 0.4.7
* Added the *slareminder* field to the Playbook schema.
* Added the *common_server*, *demisto_mock* arguments to the *init* command.
* Fixed an issue in *generate-docs* where the general section was not being generated correctly.
* Fixed an issue in *validate* where Incident type validation failed.

# 0.4.6
* Fixed an issue where the *validate* command did not identify CHANGELOG in packs.
* Added a new command, *id-set* to create the id set - the content dependency tree by file IDs.

# 0.4.5
* generate-docs command:
    * Added the *use_cases*, *permissions*, *command_permissions* and *limitations*.
    * Added the *--insecure* argument to support running the script and integration command in Demisto.
    * Removed the *-t yml_type* argument, the file type will be inferred.
    * The *-o --output* argument is no longer mandatory, default value will be the input file directory.
* Added support for env var: *DEMISTO_SDK_SKIP_VERSION_CHECK*. When set version checks are skipped.
* Fixed an issue in which the CHANGELOG files did not match our scheme.
* Added a validator to verify that there are no hidden integration parameters.
* Fixed an issue where the *validate* command ran on test files.
* Removed the *env-dir* argument from the demisto-sdk.
* README files which are html files will now be skipped in the *validate* command.
* Added support for env var: *DEMISTO_README_VALIDATOR*. When not set the readme validation will not run.

# 0.4.4
* Added a validator for IncidentTypes (incidenttype-*.json).
* Fixed an issue where the -p flag in the *validate* command was not working.
* Added a validator for README.md files.
* Release notes validator will now run on: incident fields, indicator fields, incident types, dashboard and reputations.
* Fixed an issue where the validator of reputation(Indicator Type) did not check on the details field.
* Fixed an issue where the validator attempted validating non-existing files after deletions or name refactoring.
* Removed the *yml_type* argument in the *split-yml*, *extract-code* commands.
* Removed the *file_type* argument in the *generate-test-playbook* command.
* Fixed the *insecure* argument in *upload*.
* Added the *insecure* argument in *run-playbook*.
* Standardise the *-i --input*, *-o --output* to demisto-sdk commands.

# 0.4.3
* Fixed an issue where the incident and indicator field BC check failed.
* Support for linting and unit testing PowerShell integrations.

# 0.4.2
* Fixed an issue where validate failed on Windows.
* Added a validator to verify all branches are handled in conditional task in a playbook.
* Added a warning message when not running the latest sdk version.
* Added a validator to check that the root is connected to all tasks in the playbook.
* Added a validator for Dashboards (dashboard-*.json).
* Added a validator for Indicator Types (reputation-*.json).
* Added a BC validation for changing incident field type.
* Fixed an issue where init command would generate an invalid yml for scripts.
* Fixed an issue in misleading error message in v2 validation hook.
* Fixed an issue in v2 hook which now is set only on newly added scripts.
* Added more indicative message for errors in yaml files.
* Disabled pykwalify info log prints.

# 0.3.10
* Added a BC check for incident fields - changing from version is not allowed.
* Fixed an issue in create-content-artifacts where scripts in Packs in TestPlaybooks dir were copied with a wrong prefix.


# 0.3.9
* Added a validation that incident field can not be required.
* Added validation for fetch incident parameters.
* Added validation for feed integration parameters.
* Added to the *format* command the deletion of the *sourceplaybookid* field.
* Fixed an issue where *fieldMapping* in playbook did not pass the scheme validation.
* Fixed an issue where *create-content-artifacts* did not copy TestPlaybooks in Packs without prefix of *playbook-*.
* Added a validation the a playbook can not have a rolename set.
* Added to the image validator the new DBot default image.
* Added the fields: elasticcommonfields, quiet, quietmode to the Playbook schema.
* Fixed an issue where *validate* failed on integration commands without outputs.
* Added a new hook for naming of v2 integrations and scripts.


# 0.3.8
* Fixed an issue where *create-content-artifact* was not loading the data in the yml correctly.
* Fixed an issue where *unify* broke long lines in script section causing syntax errors


# 0.3.7
* Added *generate-docs* command to generate documentation file for integration, playbook or script.
* Fixed an issue where *unify* created a malformed integration yml.
* Fixed an issue where demisto-sdk **init** creates unit-test file with invalid import.


# 0.3.6
* Fixed an issue where demisto-sdk **validate** failed on modified scripts without error message.


# 0.3.5
* Fixed an issue with docker tag validation for integrations.
* Restructured repo source code.


# 0.3.4
* Saved failing unit tests as a file.
* Fixed an issue where "_test" file for scripts/integrations created using **init** would import the "HelloWorld" templates.
* Fixed an issue in demisto-sdk **validate** - was failing on backward compatiblity check
* Fixed an issue in demisto-sdk **secrets** - empty line in .secrets-ignore always made the secrets check to pass
* Added validation for docker image inside integrations and scripts.
* Added --use-git flag to **format** command to format all changed files.
* Fixed an issue where **validate** did not fail on dockerimage changes with bc check.
* Added new flag **--ignore-entropy** to demisto-sdk **secrets**, this will allow skip entropy secrets check.
* Added --outfile to **lint** to allow saving failed packages to a file.


# 0.3.3
* Added backwards compatibility break error message.
* Added schema for incident types.
* Added **additionalinfo** field to as an available field for integration configuration.
* Added pack parameter for **init**.
* Fixed an issue where error would appear if name parameter is not set in **init**.


# 0.3.2
* Fixed the handling of classifier files in **validate**.


# 0.3.1
* Fixed the handling of newly created reputation files in **validate**.
* Added an option to perform **validate** on a specific file.


# 0.3.0
* Added support for multi-package **lint** both with parallel and without.
* Added all parameter in **lint** to run on all packages and packs in content repository.
* Added **format** for:
    * Scripts
    * Playbooks
    * Integrations
* Improved user outputs for **secrets** command.
* Fixed an issue where **lint** would run pytest and pylint only on a single docker per integration.
* Added auto-complete functionality to demisto-sdk.
* Added git parameter in **lint** to run only on changed packages.
* Added the **run-playbook** command
* Added **run** command which runs a command in the Demisto playground.
* Added **upload** command which uploads an integration or a script to a Demisto instance.
* Fixed and issue where **validate** checked if release notes exist for new integrations and scripts.
* Added **generate-test-playbook** command which generates a basic test playbook for an integration or a script.
* **validate** now supports indicator fields.
* Fixed an issue with layouts scheme validation.
* Adding **init** command.
* Added **json-to-outputs** command which generates the yaml section for outputs from an API raw response.

# 0.2.6

* Fixed an issue with locating release notes for beta integrations in **validate**.

# 0.2.5

* Fixed an issue with locating release notes for beta integrations in **validate**.

# 0.2.4

* Adding image validation to Beta_Integration and Packs in **validate**.

# 0.2.3

* Adding Beta_Integration to the structure validation process.
* Fixing bug where **validate** did checks on TestPlaybooks.
* Added requirements parameter to **lint**.

# 0.2.2

* Fixing bug where **lint** did not return exit code 1 on failure.
* Fixing bug where **validate** did not print error message in case no release notes were give.

# 0.2.1

* **Validate** now checks that the id and name fields are identical in yml files.
* Fixed a bug where sdk did not return any exit code.

# 0.2.0

* Added Release Notes Validator.
* Fixed the Unifier selection of your python file to use as the code.
* **Validate** now supports Indicator fields.
* Fixed a bug where **validate** and **secrets** did not return exit code 1 on failure.
* **Validate** now runs on newly added scripts.

# 0.1.8

* Added support for `--version`.
* Fixed an issue in file_validator when calling `checked_type` method with script regex.

# 0.1.2
* Restructuring validation to support content packs.
* Added secrets validation.
* Added content bundle creation.
* Added lint and unit test run.

# 0.1.1

* Added new logic to the unifier.
* Added detailed README.
* Some small adjustments and fixes.

# 0.1.0

Capabilities:
* **Extract** components(code, image, description etc.) from a Demisto YAML file into a directory.
* **Unify** components(code, image, description etc.) to a single Demisto YAML file.
* **Validate** Demisto content files.<|MERGE_RESOLUTION|>--- conflicted
+++ resolved
@@ -7,12 +7,8 @@
 * Fixed an issue where **validate** failed when comparing branch against commit hash.
 * Added the *--no-pipenv* flag to the **split-yml** command.
 * Added a validation that incident fields and incident types are not removed from mappers.
-<<<<<<< HEAD
-* Fixed an issue where the *create-id-set* flag in the *validate* command did not work while not using git
-=======
+* Fixed an issue where the *create-id-set* flag in the *validate* command did not work while not using git.
 * Added the *hiddenusername* field to the integration schema.
-
->>>>>>> d856d70c
 
 # 1.3.0
 * Do not collect optional dependencies on indicator types reputation commands.
