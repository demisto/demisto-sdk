--- conflicted
+++ resolved
@@ -1,11 +1,9 @@
 # Changelog
 
-<<<<<<< HEAD
-* Fixed an issue where **doc-review** command returned success on malformed release notes.
-=======
+demisto_sdk.tests.integration_tests.content_create_artifacts_integration_test
+
 ## 1.6.4
 
->>>>>>> 62d0ef1f
 * Added the new **generate-yml-from-python** command.
 * Added a code *type* indication for integration and script objects in the *ID Set*.
 * Added the [Vulture](https://github.com/jendrikseipp/vulture) linter to the pre-commit hook.
@@ -35,7 +33,6 @@
 * Fixed an issue in the **validate** and **format** commands where *None* arguments in integration commands caused the commands to fail unexpectedly.
 * Added support for running tests on XSIAM machines in the **test-content** command.
 * Fixed an issue where the **validate** command did not work properly when deleting non-content items.
-* Added the flag '-d', '--dependency' to **find-dependencies** command to get the content items that cause the dependencies between two packs.
 
 ## 1.6.3
 
