--- conflicted
+++ resolved
@@ -1,7 +1,5 @@
 # Changelog
-<<<<<<< HEAD
 * Added new validation of indicators usage in CommandResults to `XSOAR-linter`.
-=======
 * Running **demisto-sdk lint** will automatically run on changed files (same behavior as the -g flag).
 * Removed supported version message from the documentation when running **generate_docs**.
 * Added a print to indicate backwards compatibility is being checked in **validate** command.
@@ -11,10 +9,9 @@
 * Fixed an issue where the **validate** command did not create the *id_set.json* file when running with *-a* flag.
 * Added price change validation in the **validate** command.
 * Added validations that checks in read-me for empty sections or leftovers from the auto generated read-me that should be changed.
-
+* Added new code validation for *NotImplementedError* to raise a warning in `XSOAR-linter`.
 
 # 1.2.12
->>>>>>> 8665cc9d
 * Bandit now reports also on medium severity issues.
 * Fixed an issue with support for Docker Desktop on Mac version 2.5.0+.
 * Added support for vulture and mypy linting when running without docker.
@@ -28,11 +25,7 @@
 * Added new code validations for *NotImplementedError* exception raise to `XSOAR-linter`.
 * Command create-content-artifacts additional support for **Author_image.png** object.
 * Fixed an issue where schemas were not enforced for incident fields, indicator fields and old layouts in the validate command.
-<<<<<<< HEAD
-* Added new code validation for *NotImplementedError* to raise a warning in `XSOAR-linter`.
-=======
 * Added support for **update-release-notes** command to update release notes according to master branch.
->>>>>>> 8665cc9d
 
 # 1.2.11
 * Fixed an issue where the ***generate-docs*** command reset the enumeration of line numbering after an MD table.
