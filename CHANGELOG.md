--- conflicted
+++ resolved
@@ -1,15 +1,10 @@
 # Changelog
 * Fixed an issue where **lint** failed where *.Dockerfile* exists prior running the lint command.
 * Added FeedHelloWorld template option for *--template* flag in **demisto-sdk init** command.
-<<<<<<< HEAD
-* Fixed an issue where contrib/partner details might be added twice to the same file, when using unify and create-content-artifacts commands
-
-=======
 * Fixed issue where **update-release-notes** deleted release note file if command was called more than once.
 * Fixed issue where **update-release-notes** added docker image release notes every time the command was called.
 * Fixed an issue where running **update-release-notes** on a pack with newly created integration, had also added a docker image entry in the release notes.
 * Fixed an issue where `XSOAR-linter` did not find *NotImplementedError* in main.
->>>>>>> 3387a996
 
 # 1.3.2
 * Updated the format of the outputs when using the *--json-file* flag to create a JSON file output for the **validate** and **lint** commands.
