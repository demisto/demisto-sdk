--- conflicted
+++ resolved
@@ -2,12 +2,9 @@
 ## Unreleased
 * Added a check to **is_docker_image_latest_tag** to only fail the validation on non-latest image tag when the current tag is older than 3 days.
 * Fixed an issue where **upload** would not properly show the installed version in the UI.
-<<<<<<< HEAD
-* Fixed an issue in *lint* where it returned a warning regarding usage of `demisto.results` function in entities that have to use it and can't use `CommandResults` instead.
-=======
 * Fixed an issue where the `contribution_converter` failed replacing generated release notes with the contribution form release notes.
 * Fixed an issue where an extra levelname was added to a logging message.
->>>>>>> 2b69e9de
+* Fixed an issue in *lint* where it returned a warning regarding usage of `demisto.results` function in entities that have to use it and can't use `CommandResults` instead.
 
 ## 1.15.5
 * **Breaking Change**: The default of the **upload** command `--zip` argument is `true`. To upload packs as custom content items use the `--no-zip` argument.
