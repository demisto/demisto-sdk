--- conflicted
+++ resolved
@@ -2,12 +2,8 @@
 ## Unreleased
 * Improved memory efficiency in **update-content-graph** and **create-content-graph** commands.
 * Removed support for the `cve_id` name for the default-argument for **cve** reputation commands in **validate**. Now, only `cve` may be used for such commands.
-<<<<<<< HEAD
 * Updated *Pydantic* to v2.
 * Fixed an issue where **zip_packs** failed uploadaing content.
-
-=======
->>>>>>> f0d1da0c
 
 ## 1.17.1
 * Added the `aliasTo` key to the Incident Field schema.
