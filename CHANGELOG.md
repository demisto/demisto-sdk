# Changelog

## Unreleased
<<<<<<< HEAD
=======
* Fixed an issue where *indicatorTypes* and *betaIntegrations* were not found in the id_set.
* Updated the default general `fromVersion` value on **format** to `6.5.0`
* Fixed an issue where the **validate** command did not fail when the integration yml file name was not the same as the folder containing it.
* Added an option to have **generate-docs** take a Playbooks folder path as input, and generate docs for all playbooks in it.
* Fixed an issue where the suggestion in case of `IF113` included uppercase letters for the `cliName` parameter.
* Added new validation to the **validate** command to fail and list all the file paths of files that are using a deprecated integration command / script / playbook.
* **validate** will no longer fail on playbooks calling subplaybooks that have a higher `fromVersion` value, if  calling the subplaybook has `skipifunavailable=True`.

## 1.7.0
* Allowed JSON Handlers to accept kwargs, for custoimzing behavior.
* Fixed an issue where an incorrect error was shown when the `id` of a content item differed from its `name` attribute.
* Fixed an issue where the `preserve_quotes` in ruamel_handler received an incorrect value @icholy
* Fixed an issue where ignoring RM110 error code wasn't working and added a validation to **ALLOWED_IGNORE_ERRORS** to validate that all error codes are inserted in the right format.
* Fixed an issue where the contribution credit text was not added correctly to the pack README.
* Changed the contribution file implementation from markdown to a list of contributor names. The **create-content-artifact** will use this list to prepare the needed credit message.
* Added a new validation to the `XSOAR-linter` in the **lint** command for verifying that demisto.log is not used in the code.
* The **generate-docs** command will now auto-generate the Incident Mirroring section when implemented in an integration.
* Added support to automatically generate release notes for deprecated items in the **update-release-notes** command.
* Fixed an issue causing any command to crash when unable to detect local repository properties.
* Fixed an issue where running in a private gitlab repo caused a warning message to be shown multiple times.
* Added a new validation to the **validate** command to verify that markdown and python files do not contain words related to copyright section.
* Fixed an issue where **lint** crashd when provided an input file path (expecting a directory).
* Added a new validation to **validate**, making sure all inputs of a playbook are used.
* Added a new validation to **validate**, making sure all inputs used in a playbook declared in the input section.

## 1.6.9
* Added a new validation that checks whether a pack should be deprecated.
* Added a new ability to the **format** command to deprecate a pack.
* Fixed an issue where the **validate** command sometimes returned a false negative in cases where there are several sub-playbooks with the same ID.
* Added a new validation to the **validate** command to verify that the docker in use is not deprecated.
* Added support for multiple ApiModules in the **unify** command
* Added a check to **validate** command, preventing use of relative urls in README files.
* Added environment variable **DEMISTO_SDK_MARKETPLACE** expected to affect *MarketplaceTagParser* *marketplace* value. The value will be automatically set when passing *marketplace* arg to the commands **unify**, **zip-packs**, **create-content-artifacts** and **upload**.
* Added slack notifier for build failures on the master branch.
* Added support for modeling and parsing rules in the **split** command.
* Added support for README files in **format** command.
* Added a **validate** check, making sure classifier id and name values match. Updated the classifier **format** to update the id accordingly.
* The **generate-docs** command will now auto-generate the playbook image link by default.
* Added the `--custom-image-link` argument to override.
* Added a new flag to **generate-docs** command, allowing to add a custom image link to a playbook README.
* Added a new validation to the **validate** command to verify that the package directory name is the same as the files contained in the that package.
* Added support in the **unify** command to unify a schema into its Modeling Rule.
* The **format** command will now replace the *fromServerVersion* field with *fromVersion*.

## 1.6.8

* Fixed an issue where **validate** did not fail on invalid playbook entities' versions (i.e. subplaybooks or scripts with higher fromversion than their parent playbook).
* Added support for running lint via a remote docker ssh connection. Use `DOCKER_HOST` env variable to specify a remote docker connection, such as: `DOCKER_HOST=ssh://myuser@myhost.com`.
* Fixed an issue where the pack cache in *get_marketplaces* caused the function to return invalid values.
* Fixed an issue where running format on a pack with XSIAM entities would fail.
* Added the new `display_name` field to relevant entities in the **create-id-set** command.
* Added a new validation to the **validate** command to verify the existence of "Reliability" parameter if the integration have reputation command.
* Fixed a bug where terminating the **lint** command failed (`ctrl + c`).
* Removed the validation of a subtype change in integrations and scripts from **validate**.
* Fixed an issue where **download** did not behave as expected when prompting for a version update. Reported by @K-Yo
* Added support for adoption release notes.
* Fixed an issue where **merge-id-sets** failed when a key was missing in one id-set.json.
* Fixed a bug where some mypy messages were not parsed properly in **lint**.
* Added a validation to the **validate** command, failing when '`fromversion`' or '`toversion`' in a content entity are incorrect format.
* Added a validation to the **validate** command, checking if `fromversion` <= `toversion`.
* Fixed an issue where coverage reports used the wrong logging level, marking debug logs as errors.
* Added a new validation to the **validate** command, to check when the discouraged `http` prefixes are used when setting defaultvalue, rather than `https`.
* Added a check to the **lint** command for finding hard-coded usage of the http protocol.
* Locked the dependency on Docker.
* Removed a traceback line from the **init** command templates: BaseIntegration, BaseScript.
* Updated the token in **_add_pr_comment** method from the content-bot token to the xsoar-bot token.

## 1.6.7

* Added the `types-markdown` dependency, adding markdown capabilities to existing linters using the [Markdown](https://pypi.org/project/Markdown/) package.
* Added support in the **format** command to remove nonexistent incident/indicator fields from *layouts/mappers*
* Added the `Note: XXX` and `XXX now generally available.` release notes templates to **doc-review** command.
* Updated the logs shown during the docker build step.
* Removed a false warning about configuring the `GITLAB_TOKEN` environment variable when it's not needed.
* Removed duplicate identifiers for XSIAM integrations.
* Updated the *tags* and *use cases* in pack metadata validation to use the local files only.
* Fixed the error message in checkbox validation where the defaultvalue is wrong and added the name of the variable that should be fixed.
* Added types to `find_type_by_path` under tools.py.
* Fixed an issue where YAML files contained incorrect value type for `tests` key when running `format --deprecate`.
* Added a deprecation message to the `tests:` section of yaml files when running `format --deprecate`.
* Added use case for **validate** on *wizard* objects - set_playbook is mapped to all integrations.
* Added the 'integration-get-indicators' commands to be ignored by the **verify_yml_commands_match_readme** validation, the validation will no longer fail if these commands are not in the readme file.
* Added a new validation to the **validate** command to verify that if the phrase "breaking changes" is present in a pack release notes, a JSON file with the same name exists and contains the relevant breaking changes information.
* Improved logs when running test playbooks (in a build).
* Fixed an issue in **upload** did not include list-type content items. @nicolas-rdgs
* Reverted release notes to old format.

## 1.6.6

* Added debug print when excluding item from ID set due to missing dependency.
* Added a validation to the **validate** command, failing when non-ignorable errors are present in .pack-ignore.
* Fixed an issue where `mdx server` did not close when stopped in mid run.
* Fixed an issue where `-vvv` flag did not print logs on debug level.
* enhanced ***validate*** command to list all command names affected by a backward compatibility break, instead of only one.
* Added support for Wizard content item in the **format**, **validate**, **upload**, **create-id-set**, **find-dependecies** and **create-content-artifacts** commands.
* Added a new flag to the **validate** command, allowing to run specific validations.
* Added support in **unify** and **create-content-artifacts** for displaying different documentations (detailed description + readme) for content items, depending on the marketplace version.
* Fixed an issue in **upload** where list items were not uploaded.
* Added a new validation to **validate** command to verify that *cliName* and *id* keys of the incident field or the indicator field are matches.
* Added the flag '-x', '--xsiam' to **upload** command to upload XSIAM entities to XSIAM server.
* Fixed the integration field *isFetchEvents* to be in lowercase.
* Fixed an issue where **validate -i** run after **format -i** on an existing file in the repo instead of **validate -g**.
* Added the following commands: 'update-remote-data', 'get-modified-remote-data', 'update-remote-system' to be ignored by the **verify_yml_commands_match_readme** validation, the validation will no longer fail if these commands are not in the readme file.
* Updated the release note template to include a uniform format for all items.
* Added HelloWorldSlim template option for *--template* flag in **demisto-sdk init** command.
* Fixed an issue where the HelloWorldSlim template in **demisto-sdk init** command had an integration id that was conflicting with HelloWorld integration id.
* Updated the SDK to use demisto-py 3.1.6, allowing use of a proxy with an environment variable.
* Set the default logger level to `warning`, to avoid unwanted debug logs.
* The **format** command now validates that default value of checkbox parameters is a string 'true' or 'false'.
* Fixed an issue where `FileType.PLAYBOOK` would show instead of `Playbook` in readme error messages.
* Added a new validation to **validate** proper defaultvalue for checkbox fields.

## 1.6.5
>>>>>>> c83c7556

* Fixed an issue in the **format** command where the `id` field was overwritten for existing JSON files.
* Fixed an issue where the **doc-review** command was successful even when the release-note is malformed.
* Added timestamps to the `demisto-sdk` logger.
* Added time measurements to **lint**.
* Added the flag '-d', '--dependency' to **find-dependencies** command to get the content items that cause the dependencies between two packs.
* Fixed an issue where **update-release-notes** used the *trigger_id* field instead of the *trigger_name* field.
* Fixed an issue where **doc-review** failed to recognize script names, in scripts using the old file structure.
* Fixed an issue where concurrent processes created by **lint** caused deadlocks when opening files.
* Fixed an issue in the **format** command where `_dev` or `_copy` suffixes weren't removed from the subscript names in playbooks and layouts.
* Fixed an issue where **validate** failed on nonexistent `README.md` files.
* Added support of XSIAM content items to the **validate** command.
* Fixed an issue where relative paths were not accessed correctly.
* Report **lint** summary results and failed packages after reporting time measurements.

## 1.6.4

* Added the new **generate-yml-from-python** command.
* Added a code *type* indication for integration and script objects in the *ID Set*.
* Added the [Vulture](https://github.com/jendrikseipp/vulture) linter to the pre-commit hook.
* The `demisto-sdk` pack will now be distributed via PyPi with a **wheel** file.
* Fixed a bug where any edited json file that contained a forward slash (`/`) escaped.
* Added a new validation to **validate** command to verify that the metadata *currentVersion* is
the same as the last release note version.
* The **validate** command now checks if there're none-deprecated integration commands that are missing from the readme file.
* Fixed an issue where *dockerimage* changes in Scripts weren't recognized by the **update-release-notes** command.
* Fixed an issue where **update-xsoar-config-file** did not properly insert the marketplace packs list to the file.
* Added the pack name to the known words by default when running the **doc-review** command.
* Added support for new XSIAM entities in **create-id-set** command.
* Added support for new XSIAM entities in **create-content-artifacts** command.
* Added support for Parsing/Modeling Rule content item in the **unify** command.
* Added the integration name, the commands name and the script name to the known words by default when running the **doc-review** command.
* Added an argument '-c' '--custom' to the **unify** command, if True will append to the unified yml name/display/id the custom label provided
* Added support for sub words suggestion in kebab-case sentences when running the **doc-review** command.
* Added support for new XSIAM entities in **update-release-notes** command.
* Enhanced the message of alternative suggestion words shown when running **doc-review** command.
* Fixed an incorrect error message, in case `node` is not installed on the machine.
* Fixed an issue in the **lint** command where the *check-dependent-api-modules* argument was set to true by default.
* Added a new command **generate-unit-tests**.
* Added a new validation to **validate** all SIEM integration have the same suffix.
* Fixed the destination path of the unified parsing/modeling rules in **create-content-artifacts** command.
* Fixed an issue in the **validate** command, where we validated wrongfully the existence of readme file for the *ApiModules* pack.
* Fixed an issue in the **validate** command, where an error message that was displayed for scripts validation was incorrect.
* Fixed an issue in the **validate** and **format** commands where *None* arguments in integration commands caused the commands to fail unexpectedly.
* Added support for running tests on XSIAM machines in the **test-content** command.
* Fixed an issue where the **validate** command did not work properly when deleting non-content items.
* Added the flag '-d', '--dependency' to **find-dependencies** command to get the content items that cause the dependencies between two packs.

## 1.6.3

* **Breaking change**: Fixed a typo in the **validate** `--quiet-bc-validation` flag (was `--quite-bc-validation`). @upstart-swiss
* Dropped support for python 3.7: Demisto-SDK is now supported on Python 3.8 or newer.
* Added an argument to YAMLHandler, allowing to set a maximal width for YAML files. This fixes an issue where a wrong default was used.
* Added the detach mechanism to the **upload** command, If you set the --input-config-file flag, any files in the repo's SystemPacks folder will be detached.
* Added the reattach mechanism to the **upload** command, If you set the --input-config-file flag, any detached item in your XSOAR instance that isn't currently in the repo's SystemPacks folder will be re-attached.
* Fixed an issue in the **validate** command that did not work properly when using the *-g* flag.
* Enhanced the dependency message shown when running **lint**.
* Fixed an issue where **update-release-notes** didn't update the currentVersion in pack_metadata.
* Improved the logging in **test-content** for helping catch typos in external playbook configuration.

## 1.6.2

* Added dependency validation support for core marketplacev2 packs.
* Fixed an issue in **update-release-notes** where suggestion fix failed in validation.
* Fixed a bug where `.env` files didn't load. @nicolas-rdgs
* Fixed a bug where **validate** command failed when the *categories* field in the pack metadata was empty for non-integration packs.
* Added *system* and *item-type* arguments to the **download** command, used when downloading system items.
* Added a validation to **validate**, checking that each script, integration and playbook have a README file. This validation only runs when the command is called with either the `-i` or the `-g` flag.
* Fixed a regression issue with **doc-review**, where the `-g` flag did not work.
* Improved the detection of errors in **doc-review** command.
* The **validate** command now checks if a readme file is empty, only for packs that contain playbooks or were written by a partner.
* The **validate** command now makes sure common contextPath values (e.g. `DBotScore.Score`) have a non-empty description, and **format** populates them automatically.
* Fixed an issue where the **generate-outputs** command did not work properly when examples were provided.
* Fixed an issue in the **generate-outputs** command, where the outputs were not written to the specified output path.
* The **generate-outputs** command can now generate outputs from multiple calls to the same command (useful when different args provide different outputs).
* The **generate-outputs** command can now update a yaml file with new outputs, without deleting or overwriting existing ones.
* Fixed a bug where **doc-review** command failed on existing templates.
* Fixed a bug where **validate** command failed when the word demisto is in the repo README file.
* Added support for adding test-playbooks to the zip file result in *create-content-artifacts* command for marketplacev2.
* Fixed an issue in **find-dependencies** where using the argument *-o* without the argument *--all-packs-dependencies* did not print a proper warning.
* Added a **validate** check to prevent deletion of files whose deletion is not supported by the XSOAR marketplace.
* Removed the support in the *maintenance* option of the *-u* flag in the **update-release-notes** command.
* Added validation for forbidden words and phrases in the **doc-review** command.
* Added a retries mechanism to the **test-content** command to stabilize the build process.
* Added support for all `git` platforms to get remote files.
* Refactored the **format** command's effect on the *fromversion* field:
  * Fixed a bug where the *fromversion* field was removed when modifying a content item.
  * Updated the general default *fromversion* and the default *fromversion* of newly-introduced content items (e.g. `Lists`, `Jobs`).
  * Added an interactive mode functionality for all content types, to ask the user whether to set a default *fromversion*, if could not automatically determine its value. Use `-y` to assume 'yes' as an answer to all prompts and run non-interactively.

## 1.6.1

* Added the '--use-packs-known-words' argument to the **doc-review** command
* Added YAML_Loader to handle yaml files in a standard way across modules, replacing PYYAML.
* Fixed an issue when filtering items using the ID set in the **create-content-artifacts** command.
* Fixed an issue in the **generate-docs** command where tables were generated with an empty description column.
* Fixed an issue in the **split** command where splitting failed when using relative input/output paths.
* Added warning when inferred files are missing.
* Added to **validate** a validation for integration image dimensions, which should be 120x50px.
* Improved an error in the **validate** command to better differentiate between the case where a required fetch parameter is malformed or missing.

## 1.6.0

* Fixed an issue in the **create-id-set** command where similar items from different marketplaces were reported as duplicated.
* Fixed typo in demisto-sdk init
* Fixed an issue where the **lint** command did not handle all container exit codes.
* Add to **validate** a validation for pack name to make sure it is unchanged.
* Added a validation to the **validate** command that verifies that the version in the pack_metdata file is written in the correct format.
* Fixed an issue in the **format** command where missing *fromVersion* field in indicator fields caused an error.

## 1.5.9

* Added option to specify `External Playbook Configuration` to change inputs of Playbooks triggered as part of **test-content**
* Improved performance of the **lint** command.
* Improved performance of the **validate** command when checking README images.
* ***create-id-set*** command - the default value of the **marketplace** argument was changed from ‘xsoar’ to all packs existing in the content repository. When using the command, make sure to pass the relevant marketplace to use.

## 1.5.8

* Fixed an issue where the command **doc-review** along with the argument `--release-notes` failed on yml/json files with invalid schema.
* Fixed an issue where the **lint** command failed on packs using python 3.10

## 1.5.7

* Fixed an issue where reading remote yaml files failed.
* Fixed an issue in **validate** failed with no error message for lists (when no fromVersion field was found).
* Fixed an issue when running **validate** or **format** in a gitlab repository, and failing to determine its project id.
* Added an enhancement to **split**, handling an empty output argument.
* Added the ability to add classifiers and mappers to conf.json.
* Added the Alias field to the incident field schema.

## 1.5.6

* Added 'deprecated' release notes template.
* Fixed an issue where **run-test-playbook** command failed to get the task entries when the test playbook finished with errors.
* Fixed an issue in **validate** command when running with `no-conf-json` argument to ignore the `conf.json` file.
* Added error type text (`ERROR` or `WARNING`) to **validate** error prints.
* Fixed an issue where the **format** command on test playbook did not format the ID to be equal to the name of the test playbook.
* Enhanced the **update-release-notes** command to automatically commit release notes config file upon creation.
* The **validate** command will validate that an indicator field of type html has fromVersion of 6.1.0 and above.
* The **format** command will now add fromVersion 6.1.0 to indicator field of type html.
* Added support for beta integrations in the **format** command.
* Fixed an issue where the **postman-codegen** command failed when called with the `--config-out` flag.
* Removed the integration documentation from the detailed description while performing **split** command to the unified yml file.
* Removed the line which indicates the version of the product from the README.md file for new contributions.

## 1.5.5

* Fixed an issue in the **update-release-notes** command, which did not work when changes were made in multiple packs.
* Changed the **validate** command to fail on missing test-playbooks only if no unittests are found.
* Fixed `to_kebab_case`, it will now deal with strings that have hyphens, commas or periods in them, changing them to be hyphens in the new string.
* Fixed an issue in the **create-id-set** command, where the `source` value included the git token if it was specified in the remote url.
* Fixed an issue in the **merge-id-set** command, where merging fails because of duplicates but the packs are in the XSOAR repo but in different version control.
* Fixed missing `Lists` Content Item as valid `IDSetType`
* Added enhancement for **generate-docs**. It is possible to provide both file or a comma seperated list as `examples`. Also, it's possible to provide more than one example for a script or a command.
* Added feature in **format** to sync YML and JSON files to the `master` file structure.
* Added option to specify `Incident Type`, `Incoming Mapper` and `Classifier` when configuring instance in **test-content**
* added a new command **run-test-playbook** to run a test playbook in a given XSOAR instance.
* Fixed an issue in **format** when running on a modified YML, that the `id` value is not changed to its old `id` value.
* Enhancement for **split** command, replace `ApiModule` code block to `import` when splitting a YML.
* Fixed an issue where indicator types were missing from the pack's content, when uploading using **zip-packs**.
* The request data body format generated in the **postman-codegen** will use the python argument's name and not the raw data argument's name.
* Added the flag '--filter-by-id-set' to **create-content-artifacts** to create artifacts only for items in the given id_set.json.

## 1.5.4

* Fixed an issue with the **format** command when contributing via the UI
* The **format** command will now not remove the `defaultRows` key from incident, indicator and generic fields with `type: grid`.
* Fixed an issue with the **validate** command when a layoutscontainer did not have the `fromversion` field set.
* added a new command **update-xsoar-config-file** to handle your XSOAR Configuration File.
* Added `skipVerify` argument in **upload** command to skip pack signature verification.
* Fixed an issue when the **run** command  failed running when there’s more than one playground, by explicitly using the current user’s playground.
* Added support for Job content item in the **format**, **validate**, **upload**, **create-id-set**, **find-dependecies** and **create-content-artifacts** commands.
* Added a **source** field to the **id_set** entitles.
* Two entitles will not consider as duplicates if they share the same pack and the same source.
* Fixed a bug when duplicates were found in **find_dependencies**.
* Added function **get_current_repo** to `tools`.
* The **postman-codegen** will not have duplicates argument name. It will rename them to the minimum distinguished shared path for each of them.

## 1.5.3

* The **format** command will now set `unsearchable: True` for incident, indicator and generic fields.
* Fixed an issue where the **update-release-notes** command crashes with `--help` flag.
* Added validation to the **validate** command that verifies the `unsearchable` key in incident, indicator and generic fields is set to true.
* Removed a validation that DBotRole should be set for automation that requires elevated permissions to the `XSOAR-linter` in the **lint** command.
* Fixed an issue in **Validate** command where playbooks conditional tasks were mishandeled.
* Added a validation to prevent contributors from using the `fromlicense` key as a configuration parameter in an integration's YML
* Added a validation to ensure that the type for **API token** (and similar) parameters are configured correctly as a `credential` type in the integration configuration YML.
* Added an assertion that checks for duplicated requests' names when generating an integration from a postman collection.
* Added support for [.env files](https://pypi.org/project/python-dotenv/). You can now add a `.env` file to your repository with the logging information instead of setting a global environment variables.
* When running **lint** command with --keep-container flag, the docker images are committed.
* The **validate** command will not return missing test playbook error when given a script with dynamic-section tag.

## 1.5.2

* Added a validation to **update-release-notes** command to ensure that the `--version` flag argument is in the right format.
* added a new command **coverage-analyze** to generate and print coverage reports.
* Fixed an issue in **validate** in repositories which are not in GitHub or GitLab
* Added a validation that verifies that readme image absolute links do not contain the working branch name.
* Added support for List content item in the **format**, **validate**, **download**, **upload**, **create-id-set**, **find-dependecies** and **create-content-artifacts** commands.
* Added a validation to ensure reputation command's default argument is set as an array input.
* Added the `--fail-duplicates` flag for the **merge-id-set** command which will fail the command if duplicates are found.
* Added the `--fail-duplicates` flag for the **create-id-set** command which will fail the command if duplicates are found.

## 1.5.1

* Fixed an issue where **validate** command failed to recognized test playbooks for beta integrations as valid tests.
* Fixed an issue were the **validate** command was falsely recognizing image paths in readme files.
* Fixed an issue where the **upload** command error message upon upload failure pointed to wrong file rather than to the pack metadata.
* Added a validation that verifies that each script which appears in incident fields, layouts or layout containers exists in the id_set.json.
* Fixed an issue where the **postman code-gen** command generated double dots for context outputs when it was not needed.
* Fixed an issue where there **validate** command on release notes file crashed when author image was added or modified.
* Added input handling when running **find-dependencies**, replacing string manipulations.
* Fixed an issue where the **validate** command did not handle multiple playbooks with the same name in the id_set.
* Added support for GitLab repositories in **validate**

## 1.5.0

* Fixed an issue where **upload** command failed to upload packs not under content structure.
* Added support for **init** command to run from non-content repo.
* The **split-yml** has been renamed to **split** and now supports splitting Dashboards from unified Generic Modules.
* Fixed an issue where the skipped tests validation ran on the `ApiModules` pack in the **validate** command.
* The **init** command will now create the `Generic Object` entities directories.
* Fixed an issue where the **format** command failed to recognize changed files from git.
* Fixed an issue where the **json-to-outputs** command failed checking whether `0001-01-01T00:00:00` is of type `Date`
* Added to the **generate context** command to generate context paths for integrations from an example file.
* Fixed an issue where **validate** failed on release notes configuration files.
* Fixed an issue where the **validate** command failed on pack input if git detected changed files outside of `Packs` directory.
* Fixed an issue where **validate** command failed to recognize files inside validated pack when validation release notes, resulting in a false error message for missing entity in release note.
* Fixed an issue where the **download** command failed when downloading an invalid YML, instead of skipping it.

## 1.4.9

* Added validation that the support URL in partner contribution pack metadata does not lead to a GitHub repo.
* Enhanced ***generate-docs*** with default `additionalinformation` (description) for common parameters.
* Added to **validate** command a validation that a content item's id and name will not end with spaces.
* The **format** command will now remove trailing whitespaces from content items' id and name fields.
* Fixed an issue where **update-release-notes** could fail on files outside the user given pack.
* Fixed an issue where the **generate-test-playbook** command would not place the playbook in the proper folder.
* Added to **validate** command a validation that packs with `Iron Bank` uses the latest docker from Iron Bank.
* Added to **update-release-notes** command support for `Generic Object` entities.
* Fixed an issue where playbook `fromversion` mismatch validation failed even if `skipunavailable` was set to true.
* Added to the **create artifacts** command support for release notes configuration file.
* Added validation to **validate** for release notes config file.
* Added **isoversize** and **isautoswitchedtoquietmode** fields to the playbook schema.
* Added to the **update-release-notes** command `-bc` flag to generate template for breaking changes version.
* Fixed an issue where **validate** did not search description files correctly, leading to a wrong warning message.

## 1.4.8

* Fixed an issue where yml files with `!reference` failed to load properly.
* Fixed an issue when `View Integration Documentation` button was added twice during the download and re-upload.
* Fixed an issue when `(Partner Contribution)` was added twice to the display name during the download and re-upload.
* Added the following enhancements in the **generate-test-playbook** command:
  * Added the *--commands* argument to generate tasks for specific commands.
  * Added the *--examples* argument to get the command examples file path and generate tasks from the commands and arguments specified there.
  * Added the *--upload* flag to specify whether to upload the test playbook after the generation.
  * Fixed the output condition generation for outputs of type `Boolean`.

## 1.4.7

* Fixed an issue where an empty list for a command context didn't produce an indication other than an empty table.
* Fixed an issue where the **format** command has incorrectly recognized on which files to run when running using git.
* Fixed an issue where author image validations were not checked properly.
* Fixed an issue where new old-formatted scripts and integrations were not validated.
* Fixed an issue where the wording in the from version validation error for subplaybooks was incorrect.
* Fixed an issue where the **update-release-notes** command used the old docker image version instead of the new when detecting a docker change.
* Fixed an issue where the **generate-test-playbook** command used an incorrect argument name as default
* Fixed an issue where the **json-to-outputs** command used an incorrect argument name as default when using `-d`.
* Fixed an issue where validations failed while trying to validate non content files.
* Fixed an issue where README validations did not work post VS Code formatting.
* Fixed an issue where the description validations were inconsistent when running through an integration file or a description file.

## 1.4.6

* Fixed an issue where **validate** suggests, with no reason, running **format** on missing mandatory keys in yml file.
* Skipped existence of TestPlaybook check on community and contribution integrations.
* Fixed an issue where pre-commit didn't run on the demisto_sdk/commands folder.
* The **init** command will now change the script template name in the code to the given script name.
* Expanded the validations performed on beta integrations.
* Added support for PreProcessRules in the **format**, **validate**, **download**, and **create-content-artifacts** commands.
* Improved the error messages in **generate-docs**, if an example was not provided.
* Added to **validate** command a validation that a content entity or a pack name does not contain the words "partner" and "community".
* Fixed an issue where **update-release-notes** ignores *--text* flag while using *-f*
* Fixed the outputs validations in **validate** so enrichment commands will not be checked to have DBotScore outputs.
* Added a new validation to require the dockerimage key to exist in an integration and script yml files.
* Enhanced the **generate-test-playbook** command to use only integration tested on commands, rather than (possibly) other integrations implementing them.
* Expanded unify command to support GenericModules - Unifies a GenericModule object with its Dashboards.
* Added validators for generic objects:
  * Generic Field validator - verify that the 'fromVersion' field is above 6.5.0, 'group' field equals 4 and 'id' field starts with the prefix 'generic_'.
  * Generic Type validator - verify that the 'fromVersion' field is above 6.5.0
  * Generic Module validator - verify that the 'fromVersion' field is above 6.5.0
  * Generic Definition validator - verify that the 'fromVersion' field is above 6.5.0
* Expanded Format command to support Generic Objects - Fixes generic objects according to their validations.
* Fixed an issue where the **update-release-notes** command did not handle ApiModules properly.
* Added option to enter a dictionary or json of format `[{field_name:description}]` in the **json-to-outputs** command,
  with the `-d` flag.
* Improved the outputs for the **format** command.
* Fixed an issue where the validations performed after the **format** command were inconsistent with **validate**.
* Added to the **validate** command a validation for the author image.
* Updated the **create-content-artifacts** command to support generic modules, definitions, fields and types.
* Added an option to ignore errors for file paths and not only file name in .pack-ignore file.

## 1.4.5

* Enhanced the **postman-codegen** command to name all generated arguments with lower case.
* Fixed an issue where the **find-dependencies** command miscalculated the dependencies for playbooks that use generic commands.
* Fixed an issue where the **validate** command failed in external repositories in case the DEMISTO_SDK_GITHUB_TOKEN was not set.
* Fixed an issue where **openapi-codegen** corrupted the swagger file by overwriting configuration to swagger file.
* Updated the **upload** command to support uploading zipped packs to the marketplace.
* Added to the **postman-codegen** command support of path variables.
* Fixed an issue where **openapi-codegen** entered into an infinite loop on circular references in the swagger file.
* The **format** command will now set `fromVersion: 6.2.0` for widgets with 'metrics' data type.
* Updated the **find-dependencies** command to support generic modules, definitions, fields and types.
* Fixed an issue where **openapi-codegen** tried to extract reference example outputs, leading to an exception.
* Added an option to ignore secrets automatically when using the **init** command to create a pack.
* Added a tool that gives the ability to temporarily suppress console output.

## 1.4.4

* When formatting incident types with Auto-Extract rules and without mode field, the **format** command will now add the user selected mode.
* Added new validation that DBotRole is set for scripts that requires elevated permissions to the `XSOAR-linter` in the **lint** command.
* Added url escaping to markdown human readable section in generate docs to avoid autolinking.
* Added a validation that mapper's id and name are matching. Updated the format of mapper to include update_id too.
* Added a validation to ensure that image paths in the README files are valid.
* Fixed **find_type** function to correctly find test files, such as, test script and test playbook.
* Added scheme validations for the new Generic Object Types, Fields, and Modules.
* Renamed the flag *--input-old-version* to *--old-version* in the **generate-docs** command.
* Refactored the **update-release-notes** command:
  * Replaced the *--all* flag with *--use-git* or *-g*.
  * Added the *--force* flag to update the pack release notes without changes in the pack.
  * The **update-release-notes** command will now update all dependent integrations on ApiModule change, even if not specified.
  * If more than one pack has changed, the full list of updated packs will be printed at the end of **update-release-notes** command execution.
  * Fixed an issue where the **update-release-notes** command did not add docker image release notes entry for release notes file if a script was changed.
  * Fixed an issue where the **update-release-notes** command did not detect changed files that had the same name.
  * Fixed an issue in the **update-release-notes** command where the version support of JSON files was mishandled.
* Fixed an issue where **format** did not skip files in test and documentation directories.
* Updated the **create-id-set** command to support generic modules, definitions, fields and types.
* Changed the **convert** command to generate old layout fromversion to 5.0.0 instead of 4.1.0
* Enhanced the command **postman-codegen** with type hints for templates.

## 1.4.3

* Fixed an issue where **json-to-outputs** command returned an incorrect output when json is a list.
* Fixed an issue where if a pack README.md did not exist it could cause an error in the validation process.
* Fixed an issue where the *--name* was incorrectly required in the **init** command.
* Adding the option to run **validate** on a specific path while using git (*-i* & *-g*).
* The **format** command will now change UUIDs in .yml and .json files to their respective content entity name.
* Added a playbook validation to check if a task sub playbook exists in the id set in the **validate** command.
* Added the option to add new tags/usecases to the approved list and to the pack metadata on the same pull request.
* Fixed an issue in **test_content** where when different servers ran tests for the same integration, the server URL parameters were not set correctly.
* Added a validation in the **validate** command to ensure that the ***endpoint*** command is configured correctly in yml file.
* Added a warning when pack_metadata's description field is longer than 130 characters.
* Fixed an issue where a redundant print occurred on release notes validation.
* Added new validation in the **validate** command to ensure that the minimal fromVersion in a widget of type metrics will be 6.2.0.
* Added the *--release-notes* flag to demisto-sdk to get the current version release notes entries.

## 1.4.2

* Added to `pylint` summary an indication if a test was skipped.
* Added to the **init** command the option to specify fromversion.
* Fixed an issue where running **init** command without filling the metadata file.
* Added the *--docker-timeout* flag in the **lint** command to control the request timeout for the Docker client.
* Fixed an issue where **update-release-notes** command added only one docker image release notes entry for release notes file, and not for every entity whom docker image was updated.
* Added a validation to ensure that incident/indicator fields names starts with their pack name in the **validate** command. (Checked only for new files and only when using git *-g*)
* Updated the **find-dependencies** command to return the 'dependencies' according the layout type ('incident', 'indicator').
* Enhanced the "vX" display name validation for scripts and integrations in the **validate** command to check for every versioned script or integration, and not only v2.
* Added the *--fail-duplicates* flag for the **create-id-set** command which will fail the command if duplicates are found.
* Added to the **generate-docs** command automatic addition to git when a new readme file is created.

## 1.4.1

* When in private repo without `DEMSITO_SDK_GITHUB_TOKEN` configured, get_remote_file will take files from the local origin/master.
* Enhanced the **unify** command when giving input of a file and not a directory return a clear error message.
* Added a validation to ensure integrations are not skipped and at least one test playbook is not skipped for each integration or script.
* Added to the Content Tests support for `context_print_dt`, which queries the incident context and prints the result as a json.
* Added new validation for the `xsoar_config.json` file in the **validate** command.
* Added a version differences section to readme in **generate-docs** command.
* Added the *--docs-format* flag in the **integration-diff** command to get the output in README format.
* Added the *--input-old-version* and *--skip-breaking-changes* flags in the **generate-docs** command to get the details for the breaking section and to skip the breaking changes section.

## 1.4.0

* Enable passing a comma-separated list of paths for the `--input` option of the **lint** command.
* Added new validation of unimplemented test-module command in the code to the `XSOAR-linter` in the **lint** command.
* Fixed the **generate-docs** to handle integration authentication parameter.
* Added a validation to ensure that description and README do not contain the word 'Demisto'.
* Improved the deprecated message validation required from playbooks and scripts.
* Added the `--quite-bc-validation` flag for the **validate** command to run the backwards compatibility validation in quite mode (errors is treated like warnings).
* Fixed the **update release notes** command to display a name for old layouts.
* Added the ability to append to the pack README credit to contributors.
* Added identification for parameter differences in **integration-diff** command.
* Fixed **format** to use git as a default value.
* Updated the **upload** command to support reports.
* Fixed an issue where **generate-docs** command was displaying 'None' when credentials parameter display field configured was not configured.
* Fixed an issue where **download** did not return exit code 1 on failure.
* Updated the validation that incident fields' names do not contain the word incident will aplly to core packs only.
* Added a playbook validation to verify all conditional tasks have an 'else' path in **validate** command.
* Renamed the GitHub authentication token environment variable `GITHUB_TOKEN` to `DEMITO_SDK_GITHUB_TOKEN`.
* Added to the **update-release-notes** command automatic addition to git when new release notes file is created.
* Added validation to ensure that integrations, scripts, and playbooks do not contain the entity type in their names.
* Added the **convert** command to convert entities between XSOAR versions.
* Added the *--deprecate* flag in **format** command to deprecate integrations, scripts, and playbooks.
* Fixed an issue where ignoring errors did not work when running the **validate** command on specific files (-i).

## 1.3.9

* Added a validation verifying that the pack's README.md file is not equal to pack description.
* Fixed an issue where the **Assume yes** flag did not work properly for some entities in the **format** command.
* Improved the error messages for separators in folder and file names in the **validate** command.
* Removed the **DISABLE_SDK_VERSION_CHECK** environment variable. To disable new version checks, use the **DEMISTO_SDK_SKIP_VERSION_CHECK** envirnoment variable.
* Fixed an issue where the demisto-sdk version check failed due to a rate limit.
* Fixed an issue with playbooks scheme validation.

## 1.3.8

* Updated the **secrets** command to work on forked branches.

## 1.3.7

* Added a validation to ensure correct image and description file names.
* Fixed an issue where the **validate** command failed when 'display' field in credentials param in yml is empty but 'displaypassword' was provided.
* Added the **integration-diff** command to check differences between two versions of an integration and to return a report of missing and changed elements in the new version.
* Added a validation verifying that the pack's README.md file is not missing or empty for partner packs or packs contains use cases.
* Added a validation to ensure that the integration and script folder and file names will not contain separators (`_`, `-`, ``).
* When formatting new pack, the **format** command will set the *fromversion* key to 5.5.0 in the new files without fromversion.

## 1.3.6

* Added a validation that core packs are not dependent on non-core packs.
* Added a validation that a pack name follows XSOAR standards.
* Fixed an issue where in some cases the `get_remote_file` function failed due to an invalid path.
* Fixed an issue where running **update-release-notes** with updated integration logo, did not detect any file changes.
* Fixed an issue where the **create-id-set** command did not identify unified integrations correctly.
* Fixed an issue where the `CommonTypes` pack was not identified as a dependency for all feed integrations.
* Added support for running SDK commands in private repositories.
* Fixed an issue where running the **init** command did not set the correct category field in an integration .yml file for a newly created pack.
* When formatting new contributed pack, the **format** command will set the *fromversion* key to 6.0.0 in the relevant files.
* If the environment variable "DISABLE_SDK_VERSION_CHECK" is define, the demisto-sdk will no longer check for newer version when running a command.
* Added the `--use-pack-metadata` flag for the **find-dependencies** command to update the calculated dependencies using the the packs metadata files.
* Fixed an issue where **validate** failed on scripts in case the `outputs` field was set to `None`.
* Fixed an issue where **validate** was failing on editing existing release notes.
* Added a validation for README files verifying that the file doesn't contain template text copied from HelloWorld or HelloWorldPremium README.

## 1.3.5

* Added a validation that layoutscontainer's id and name are matching. Updated the format of layoutcontainer to include update_id too.
* Added a validation that commands' names and arguments in core packs, or scripts' arguments do not contain the word incident.
* Fixed issue where running the **generate-docs** command with -c flag ran all the commands and not just the commands specified by the flag.
* Fixed the error message of the **validate** command to not always suggest adding the *description* field.
* Fixed an issue where running **format** on feed integration generated invalid parameter structure.
* Fixed an issue where the **generate-docs** command did not add all the used scripts in a playbook to the README file.
* Fixed an issue where contrib/partner details might be added twice to the same file, when using unify and create-content-artifacts commands
* Fixed issue where running **validate** command on image-related integration did not return the correct outputs to json file.
* When formatting playbooks, the **format** command will now remove empty fields from SetIncident, SetIndicator, CreateNewIncident, CreateNewIndicator script arguments.
* Added an option to fill in the developer email when running the **init** command.

## 1.3.4

* Updated the **validate** command to check that the 'additionalinfo' field only contains the expected value for feed required parameters and not equal to it.
* Added a validation that community/partner details are not in the detailed description file.
* Added a validation that the Use Case tag in pack_metadata file is only used when the pack contains at least one PB, Incident Type or Layout.
* Added a validation that makes sure outputs in integrations are matching the README file when only README has changed.
* Added the *hidden* field to the integration schema.
* Fixed an issue where running **format** on a playbook whose `name` does not equal its `id` would cause other playbooks who use that playbook as a sub-playbook to fail.
* Added support for local custom command configuration file `.demisto-sdk-conf`.
* Updated the **format** command to include an update to the description file of an integration, to remove community/partner details.

## 1.3.3

* Fixed an issue where **lint** failed where *.Dockerfile* exists prior running the lint command.
* Added FeedHelloWorld template option for *--template* flag in **demisto-sdk init** command.
* Fixed issue where **update-release-notes** deleted release note file if command was called more than once.
* Fixed issue where **update-release-notes** added docker image release notes every time the command was called.
* Fixed an issue where running **update-release-notes** on a pack with newly created integration, had also added a docker image entry in the release notes.
* Fixed an issue where `XSOAR-linter` did not find *NotImplementedError* in main.
* Added validation for README files verifying their length (over 30 chars).
* When using *-g* flag in the **validate** command it will now ignore untracked files by default.
* Added the *--include-untracked* flag to the **validate** command to include files which are untracked by git in the validation process.
* Improved the `pykwalify` error outputs in the **validate** command.
* Added the *--print-pykwalify* flag to the **validate** command to print the unchanged output from `pykwalify`.

## 1.3.2

* Updated the format of the outputs when using the *--json-file* flag to create a JSON file output for the **validate** and **lint** commands.
* Added the **doc-review** command to check spelling in .md and .yml files as well as a basic release notes review.
* Added a validation that a pack's display name does not already exist in content repository.
* Fixed an issue where the **validate** command failed to detect duplicate params in an integration.
* Fixed an issue where the **validate** command failed to detect duplicate arguments in a command in an integration.

## 1.3.1

* Fixed an issue where the **validate** command failed to validate the release notes of beta integrations.
* Updated the **upload** command to support indicator fields.
* The **validate** and **update-release-notes** commands will now check changed files against `demisto/master` if it is configured locally.
* Fixed an issue where **validate** would incorrectly identify files as renamed.
* Added a validation that integration properties (such as feed, mappers, mirroring, etc) are not removed.
* Fixed an issue where **validate** failed when comparing branch against commit hash.
* Added the *--no-pipenv* flag to the **split-yml** command.
* Added a validation that incident fields and incident types are not removed from mappers.
* Fixed an issue where the *c
reate-id-set* flag in the *validate* command did not work while not using git.
* Added the *hiddenusername* field to the integration schema.
* Added a validation that images that are not integration images, do not ask for a new version or RN

## 1.3.0

* Do not collect optional dependencies on indicator types reputation commands.
* Fixed an issue where downloading indicator layoutscontainer objects failed.
* Added a validation that makes sure outputs in integrations are matching the README file.
* Fixed an issue where the *create-id-set* flag in the **validate** command did not work.
* Added a warning in case no id_set file is found when running the **validate** command.
* Fixed an issue where changed files were not recognised correctly on forked branches in the **validate** and the **update-release-notes** commands.
* Fixed an issue when files were classified incorrectly when running *update-release-notes*.
* Added a validation that integration and script file paths are compatible with our convention.
* Fixed an issue where id_set.json file was re created whenever running the generate-docs command.
* added the *--json-file* flag to create a JSON file output for the **validate** and **lint** commands.

## 1.2.19

* Fixed an issue where merge id_set was not updated to work with the new entity of Packs.
* Added a validation that the playbook's version matches the version of its sub-playbooks, scripts, and integrations.

## 1.2.18

* Changed the *skip-id-set-creation* flag to *create-id-set* in the **validate** command. Its default value will be False.
* Added support for the 'cve' reputation command in default arg validation.
* Filter out generic and reputation command from scripts and playbooks dependencies calculation.
* Added support for the incident fields in outgoing mappers in the ID set.
* Added a validation that the taskid field and the id field under the task field are both from uuid format and contain the same value.
* Updated the **format** command to generate uuid value for the taskid field and for the id under the task field in case they hold an invalid values.
* Exclude changes from doc_files directory on validation.
* Added a validation that an integration command has at most one default argument.
* Fixing an issue where pack metadata version bump was not enforced when modifying an old format (unified) file.
* Added validation that integration parameter's display names are capitalized and spaced using whitespaces and not underscores.
* Fixed an issue where beta integrations where not running deprecation validations.
* Allowed adding additional information to the deprecated description.
* Fixing an issue when escaping less and greater signs in integration params did not work as expected.

## 1.2.17

* Added a validation that the classifier of an integration exists.
* Added a validation that the mapper of an integration exists.
* Added a validation that the incident types of a classifier exist.
* Added a validation that the incident types of a mapper exist.
* Added support for *text* argument when running **demisto-sdk update-release-notes** on the ApiModules pack.
* Added a validation for the minimal version of an indicator field of type grid.
* Added new validation for incident and indicator fields in classifiers mappers and layouts exist in the content.
* Added cache for get_remote_file to reducing failures from accessing the remote repo.
* Fixed an issue in the **format** command where `_dev` or `_copy` suffixes weren't removed from the `id` of the given playbooks.
* Playbook dependencies from incident and indicator fields are now marked as optional.
* Mappers dependencies from incident types and incident fields are now marked as optional.
* Classifier dependencies from incident types are now marked as optional.
* Updated **demisto-sdk init** command to no longer create `created` field in pack_metadata file
* Updated **generate-docs** command to take the parameters names in setup section from display field and to use additionalinfo field when exist.
* Using the *verbose* argument in the **find-dependencies** command will now log to the console.
* Improved the deprecated message validation required from integrations.
* Fixed an issue in the **generate-docs** command where **Context Example** section was created when it was empty.

## 1.2.16

* Added allowed ignore errors to the *IDSetValidator*.
* Fixed an issue where an irrelevant id_set validation ran in the **validate** command when using the *--id-set* flag.
* Fixed an issue were **generate-docs** command has failed if a command did not exist in commands permissions file.
* Improved a **validate** command message for missing release notes of api module dependencies.

## 1.2.15

* Added the *ID101* to the allowed ignored errors.

## 1.2.14

* SDK repository is now mypy check_untyped_defs complaint.
* The lint command will now ignore the unsubscriptable-object (E1136) pylint error in dockers based on python 3.9 - this will be removed once a new pylint version is released.
* Added an option for **format** to run on a whole pack.
* Added new validation of unimplemented commands from yml in the code to `XSOAR-linter`.
* Fixed an issue where Auto-Extract fields were only checked for newly added incident types in the **validate** command.
* Added a new warning validation of direct access to args/params dicts to `XSOAR-linter`.

## 1.2.13

* Added new validation of indicators usage in CommandResults to `XSOAR-linter`.
* Running **demisto-sdk lint** will automatically run on changed files (same behavior as the -g flag).
* Removed supported version message from the documentation when running **generate_docs**.
* Added a print to indicate backwards compatibility is being checked in **validate** command.
* Added a percent print when running the **validate** command with the *-a* flag.
* Fixed a regression in the **upload** command where it was ignoring `DEMISTO_VERIFY_SSL` env var.
* Fixed an issue where the **upload** command would fail to upload beta integrations.
* Fixed an issue where the **validate** command did not create the *id_set.json* file when running with *-a* flag.
* Added price change validation in the **validate** command.
* Added validations that checks in read-me for empty sections or leftovers from the auto generated read-me that should be changed.
* Added new code validation for *NotImplementedError* to raise a warning in `XSOAR-linter`.
* Added validation for support types in the pack metadata file.
* Added support for *--template* flag in **demisto-sdk init** command.
* Fixed an issue with running **validate** on master branch where the changed files weren't compared to previous commit when using the *-g* flag.
* Fixed an issue where the `XSOAR-linter` ran *NotImplementedError* validation on scripts.
* Added support for Auto-Extract feature validation in incident types in the **validate** command.
* Fixed an issue in the **lint** command where the *-i* flag was ignored.
* Improved **merge-id-sets** command to support merge between two ID sets that contain the same pack.
* Fixed an issue in the **lint** command where flake8 ran twice.

## 1.2.12

* Bandit now reports also on medium severity issues.
* Fixed an issue with support for Docker Desktop on Mac version 2.5.0+.
* Added support for vulture and mypy linting when running without docker.
* Added support for *prev-ver* flag in **update-release-notes** command.
* Improved retry support when building docker images for linting.
* Added the option to create an ID set on a specific pack in **create-id-set** command.
* Added the *--skip-id-set-creation* flag to **validate** command in order to add the capability to run validate command without creating id_set validation.
* Fixed an issue where **validate** command checked docker image tag on ApiModules pack.
* Fixed an issue where **find-dependencies** did not calculate dashboards and reports dependencies.
* Added supported version message to the documentation and release notes files when running **generate_docs** and **update-release-notes** commands respectively.
* Added new code validations for *NotImplementedError* exception raise to `XSOAR-linter`.
* Command create-content-artifacts additional support for **Author_image.png** object.
* Fixed an issue where schemas were not enforced for incident fields, indicator fields and old layouts in the validate command.
* Added support for **update-release-notes** command to update release notes according to master branch.

## 1.2.11

* Fixed an issue where the ***generate-docs*** command reset the enumeration of line numbering after an MD table.
* Updated the **upload** command to support mappers.
* Fixed an issue where exceptions were no printed in the **format** while the *--verbose* flag is set.
* Fixed an issue where *--assume-yes* flag did not work in the **format** command when running on a playbook without a `fromversion` field.
* Fixed an issue where the **format** command would fail in case `conf.json` file was not found instead of skipping the update.
* Fixed an issue where integration with v2 were recognised by the `name` field instead of the `display` field in the **validate** command.
* Added a playbook validation to check if a task script exists in the id set in the **validate** command.
* Added new integration category `File Integrity Management` in the **validate** command.

## 1.2.10

* Added validation for approved content pack use-cases and tags.
* Added new code validations for *CommonServerPython* import to `XSOAR-linter`.
* Added *default value* and *predefined values* to argument description in **generate-docs** command.
* Added a new validation that checks if *get-mapping-fields* command exists if the integration schema has *{ismappable: true}* in **validate** command.
* Fixed an issue where the *--staged* flag recognised added files as modified in the **validate** command.
* Fixed an issue where a backwards compatibility warning was raised for all added files in the **validate** command.
* Fixed an issue where **validate** command failed when no tests were given for a partner supported pack.
* Updated the **download** command to support mappers.
* Fixed an issue where the ***format*** command added a duplicate parameter.
* For partner supported content packs, added support for a list of emails.
* Removed validation of README files from the ***validate*** command.
* Fixed an issue where the ***validate*** command required release notes for ApiModules pack.

## 1.2.9

* Fixed an issue in the **openapi_codegen** command where it created duplicate functions name from the swagger file.
* Fixed an issue in the **update-release-notes** command where the *update type* argument was not verified.
* Fixed an issue in the **validate** command where no error was raised in case a non-existing docker image was presented.
* Fixed an issue in the **format** command where format failed when trying to update invalid Docker image.
* The **format** command will now preserve the **isArray** argument in integration's reputation commands and will show a warning if it set to **false**.
* Fixed an issue in the **lint** command where *finally* clause was not supported in main function.
* Fixed an issue in the **validate** command where changing any entity ID was not validated.
* Fixed an issue in the **validate** command where *--staged* flag did not bring only changed files.
* Fixed the **update-release-notes** command to ignore changes in the metadata file.
* Fixed the **validate** command to ignore metadata changes when checking if a version bump is needed.

## 1.2.8

* Added a new validation that checks in playbooks for the usage of `DeleteContext` in **validate** command.
* Fixed an issue in the **upload** command where it would try to upload content entities with unsupported versions.
* Added a new validation that checks in playbooks for the usage of specific instance in **validate** command.
* Added the **--staged** flag to **validate** command to run on staged files only.

## 1.2.7

* Changed input parameters in **find-dependencies** command.
  * Use ***-i, --input*** instead of ***-p, --path***.
  * Use ***-idp, --id-set-path*** instead of ***-i, --id-set-path***.
* Fixed an issue in the **unify** command where it crashed on an integration without an image file.
* Fixed an issue in the **format** command where unnecessary files were not skipped.
* Fixed an issue in the **update-release-notes** command where the *text* argument was not respected in all cases.
* Fixed an issue in the **validate** command where a warning about detailed description was given for unified or deprecated integrations.
* Improved the error returned by the **validate** command when running on files using the old format.

## 1.2.6

* No longer require setting `DEMISTO_README_VALIDATION` env var to enable README mdx validation. Validation will now run automatically if all necessary node modules are available.
* Fixed an issue in the **validate** command where the `--skip-pack-dependencies` would not skip id-set creation.
* Fixed an issue in the **validate** command where validation would fail if supplied an integration with an empty `commands` key.
* Fixed an issue in the **validate** command where validation would fail due to a required version bump for packs which are not versioned.
* Will use env var `DEMISTO_VERIFY_SSL` to determine if to use a secure connection for commands interacting with the Server when `--insecure` is not passed. If working with a local Server without a trusted certificate, you can set env var `DEMISTO_VERIFY_SSL=no` to avoid using `--insecure` on each command.
* Unifier now adds a link to the integration documentation to the integration detailed description.
* Fixed an issue in the **secrets** command where ignored secrets were not skipped.

## 1.2.5

* Added support for special fields: *defaultclassifier*, *defaultmapperin*, *defaultmapperout* in **download** command.
* Added -y option **format** command to assume "yes" as answer to all prompts and run non-interactively
* Speed up improvements for `validate` of README files.
* Updated the **format** command to adhere to the defined content schema and sub-schemas, aligning its behavior with the **validate** command.
* Added support for canvasContextConnections files in **format** command.

## 1.2.4

* Updated detailed description for community integrations.

## 1.2.3

* Fixed an issue where running **validate** failed on playbook with task that adds tags to the evidence data.
* Added the *displaypassword* field to the integration schema.
* Added new code validations to `XSOAR-linter`.
  * As warnings messages:
    * `demisto.params()` should be used only inside main function.
    * `demisto.args()` should be used only inside main function.
    * Functions args should have type annotations.
* Added `fromversion` field validation to test playbooks and scripts in **validate** command.

## 1.2.2

* Add support for warning msgs in the report and summary to **lint** command.
* Fixed an issue where **json-to-outputs** determined bool values as int.
* Fixed an issue where **update-release-notes** was crushing on `--all` flag.
* Fixed an issue where running **validate**, **update-release-notes** outside of content repo crushed without a meaningful error message.
* Added support for layoutscontainer in **init** contribution flow.
* Added a validation for tlp_color param in feeds in **validate** command.
* Added a validation for removal of integration parameters in **validate** command.
* Fixed an issue where **update-release-notes** was failing with a wrong error message when no pack or input was given.
* Improved formatting output of the **generate-docs** command.
* Add support for env variable *DEMISTO_SDK_ID_SET_REFRESH_INTERVAL*. Set this env variable to the refresh interval in minutes. The id set will be regenerated only if the refresh interval has passed since the last generation. Useful when generating Script documentation, to avoid re-generating the id_set every run.
* Added new code validations to `XSOAR-linter`.
  * As error messages:
    * Longer than 10 seconds sleep statements for non long running integrations.
    * exit() usage.
    * quit() usage.
  * As warnings messages:
    * `demisto.log` should not be used.
    * main function existence.
    * `demito.results` should not be used.
    * `return_output` should not be used.
    * try-except statement in main function.
    * `return_error` usage in main function.
    * only once `return_error` usage.
* Fixed an issue where **lint** command printed logs twice.
* Fixed an issue where *suffix* did not work as expected in the **create-content-artifacts** command.
* Added support for *prev-ver* flag in **lint** and **secrets** commands.
* Added support for *text* flag to **update-release-notes** command to add the same text to all release notes.
* Fixed an issue where **validate** did not recognize added files if they were modified locally.
* Added a validation that checks the `fromversion` field exists and is set to 5.0.0 or above when working or comparing to a non-feature branch in **validate** command.
* Added a validation that checks the certification field in the pack_metadata file is valid in **validate** command.
* The **update-release-notes** command will now automatically add docker image update to the release notes.

## 1.2.1

* Added an additional linter `XSOAR-linter` to the **lint** command which custom validates py files. currently checks for:
  * `Sys.exit` usages with non zero value.
  * Any `Print` usages.
* Fixed an issue where renamed files were failing on *validate*.
* Fixed an issue where single changed files did not required release notes update.
* Fixed an issue where doc_images required release-notes and validations.
* Added handling of dependent packs when running **update-release-notes** on changed *APIModules*.
  * Added new argument *--id-set-path* for id_set.json path.
  * When changes to *APIModule* is detected and an id_set.json is available - the command will update the dependent pack as well.
* Added handling of dependent packs when running **validate** on changed *APIModules*.
  * Added new argument *--id-set-path* for id_set.json path.
  * When changes to *APIModule* is detected and an id_set.json is available - the command will validate that the dependent pack has release notes as well.
* Fixed an issue where the find_type function didn't recognize file types correctly.
* Fixed an issue where **update-release-notes** command did not work properly on Windows.
* Added support for indicator fields in **update-release-notes** command.
* Fixed an issue where files in test dirs where being validated.

## 1.2.0

* Fixed an issue where **format** did not update the test playbook from its pack.
* Fixed an issue where **validate** validated non integration images.
* Fixed an issue where **update-release-notes** did not identified old yml integrations and scripts.
* Added revision templates to the **update-release-notes** command.
* Fixed an issue where **update-release-notes** crashed when a file was renamed.
* Fixed an issue where **validate** failed on deleted files.
* Fixed an issue where **validate** validated all images instead of packs only.
* Fixed an issue where a warning was not printed in the **format** in case a non-supported file type is inputted.
* Fixed an issue where **validate** did not fail if no release notes were added when adding files to existing packs.
* Added handling of incorrect layout paths via the **format** command.
* Refactor **create-content-artifacts** command - Efficient artifacts creation and better logging.
* Fixed an issue where image and description files were not handled correctly by **validate** and **update-release-notes** commands.
* Fixed an issue where the **format** command didn't remove all extra fields in a file.
* Added an error in case an invalid id_set.json file is found while running the **validate** command.
* Added fetch params checks to the **validate** command.

## 1.1.11

* Added line number to secrets' path in **secrets** command report.
* Fixed an issue where **init** a community pack did not present the valid support URL.
* Fixed an issue where **init** offered a non relevant pack support type.
* Fixed an issue where **lint** did not pull docker images for powershell.
* Fixed an issue where **find-dependencies** did not find all the script dependencies.
* Fixed an issue where **find-dependencies** did not collect indicator fields as dependencies for playbooks.
* Updated the **validate** and the **secrets** commands to be less dependent on regex.
* Fixed an issue where **lint** did not run on circle when docker did not return ping.
* Updated the missing release notes error message (RN106) in the **Validate** command.
* Fixed an issue where **Validate** would return missing release notes when two packs with the same substring existed in the modified files.
* Fixed an issue where **update-release-notes** would add duplicate release notes when two packs with the same substring existed in the modified files.
* Fixed an issue where **update-release-notes** would fail to bump new versions if the feature branch was out of sync with the master branch.
* Fixed an issue where a non-descriptive error would be returned when giving the **update-release-notes** command a pack which can not be found.
* Added dependencies check for *widgets* in **find-dependencies** command.
* Added a `update-docker` flag to **format** command.
* Added a `json-to-outputs` flag to the **run** command.
* Added a verbose (`-v`) flag to **format** command.
* Fixed an issue where **download** added the prefix "playbook-" to the name of playbooks.

## 1.1.10

* Updated the **init** command. Relevant only when passing the *--contribution* argument.
  * Added the *--author* option.
  * The *support* field of the pack's metadata is set to *community*.
* Added a proper error message in the **Validate** command upon a missing description in the root of the yml.
* **Format** now works with a relative path.
* **Validate** now fails when all release notes have been excluded.
* Fixed issue where correct error message would not propagate for invalid images.
* Added the *--skip-pack-dependencies* flag to **validate** command to skip pack dependencies validation. Relevant when using the *-g* flag.
* Fixed an issue where **Validate** and **Format** commands failed integrations with `defaultvalue` field in fetch incidents related parameters.
* Fixed an issue in the **Validate** command in which unified YAML files were not ignored.
* Fixed an issue in **generate-docs** where scripts and playbooks inputs and outputs were not parsed correctly.
* Fixed an issue in the **openapi-codegen** command where missing reference fields in the swagger JSON caused errors.
* Fixed an issue in the **openapi-codegen** command where empty objects in the swagger JSON paths caused errors.
* **update-release-notes** command now accept path of the pack instead of pack name.
* Fixed an issue where **generate-docs** was inserting unnecessary escape characters.
* Fixed an issue in the **update-release-notes** command where changes to the pack_metadata were not detected.
* Fixed an issue where **validate** did not check for missing release notes in old format files.

## 1.1.9

* Fixed an issue where **update-release-notes** command failed on invalid file types.

## 1.1.8

* Fixed a regression where **upload** command failed on test playbooks.
* Added new *githubUser* field in pack metadata init command.
* Support beta integration in the commands **split-yml, extract-code, generate-test-playbook and generate-docs.**
* Fixed an issue where **find-dependencies** ignored *toversion* field in content items.
* Added support for *layoutscontainer*, *classifier_5_9_9*, *mapper*, *report*, and *widget* in the **Format** command.
* Fixed an issue where **Format** will set the `ID` field to be equal to the `name` field in modified playbooks.
* Fixed an issue where **Format** did not work for test playbooks.
* Improved **update-release-notes** command:
  * Write content description to release notes for new items.
  * Update format for file types without description: Connections, Incident Types, Indicator Types, Layouts, Incident Fields.
* Added a validation for feedTags param in feeds in **validate** command.
* Fixed readme validation issue in community support packs.
* Added the **openapi-codegen** command to generate integrations from OpenAPI specification files.
* Fixed an issue were release notes validations returned wrong results for *CommonScripts* pack.
* Added validation for image links in README files in **validate** command.
* Added a validation for default value of fetch param in feeds in **validate** command.
* Fixed an issue where the **Init** command failed on scripts.

## 1.1.7

* Fixed an issue where running the **format** command on feed integrations removed the `defaultvalue` fields.
* Playbook branch marked with *skipunavailable* is now set as an optional dependency in the **find-dependencies** command.
* The **feedReputation** parameter can now be hidden in a feed integration.
* Fixed an issue where running the **unify** command on JS package failed.
* Added the *--no-update* flag to the **find-dependencies** command.
* Added the following validations in **validate** command:
  * Validating that a pack does not depend on NonSupported / Deprecated packs.

## 1.1.6

* Added the *--description* option to the **init** command.
* Added the *--contribution* option to the **init** command which converts a contribution zip to proper pack format.
* Improved **validate** command performance time and outputs.
* Added the flag *--no-docker-checks* to **validate** command to skip docker checks.
* Added the flag *--print-ignored-files* to **validate** command to print ignored files report when the command is done.
* Added the following validations in **validate** command:
  * Validating that existing release notes are not modified.
  * Validating release notes are not added to new packs.
  * Validating that the "currentVersion" field was raised in the pack_metadata for modified packs.
  * Validating that the timestamp in the "created" field in the pack_metadata is in ISO format.
* Running `demisto-sdk validate` will run the **validate** command using git and only on committed files (same as using *-g --post-commit*).
* Fixed an issue where release notes were not checked correctly in **validate** command.
* Fixed an issue in the **create-id-set** command where optional playbook tasks were not taken into consideration.
* Added a prompt to the `demisto-sdk update-release-notes` command to prompt users to commit changes before running the release notes command.
* Added support to `layoutscontainer` in **validate** command.

## 1.1.5

* Fixed an issue in **find-dependencies** command.
* **lint** command now verifies flake8 on CommonServerPython script.

## 1.1.4

* Fixed an issue with the default output file name of the **unify** command when using "." as an output path.
* **Unify** command now adds contributor details to the display name and description.
* **Format** command now adds *isFetch* and *incidenttype* fields to integration yml.
* Removed the *feedIncremental* field from the integration schema.
* **Format** command now adds *feedBypassExclusionList*, *Fetch indicators*, *feedReputation*, *feedReliability*,
     *feedExpirationPolicy*, *feedExpirationInterval* and *feedFetchInterval* fields to integration yml.
* Fixed an issue in the playbooks schema.
* Fixed an issue where generated release notes were out of order.
* Improved pack dependencies detection.
* Fixed an issue where test playbooks were mishandled in **validate** command.

## 1.1.3

* Added a validation for invalid id fields in indicators types files in **validate** command.
* Added default behavior for **update-release-notes** command.
* Fixed an error where README files were failing release notes validation.
* Updated format of generated release notes to be more user friendly.
* Improved error messages for the **update-release-notes** command.
* Added support for `Connections`, `Dashboards`, `Widgets`, and `Indicator Types` to **update-release-notes** command.
* **Validate** now supports scripts under the *TestPlaybooks* directory.
* Fixed an issue where **validate** did not support powershell files.

## 1.1.2

* Added a validation for invalid playbookID fields in incidents types files in **validate** command.
* Added a code formatter for python files.
* Fixed an issue where new and old classifiers where mixed on validate command.
* Added *feedIncremental* field to the integration schema.
* Fixed error in the **upload** command where unified YMLs were not uploaded as expected if the given input was a pack.
* Fixed an issue where the **secrets** command failed due to a space character in the file name.
* Ignored RN validation for *NonSupported* pack.
* You can now ignore IF107, SC100, RP102 error codes in the **validate** command.
* Fixed an issue where the **download** command was crashing when received as input a JS integration or script.
* Fixed an issue where **validate** command checked docker image for JS integrations and scripts.
* **validate** command now checks scheme for reports and connections.
* Fixed an issue where **validate** command checked docker when running on all files.
* Fixed an issue where **validate** command did not fail when docker image was not on the latest numeric tag.
* Fixed an issue where beta integrations were not validated correctly in **validate** command.

## 1.1.1

* fixed and issue where file types were not recognized correctly in **validate** command.
* Added better outputs for validate command.

## 1.1.0

* Fixed an issue where changes to only non-validated files would fail validation.
* Fixed an issue in **validate** command where moved files were failing validation for new packs.
* Fixed an issue in **validate** command where added files were failing validation due to wrong file type detection.
* Added support for new classifiers and mappers in **validate** command.
* Removed support of old RN format validation.
* Updated **secrets** command output format.
* Added support for error ignore on deprecated files in **validate** command.
* Improved errors outputs in **validate** command.
* Added support for linting an entire pack.

## 1.0.9

* Fixed a bug where misleading error was presented when pack name was not found.
* **Update-release-notes** now detects added files for packs with versions.
* Readme files are now ignored by **update-release-notes** and validation of release notes.
* Empty release notes no longer cause an uncaught error during validation.

## 1.0.8

* Changed the output format of demisto-sdk secrets.
* Added a validation that checkbox items are not required in integrations.
* Added pack release notes generation and validation.
* Improved pack metadata validation.
* Fixed an issue in **validate** where renamed files caused an error

## 1.0.4

* Fix the **format** command to update the `id` field to be equal to `details` field in indicator-type files, and to `name` field in incident-type & dashboard files.
* Fixed a bug in the **validate** command for layout files that had `sortValues` fields.
* Fixed a bug in the **format** command where `playbookName` field was not always present in the file.
* Fixed a bug in the **format** command where indicatorField wasn't part of the SDK schemas.
* Fixed a bug in **upload** command where created unified docker45 yml files were not deleted.
* Added support for IndicatorTypes directory in packs (for `reputation` files, instead of Misc).
* Fixed parsing playbook condition names as string instead of boolean in **validate** command
* Improved image validation in YAML files.
* Removed validation for else path in playbook condition tasks.

## 1.0.3

* Fixed a bug in the **format** command where comments were being removed from YAML files.
* Added output fields: *file_path* and *kind* for layouts in the id-set.json created by **create-id-set** command.
* Fixed a bug in the **create-id-set** command Who returns Duplicate for Layouts with a different kind.
* Added formatting to **generate-docs** command results replacing all `<br>` tags with `<br/>`.
* Fixed a bug in the **download** command when custom content contained not supported content entity.
* Fixed a bug in **format** command in which boolean strings  (e.g. 'yes' or 'no') were converted to boolean values (e.g. 'True' or 'False').
* **format** command now removes *sourceplaybookid* field from playbook files.
* Fixed a bug in **generate-docs** command in which integration dependencies were not detected when generating documentation for a playbook.

## 1.0.1

* Fixed a bug in the **unify** command when output path was provided empty.
* Improved error message for integration with no tests configured.
* Improved the error message returned from the **validate** command when an integration is missing or contains malformed fetch incidents related parameters.
* Fixed a bug in the **create** command where a unified YML with a docker image for 4.5 was copied incorrectly.
* Missing release notes message are now showing the release notes file path to update.
* Fixed an issue in the **validate** command in which unified YAML files were not ignored.
* File format suggestions are now shown in the relevant file format (JSON or YAML).
* Changed Docker image validation to fail only on non-valid ones.
* Removed backward compatibility validation when Docker image is updated.

## 1.0.0

* Improved the *upload* command to support the upload of all the content entities within a pack.
* The *upload* command now supports the improved pack file structure.
* Added an interactive option to format integrations, scripts and playbooks with No TestPlaybooks configured.
* Added an interactive option to configure *conf.json* file with missing test playbooks for integrations, scripts and playbooks
* Added *download* command to download custom content from Demisto instance to the local content repository.
* Improved validation failure messages to include a command suggestion, wherever relevant, to fix the raised issue.
* Improved 'validate' help and documentation description
* validate - checks that scripts, playbooks, and integrations have the *tests* key.
* validate - checks that test playbooks are configured in `conf.json`.
* demisto-sdk lint - Copy dir better handling.
* demisto-sdk lint - Add error when package missing in docker image.
* Added *-a , --validate-all* option in *validate* to run all validation on all files.
* Added *-i , --input* option in *validate* to run validation on a specified pack/file.
* added *-i, --input* option in *secrets* to run on a specific file.
* Added an allowed hidden parameter: *longRunning* to the hidden integration parameters validation.
* Fixed an issue with **format** command when executing with an output path of a folder and not a file path.
* Bug fixes in generate-docs command given playbook as input.
* Fixed an issue with lint command in which flake8 was not running on unit test files.

## 0.5.2

* Added *-c, --command* option in *generate-docs* to generate a specific command from an integration.
* Fixed an issue when getting README/CHANGELOG files from git and loading them.
* Removed release notes validation for new content.
* Fixed secrets validations for files with the same name in a different directory.
* demisto-sdk lint - parallelization working with specifying the number of workers.
* demisto-sdk lint - logging levels output, 3 levels.
* demisto-sdk lint - JSON report, structured error reports in JSON format.
* demisto-sdk lint - XML JUnit report for unit-tests.
* demisto-sdk lint - new packages used to accelerate execution time.
* demisto-sdk secrets - command now respects the generic whitelist, and not only the pack secrets.

## 0.5.0

[PyPI History][1]

[1]: https://pypi.org/project/demisto-sdk/#history

## 0.4.9

* Fixed an issue in *generate-docs* where Playbooks and Scripts documentation failed.
* Added a graceful error message when executing the *run" command with a misspelled command.
* Added more informative errors upon failures of the *upload* command.
* format command:
  * Added format for json files: IncidentField, IncidentType, IndicatorField, IndicatorType, Layout, Dashboard.
  * Added the *-fv --from-version*, *-nv --no-validation* arguments.
  * Removed the *-t yml_type* argument, the file type will be inferred.
  * Removed the *-g use_git* argument, running format without arguments will run automatically on git diff.
* Fixed an issue in loading playbooks with '=' character.
* Fixed an issue in *validate* failed on deleted README files.

## 0.4.8

* Added the *max* field to the Playbook schema, allowing to define it in tasks loop.
* Fixed an issue in *validate* where Condition branches checks were case sensitive.

## 0.4.7

* Added the *slareminder* field to the Playbook schema.
* Added the *common_server*, *demisto_mock* arguments to the *init* command.
* Fixed an issue in *generate-docs* where the general section was not being generated correctly.
* Fixed an issue in *validate* where Incident type validation failed.

## 0.4.6

* Fixed an issue where the *validate* command did not identify CHANGELOG in packs.
* Added a new command, *id-set* to create the id set - the content dependency tree by file IDs.

## 0.4.5

* generate-docs command:
  * Added the *use_cases*, *permissions*, *command_permissions* and *limitations*.
  * Added the *--insecure* argument to support running the script and integration command in Demisto.
  * Removed the *-t yml_type* argument, the file type will be inferred.
  * The *-o --output* argument is no longer mandatory, default value will be the input file directory.
* Added support for env var: *DEMISTO_SDK_SKIP_VERSION_CHECK*. When set version checks are skipped.
* Fixed an issue in which the CHANGELOG files did not match our scheme.
* Added a validator to verify that there are no hidden integration parameters.
* Fixed an issue where the *validate* command ran on test files.
* Removed the *env-dir* argument from the demisto-sdk.
* README files which are html files will now be skipped in the *validate* command.
* Added support for env var: *DEMISTO_README_VALIDATOR*. When not set the readme validation will not run.

## 0.4.4

* Added a validator for IncidentTypes (incidenttype-*.json).
* Fixed an issue where the -p flag in the *validate* command was not working.
* Added a validator for README.md files.
* Release notes validator will now run on: incident fields, indicator fields, incident types, dashboard and reputations.
* Fixed an issue where the validator of reputation(Indicator Type) did not check on the details field.
* Fixed an issue where the validator attempted validating non-existing files after deletions or name refactoring.
* Removed the *yml_type* argument in the *split-yml*, *extract-code* commands.
* Removed the *file_type* argument in the *generate-test-playbook* command.
* Fixed the *insecure* argument in *upload*.
* Added the *insecure* argument in *run-playbook*.
* Standardise the *-i --input*, *-o --output* to demisto-sdk commands.

## 0.4.3

* Fixed an issue where the incident and indicator field BC check failed.
* Support for linting and unit testing PowerShell integrations.

## 0.4.2

* Fixed an issue where validate failed on Windows.
* Added a validator to verify all branches are handled in conditional task in a playbook.
* Added a warning message when not running the latest sdk version.
* Added a validator to check that the root is connected to all tasks in the playbook.
* Added a validator for Dashboards (dashboard-*.json).
* Added a validator for Indicator Types (reputation-*.json).
* Added a BC validation for changing incident field type.
* Fixed an issue where init command would generate an invalid yml for scripts.
* Fixed an issue in misleading error message in v2 validation hook.
* Fixed an issue in v2 hook which now is set only on newly added scripts.
* Added more indicative message for errors in yaml files.
* Disabled pykwalify info log prints.

## 0.3.10

* Added a BC check for incident fields - changing from version is not allowed.
* Fixed an issue in create-content-artifacts where scripts in Packs in TestPlaybooks dir were copied with a wrong prefix.

## 0.3.9

* Added a validation that incident field can not be required.
* Added validation for fetch incident parameters.
* Added validation for feed integration parameters.
* Added to the *format* command the deletion of the *sourceplaybookid* field.
* Fixed an issue where *fieldMapping* in playbook did not pass the scheme validation.
* Fixed an issue where *create-content-artifacts* did not copy TestPlaybooks in Packs without prefix of *playbook-*.
* Added a validation the a playbook can not have a rolename set.
* Added to the image validator the new DBot default image.
* Added the fields: elasticcommonfields, quiet, quietmode to the Playbook schema.
* Fixed an issue where *validate* failed on integration commands without outputs.
* Added a new hook for naming of v2 integrations and scripts.

## 0.3.8

* Fixed an issue where *create-content-artifact* was not loading the data in the yml correctly.
* Fixed an issue where *unify* broke long lines in script section causing syntax errors

## 0.3.7

* Added *generate-docs* command to generate documentation file for integration, playbook or script.
* Fixed an issue where *unify* created a malformed integration yml.
* Fixed an issue where demisto-sdk **init** creates unit-test file with invalid import.

## 0.3.6

* Fixed an issue where demisto-sdk **validate** failed on modified scripts without error message.

## 0.3.5

* Fixed an issue with docker tag validation for integrations.
* Restructured repo source code.

## 0.3.4

* Saved failing unit tests as a file.
* Fixed an issue where "_test" file for scripts/integrations created using **init** would import the "HelloWorld" templates.
* Fixed an issue in demisto-sdk **validate** - was failing on backward compatiblity check
* Fixed an issue in demisto-sdk **secrets** - empty line in .secrets-ignore always made the secrets check to pass
* Added validation for docker image inside integrations and scripts.
* Added --use-git flag to **format** command to format all changed files.
* Fixed an issue where **validate** did not fail on dockerimage changes with bc check.
* Added new flag **--ignore-entropy** to demisto-sdk **secrets**, this will allow skip entropy secrets check.
* Added --outfile to **lint** to allow saving failed packages to a file.

## 0.3.3

* Added backwards compatibility break error message.
* Added schema for incident types.
* Added **additionalinfo** field to as an available field for integration configuration.
* Added pack parameter for **init**.
* Fixed an issue where error would appear if name parameter is not set in **init**.

## 0.3.2

* Fixed the handling of classifier files in **validate**.

## 0.3.1

* Fixed the handling of newly created reputation files in **validate**.
* Added an option to perform **validate** on a specific file.

## 0.3.0

* Added support for multi-package **lint** both with parallel and without.
* Added all parameter in **lint** to run on all packages and packs in content repository.
* Added **format** for:
  * Scripts
  * Playbooks
  * Integrations
* Improved user outputs for **secrets** command.
* Fixed an issue where **lint** would run pytest and pylint only on a single docker per integration.
* Added auto-complete functionality to demisto-sdk.
* Added git parameter in **lint** to run only on changed packages.
* Added the **run-playbook** command
* Added **run** command which runs a command in the Demisto playground.
* Added **upload** command which uploads an integration or a script to a Demisto instance.
* Fixed and issue where **validate** checked if release notes exist for new integrations and scripts.
* Added **generate-test-playbook** command which generates a basic test playbook for an integration or a script.
* **validate** now supports indicator fields.
* Fixed an issue with layouts scheme validation.
* Adding **init** command.
* Added **json-to-outputs** command which generates the yaml section for outputs from an API raw response.

## 0.2.6

* Fixed an issue with locating release notes for beta integrations in **validate**.

## 0.2.5

* Fixed an issue with locating release notes for beta integrations in **validate**.

## 0.2.4

* Adding image validation to Beta_Integration and Packs in **validate**.

## 0.2.3

* Adding Beta_Integration to the structure validation process.
* Fixing bug where **validate** did checks on TestPlaybooks.
* Added requirements parameter to **lint**.

## 0.2.2

* Fixing bug where **lint** did not return exit code 1 on failure.
* Fixing bug where **validate** did not print error message in case no release notes were give.

## 0.2.1

* **Validate** now checks that the id and name fields are identical in yml files.
* Fixed a bug where sdk did not return any exit code.

## 0.2.0

* Added Release Notes Validator.
* Fixed the Unifier selection of your python file to use as the code.
* **Validate** now supports Indicator fields.
* Fixed a bug where **validate** and **secrets** did not return exit code 1 on failure.
* **Validate** now runs on newly added scripts.

## 0.1.8

* Added support for `--version`.
* Fixed an issue in file_validator when calling `checked_type` method with script regex.

## 0.1.2

* Restructuring validation to support content packs.
* Added secrets validation.
* Added content bundle creation.
* Added lint and unit test run.

## 0.1.1

* Added new logic to the unifier.
* Added detailed README.
* Some small adjustments and fixes.

## 0.1.0

Capabilities:

* **Extract** components(code, image, description etc.) from a Demisto YAML file into a directory.
* **Unify** components(code, image, description etc.) to a single Demisto YAML file.
* **Validate** Demisto content files.<|MERGE_RESOLUTION|>--- conflicted
+++ resolved
@@ -1,8 +1,6 @@
 # Changelog
 
 ## Unreleased
-<<<<<<< HEAD
-=======
 * Fixed an issue where *indicatorTypes* and *betaIntegrations* were not found in the id_set.
 * Updated the default general `fromVersion` value on **format** to `6.5.0`
 * Fixed an issue where the **validate** command did not fail when the integration yml file name was not the same as the folder containing it.
@@ -10,6 +8,7 @@
 * Fixed an issue where the suggestion in case of `IF113` included uppercase letters for the `cliName` parameter.
 * Added new validation to the **validate** command to fail and list all the file paths of files that are using a deprecated integration command / script / playbook.
 * **validate** will no longer fail on playbooks calling subplaybooks that have a higher `fromVersion` value, if  calling the subplaybook has `skipifunavailable=True`.
+* Fixed an issue where relative paths were not accessed correctly.
 
 ## 1.7.0
 * Allowed JSON Handlers to accept kwargs, for custoimzing behavior.
@@ -24,7 +23,7 @@
 * Fixed an issue causing any command to crash when unable to detect local repository properties.
 * Fixed an issue where running in a private gitlab repo caused a warning message to be shown multiple times.
 * Added a new validation to the **validate** command to verify that markdown and python files do not contain words related to copyright section.
-* Fixed an issue where **lint** crashd when provided an input file path (expecting a directory).
+* Fixed an issue where **lint** crashed when provided an input file path (expecting a directory).
 * Added a new validation to **validate**, making sure all inputs of a playbook are used.
 * Added a new validation to **validate**, making sure all inputs used in a playbook declared in the input section.
 
@@ -116,7 +115,6 @@
 * Added a new validation to **validate** proper defaultvalue for checkbox fields.
 
 ## 1.6.5
->>>>>>> c83c7556
 
 * Fixed an issue in the **format** command where the `id` field was overwritten for existing JSON files.
 * Fixed an issue where the **doc-review** command was successful even when the release-note is malformed.
@@ -129,7 +127,6 @@
 * Fixed an issue in the **format** command where `_dev` or `_copy` suffixes weren't removed from the subscript names in playbooks and layouts.
 * Fixed an issue where **validate** failed on nonexistent `README.md` files.
 * Added support of XSIAM content items to the **validate** command.
-* Fixed an issue where relative paths were not accessed correctly.
 * Report **lint** summary results and failed packages after reporting time measurements.
 
 ## 1.6.4
