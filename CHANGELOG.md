--- conflicted
+++ resolved
@@ -9,12 +9,9 @@
 * Added identification for parameter differences in **integration-diff** command.
 * Fixed **format** to use git as a default value.
 * Updated the **upload** command to support reports.
-<<<<<<< HEAD
-* Added validation to ensure that integrations, scripts, and playbooks do not contain the entity type in their names.
-=======
 * Fixed an issue where **generate-docs** command was displaying 'None' when credentials parameter display field configured was not configured.
 * Fixed an issue where **download** did not return exit code 1 on failure.
->>>>>>> 8d34007d
+* Added validation to ensure that integrations, scripts, and playbooks do not contain the entity type in their names.
 
 # 1.3.9
 * Added a validation verifying that the pack's README.md file is not equal to pack description.
