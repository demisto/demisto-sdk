--- conflicted
+++ resolved
@@ -11,13 +11,9 @@
 * **validate** will now run on all the pack content items when the pack supported marketplaces are modified.
 * **pre-commit** no longer runs when there are no modified files (unless provided with input files).
 * Fixed an issue where errors in **validate** were logged as `info`.
-<<<<<<< HEAD
 * Fixed an issue where **validate** error messages were not logged when an integration param, or the default argument in reputation commands is not valid.
-=======
 * Fixed an issue where the **format** command would change the value of the `unsearchable` key in fields.
 
-
->>>>>>> 51a2155a
 ## 1.17.2
 * Fixed an issue where **lint** and **validate** commands failed on integrations and scripts that use docker images that are not available in the Docker Hub but exist locally.
 * Added documentation for the flag **override-existing** used in upload.
