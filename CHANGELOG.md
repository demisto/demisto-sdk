# Changelog

## Unreleased
* Fixed an issue where paybooks **generate-docs** didn't parse complex input values when no accessor field is given correctly.
* Fixed an issue in the **download** command, where an exception would be raised when downloading system playbooks.
* Fixed an issue where the **upload** failed on playbooks containing a value that starts with `=`.
* Fixed an issue where the **generate-unit-tests** failed to generate assertions, and generate unit tests when command names does not match method name.
<<<<<<< HEAD
* Fixed an issue where the **update-release-notes** deleted existing release notes, now appending to it instead.

=======
* Added a new check to **validate**, making sure playbook task values are passed as references.
>>>>>>> e580f7c5
## 1.7.6

* Fixed parsing of initialization arguments of client classes in the **generate-unit-tests** command.
* Added support for AgentConfig content item in the **upload**, **create-id-set**, **find-dependecies**, **unify** and **create-content-artifacts** commands.
* Added support for XSIAM Report preview image.

## 1.7.5

* Fixed an issue where the **upload** command did not work with the CommonServerUserPython package.
* Fixed an issue in the **download** command, where some playbooks were downloaded as test playbooks.
* Added playbook modification capabilities in **TestSuite**.
* Added a new command **create-content-graph**.
* Fixed an issue in the **upload** command, where the temporary zip would not clean up properly.
* Improved content items parsing in the **create-content-graph** command.
* Added an error when the docker daemon is unavailable when running **lint**.
* Removed the validation of a subtype change for scripts in the **validate** command.
* Fixed an issue where names of XSIAM content items were not normalized properly.
* Fixed an issue where the **download** command was downloading playbooks with **script** (id) and not **scriptName**.
* Fixed an issue where script yml files were not properly identified by `find_type`.
* Removed nightly integrations filtering when deciding if a test should run.
* Added support for XSIAM Dashboard preview image.
* Added the `--no-code-formatting` flag to the **download** command, allowing to skip autopep8 and isort.
* Fixed an issue in the **update-release-notes** command, where generating release notes for modeling rules schema file caused exception.

## 1.7.4

* Fixed an issue where the **doc-review** command showed irrelevant messages.
* Fixed an issue in **validate**, where backward-compatibility failures prevented other validations from running.
* Fixed an issue in **validate**, where content-like files under infrastructure paths were not ignored.
* Fixed an issue in the AMI mapping, where server versions were missing.
* Change the way the normalize name is set for external files.
* Added dump function to XSIAM pack objects to dulicate the files.
* Fixed an issue where the `contribution_converter` did not support changes made to ApiModules.
* Added name normalization according to new convention to XSIAM content items
* Added playbook modification capabilities in **TestSuite**.
* Fixed an issue in create-content-artifacts where it will not get a normalize name for the item and it will try to duplicate the same file.

## 1.7.3

* Fixed an issue in the **format** command where fail when executed from environment without mdx server available.
* Added `Added a`, `Added an` to the list of allowed changelog prefixes.
* Added support for Indicator Types/Reputations in the **upload** command.
* Fixed an issue when running from a subdirectory of a content repo failed.
* Changing the way we are using XSIAM servers api-keys in **test-content** .
* Added a success message to **postman-codegen**.

## 1.7.2

* Fixed an issue in the **validate** command where incident fields were not found in mappers even when they exist
* Added an ability to provide list of marketplace names as a param attribute to **validate** and **upload**
* Added the file type to the error message when it is not supported.
* Fixed an issue where `contribution_converter` incorrectly mapped _Indicator Field_ objects to the _incidentfield_ directory in contribution zip files.
* Fixed a bug where **validate** returned error on empty inputs not used in playbooks.
* Added the `DEMISTO_SDK_CONTENT_PATH` environment variable, implicitly used in various commands.
* Added link to documentation for error messages regarding use cases and tags.

## 1.7.1

* Fixed an issue where *indicatorTypes* and *betaIntegrations* were not found in the id_set.
* Updated the default general `fromVersion` value on **format** to `6.5.0`
* Fixed an issue where the **validate** command did not fail when the integration yml file name was not the same as the folder containing it.
* Added an option to have **generate-docs** take a Playbooks folder path as input, and generate docs for all playbooks in it.
* Fixed an issue where the suggestion in case of `IF113` included uppercase letters for the `cliName` parameter.
* Added new validation to the **validate** command to fail and list all the file paths of files that are using a deprecated integration command / script / playbook.
* **validate** will no longer fail on playbooks calling subplaybooks that have a higher `fromVersion` value, if  calling the subplaybook has `skipifunavailable=True`.
* Fixed an issue where relative paths were not accessed correctly.
* Running any `demisto-sdk` command in a folder with a `.env` file will load it, temporarily overriding existing environment variables.
* Fixed an issue where **validate** did not properly detect deleted files.
* Added new validations to the **validate** command to verify that the schema file exists for a modeling rule and that the schema and rules keys are empty in the yml file.
* Fixed an issue where *find_type* didn't recognize exported incident types.
* Added a new validation to **validate**, making sure all inputs of a playbook are used.
* Added a new validation to **validate**, making sure all inputs used in a playbook declared in the input section.
* The **format** command will now replace the *fromServerVersion* field with *fromVersion*.

## 1.7.0

* Allowed JSON Handlers to accept kwargs, for custoimzing behavior.
* Fixed an issue where an incorrect error was shown when the `id` of a content item differed from its `name` attribute.
* Fixed an issue where the `preserve_quotes` in ruamel_handler received an incorrect value @icholy
* Fixed an issue where ignoring RM110 error code wasn't working and added a validation to **ALLOWED_IGNORE_ERRORS** to validate that all error codes are inserted in the right format.
* Fixed an issue where the contribution credit text was not added correctly to the pack README.
* Changed the contribution file implementation from markdown to a list of contributor names. The **create-content-artifact** will use this list to prepare the needed credit message.
* Added a new validation to the `XSOAR-linter` in the **lint** command for verifying that demisto.log is not used in the code.
* The **generate-docs** command will now auto-generate the Incident Mirroring section when implemented in an integration.
* Added support to automatically generate release notes for deprecated items in the **update-release-notes** command.
* Fixed an issue causing any command to crash when unable to detect local repository properties.
* Fixed an issue where running in a private gitlab repo caused a warning message to be shown multiple times.
* Added a new validation to the **validate** command to verify that markdown and python files do not contain words related to copyright section.
* Fixed an issue where **lint** crashed when provided an input file path (expecting a directory).

## 1.6.9

* Added a new validation that checks whether a pack should be deprecated.
* Added a new ability to the **format** command to deprecate a pack.
* Fixed an issue where the **validate** command sometimes returned a false negative in cases where there are several sub-playbooks with the same ID.
* Added a new validation to the **validate** command to verify that the docker in use is not deprecated.
* Added support for multiple ApiModules in the **unify** command
* Added a check to **validate** command, preventing use of relative urls in README files.
* Added environment variable **DEMISTO_SDK_MARKETPLACE** expected to affect *MarketplaceTagParser* *marketplace* value. The value will be automatically set when passing *marketplace* arg to the commands **unify**, **zip-packs**, **create-content-artifacts** and **upload**.
* Added slack notifier for build failures on the master branch.
* Added support for modeling and parsing rules in the **split** command.
* Added support for README files in **format** command.
* Added a **validate** check, making sure classifier id and name values match. Updated the classifier **format** to update the id accordingly.
* The **generate-docs** command will now auto-generate the playbook image link by default.
* Added the `--custom-image-link` argument to override.
* Added a new flag to **generate-docs** command, allowing to add a custom image link to a playbook README.
* Added a new validation to the **validate** command to verify that the package directory name is the same as the files contained in the that package.
* Added support in the **unify** command to unify a schema into its Modeling Rule.

## 1.6.8

* Fixed an issue where **validate** did not fail on invalid playbook entities' versions (i.e. subplaybooks or scripts with higher fromversion than their parent playbook).
* Added support for running lint via a remote docker ssh connection. Use `DOCKER_HOST` env variable to specify a remote docker connection, such as: `DOCKER_HOST=ssh://myuser@myhost.com`.
* Fixed an issue where the pack cache in *get_marketplaces* caused the function to return invalid values.
* Fixed an issue where running format on a pack with XSIAM entities would fail.
* Added the new `display_name` field to relevant entities in the **create-id-set** command.
* Added a new validation to the **validate** command to verify the existence of "Reliability" parameter if the integration have reputation command.
* Fixed a bug where terminating the **lint** command failed (`ctrl + c`).
* Removed the validation of a subtype change in integrations and scripts from **validate**.
* Fixed an issue where **download** did not behave as expected when prompting for a version update. Reported by @K-Yo
* Added support for adoption release notes.
* Fixed an issue where **merge-id-sets** failed when a key was missing in one id-set.json.
* Fixed a bug where some mypy messages were not parsed properly in **lint**.
* Added a validation to the **validate** command, failing when '`fromversion`' or '`toversion`' in a content entity are incorrect format.
* Added a validation to the **validate** command, checking if `fromversion` <= `toversion`.
* Fixed an issue where coverage reports used the wrong logging level, marking debug logs as errors.
* Added a new validation to the **validate** command, to check when the discouraged `http` prefixes are used when setting defaultvalue, rather than `https`.
* Added a check to the **lint** command for finding hard-coded usage of the http protocol.
* Locked the dependency on Docker.
* Removed a traceback line from the **init** command templates: BaseIntegration, BaseScript.
* Updated the token in **_add_pr_comment** method from the content-bot token to the xsoar-bot token.

## 1.6.7

* Added the `types-markdown` dependency, adding markdown capabilities to existing linters using the [Markdown](https://pypi.org/project/Markdown/) package.
* Added support in the **format** command to remove nonexistent incident/indicator fields from *layouts/mappers*
* Added the `Note: XXX` and `XXX now generally available.` release notes templates to **doc-review** command.
* Updated the logs shown during the docker build step.
* Removed a false warning about configuring the `GITLAB_TOKEN` environment variable when it's not needed.
* Removed duplicate identifiers for XSIAM integrations.
* Updated the *tags* and *use cases* in pack metadata validation to use the local files only.
* Fixed the error message in checkbox validation where the defaultvalue is wrong and added the name of the variable that should be fixed.
* Added types to `find_type_by_path` under tools.py.
* Fixed an issue where YAML files contained incorrect value type for `tests` key when running `format --deprecate`.
* Added a deprecation message to the `tests:` section of yaml files when running `format --deprecate`.
* Added use case for **validate** on *wizard* objects - set_playbook is mapped to all integrations.
* Added the 'integration-get-indicators' commands to be ignored by the **verify_yml_commands_match_readme** validation, the validation will no longer fail if these commands are not in the readme file.
* Added a new validation to the **validate** command to verify that if the phrase "breaking changes" is present in a pack release notes, a JSON file with the same name exists and contains the relevant breaking changes information.
* Improved logs when running test playbooks (in a build).
* Fixed an issue in **upload** did not include list-type content items. @nicolas-rdgs
* Reverted release notes to old format.

## 1.6.6

* Added debug print when excluding item from ID set due to missing dependency.
* Added a validation to the **validate** command, failing when non-ignorable errors are present in .pack-ignore.
* Fixed an issue where `mdx server` did not close when stopped in mid run.
* Fixed an issue where `-vvv` flag did not print logs on debug level.
* enhanced ***validate*** command to list all command names affected by a backward compatibility break, instead of only one.
* Added support for Wizard content item in the **format**, **validate**, **upload**, **create-id-set**, **find-dependecies** and **create-content-artifacts** commands.
* Added a new flag to the **validate** command, allowing to run specific validations.
* Added support in **unify** and **create-content-artifacts** for displaying different documentations (detailed description + readme) for content items, depending on the marketplace version.
* Fixed an issue in **upload** where list items were not uploaded.
* Added a new validation to **validate** command to verify that *cliName* and *id* keys of the incident field or the indicator field are matches.
* Added the flag '-x', '--xsiam' to **upload** command to upload XSIAM entities to XSIAM server.
* Fixed the integration field *isFetchEvents* to be in lowercase.
* Fixed an issue where **validate -i** run after **format -i** on an existing file in the repo instead of **validate -g**.
* Added the following commands: 'update-remote-data', 'get-modified-remote-data', 'update-remote-system' to be ignored by the **verify_yml_commands_match_readme** validation, the validation will no longer fail if these commands are not in the readme file.
* Updated the release note template to include a uniform format for all items.
* Added HelloWorldSlim template option for *--template* flag in **demisto-sdk init** command.
* Fixed an issue where the HelloWorldSlim template in **demisto-sdk init** command had an integration id that was conflicting with HelloWorld integration id.
* Updated the SDK to use demisto-py 3.1.6, allowing use of a proxy with an environment variable.
* Set the default logger level to `warning`, to avoid unwanted debug logs.
* The **format** command now validates that default value of checkbox parameters is a string 'true' or 'false'.
* Fixed an issue where `FileType.PLAYBOOK` would show instead of `Playbook` in readme error messages.
* Added a new validation to **validate** proper defaultvalue for checkbox fields.

## 1.6.5

* Fixed an issue in the **format** command where the `id` field was overwritten for existing JSON files.
* Fixed an issue where the **doc-review** command was successful even when the release-note is malformed.
* Added timestamps to the `demisto-sdk` logger.
* Added time measurements to **lint**.
* Added the flag '-d', '--dependency' to **find-dependencies** command to get the content items that cause the dependencies between two packs.
* Fixed an issue where **update-release-notes** used the *trigger_id* field instead of the *trigger_name* field.
* Fixed an issue where **doc-review** failed to recognize script names, in scripts using the old file structure.
* Fixed an issue where concurrent processes created by **lint** caused deadlocks when opening files.
* Fixed an issue in the **format** command where `_dev` or `_copy` suffixes weren't removed from the subscript names in playbooks and layouts.
* Fixed an issue where **validate** failed on nonexistent `README.md` files.
* Added support of XSIAM content items to the **validate** command.
* Report **lint** summary results and failed packages after reporting time measurements.

## 1.6.4

* Added the new **generate-yml-from-python** command.
* Added a code *type* indication for integration and script objects in the *ID Set*.
* Added the [Vulture](https://github.com/jendrikseipp/vulture) linter to the pre-commit hook.
* The `demisto-sdk` pack will now be distributed via PyPi with a **wheel** file.
* Fixed a bug where any edited json file that contained a forward slash (`/`) escaped.
* Added a new validation to **validate** command to verify that the metadata *currentVersion* is
the same as the last release note version.
* The **validate** command now checks if there're none-deprecated integration commands that are missing from the readme file.
* Fixed an issue where *dockerimage* changes in Scripts weren't recognized by the **update-release-notes** command.
* Fixed an issue where **update-xsoar-config-file** did not properly insert the marketplace packs list to the file.
* Added the pack name to the known words by default when running the **doc-review** command.
* Added support for new XSIAM entities in **create-id-set** command.
* Added support for new XSIAM entities in **create-content-artifacts** command.
* Added support for Parsing/Modeling Rule content item in the **unify** command.
* Added the integration name, the commands name and the script name to the known words by default when running the **doc-review** command.
* Added an argument '-c' '--custom' to the **unify** command, if True will append to the unified yml name/display/id the custom label provided
* Added support for sub words suggestion in kebab-case sentences when running the **doc-review** command.
* Added support for new XSIAM entities in **update-release-notes** command.
* Enhanced the message of alternative suggestion words shown when running **doc-review** command.
* Fixed an incorrect error message, in case `node` is not installed on the machine.
* Fixed an issue in the **lint** command where the *check-dependent-api-modules* argument was set to true by default.
* Added a new command **generate-unit-tests**.
* Added a new validation to **validate** all SIEM integration have the same suffix.
* Fixed the destination path of the unified parsing/modeling rules in **create-content-artifacts** command.
* Fixed an issue in the **validate** command, where we validated wrongfully the existence of readme file for the *ApiModules* pack.
* Fixed an issue in the **validate** command, where an error message that was displayed for scripts validation was incorrect.
* Fixed an issue in the **validate** and **format** commands where *None* arguments in integration commands caused the commands to fail unexpectedly.
* Added support for running tests on XSIAM machines in the **test-content** command.
* Fixed an issue where the **validate** command did not work properly when deleting non-content items.
* Added the flag '-d', '--dependency' to **find-dependencies** command to get the content items that cause the dependencies between two packs.

## 1.6.3

* **Breaking change**: Fixed a typo in the **validate** `--quiet-bc-validation` flag (was `--quite-bc-validation`). @upstart-swiss
* Dropped support for python 3.7: Demisto-SDK is now supported on Python 3.8 or newer.
* Added an argument to YAMLHandler, allowing to set a maximal width for YAML files. This fixes an issue where a wrong default was used.
* Added the detach mechanism to the **upload** command, If you set the --input-config-file flag, any files in the repo's SystemPacks folder will be detached.
* Added the reattach mechanism to the **upload** command, If you set the --input-config-file flag, any detached item in your XSOAR instance that isn't currently in the repo's SystemPacks folder will be re-attached.
* Fixed an issue in the **validate** command that did not work properly when using the *-g* flag.
* Enhanced the dependency message shown when running **lint**.
* Fixed an issue where **update-release-notes** didn't update the currentVersion in pack_metadata.
* Improved the logging in **test-content** for helping catch typos in external playbook configuration.

## 1.6.2

* Added dependency validation support for core marketplacev2 packs.
* Fixed an issue in **update-release-notes** where suggestion fix failed in validation.
* Fixed a bug where `.env` files didn't load. @nicolas-rdgs
* Fixed a bug where **validate** command failed when the *categories* field in the pack metadata was empty for non-integration packs.
* Added *system* and *item-type* arguments to the **download** command, used when downloading system items.
* Added a validation to **validate**, checking that each script, integration and playbook have a README file. This validation only runs when the command is called with either the `-i` or the `-g` flag.
* Fixed a regression issue with **doc-review**, where the `-g` flag did not work.
* Improved the detection of errors in **doc-review** command.
* The **validate** command now checks if a readme file is empty, only for packs that contain playbooks or were written by a partner.
* The **validate** command now makes sure common contextPath values (e.g. `DBotScore.Score`) have a non-empty description, and **format** populates them automatically.
* Fixed an issue where the **generate-outputs** command did not work properly when examples were provided.
* Fixed an issue in the **generate-outputs** command, where the outputs were not written to the specified output path.
* The **generate-outputs** command can now generate outputs from multiple calls to the same command (useful when different args provide different outputs).
* The **generate-outputs** command can now update a yaml file with new outputs, without deleting or overwriting existing ones.
* Fixed a bug where **doc-review** command failed on existing templates.
* Fixed a bug where **validate** command failed when the word demisto is in the repo README file.
* Added support for adding test-playbooks to the zip file result in *create-content-artifacts* command for marketplacev2.
* Fixed an issue in **find-dependencies** where using the argument *-o* without the argument *--all-packs-dependencies* did not print a proper warning.
* Added a **validate** check to prevent deletion of files whose deletion is not supported by the XSOAR marketplace.
* Removed the support in the *maintenance* option of the *-u* flag in the **update-release-notes** command.
* Added validation for forbidden words and phrases in the **doc-review** command.
* Added a retries mechanism to the **test-content** command to stabilize the build process.
* Added support for all `git` platforms to get remote files.
* Refactored the **format** command's effect on the *fromversion* field:
  * Fixed a bug where the *fromversion* field was removed when modifying a content item.
  * Updated the general default *fromversion* and the default *fromversion* of newly-introduced content items (e.g. `Lists`, `Jobs`).
  * Added an interactive mode functionality for all content types, to ask the user whether to set a default *fromversion*, if could not automatically determine its value. Use `-y` to assume 'yes' as an answer to all prompts and run non-interactively.

## 1.6.1

* Added the '--use-packs-known-words' argument to the **doc-review** command
* Added YAML_Loader to handle yaml files in a standard way across modules, replacing PYYAML.
* Fixed an issue when filtering items using the ID set in the **create-content-artifacts** command.
* Fixed an issue in the **generate-docs** command where tables were generated with an empty description column.
* Fixed an issue in the **split** command where splitting failed when using relative input/output paths.
* Added warning when inferred files are missing.
* Added to **validate** a validation for integration image dimensions, which should be 120x50px.
* Improved an error in the **validate** command to better differentiate between the case where a required fetch parameter is malformed or missing.

## 1.6.0

* Fixed an issue in the **create-id-set** command where similar items from different marketplaces were reported as duplicated.
* Fixed typo in demisto-sdk init
* Fixed an issue where the **lint** command did not handle all container exit codes.
* Add to **validate** a validation for pack name to make sure it is unchanged.
* Added a validation to the **validate** command that verifies that the version in the pack_metdata file is written in the correct format.
* Fixed an issue in the **format** command where missing *fromVersion* field in indicator fields caused an error.

## 1.5.9

* Added option to specify `External Playbook Configuration` to change inputs of Playbooks triggered as part of **test-content**
* Improved performance of the **lint** command.
* Improved performance of the **validate** command when checking README images.
* ***create-id-set*** command - the default value of the **marketplace** argument was changed from ‘xsoar’ to all packs existing in the content repository. When using the command, make sure to pass the relevant marketplace to use.

## 1.5.8

* Fixed an issue where the command **doc-review** along with the argument `--release-notes` failed on yml/json files with invalid schema.
* Fixed an issue where the **lint** command failed on packs using python 3.10

## 1.5.7

* Fixed an issue where reading remote yaml files failed.
* Fixed an issue in **validate** failed with no error message for lists (when no fromVersion field was found).
* Fixed an issue when running **validate** or **format** in a gitlab repository, and failing to determine its project id.
* Added an enhancement to **split**, handling an empty output argument.
* Added the ability to add classifiers and mappers to conf.json.
* Added the Alias field to the incident field schema.

## 1.5.6

* Added 'deprecated' release notes template.
* Fixed an issue where **run-test-playbook** command failed to get the task entries when the test playbook finished with errors.
* Fixed an issue in **validate** command when running with `no-conf-json` argument to ignore the `conf.json` file.
* Added error type text (`ERROR` or `WARNING`) to **validate** error prints.
* Fixed an issue where the **format** command on test playbook did not format the ID to be equal to the name of the test playbook.
* Enhanced the **update-release-notes** command to automatically commit release notes config file upon creation.
* The **validate** command will validate that an indicator field of type html has fromVersion of 6.1.0 and above.
* The **format** command will now add fromVersion 6.1.0 to indicator field of type html.
* Added support for beta integrations in the **format** command.
* Fixed an issue where the **postman-codegen** command failed when called with the `--config-out` flag.
* Removed the integration documentation from the detailed description while performing **split** command to the unified yml file.
* Removed the line which indicates the version of the product from the README.md file for new contributions.

## 1.5.5

* Fixed an issue in the **update-release-notes** command, which did not work when changes were made in multiple packs.
* Changed the **validate** command to fail on missing test-playbooks only if no unittests are found.
* Fixed `to_kebab_case`, it will now deal with strings that have hyphens, commas or periods in them, changing them to be hyphens in the new string.
* Fixed an issue in the **create-id-set** command, where the `source` value included the git token if it was specified in the remote url.
* Fixed an issue in the **merge-id-set** command, where merging fails because of duplicates but the packs are in the XSOAR repo but in different version control.
* Fixed missing `Lists` Content Item as valid `IDSetType`
* Added enhancement for **generate-docs**. It is possible to provide both file or a comma seperated list as `examples`. Also, it's possible to provide more than one example for a script or a command.
* Added feature in **format** to sync YML and JSON files to the `master` file structure.
* Added option to specify `Incident Type`, `Incoming Mapper` and `Classifier` when configuring instance in **test-content**
* added a new command **run-test-playbook** to run a test playbook in a given XSOAR instance.
* Fixed an issue in **format** when running on a modified YML, that the `id` value is not changed to its old `id` value.
* Enhancement for **split** command, replace `ApiModule` code block to `import` when splitting a YML.
* Fixed an issue where indicator types were missing from the pack's content, when uploading using **zip-packs**.
* The request data body format generated in the **postman-codegen** will use the python argument's name and not the raw data argument's name.
* Added the flag '--filter-by-id-set' to **create-content-artifacts** to create artifacts only for items in the given id_set.json.

## 1.5.4

* Fixed an issue with the **format** command when contributing via the UI
* The **format** command will now not remove the `defaultRows` key from incident, indicator and generic fields with `type: grid`.
* Fixed an issue with the **validate** command when a layoutscontainer did not have the `fromversion` field set.
* added a new command **update-xsoar-config-file** to handle your XSOAR Configuration File.
* Added `skipVerify` argument in **upload** command to skip pack signature verification.
* Fixed an issue when the **run** command  failed running when there’s more than one playground, by explicitly using the current user’s playground.
* Added support for Job content item in the **format**, **validate**, **upload**, **create-id-set**, **find-dependecies** and **create-content-artifacts** commands.
* Added a **source** field to the **id_set** entitles.
* Two entitles will not consider as duplicates if they share the same pack and the same source.
* Fixed a bug when duplicates were found in **find_dependencies**.
* Added function **get_current_repo** to `tools`.
* The **postman-codegen** will not have duplicates argument name. It will rename them to the minimum distinguished shared path for each of them.

## 1.5.3

* The **format** command will now set `unsearchable: True` for incident, indicator and generic fields.
* Fixed an issue where the **update-release-notes** command crashes with `--help` flag.
* Added validation to the **validate** command that verifies the `unsearchable` key in incident, indicator and generic fields is set to true.
* Removed a validation that DBotRole should be set for automation that requires elevated permissions to the `XSOAR-linter` in the **lint** command.
* Fixed an issue in **Validate** command where playbooks conditional tasks were mishandeled.
* Added a validation to prevent contributors from using the `fromlicense` key as a configuration parameter in an integration's YML
* Added a validation to ensure that the type for **API token** (and similar) parameters are configured correctly as a `credential` type in the integration configuration YML.
* Added an assertion that checks for duplicated requests' names when generating an integration from a postman collection.
* Added support for [.env files](https://pypi.org/project/python-dotenv/). You can now add a `.env` file to your repository with the logging information instead of setting a global environment variables.
* When running **lint** command with --keep-container flag, the docker images are committed.
* The **validate** command will not return missing test playbook error when given a script with dynamic-section tag.

## 1.5.2

* Added a validation to **update-release-notes** command to ensure that the `--version` flag argument is in the right format.
* added a new command **coverage-analyze** to generate and print coverage reports.
* Fixed an issue in **validate** in repositories which are not in GitHub or GitLab
* Added a validation that verifies that readme image absolute links do not contain the working branch name.
* Added support for List content item in the **format**, **validate**, **download**, **upload**, **create-id-set**, **find-dependecies** and **create-content-artifacts** commands.
* Added a validation to ensure reputation command's default argument is set as an array input.
* Added the `--fail-duplicates` flag for the **merge-id-set** command which will fail the command if duplicates are found.
* Added the `--fail-duplicates` flag for the **create-id-set** command which will fail the command if duplicates are found.

## 1.5.1

* Fixed an issue where **validate** command failed to recognized test playbooks for beta integrations as valid tests.
* Fixed an issue were the **validate** command was falsely recognizing image paths in readme files.
* Fixed an issue where the **upload** command error message upon upload failure pointed to wrong file rather than to the pack metadata.
* Added a validation that verifies that each script which appears in incident fields, layouts or layout containers exists in the id_set.json.
* Fixed an issue where the **postman code-gen** command generated double dots for context outputs when it was not needed.
* Fixed an issue where there **validate** command on release notes file crashed when author image was added or modified.
* Added input handling when running **find-dependencies**, replacing string manipulations.
* Fixed an issue where the **validate** command did not handle multiple playbooks with the same name in the id_set.
* Added support for GitLab repositories in **validate**

## 1.5.0

* Fixed an issue where **upload** command failed to upload packs not under content structure.
* Added support for **init** command to run from non-content repo.
* The **split-yml** has been renamed to **split** and now supports splitting Dashboards from unified Generic Modules.
* Fixed an issue where the skipped tests validation ran on the `ApiModules` pack in the **validate** command.
* The **init** command will now create the `Generic Object` entities directories.
* Fixed an issue where the **format** command failed to recognize changed files from git.
* Fixed an issue where the **json-to-outputs** command failed checking whether `0001-01-01T00:00:00` is of type `Date`
* Added to the **generate context** command to generate context paths for integrations from an example file.
* Fixed an issue where **validate** failed on release notes configuration files.
* Fixed an issue where the **validate** command failed on pack input if git detected changed files outside of `Packs` directory.
* Fixed an issue where **validate** command failed to recognize files inside validated pack when validation release notes, resulting in a false error message for missing entity in release note.
* Fixed an issue where the **download** command failed when downloading an invalid YML, instead of skipping it.

## 1.4.9

* Added validation that the support URL in partner contribution pack metadata does not lead to a GitHub repo.
* Enhanced ***generate-docs*** with default `additionalinformation` (description) for common parameters.
* Added to **validate** command a validation that a content item's id and name will not end with spaces.
* The **format** command will now remove trailing whitespaces from content items' id and name fields.
* Fixed an issue where **update-release-notes** could fail on files outside the user given pack.
* Fixed an issue where the **generate-test-playbook** command would not place the playbook in the proper folder.
* Added to **validate** command a validation that packs with `Iron Bank` uses the latest docker from Iron Bank.
* Added to **update-release-notes** command support for `Generic Object` entities.
* Fixed an issue where playbook `fromversion` mismatch validation failed even if `skipunavailable` was set to true.
* Added to the **create artifacts** command support for release notes configuration file.
* Added validation to **validate** for release notes config file.
* Added **isoversize** and **isautoswitchedtoquietmode** fields to the playbook schema.
* Added to the **update-release-notes** command `-bc` flag to generate template for breaking changes version.
* Fixed an issue where **validate** did not search description files correctly, leading to a wrong warning message.

## 1.4.8

* Fixed an issue where yml files with `!reference` failed to load properly.
* Fixed an issue when `View Integration Documentation` button was added twice during the download and re-upload.
* Fixed an issue when `(Partner Contribution)` was added twice to the display name during the download and re-upload.
* Added the following enhancements in the **generate-test-playbook** command:
  * Added the *--commands* argument to generate tasks for specific commands.
  * Added the *--examples* argument to get the command examples file path and generate tasks from the commands and arguments specified there.
  * Added the *--upload* flag to specify whether to upload the test playbook after the generation.
  * Fixed the output condition generation for outputs of type `Boolean`.

## 1.4.7

* Fixed an issue where an empty list for a command context didn't produce an indication other than an empty table.
* Fixed an issue where the **format** command has incorrectly recognized on which files to run when running using git.
* Fixed an issue where author image validations were not checked properly.
* Fixed an issue where new old-formatted scripts and integrations were not validated.
* Fixed an issue where the wording in the from version validation error for subplaybooks was incorrect.
* Fixed an issue where the **update-release-notes** command used the old docker image version instead of the new when detecting a docker change.
* Fixed an issue where the **generate-test-playbook** command used an incorrect argument name as default
* Fixed an issue where the **json-to-outputs** command used an incorrect argument name as default when using `-d`.
* Fixed an issue where validations failed while trying to validate non content files.
* Fixed an issue where README validations did not work post VS Code formatting.
* Fixed an issue where the description validations were inconsistent when running through an integration file or a description file.

## 1.4.6

* Fixed an issue where **validate** suggests, with no reason, running **format** on missing mandatory keys in yml file.
* Skipped existence of TestPlaybook check on community and contribution integrations.
* Fixed an issue where pre-commit didn't run on the demisto_sdk/commands folder.
* The **init** command will now change the script template name in the code to the given script name.
* Expanded the validations performed on beta integrations.
* Added support for PreProcessRules in the **format**, **validate**, **download**, and **create-content-artifacts** commands.
* Improved the error messages in **generate-docs**, if an example was not provided.
* Added to **validate** command a validation that a content entity or a pack name does not contain the words "partner" and "community".
* Fixed an issue where **update-release-notes** ignores *--text* flag while using *-f*
* Fixed the outputs validations in **validate** so enrichment commands will not be checked to have DBotScore outputs.
* Added a new validation to require the dockerimage key to exist in an integration and script yml files.
* Enhanced the **generate-test-playbook** command to use only integration tested on commands, rather than (possibly) other integrations implementing them.
* Expanded unify command to support GenericModules - Unifies a GenericModule object with its Dashboards.
* Added validators for generic objects:
  * Generic Field validator - verify that the 'fromVersion' field is above 6.5.0, 'group' field equals 4 and 'id' field starts with the prefix 'generic_'.
  * Generic Type validator - verify that the 'fromVersion' field is above 6.5.0
  * Generic Module validator - verify that the 'fromVersion' field is above 6.5.0
  * Generic Definition validator - verify that the 'fromVersion' field is above 6.5.0
* Expanded Format command to support Generic Objects - Fixes generic objects according to their validations.
* Fixed an issue where the **update-release-notes** command did not handle ApiModules properly.
* Added option to enter a dictionary or json of format `[{field_name:description}]` in the **json-to-outputs** command,
  with the `-d` flag.
* Improved the outputs for the **format** command.
* Fixed an issue where the validations performed after the **format** command were inconsistent with **validate**.
* Added to the **validate** command a validation for the author image.
* Updated the **create-content-artifacts** command to support generic modules, definitions, fields and types.
* Added an option to ignore errors for file paths and not only file name in .pack-ignore file.

## 1.4.5

* Enhanced the **postman-codegen** command to name all generated arguments with lower case.
* Fixed an issue where the **find-dependencies** command miscalculated the dependencies for playbooks that use generic commands.
* Fixed an issue where the **validate** command failed in external repositories in case the DEMISTO_SDK_GITHUB_TOKEN was not set.
* Fixed an issue where **openapi-codegen** corrupted the swagger file by overwriting configuration to swagger file.
* Updated the **upload** command to support uploading zipped packs to the marketplace.
* Added to the **postman-codegen** command support of path variables.
* Fixed an issue where **openapi-codegen** entered into an infinite loop on circular references in the swagger file.
* The **format** command will now set `fromVersion: 6.2.0` for widgets with 'metrics' data type.
* Updated the **find-dependencies** command to support generic modules, definitions, fields and types.
* Fixed an issue where **openapi-codegen** tried to extract reference example outputs, leading to an exception.
* Added an option to ignore secrets automatically when using the **init** command to create a pack.
* Added a tool that gives the ability to temporarily suppress console output.

## 1.4.4

* When formatting incident types with Auto-Extract rules and without mode field, the **format** command will now add the user selected mode.
* Added new validation that DBotRole is set for scripts that requires elevated permissions to the `XSOAR-linter` in the **lint** command.
* Added url escaping to markdown human readable section in generate docs to avoid autolinking.
* Added a validation that mapper's id and name are matching. Updated the format of mapper to include update_id too.
* Added a validation to ensure that image paths in the README files are valid.
* Fixed **find_type** function to correctly find test files, such as, test script and test playbook.
* Added scheme validations for the new Generic Object Types, Fields, and Modules.
* Renamed the flag *--input-old-version* to *--old-version* in the **generate-docs** command.
* Refactored the **update-release-notes** command:
  * Replaced the *--all* flag with *--use-git* or *-g*.
  * Added the *--force* flag to update the pack release notes without changes in the pack.
  * The **update-release-notes** command will now update all dependent integrations on ApiModule change, even if not specified.
  * If more than one pack has changed, the full list of updated packs will be printed at the end of **update-release-notes** command execution.
  * Fixed an issue where the **update-release-notes** command did not add docker image release notes entry for release notes file if a script was changed.
  * Fixed an issue where the **update-release-notes** command did not detect changed files that had the same name.
  * Fixed an issue in the **update-release-notes** command where the version support of JSON files was mishandled.
* Fixed an issue where **format** did not skip files in test and documentation directories.
* Updated the **create-id-set** command to support generic modules, definitions, fields and types.
* Changed the **convert** command to generate old layout fromversion to 5.0.0 instead of 4.1.0
* Enhanced the command **postman-codegen** with type hints for templates.

## 1.4.3

* Fixed an issue where **json-to-outputs** command returned an incorrect output when json is a list.
* Fixed an issue where if a pack README.md did not exist it could cause an error in the validation process.
* Fixed an issue where the *--name* was incorrectly required in the **init** command.
* Adding the option to run **validate** on a specific path while using git (*-i* & *-g*).
* The **format** command will now change UUIDs in .yml and .json files to their respective content entity name.
* Added a playbook validation to check if a task sub playbook exists in the id set in the **validate** command.
* Added the option to add new tags/usecases to the approved list and to the pack metadata on the same pull request.
* Fixed an issue in **test_content** where when different servers ran tests for the same integration, the server URL parameters were not set correctly.
* Added a validation in the **validate** command to ensure that the ***endpoint*** command is configured correctly in yml file.
* Added a warning when pack_metadata's description field is longer than 130 characters.
* Fixed an issue where a redundant print occurred on release notes validation.
* Added new validation in the **validate** command to ensure that the minimal fromVersion in a widget of type metrics will be 6.2.0.
* Added the *--release-notes* flag to demisto-sdk to get the current version release notes entries.

## 1.4.2

* Added to `pylint` summary an indication if a test was skipped.
* Added to the **init** command the option to specify fromversion.
* Fixed an issue where running **init** command without filling the metadata file.
* Added the *--docker-timeout* flag in the **lint** command to control the request timeout for the Docker client.
* Fixed an issue where **update-release-notes** command added only one docker image release notes entry for release notes file, and not for every entity whom docker image was updated.
* Added a validation to ensure that incident/indicator fields names starts with their pack name in the **validate** command. (Checked only for new files and only when using git *-g*)
* Updated the **find-dependencies** command to return the 'dependencies' according the layout type ('incident', 'indicator').
* Enhanced the "vX" display name validation for scripts and integrations in the **validate** command to check for every versioned script or integration, and not only v2.
* Added the *--fail-duplicates* flag for the **create-id-set** command which will fail the command if duplicates are found.
* Added to the **generate-docs** command automatic addition to git when a new readme file is created.

## 1.4.1

* When in private repo without `DEMSITO_SDK_GITHUB_TOKEN` configured, get_remote_file will take files from the local origin/master.
* Enhanced the **unify** command when giving input of a file and not a directory return a clear error message.
* Added a validation to ensure integrations are not skipped and at least one test playbook is not skipped for each integration or script.
* Added to the Content Tests support for `context_print_dt`, which queries the incident context and prints the result as a json.
* Added new validation for the `xsoar_config.json` file in the **validate** command.
* Added a version differences section to readme in **generate-docs** command.
* Added the *--docs-format* flag in the **integration-diff** command to get the output in README format.
* Added the *--input-old-version* and *--skip-breaking-changes* flags in the **generate-docs** command to get the details for the breaking section and to skip the breaking changes section.

## 1.4.0

* Enable passing a comma-separated list of paths for the `--input` option of the **lint** command.
* Added new validation of unimplemented test-module command in the code to the `XSOAR-linter` in the **lint** command.
* Fixed the **generate-docs** to handle integration authentication parameter.
* Added a validation to ensure that description and README do not contain the word 'Demisto'.
* Improved the deprecated message validation required from playbooks and scripts.
* Added the `--quite-bc-validation` flag for the **validate** command to run the backwards compatibility validation in quite mode (errors is treated like warnings).
* Fixed the **update release notes** command to display a name for old layouts.
* Added the ability to append to the pack README credit to contributors.
* Added identification for parameter differences in **integration-diff** command.
* Fixed **format** to use git as a default value.
* Updated the **upload** command to support reports.
* Fixed an issue where **generate-docs** command was displaying 'None' when credentials parameter display field configured was not configured.
* Fixed an issue where **download** did not return exit code 1 on failure.
* Updated the validation that incident fields' names do not contain the word incident will aplly to core packs only.
* Added a playbook validation to verify all conditional tasks have an 'else' path in **validate** command.
* Renamed the GitHub authentication token environment variable `GITHUB_TOKEN` to `DEMITO_SDK_GITHUB_TOKEN`.
* Added to the **update-release-notes** command automatic addition to git when new release notes file is created.
* Added validation to ensure that integrations, scripts, and playbooks do not contain the entity type in their names.
* Added the **convert** command to convert entities between XSOAR versions.
* Added the *--deprecate* flag in **format** command to deprecate integrations, scripts, and playbooks.
* Fixed an issue where ignoring errors did not work when running the **validate** command on specific files (-i).

## 1.3.9

* Added a validation verifying that the pack's README.md file is not equal to pack description.
* Fixed an issue where the **Assume yes** flag did not work properly for some entities in the **format** command.
* Improved the error messages for separators in folder and file names in the **validate** command.
* Removed the **DISABLE_SDK_VERSION_CHECK** environment variable. To disable new version checks, use the **DEMISTO_SDK_SKIP_VERSION_CHECK** envirnoment variable.
* Fixed an issue where the demisto-sdk version check failed due to a rate limit.
* Fixed an issue with playbooks scheme validation.

## 1.3.8

* Updated the **secrets** command to work on forked branches.

## 1.3.7

* Added a validation to ensure correct image and description file names.
* Fixed an issue where the **validate** command failed when 'display' field in credentials param in yml is empty but 'displaypassword' was provided.
* Added the **integration-diff** command to check differences between two versions of an integration and to return a report of missing and changed elements in the new version.
* Added a validation verifying that the pack's README.md file is not missing or empty for partner packs or packs contains use cases.
* Added a validation to ensure that the integration and script folder and file names will not contain separators (`_`, `-`, ``).
* When formatting new pack, the **format** command will set the *fromversion* key to 5.5.0 in the new files without fromversion.

## 1.3.6

* Added a validation that core packs are not dependent on non-core packs.
* Added a validation that a pack name follows XSOAR standards.
* Fixed an issue where in some cases the `get_remote_file` function failed due to an invalid path.
* Fixed an issue where running **update-release-notes** with updated integration logo, did not detect any file changes.
* Fixed an issue where the **create-id-set** command did not identify unified integrations correctly.
* Fixed an issue where the `CommonTypes` pack was not identified as a dependency for all feed integrations.
* Added support for running SDK commands in private repositories.
* Fixed an issue where running the **init** command did not set the correct category field in an integration .yml file for a newly created pack.
* When formatting new contributed pack, the **format** command will set the *fromversion* key to 6.0.0 in the relevant files.
* If the environment variable "DISABLE_SDK_VERSION_CHECK" is define, the demisto-sdk will no longer check for newer version when running a command.
* Added the `--use-pack-metadata` flag for the **find-dependencies** command to update the calculated dependencies using the the packs metadata files.
* Fixed an issue where **validate** failed on scripts in case the `outputs` field was set to `None`.
* Fixed an issue where **validate** was failing on editing existing release notes.
* Added a validation for README files verifying that the file doesn't contain template text copied from HelloWorld or HelloWorldPremium README.

## 1.3.5

* Added a validation that layoutscontainer's id and name are matching. Updated the format of layoutcontainer to include update_id too.
* Added a validation that commands' names and arguments in core packs, or scripts' arguments do not contain the word incident.
* Fixed issue where running the **generate-docs** command with -c flag ran all the commands and not just the commands specified by the flag.
* Fixed the error message of the **validate** command to not always suggest adding the *description* field.
* Fixed an issue where running **format** on feed integration generated invalid parameter structure.
* Fixed an issue where the **generate-docs** command did not add all the used scripts in a playbook to the README file.
* Fixed an issue where contrib/partner details might be added twice to the same file, when using unify and create-content-artifacts commands
* Fixed issue where running **validate** command on image-related integration did not return the correct outputs to json file.
* When formatting playbooks, the **format** command will now remove empty fields from SetIncident, SetIndicator, CreateNewIncident, CreateNewIndicator script arguments.
* Added an option to fill in the developer email when running the **init** command.

## 1.3.4

* Updated the **validate** command to check that the 'additionalinfo' field only contains the expected value for feed required parameters and not equal to it.
* Added a validation that community/partner details are not in the detailed description file.
* Added a validation that the Use Case tag in pack_metadata file is only used when the pack contains at least one PB, Incident Type or Layout.
* Added a validation that makes sure outputs in integrations are matching the README file when only README has changed.
* Added the *hidden* field to the integration schema.
* Fixed an issue where running **format** on a playbook whose `name` does not equal its `id` would cause other playbooks who use that playbook as a sub-playbook to fail.
* Added support for local custom command configuration file `.demisto-sdk-conf`.
* Updated the **format** command to include an update to the description file of an integration, to remove community/partner details.

## 1.3.3

* Fixed an issue where **lint** failed where *.Dockerfile* exists prior running the lint command.
* Added FeedHelloWorld template option for *--template* flag in **demisto-sdk init** command.
* Fixed issue where **update-release-notes** deleted release note file if command was called more than once.
* Fixed issue where **update-release-notes** added docker image release notes every time the command was called.
* Fixed an issue where running **update-release-notes** on a pack with newly created integration, had also added a docker image entry in the release notes.
* Fixed an issue where `XSOAR-linter` did not find *NotImplementedError* in main.
* Added validation for README files verifying their length (over 30 chars).
* When using *-g* flag in the **validate** command it will now ignore untracked files by default.
* Added the *--include-untracked* flag to the **validate** command to include files which are untracked by git in the validation process.
* Improved the `pykwalify` error outputs in the **validate** command.
* Added the *--print-pykwalify* flag to the **validate** command to print the unchanged output from `pykwalify`.

## 1.3.2

* Updated the format of the outputs when using the *--json-file* flag to create a JSON file output for the **validate** and **lint** commands.
* Added the **doc-review** command to check spelling in .md and .yml files as well as a basic release notes review.
* Added a validation that a pack's display name does not already exist in content repository.
* Fixed an issue where the **validate** command failed to detect duplicate params in an integration.
* Fixed an issue where the **validate** command failed to detect duplicate arguments in a command in an integration.

## 1.3.1

* Fixed an issue where the **validate** command failed to validate the release notes of beta integrations.
* Updated the **upload** command to support indicator fields.
* The **validate** and **update-release-notes** commands will now check changed files against `demisto/master` if it is configured locally.
* Fixed an issue where **validate** would incorrectly identify files as renamed.
* Added a validation that integration properties (such as feed, mappers, mirroring, etc) are not removed.
* Fixed an issue where **validate** failed when comparing branch against commit hash.
* Added the *--no-pipenv* flag to the **split-yml** command.
* Added a validation that incident fields and incident types are not removed from mappers.
* Fixed an issue where the *c
reate-id-set* flag in the *validate* command did not work while not using git.
* Added the *hiddenusername* field to the integration schema.
* Added a validation that images that are not integration images, do not ask for a new version or RN

## 1.3.0

* Do not collect optional dependencies on indicator types reputation commands.
* Fixed an issue where downloading indicator layoutscontainer objects failed.
* Added a validation that makes sure outputs in integrations are matching the README file.
* Fixed an issue where the *create-id-set* flag in the **validate** command did not work.
* Added a warning in case no id_set file is found when running the **validate** command.
* Fixed an issue where changed files were not recognised correctly on forked branches in the **validate** and the **update-release-notes** commands.
* Fixed an issue when files were classified incorrectly when running *update-release-notes*.
* Added a validation that integration and script file paths are compatible with our convention.
* Fixed an issue where id_set.json file was re created whenever running the generate-docs command.
* added the *--json-file* flag to create a JSON file output for the **validate** and **lint** commands.

## 1.2.19

* Fixed an issue where merge id_set was not updated to work with the new entity of Packs.
* Added a validation that the playbook's version matches the version of its sub-playbooks, scripts, and integrations.

## 1.2.18

* Changed the *skip-id-set-creation* flag to *create-id-set* in the **validate** command. Its default value will be False.
* Added support for the 'cve' reputation command in default arg validation.
* Filter out generic and reputation command from scripts and playbooks dependencies calculation.
* Added support for the incident fields in outgoing mappers in the ID set.
* Added a validation that the taskid field and the id field under the task field are both from uuid format and contain the same value.
* Updated the **format** command to generate uuid value for the taskid field and for the id under the task field in case they hold an invalid values.
* Exclude changes from doc_files directory on validation.
* Added a validation that an integration command has at most one default argument.
* Fixing an issue where pack metadata version bump was not enforced when modifying an old format (unified) file.
* Added validation that integration parameter's display names are capitalized and spaced using whitespaces and not underscores.
* Fixed an issue where beta integrations where not running deprecation validations.
* Allowed adding additional information to the deprecated description.
* Fixing an issue when escaping less and greater signs in integration params did not work as expected.

## 1.2.17

* Added a validation that the classifier of an integration exists.
* Added a validation that the mapper of an integration exists.
* Added a validation that the incident types of a classifier exist.
* Added a validation that the incident types of a mapper exist.
* Added support for *text* argument when running **demisto-sdk update-release-notes** on the ApiModules pack.
* Added a validation for the minimal version of an indicator field of type grid.
* Added new validation for incident and indicator fields in classifiers mappers and layouts exist in the content.
* Added cache for get_remote_file to reducing failures from accessing the remote repo.
* Fixed an issue in the **format** command where `_dev` or `_copy` suffixes weren't removed from the `id` of the given playbooks.
* Playbook dependencies from incident and indicator fields are now marked as optional.
* Mappers dependencies from incident types and incident fields are now marked as optional.
* Classifier dependencies from incident types are now marked as optional.
* Updated **demisto-sdk init** command to no longer create `created` field in pack_metadata file
* Updated **generate-docs** command to take the parameters names in setup section from display field and to use additionalinfo field when exist.
* Using the *verbose* argument in the **find-dependencies** command will now log to the console.
* Improved the deprecated message validation required from integrations.
* Fixed an issue in the **generate-docs** command where **Context Example** section was created when it was empty.

## 1.2.16

* Added allowed ignore errors to the *IDSetValidator*.
* Fixed an issue where an irrelevant id_set validation ran in the **validate** command when using the *--id-set* flag.
* Fixed an issue were **generate-docs** command has failed if a command did not exist in commands permissions file.
* Improved a **validate** command message for missing release notes of api module dependencies.

## 1.2.15

* Added the *ID101* to the allowed ignored errors.

## 1.2.14

* SDK repository is now mypy check_untyped_defs complaint.
* The lint command will now ignore the unsubscriptable-object (E1136) pylint error in dockers based on python 3.9 - this will be removed once a new pylint version is released.
* Added an option for **format** to run on a whole pack.
* Added new validation of unimplemented commands from yml in the code to `XSOAR-linter`.
* Fixed an issue where Auto-Extract fields were only checked for newly added incident types in the **validate** command.
* Added a new warning validation of direct access to args/params dicts to `XSOAR-linter`.

## 1.2.13

* Added new validation of indicators usage in CommandResults to `XSOAR-linter`.
* Running **demisto-sdk lint** will automatically run on changed files (same behavior as the -g flag).
* Removed supported version message from the documentation when running **generate_docs**.
* Added a print to indicate backwards compatibility is being checked in **validate** command.
* Added a percent print when running the **validate** command with the *-a* flag.
* Fixed a regression in the **upload** command where it was ignoring `DEMISTO_VERIFY_SSL` env var.
* Fixed an issue where the **upload** command would fail to upload beta integrations.
* Fixed an issue where the **validate** command did not create the *id_set.json* file when running with *-a* flag.
* Added price change validation in the **validate** command.
* Added validations that checks in read-me for empty sections or leftovers from the auto generated read-me that should be changed.
* Added new code validation for *NotImplementedError* to raise a warning in `XSOAR-linter`.
* Added validation for support types in the pack metadata file.
* Added support for *--template* flag in **demisto-sdk init** command.
* Fixed an issue with running **validate** on master branch where the changed files weren't compared to previous commit when using the *-g* flag.
* Fixed an issue where the `XSOAR-linter` ran *NotImplementedError* validation on scripts.
* Added support for Auto-Extract feature validation in incident types in the **validate** command.
* Fixed an issue in the **lint** command where the *-i* flag was ignored.
* Improved **merge-id-sets** command to support merge between two ID sets that contain the same pack.
* Fixed an issue in the **lint** command where flake8 ran twice.

## 1.2.12

* Bandit now reports also on medium severity issues.
* Fixed an issue with support for Docker Desktop on Mac version 2.5.0+.
* Added support for vulture and mypy linting when running without docker.
* Added support for *prev-ver* flag in **update-release-notes** command.
* Improved retry support when building docker images for linting.
* Added the option to create an ID set on a specific pack in **create-id-set** command.
* Added the *--skip-id-set-creation* flag to **validate** command in order to add the capability to run validate command without creating id_set validation.
* Fixed an issue where **validate** command checked docker image tag on ApiModules pack.
* Fixed an issue where **find-dependencies** did not calculate dashboards and reports dependencies.
* Added supported version message to the documentation and release notes files when running **generate_docs** and **update-release-notes** commands respectively.
* Added new code validations for *NotImplementedError* exception raise to `XSOAR-linter`.
* Command create-content-artifacts additional support for **Author_image.png** object.
* Fixed an issue where schemas were not enforced for incident fields, indicator fields and old layouts in the validate command.
* Added support for **update-release-notes** command to update release notes according to master branch.

## 1.2.11

* Fixed an issue where the ***generate-docs*** command reset the enumeration of line numbering after an MD table.
* Updated the **upload** command to support mappers.
* Fixed an issue where exceptions were no printed in the **format** while the *--verbose* flag is set.
* Fixed an issue where *--assume-yes* flag did not work in the **format** command when running on a playbook without a `fromversion` field.
* Fixed an issue where the **format** command would fail in case `conf.json` file was not found instead of skipping the update.
* Fixed an issue where integration with v2 were recognised by the `name` field instead of the `display` field in the **validate** command.
* Added a playbook validation to check if a task script exists in the id set in the **validate** command.
* Added new integration category `File Integrity Management` in the **validate** command.

## 1.2.10

* Added validation for approved content pack use-cases and tags.
* Added new code validations for *CommonServerPython* import to `XSOAR-linter`.
* Added *default value* and *predefined values* to argument description in **generate-docs** command.
* Added a new validation that checks if *get-mapping-fields* command exists if the integration schema has *{ismappable: true}* in **validate** command.
* Fixed an issue where the *--staged* flag recognised added files as modified in the **validate** command.
* Fixed an issue where a backwards compatibility warning was raised for all added files in the **validate** command.
* Fixed an issue where **validate** command failed when no tests were given for a partner supported pack.
* Updated the **download** command to support mappers.
* Fixed an issue where the ***format*** command added a duplicate parameter.
* For partner supported content packs, added support for a list of emails.
* Removed validation of README files from the ***validate*** command.
* Fixed an issue where the ***validate*** command required release notes for ApiModules pack.

## 1.2.9

* Fixed an issue in the **openapi_codegen** command where it created duplicate functions name from the swagger file.
* Fixed an issue in the **update-release-notes** command where the *update type* argument was not verified.
* Fixed an issue in the **validate** command where no error was raised in case a non-existing docker image was presented.
* Fixed an issue in the **format** command where format failed when trying to update invalid Docker image.
* The **format** command will now preserve the **isArray** argument in integration's reputation commands and will show a warning if it set to **false**.
* Fixed an issue in the **lint** command where *finally* clause was not supported in main function.
* Fixed an issue in the **validate** command where changing any entity ID was not validated.
* Fixed an issue in the **validate** command where *--staged* flag did not bring only changed files.
* Fixed the **update-release-notes** command to ignore changes in the metadata file.
* Fixed the **validate** command to ignore metadata changes when checking if a version bump is needed.

## 1.2.8

* Added a new validation that checks in playbooks for the usage of `DeleteContext` in **validate** command.
* Fixed an issue in the **upload** command where it would try to upload content entities with unsupported versions.
* Added a new validation that checks in playbooks for the usage of specific instance in **validate** command.
* Added the **--staged** flag to **validate** command to run on staged files only.

## 1.2.7

* Changed input parameters in **find-dependencies** command.
  * Use ***-i, --input*** instead of ***-p, --path***.
  * Use ***-idp, --id-set-path*** instead of ***-i, --id-set-path***.
* Fixed an issue in the **unify** command where it crashed on an integration without an image file.
* Fixed an issue in the **format** command where unnecessary files were not skipped.
* Fixed an issue in the **update-release-notes** command where the *text* argument was not respected in all cases.
* Fixed an issue in the **validate** command where a warning about detailed description was given for unified or deprecated integrations.
* Improved the error returned by the **validate** command when running on files using the old format.

## 1.2.6

* No longer require setting `DEMISTO_README_VALIDATION` env var to enable README mdx validation. Validation will now run automatically if all necessary node modules are available.
* Fixed an issue in the **validate** command where the `--skip-pack-dependencies` would not skip id-set creation.
* Fixed an issue in the **validate** command where validation would fail if supplied an integration with an empty `commands` key.
* Fixed an issue in the **validate** command where validation would fail due to a required version bump for packs which are not versioned.
* Will use env var `DEMISTO_VERIFY_SSL` to determine if to use a secure connection for commands interacting with the Server when `--insecure` is not passed. If working with a local Server without a trusted certificate, you can set env var `DEMISTO_VERIFY_SSL=no` to avoid using `--insecure` on each command.
* Unifier now adds a link to the integration documentation to the integration detailed description.
* Fixed an issue in the **secrets** command where ignored secrets were not skipped.

## 1.2.5

* Added support for special fields: *defaultclassifier*, *defaultmapperin*, *defaultmapperout* in **download** command.
* Added -y option **format** command to assume "yes" as answer to all prompts and run non-interactively
* Speed up improvements for `validate` of README files.
* Updated the **format** command to adhere to the defined content schema and sub-schemas, aligning its behavior with the **validate** command.
* Added support for canvasContextConnections files in **format** command.

## 1.2.4

* Updated detailed description for community integrations.

## 1.2.3

* Fixed an issue where running **validate** failed on playbook with task that adds tags to the evidence data.
* Added the *displaypassword* field to the integration schema.
* Added new code validations to `XSOAR-linter`.
  * As warnings messages:
    * `demisto.params()` should be used only inside main function.
    * `demisto.args()` should be used only inside main function.
    * Functions args should have type annotations.
* Added `fromversion` field validation to test playbooks and scripts in **validate** command.

## 1.2.2

* Add support for warning msgs in the report and summary to **lint** command.
* Fixed an issue where **json-to-outputs** determined bool values as int.
* Fixed an issue where **update-release-notes** was crushing on `--all` flag.
* Fixed an issue where running **validate**, **update-release-notes** outside of content repo crushed without a meaningful error message.
* Added support for layoutscontainer in **init** contribution flow.
* Added a validation for tlp_color param in feeds in **validate** command.
* Added a validation for removal of integration parameters in **validate** command.
* Fixed an issue where **update-release-notes** was failing with a wrong error message when no pack or input was given.
* Improved formatting output of the **generate-docs** command.
* Add support for env variable *DEMISTO_SDK_ID_SET_REFRESH_INTERVAL*. Set this env variable to the refresh interval in minutes. The id set will be regenerated only if the refresh interval has passed since the last generation. Useful when generating Script documentation, to avoid re-generating the id_set every run.
* Added new code validations to `XSOAR-linter`.
  * As error messages:
    * Longer than 10 seconds sleep statements for non long running integrations.
    * exit() usage.
    * quit() usage.
  * As warnings messages:
    * `demisto.log` should not be used.
    * main function existence.
    * `demito.results` should not be used.
    * `return_output` should not be used.
    * try-except statement in main function.
    * `return_error` usage in main function.
    * only once `return_error` usage.
* Fixed an issue where **lint** command printed logs twice.
* Fixed an issue where *suffix* did not work as expected in the **create-content-artifacts** command.
* Added support for *prev-ver* flag in **lint** and **secrets** commands.
* Added support for *text* flag to **update-release-notes** command to add the same text to all release notes.
* Fixed an issue where **validate** did not recognize added files if they were modified locally.
* Added a validation that checks the `fromversion` field exists and is set to 5.0.0 or above when working or comparing to a non-feature branch in **validate** command.
* Added a validation that checks the certification field in the pack_metadata file is valid in **validate** command.
* The **update-release-notes** command will now automatically add docker image update to the release notes.

## 1.2.1

* Added an additional linter `XSOAR-linter` to the **lint** command which custom validates py files. currently checks for:
  * `Sys.exit` usages with non zero value.
  * Any `Print` usages.
* Fixed an issue where renamed files were failing on *validate*.
* Fixed an issue where single changed files did not required release notes update.
* Fixed an issue where doc_images required release-notes and validations.
* Added handling of dependent packs when running **update-release-notes** on changed *APIModules*.
  * Added new argument *--id-set-path* for id_set.json path.
  * When changes to *APIModule* is detected and an id_set.json is available - the command will update the dependent pack as well.
* Added handling of dependent packs when running **validate** on changed *APIModules*.
  * Added new argument *--id-set-path* for id_set.json path.
  * When changes to *APIModule* is detected and an id_set.json is available - the command will validate that the dependent pack has release notes as well.
* Fixed an issue where the find_type function didn't recognize file types correctly.
* Fixed an issue where **update-release-notes** command did not work properly on Windows.
* Added support for indicator fields in **update-release-notes** command.
* Fixed an issue where files in test dirs where being validated.

## 1.2.0

* Fixed an issue where **format** did not update the test playbook from its pack.
* Fixed an issue where **validate** validated non integration images.
* Fixed an issue where **update-release-notes** did not identified old yml integrations and scripts.
* Added revision templates to the **update-release-notes** command.
* Fixed an issue where **update-release-notes** crashed when a file was renamed.
* Fixed an issue where **validate** failed on deleted files.
* Fixed an issue where **validate** validated all images instead of packs only.
* Fixed an issue where a warning was not printed in the **format** in case a non-supported file type is inputted.
* Fixed an issue where **validate** did not fail if no release notes were added when adding files to existing packs.
* Added handling of incorrect layout paths via the **format** command.
* Refactor **create-content-artifacts** command - Efficient artifacts creation and better logging.
* Fixed an issue where image and description files were not handled correctly by **validate** and **update-release-notes** commands.
* Fixed an issue where the **format** command didn't remove all extra fields in a file.
* Added an error in case an invalid id_set.json file is found while running the **validate** command.
* Added fetch params checks to the **validate** command.

## 1.1.11

* Added line number to secrets' path in **secrets** command report.
* Fixed an issue where **init** a community pack did not present the valid support URL.
* Fixed an issue where **init** offered a non relevant pack support type.
* Fixed an issue where **lint** did not pull docker images for powershell.
* Fixed an issue where **find-dependencies** did not find all the script dependencies.
* Fixed an issue where **find-dependencies** did not collect indicator fields as dependencies for playbooks.
* Updated the **validate** and the **secrets** commands to be less dependent on regex.
* Fixed an issue where **lint** did not run on circle when docker did not return ping.
* Updated the missing release notes error message (RN106) in the **Validate** command.
* Fixed an issue where **Validate** would return missing release notes when two packs with the same substring existed in the modified files.
* Fixed an issue where **update-release-notes** would add duplicate release notes when two packs with the same substring existed in the modified files.
* Fixed an issue where **update-release-notes** would fail to bump new versions if the feature branch was out of sync with the master branch.
* Fixed an issue where a non-descriptive error would be returned when giving the **update-release-notes** command a pack which can not be found.
* Added dependencies check for *widgets* in **find-dependencies** command.
* Added a `update-docker` flag to **format** command.
* Added a `json-to-outputs` flag to the **run** command.
* Added a verbose (`-v`) flag to **format** command.
* Fixed an issue where **download** added the prefix "playbook-" to the name of playbooks.

## 1.1.10

* Updated the **init** command. Relevant only when passing the *--contribution* argument.
  * Added the *--author* option.
  * The *support* field of the pack's metadata is set to *community*.
* Added a proper error message in the **Validate** command upon a missing description in the root of the yml.
* **Format** now works with a relative path.
* **Validate** now fails when all release notes have been excluded.
* Fixed issue where correct error message would not propagate for invalid images.
* Added the *--skip-pack-dependencies* flag to **validate** command to skip pack dependencies validation. Relevant when using the *-g* flag.
* Fixed an issue where **Validate** and **Format** commands failed integrations with `defaultvalue` field in fetch incidents related parameters.
* Fixed an issue in the **Validate** command in which unified YAML files were not ignored.
* Fixed an issue in **generate-docs** where scripts and playbooks inputs and outputs were not parsed correctly.
* Fixed an issue in the **openapi-codegen** command where missing reference fields in the swagger JSON caused errors.
* Fixed an issue in the **openapi-codegen** command where empty objects in the swagger JSON paths caused errors.
* **update-release-notes** command now accept path of the pack instead of pack name.
* Fixed an issue where **generate-docs** was inserting unnecessary escape characters.
* Fixed an issue in the **update-release-notes** command where changes to the pack_metadata were not detected.
* Fixed an issue where **validate** did not check for missing release notes in old format files.

## 1.1.9

* Fixed an issue where **update-release-notes** command failed on invalid file types.

## 1.1.8

* Fixed a regression where **upload** command failed on test playbooks.
* Added new *githubUser* field in pack metadata init command.
* Support beta integration in the commands **split-yml, extract-code, generate-test-playbook and generate-docs.**
* Fixed an issue where **find-dependencies** ignored *toversion* field in content items.
* Added support for *layoutscontainer*, *classifier_5_9_9*, *mapper*, *report*, and *widget* in the **Format** command.
* Fixed an issue where **Format** will set the `ID` field to be equal to the `name` field in modified playbooks.
* Fixed an issue where **Format** did not work for test playbooks.
* Improved **update-release-notes** command:
  * Write content description to release notes for new items.
  * Update format for file types without description: Connections, Incident Types, Indicator Types, Layouts, Incident Fields.
* Added a validation for feedTags param in feeds in **validate** command.
* Fixed readme validation issue in community support packs.
* Added the **openapi-codegen** command to generate integrations from OpenAPI specification files.
* Fixed an issue were release notes validations returned wrong results for *CommonScripts* pack.
* Added validation for image links in README files in **validate** command.
* Added a validation for default value of fetch param in feeds in **validate** command.
* Fixed an issue where the **Init** command failed on scripts.

## 1.1.7

* Fixed an issue where running the **format** command on feed integrations removed the `defaultvalue` fields.
* Playbook branch marked with *skipunavailable* is now set as an optional dependency in the **find-dependencies** command.
* The **feedReputation** parameter can now be hidden in a feed integration.
* Fixed an issue where running the **unify** command on JS package failed.
* Added the *--no-update* flag to the **find-dependencies** command.
* Added the following validations in **validate** command:
  * Validating that a pack does not depend on NonSupported / Deprecated packs.

## 1.1.6

* Added the *--description* option to the **init** command.
* Added the *--contribution* option to the **init** command which converts a contribution zip to proper pack format.
* Improved **validate** command performance time and outputs.
* Added the flag *--no-docker-checks* to **validate** command to skip docker checks.
* Added the flag *--print-ignored-files* to **validate** command to print ignored files report when the command is done.
* Added the following validations in **validate** command:
  * Validating that existing release notes are not modified.
  * Validating release notes are not added to new packs.
  * Validating that the "currentVersion" field was raised in the pack_metadata for modified packs.
  * Validating that the timestamp in the "created" field in the pack_metadata is in ISO format.
* Running `demisto-sdk validate` will run the **validate** command using git and only on committed files (same as using *-g --post-commit*).
* Fixed an issue where release notes were not checked correctly in **validate** command.
* Fixed an issue in the **create-id-set** command where optional playbook tasks were not taken into consideration.
* Added a prompt to the `demisto-sdk update-release-notes` command to prompt users to commit changes before running the release notes command.
* Added support to `layoutscontainer` in **validate** command.

## 1.1.5

* Fixed an issue in **find-dependencies** command.
* **lint** command now verifies flake8 on CommonServerPython script.

## 1.1.4

* Fixed an issue with the default output file name of the **unify** command when using "." as an output path.
* **Unify** command now adds contributor details to the display name and description.
* **Format** command now adds *isFetch* and *incidenttype* fields to integration yml.
* Removed the *feedIncremental* field from the integration schema.
* **Format** command now adds *feedBypassExclusionList*, *Fetch indicators*, *feedReputation*, *feedReliability*,
     *feedExpirationPolicy*, *feedExpirationInterval* and *feedFetchInterval* fields to integration yml.
* Fixed an issue in the playbooks schema.
* Fixed an issue where generated release notes were out of order.
* Improved pack dependencies detection.
* Fixed an issue where test playbooks were mishandled in **validate** command.

## 1.1.3

* Added a validation for invalid id fields in indicators types files in **validate** command.
* Added default behavior for **update-release-notes** command.
* Fixed an error where README files were failing release notes validation.
* Updated format of generated release notes to be more user friendly.
* Improved error messages for the **update-release-notes** command.
* Added support for `Connections`, `Dashboards`, `Widgets`, and `Indicator Types` to **update-release-notes** command.
* **Validate** now supports scripts under the *TestPlaybooks* directory.
* Fixed an issue where **validate** did not support powershell files.

## 1.1.2

* Added a validation for invalid playbookID fields in incidents types files in **validate** command.
* Added a code formatter for python files.
* Fixed an issue where new and old classifiers where mixed on validate command.
* Added *feedIncremental* field to the integration schema.
* Fixed error in the **upload** command where unified YMLs were not uploaded as expected if the given input was a pack.
* Fixed an issue where the **secrets** command failed due to a space character in the file name.
* Ignored RN validation for *NonSupported* pack.
* You can now ignore IF107, SC100, RP102 error codes in the **validate** command.
* Fixed an issue where the **download** command was crashing when received as input a JS integration or script.
* Fixed an issue where **validate** command checked docker image for JS integrations and scripts.
* **validate** command now checks scheme for reports and connections.
* Fixed an issue where **validate** command checked docker when running on all files.
* Fixed an issue where **validate** command did not fail when docker image was not on the latest numeric tag.
* Fixed an issue where beta integrations were not validated correctly in **validate** command.

## 1.1.1

* fixed and issue where file types were not recognized correctly in **validate** command.
* Added better outputs for validate command.

## 1.1.0

* Fixed an issue where changes to only non-validated files would fail validation.
* Fixed an issue in **validate** command where moved files were failing validation for new packs.
* Fixed an issue in **validate** command where added files were failing validation due to wrong file type detection.
* Added support for new classifiers and mappers in **validate** command.
* Removed support of old RN format validation.
* Updated **secrets** command output format.
* Added support for error ignore on deprecated files in **validate** command.
* Improved errors outputs in **validate** command.
* Added support for linting an entire pack.

## 1.0.9

* Fixed a bug where misleading error was presented when pack name was not found.
* **Update-release-notes** now detects added files for packs with versions.
* Readme files are now ignored by **update-release-notes** and validation of release notes.
* Empty release notes no longer cause an uncaught error during validation.

## 1.0.8

* Changed the output format of demisto-sdk secrets.
* Added a validation that checkbox items are not required in integrations.
* Added pack release notes generation and validation.
* Improved pack metadata validation.
* Fixed an issue in **validate** where renamed files caused an error

## 1.0.4

* Fix the **format** command to update the `id` field to be equal to `details` field in indicator-type files, and to `name` field in incident-type & dashboard files.
* Fixed a bug in the **validate** command for layout files that had `sortValues` fields.
* Fixed a bug in the **format** command where `playbookName` field was not always present in the file.
* Fixed a bug in the **format** command where indicatorField wasn't part of the SDK schemas.
* Fixed a bug in **upload** command where created unified docker45 yml files were not deleted.
* Added support for IndicatorTypes directory in packs (for `reputation` files, instead of Misc).
* Fixed parsing playbook condition names as string instead of boolean in **validate** command
* Improved image validation in YAML files.
* Removed validation for else path in playbook condition tasks.

## 1.0.3

* Fixed a bug in the **format** command where comments were being removed from YAML files.
* Added output fields: *file_path* and *kind* for layouts in the id-set.json created by **create-id-set** command.
* Fixed a bug in the **create-id-set** command Who returns Duplicate for Layouts with a different kind.
* Added formatting to **generate-docs** command results replacing all `<br>` tags with `<br/>`.
* Fixed a bug in the **download** command when custom content contained not supported content entity.
* Fixed a bug in **format** command in which boolean strings  (e.g. 'yes' or 'no') were converted to boolean values (e.g. 'True' or 'False').
* **format** command now removes *sourceplaybookid* field from playbook files.
* Fixed a bug in **generate-docs** command in which integration dependencies were not detected when generating documentation for a playbook.

## 1.0.1

* Fixed a bug in the **unify** command when output path was provided empty.
* Improved error message for integration with no tests configured.
* Improved the error message returned from the **validate** command when an integration is missing or contains malformed fetch incidents related parameters.
* Fixed a bug in the **create** command where a unified YML with a docker image for 4.5 was copied incorrectly.
* Missing release notes message are now showing the release notes file path to update.
* Fixed an issue in the **validate** command in which unified YAML files were not ignored.
* File format suggestions are now shown in the relevant file format (JSON or YAML).
* Changed Docker image validation to fail only on non-valid ones.
* Removed backward compatibility validation when Docker image is updated.

## 1.0.0

* Improved the *upload* command to support the upload of all the content entities within a pack.
* The *upload* command now supports the improved pack file structure.
* Added an interactive option to format integrations, scripts and playbooks with No TestPlaybooks configured.
* Added an interactive option to configure *conf.json* file with missing test playbooks for integrations, scripts and playbooks
* Added *download* command to download custom content from Demisto instance to the local content repository.
* Improved validation failure messages to include a command suggestion, wherever relevant, to fix the raised issue.
* Improved 'validate' help and documentation description
* validate - checks that scripts, playbooks, and integrations have the *tests* key.
* validate - checks that test playbooks are configured in `conf.json`.
* demisto-sdk lint - Copy dir better handling.
* demisto-sdk lint - Add error when package missing in docker image.
* Added *-a , --validate-all* option in *validate* to run all validation on all files.
* Added *-i , --input* option in *validate* to run validation on a specified pack/file.
* added *-i, --input* option in *secrets* to run on a specific file.
* Added an allowed hidden parameter: *longRunning* to the hidden integration parameters validation.
* Fixed an issue with **format** command when executing with an output path of a folder and not a file path.
* Bug fixes in generate-docs command given playbook as input.
* Fixed an issue with lint command in which flake8 was not running on unit test files.

## 0.5.2

* Added *-c, --command* option in *generate-docs* to generate a specific command from an integration.
* Fixed an issue when getting README/CHANGELOG files from git and loading them.
* Removed release notes validation for new content.
* Fixed secrets validations for files with the same name in a different directory.
* demisto-sdk lint - parallelization working with specifying the number of workers.
* demisto-sdk lint - logging levels output, 3 levels.
* demisto-sdk lint - JSON report, structured error reports in JSON format.
* demisto-sdk lint - XML JUnit report for unit-tests.
* demisto-sdk lint - new packages used to accelerate execution time.
* demisto-sdk secrets - command now respects the generic whitelist, and not only the pack secrets.

## 0.5.0

[PyPI History][1]

[1]: https://pypi.org/project/demisto-sdk/#history

## 0.4.9

* Fixed an issue in *generate-docs* where Playbooks and Scripts documentation failed.
* Added a graceful error message when executing the *run" command with a misspelled command.
* Added more informative errors upon failures of the *upload* command.
* format command:
  * Added format for json files: IncidentField, IncidentType, IndicatorField, IndicatorType, Layout, Dashboard.
  * Added the *-fv --from-version*, *-nv --no-validation* arguments.
  * Removed the *-t yml_type* argument, the file type will be inferred.
  * Removed the *-g use_git* argument, running format without arguments will run automatically on git diff.
* Fixed an issue in loading playbooks with '=' character.
* Fixed an issue in *validate* failed on deleted README files.

## 0.4.8

* Added the *max* field to the Playbook schema, allowing to define it in tasks loop.
* Fixed an issue in *validate* where Condition branches checks were case sensitive.

## 0.4.7

* Added the *slareminder* field to the Playbook schema.
* Added the *common_server*, *demisto_mock* arguments to the *init* command.
* Fixed an issue in *generate-docs* where the general section was not being generated correctly.
* Fixed an issue in *validate* where Incident type validation failed.

## 0.4.6

* Fixed an issue where the *validate* command did not identify CHANGELOG in packs.
* Added a new command, *id-set* to create the id set - the content dependency tree by file IDs.

## 0.4.5

* generate-docs command:
  * Added the *use_cases*, *permissions*, *command_permissions* and *limitations*.
  * Added the *--insecure* argument to support running the script and integration command in Demisto.
  * Removed the *-t yml_type* argument, the file type will be inferred.
  * The *-o --output* argument is no longer mandatory, default value will be the input file directory.
* Added support for env var: *DEMISTO_SDK_SKIP_VERSION_CHECK*. When set version checks are skipped.
* Fixed an issue in which the CHANGELOG files did not match our scheme.
* Added a validator to verify that there are no hidden integration parameters.
* Fixed an issue where the *validate* command ran on test files.
* Removed the *env-dir* argument from the demisto-sdk.
* README files which are html files will now be skipped in the *validate* command.
* Added support for env var: *DEMISTO_README_VALIDATOR*. When not set the readme validation will not run.

## 0.4.4

* Added a validator for IncidentTypes (incidenttype-*.json).
* Fixed an issue where the -p flag in the *validate* command was not working.
* Added a validator for README.md files.
* Release notes validator will now run on: incident fields, indicator fields, incident types, dashboard and reputations.
* Fixed an issue where the validator of reputation(Indicator Type) did not check on the details field.
* Fixed an issue where the validator attempted validating non-existing files after deletions or name refactoring.
* Removed the *yml_type* argument in the *split-yml*, *extract-code* commands.
* Removed the *file_type* argument in the *generate-test-playbook* command.
* Fixed the *insecure* argument in *upload*.
* Added the *insecure* argument in *run-playbook*.
* Standardise the *-i --input*, *-o --output* to demisto-sdk commands.

## 0.4.3

* Fixed an issue where the incident and indicator field BC check failed.
* Support for linting and unit testing PowerShell integrations.

## 0.4.2

* Fixed an issue where validate failed on Windows.
* Added a validator to verify all branches are handled in conditional task in a playbook.
* Added a warning message when not running the latest sdk version.
* Added a validator to check that the root is connected to all tasks in the playbook.
* Added a validator for Dashboards (dashboard-*.json).
* Added a validator for Indicator Types (reputation-*.json).
* Added a BC validation for changing incident field type.
* Fixed an issue where init command would generate an invalid yml for scripts.
* Fixed an issue in misleading error message in v2 validation hook.
* Fixed an issue in v2 hook which now is set only on newly added scripts.
* Added more indicative message for errors in yaml files.
* Disabled pykwalify info log prints.

## 0.3.10

* Added a BC check for incident fields - changing from version is not allowed.
* Fixed an issue in create-content-artifacts where scripts in Packs in TestPlaybooks dir were copied with a wrong prefix.

## 0.3.9

* Added a validation that incident field can not be required.
* Added validation for fetch incident parameters.
* Added validation for feed integration parameters.
* Added to the *format* command the deletion of the *sourceplaybookid* field.
* Fixed an issue where *fieldMapping* in playbook did not pass the scheme validation.
* Fixed an issue where *create-content-artifacts* did not copy TestPlaybooks in Packs without prefix of *playbook-*.
* Added a validation the a playbook can not have a rolename set.
* Added to the image validator the new DBot default image.
* Added the fields: elasticcommonfields, quiet, quietmode to the Playbook schema.
* Fixed an issue where *validate* failed on integration commands without outputs.
* Added a new hook for naming of v2 integrations and scripts.

## 0.3.8

* Fixed an issue where *create-content-artifact* was not loading the data in the yml correctly.
* Fixed an issue where *unify* broke long lines in script section causing syntax errors

## 0.3.7

* Added *generate-docs* command to generate documentation file for integration, playbook or script.
* Fixed an issue where *unify* created a malformed integration yml.
* Fixed an issue where demisto-sdk **init** creates unit-test file with invalid import.

## 0.3.6

* Fixed an issue where demisto-sdk **validate** failed on modified scripts without error message.

## 0.3.5

* Fixed an issue with docker tag validation for integrations.
* Restructured repo source code.

## 0.3.4

* Saved failing unit tests as a file.
* Fixed an issue where "_test" file for scripts/integrations created using **init** would import the "HelloWorld" templates.
* Fixed an issue in demisto-sdk **validate** - was failing on backward compatiblity check
* Fixed an issue in demisto-sdk **secrets** - empty line in .secrets-ignore always made the secrets check to pass
* Added validation for docker image inside integrations and scripts.
* Added --use-git flag to **format** command to format all changed files.
* Fixed an issue where **validate** did not fail on dockerimage changes with bc check.
* Added new flag **--ignore-entropy** to demisto-sdk **secrets**, this will allow skip entropy secrets check.
* Added --outfile to **lint** to allow saving failed packages to a file.

## 0.3.3

* Added backwards compatibility break error message.
* Added schema for incident types.
* Added **additionalinfo** field to as an available field for integration configuration.
* Added pack parameter for **init**.
* Fixed an issue where error would appear if name parameter is not set in **init**.

## 0.3.2

* Fixed the handling of classifier files in **validate**.

## 0.3.1

* Fixed the handling of newly created reputation files in **validate**.
* Added an option to perform **validate** on a specific file.

## 0.3.0

* Added support for multi-package **lint** both with parallel and without.
* Added all parameter in **lint** to run on all packages and packs in content repository.
* Added **format** for:
  * Scripts
  * Playbooks
  * Integrations
* Improved user outputs for **secrets** command.
* Fixed an issue where **lint** would run pytest and pylint only on a single docker per integration.
* Added auto-complete functionality to demisto-sdk.
* Added git parameter in **lint** to run only on changed packages.
* Added the **run-playbook** command
* Added **run** command which runs a command in the Demisto playground.
* Added **upload** command which uploads an integration or a script to a Demisto instance.
* Fixed and issue where **validate** checked if release notes exist for new integrations and scripts.
* Added **generate-test-playbook** command which generates a basic test playbook for an integration or a script.
* **validate** now supports indicator fields.
* Fixed an issue with layouts scheme validation.
* Adding **init** command.
* Added **json-to-outputs** command which generates the yaml section for outputs from an API raw response.

## 0.2.6

* Fixed an issue with locating release notes for beta integrations in **validate**.

## 0.2.5

* Fixed an issue with locating release notes for beta integrations in **validate**.

## 0.2.4

* Adding image validation to Beta_Integration and Packs in **validate**.

## 0.2.3

* Adding Beta_Integration to the structure validation process.
* Fixing bug where **validate** did checks on TestPlaybooks.
* Added requirements parameter to **lint**.

## 0.2.2

* Fixing bug where **lint** did not return exit code 1 on failure.
* Fixing bug where **validate** did not print error message in case no release notes were give.

## 0.2.1

* **Validate** now checks that the id and name fields are identical in yml files.
* Fixed a bug where sdk did not return any exit code.

## 0.2.0

* Added Release Notes Validator.
* Fixed the Unifier selection of your python file to use as the code.
* **Validate** now supports Indicator fields.
* Fixed a bug where **validate** and **secrets** did not return exit code 1 on failure.
* **Validate** now runs on newly added scripts.

## 0.1.8

* Added support for `--version`.
* Fixed an issue in file_validator when calling `checked_type` method with script regex.

## 0.1.2

* Restructuring validation to support content packs.
* Added secrets validation.
* Added content bundle creation.
* Added lint and unit test run.

## 0.1.1

* Added new logic to the unifier.
* Added detailed README.
* Some small adjustments and fixes.

## 0.1.0

Capabilities:

* **Extract** components(code, image, description etc.) from a Demisto YAML file into a directory.
* **Unify** components(code, image, description etc.) to a single Demisto YAML file.
* **Validate** Demisto content files.<|MERGE_RESOLUTION|>--- conflicted
+++ resolved
@@ -5,12 +5,9 @@
 * Fixed an issue in the **download** command, where an exception would be raised when downloading system playbooks.
 * Fixed an issue where the **upload** failed on playbooks containing a value that starts with `=`.
 * Fixed an issue where the **generate-unit-tests** failed to generate assertions, and generate unit tests when command names does not match method name.
-<<<<<<< HEAD
+* Added a new check to **validate**, making sure playbook task values are passed as references.
 * Fixed an issue where the **update-release-notes** deleted existing release notes, now appending to it instead.
 
-=======
-* Added a new check to **validate**, making sure playbook task values are passed as references.
->>>>>>> e580f7c5
 ## 1.7.6
 
 * Fixed parsing of initialization arguments of client classes in the **generate-unit-tests** command.
