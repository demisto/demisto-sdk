--- conflicted
+++ resolved
@@ -1,15 +1,11 @@
 # Changelog
 ## Unreleased
 * Updated the logs shown during the docker build step.
-<<<<<<< HEAD
 * Added a validation to the **validate** command, failing when '`fromversion`' or '`toversion`' in a content entity are incorrect format.
 * Added a validation to the **validate** command, checking if `fromversion` <= `toversion`.
-=======
 * Removed a false warning about configuring the `GITLAB_TOKEN` environment variable when it's not needed.
 * Removed duplicate identifiers for XSIAM integrations.
-
 * Fixed the error message in checkbox validation where the defaultvalue is wrong and added the name of the variable that should be fixed.
->>>>>>> f9c6f6a2
 
 ## 1.6.6
 
