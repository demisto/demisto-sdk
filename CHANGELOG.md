# Changelog
## Unreleased
* Fixed an issue where the Slack notifier was using a deprecated argument.
* Added the `--docker-image` argument to the **lint** command, which allows determining the docker image to run lint on. Possible options are: `'native:ga'`, `'native:maintenance'`, `'native:dev'`, `'all'`, a specific docker image (from Docker Hub) or, the default `'from-yml'`.
* Fixed an issue in **prepare-content** command where large code lines were broken.
* Added a logger warning to **get_demisto_version**, the task will now fail with a more informative message.
* Fixed an issue where the **upload** and **prepare-content** commands didn't add `fromServerVersion` and `toServerVersion` to layouts.
* Updated **lint** to use graph instead of id_set when running with `--check-dependent-api-module` flag.
<<<<<<< HEAD
* Fixed an issue where running **validate** on a specific pack didn't test all the relevant entities.
=======
* Added the flag `--xsoar-only` to the **doc-review** command which enables reviewing documents that belong to XSOAR-supported Packs.
>>>>>>> 983c7f4e

## 1.8.3
* Changed **validate** to allow hiding parameters of type 0, 4, 12 and 14 when replacing with type 9 (credentials) with the same name.
* Fixed an issue where **update-release-notes** fails to update *MicrosoftApiModule* dependent integrations.
* Fixed an issue where the **upload** command failed because `docker_native_image_config.json` file could not be found.
* Added a metadata file to the content graph zip, to be used in the **update-content-graph** command.
* Updated the **validate** and **update-release-notes** commands to unskip the *Triggers Recommendations* content type.


## 1.8.2
* Fixed an issue where demisto-py failed to upload content to XSIAM when `DEMISTO_USERNAME` environment variable is set.
* Fixed an issue where the **prepare-content** command output invalid automation name when used with the --*custom* argument.
* Fixed an issue where modeling rules with arbitrary whitespace characters were not parsed correctly.
* Added support for the **nativeImage** key for an integration/script in the **prepare-content** command.
* Added **validate** checks for integrations declared deprecated (display name, description) but missing the `deprecated` flag.
* Changed the **validate** command to fail on the IN145 error code only when the parameter with type 4 is not hidden.
* Fixed an issue where downloading content layouts with `detailsV2=None` resulted in an error.
* Fixed an issue where **xdrctemplate** was missing 'external' prefix.
* Fixed an issue in **prepare-content** command providing output path.
* Updated the **validate** and **update-release-notes** commands to skip the *Triggers Recommendations* content type.
* Added a new validation to the **validate** command to verify that the release notes headers are in the correct format.
* Changed the **validate** command to fail on the IN140 error code only when the skipped integration has no unit tests.
* Changed **validate** to allow hiding parameters of type 4 (secret) when replacing with type 9 (credentials) with the same name.
* Fixed an issue where the **update-release-notes** command didn't add release-notes properly to some *new* content items.
* Added validation that checks that the `nativeimage` key is not defined in script/integration yml.
* Added to the **format** command the ability to remove `nativeimage` key in case defined in script/integration yml.
* Enhanced the **update-content-graph** command to support `--use-git`, `--imported_path` and `--output-path` arguments.
* Fixed an issue where **doc-review** failed when reviewing command name in some cases.
* Fixed an issue where **download** didn't identify playbooks properly, and downloaded files with UUIDs instead of file/script names.

## 1.8.1
* Fixed an issue where **format** created duplicate configuration parameters.
* Added hidden properties to integration command argument and script argument.
* Added `--override-existing` to **upload** that skips the confirmation prompt for overriding existing content packs. @mattbibbydw
* Fixed an issue where **validate** failed in private repos when attempting to read from a nonexisting `approved_categories.json`.
* Fixed an issue where **validate** used absolute paths when getting remote `pack_metadata.json` files in private repos.
* Fixed an issue in **download**, where names of custom scripts were replaced with UUIDs in IncidentFields and Layouts.
* Fixed an issue where fields ending with `_x2` where not replaced in the appropriate Marketplace.

## 1.8.0
* Updated the supported python versions, as `>=3.8,<3.11`, as some of the dependencies are not supported on `3.11` yet.
* Added a **validate** step for **Modeling Rules** testdata files.
* Added the **update-content-graph** command.
* Added the ability to limit the number of CPU cores with `DEMISTO_SDK_MAX_CPU_CORES` envirment variable.
* Added the **prepare-content** command.
* Added support for fromversion/toversion in XSIAM content items (correlation rules, XSIAM dashboards, XSIAM reports and triggers).
* Added a **validate** step checking types of attributes in the schema file of modeling rule.
* Added a **validate** step checking that the dataset name of a modeling rule shows in the xif and schema files.
* Added a **validate** step checking that a correlation rule file does not start with a hyphen.
* Added a **validate** step checking that xsiam content items follow naming conventions.
* Fixed an issue where SDK commands failed on the deprecated `packaging.version.LegacyVersion`, by locking the `packaging` version to `<22`.
* Fixed an issue where **update-release-notes** failed when changing only xif file in **Modeling Rules**.
* Fixed an issue where *is_valid_category* and *is_categories_field_match_standard* failed when running in a private repo.
* Fixed an issue where **validate** didn't fail on the MR103 validation error.
* Fixed the *--release-notes* option, to support the new CHANGELOG format.
* Fixed an issue where **validate** failed when only changing a modeling rules's xif file.
* Fixed an issue where **format** failed on indicator files with a `None` value under the `tabs` key.
* Fixed an issue where **validate** only printed errors for one change of context path, rather than print all.
* Fixed an issue where **download** did not suggest using a username/password when authenticating with XSOAR and using invalid arguments.
* Fixed an issue where **download** failed when listing or downloading content items that are not unicode-encoded.
* Added support for fromversion/toversion in XSIAM content items (correlation rules, XSIAM dashboards, XSIAM reports and triggers).
* Updated the supported python versions, as `>=3.8,<3.11`, as some of the dependencies are not supported on `3.11` yet.
* Added **prepare-content** command which will prepare the pack or content item for the platform.
* Patched an issue where deprecated `packaging.version.LegacyVersion`, locking packaging version to `<22`.

## 1.7.9
* Fixed an issue where an error message in **validate** would not include the suggested fix.
* Added a validation that enforces predefined categories on MP Packs & integration yml files, the validation also ensures that each pack has only one category.
* Fixed an issue where **update-release-notes** did not generate release notes for **XDRC Templates**.
* Fixed an issue where **upload** failed without explaining the reason.
* Improved implementation of the docker_helper module.
* Fixed an issue where **validate** did not check changed pack_metadata.json files when running using git.
* Added support for **xdrctemplate** to content graph.
* Fixed an issue where local copies of the newly-introduced `DemistoClassApiModule.py` were validated.
* Added new release notes templates for the addition and modification of playbooks, layouts and types in the **doc-review** command.
* Fixed an issue where the **doc-review** command failed on descriptions of new content items.
* Added the `Command XXX is deprecated. Use XXX instead.` release notes templates to **doc-review** command.
* Fixed an issue where the **update-release-notes** command didn't add the modeling-rules description for new modeling-rules files.

## 1.7.8
* Added the capability to run the MDX server in a docker container for environments without node.
* Fixed an issue where **generate-docs** with `-c` argument updated sections of the incorrect commands.
* Added IF113 error code to **ALLOWED_IGNORE_ERRORS**.
* Fixed an issue where **validate** failed on playbooks with non-string input values.
* Added the `DEMISTO_SDK_IGNORE_CONTENT_WARNING` environment variable, to allow suppressing warnings when commands are not run under a content repo folder.
* Fixed an issue where **validate** failed to recognize integration tests that were missing from config.json
* Added support for **xpanse** marketplace in **create-id-set** and **create-content-artifacts** commands.
* Fixed an issue where **split** failed on yml files.
* Added support for marketplace-specific tags.
* Fixed an issue where **download** would not run `isort`. @maxgubler
* Fixed an issue where XSIAM Dashboards and Reports images failed the build.
* Added support for **xpanse** marketplace to content graph.

## 1.7.7
* Fixed an issue where paybooks **generate-docs** didn't parse complex input values when no accessor field is given correctly.
* Fixed an issue in the **download** command, where an exception would be raised when downloading system playbooks.
* Fixed an issue where the **upload** failed on playbooks containing a value that starts with `=`.
* Fixed an issue where the **generate-unit-tests** failed to generate assertions, and generate unit tests when command names does not match method name.
* Fixed an issue where the **download** command did not honor the `--no-code-formatting` flag properly. @maxgubler
* Added a new check to **validate**, making sure playbook task values are passed as references.
* Fixed an issue where the **update-release-notes** deleted existing release notes, now appending to it instead.
* Fixed an issue where **validate** printed blank space in case of validation failed and ignored.
* Renamed 'Agent Config' to 'XDRC Templates'.
* Fixed an issue where the **zip-packs** command did not work with the CommonServerUserPython and CommonServerUserPowerShell package.

## 1.7.6

* Fixed parsing of initialization arguments of client classes in the **generate-unit-tests** command.
* Added support for AgentConfig content item in the **upload**, **create-id-set**, **find-dependecies**, **unify** and **create-content-artifacts** commands.
* Added support for XSIAM Report preview image.

## 1.7.5

* Fixed an issue where the **upload** command did not work with the CommonServerUserPython package.
* Fixed an issue in the **download** command, where some playbooks were downloaded as test playbooks.
* Added playbook modification capabilities in **TestSuite**.
* Added a new command **create-content-graph**.
* Fixed an issue in the **upload** command, where the temporary zip would not clean up properly.
* Improved content items parsing in the **create-content-graph** command.
* Added an error when the docker daemon is unavailable when running **lint**.
* Removed the validation of a subtype change for scripts in the **validate** command.
* Fixed an issue where names of XSIAM content items were not normalized properly.
* Fixed an issue where the **download** command was downloading playbooks with **script** (id) and not **scriptName**.
* Fixed an issue where script yml files were not properly identified by `find_type`.
* Removed nightly integrations filtering when deciding if a test should run.
* Added support for XSIAM Dashboard preview image.
* Added the `--no-code-formatting` flag to the **download** command, allowing to skip autopep8 and isort.
* Fixed an issue in the **update-release-notes** command, where generating release notes for modeling rules schema file caused exception.

## 1.7.4

* Fixed an issue where the **doc-review** command showed irrelevant messages.
* Fixed an issue in **validate**, where backward-compatibility failures prevented other validations from running.
* Fixed an issue in **validate**, where content-like files under infrastructure paths were not ignored.
* Fixed an issue in the AMI mapping, where server versions were missing.
* Change the way the normalize name is set for external files.
* Added dump function to XSIAM pack objects to dulicate the files.
* Fixed an issue where the `contribution_converter` did not support changes made to ApiModules.
* Added name normalization according to new convention to XSIAM content items
* Added playbook modification capabilities in **TestSuite**.
* Fixed an issue in create-content-artifacts where it will not get a normalize name for the item and it will try to duplicate the same file.

## 1.7.3

* Fixed an issue in the **format** command where fail when executed from environment without mdx server available.
* Added `Added a`, `Added an` to the list of allowed changelog prefixes.
* Added support for Indicator Types/Reputations in the **upload** command.
* Fixed an issue when running from a subdirectory of a content repo failed.
* Changing the way we are using XSIAM servers api-keys in **test-content** .
* Added a success message to **postman-codegen**.

## 1.7.2

* Fixed an issue in the **validate** command where incident fields were not found in mappers even when they exist
* Added an ability to provide list of marketplace names as a param attribute to **validate** and **upload**
* Added the file type to the error message when it is not supported.
* Fixed an issue where `contribution_converter` incorrectly mapped _Indicator Field_ objects to the _incidentfield_ directory in contribution zip files.
* Fixed a bug where **validate** returned error on empty inputs not used in playbooks.
* Added the `DEMISTO_SDK_CONTENT_PATH` environment variable, implicitly used in various commands.
* Added link to documentation for error messages regarding use cases and tags.

## 1.7.1

* Fixed an issue where *indicatorTypes* and *betaIntegrations* were not found in the id_set.
* Updated the default general `fromVersion` value on **format** to `6.5.0`
* Fixed an issue where the **validate** command did not fail when the integration yml file name was not the same as the folder containing it.
* Added an option to have **generate-docs** take a Playbooks folder path as input, and generate docs for all playbooks in it.
* Fixed an issue where the suggestion in case of `IF113` included uppercase letters for the `cliName` parameter.
* Added new validation to the **validate** command to fail and list all the file paths of files that are using a deprecated integration command / script / playbook.
* **validate** will no longer fail on playbooks calling subplaybooks that have a higher `fromVersion` value, if  calling the subplaybook has `skipifunavailable=True`.
* Fixed an issue where relative paths were not accessed correctly.
* Running any `demisto-sdk` command in a folder with a `.env` file will load it, temporarily overriding existing environment variables.
* Fixed an issue where **validate** did not properly detect deleted files.
* Added new validations to the **validate** command to verify that the schema file exists for a modeling rule and that the schema and rules keys are empty in the yml file.
* Fixed an issue where *find_type* didn't recognize exported incident types.
* Added a new validation to **validate**, making sure all inputs of a playbook are used.
* Added a new validation to **validate**, making sure all inputs used in a playbook declared in the input section.
* The **format** command will now replace the *fromServerVersion* field with *fromVersion*.

## 1.7.0

* Allowed JSON Handlers to accept kwargs, for custoimzing behavior.
* Fixed an issue where an incorrect error was shown when the `id` of a content item differed from its `name` attribute.
* Fixed an issue where the `preserve_quotes` in ruamel_handler received an incorrect value @icholy
* Fixed an issue where ignoring RM110 error code wasn't working and added a validation to **ALLOWED_IGNORE_ERRORS** to validate that all error codes are inserted in the right format.
* Fixed an issue where the contribution credit text was not added correctly to the pack README.
* Changed the contribution file implementation from markdown to a list of contributor names. The **create-content-artifact** will use this list to prepare the needed credit message.
* Added a new validation to the `XSOAR-linter` in the **lint** command for verifying that demisto.log is not used in the code.
* The **generate-docs** command will now auto-generate the Incident Mirroring section when implemented in an integration.
* Added support to automatically generate release notes for deprecated items in the **update-release-notes** command.
* Fixed an issue causing any command to crash when unable to detect local repository properties.
* Fixed an issue where running in a private gitlab repo caused a warning message to be shown multiple times.
* Added a new validation to the **validate** command to verify that markdown and python files do not contain words related to copyright section.
* Fixed an issue where **lint** crashed when provided an input file path (expecting a directory).

## 1.6.9

* Added a new validation that checks whether a pack should be deprecated.
* Added a new ability to the **format** command to deprecate a pack.
* Fixed an issue where the **validate** command sometimes returned a false negative in cases where there are several sub-playbooks with the same ID.
* Added a new validation to the **validate** command to verify that the docker in use is not deprecated.
* Added support for multiple ApiModules in the **unify** command
* Added a check to **validate** command, preventing use of relative urls in README files.
* Added environment variable **DEMISTO_SDK_MARKETPLACE** expected to affect *MarketplaceTagParser* *marketplace* value. The value will be automatically set when passing *marketplace* arg to the commands **unify**, **zip-packs**, **create-content-artifacts** and **upload**.
* Added slack notifier for build failures on the master branch.
* Added support for modeling and parsing rules in the **split** command.
* Added support for README files in **format** command.
* Added a **validate** check, making sure classifier id and name values match. Updated the classifier **format** to update the id accordingly.
* The **generate-docs** command will now auto-generate the playbook image link by default.
* Added the `--custom-image-link` argument to override.
* Added a new flag to **generate-docs** command, allowing to add a custom image link to a playbook README.
* Added a new validation to the **validate** command to verify that the package directory name is the same as the files contained in the that package.
* Added support in the **unify** command to unify a schema into its Modeling Rule.

## 1.6.8

* Fixed an issue where **validate** did not fail on invalid playbook entities' versions (i.e. subplaybooks or scripts with higher fromversion than their parent playbook).
* Added support for running lint via a remote docker ssh connection. Use `DOCKER_HOST` env variable to specify a remote docker connection, such as: `DOCKER_HOST=ssh://myuser@myhost.com`.
* Fixed an issue where the pack cache in *get_marketplaces* caused the function to return invalid values.
* Fixed an issue where running format on a pack with XSIAM entities would fail.
* Added the new `display_name` field to relevant entities in the **create-id-set** command.
* Added a new validation to the **validate** command to verify the existence of "Reliability" parameter if the integration have reputation command.
* Fixed a bug where terminating the **lint** command failed (`ctrl + c`).
* Removed the validation of a subtype change in integrations and scripts from **validate**.
* Fixed an issue where **download** did not behave as expected when prompting for a version update. Reported by @K-Yo
* Added support for adoption release notes.
* Fixed an issue where **merge-id-sets** failed when a key was missing in one id-set.json.
* Fixed a bug where some mypy messages were not parsed properly in **lint**.
* Added a validation to the **validate** command, failing when '`fromversion`' or '`toversion`' in a content entity are incorrect format.
* Added a validation to the **validate** command, checking if `fromversion` <= `toversion`.
* Fixed an issue where coverage reports used the wrong logging level, marking debug logs as errors.
* Added a new validation to the **validate** command, to check when the discouraged `http` prefixes are used when setting defaultvalue, rather than `https`.
* Added a check to the **lint** command for finding hard-coded usage of the http protocol.
* Locked the dependency on Docker.
* Removed a traceback line from the **init** command templates: BaseIntegration, BaseScript.
* Updated the token in **_add_pr_comment** method from the content-bot token to the xsoar-bot token.

## 1.6.7

* Added the `types-markdown` dependency, adding markdown capabilities to existing linters using the [Markdown](https://pypi.org/project/Markdown/) package.
* Added support in the **format** command to remove nonexistent incident/indicator fields from *layouts/mappers*
* Added the `Note: XXX` and `XXX now generally available.` release notes templates to **doc-review** command.
* Updated the logs shown during the docker build step.
* Removed a false warning about configuring the `GITLAB_TOKEN` environment variable when it's not needed.
* Removed duplicate identifiers for XSIAM integrations.
* Updated the *tags* and *use cases* in pack metadata validation to use the local files only.
* Fixed the error message in checkbox validation where the defaultvalue is wrong and added the name of the variable that should be fixed.
* Added types to `find_type_by_path` under tools.py.
* Fixed an issue where YAML files contained incorrect value type for `tests` key when running `format --deprecate`.
* Added a deprecation message to the `tests:` section of yaml files when running `format --deprecate`.
* Added use case for **validate** on *wizard* objects - set_playbook is mapped to all integrations.
* Added the 'integration-get-indicators' commands to be ignored by the **verify_yml_commands_match_readme** validation, the validation will no longer fail if these commands are not in the readme file.
* Added a new validation to the **validate** command to verify that if the phrase "breaking changes" is present in a pack release notes, a JSON file with the same name exists and contains the relevant breaking changes information.
* Improved logs when running test playbooks (in a build).
* Fixed an issue in **upload** did not include list-type content items. @nicolas-rdgs
* Reverted release notes to old format.

## 1.6.6

* Added debug print when excluding item from ID set due to missing dependency.
* Added a validation to the **validate** command, failing when non-ignorable errors are present in .pack-ignore.
* Fixed an issue where `mdx server` did not close when stopped in mid run.
* Fixed an issue where `-vvv` flag did not print logs on debug level.
* enhanced ***validate*** command to list all command names affected by a backward compatibility break, instead of only one.
* Added support for Wizard content item in the **format**, **validate**, **upload**, **create-id-set**, **find-dependecies** and **create-content-artifacts** commands.
* Added a new flag to the **validate** command, allowing to run specific validations.
* Added support in **unify** and **create-content-artifacts** for displaying different documentations (detailed description + readme) for content items, depending on the marketplace version.
* Fixed an issue in **upload** where list items were not uploaded.
* Added a new validation to **validate** command to verify that *cliName* and *id* keys of the incident field or the indicator field are matches.
* Added the flag '-x', '--xsiam' to **upload** command to upload XSIAM entities to XSIAM server.
* Fixed the integration field *isFetchEvents* to be in lowercase.
* Fixed an issue where **validate -i** run after **format -i** on an existing file in the repo instead of **validate -g**.
* Added the following commands: 'update-remote-data', 'get-modified-remote-data', 'update-remote-system' to be ignored by the **verify_yml_commands_match_readme** validation, the validation will no longer fail if these commands are not in the readme file.
* Updated the release note template to include a uniform format for all items.
* Added HelloWorldSlim template option for *--template* flag in **demisto-sdk init** command.
* Fixed an issue where the HelloWorldSlim template in **demisto-sdk init** command had an integration id that was conflicting with HelloWorld integration id.
* Updated the SDK to use demisto-py 3.1.6, allowing use of a proxy with an environment variable.
* Set the default logger level to `warning`, to avoid unwanted debug logs.
* The **format** command now validates that default value of checkbox parameters is a string 'true' or 'false'.
* Fixed an issue where `FileType.PLAYBOOK` would show instead of `Playbook` in readme error messages.
* Added a new validation to **validate** proper defaultvalue for checkbox fields.

## 1.6.5

* Fixed an issue in the **format** command where the `id` field was overwritten for existing JSON files.
* Fixed an issue where the **doc-review** command was successful even when the release-note is malformed.
* Added timestamps to the `demisto-sdk` logger.
* Added time measurements to **lint**.
* Added the flag '-d', '--dependency' to **find-dependencies** command to get the content items that cause the dependencies between two packs.
* Fixed an issue where **update-release-notes** used the *trigger_id* field instead of the *trigger_name* field.
* Fixed an issue where **doc-review** failed to recognize script names, in scripts using the old file structure.
* Fixed an issue where concurrent processes created by **lint** caused deadlocks when opening files.
* Fixed an issue in the **format** command where `_dev` or `_copy` suffixes weren't removed from the subscript names in playbooks and layouts.
* Fixed an issue where **validate** failed on nonexistent `README.md` files.
* Added support of XSIAM content items to the **validate** command.
* Report **lint** summary results and failed packages after reporting time measurements.

## 1.6.4

* Added the new **generate-yml-from-python** command.
* Added a code *type* indication for integration and script objects in the *ID Set*.
* Added the [Vulture](https://github.com/jendrikseipp/vulture) linter to the pre-commit hook.
* The `demisto-sdk` pack will now be distributed via PyPi with a **wheel** file.
* Fixed a bug where any edited json file that contained a forward slash (`/`) escaped.
* Added a new validation to **validate** command to verify that the metadata *currentVersion* is
the same as the last release note version.
* The **validate** command now checks if there're none-deprecated integration commands that are missing from the readme file.
* Fixed an issue where *dockerimage* changes in Scripts weren't recognized by the **update-release-notes** command.
* Fixed an issue where **update-xsoar-config-file** did not properly insert the marketplace packs list to the file.
* Added the pack name to the known words by default when running the **doc-review** command.
* Added support for new XSIAM entities in **create-id-set** command.
* Added support for new XSIAM entities in **create-content-artifacts** command.
* Added support for Parsing/Modeling Rule content item in the **unify** command.
* Added the integration name, the commands name and the script name to the known words by default when running the **doc-review** command.
* Added an argument '-c' '--custom' to the **unify** command, if True will append to the unified yml name/display/id the custom label provided
* Added support for sub words suggestion in kebab-case sentences when running the **doc-review** command.
* Added support for new XSIAM entities in **update-release-notes** command.
* Enhanced the message of alternative suggestion words shown when running **doc-review** command.
* Fixed an incorrect error message, in case `node` is not installed on the machine.
* Fixed an issue in the **lint** command where the *check-dependent-api-modules* argument was set to true by default.
* Added a new command **generate-unit-tests**.
* Added a new validation to **validate** all SIEM integration have the same suffix.
* Fixed the destination path of the unified parsing/modeling rules in **create-content-artifacts** command.
* Fixed an issue in the **validate** command, where we validated wrongfully the existence of readme file for the *ApiModules* pack.
* Fixed an issue in the **validate** command, where an error message that was displayed for scripts validation was incorrect.
* Fixed an issue in the **validate** and **format** commands where *None* arguments in integration commands caused the commands to fail unexpectedly.
* Added support for running tests on XSIAM machines in the **test-content** command.
* Fixed an issue where the **validate** command did not work properly when deleting non-content items.
* Added the flag '-d', '--dependency' to **find-dependencies** command to get the content items that cause the dependencies between two packs.

## 1.6.3

* **Breaking change**: Fixed a typo in the **validate** `--quiet-bc-validation` flag (was `--quite-bc-validation`). @upstart-swiss
* Dropped support for python 3.7: Demisto-SDK is now supported on Python 3.8 or newer.
* Added an argument to YAMLHandler, allowing to set a maximal width for YAML files. This fixes an issue where a wrong default was used.
* Added the detach mechanism to the **upload** command, If you set the --input-config-file flag, any files in the repo's SystemPacks folder will be detached.
* Added the reattach mechanism to the **upload** command, If you set the --input-config-file flag, any detached item in your XSOAR instance that isn't currently in the repo's SystemPacks folder will be re-attached.
* Fixed an issue in the **validate** command that did not work properly when using the *-g* flag.
* Enhanced the dependency message shown when running **lint**.
* Fixed an issue where **update-release-notes** didn't update the currentVersion in pack_metadata.
* Improved the logging in **test-content** for helping catch typos in external playbook configuration.

## 1.6.2

* Added dependency validation support for core marketplacev2 packs.
* Fixed an issue in **update-release-notes** where suggestion fix failed in validation.
* Fixed a bug where `.env` files didn't load. @nicolas-rdgs
* Fixed a bug where **validate** command failed when the *categories* field in the pack metadata was empty for non-integration packs.
* Added *system* and *item-type* arguments to the **download** command, used when downloading system items.
* Added a validation to **validate**, checking that each script, integration and playbook have a README file. This validation only runs when the command is called with either the `-i` or the `-g` flag.
* Fixed a regression issue with **doc-review**, where the `-g` flag did not work.
* Improved the detection of errors in **doc-review** command.
* The **validate** command now checks if a readme file is empty, only for packs that contain playbooks or were written by a partner.
* The **validate** command now makes sure common contextPath values (e.g. `DBotScore.Score`) have a non-empty description, and **format** populates them automatically.
* Fixed an issue where the **generate-outputs** command did not work properly when examples were provided.
* Fixed an issue in the **generate-outputs** command, where the outputs were not written to the specified output path.
* The **generate-outputs** command can now generate outputs from multiple calls to the same command (useful when different args provide different outputs).
* The **generate-outputs** command can now update a yaml file with new outputs, without deleting or overwriting existing ones.
* Fixed a bug where **doc-review** command failed on existing templates.
* Fixed a bug where **validate** command failed when the word demisto is in the repo README file.
* Added support for adding test-playbooks to the zip file result in *create-content-artifacts* command for marketplacev2.
* Fixed an issue in **find-dependencies** where using the argument *-o* without the argument *--all-packs-dependencies* did not print a proper warning.
* Added a **validate** check to prevent deletion of files whose deletion is not supported by the XSOAR marketplace.
* Removed the support in the *maintenance* option of the *-u* flag in the **update-release-notes** command.
* Added validation for forbidden words and phrases in the **doc-review** command.
* Added a retries mechanism to the **test-content** command to stabilize the build process.
* Added support for all `git` platforms to get remote files.
* Refactored the **format** command's effect on the *fromversion* field:
  * Fixed a bug where the *fromversion* field was removed when modifying a content item.
  * Updated the general default *fromversion* and the default *fromversion* of newly-introduced content items (e.g. `Lists`, `Jobs`).
  * Added an interactive mode functionality for all content types, to ask the user whether to set a default *fromversion*, if could not automatically determine its value. Use `-y` to assume 'yes' as an answer to all prompts and run non-interactively.

## 1.6.1

* Added the '--use-packs-known-words' argument to the **doc-review** command
* Added YAML_Loader to handle yaml files in a standard way across modules, replacing PYYAML.
* Fixed an issue when filtering items using the ID set in the **create-content-artifacts** command.
* Fixed an issue in the **generate-docs** command where tables were generated with an empty description column.
* Fixed an issue in the **split** command where splitting failed when using relative input/output paths.
* Added warning when inferred files are missing.
* Added to **validate** a validation for integration image dimensions, which should be 120x50px.
* Improved an error in the **validate** command to better differentiate between the case where a required fetch parameter is malformed or missing.

## 1.6.0

* Fixed an issue in the **create-id-set** command where similar items from different marketplaces were reported as duplicated.
* Fixed typo in demisto-sdk init
* Fixed an issue where the **lint** command did not handle all container exit codes.
* Add to **validate** a validation for pack name to make sure it is unchanged.
* Added a validation to the **validate** command that verifies that the version in the pack_metdata file is written in the correct format.
* Fixed an issue in the **format** command where missing *fromVersion* field in indicator fields caused an error.

## 1.5.9

* Added option to specify `External Playbook Configuration` to change inputs of Playbooks triggered as part of **test-content**
* Improved performance of the **lint** command.
* Improved performance of the **validate** command when checking README images.
* ***create-id-set*** command - the default value of the **marketplace** argument was changed from ‘xsoar’ to all packs existing in the content repository. When using the command, make sure to pass the relevant marketplace to use.

## 1.5.8

* Fixed an issue where the command **doc-review** along with the argument `--release-notes` failed on yml/json files with invalid schema.
* Fixed an issue where the **lint** command failed on packs using python 3.10

## 1.5.7

* Fixed an issue where reading remote yaml files failed.
* Fixed an issue in **validate** failed with no error message for lists (when no fromVersion field was found).
* Fixed an issue when running **validate** or **format** in a gitlab repository, and failing to determine its project id.
* Added an enhancement to **split**, handling an empty output argument.
* Added the ability to add classifiers and mappers to conf.json.
* Added the Alias field to the incident field schema.

## 1.5.6

* Added 'deprecated' release notes template.
* Fixed an issue where **run-test-playbook** command failed to get the task entries when the test playbook finished with errors.
* Fixed an issue in **validate** command when running with `no-conf-json` argument to ignore the `conf.json` file.
* Added error type text (`ERROR` or `WARNING`) to **validate** error prints.
* Fixed an issue where the **format** command on test playbook did not format the ID to be equal to the name of the test playbook.
* Enhanced the **update-release-notes** command to automatically commit release notes config file upon creation.
* The **validate** command will validate that an indicator field of type html has fromVersion of 6.1.0 and above.
* The **format** command will now add fromVersion 6.1.0 to indicator field of type html.
* Added support for beta integrations in the **format** command.
* Fixed an issue where the **postman-codegen** command failed when called with the `--config-out` flag.
* Removed the integration documentation from the detailed description while performing **split** command to the unified yml file.
* Removed the line which indicates the version of the product from the README.md file for new contributions.

## 1.5.5

* Fixed an issue in the **update-release-notes** command, which did not work when changes were made in multiple packs.
* Changed the **validate** command to fail on missing test-playbooks only if no unittests are found.
* Fixed `to_kebab_case`, it will now deal with strings that have hyphens, commas or periods in them, changing them to be hyphens in the new string.
* Fixed an issue in the **create-id-set** command, where the `source` value included the git token if it was specified in the remote url.
* Fixed an issue in the **merge-id-set** command, where merging fails because of duplicates but the packs are in the XSOAR repo but in different version control.
* Fixed missing `Lists` Content Item as valid `IDSetType`
* Added enhancement for **generate-docs**. It is possible to provide both file or a comma seperated list as `examples`. Also, it's possible to provide more than one example for a script or a command.
* Added feature in **format** to sync YML and JSON files to the `master` file structure.
* Added option to specify `Incident Type`, `Incoming Mapper` and `Classifier` when configuring instance in **test-content**
* added a new command **run-test-playbook** to run a test playbook in a given XSOAR instance.
* Fixed an issue in **format** when running on a modified YML, that the `id` value is not changed to its old `id` value.
* Enhancement for **split** command, replace `ApiModule` code block to `import` when splitting a YML.
* Fixed an issue where indicator types were missing from the pack's content, when uploading using **zip-packs**.
* The request data body format generated in the **postman-codegen** will use the python argument's name and not the raw data argument's name.
* Added the flag '--filter-by-id-set' to **create-content-artifacts** to create artifacts only for items in the given id_set.json.

## 1.5.4

* Fixed an issue with the **format** command when contributing via the UI
* The **format** command will now not remove the `defaultRows` key from incident, indicator and generic fields with `type: grid`.
* Fixed an issue with the **validate** command when a layoutscontainer did not have the `fromversion` field set.
* added a new command **update-xsoar-config-file** to handle your XSOAR Configuration File.
* Added `skipVerify` argument in **upload** command to skip pack signature verification.
* Fixed an issue when the **run** command  failed running when there’s more than one playground, by explicitly using the current user’s playground.
* Added support for Job content item in the **format**, **validate**, **upload**, **create-id-set**, **find-dependecies** and **create-content-artifacts** commands.
* Added a **source** field to the **id_set** entitles.
* Two entitles will not consider as duplicates if they share the same pack and the same source.
* Fixed a bug when duplicates were found in **find_dependencies**.
* Added function **get_current_repo** to `tools`.
* The **postman-codegen** will not have duplicates argument name. It will rename them to the minimum distinguished shared path for each of them.

## 1.5.3

* The **format** command will now set `unsearchable: True` for incident, indicator and generic fields.
* Fixed an issue where the **update-release-notes** command crashes with `--help` flag.
* Added validation to the **validate** command that verifies the `unsearchable` key in incident, indicator and generic fields is set to true.
* Removed a validation that DBotRole should be set for automation that requires elevated permissions to the `XSOAR-linter` in the **lint** command.
* Fixed an issue in **Validate** command where playbooks conditional tasks were mishandeled.
* Added a validation to prevent contributors from using the `fromlicense` key as a configuration parameter in an integration's YML
* Added a validation to ensure that the type for **API token** (and similar) parameters are configured correctly as a `credential` type in the integration configuration YML.
* Added an assertion that checks for duplicated requests' names when generating an integration from a postman collection.
* Added support for [.env files](https://pypi.org/project/python-dotenv/). You can now add a `.env` file to your repository with the logging information instead of setting a global environment variables.
* When running **lint** command with --keep-container flag, the docker images are committed.
* The **validate** command will not return missing test playbook error when given a script with dynamic-section tag.

## 1.5.2

* Added a validation to **update-release-notes** command to ensure that the `--version` flag argument is in the right format.
* added a new command **coverage-analyze** to generate and print coverage reports.
* Fixed an issue in **validate** in repositories which are not in GitHub or GitLab
* Added a validation that verifies that readme image absolute links do not contain the working branch name.
* Added support for List content item in the **format**, **validate**, **download**, **upload**, **create-id-set**, **find-dependecies** and **create-content-artifacts** commands.
* Added a validation to ensure reputation command's default argument is set as an array input.
* Added the `--fail-duplicates` flag for the **merge-id-set** command which will fail the command if duplicates are found.
* Added the `--fail-duplicates` flag for the **create-id-set** command which will fail the command if duplicates are found.

## 1.5.1

* Fixed an issue where **validate** command failed to recognized test playbooks for beta integrations as valid tests.
* Fixed an issue were the **validate** command was falsely recognizing image paths in readme files.
* Fixed an issue where the **upload** command error message upon upload failure pointed to wrong file rather than to the pack metadata.
* Added a validation that verifies that each script which appears in incident fields, layouts or layout containers exists in the id_set.json.
* Fixed an issue where the **postman code-gen** command generated double dots for context outputs when it was not needed.
* Fixed an issue where there **validate** command on release notes file crashed when author image was added or modified.
* Added input handling when running **find-dependencies**, replacing string manipulations.
* Fixed an issue where the **validate** command did not handle multiple playbooks with the same name in the id_set.
* Added support for GitLab repositories in **validate**

## 1.5.0

* Fixed an issue where **upload** command failed to upload packs not under content structure.
* Added support for **init** command to run from non-content repo.
* The **split-yml** has been renamed to **split** and now supports splitting Dashboards from unified Generic Modules.
* Fixed an issue where the skipped tests validation ran on the `ApiModules` pack in the **validate** command.
* The **init** command will now create the `Generic Object` entities directories.
* Fixed an issue where the **format** command failed to recognize changed files from git.
* Fixed an issue where the **json-to-outputs** command failed checking whether `0001-01-01T00:00:00` is of type `Date`
* Added to the **generate context** command to generate context paths for integrations from an example file.
* Fixed an issue where **validate** failed on release notes configuration files.
* Fixed an issue where the **validate** command failed on pack input if git detected changed files outside of `Packs` directory.
* Fixed an issue where **validate** command failed to recognize files inside validated pack when validation release notes, resulting in a false error message for missing entity in release note.
* Fixed an issue where the **download** command failed when downloading an invalid YML, instead of skipping it.

## 1.4.9

* Added validation that the support URL in partner contribution pack metadata does not lead to a GitHub repo.
* Enhanced ***generate-docs*** with default `additionalinformation` (description) for common parameters.
* Added to **validate** command a validation that a content item's id and name will not end with spaces.
* The **format** command will now remove trailing whitespaces from content items' id and name fields.
* Fixed an issue where **update-release-notes** could fail on files outside the user given pack.
* Fixed an issue where the **generate-test-playbook** command would not place the playbook in the proper folder.
* Added to **validate** command a validation that packs with `Iron Bank` uses the latest docker from Iron Bank.
* Added to **update-release-notes** command support for `Generic Object` entities.
* Fixed an issue where playbook `fromversion` mismatch validation failed even if `skipunavailable` was set to true.
* Added to the **create artifacts** command support for release notes configuration file.
* Added validation to **validate** for release notes config file.
* Added **isoversize** and **isautoswitchedtoquietmode** fields to the playbook schema.
* Added to the **update-release-notes** command `-bc` flag to generate template for breaking changes version.
* Fixed an issue where **validate** did not search description files correctly, leading to a wrong warning message.

## 1.4.8

* Fixed an issue where yml files with `!reference` failed to load properly.
* Fixed an issue when `View Integration Documentation` button was added twice during the download and re-upload.
* Fixed an issue when `(Partner Contribution)` was added twice to the display name during the download and re-upload.
* Added the following enhancements in the **generate-test-playbook** command:
  * Added the *--commands* argument to generate tasks for specific commands.
  * Added the *--examples* argument to get the command examples file path and generate tasks from the commands and arguments specified there.
  * Added the *--upload* flag to specify whether to upload the test playbook after the generation.
  * Fixed the output condition generation for outputs of type `Boolean`.

## 1.4.7

* Fixed an issue where an empty list for a command context didn't produce an indication other than an empty table.
* Fixed an issue where the **format** command has incorrectly recognized on which files to run when running using git.
* Fixed an issue where author image validations were not checked properly.
* Fixed an issue where new old-formatted scripts and integrations were not validated.
* Fixed an issue where the wording in the from version validation error for subplaybooks was incorrect.
* Fixed an issue where the **update-release-notes** command used the old docker image version instead of the new when detecting a docker change.
* Fixed an issue where the **generate-test-playbook** command used an incorrect argument name as default
* Fixed an issue where the **json-to-outputs** command used an incorrect argument name as default when using `-d`.
* Fixed an issue where validations failed while trying to validate non content files.
* Fixed an issue where README validations did not work post VS Code formatting.
* Fixed an issue where the description validations were inconsistent when running through an integration file or a description file.

## 1.4.6

* Fixed an issue where **validate** suggests, with no reason, running **format** on missing mandatory keys in yml file.
* Skipped existence of TestPlaybook check on community and contribution integrations.
* Fixed an issue where pre-commit didn't run on the demisto_sdk/commands folder.
* The **init** command will now change the script template name in the code to the given script name.
* Expanded the validations performed on beta integrations.
* Added support for PreProcessRules in the **format**, **validate**, **download**, and **create-content-artifacts** commands.
* Improved the error messages in **generate-docs**, if an example was not provided.
* Added to **validate** command a validation that a content entity or a pack name does not contain the words "partner" and "community".
* Fixed an issue where **update-release-notes** ignores *--text* flag while using *-f*
* Fixed the outputs validations in **validate** so enrichment commands will not be checked to have DBotScore outputs.
* Added a new validation to require the dockerimage key to exist in an integration and script yml files.
* Enhanced the **generate-test-playbook** command to use only integration tested on commands, rather than (possibly) other integrations implementing them.
* Expanded unify command to support GenericModules - Unifies a GenericModule object with its Dashboards.
* Added validators for generic objects:
  * Generic Field validator - verify that the 'fromVersion' field is above 6.5.0, 'group' field equals 4 and 'id' field starts with the prefix 'generic_'.
  * Generic Type validator - verify that the 'fromVersion' field is above 6.5.0
  * Generic Module validator - verify that the 'fromVersion' field is above 6.5.0
  * Generic Definition validator - verify that the 'fromVersion' field is above 6.5.0
* Expanded Format command to support Generic Objects - Fixes generic objects according to their validations.
* Fixed an issue where the **update-release-notes** command did not handle ApiModules properly.
* Added option to enter a dictionary or json of format `[{field_name:description}]` in the **json-to-outputs** command,
  with the `-d` flag.
* Improved the outputs for the **format** command.
* Fixed an issue where the validations performed after the **format** command were inconsistent with **validate**.
* Added to the **validate** command a validation for the author image.
* Updated the **create-content-artifacts** command to support generic modules, definitions, fields and types.
* Added an option to ignore errors for file paths and not only file name in .pack-ignore file.

## 1.4.5

* Enhanced the **postman-codegen** command to name all generated arguments with lower case.
* Fixed an issue where the **find-dependencies** command miscalculated the dependencies for playbooks that use generic commands.
* Fixed an issue where the **validate** command failed in external repositories in case the DEMISTO_SDK_GITHUB_TOKEN was not set.
* Fixed an issue where **openapi-codegen** corrupted the swagger file by overwriting configuration to swagger file.
* Updated the **upload** command to support uploading zipped packs to the marketplace.
* Added to the **postman-codegen** command support of path variables.
* Fixed an issue where **openapi-codegen** entered into an infinite loop on circular references in the swagger file.
* The **format** command will now set `fromVersion: 6.2.0` for widgets with 'metrics' data type.
* Updated the **find-dependencies** command to support generic modules, definitions, fields and types.
* Fixed an issue where **openapi-codegen** tried to extract reference example outputs, leading to an exception.
* Added an option to ignore secrets automatically when using the **init** command to create a pack.
* Added a tool that gives the ability to temporarily suppress console output.

## 1.4.4

* When formatting incident types with Auto-Extract rules and without mode field, the **format** command will now add the user selected mode.
* Added new validation that DBotRole is set for scripts that requires elevated permissions to the `XSOAR-linter` in the **lint** command.
* Added url escaping to markdown human readable section in generate docs to avoid autolinking.
* Added a validation that mapper's id and name are matching. Updated the format of mapper to include update_id too.
* Added a validation to ensure that image paths in the README files are valid.
* Fixed **find_type** function to correctly find test files, such as, test script and test playbook.
* Added scheme validations for the new Generic Object Types, Fields, and Modules.
* Renamed the flag *--input-old-version* to *--old-version* in the **generate-docs** command.
* Refactored the **update-release-notes** command:
  * Replaced the *--all* flag with *--use-git* or *-g*.
  * Added the *--force* flag to update the pack release notes without changes in the pack.
  * The **update-release-notes** command will now update all dependent integrations on ApiModule change, even if not specified.
  * If more than one pack has changed, the full list of updated packs will be printed at the end of **update-release-notes** command execution.
  * Fixed an issue where the **update-release-notes** command did not add docker image release notes entry for release notes file if a script was changed.
  * Fixed an issue where the **update-release-notes** command did not detect changed files that had the same name.
  * Fixed an issue in the **update-release-notes** command where the version support of JSON files was mishandled.
* Fixed an issue where **format** did not skip files in test and documentation directories.
* Updated the **create-id-set** command to support generic modules, definitions, fields and types.
* Changed the **convert** command to generate old layout fromversion to 5.0.0 instead of 4.1.0
* Enhanced the command **postman-codegen** with type hints for templates.

## 1.4.3

* Fixed an issue where **json-to-outputs** command returned an incorrect output when json is a list.
* Fixed an issue where if a pack README.md did not exist it could cause an error in the validation process.
* Fixed an issue where the *--name* was incorrectly required in the **init** command.
* Adding the option to run **validate** on a specific path while using git (*-i* & *-g*).
* The **format** command will now change UUIDs in .yml and .json files to their respective content entity name.
* Added a playbook validation to check if a task sub playbook exists in the id set in the **validate** command.
* Added the option to add new tags/usecases to the approved list and to the pack metadata on the same pull request.
* Fixed an issue in **test_content** where when different servers ran tests for the same integration, the server URL parameters were not set correctly.
* Added a validation in the **validate** command to ensure that the ***endpoint*** command is configured correctly in yml file.
* Added a warning when pack_metadata's description field is longer than 130 characters.
* Fixed an issue where a redundant print occurred on release notes validation.
* Added new validation in the **validate** command to ensure that the minimal fromVersion in a widget of type metrics will be 6.2.0.
* Added the *--release-notes* flag to demisto-sdk to get the current version release notes entries.

## 1.4.2

* Added to `pylint` summary an indication if a test was skipped.
* Added to the **init** command the option to specify fromversion.
* Fixed an issue where running **init** command without filling the metadata file.
* Added the *--docker-timeout* flag in the **lint** command to control the request timeout for the Docker client.
* Fixed an issue where **update-release-notes** command added only one docker image release notes entry for release notes file, and not for every entity whom docker image was updated.
* Added a validation to ensure that incident/indicator fields names starts with their pack name in the **validate** command. (Checked only for new files and only when using git *-g*)
* Updated the **find-dependencies** command to return the 'dependencies' according the layout type ('incident', 'indicator').
* Enhanced the "vX" display name validation for scripts and integrations in the **validate** command to check for every versioned script or integration, and not only v2.
* Added the *--fail-duplicates* flag for the **create-id-set** command which will fail the command if duplicates are found.
* Added to the **generate-docs** command automatic addition to git when a new readme file is created.

## 1.4.1

* When in private repo without `DEMSITO_SDK_GITHUB_TOKEN` configured, get_remote_file will take files from the local origin/master.
* Enhanced the **unify** command when giving input of a file and not a directory return a clear error message.
* Added a validation to ensure integrations are not skipped and at least one test playbook is not skipped for each integration or script.
* Added to the Content Tests support for `context_print_dt`, which queries the incident context and prints the result as a json.
* Added new validation for the `xsoar_config.json` file in the **validate** command.
* Added a version differences section to readme in **generate-docs** command.
* Added the *--docs-format* flag in the **integration-diff** command to get the output in README format.
* Added the *--input-old-version* and *--skip-breaking-changes* flags in the **generate-docs** command to get the details for the breaking section and to skip the breaking changes section.

## 1.4.0

* Enable passing a comma-separated list of paths for the `--input` option of the **lint** command.
* Added new validation of unimplemented test-module command in the code to the `XSOAR-linter` in the **lint** command.
* Fixed the **generate-docs** to handle integration authentication parameter.
* Added a validation to ensure that description and README do not contain the word 'Demisto'.
* Improved the deprecated message validation required from playbooks and scripts.
* Added the `--quite-bc-validation` flag for the **validate** command to run the backwards compatibility validation in quite mode (errors is treated like warnings).
* Fixed the **update release notes** command to display a name for old layouts.
* Added the ability to append to the pack README credit to contributors.
* Added identification for parameter differences in **integration-diff** command.
* Fixed **format** to use git as a default value.
* Updated the **upload** command to support reports.
* Fixed an issue where **generate-docs** command was displaying 'None' when credentials parameter display field configured was not configured.
* Fixed an issue where **download** did not return exit code 1 on failure.
* Updated the validation that incident fields' names do not contain the word incident will aplly to core packs only.
* Added a playbook validation to verify all conditional tasks have an 'else' path in **validate** command.
* Renamed the GitHub authentication token environment variable `GITHUB_TOKEN` to `DEMITO_SDK_GITHUB_TOKEN`.
* Added to the **update-release-notes** command automatic addition to git when new release notes file is created.
* Added validation to ensure that integrations, scripts, and playbooks do not contain the entity type in their names.
* Added the **convert** command to convert entities between XSOAR versions.
* Added the *--deprecate* flag in **format** command to deprecate integrations, scripts, and playbooks.
* Fixed an issue where ignoring errors did not work when running the **validate** command on specific files (-i).

## 1.3.9

* Added a validation verifying that the pack's README.md file is not equal to pack description.
* Fixed an issue where the **Assume yes** flag did not work properly for some entities in the **format** command.
* Improved the error messages for separators in folder and file names in the **validate** command.
* Removed the **DISABLE_SDK_VERSION_CHECK** environment variable. To disable new version checks, use the **DEMISTO_SDK_SKIP_VERSION_CHECK** envirnoment variable.
* Fixed an issue where the demisto-sdk version check failed due to a rate limit.
* Fixed an issue with playbooks scheme validation.

## 1.3.8

* Updated the **secrets** command to work on forked branches.

## 1.3.7

* Added a validation to ensure correct image and description file names.
* Fixed an issue where the **validate** command failed when 'display' field in credentials param in yml is empty but 'displaypassword' was provided.
* Added the **integration-diff** command to check differences between two versions of an integration and to return a report of missing and changed elements in the new version.
* Added a validation verifying that the pack's README.md file is not missing or empty for partner packs or packs contains use cases.
* Added a validation to ensure that the integration and script folder and file names will not contain separators (`_`, `-`, ``).
* When formatting new pack, the **format** command will set the *fromversion* key to 5.5.0 in the new files without fromversion.

## 1.3.6

* Added a validation that core packs are not dependent on non-core packs.
* Added a validation that a pack name follows XSOAR standards.
* Fixed an issue where in some cases the `get_remote_file` function failed due to an invalid path.
* Fixed an issue where running **update-release-notes** with updated integration logo, did not detect any file changes.
* Fixed an issue where the **create-id-set** command did not identify unified integrations correctly.
* Fixed an issue where the `CommonTypes` pack was not identified as a dependency for all feed integrations.
* Added support for running SDK commands in private repositories.
* Fixed an issue where running the **init** command did not set the correct category field in an integration .yml file for a newly created pack.
* When formatting new contributed pack, the **format** command will set the *fromversion* key to 6.0.0 in the relevant files.
* If the environment variable "DISABLE_SDK_VERSION_CHECK" is define, the demisto-sdk will no longer check for newer version when running a command.
* Added the `--use-pack-metadata` flag for the **find-dependencies** command to update the calculated dependencies using the the packs metadata files.
* Fixed an issue where **validate** failed on scripts in case the `outputs` field was set to `None`.
* Fixed an issue where **validate** was failing on editing existing release notes.
* Added a validation for README files verifying that the file doesn't contain template text copied from HelloWorld or HelloWorldPremium README.

## 1.3.5

* Added a validation that layoutscontainer's id and name are matching. Updated the format of layoutcontainer to include update_id too.
* Added a validation that commands' names and arguments in core packs, or scripts' arguments do not contain the word incident.
* Fixed issue where running the **generate-docs** command with -c flag ran all the commands and not just the commands specified by the flag.
* Fixed the error message of the **validate** command to not always suggest adding the *description* field.
* Fixed an issue where running **format** on feed integration generated invalid parameter structure.
* Fixed an issue where the **generate-docs** command did not add all the used scripts in a playbook to the README file.
* Fixed an issue where contrib/partner details might be added twice to the same file, when using unify and create-content-artifacts commands
* Fixed issue where running **validate** command on image-related integration did not return the correct outputs to json file.
* When formatting playbooks, the **format** command will now remove empty fields from SetIncident, SetIndicator, CreateNewIncident, CreateNewIndicator script arguments.
* Added an option to fill in the developer email when running the **init** command.

## 1.3.4

* Updated the **validate** command to check that the 'additionalinfo' field only contains the expected value for feed required parameters and not equal to it.
* Added a validation that community/partner details are not in the detailed description file.
* Added a validation that the Use Case tag in pack_metadata file is only used when the pack contains at least one PB, Incident Type or Layout.
* Added a validation that makes sure outputs in integrations are matching the README file when only README has changed.
* Added the *hidden* field to the integration schema.
* Fixed an issue where running **format** on a playbook whose `name` does not equal its `id` would cause other playbooks who use that playbook as a sub-playbook to fail.
* Added support for local custom command configuration file `.demisto-sdk-conf`.
* Updated the **format** command to include an update to the description file of an integration, to remove community/partner details.

## 1.3.3

* Fixed an issue where **lint** failed where *.Dockerfile* exists prior running the lint command.
* Added FeedHelloWorld template option for *--template* flag in **demisto-sdk init** command.
* Fixed issue where **update-release-notes** deleted release note file if command was called more than once.
* Fixed issue where **update-release-notes** added docker image release notes every time the command was called.
* Fixed an issue where running **update-release-notes** on a pack with newly created integration, had also added a docker image entry in the release notes.
* Fixed an issue where `XSOAR-linter` did not find *NotImplementedError* in main.
* Added validation for README files verifying their length (over 30 chars).
* When using *-g* flag in the **validate** command it will now ignore untracked files by default.
* Added the *--include-untracked* flag to the **validate** command to include files which are untracked by git in the validation process.
* Improved the `pykwalify` error outputs in the **validate** command.
* Added the *--print-pykwalify* flag to the **validate** command to print the unchanged output from `pykwalify`.

## 1.3.2

* Updated the format of the outputs when using the *--json-file* flag to create a JSON file output for the **validate** and **lint** commands.
* Added the **doc-review** command to check spelling in .md and .yml files as well as a basic release notes review.
* Added a validation that a pack's display name does not already exist in content repository.
* Fixed an issue where the **validate** command failed to detect duplicate params in an integration.
* Fixed an issue where the **validate** command failed to detect duplicate arguments in a command in an integration.

## 1.3.1

* Fixed an issue where the **validate** command failed to validate the release notes of beta integrations.
* Updated the **upload** command to support indicator fields.
* The **validate** and **update-release-notes** commands will now check changed files against `demisto/master` if it is configured locally.
* Fixed an issue where **validate** would incorrectly identify files as renamed.
* Added a validation that integration properties (such as feed, mappers, mirroring, etc) are not removed.
* Fixed an issue where **validate** failed when comparing branch against commit hash.
* Added the *--no-pipenv* flag to the **split-yml** command.
* Added a validation that incident fields and incident types are not removed from mappers.
* Fixed an issue where the *c
reate-id-set* flag in the *validate* command did not work while not using git.
* Added the *hiddenusername* field to the integration schema.
* Added a validation that images that are not integration images, do not ask for a new version or RN

## 1.3.0

* Do not collect optional dependencies on indicator types reputation commands.
* Fixed an issue where downloading indicator layoutscontainer objects failed.
* Added a validation that makes sure outputs in integrations are matching the README file.
* Fixed an issue where the *create-id-set* flag in the **validate** command did not work.
* Added a warning in case no id_set file is found when running the **validate** command.
* Fixed an issue where changed files were not recognised correctly on forked branches in the **validate** and the **update-release-notes** commands.
* Fixed an issue when files were classified incorrectly when running *update-release-notes*.
* Added a validation that integration and script file paths are compatible with our convention.
* Fixed an issue where id_set.json file was re created whenever running the generate-docs command.
* added the *--json-file* flag to create a JSON file output for the **validate** and **lint** commands.

## 1.2.19

* Fixed an issue where merge id_set was not updated to work with the new entity of Packs.
* Added a validation that the playbook's version matches the version of its sub-playbooks, scripts, and integrations.

## 1.2.18

* Changed the *skip-id-set-creation* flag to *create-id-set* in the **validate** command. Its default value will be False.
* Added support for the 'cve' reputation command in default arg validation.
* Filter out generic and reputation command from scripts and playbooks dependencies calculation.
* Added support for the incident fields in outgoing mappers in the ID set.
* Added a validation that the taskid field and the id field under the task field are both from uuid format and contain the same value.
* Updated the **format** command to generate uuid value for the taskid field and for the id under the task field in case they hold an invalid values.
* Exclude changes from doc_files directory on validation.
* Added a validation that an integration command has at most one default argument.
* Fixing an issue where pack metadata version bump was not enforced when modifying an old format (unified) file.
* Added validation that integration parameter's display names are capitalized and spaced using whitespaces and not underscores.
* Fixed an issue where beta integrations where not running deprecation validations.
* Allowed adding additional information to the deprecated description.
* Fixing an issue when escaping less and greater signs in integration params did not work as expected.

## 1.2.17

* Added a validation that the classifier of an integration exists.
* Added a validation that the mapper of an integration exists.
* Added a validation that the incident types of a classifier exist.
* Added a validation that the incident types of a mapper exist.
* Added support for *text* argument when running **demisto-sdk update-release-notes** on the ApiModules pack.
* Added a validation for the minimal version of an indicator field of type grid.
* Added new validation for incident and indicator fields in classifiers mappers and layouts exist in the content.
* Added cache for get_remote_file to reducing failures from accessing the remote repo.
* Fixed an issue in the **format** command where `_dev` or `_copy` suffixes weren't removed from the `id` of the given playbooks.
* Playbook dependencies from incident and indicator fields are now marked as optional.
* Mappers dependencies from incident types and incident fields are now marked as optional.
* Classifier dependencies from incident types are now marked as optional.
* Updated **demisto-sdk init** command to no longer create `created` field in pack_metadata file
* Updated **generate-docs** command to take the parameters names in setup section from display field and to use additionalinfo field when exist.
* Using the *verbose* argument in the **find-dependencies** command will now log to the console.
* Improved the deprecated message validation required from integrations.
* Fixed an issue in the **generate-docs** command where **Context Example** section was created when it was empty.

## 1.2.16

* Added allowed ignore errors to the *IDSetValidator*.
* Fixed an issue where an irrelevant id_set validation ran in the **validate** command when using the *--id-set* flag.
* Fixed an issue were **generate-docs** command has failed if a command did not exist in commands permissions file.
* Improved a **validate** command message for missing release notes of api module dependencies.

## 1.2.15

* Added the *ID101* to the allowed ignored errors.

## 1.2.14

* SDK repository is now mypy check_untyped_defs complaint.
* The lint command will now ignore the unsubscriptable-object (E1136) pylint error in dockers based on python 3.9 - this will be removed once a new pylint version is released.
* Added an option for **format** to run on a whole pack.
* Added new validation of unimplemented commands from yml in the code to `XSOAR-linter`.
* Fixed an issue where Auto-Extract fields were only checked for newly added incident types in the **validate** command.
* Added a new warning validation of direct access to args/params dicts to `XSOAR-linter`.

## 1.2.13

* Added new validation of indicators usage in CommandResults to `XSOAR-linter`.
* Running **demisto-sdk lint** will automatically run on changed files (same behavior as the -g flag).
* Removed supported version message from the documentation when running **generate_docs**.
* Added a print to indicate backwards compatibility is being checked in **validate** command.
* Added a percent print when running the **validate** command with the *-a* flag.
* Fixed a regression in the **upload** command where it was ignoring `DEMISTO_VERIFY_SSL` env var.
* Fixed an issue where the **upload** command would fail to upload beta integrations.
* Fixed an issue where the **validate** command did not create the *id_set.json* file when running with *-a* flag.
* Added price change validation in the **validate** command.
* Added validations that checks in read-me for empty sections or leftovers from the auto generated read-me that should be changed.
* Added new code validation for *NotImplementedError* to raise a warning in `XSOAR-linter`.
* Added validation for support types in the pack metadata file.
* Added support for *--template* flag in **demisto-sdk init** command.
* Fixed an issue with running **validate** on master branch where the changed files weren't compared to previous commit when using the *-g* flag.
* Fixed an issue where the `XSOAR-linter` ran *NotImplementedError* validation on scripts.
* Added support for Auto-Extract feature validation in incident types in the **validate** command.
* Fixed an issue in the **lint** command where the *-i* flag was ignored.
* Improved **merge-id-sets** command to support merge between two ID sets that contain the same pack.
* Fixed an issue in the **lint** command where flake8 ran twice.

## 1.2.12

* Bandit now reports also on medium severity issues.
* Fixed an issue with support for Docker Desktop on Mac version 2.5.0+.
* Added support for vulture and mypy linting when running without docker.
* Added support for *prev-ver* flag in **update-release-notes** command.
* Improved retry support when building docker images for linting.
* Added the option to create an ID set on a specific pack in **create-id-set** command.
* Added the *--skip-id-set-creation* flag to **validate** command in order to add the capability to run validate command without creating id_set validation.
* Fixed an issue where **validate** command checked docker image tag on ApiModules pack.
* Fixed an issue where **find-dependencies** did not calculate dashboards and reports dependencies.
* Added supported version message to the documentation and release notes files when running **generate_docs** and **update-release-notes** commands respectively.
* Added new code validations for *NotImplementedError* exception raise to `XSOAR-linter`.
* Command create-content-artifacts additional support for **Author_image.png** object.
* Fixed an issue where schemas were not enforced for incident fields, indicator fields and old layouts in the validate command.
* Added support for **update-release-notes** command to update release notes according to master branch.

## 1.2.11

* Fixed an issue where the ***generate-docs*** command reset the enumeration of line numbering after an MD table.
* Updated the **upload** command to support mappers.
* Fixed an issue where exceptions were no printed in the **format** while the *--verbose* flag is set.
* Fixed an issue where *--assume-yes* flag did not work in the **format** command when running on a playbook without a `fromversion` field.
* Fixed an issue where the **format** command would fail in case `conf.json` file was not found instead of skipping the update.
* Fixed an issue where integration with v2 were recognised by the `name` field instead of the `display` field in the **validate** command.
* Added a playbook validation to check if a task script exists in the id set in the **validate** command.
* Added new integration category `File Integrity Management` in the **validate** command.

## 1.2.10

* Added validation for approved content pack use-cases and tags.
* Added new code validations for *CommonServerPython* import to `XSOAR-linter`.
* Added *default value* and *predefined values* to argument description in **generate-docs** command.
* Added a new validation that checks if *get-mapping-fields* command exists if the integration schema has *{ismappable: true}* in **validate** command.
* Fixed an issue where the *--staged* flag recognised added files as modified in the **validate** command.
* Fixed an issue where a backwards compatibility warning was raised for all added files in the **validate** command.
* Fixed an issue where **validate** command failed when no tests were given for a partner supported pack.
* Updated the **download** command to support mappers.
* Fixed an issue where the ***format*** command added a duplicate parameter.
* For partner supported content packs, added support for a list of emails.
* Removed validation of README files from the ***validate*** command.
* Fixed an issue where the ***validate*** command required release notes for ApiModules pack.

## 1.2.9

* Fixed an issue in the **openapi_codegen** command where it created duplicate functions name from the swagger file.
* Fixed an issue in the **update-release-notes** command where the *update type* argument was not verified.
* Fixed an issue in the **validate** command where no error was raised in case a non-existing docker image was presented.
* Fixed an issue in the **format** command where format failed when trying to update invalid Docker image.
* The **format** command will now preserve the **isArray** argument in integration's reputation commands and will show a warning if it set to **false**.
* Fixed an issue in the **lint** command where *finally* clause was not supported in main function.
* Fixed an issue in the **validate** command where changing any entity ID was not validated.
* Fixed an issue in the **validate** command where *--staged* flag did not bring only changed files.
* Fixed the **update-release-notes** command to ignore changes in the metadata file.
* Fixed the **validate** command to ignore metadata changes when checking if a version bump is needed.

## 1.2.8

* Added a new validation that checks in playbooks for the usage of `DeleteContext` in **validate** command.
* Fixed an issue in the **upload** command where it would try to upload content entities with unsupported versions.
* Added a new validation that checks in playbooks for the usage of specific instance in **validate** command.
* Added the **--staged** flag to **validate** command to run on staged files only.

## 1.2.7

* Changed input parameters in **find-dependencies** command.
  * Use ***-i, --input*** instead of ***-p, --path***.
  * Use ***-idp, --id-set-path*** instead of ***-i, --id-set-path***.
* Fixed an issue in the **unify** command where it crashed on an integration without an image file.
* Fixed an issue in the **format** command where unnecessary files were not skipped.
* Fixed an issue in the **update-release-notes** command where the *text* argument was not respected in all cases.
* Fixed an issue in the **validate** command where a warning about detailed description was given for unified or deprecated integrations.
* Improved the error returned by the **validate** command when running on files using the old format.

## 1.2.6

* No longer require setting `DEMISTO_README_VALIDATION` env var to enable README mdx validation. Validation will now run automatically if all necessary node modules are available.
* Fixed an issue in the **validate** command where the `--skip-pack-dependencies` would not skip id-set creation.
* Fixed an issue in the **validate** command where validation would fail if supplied an integration with an empty `commands` key.
* Fixed an issue in the **validate** command where validation would fail due to a required version bump for packs which are not versioned.
* Will use env var `DEMISTO_VERIFY_SSL` to determine if to use a secure connection for commands interacting with the Server when `--insecure` is not passed. If working with a local Server without a trusted certificate, you can set env var `DEMISTO_VERIFY_SSL=no` to avoid using `--insecure` on each command.
* Unifier now adds a link to the integration documentation to the integration detailed description.
* Fixed an issue in the **secrets** command where ignored secrets were not skipped.

## 1.2.5

* Added support for special fields: *defaultclassifier*, *defaultmapperin*, *defaultmapperout* in **download** command.
* Added -y option **format** command to assume "yes" as answer to all prompts and run non-interactively
* Speed up improvements for `validate` of README files.
* Updated the **format** command to adhere to the defined content schema and sub-schemas, aligning its behavior with the **validate** command.
* Added support for canvasContextConnections files in **format** command.

## 1.2.4

* Updated detailed description for community integrations.

## 1.2.3

* Fixed an issue where running **validate** failed on playbook with task that adds tags to the evidence data.
* Added the *displaypassword* field to the integration schema.
* Added new code validations to `XSOAR-linter`.
  * As warnings messages:
    * `demisto.params()` should be used only inside main function.
    * `demisto.args()` should be used only inside main function.
    * Functions args should have type annotations.
* Added `fromversion` field validation to test playbooks and scripts in **validate** command.

## 1.2.2

* Add support for warning msgs in the report and summary to **lint** command.
* Fixed an issue where **json-to-outputs** determined bool values as int.
* Fixed an issue where **update-release-notes** was crushing on `--all` flag.
* Fixed an issue where running **validate**, **update-release-notes** outside of content repo crushed without a meaningful error message.
* Added support for layoutscontainer in **init** contribution flow.
* Added a validation for tlp_color param in feeds in **validate** command.
* Added a validation for removal of integration parameters in **validate** command.
* Fixed an issue where **update-release-notes** was failing with a wrong error message when no pack or input was given.
* Improved formatting output of the **generate-docs** command.
* Add support for env variable *DEMISTO_SDK_ID_SET_REFRESH_INTERVAL*. Set this env variable to the refresh interval in minutes. The id set will be regenerated only if the refresh interval has passed since the last generation. Useful when generating Script documentation, to avoid re-generating the id_set every run.
* Added new code validations to `XSOAR-linter`.
  * As error messages:
    * Longer than 10 seconds sleep statements for non long running integrations.
    * exit() usage.
    * quit() usage.
  * As warnings messages:
    * `demisto.log` should not be used.
    * main function existence.
    * `demito.results` should not be used.
    * `return_output` should not be used.
    * try-except statement in main function.
    * `return_error` usage in main function.
    * only once `return_error` usage.
* Fixed an issue where **lint** command printed logs twice.
* Fixed an issue where *suffix* did not work as expected in the **create-content-artifacts** command.
* Added support for *prev-ver* flag in **lint** and **secrets** commands.
* Added support for *text* flag to **update-release-notes** command to add the same text to all release notes.
* Fixed an issue where **validate** did not recognize added files if they were modified locally.
* Added a validation that checks the `fromversion` field exists and is set to 5.0.0 or above when working or comparing to a non-feature branch in **validate** command.
* Added a validation that checks the certification field in the pack_metadata file is valid in **validate** command.
* The **update-release-notes** command will now automatically add docker image update to the release notes.

## 1.2.1

* Added an additional linter `XSOAR-linter` to the **lint** command which custom validates py files. currently checks for:
  * `Sys.exit` usages with non zero value.
  * Any `Print` usages.
* Fixed an issue where renamed files were failing on *validate*.
* Fixed an issue where single changed files did not required release notes update.
* Fixed an issue where doc_images required release-notes and validations.
* Added handling of dependent packs when running **update-release-notes** on changed *APIModules*.
  * Added new argument *--id-set-path* for id_set.json path.
  * When changes to *APIModule* is detected and an id_set.json is available - the command will update the dependent pack as well.
* Added handling of dependent packs when running **validate** on changed *APIModules*.
  * Added new argument *--id-set-path* for id_set.json path.
  * When changes to *APIModule* is detected and an id_set.json is available - the command will validate that the dependent pack has release notes as well.
* Fixed an issue where the find_type function didn't recognize file types correctly.
* Fixed an issue where **update-release-notes** command did not work properly on Windows.
* Added support for indicator fields in **update-release-notes** command.
* Fixed an issue where files in test dirs where being validated.

## 1.2.0

* Fixed an issue where **format** did not update the test playbook from its pack.
* Fixed an issue where **validate** validated non integration images.
* Fixed an issue where **update-release-notes** did not identified old yml integrations and scripts.
* Added revision templates to the **update-release-notes** command.
* Fixed an issue where **update-release-notes** crashed when a file was renamed.
* Fixed an issue where **validate** failed on deleted files.
* Fixed an issue where **validate** validated all images instead of packs only.
* Fixed an issue where a warning was not printed in the **format** in case a non-supported file type is inputted.
* Fixed an issue where **validate** did not fail if no release notes were added when adding files to existing packs.
* Added handling of incorrect layout paths via the **format** command.
* Refactor **create-content-artifacts** command - Efficient artifacts creation and better logging.
* Fixed an issue where image and description files were not handled correctly by **validate** and **update-release-notes** commands.
* Fixed an issue where the **format** command didn't remove all extra fields in a file.
* Added an error in case an invalid id_set.json file is found while running the **validate** command.
* Added fetch params checks to the **validate** command.

## 1.1.11

* Added line number to secrets' path in **secrets** command report.
* Fixed an issue where **init** a community pack did not present the valid support URL.
* Fixed an issue where **init** offered a non relevant pack support type.
* Fixed an issue where **lint** did not pull docker images for powershell.
* Fixed an issue where **find-dependencies** did not find all the script dependencies.
* Fixed an issue where **find-dependencies** did not collect indicator fields as dependencies for playbooks.
* Updated the **validate** and the **secrets** commands to be less dependent on regex.
* Fixed an issue where **lint** did not run on circle when docker did not return ping.
* Updated the missing release notes error message (RN106) in the **Validate** command.
* Fixed an issue where **Validate** would return missing release notes when two packs with the same substring existed in the modified files.
* Fixed an issue where **update-release-notes** would add duplicate release notes when two packs with the same substring existed in the modified files.
* Fixed an issue where **update-release-notes** would fail to bump new versions if the feature branch was out of sync with the master branch.
* Fixed an issue where a non-descriptive error would be returned when giving the **update-release-notes** command a pack which can not be found.
* Added dependencies check for *widgets* in **find-dependencies** command.
* Added a `update-docker` flag to **format** command.
* Added a `json-to-outputs` flag to the **run** command.
* Added a verbose (`-v`) flag to **format** command.
* Fixed an issue where **download** added the prefix "playbook-" to the name of playbooks.

## 1.1.10

* Updated the **init** command. Relevant only when passing the *--contribution* argument.
  * Added the *--author* option.
  * The *support* field of the pack's metadata is set to *community*.
* Added a proper error message in the **Validate** command upon a missing description in the root of the yml.
* **Format** now works with a relative path.
* **Validate** now fails when all release notes have been excluded.
* Fixed issue where correct error message would not propagate for invalid images.
* Added the *--skip-pack-dependencies* flag to **validate** command to skip pack dependencies validation. Relevant when using the *-g* flag.
* Fixed an issue where **Validate** and **Format** commands failed integrations with `defaultvalue` field in fetch incidents related parameters.
* Fixed an issue in the **Validate** command in which unified YAML files were not ignored.
* Fixed an issue in **generate-docs** where scripts and playbooks inputs and outputs were not parsed correctly.
* Fixed an issue in the **openapi-codegen** command where missing reference fields in the swagger JSON caused errors.
* Fixed an issue in the **openapi-codegen** command where empty objects in the swagger JSON paths caused errors.
* **update-release-notes** command now accept path of the pack instead of pack name.
* Fixed an issue where **generate-docs** was inserting unnecessary escape characters.
* Fixed an issue in the **update-release-notes** command where changes to the pack_metadata were not detected.
* Fixed an issue where **validate** did not check for missing release notes in old format files.

## 1.1.9

* Fixed an issue where **update-release-notes** command failed on invalid file types.

## 1.1.8

* Fixed a regression where **upload** command failed on test playbooks.
* Added new *githubUser* field in pack metadata init command.
* Support beta integration in the commands **split-yml, extract-code, generate-test-playbook and generate-docs.**
* Fixed an issue where **find-dependencies** ignored *toversion* field in content items.
* Added support for *layoutscontainer*, *classifier_5_9_9*, *mapper*, *report*, and *widget* in the **Format** command.
* Fixed an issue where **Format** will set the `ID` field to be equal to the `name` field in modified playbooks.
* Fixed an issue where **Format** did not work for test playbooks.
* Improved **update-release-notes** command:
  * Write content description to release notes for new items.
  * Update format for file types without description: Connections, Incident Types, Indicator Types, Layouts, Incident Fields.
* Added a validation for feedTags param in feeds in **validate** command.
* Fixed readme validation issue in community support packs.
* Added the **openapi-codegen** command to generate integrations from OpenAPI specification files.
* Fixed an issue were release notes validations returned wrong results for *CommonScripts* pack.
* Added validation for image links in README files in **validate** command.
* Added a validation for default value of fetch param in feeds in **validate** command.
* Fixed an issue where the **Init** command failed on scripts.

## 1.1.7

* Fixed an issue where running the **format** command on feed integrations removed the `defaultvalue` fields.
* Playbook branch marked with *skipunavailable* is now set as an optional dependency in the **find-dependencies** command.
* The **feedReputation** parameter can now be hidden in a feed integration.
* Fixed an issue where running the **unify** command on JS package failed.
* Added the *--no-update* flag to the **find-dependencies** command.
* Added the following validations in **validate** command:
  * Validating that a pack does not depend on NonSupported / Deprecated packs.

## 1.1.6

* Added the *--description* option to the **init** command.
* Added the *--contribution* option to the **init** command which converts a contribution zip to proper pack format.
* Improved **validate** command performance time and outputs.
* Added the flag *--no-docker-checks* to **validate** command to skip docker checks.
* Added the flag *--print-ignored-files* to **validate** command to print ignored files report when the command is done.
* Added the following validations in **validate** command:
  * Validating that existing release notes are not modified.
  * Validating release notes are not added to new packs.
  * Validating that the "currentVersion" field was raised in the pack_metadata for modified packs.
  * Validating that the timestamp in the "created" field in the pack_metadata is in ISO format.
* Running `demisto-sdk validate` will run the **validate** command using git and only on committed files (same as using *-g --post-commit*).
* Fixed an issue where release notes were not checked correctly in **validate** command.
* Fixed an issue in the **create-id-set** command where optional playbook tasks were not taken into consideration.
* Added a prompt to the `demisto-sdk update-release-notes` command to prompt users to commit changes before running the release notes command.
* Added support to `layoutscontainer` in **validate** command.

## 1.1.5

* Fixed an issue in **find-dependencies** command.
* **lint** command now verifies flake8 on CommonServerPython script.

## 1.1.4

* Fixed an issue with the default output file name of the **unify** command when using "." as an output path.
* **Unify** command now adds contributor details to the display name and description.
* **Format** command now adds *isFetch* and *incidenttype* fields to integration yml.
* Removed the *feedIncremental* field from the integration schema.
* **Format** command now adds *feedBypassExclusionList*, *Fetch indicators*, *feedReputation*, *feedReliability*,
     *feedExpirationPolicy*, *feedExpirationInterval* and *feedFetchInterval* fields to integration yml.
* Fixed an issue in the playbooks schema.
* Fixed an issue where generated release notes were out of order.
* Improved pack dependencies detection.
* Fixed an issue where test playbooks were mishandled in **validate** command.

## 1.1.3

* Added a validation for invalid id fields in indicators types files in **validate** command.
* Added default behavior for **update-release-notes** command.
* Fixed an error where README files were failing release notes validation.
* Updated format of generated release notes to be more user friendly.
* Improved error messages for the **update-release-notes** command.
* Added support for `Connections`, `Dashboards`, `Widgets`, and `Indicator Types` to **update-release-notes** command.
* **Validate** now supports scripts under the *TestPlaybooks* directory.
* Fixed an issue where **validate** did not support powershell files.

## 1.1.2

* Added a validation for invalid playbookID fields in incidents types files in **validate** command.
* Added a code formatter for python files.
* Fixed an issue where new and old classifiers where mixed on validate command.
* Added *feedIncremental* field to the integration schema.
* Fixed error in the **upload** command where unified YMLs were not uploaded as expected if the given input was a pack.
* Fixed an issue where the **secrets** command failed due to a space character in the file name.
* Ignored RN validation for *NonSupported* pack.
* You can now ignore IF107, SC100, RP102 error codes in the **validate** command.
* Fixed an issue where the **download** command was crashing when received as input a JS integration or script.
* Fixed an issue where **validate** command checked docker image for JS integrations and scripts.
* **validate** command now checks scheme for reports and connections.
* Fixed an issue where **validate** command checked docker when running on all files.
* Fixed an issue where **validate** command did not fail when docker image was not on the latest numeric tag.
* Fixed an issue where beta integrations were not validated correctly in **validate** command.

## 1.1.1

* fixed and issue where file types were not recognized correctly in **validate** command.
* Added better outputs for validate command.

## 1.1.0

* Fixed an issue where changes to only non-validated files would fail validation.
* Fixed an issue in **validate** command where moved files were failing validation for new packs.
* Fixed an issue in **validate** command where added files were failing validation due to wrong file type detection.
* Added support for new classifiers and mappers in **validate** command.
* Removed support of old RN format validation.
* Updated **secrets** command output format.
* Added support for error ignore on deprecated files in **validate** command.
* Improved errors outputs in **validate** command.
* Added support for linting an entire pack.

## 1.0.9

* Fixed a bug where misleading error was presented when pack name was not found.
* **Update-release-notes** now detects added files for packs with versions.
* Readme files are now ignored by **update-release-notes** and validation of release notes.
* Empty release notes no longer cause an uncaught error during validation.

## 1.0.8

* Changed the output format of demisto-sdk secrets.
* Added a validation that checkbox items are not required in integrations.
* Added pack release notes generation and validation.
* Improved pack metadata validation.
* Fixed an issue in **validate** where renamed files caused an error

## 1.0.4

* Fix the **format** command to update the `id` field to be equal to `details` field in indicator-type files, and to `name` field in incident-type & dashboard files.
* Fixed a bug in the **validate** command for layout files that had `sortValues` fields.
* Fixed a bug in the **format** command where `playbookName` field was not always present in the file.
* Fixed a bug in the **format** command where indicatorField wasn't part of the SDK schemas.
* Fixed a bug in **upload** command where created unified docker45 yml files were not deleted.
* Added support for IndicatorTypes directory in packs (for `reputation` files, instead of Misc).
* Fixed parsing playbook condition names as string instead of boolean in **validate** command
* Improved image validation in YAML files.
* Removed validation for else path in playbook condition tasks.

## 1.0.3

* Fixed a bug in the **format** command where comments were being removed from YAML files.
* Added output fields: *file_path* and *kind* for layouts in the id-set.json created by **create-id-set** command.
* Fixed a bug in the **create-id-set** command Who returns Duplicate for Layouts with a different kind.
* Added formatting to **generate-docs** command results replacing all `<br>` tags with `<br/>`.
* Fixed a bug in the **download** command when custom content contained not supported content entity.
* Fixed a bug in **format** command in which boolean strings  (e.g. 'yes' or 'no') were converted to boolean values (e.g. 'True' or 'False').
* **format** command now removes *sourceplaybookid* field from playbook files.
* Fixed a bug in **generate-docs** command in which integration dependencies were not detected when generating documentation for a playbook.

## 1.0.1

* Fixed a bug in the **unify** command when output path was provided empty.
* Improved error message for integration with no tests configured.
* Improved the error message returned from the **validate** command when an integration is missing or contains malformed fetch incidents related parameters.
* Fixed a bug in the **create** command where a unified YML with a docker image for 4.5 was copied incorrectly.
* Missing release notes message are now showing the release notes file path to update.
* Fixed an issue in the **validate** command in which unified YAML files were not ignored.
* File format suggestions are now shown in the relevant file format (JSON or YAML).
* Changed Docker image validation to fail only on non-valid ones.
* Removed backward compatibility validation when Docker image is updated.

## 1.0.0

* Improved the *upload* command to support the upload of all the content entities within a pack.
* The *upload* command now supports the improved pack file structure.
* Added an interactive option to format integrations, scripts and playbooks with No TestPlaybooks configured.
* Added an interactive option to configure *conf.json* file with missing test playbooks for integrations, scripts and playbooks
* Added *download* command to download custom content from Demisto instance to the local content repository.
* Improved validation failure messages to include a command suggestion, wherever relevant, to fix the raised issue.
* Improved 'validate' help and documentation description
* validate - checks that scripts, playbooks, and integrations have the *tests* key.
* validate - checks that test playbooks are configured in `conf.json`.
* demisto-sdk lint - Copy dir better handling.
* demisto-sdk lint - Add error when package missing in docker image.
* Added *-a , --validate-all* option in *validate* to run all validation on all files.
* Added *-i , --input* option in *validate* to run validation on a specified pack/file.
* added *-i, --input* option in *secrets* to run on a specific file.
* Added an allowed hidden parameter: *longRunning* to the hidden integration parameters validation.
* Fixed an issue with **format** command when executing with an output path of a folder and not a file path.
* Bug fixes in generate-docs command given playbook as input.
* Fixed an issue with lint command in which flake8 was not running on unit test files.

## 0.5.2

* Added *-c, --command* option in *generate-docs* to generate a specific command from an integration.
* Fixed an issue when getting README/CHANGELOG files from git and loading them.
* Removed release notes validation for new content.
* Fixed secrets validations for files with the same name in a different directory.
* demisto-sdk lint - parallelization working with specifying the number of workers.
* demisto-sdk lint - logging levels output, 3 levels.
* demisto-sdk lint - JSON report, structured error reports in JSON format.
* demisto-sdk lint - XML JUnit report for unit-tests.
* demisto-sdk lint - new packages used to accelerate execution time.
* demisto-sdk secrets - command now respects the generic whitelist, and not only the pack secrets.

## 0.5.0

[PyPI History][1]

[1]: https://pypi.org/project/demisto-sdk/#history

## 0.4.9

* Fixed an issue in *generate-docs* where Playbooks and Scripts documentation failed.
* Added a graceful error message when executing the *run" command with a misspelled command.
* Added more informative errors upon failures of the *upload* command.
* format command:
  * Added format for json files: IncidentField, IncidentType, IndicatorField, IndicatorType, Layout, Dashboard.
  * Added the *-fv --from-version*, *-nv --no-validation* arguments.
  * Removed the *-t yml_type* argument, the file type will be inferred.
  * Removed the *-g use_git* argument, running format without arguments will run automatically on git diff.
* Fixed an issue in loading playbooks with '=' character.
* Fixed an issue in *validate* failed on deleted README files.

## 0.4.8

* Added the *max* field to the Playbook schema, allowing to define it in tasks loop.
* Fixed an issue in *validate* where Condition branches checks were case sensitive.

## 0.4.7

* Added the *slareminder* field to the Playbook schema.
* Added the *common_server*, *demisto_mock* arguments to the *init* command.
* Fixed an issue in *generate-docs* where the general section was not being generated correctly.
* Fixed an issue in *validate* where Incident type validation failed.

## 0.4.6

* Fixed an issue where the *validate* command did not identify CHANGELOG in packs.
* Added a new command, *id-set* to create the id set - the content dependency tree by file IDs.

## 0.4.5

* generate-docs command:
  * Added the *use_cases*, *permissions*, *command_permissions* and *limitations*.
  * Added the *--insecure* argument to support running the script and integration command in Demisto.
  * Removed the *-t yml_type* argument, the file type will be inferred.
  * The *-o --output* argument is no longer mandatory, default value will be the input file directory.
* Added support for env var: *DEMISTO_SDK_SKIP_VERSION_CHECK*. When set version checks are skipped.
* Fixed an issue in which the CHANGELOG files did not match our scheme.
* Added a validator to verify that there are no hidden integration parameters.
* Fixed an issue where the *validate* command ran on test files.
* Removed the *env-dir* argument from the demisto-sdk.
* README files which are html files will now be skipped in the *validate* command.
* Added support for env var: *DEMISTO_README_VALIDATOR*. When not set the readme validation will not run.

## 0.4.4

* Added a validator for IncidentTypes (incidenttype-*.json).
* Fixed an issue where the -p flag in the *validate* command was not working.
* Added a validator for README.md files.
* Release notes validator will now run on: incident fields, indicator fields, incident types, dashboard and reputations.
* Fixed an issue where the validator of reputation(Indicator Type) did not check on the details field.
* Fixed an issue where the validator attempted validating non-existing files after deletions or name refactoring.
* Removed the *yml_type* argument in the *split-yml*, *extract-code* commands.
* Removed the *file_type* argument in the *generate-test-playbook* command.
* Fixed the *insecure* argument in *upload*.
* Added the *insecure* argument in *run-playbook*.
* Standardise the *-i --input*, *-o --output* to demisto-sdk commands.

## 0.4.3

* Fixed an issue where the incident and indicator field BC check failed.
* Support for linting and unit testing PowerShell integrations.

## 0.4.2

* Fixed an issue where validate failed on Windows.
* Added a validator to verify all branches are handled in conditional task in a playbook.
* Added a warning message when not running the latest sdk version.
* Added a validator to check that the root is connected to all tasks in the playbook.
* Added a validator for Dashboards (dashboard-*.json).
* Added a validator for Indicator Types (reputation-*.json).
* Added a BC validation for changing incident field type.
* Fixed an issue where init command would generate an invalid yml for scripts.
* Fixed an issue in misleading error message in v2 validation hook.
* Fixed an issue in v2 hook which now is set only on newly added scripts.
* Added more indicative message for errors in yaml files.
* Disabled pykwalify info log prints.

## 0.3.10

* Added a BC check for incident fields - changing from version is not allowed.
* Fixed an issue in create-content-artifacts where scripts in Packs in TestPlaybooks dir were copied with a wrong prefix.

## 0.3.9

* Added a validation that incident field can not be required.
* Added validation for fetch incident parameters.
* Added validation for feed integration parameters.
* Added to the *format* command the deletion of the *sourceplaybookid* field.
* Fixed an issue where *fieldMapping* in playbook did not pass the scheme validation.
* Fixed an issue where *create-content-artifacts* did not copy TestPlaybooks in Packs without prefix of *playbook-*.
* Added a validation the a playbook can not have a rolename set.
* Added to the image validator the new DBot default image.
* Added the fields: elasticcommonfields, quiet, quietmode to the Playbook schema.
* Fixed an issue where *validate* failed on integration commands without outputs.
* Added a new hook for naming of v2 integrations and scripts.

## 0.3.8

* Fixed an issue where *create-content-artifact* was not loading the data in the yml correctly.
* Fixed an issue where *unify* broke long lines in script section causing syntax errors

## 0.3.7

* Added *generate-docs* command to generate documentation file for integration, playbook or script.
* Fixed an issue where *unify* created a malformed integration yml.
* Fixed an issue where demisto-sdk **init** creates unit-test file with invalid import.

## 0.3.6

* Fixed an issue where demisto-sdk **validate** failed on modified scripts without error message.

## 0.3.5

* Fixed an issue with docker tag validation for integrations.
* Restructured repo source code.

## 0.3.4

* Saved failing unit tests as a file.
* Fixed an issue where "_test" file for scripts/integrations created using **init** would import the "HelloWorld" templates.
* Fixed an issue in demisto-sdk **validate** - was failing on backward compatiblity check
* Fixed an issue in demisto-sdk **secrets** - empty line in .secrets-ignore always made the secrets check to pass
* Added validation for docker image inside integrations and scripts.
* Added --use-git flag to **format** command to format all changed files.
* Fixed an issue where **validate** did not fail on dockerimage changes with bc check.
* Added new flag **--ignore-entropy** to demisto-sdk **secrets**, this will allow skip entropy secrets check.
* Added --outfile to **lint** to allow saving failed packages to a file.

## 0.3.3

* Added backwards compatibility break error message.
* Added schema for incident types.
* Added **additionalinfo** field to as an available field for integration configuration.
* Added pack parameter for **init**.
* Fixed an issue where error would appear if name parameter is not set in **init**.

## 0.3.2

* Fixed the handling of classifier files in **validate**.

## 0.3.1

* Fixed the handling of newly created reputation files in **validate**.
* Added an option to perform **validate** on a specific file.

## 0.3.0

* Added support for multi-package **lint** both with parallel and without.
* Added all parameter in **lint** to run on all packages and packs in content repository.
* Added **format** for:
  * Scripts
  * Playbooks
  * Integrations
* Improved user outputs for **secrets** command.
* Fixed an issue where **lint** would run pytest and pylint only on a single docker per integration.
* Added auto-complete functionality to demisto-sdk.
* Added git parameter in **lint** to run only on changed packages.
* Added the **run-playbook** command
* Added **run** command which runs a command in the Demisto playground.
* Added **upload** command which uploads an integration or a script to a Demisto instance.
* Fixed and issue where **validate** checked if release notes exist for new integrations and scripts.
* Added **generate-test-playbook** command which generates a basic test playbook for an integration or a script.
* **validate** now supports indicator fields.
* Fixed an issue with layouts scheme validation.
* Adding **init** command.
* Added **json-to-outputs** command which generates the yaml section for outputs from an API raw response.

## 0.2.6

* Fixed an issue with locating release notes for beta integrations in **validate**.

## 0.2.5

* Fixed an issue with locating release notes for beta integrations in **validate**.

## 0.2.4

* Adding image validation to Beta_Integration and Packs in **validate**.

## 0.2.3

* Adding Beta_Integration to the structure validation process.
* Fixing bug where **validate** did checks on TestPlaybooks.
* Added requirements parameter to **lint**.

## 0.2.2

* Fixing bug where **lint** did not return exit code 1 on failure.
* Fixing bug where **validate** did not print error message in case no release notes were give.

## 0.2.1

* **Validate** now checks that the id and name fields are identical in yml files.
* Fixed a bug where sdk did not return any exit code.

## 0.2.0

* Added Release Notes Validator.
* Fixed the Unifier selection of your python file to use as the code.
* **Validate** now supports Indicator fields.
* Fixed a bug where **validate** and **secrets** did not return exit code 1 on failure.
* **Validate** now runs on newly added scripts.

## 0.1.8

* Added support for `--version`.
* Fixed an issue in file_validator when calling `checked_type` method with script regex.

## 0.1.2

* Restructuring validation to support content packs.
* Added secrets validation.
* Added content bundle creation.
* Added lint and unit test run.

## 0.1.1

* Added new logic to the unifier.
* Added detailed README.
* Some small adjustments and fixes.

## 0.1.0

Capabilities:

* **Extract** components(code, image, description etc.) from a Demisto YAML file into a directory.
* **Unify** components(code, image, description etc.) to a single Demisto YAML file.
* **Validate** Demisto content files.<|MERGE_RESOLUTION|>--- conflicted
+++ resolved
@@ -6,11 +6,8 @@
 * Added a logger warning to **get_demisto_version**, the task will now fail with a more informative message.
 * Fixed an issue where the **upload** and **prepare-content** commands didn't add `fromServerVersion` and `toServerVersion` to layouts.
 * Updated **lint** to use graph instead of id_set when running with `--check-dependent-api-module` flag.
-<<<<<<< HEAD
+* Added the flag `--xsoar-only` to the **doc-review** command which enables reviewing documents that belong to XSOAR-supported Packs.
 * Fixed an issue where running **validate** on a specific pack didn't test all the relevant entities.
-=======
-* Added the flag `--xsoar-only` to the **doc-review** command which enables reviewing documents that belong to XSOAR-supported Packs.
->>>>>>> 983c7f4e
 
 ## 1.8.3
 * Changed **validate** to allow hiding parameters of type 0, 4, 12 and 14 when replacing with type 9 (credentials) with the same name.
