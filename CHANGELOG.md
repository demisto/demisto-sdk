--- conflicted
+++ resolved
@@ -1,15 +1,11 @@
 # Changelog
 * Fixed an issue where downloading indicator layoutsconatiner objects failed.
 * Added a validation that makes sure outputs in integrations are matching the README file.
-<<<<<<< HEAD
-* Fixed an issue when files were classified incorrectly when running *update-release-notes*.
-* Added a validation that the integration and script file path's compatible with our convention.
-=======
-* Fixed an issue when files were classified incorrectly when running **update-release-notes**.
 * Fixed an issue where the *create-id-set* flag in the **validate** command did not work.
 * Added a warning in case no id_set file is found when running the **validate** command.
 * Fixed an issue where changed files were not recognised correctly on forked branches in the **validate** and the **update-release-notes** commands.
->>>>>>> 858bb5da
+* Fixed an issue when files were classified incorrectly when running *update-release-notes*.
+* Added a validation that the integration and script file path's compatible with our convention.
 
 # 1.2.19
 * Fixed an issue where merge id_set was not updated to work with the new entity of Packs.
