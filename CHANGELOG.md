# Changelog
## Unreleased
* Fixed an issue where **validate** falsely failed with error `DS108` on descriptions ending with brackets that contains a dot at the end of them.
* Fixed an issue where running **validate -g** failed reading a `.pack-ignore` file that contained only newlines and spaces.
* Demisto-SDK will now exit gracefully with an appropriate error message when *git* is not installed.
* Updated validation *RN116* to support the structure of **--force** flag in *update-release-notes* command.
* Fixed an issue where the release notes file was not added automatically to git when using the *update-release-notes* command.
* Fixed the structure in *update-release-notes* command when used with the **--force** flag. Now the header will display the pack display name.
* Fixed the support in **validate** for `svg` images to have their theme suffix.
* Modified **validate** to support only .svg files ending with *_dark* or *_light* suffixes.
* Fixed an issue where **modeling-rule test** command failed to properly compare types of fields.
* Updated the **engineinfo** type in the script schema.
* Updated the **modeling-rules init & test** commands to support RULE section fields.
* Stability improvements for **graph create** and **graph update** commands.
<<<<<<< HEAD
* Added the *--delete_existing_dataset/-dd* flag to the **modeling-rules test** command to delete an existing dataset in the tenant.

=======
* Fixed the *metadata* type in the XSIAM dashboard schema to *map*.
>>>>>>> 4b2ed9d8

## 1.20.2
* Updated the **pre-commit** command to run on all python versions in one run.
* Added the *--dry-run* flag to the **pre-commit** command, to create the config file without running the command.
* Fixed an issue where the **coverage-analyze** command was not parsing the logs correctly.
* Fixed an issue where **validate** falsly failed with error `DS108` on descriptions ending with a newline.
* Added formatting for script yml files when period is missing in the end of comment field, in the **format** command.
* Fixed an issue where **format** add a newline with a period when the description field missing a period.
* The content graph will now include the **python_version** field that each script/integration uses.
* Updated the **update-release-notes** command message structure when is run with **--force** flag.
* Added the **engineinfo** in to the script schema. This field specifies on which engine the script will run.
* Fixed an issue where **validate** falsely failed with error `DS108` on empty descriptions.
* Added support for lazy loading the of widgets in XSIAM dashboards.
* Added a **validate** check for correlation rules, making sure that `search_window` cannot be empty when `execution_mode` is set to `SCHEDULED`.
* Added the *metadata* key to the XSIAM dashboard schema. This field adds support for dynamic parameters in the dashboards.

## 1.20.1
* Added formatting for yml files when period is missing in the end of description field, in the **format** command.
* Fixed an issue where logging arguments were not in the standard kebab-case. The new arguments are: **console-log-threshold**, **file-log-threshold**, **log-file-path**.
* Added a new validation (`DS108`) to ensure that each description in the yml of script/integration ends with a dot.
* Fixed an issue where the **validate -g** failed reading a `.pack-ignore` file that was previously empty.
* Fixed an issue where the **update-release-notes** failed when changing the `.pack-ignore` file.
* Fixed an issue where the **GR103** validation output was malformed.
* Fixed an issue where the **upload** command failed for private repositories while trying to find the landing_page.json file.
* Added a log when a content item is missing from the repo, in **graph create** and **graph update**.
* Replaced logs with a progress bar in **graph create** and **graph update**.


## 1.20.0
* Fixed an issue where **update-release-notes** generated "available from Cortex XSOAR" instead of "from XSIAM" when run on XSIAM event collectors.
* Added support for controlling the sleep interval and retry count for **modeling-rules test** command.
* Added support for a new marketplace tag `xsoar_saas`.
* Fixed an issue where the **validate -g** failed on `BA102` in external repos even when ignored.
* Fixed an issue where the **validate -g** failed getting the content of `.pack-ignore` files when the external repository is not hosted in Github.
* Fixed an issue where the **validate -g** failed when updating an empty `.pack-ignore` file.
* Added support for yml hidden parameters for `xsoar_saas` marketplace, as part of the **prepare_content** command.
* Added support for custom documentation that will appear only in `xsoar_saas` marketplace, as part of the **prepare_content** command.
* Fixed an issue where the (`GR108`) validation did not fail in the validate command with the `-a` flag.
* Modified **prepare_content** command to be platform specific. For xsoar-saas and XSIAM regarding pack readme and integration description images in markdown files.
* Fixed an issue where the **lint** command was parsing % that may exist in the log data.

## 1.19.2
* Added a period at the end of lines produced by the **generate-docs** command that state the tested version of the product.
* Added the '--junit-path' flag to the **modeling-rules test** command, to allow saving the test results in a JUnit XML file.
* Update `RN112` validation's docs reference link.
* Added support to control the maximum file size and log rotation files count in the sdk logger.
* Fixed an issue with where passing the deprecated logging arguments to any command presented an incorrect recommendation for argument substitution.
* Fixed an issue where the documentation of logging arguments was incorrect.
* Fixed an issue in calculating content graph hash when creating or updating it.
* Fixed an issue where the coloring of the logging messages was not working properly when mixing both Console log and Parallel log handlers.
* Calling **graph create** or **graph update** now run the commands with default arguments, instead of showing the command help.
* Removed the use of chunks when calculating content relationships.
* Added the new environment variables **DEMISTO_DEFAULT_REMOTE** and **DEMISTO_DEFAULT_BRANCH**.
* Fixed an issue where the url regex in the **validate** command was wrong.
* Fixed an issue where **pre-commit** command failed when using global environment.
* Fixed an issue where **validate** would fail in external repos when trying to ignore `BA102`.
* Fixed an issue where **error-code** failed on some error codes.
* Fixes an issue in **format** command where the `-i` option included files in `.venv` directories.
* Updated the comment added to contribution PRs to old packs so it contains a link to the documentation of the **GitHub Codespaces** in xsoar.pan.dev.
* Updated GitPython version to 3.1.32.

## 1.19.1
* Fixed an issue where **unify** failed on integrations using an API a module, when not called from the content root.
* Improved **update-release-notes** logs when changes in dependent API modules are detected.
* Reverted changes released in version 1.19.0 in lint, lint will not fail on `demisto.results`, `return_outputs` and `LOG`.
* Updated the **generate-docs** command to use the content graph instead of the id_set file.
* **Validate** will now validate items which were edited in .pack-ignore.
* Added the '--all' input option for the **prepare-content** command, to support running on all content packs.
* Updated the '-i' input option of the **prepare-content** command to support multiple inputs as a comma-separated list.
* Enhanced the pack metadata properties when dumping pack zips in **prepare-content** command.

## 1.19.0
* Added the **graph** command group. The **create-content-graph** and **update-content-graph** commands were migrated to this command group, and named **graph create** and **graph update** respectively.
* Added the **graph get-relationships** command.
* The **graph create** command will now use a list of known content items from content-private, to avoid false-positives in validation `GR103`. Additionally, `GR103` was added to the **ALLOWED_IGNORE_ERRORS** list.
* The **modeling-rules test** command will now validate that the modeling rules schema mappings are aligned with the test-data mappings.
* Added the *--xsiam* flag to the **init** command in order to create XSIAM content.
* Fixed an issue where the `update-additional-dependencies` **pre-commit** step failed when not running in a content-like repo.
* Removed the format execution step from the `contribution_converter` since it can be executed separately during the contribution process.
* Added a new validation (`GR108`) to **validate**, that assures hidden packs do not have mandatory dependant packs.
* Added a new validation (`PA137`) to **validate**, ensuring the absence of non-ignorable errors in `.pack-ignore`.
* Running **validate** in a GitHub Action will now show errors as annotations, visible in the `Files Changed` tab of the pull request.
* **lint** will now fail on `demisto.results` and `return_outputs` usage, when a pack is `xsoar` or `partner` supported.
* **lint** will now fail on `LOG` usage in python files.
* Updated the **format** command to use the content graph instead of the id_set file.
* Updated **format** command not to fail on unexpected values that returns from the graph, and just add it to the log.
* Removed a redundant debug log on the `tools.get_file` function.

## 1.18.1
* Fixed an issue where the coloring directives where showing in log messages.
* Fixed an issue where **create-content-graph** was not executed upon changes in the parser infra files.
* Added support for `svg` integration images in content repo in **validate** command.
* Added a parameter `skip-packs-known-words` to the **doc-review** command, making sure that pack known words will not be added.

## 1.18.0
* Added the ability to ignore any validation in the **validate** command when running in an external (non-demisto/content) repo, by placing a `.private-repo-settings` file at its root.
* Calling **format** with the `-d` flag now removes test playbooks testing the deprecated content from conf.json.
* Improved the content graph performance when calculating content relationships.
* Improved determinism of SDK unit tests.
* **validate** will now run on all the pack content items when the pack supported marketplaces are modified.
* **pre-commit** no longer runs when there are no modified files (unless provided with input files).
* Added new validation that XSIAM integrations must have `marketplacev2` as the value of the marketplaces field.
* Added an ability to provide list of marketplace names as a credentials-type (type 9) param attribute.
* **doc-review** will run with the `--use-packs-known-words` true by default.
* Added the *deprecated* field to the pack object for the content-graph metadata.
* Calling **modeling-rules init-test-data** will now return the XDM fields output in alphabetical order.
* Added a new validation (`BA125`) to **validate**, assuring internal function names aren't used in customer-facing docs.
* Removed the Pipfile and Pipfile.lock from the templates in the **init** command.
* Disabled the option to create an integration with `Pipfile` and `Pipfile.lock` files, as they are deprecated.
* Added the Sourcery hook to **pre-commit**.
* Added a working directory to the `contribution_converter` in order to support working on a temporary directory.
* Added a waiting period when checking whether the dataset exists in the **modeling-rule test** command.
* Fixed an issue where the *DEMISTO_SDK_SKIP_VERSION_CHECK* was ignored when running on non CI environments.
* Fixed an issue where **validate** falsely detected backwards-compatibility issues, and prevented adding the `marketplaces` key to content items.
* Fixed an issue where the SDK would fail pulling docker images.
* Fixed an issue where **prepare-content** command would add the string `candidate` to scripts and integrations for the *nativeimage* key.
* Fixed an issue where in some cases the **split** command did not remove pack version note from the script.
* Fixed an issue where **validate** would not properly detect dependencies of core packs.
* Fixed an issue where **validate** failed on single-select types incident and indicator fields when given empty value as a select value option.
* Fixed an issue where errors in **validate** were logged as `info`.
* Fixed an issue where **validate** error messages were not logged when an integration param, or the default argument in reputation commands is not valid.
* Fixed an issue where the **format** command would change the value of the `unsearchable` key in fields.
* Fixed an issue where **lint** command failed to pull docker image in Gitlab environment.
* Fixed an issue in **doc-review** command where escape characters within Markdown files were detected as invalid words.
* Fixed an issue where **validate** failed on infrastructure test files.
* Fixed an issue in **update-content-graph** where the neo4j service was unaccessible for non-root users.

## 1.17.2
* Fixed an issue where **lint** and **validate** commands failed on integrations and scripts that use docker images that are not available in the Docker Hub but exist locally.
* Added documentation for the flag **override-existing** used in upload.
* Fixed an issue where **validate** failed on Incident Field items with a `template` value.
* Improved memory efficiency in **update-content-graph** and **create-content-graph** commands.
* Removed support for the `cve_id` name for the default-argument for **cve** reputation commands in **validate**. Now, only `cve` may be used for such commands.
* Fixed an issue where **zip_packs** failed uploading content.
* Added `tenant_timezone` handling to the **modeling-rules init** command, allowing usage with tenants in various timezones.
* Shortened the timeout when checking whether the dataset exists in **test-modeling-rule**.
* Cleaned up project dependencies.
* Added support for the **List** content item in **Xpanse** marketplace.
* Fixed an issue in **run-unit-tests** command when running Powershell tests.
* Fixed an issue where **lint** failed running when a docker container would not init properly.
* Fixed an issue where the *upload* command would upload a pack metadata with wrong display names.
* Performance enhancements when reading yaml files.
* Removed redundant errors and fields from `errors.py`.
* Updated **update-release-notes** to use graph instead of id_set.

## 1.17.1
* Added the `aliasTo` key to the Incident Field schema.
* Modified **validate** to not require fields whose value is always `False`.
* Modified **validate** to use the graph instead of id_set on changed *APIModules*.
* Fixed an issue where `register_module_line()` was not removed from python scripts when the script had no trailing newline.
* Fixed an issue where an integration containing a command without a description would fail to upload while using the **upload** command.
* Fixed an issue where attempting to individually upload `Preprocess Rule` files raised an unclear error message. Note: preprocess rules can not be individually uploaded, but only as part of a pack.
* Fixed an issue where the **upload** command would fail on Indicator Types.
* Fixed an issue where the **upload** command would return the wrong error message when connection credentials are invalid.
* Fixed an issue where the **upload** command would fail parsing input paths.
* added support for the `isfetcheventsandassets` flag in content graph.
* Fixed an issue where the **modeling-rules test** command failed to get the existence of result from dataset in cases where the results take time to load.
* Added an aliasTo key to the incident field schema.

## 1.17.0
* **validate** will only fail on docker related errors if the pack is supported by xsoar.
* Added a validation that assures filename, id, and name have a correct suffix for modeling/parsing rules files.
* Added new **validate** checks, preventing unwanted changes of the marketplaces (BC108,BC109), toversion (BC107)  and fromversion (BC106) fields.
* Removed the `timezone_offset` argument in the *modeling-rules test* command.
* Fixed an issue where **lint** failed when importing functions from CommonServerUserPython.
* The **format** command now will sync hidden parameters with master branch.
* Fixed an issue where lock integration failed on FileNotFound.(PANW-internal only).
* Fixed an issue where **lint** falsely warned of using `demisto.results`.
* Fixed an issue where **validate** always returned *XSIAM Dashboards* and *Correlation Rules* files as valid.
* Added `GR107` validation to **validate** using the graph validations to check that no deprecated items are used by non-deprecated content.
* Fixed an issue where the **modeling-rules test** command failed to get the existence of dataset in cases where the dataset takes more than 1 minute to get indexed.
* Fixed an issue in **lint** where the container used for linting had dependency conflicts with the image used by content, and caused inconsistent results.
* Fixed an issue where the **download** command failed when the playbook has different `name` and `id`.
* Moved the **pre-commmit** command template to the `demisto/content` repository, where it's easier to maintain.
* Fixed an issue where an internal method caused warning messages when reading md files.
* Added support for Pre Process Rules in the **upload** command.
* Fixed an issue where **upload** would not upload items whose `maketplaces` value was an empty list.
* Added a prettyName key to the incident field schema.
* Fixed an issue where **upload** command could not parse content items that are not unicode-encoded.

## 1.16.0
* Added a check to **is_docker_image_latest_tag** to only fail the validation on non-latest image tag when the current tag is older than 3 days.
* Fixed an issue where **upload** would not properly show the installed version in the UI.
* Fixed an issue where the `contribution_converter` failed replacing generated release notes with the contribution form release notes.
* Fixed an issue where an extra levelname was added to a logging message.
* Modified the `mypy` pre-commit hook to run in a virtual environment, rather than the local mypy version.
* Added support to run **validate** with `--git` flag on detached HEAD.
* Added a validation that the **validate** command will fail if the pack name is not prefixed on XSIAM dashboard images.
* Fixed the **generate-test-playbook** which failed on an unexpected keyword argument - 'console_log_threshold'.
* Fixed an issue where **prepare-content** would not properly parse the `fromVersion` and `toVersion` attributes of XSIAM-Dashbaord and XSIAM-Report content items.
* Fixed an issue where **validate** command did not fail on non-existent dependency ids of non-mandatory dependant content.
* Fixed pytest async io deprecation warning.
* Added the `--incident-id` argument (optional) to the **run** command.
* Fixed an issue in **run-unit-tests** and **update-content-graph** where running commands in a docker container was done with insufficient permissions.
* Added the `_time` field to the output compare table of the **modeling-rules test** command.
* Changed the endpoint **download** uses to get system content items.
* Fixed an issue where graph-related tasks failed when files were deleted from the repo.
* Added a **validate** check, and a **format** auto fix for the `fromversion` field in Correlation Rules and XSIAM Dashboards.
* Update the format used for dev-dependencies in pyproject.toml to match modern versions of Poetry.
* Added timestamps to logging messages when running in a CI build.

## 1.15.5
* **Breaking Change**: The default of the **upload** command `--zip` argument is `true`. To upload packs as custom content items use the `--no-zip` argument.
* Removed the `no-implicit-optional` hook from **pre-commit**.
* Removed the `markdownlint` hook from **pre-commit**.
* Fixed an issue in **run-unit-tests** to pass with warnings when no tests are collected.
* Fixed an issue in **run-unit-tests** with the coverage calculation.
* Fixed a notification about log file location appeared more than once.
* Updated the error message when code coverage is below the threshold in **coverage-analyze** to be printed in a more noticeable red color.
* Fixed an issue in **upload** that failed when a comma-separated list of paths is passed to the `--input` argument.
* Running **validate** with the `--graph` flag will now run the graph validations after all other validations.
* improved the generated release note for newly added XSIAM entities when running *update-release-notes* command.
* Fixed an issue where in some cases validation failed when mapping null values.
* Fixed an issue in **upload** command where the `--keep-zip` argument did not clean the working directory.
* Fixed an issue where an extra levelname was added to a logging message.
* Fixed an issue in **upload** where uploading packs to XSIAM failed due to version mismatch.

## 1.15.4
* Fixed an issue where *update-release-notes* and *doc-review* did not handle new content notes as expected.
* Fixed an issue in PEP484 (no-implicit-optional) hook to **pre-commit**.
* Fixed an issue in **upload** with `--input-config-file` where the content items weren't uploaded in the correct pack.
* Added support to disable the default logging colors with the **DEMISTO_SDK_LOG_NO_COLORS** environment variable.

## 1.15.3
* Added the `--init` flag to **download**.
* Added the `--keep-empty-folders` flag to **download**.
* Added `markdown-lint` to **pre-commit**
* Added the PEP484 (no-implicit-optional) hook to **pre-commit**.
* Fixed an issue where the content-graph parsing failed on mappers with undefined mapping.
* Fixed an issue in **validate** where `pack_metadata.json` files were not collected proplely in `--graph` option.
* Fixed an issue where *validate* reputation commands outputs were not checked for new content.
* Added *IN107* and *DB100* error codes to *ALLOWED_IGNORE_ERRORS* list.
* Added a validation that assures feed integrations implement the `integration_reliability` configuration parameter.
* Fixed an issue where the format command did not work as expected on pre-process rules files.
* Fixed an issue where **upload** command failed to upload when the XSOAR version is beta.
* Fixed an issue where **upload** command summary was inaccurate when uploading a `Pack` without the `-z` flag.
* Added pack name and pack version to **upload** command summary.
* Added support for modeling rules with multi datasets in ****modeling-rules test**** command.
* Fixed an issue where **validate** didn't recognize layouts with incident fields missing from `id_set.json` even when `--post-commit` was indicated.

## 1.15.2
* Fixed an issue where **format** added default arguments to reputation commands which already have one.
* Fixed an issue where **validate** fails when adding the *advance* field to the integration required fields.
* Updated the integration Traffic Light Protocol (TLP) color list schema in the **validate** command.
* Fixed an issue where **upload** would not read a repo configuration file properly.
* Fixed an issue where **upload** would not handle the `-x`/`--xsiam` flag properly.
* Fixed an issue where **format** failed to use input from the user, when asking about a `from_version`.
* Added the `-n`/`--assume_no` flag to **format**.

## 1.15.1
* Fixed an issue where **generate-docs** generated fields with double html escaping.
* Fixed an issue where **upload** failed when using the `-z` flag.

## 1.15.0
* **Breaking Change**: the **upload** command now only supports **XSOAR 6.5** or newer (and all XSIAM versions).
* **upload** now uses content models, and calls the `prepare` method of each model before uploading (unless uploading a zipped pack).
* Added a *playbook* modification to **prepare-content**, replacing `getIncident` calls with `getAlerts`, when uploading to XSIAM.
* Added a *playbook* modification to **prepare-content**, replacing `${incident.fieldname}` context accessors with `${alert.fieldname}` when uploading to XSIAM.
* Added a *playbook* modification to **prepare-content**, replacing `incident` to `alert` in task display names, when uploading to XSIAM.
* Added a *layout* modification to **prepare-content**, replacing `Related/Child/Linked Incidents` to `... Alerts` when uploading to XSIAM.
* Added a *script* modification to **prepare-content**, automatically replacing the word `incident` with `alert` when uploading to XSIAM.
* Added a validation that the **validate** command will fail if the `dockerimage` field in scripts/integrations uses any py3-native docker image.
* Updated the `ruff` version used in **pre-commit** to `0.0.269`.
* Fixed an issue in **create-content-graph** which caused missing detection of duplicated content items.
* Fixed an issue where **run-unit-tests** failed on python2 content items.
* Fixed an issue in **validate** where core packs validations were checked against the core packs defined on master branch, rather than on the current branch.
* Fixed an issue in **pre-commit** where `--input` flag was not filtered by the git files.
* Skip reset containers for XSOAR NG and XSIAM(PANW-internal only).
* Fixed an issue where **lint** failed fetching docker image details from a PANW GitLab CI environment. (PANW-internal only).

## 1.14.5
* Added logging in case the container fails to run in **run-unit-tests**.
* Disabled **pre-commit** multiprocessing for `validate` and `format`, as they use a service.
* **pre-commit** now calls `format` with `--assume-yes` and `--no-validate`.
* Fixed an issue where **pre-commit** ran multiple times when checking out build related files.

## 1.14.4
* Added integration configuration for *Cortex REST API* integration.
* Removed `Flake8` from **pre-commit**, as `ruff` covers its basic rules.
* Improved log readability by silencing non-critical `neo4j` (content graph infrastructure) logs.
* Fixed an issue where **run-unit-tests** failed on python2 content items.
* Fixed an issue where **modeling-rules test** did not properly handle query fields that pointed to a string.
* Fixed an issue when trying to fetch remote files when not under the content repo.
* Fixed a validation that the **modeling-rules test** command will fail if no test data file exist.
* Fixed an issue where **format** command failed while updating the `fromversion` entry.
* Added support for mapping uuid to names for Layout files in the **download** command.

## 1.14.3
* Fixed an issue where **run-unit-tests** failed running on items with `test_data`.
* Updated the demisto-py to v3.2.10 which now supports url decoding for the proxy authentication password.
* Fixed an issue where **generate-outputs** did not generate context paths for empty lists or dictionaries in the response.

## 1.14.2
* Added the `--staged-only` flag to **pre-commit**.
* Fixed an issue where **run-unit-tests** failed running on items with `test_data`.
* Fixed an issue where **pre-commit** ran on unchanged files.
* Add the ability to run **secrets** in **pre-commit** by passing a `--secrets` flag.
* Added support to override the log file with the **DEMISTO_SDK_LOG_FILE_PATH** environment variable.

## 1.14.1
* Fixed an issue where **update-release-notes** command failed when running on a pack that contains deprecated integrations without the `commands` section.
* Added toVersion and fromVersion to XSIAM content items schema.
* Fixed an issue where **validate** failed when attempting to map null values in a classifier and layout.
* Added search marketplace functionality to XSIAM client.
* Fixed an issue in **pre-commit** command where `MYPYPATH` was not set properly.
* Updated the integration category list in the **init** command.
* Fixed an issue where in some environments docker errors were not caught.
* Added a validation that the **validate** command will fail on README files if an image does not exist in the specified path.

## 1.14.0
* Added the `DEMISTO_SDK_GRAPH_FORCE_CREATE` environment variable. Use it to force the SDK to recreate the graph, rather than update it.
* Added support for code importing multi-level ApiModules to **lint**.
* Added a validation that the **modeling-rules test** command will fail if no test data file exist.
* Added support for the `<~XPANSE>` marketplace tag in release notes.
* Added support for marketplace tags in the **doc-review** command.
* Added **generate-unit-tests** documentation to the repo README.
* Added the `hiddenpassword` field to the integration schema, allowing **validate** to run on integrations with username-only inputs.
* Improved logs and error handling in the **modeling-rules test** command.
* Improved the warning message displayed for Contribution PRs editing outdated code.
* Improved the clarity of error messages for cases where yml files cannot be parsed as a dictionary.
* Updated the `XSIAMReport` schema.
* Standardized repo-wide logging. All logs are now created in one logger instance.
* **lint** now prevents unit-tests from accessing online resources in runtime.
* Updated the logs shown during lint when running in docker.
* Fixed an issue where **validate** showed errors twice.
* Fixed an issue where **validate** did not fail when xif files had wrong naming.
* Fixed an issue where **doc-review** required dot suffixes in release notes describing new content.
* Fixed an issue where **download** command failed when running on a beta integration.
* Fixed an issue where **update-release-notes** generated release notes for packs in their initial version (1.0.0).
* Fixed an issue with **update-content-graph** where `--use-git` parameter was ignored when using `--imported-path` parameter.
* Fixed an issue where **validate** failed on playbooks with valid inputs, since it did not collect the playbook inputs occurrences properly.

## 1.13.0
* Added the pack version to the code files when calling **unify**. The same value is removed when calling **split**.
* Added a message showing the output path when **prepare-content** is called.
* Contribution PRs that update outdated packs now display a warning message.
* Fixed an issue when kebab-case has a misspelling in one of the sub words, the suggestion might be confusing.
* Improved caching and stability for **lint**.
* Added support for *.xif* files in the **secrets** command.
* Fixed an issue where **validate** would fail when playbook inputs contain Transform Language (DT).
* Added a new **validate** check, making sure a first level header exist in release notes (RN116)
* Fixed an issue where **lint** would not properly handle multiple ApiModules imports.

## 1.12.0
* Added the **pre-commit** command, to improve code quality of XSOAR content.
* Added the **run-unit-tests** command, to run unit tests of given content items inside their respective docker images.
* Added support for filepath arguments in the **validate** and **format** commands.
* Added pre-commit hooks for `validate`, `format`, `run-unit-tests` and `update-docker-image` commands.
* Fixed an issue in the **download** command where layouts were overriden even without the `-f` option.
* Fixed an issue where Demisto-SDK did not detect layout ID when using the **download** command.
* Fixed an issue where the **lint** command ran on `native:dev` supported content when passing the `--docker-image all` flag, instead it will run on `native:candidate`.
* Added support for `native:candidate` as a docker image flag for **lint** command.
* Added a modification for layouts in **prepare-content**, replacing `Related Incidents`, `Linked Incidents` and `Child Incidents` with the suitable `... Alerts` name when uploading to XSIAM.
* Fixed an issue where logs and messages would not show when using the **download** command.
* Fixed an issue where the `server_min_version` field in metadata was an empty value when parsing packs without content items.
* Fixed an issue where running **openapi-codegen** resulted in false-positive error messages.
* Fixed an issue where **generate-python-to-yml** generated input arguments as required even though required=False was specified.
* Fixed an issue where **generate-python-to-yml** generated input arguments a default arguments when default=some_value was provided.
* Fixed a bug where **validate** returned error on playbook inputs with special characters.
* Fixed an issue where **validate** did not properly check `conf.json` when the latter is modified.
* Fixed an issue in the **upload** command, where a prompt was not showing on the console.
* Fixed an issue where running **lint** failed installing dependencies in containers.

## 1.11.0
* **Note: Demisto-SDK will soon stop supporting Python 3.8**
* Fixed an issue where using **download** on non-unicode content, merging them into existing files caused an error.
* Changed an internal setting to allow writing non-ascii content (unicode) using `YAMLHandler` and `JSONHandler`.
* Fixed an issue where an error message in **unify** was unclear for invalid input.
* Fixed an issue where running **validate** failed with **is_valid_integration_file_path_in_folder** on integrations that use API modules.
* Fixed an issue where **validate** failed with **is_valid_integration_file_path_in_folder** on integrations that use the `MSAPIModule`.
* Added **validate** check for the `modules` field in `pack_metadata.json` files.
* Changed **lint** to skip deprecated content, unless when using the `-i` flag.
* Fixed an issue where **update-release-notes** failed when a new *Parsing Rule* was added to a pack.
* Refactored the logging framework. Demisto-SDK logs will now be written to `.demist_sdk_debug.log` under the content path (when detected) or the current directory.
* Added `GR105` validation to **validate** command to check that no duplicate IDs are used.
* Added support for API Modules imported in API modules in the **unify** command.
* Added **validate** check, to make sure every Python file has a corresponding unit test file.

## 1.10.6
* Fixed an issue where running **validate** with the `-g` flag would skip some validations for old-formatted (unified) integration/script files.
* Deprecated integrations and scripts will not run anymore when providing the **--all-packs** to the **lint** command.
* Fixed an issue where a pack `serverMinVersion` would be calculated by the minimal fromVersion of its content items.
* Added the `--docker-image-target` flag to **lint** for testing native supported content with new images.

## 1.10.5
* Fixed an issue where running **run-test-playbook** would not use the `verify` parameter correctly. @ajoga
* Added a newline at the end of README files generated in **generate-docs**.
* Added the value `3` (out of bounds) to the `onChangeRepAlg` and `reputationCalc` fields under the `IncidentType` and `GenericType` schemas. **validate** will allow using it now.
* Fixed an issue where **doc-review** required dot suffixes in release notes describing new content.
* Fixed an issue where **validate** failed on Feed Integrations after adding the new *Collect/Connect* section field.
* Fixed an issue where using **postman-codegen** failed converting strings containing digits to kebab-case.
* Fixed an issue where the ***error-code*** command could not parse List[str] parameter.
* Updated validation *LO107* to support more section types in XSIAM layouts.

## 1.10.4
* Added support for running **lint** in multiple native-docker images.

## 1.10.3
* Fixed an issue where running **format** would fail after running npm install.
* Improved the graph validations in the **validate** command:
  - GR100 will now run on all content items of changed packs.
  - GR101 and GR102 will now catch invalid fromversion/toversion of files **using** the changed items.
  - GR103 errors will raise a warning when using the *-a* flag, but an error if using the *-i* or *g* flags.
* Fixed an issue where test-playbooks timed out.
* Fixed an issue where making a change in a module using an ApiModule would cause lint to run on the ApiModule unnecessarily.
* Fixed an issue where the `marketplace` field was not used when dumping pack zips.
* Fixed a typo in the README content generated with **update-release-notes** for updating integrations.
* Fixed an issue in **validate**, where using the `-gr` and `-i` flags did not run properly.
* Added the `sectionorder` field to integration scheme.
* Fixed an issue where in some occasions running of test-playbooks could receive session timeouts.
* Fixed an issue where **validate** command failed on core pack dependencies validation because of test dependencies.

## 1.10.2
* Added markdown lint formatting for README files in the **format** command.
* Fixed an issue where **lint** failed when using the `-cdam` flag with changed dependant api modules.
* Fixed an issue in the **upload** command, where `json`-based content items were not unified correctly when using the `--zip` argument.
* Added XPANSE core packs validations.

## 1.10.1
* Fixed an issue where **update-content-graph** failed to execute.

## 1.10.0
* **Breaking change**: Removed usage of `pipenv`, `isort` and `autopep8` in the **split** and **download** commands. Removed the `--no-pipenv` and `--no-code-formatting` flags. Please see https://xsoar.pan.dev/docs/tutorials/tut-setup-dev-remote for the recommended environment setup.
* Fixed an issue in **prepare-content** command where large code lines were broken.
* Fixed an issue where git-*renamed_files* were not retrieved properly.
* Fixed an issue where test dependencies were calculated in all level dependencies calculation.
* Added formatting and validation to XSIAM content types.
* Fixed an issue where several XSIAM content types were not validated when passing the `-a` flag.
* Added a UUID to name mapper for **download** it replaces UUIDs with names on all downloaded files.
* Updated the demisto-py to v3.2.6 which now supports basic proxy authentication.
* Improved the message shown when using **upload** and overwriting packs.
* Added support for the **Layout Rule** content type in the id-set and the content graph.
* Updated the default general `fromVersion` value on **format** to `6.8.0`
* Fixed an issue where **lint** sometimes failed when using the `-cdam` flag due to wrong file duplications filtering.
* Added the content graph to **validate**, use with the `--graph` flag.

## 1.9.0
* Fixed an issue where the Slack notifier was using a deprecated argument.
* Added the `--docker-image` argument to the **lint** command, which allows determining the docker image to run lint on. Possible options are: `'native:ga'`, `'native:maintenance'`, `'native:dev'`, `'all'`, a specific docker image (from Docker Hub) or, the default `'from-yml'`.
* Fixed an issue in **prepare-content** command where large code lines were broken.
* Added a logger warning to **get_demisto_version**, the task will now fail with a more informative message.
* Fixed an issue where the **upload** and **prepare-content** commands didn't add `fromServerVersion` and `toServerVersion` to layouts.
* Updated **lint** to use graph instead of id_set when running with `--check-dependent-api-module` flag.
* Added the marketplaces field to all schemas.
* Added the flag `--xsoar-only` to the **doc-review** command which enables reviewing documents that belong to XSOAR-supported Packs.
* Fixed an issue in **update-release-notes** command where an error occurred when executing the same command a second time.
* Fixed an issue where **validate** would not always ignore errors listed under `.pack-ignore`.
* Fixed an issue where running **validate** on a specific pack didn't test all the relevant entities.
* Fixed an issue where fields ending with `_x2` where not replaced in the appropriate Marketplace.

## 1.8.3
* Changed **validate** to allow hiding parameters of type 0, 4, 12 and 14 when replacing with type 9 (credentials) with the same name.
* Fixed an issue where **update-release-notes** fails to update *MicrosoftApiModule* dependent integrations.
* Fixed an issue where the **upload** command failed because `docker_native_image_config.json` file could not be found.
* Added a metadata file to the content graph zip, to be used in the **update-content-graph** command.
* Updated the **validate** and **update-release-notes** commands to unskip the *Triggers Recommendations* content type.


## 1.8.2
* Fixed an issue where demisto-py failed to upload content to XSIAM when `DEMISTO_USERNAME` environment variable is set.
* Fixed an issue where the **prepare-content** command output invalid automation name when used with the --*custom* argument.
* Fixed an issue where modeling rules with arbitrary whitespace characters were not parsed correctly.
* Added support for the **nativeImage** key for an integration/script in the **prepare-content** command.
* Added **validate** checks for integrations declared deprecated (display name, description) but missing the `deprecated` flag.
* Changed the **validate** command to fail on the IN145 error code only when the parameter with type 4 is not hidden.
* Fixed an issue where downloading content layouts with `detailsV2=None` resulted in an error.
* Fixed an issue where **xdrctemplate** was missing 'external' prefix.
* Fixed an issue in **prepare-content** command providing output path.
* Updated the **validate** and **update-release-notes** commands to skip the *Triggers Recommendations* content type.
* Added a new validation to the **validate** command to verify that the release notes headers are in the correct format.
* Changed the **validate** command to fail on the IN140 error code only when the skipped integration has no unit tests.
* Changed **validate** to allow hiding parameters of type 4 (secret) when replacing with type 9 (credentials) with the same name.
* Fixed an issue where the **update-release-notes** command didn't add release-notes properly to some *new* content items.
* Added validation that checks that the `nativeimage` key is not defined in script/integration yml.
* Added to the **format** command the ability to remove `nativeimage` key in case defined in script/integration yml.
* Enhanced the **update-content-graph** command to support `--use-git`, `--imported_path` and `--output-path` arguments.
* Fixed an issue where **doc-review** failed when reviewing command name in some cases.
* Fixed an issue where **download** didn't identify playbooks properly, and downloaded files with UUIDs instead of file/script names.

## 1.8.1
* Fixed an issue where **format** created duplicate configuration parameters.
* Added hidden properties to integration command argument and script argument.
* Added `--override-existing` to **upload** that skips the confirmation prompt for overriding existing content packs. @mattbibbydw
* Fixed an issue where **validate** failed in private repos when attempting to read from a nonexisting `approved_categories.json`.
* Fixed an issue where **validate** used absolute paths when getting remote `pack_metadata.json` files in private repos.
* Fixed an issue in **download**, where names of custom scripts were replaced with UUIDs in IncidentFields and Layouts.

## 1.8.0
* Updated the supported python versions, as `>=3.8,<3.11`, as some of the dependencies are not supported on `3.11` yet.
* Added a **validate** step for **Modeling Rules** testdata files.
* Added the **update-content-graph** command.
* Added the ability to limit the number of CPU cores with `DEMISTO_SDK_MAX_CPU_CORES` envirment variable.
* Added the **prepare-content** command.
* Added support for fromversion/toversion in XSIAM content items (correlation rules, XSIAM dashboards, XSIAM reports and triggers).
* Added a **validate** step checking types of attributes in the schema file of modeling rule.
* Added a **validate** step checking that the dataset name of a modeling rule shows in the xif and schema files.
* Added a **validate** step checking that a correlation rule file does not start with a hyphen.
* Added a **validate** step checking that xsiam content items follow naming conventions.
* Fixed an issue where SDK commands failed on the deprecated `packaging.version.LegacyVersion`, by locking the `packaging` version to `<22`.
* Fixed an issue where **update-release-notes** failed when changing only xif file in **Modeling Rules**.
* Fixed an issue where *is_valid_category* and *is_categories_field_match_standard* failed when running in a private repo.
* Fixed an issue where **validate** didn't fail on the MR103 validation error.
* Fixed the *--release-notes* option, to support the new CHANGELOG format.
* Fixed an issue where **validate** failed when only changing a modeling rules's xif file.
* Fixed an issue where **format** failed on indicator files with a `None` value under the `tabs` key.
* Fixed an issue where **validate** only printed errors for one change of context path, rather than print all.
* Fixed an issue where **download** did not suggest using a username/password when authenticating with XSOAR and using invalid arguments.
* Fixed an issue where **download** failed when listing or downloading content items that are not unicode-encoded.
* Added support for fromversion/toversion in XSIAM content items (correlation rules, XSIAM dashboards, XSIAM reports and triggers).
* Updated the supported python versions, as `>=3.8,<3.11`, as some of the dependencies are not supported on `3.11` yet.
* Added **prepare-content** command which will prepare the pack or content item for the platform.
* Patched an issue where deprecated `packaging.version.LegacyVersion`, locking packaging version to `<22`.

## 1.7.9
* Fixed an issue where an error message in **validate** would not include the suggested fix.
* Added a validation that enforces predefined categories on MP Packs & integration yml files, the validation also ensures that each pack has only one category.
* Fixed an issue where **update-release-notes** did not generate release notes for **XDRC Templates**.
* Fixed an issue where **upload** failed without explaining the reason.
* Improved implementation of the docker_helper module.
* Fixed an issue where **validate** did not check changed pack_metadata.json files when running using git.
* Added support for **xdrctemplate** to content graph.
* Fixed an issue where local copies of the newly-introduced `DemistoClassApiModule.py` were validated.
* Added new release notes templates for the addition and modification of playbooks, layouts and types in the **doc-review** command.
* Fixed an issue where the **doc-review** command failed on descriptions of new content items.
* Added the `Command XXX is deprecated. Use XXX instead.` release notes templates to **doc-review** command.
* Fixed an issue where the **update-release-notes** command didn't add the modeling-rules description for new modeling-rules files.

## 1.7.8
* Added the capability to run the MDX server in a docker container for environments without node.
* Fixed an issue where **generate-docs** with `-c` argument updated sections of the incorrect commands.
* Added IF113 error code to **ALLOWED_IGNORE_ERRORS**.
* Fixed an issue where **validate** failed on playbooks with non-string input values.
* Added the `DEMISTO_SDK_IGNORE_CONTENT_WARNING` environment variable, to allow suppressing warnings when commands are not run under a content repo folder.
* Fixed an issue where **validate** failed to recognize integration tests that were missing from config.json
* Added support for **xpanse** marketplace in **create-id-set** and **create-content-artifacts** commands.
* Fixed an issue where **split** failed on yml files.
* Added support for marketplace-specific tags.
* Fixed an issue where **download** would not run `isort`. @maxgubler
* Fixed an issue where XSIAM Dashboards and Reports images failed the build.
* Added support for **xpanse** marketplace to content graph.

## 1.7.7
* Fixed an issue where paybooks **generate-docs** didn't parse complex input values when no accessor field is given correctly.
* Fixed an issue in the **download** command, where an exception would be raised when downloading system playbooks.
* Fixed an issue where the **upload** failed on playbooks containing a value that starts with `=`.
* Fixed an issue where the **generate-unit-tests** failed to generate assertions, and generate unit tests when command names does not match method name.
* Fixed an issue where the **download** command did not honor the `--no-code-formatting` flag properly. @maxgubler
* Added a new check to **validate**, making sure playbook task values are passed as references.
* Fixed an issue where the **update-release-notes** deleted existing release notes, now appending to it instead.
* Fixed an issue where **validate** printed blank space in case of validation failed and ignored.
* Renamed 'Agent Config' to 'XDRC Templates'.
* Fixed an issue where the **zip-packs** command did not work with the CommonServerUserPython and CommonServerUserPowerShell package.

## 1.7.6

* Fixed parsing of initialization arguments of client classes in the **generate-unit-tests** command.
* Added support for AgentConfig content item in the **upload**, **create-id-set**, **find-dependecies**, **unify** and **create-content-artifacts** commands.
* Added support for XSIAM Report preview image.

## 1.7.5

* Fixed an issue where the **upload** command did not work with the CommonServerUserPython package.
* Fixed an issue in the **download** command, where some playbooks were downloaded as test playbooks.
* Added playbook modification capabilities in **TestSuite**.
* Added a new command **create-content-graph**.
* Fixed an issue in the **upload** command, where the temporary zip would not clean up properly.
* Improved content items parsing in the **create-content-graph** command.
* Added an error when the docker daemon is unavailable when running **lint**.
* Removed the validation of a subtype change for scripts in the **validate** command.
* Fixed an issue where names of XSIAM content items were not normalized properly.
* Fixed an issue where the **download** command was downloading playbooks with **script** (id) and not **scriptName**.
* Fixed an issue where script yml files were not properly identified by `find_type`.
* Removed nightly integrations filtering when deciding if a test should run.
* Added support for XSIAM Dashboard preview image.
* Added the `--no-code-formatting` flag to the **download** command, allowing to skip autopep8 and isort.
* Fixed an issue in the **update-release-notes** command, where generating release notes for modeling rules schema file caused exception.

## 1.7.4

* Fixed an issue where the **doc-review** command showed irrelevant messages.
* Fixed an issue in **validate**, where backward-compatibility failures prevented other validations from running.
* Fixed an issue in **validate**, where content-like files under infrastructure paths were not ignored.
* Fixed an issue in the AMI mapping, where server versions were missing.
* Change the way the normalize name is set for external files.
* Added dump function to XSIAM pack objects to dulicate the files.
* Fixed an issue where the `contribution_converter` did not support changes made to ApiModules.
* Added name normalization according to new convention to XSIAM content items
* Added playbook modification capabilities in **TestSuite**.
* Fixed an issue in create-content-artifacts where it will not get a normalize name for the item and it will try to duplicate the same file.

## 1.7.3

* Fixed an issue in the **format** command where fail when executed from environment without mdx server available.
* Added `Added a`, `Added an` to the list of allowed changelog prefixes.
* Added support for Indicator Types/Reputations in the **upload** command.
* Fixed an issue when running from a subdirectory of a content repo failed.
* Changing the way we are using XSIAM servers api-keys in **test-content** .
* Added a success message to **postman-codegen**.

## 1.7.2

* Fixed an issue in the **validate** command where incident fields were not found in mappers even when they exist
* Added an ability to provide list of marketplace names as a param attribute to **validate** and **upload**
* Added the file type to the error message when it is not supported.
* Fixed an issue where `contribution_converter` incorrectly mapped _Indicator Field_ objects to the _incidentfield_ directory in contribution zip files.
* Fixed a bug where **validate** returned error on empty inputs not used in playbooks.
* Added the `DEMISTO_SDK_CONTENT_PATH` environment variable, implicitly used in various commands.
* Added link to documentation for error messages regarding use cases and tags.

## 1.7.1

* Fixed an issue where *indicatorTypes* and *betaIntegrations* were not found in the id_set.
* Updated the default general `fromVersion` value on **format** to `6.5.0`
* Fixed an issue where the **validate** command did not fail when the integration yml file name was not the same as the folder containing it.
* Added an option to have **generate-docs** take a Playbooks folder path as input, and generate docs for all playbooks in it.
* Fixed an issue where the suggestion in case of `IF113` included uppercase letters for the `cliName` parameter.
* Added new validation to the **validate** command to fail and list all the file paths of files that are using a deprecated integration command / script / playbook.
* **validate** will no longer fail on playbooks calling subplaybooks that have a higher `fromVersion` value, if  calling the subplaybook has `skipifunavailable=True`.
* Fixed an issue where relative paths were not accessed correctly.
* Running any `demisto-sdk` command in a folder with a `.env` file will load it, temporarily overriding existing environment variables.
* Fixed an issue where **validate** did not properly detect deleted files.
* Added new validations to the **validate** command to verify that the schema file exists for a modeling rule and that the schema and rules keys are empty in the yml file.
* Fixed an issue where *find_type* didn't recognize exported incident types.
* Added a new validation to **validate**, making sure all inputs of a playbook are used.
* Added a new validation to **validate**, making sure all inputs used in a playbook declared in the input section.
* The **format** command will now replace the *fromServerVersion* field with *fromVersion*.

## 1.7.0

* Allowed JSON Handlers to accept kwargs, for custoimzing behavior.
* Fixed an issue where an incorrect error was shown when the `id` of a content item differed from its `name` attribute.
* Fixed an issue where the `preserve_quotes` in ruamel_handler received an incorrect value @icholy
* Fixed an issue where ignoring RM110 error code wasn't working and added a validation to **ALLOWED_IGNORE_ERRORS** to validate that all error codes are inserted in the right format.
* Fixed an issue where the contribution credit text was not added correctly to the pack README.
* Changed the contribution file implementation from markdown to a list of contributor names. The **create-content-artifact** will use this list to prepare the needed credit message.
* Added a new validation to the `XSOAR-linter` in the **lint** command for verifying that demisto.log is not used in the code.
* The **generate-docs** command will now auto-generate the Incident Mirroring section when implemented in an integration.
* Added support to automatically generate release notes for deprecated items in the **update-release-notes** command.
* Fixed an issue causing any command to crash when unable to detect local repository properties.
* Fixed an issue where running in a private gitlab repo caused a warning message to be shown multiple times.
* Added a new validation to the **validate** command to verify that markdown and python files do not contain words related to copyright section.
* Fixed an issue where **lint** crashed when provided an input file path (expecting a directory).

## 1.6.9

* Added a new validation that checks whether a pack should be deprecated.
* Added a new ability to the **format** command to deprecate a pack.
* Fixed an issue where the **validate** command sometimes returned a false negative in cases where there are several sub-playbooks with the same ID.
* Added a new validation to the **validate** command to verify that the docker in use is not deprecated.
* Added support for multiple ApiModules in the **unify** command
* Added a check to **validate** command, preventing use of relative urls in README files.
* Added environment variable **DEMISTO_SDK_MARKETPLACE** expected to affect *MarketplaceTagParser* *marketplace* value. The value will be automatically set when passing *marketplace* arg to the commands **unify**, **zip-packs**, **create-content-artifacts** and **upload**.
* Added slack notifier for build failures on the master branch.
* Added support for modeling and parsing rules in the **split** command.
* Added support for README files in **format** command.
* Added a **validate** check, making sure classifier id and name values match. Updated the classifier **format** to update the id accordingly.
* The **generate-docs** command will now auto-generate the playbook image link by default.
* Added the `--custom-image-link` argument to override.
* Added a new flag to **generate-docs** command, allowing to add a custom image link to a playbook README.
* Added a new validation to the **validate** command to verify that the package directory name is the same as the files contained in the that package.
* Added support in the **unify** command to unify a schema into its Modeling Rule.

## 1.6.8

* Fixed an issue where **validate** did not fail on invalid playbook entities' versions (i.e. subplaybooks or scripts with higher fromversion than their parent playbook).
* Added support for running lint via a remote docker ssh connection. Use `DOCKER_HOST` env variable to specify a remote docker connection, such as: `DOCKER_HOST=ssh://myuser@myhost.com`.
* Fixed an issue where the pack cache in *get_marketplaces* caused the function to return invalid values.
* Fixed an issue where running format on a pack with XSIAM entities would fail.
* Added the new `display_name` field to relevant entities in the **create-id-set** command.
* Added a new validation to the **validate** command to verify the existence of "Reliability" parameter if the integration have reputation command.
* Fixed a bug where terminating the **lint** command failed (`ctrl + c`).
* Removed the validation of a subtype change in integrations and scripts from **validate**.
* Fixed an issue where **download** did not behave as expected when prompting for a version update. Reported by @K-Yo
* Added support for adoption release notes.
* Fixed an issue where **merge-id-sets** failed when a key was missing in one id-set.json.
* Fixed a bug where some mypy messages were not parsed properly in **lint**.
* Added a validation to the **validate** command, failing when '`fromversion`' or '`toversion`' in a content entity are incorrect format.
* Added a validation to the **validate** command, checking if `fromversion` <= `toversion`.
* Fixed an issue where coverage reports used the wrong logging level, marking debug logs as errors.
* Added a new validation to the **validate** command, to check when the discouraged `http` prefixes are used when setting defaultvalue, rather than `https`.
* Added a check to the **lint** command for finding hard-coded usage of the http protocol.
* Locked the dependency on Docker.
* Removed a traceback line from the **init** command templates: BaseIntegration, BaseScript.
* Updated the token in **_add_pr_comment** method from the content-bot token to the xsoar-bot token.

## 1.6.7

* Added the `types-markdown` dependency, adding markdown capabilities to existing linters using the [Markdown](https://pypi.org/project/Markdown/) package.
* Added support in the **format** command to remove nonexistent incident/indicator fields from *layouts/mappers*
* Added the `Note: XXX` and `XXX now generally available.` release notes templates to **doc-review** command.
* Updated the logs shown during the docker build step.
* Removed a false warning about configuring the `GITLAB_TOKEN` environment variable when it's not needed.
* Removed duplicate identifiers for XSIAM integrations.
* Updated the *tags* and *use cases* in pack metadata validation to use the local files only.
* Fixed the error message in checkbox validation where the defaultvalue is wrong and added the name of the variable that should be fixed.
* Added types to `find_type_by_path` under tools.py.
* Fixed an issue where YAML files contained incorrect value type for `tests` key when running `format --deprecate`.
* Added a deprecation message to the `tests:` section of yaml files when running `format --deprecate`.
* Added use case for **validate** on *wizard* objects - set_playbook is mapped to all integrations.
* Added the 'integration-get-indicators' commands to be ignored by the **verify_yml_commands_match_readme** validation, the validation will no longer fail if these commands are not in the readme file.
* Added a new validation to the **validate** command to verify that if the phrase "breaking changes" is present in a pack release notes, a JSON file with the same name exists and contains the relevant breaking changes information.
* Improved logs when running test playbooks (in a build).
* Fixed an issue in **upload** did not include list-type content items. @nicolas-rdgs
* Reverted release notes to old format.

## 1.6.6

* Added debug print when excluding item from ID set due to missing dependency.
* Added a validation to the **validate** command, failing when non-ignorable errors are present in .pack-ignore.
* Fixed an issue where `mdx server` did not close when stopped in mid run.
* Fixed an issue where `-vvv` flag did not print logs on debug level.
* enhanced ***validate*** command to list all command names affected by a backward compatibility break, instead of only one.
* Added support for Wizard content item in the **format**, **validate**, **upload**, **create-id-set**, **find-dependecies** and **create-content-artifacts** commands.
* Added a new flag to the **validate** command, allowing to run specific validations.
* Added support in **unify** and **create-content-artifacts** for displaying different documentations (detailed description + readme) for content items, depending on the marketplace version.
* Fixed an issue in **upload** where list items were not uploaded.
* Added a new validation to **validate** command to verify that *cliName* and *id* keys of the incident field or the indicator field are matches.
* Added the flag '-x', '--xsiam' to **upload** command to upload XSIAM entities to XSIAM server.
* Fixed the integration field *isFetchEvents* to be in lowercase.
* Fixed an issue where **validate -i** run after **format -i** on an existing file in the repo instead of **validate -g**.
* Added the following commands: 'update-remote-data', 'get-modified-remote-data', 'update-remote-system' to be ignored by the **verify_yml_commands_match_readme** validation, the validation will no longer fail if these commands are not in the readme file.
* Updated the release note template to include a uniform format for all items.
* Added HelloWorldSlim template option for *--template* flag in **demisto-sdk init** command.
* Fixed an issue where the HelloWorldSlim template in **demisto-sdk init** command had an integration id that was conflicting with HelloWorld integration id.
* Updated the SDK to use demisto-py 3.1.6, allowing use of a proxy with an environment variable.
* Set the default logger level to `warning`, to avoid unwanted debug logs.
* The **format** command now validates that default value of checkbox parameters is a string 'true' or 'false'.
* Fixed an issue where `FileType.PLAYBOOK` would show instead of `Playbook` in readme error messages.
* Added a new validation to **validate** proper defaultvalue for checkbox fields.

## 1.6.5

* Fixed an issue in the **format** command where the `id` field was overwritten for existing JSON files.
* Fixed an issue where the **doc-review** command was successful even when the release-note is malformed.
* Added timestamps to the `demisto-sdk` logger.
* Added time measurements to **lint**.
* Added the flag '-d', '--dependency' to **find-dependencies** command to get the content items that cause the dependencies between two packs.
* Fixed an issue where **update-release-notes** used the *trigger_id* field instead of the *trigger_name* field.
* Fixed an issue where **doc-review** failed to recognize script names, in scripts using the old file structure.
* Fixed an issue where concurrent processes created by **lint** caused deadlocks when opening files.
* Fixed an issue in the **format** command where `_dev` or `_copy` suffixes weren't removed from the subscript names in playbooks and layouts.
* Fixed an issue where **validate** failed on nonexistent `README.md` files.
* Added support of XSIAM content items to the **validate** command.
* Report **lint** summary results and failed packages after reporting time measurements.

## 1.6.4

* Added the new **generate-yml-from-python** command.
* Added a code *type* indication for integration and script objects in the *ID Set*.
* Added the [Vulture](https://github.com/jendrikseipp/vulture) linter to the pre-commit hook.
* The `demisto-sdk` pack will now be distributed via PyPi with a **wheel** file.
* Fixed a bug where any edited json file that contained a forward slash (`/`) escaped.
* Added a new validation to **validate** command to verify that the metadata *currentVersion* is
the same as the last release note version.
* The **validate** command now checks if there're none-deprecated integration commands that are missing from the readme file.
* Fixed an issue where *dockerimage* changes in Scripts weren't recognized by the **update-release-notes** command.
* Fixed an issue where **update-xsoar-config-file** did not properly insert the marketplace packs list to the file.
* Added the pack name to the known words by default when running the **doc-review** command.
* Added support for new XSIAM entities in **create-id-set** command.
* Added support for new XSIAM entities in **create-content-artifacts** command.
* Added support for Parsing/Modeling Rule content item in the **unify** command.
* Added the integration name, the commands name and the script name to the known words by default when running the **doc-review** command.
* Added an argument '-c' '--custom' to the **unify** command, if True will append to the unified yml name/display/id the custom label provided
* Added support for sub words suggestion in kebab-case sentences when running the **doc-review** command.
* Added support for new XSIAM entities in **update-release-notes** command.
* Enhanced the message of alternative suggestion words shown when running **doc-review** command.
* Fixed an incorrect error message, in case `node` is not installed on the machine.
* Fixed an issue in the **lint** command where the *check-dependent-api-modules* argument was set to true by default.
* Added a new command **generate-unit-tests**.
* Added a new validation to **validate** all SIEM integration have the same suffix.
* Fixed the destination path of the unified parsing/modeling rules in **create-content-artifacts** command.
* Fixed an issue in the **validate** command, where we validated wrongfully the existence of readme file for the *ApiModules* pack.
* Fixed an issue in the **validate** command, where an error message that was displayed for scripts validation was incorrect.
* Fixed an issue in the **validate** and **format** commands where *None* arguments in integration commands caused the commands to fail unexpectedly.
* Added support for running tests on XSIAM machines in the **test-content** command.
* Fixed an issue where the **validate** command did not work properly when deleting non-content items.
* Added the flag '-d', '--dependency' to **find-dependencies** command to get the content items that cause the dependencies between two packs.

## 1.6.3

* **Breaking change**: Fixed a typo in the **validate** `--quiet-bc-validation` flag (was `--quite-bc-validation`). @upstart-swiss
* Dropped support for python 3.7: Demisto-SDK is now supported on Python 3.8 or newer.
* Added an argument to YAMLHandler, allowing to set a maximal width for YAML files. This fixes an issue where a wrong default was used.
* Added the detach mechanism to the **upload** command, If you set the --input-config-file flag, any files in the repo's SystemPacks folder will be detached.
* Added the reattach mechanism to the **upload** command, If you set the --input-config-file flag, any detached item in your XSOAR instance that isn't currently in the repo's SystemPacks folder will be re-attached.
* Fixed an issue in the **validate** command that did not work properly when using the *-g* flag.
* Enhanced the dependency message shown when running **lint**.
* Fixed an issue where **update-release-notes** didn't update the currentVersion in pack_metadata.
* Improved the logging in **test-content** for helping catch typos in external playbook configuration.

## 1.6.2

* Added dependency validation support for core marketplacev2 packs.
* Fixed an issue in **update-release-notes** where suggestion fix failed in validation.
* Fixed a bug where `.env` files didn't load. @nicolas-rdgs
* Fixed a bug where **validate** command failed when the *categories* field in the pack metadata was empty for non-integration packs.
* Added *system* and *item-type* arguments to the **download** command, used when downloading system items.
* Added a validation to **validate**, checking that each script, integration and playbook have a README file. This validation only runs when the command is called with either the `-i` or the `-g` flag.
* Fixed a regression issue with **doc-review**, where the `-g` flag did not work.
* Improved the detection of errors in **doc-review** command.
* The **validate** command now checks if a readme file is empty, only for packs that contain playbooks or were written by a partner.
* The **validate** command now makes sure common contextPath values (e.g. `DBotScore.Score`) have a non-empty description, and **format** populates them automatically.
* Fixed an issue where the **generate-outputs** command did not work properly when examples were provided.
* Fixed an issue in the **generate-outputs** command, where the outputs were not written to the specified output path.
* The **generate-outputs** command can now generate outputs from multiple calls to the same command (useful when different args provide different outputs).
* The **generate-outputs** command can now update a yaml file with new outputs, without deleting or overwriting existing ones.
* Fixed a bug where **doc-review** command failed on existing templates.
* Fixed a bug where **validate** command failed when the word demisto is in the repo README file.
* Added support for adding test-playbooks to the zip file result in *create-content-artifacts* command for marketplacev2.
* Fixed an issue in **find-dependencies** where using the argument *-o* without the argument *--all-packs-dependencies* did not print a proper warning.
* Added a **validate** check to prevent deletion of files whose deletion is not supported by the XSOAR marketplace.
* Removed the support in the *maintenance* option of the *-u* flag in the **update-release-notes** command.
* Added validation for forbidden words and phrases in the **doc-review** command.
* Added a retries mechanism to the **test-content** command to stabilize the build process.
* Added support for all `git` platforms to get remote files.
* Refactored the **format** command's effect on the *fromversion* field:
  * Fixed a bug where the *fromversion* field was removed when modifying a content item.
  * Updated the general default *fromversion* and the default *fromversion* of newly-introduced content items (e.g. `Lists`, `Jobs`).
  * Added an interactive mode functionality for all content types, to ask the user whether to set a default *fromversion*, if could not automatically determine its value. Use `-y` to assume 'yes' as an answer to all prompts and run non-interactively.

## 1.6.1

* Added the '--use-packs-known-words' argument to the **doc-review** command
* Added YAML_Loader to handle yaml files in a standard way across modules, replacing PYYAML.
* Fixed an issue when filtering items using the ID set in the **create-content-artifacts** command.
* Fixed an issue in the **generate-docs** command where tables were generated with an empty description column.
* Fixed an issue in the **split** command where splitting failed when using relative input/output paths.
* Added warning when inferred files are missing.
* Added to **validate** a validation for integration image dimensions, which should be 120x50px.
* Improved an error in the **validate** command to better differentiate between the case where a required fetch parameter is malformed or missing.

## 1.6.0

* Fixed an issue in the **create-id-set** command where similar items from different marketplaces were reported as duplicated.
* Fixed typo in demisto-sdk init
* Fixed an issue where the **lint** command did not handle all container exit codes.
* Add to **validate** a validation for pack name to make sure it is unchanged.
* Added a validation to the **validate** command that verifies that the version in the pack_metdata file is written in the correct format.
* Fixed an issue in the **format** command where missing *fromVersion* field in indicator fields caused an error.

## 1.5.9

* Added option to specify `External Playbook Configuration` to change inputs of Playbooks triggered as part of **test-content**
* Improved performance of the **lint** command.
* Improved performance of the **validate** command when checking README images.
* ***create-id-set*** command - the default value of the **marketplace** argument was changed from ‘xsoar’ to all packs existing in the content repository. When using the command, make sure to pass the relevant marketplace to use.

## 1.5.8

* Fixed an issue where the command **doc-review** along with the argument `--release-notes` failed on yml/json files with invalid schema.
* Fixed an issue where the **lint** command failed on packs using python 3.10

## 1.5.7

* Fixed an issue where reading remote yaml files failed.
* Fixed an issue in **validate** failed with no error message for lists (when no fromVersion field was found).
* Fixed an issue when running **validate** or **format** in a gitlab repository, and failing to determine its project id.
* Added an enhancement to **split**, handling an empty output argument.
* Added the ability to add classifiers and mappers to conf.json.
* Added the Alias field to the incident field schema.

## 1.5.6

* Added 'deprecated' release notes template.
* Fixed an issue where **run-test-playbook** command failed to get the task entries when the test playbook finished with errors.
* Fixed an issue in **validate** command when running with `no-conf-json` argument to ignore the `conf.json` file.
* Added error type text (`ERROR` or `WARNING`) to **validate** error prints.
* Fixed an issue where the **format** command on test playbook did not format the ID to be equal to the name of the test playbook.
* Enhanced the **update-release-notes** command to automatically commit release notes config file upon creation.
* The **validate** command will validate that an indicator field of type html has fromVersion of 6.1.0 and above.
* The **format** command will now add fromVersion 6.1.0 to indicator field of type html.
* Added support for beta integrations in the **format** command.
* Fixed an issue where the **postman-codegen** command failed when called with the `--config-out` flag.
* Removed the integration documentation from the detailed description while performing **split** command to the unified yml file.
* Removed the line which indicates the version of the product from the README.md file for new contributions.

## 1.5.5

* Fixed an issue in the **update-release-notes** command, which did not work when changes were made in multiple packs.
* Changed the **validate** command to fail on missing test-playbooks only if no unittests are found.
* Fixed `to_kebab_case`, it will now deal with strings that have hyphens, commas or periods in them, changing them to be hyphens in the new string.
* Fixed an issue in the **create-id-set** command, where the `source` value included the git token if it was specified in the remote url.
* Fixed an issue in the **merge-id-set** command, where merging fails because of duplicates but the packs are in the XSOAR repo but in different version control.
* Fixed missing `Lists` Content Item as valid `IDSetType`
* Added enhancement for **generate-docs**. It is possible to provide both file or a comma seperated list as `examples`. Also, it's possible to provide more than one example for a script or a command.
* Added feature in **format** to sync YML and JSON files to the `master` file structure.
* Added option to specify `Incident Type`, `Incoming Mapper` and `Classifier` when configuring instance in **test-content**
* added a new command **run-test-playbook** to run a test playbook in a given XSOAR instance.
* Fixed an issue in **format** when running on a modified YML, that the `id` value is not changed to its old `id` value.
* Enhancement for **split** command, replace `ApiModule` code block to `import` when splitting a YML.
* Fixed an issue where indicator types were missing from the pack's content, when uploading using **zip-packs**.
* The request data body format generated in the **postman-codegen** will use the python argument's name and not the raw data argument's name.
* Added the flag '--filter-by-id-set' to **create-content-artifacts** to create artifacts only for items in the given id_set.json.

## 1.5.4

* Fixed an issue with the **format** command when contributing via the UI
* The **format** command will now not remove the `defaultRows` key from incident, indicator and generic fields with `type: grid`.
* Fixed an issue with the **validate** command when a layoutscontainer did not have the `fromversion` field set.
* added a new command **update-xsoar-config-file** to handle your XSOAR Configuration File.
* Added `skipVerify` argument in **upload** command to skip pack signature verification.
* Fixed an issue when the **run** command  failed running when there’s more than one playground, by explicitly using the current user’s playground.
* Added support for Job content item in the **format**, **validate**, **upload**, **create-id-set**, **find-dependecies** and **create-content-artifacts** commands.
* Added a **source** field to the **id_set** entitles.
* Two entitles will not consider as duplicates if they share the same pack and the same source.
* Fixed a bug when duplicates were found in **find_dependencies**.
* Added function **get_current_repo** to `tools`.
* The **postman-codegen** will not have duplicates argument name. It will rename them to the minimum distinguished shared path for each of them.

## 1.5.3

* The **format** command will now set `unsearchable: True` for incident, indicator and generic fields.
* Fixed an issue where the **update-release-notes** command crashes with `--help` flag.
* Added validation to the **validate** command that verifies the `unsearchable` key in incident, indicator and generic fields is set to true.
* Removed a validation that DBotRole should be set for automation that requires elevated permissions to the `XSOAR-linter` in the **lint** command.
* Fixed an issue in **Validate** command where playbooks conditional tasks were mishandeled.
* Added a validation to prevent contributors from using the `fromlicense` key as a configuration parameter in an integration's YML
* Added a validation to ensure that the type for **API token** (and similar) parameters are configured correctly as a `credential` type in the integration configuration YML.
* Added an assertion that checks for duplicated requests' names when generating an integration from a postman collection.
* Added support for [.env files](https://pypi.org/project/python-dotenv/). You can now add a `.env` file to your repository with the logging information instead of setting a global environment variables.
* When running **lint** command with --keep-container flag, the docker images are committed.
* The **validate** command will not return missing test playbook error when given a script with dynamic-section tag.

## 1.5.2

* Added a validation to **update-release-notes** command to ensure that the `--version` flag argument is in the right format.
* added a new command **coverage-analyze** to generate and print coverage reports.
* Fixed an issue in **validate** in repositories which are not in GitHub or GitLab
* Added a validation that verifies that readme image absolute links do not contain the working branch name.
* Added support for List content item in the **format**, **validate**, **download**, **upload**, **create-id-set**, **find-dependecies** and **create-content-artifacts** commands.
* Added a validation to ensure reputation command's default argument is set as an array input.
* Added the `--fail-duplicates` flag for the **merge-id-set** command which will fail the command if duplicates are found.
* Added the `--fail-duplicates` flag for the **create-id-set** command which will fail the command if duplicates are found.

## 1.5.1

* Fixed an issue where **validate** command failed to recognized test playbooks for beta integrations as valid tests.
* Fixed an issue were the **validate** command was falsely recognizing image paths in readme files.
* Fixed an issue where the **upload** command error message upon upload failure pointed to wrong file rather than to the pack metadata.
* Added a validation that verifies that each script which appears in incident fields, layouts or layout containers exists in the id_set.json.
* Fixed an issue where the **postman code-gen** command generated double dots for context outputs when it was not needed.
* Fixed an issue where there **validate** command on release notes file crashed when author image was added or modified.
* Added input handling when running **find-dependencies**, replacing string manipulations.
* Fixed an issue where the **validate** command did not handle multiple playbooks with the same name in the id_set.
* Added support for GitLab repositories in **validate**

## 1.5.0

* Fixed an issue where **upload** command failed to upload packs not under content structure.
* Added support for **init** command to run from non-content repo.
* The **split-yml** has been renamed to **split** and now supports splitting Dashboards from unified Generic Modules.
* Fixed an issue where the skipped tests validation ran on the `ApiModules` pack in the **validate** command.
* The **init** command will now create the `Generic Object` entities directories.
* Fixed an issue where the **format** command failed to recognize changed files from git.
* Fixed an issue where the **json-to-outputs** command failed checking whether `0001-01-01T00:00:00` is of type `Date`
* Added to the **generate context** command to generate context paths for integrations from an example file.
* Fixed an issue where **validate** failed on release notes configuration files.
* Fixed an issue where the **validate** command failed on pack input if git detected changed files outside of `Packs` directory.
* Fixed an issue where **validate** command failed to recognize files inside validated pack when validation release notes, resulting in a false error message for missing entity in release note.
* Fixed an issue where the **download** command failed when downloading an invalid YML, instead of skipping it.

## 1.4.9

* Added validation that the support URL in partner contribution pack metadata does not lead to a GitHub repo.
* Enhanced ***generate-docs*** with default `additionalinformation` (description) for common parameters.
* Added to **validate** command a validation that a content item's id and name will not end with spaces.
* The **format** command will now remove trailing whitespaces from content items' id and name fields.
* Fixed an issue where **update-release-notes** could fail on files outside the user given pack.
* Fixed an issue where the **generate-test-playbook** command would not place the playbook in the proper folder.
* Added to **validate** command a validation that packs with `Iron Bank` uses the latest docker from Iron Bank.
* Added to **update-release-notes** command support for `Generic Object` entities.
* Fixed an issue where playbook `fromversion` mismatch validation failed even if `skipunavailable` was set to true.
* Added to the **create artifacts** command support for release notes configuration file.
* Added validation to **validate** for release notes config file.
* Added **isoversize** and **isautoswitchedtoquietmode** fields to the playbook schema.
* Added to the **update-release-notes** command `-bc` flag to generate template for breaking changes version.
* Fixed an issue where **validate** did not search description files correctly, leading to a wrong warning message.

## 1.4.8

* Fixed an issue where yml files with `!reference` failed to load properly.
* Fixed an issue when `View Integration Documentation` button was added twice during the download and re-upload.
* Fixed an issue when `(Partner Contribution)` was added twice to the display name during the download and re-upload.
* Added the following enhancements in the **generate-test-playbook** command:
  * Added the *--commands* argument to generate tasks for specific commands.
  * Added the *--examples* argument to get the command examples file path and generate tasks from the commands and arguments specified there.
  * Added the *--upload* flag to specify whether to upload the test playbook after the generation.
  * Fixed the output condition generation for outputs of type `Boolean`.

## 1.4.7

* Fixed an issue where an empty list for a command context didn't produce an indication other than an empty table.
* Fixed an issue where the **format** command has incorrectly recognized on which files to run when running using git.
* Fixed an issue where author image validations were not checked properly.
* Fixed an issue where new old-formatted scripts and integrations were not validated.
* Fixed an issue where the wording in the from version validation error for subplaybooks was incorrect.
* Fixed an issue where the **update-release-notes** command used the old docker image version instead of the new when detecting a docker change.
* Fixed an issue where the **generate-test-playbook** command used an incorrect argument name as default
* Fixed an issue where the **json-to-outputs** command used an incorrect argument name as default when using `-d`.
* Fixed an issue where validations failed while trying to validate non content files.
* Fixed an issue where README validations did not work post VS Code formatting.
* Fixed an issue where the description validations were inconsistent when running through an integration file or a description file.

## 1.4.6

* Fixed an issue where **validate** suggests, with no reason, running **format** on missing mandatory keys in yml file.
* Skipped existence of TestPlaybook check on community and contribution integrations.
* Fixed an issue where pre-commit didn't run on the demisto_sdk/commands folder.
* The **init** command will now change the script template name in the code to the given script name.
* Expanded the validations performed on beta integrations.
* Added support for PreProcessRules in the **format**, **validate**, **download**, and **create-content-artifacts** commands.
* Improved the error messages in **generate-docs**, if an example was not provided.
* Added to **validate** command a validation that a content entity or a pack name does not contain the words "partner" and "community".
* Fixed an issue where **update-release-notes** ignores *--text* flag while using *-f*
* Fixed the outputs validations in **validate** so enrichment commands will not be checked to have DBotScore outputs.
* Added a new validation to require the dockerimage key to exist in an integration and script yml files.
* Enhanced the **generate-test-playbook** command to use only integration tested on commands, rather than (possibly) other integrations implementing them.
* Expanded unify command to support GenericModules - Unifies a GenericModule object with its Dashboards.
* Added validators for generic objects:
  * Generic Field validator - verify that the 'fromVersion' field is above 6.5.0, 'group' field equals 4 and 'id' field starts with the prefix 'generic_'.
  * Generic Type validator - verify that the 'fromVersion' field is above 6.5.0
  * Generic Module validator - verify that the 'fromVersion' field is above 6.5.0
  * Generic Definition validator - verify that the 'fromVersion' field is above 6.5.0
* Expanded Format command to support Generic Objects - Fixes generic objects according to their validations.
* Fixed an issue where the **update-release-notes** command did not handle ApiModules properly.
* Added option to enter a dictionary or json of format `[{field_name:description}]` in the **json-to-outputs** command,
  with the `-d` flag.
* Improved the outputs for the **format** command.
* Fixed an issue where the validations performed after the **format** command were inconsistent with **validate**.
* Added to the **validate** command a validation for the author image.
* Updated the **create-content-artifacts** command to support generic modules, definitions, fields and types.
* Added an option to ignore errors for file paths and not only file name in .pack-ignore file.

## 1.4.5

* Enhanced the **postman-codegen** command to name all generated arguments with lower case.
* Fixed an issue where the **find-dependencies** command miscalculated the dependencies for playbooks that use generic commands.
* Fixed an issue where the **validate** command failed in external repositories in case the DEMISTO_SDK_GITHUB_TOKEN was not set.
* Fixed an issue where **openapi-codegen** corrupted the swagger file by overwriting configuration to swagger file.
* Updated the **upload** command to support uploading zipped packs to the marketplace.
* Added to the **postman-codegen** command support of path variables.
* Fixed an issue where **openapi-codegen** entered into an infinite loop on circular references in the swagger file.
* The **format** command will now set `fromVersion: 6.2.0` for widgets with 'metrics' data type.
* Updated the **find-dependencies** command to support generic modules, definitions, fields and types.
* Fixed an issue where **openapi-codegen** tried to extract reference example outputs, leading to an exception.
* Added an option to ignore secrets automatically when using the **init** command to create a pack.
* Added a tool that gives the ability to temporarily suppress console output.

## 1.4.4

* When formatting incident types with Auto-Extract rules and without mode field, the **format** command will now add the user selected mode.
* Added new validation that DBotRole is set for scripts that requires elevated permissions to the `XSOAR-linter` in the **lint** command.
* Added url escaping to markdown human readable section in generate docs to avoid autolinking.
* Added a validation that mapper's id and name are matching. Updated the format of mapper to include update_id too.
* Added a validation to ensure that image paths in the README files are valid.
* Fixed **find_type** function to correctly find test files, such as, test script and test playbook.
* Added scheme validations for the new Generic Object Types, Fields, and Modules.
* Renamed the flag *--input-old-version* to *--old-version* in the **generate-docs** command.
* Refactored the **update-release-notes** command:
  * Replaced the *--all* flag with *--use-git* or *-g*.
  * Added the *--force* flag to update the pack release notes without changes in the pack.
  * The **update-release-notes** command will now update all dependent integrations on ApiModule change, even if not specified.
  * If more than one pack has changed, the full list of updated packs will be printed at the end of **update-release-notes** command execution.
  * Fixed an issue where the **update-release-notes** command did not add docker image release notes entry for release notes file if a script was changed.
  * Fixed an issue where the **update-release-notes** command did not detect changed files that had the same name.
  * Fixed an issue in the **update-release-notes** command where the version support of JSON files was mishandled.
* Fixed an issue where **format** did not skip files in test and documentation directories.
* Updated the **create-id-set** command to support generic modules, definitions, fields and types.
* Changed the **convert** command to generate old layout fromversion to 5.0.0 instead of 4.1.0
* Enhanced the command **postman-codegen** with type hints for templates.

## 1.4.3

* Fixed an issue where **json-to-outputs** command returned an incorrect output when json is a list.
* Fixed an issue where if a pack README.md did not exist it could cause an error in the validation process.
* Fixed an issue where the *--name* was incorrectly required in the **init** command.
* Adding the option to run **validate** on a specific path while using git (*-i* & *-g*).
* The **format** command will now change UUIDs in .yml and .json files to their respective content entity name.
* Added a playbook validation to check if a task sub playbook exists in the id set in the **validate** command.
* Added the option to add new tags/usecases to the approved list and to the pack metadata on the same pull request.
* Fixed an issue in **test_content** where when different servers ran tests for the same integration, the server URL parameters were not set correctly.
* Added a validation in the **validate** command to ensure that the ***endpoint*** command is configured correctly in yml file.
* Added a warning when pack_metadata's description field is longer than 130 characters.
* Fixed an issue where a redundant print occurred on release notes validation.
* Added new validation in the **validate** command to ensure that the minimal fromVersion in a widget of type metrics will be 6.2.0.
* Added the *--release-notes* flag to demisto-sdk to get the current version release notes entries.

## 1.4.2

* Added to `pylint` summary an indication if a test was skipped.
* Added to the **init** command the option to specify fromversion.
* Fixed an issue where running **init** command without filling the metadata file.
* Added the *--docker-timeout* flag in the **lint** command to control the request timeout for the Docker client.
* Fixed an issue where **update-release-notes** command added only one docker image release notes entry for release notes file, and not for every entity whom docker image was updated.
* Added a validation to ensure that incident/indicator fields names starts with their pack name in the **validate** command. (Checked only for new files and only when using git *-g*)
* Updated the **find-dependencies** command to return the 'dependencies' according the layout type ('incident', 'indicator').
* Enhanced the "vX" display name validation for scripts and integrations in the **validate** command to check for every versioned script or integration, and not only v2.
* Added the *--fail-duplicates* flag for the **create-id-set** command which will fail the command if duplicates are found.
* Added to the **generate-docs** command automatic addition to git when a new readme file is created.

## 1.4.1

* When in private repo without `DEMSITO_SDK_GITHUB_TOKEN` configured, get_remote_file will take files from the local origin/master.
* Enhanced the **unify** command when giving input of a file and not a directory return a clear error message.
* Added a validation to ensure integrations are not skipped and at least one test playbook is not skipped for each integration or script.
* Added to the Content Tests support for `context_print_dt`, which queries the incident context and prints the result as a json.
* Added new validation for the `xsoar_config.json` file in the **validate** command.
* Added a version differences section to readme in **generate-docs** command.
* Added the *--docs-format* flag in the **integration-diff** command to get the output in README format.
* Added the *--input-old-version* and *--skip-breaking-changes* flags in the **generate-docs** command to get the details for the breaking section and to skip the breaking changes section.

## 1.4.0

* Enable passing a comma-separated list of paths for the `--input` option of the **lint** command.
* Added new validation of unimplemented test-module command in the code to the `XSOAR-linter` in the **lint** command.
* Fixed the **generate-docs** to handle integration authentication parameter.
* Added a validation to ensure that description and README do not contain the word 'Demisto'.
* Improved the deprecated message validation required from playbooks and scripts.
* Added the `--quite-bc-validation` flag for the **validate** command to run the backwards compatibility validation in quite mode (errors is treated like warnings).
* Fixed the **update release notes** command to display a name for old layouts.
* Added the ability to append to the pack README credit to contributors.
* Added identification for parameter differences in **integration-diff** command.
* Fixed **format** to use git as a default value.
* Updated the **upload** command to support reports.
* Fixed an issue where **generate-docs** command was displaying 'None' when credentials parameter display field configured was not configured.
* Fixed an issue where **download** did not return exit code 1 on failure.
* Updated the validation that incident fields' names do not contain the word incident will aplly to core packs only.
* Added a playbook validation to verify all conditional tasks have an 'else' path in **validate** command.
* Renamed the GitHub authentication token environment variable `GITHUB_TOKEN` to `DEMITO_SDK_GITHUB_TOKEN`.
* Added to the **update-release-notes** command automatic addition to git when new release notes file is created.
* Added validation to ensure that integrations, scripts, and playbooks do not contain the entity type in their names.
* Added the **convert** command to convert entities between XSOAR versions.
* Added the *--deprecate* flag in **format** command to deprecate integrations, scripts, and playbooks.
* Fixed an issue where ignoring errors did not work when running the **validate** command on specific files (-i).

## 1.3.9

* Added a validation verifying that the pack's README.md file is not equal to pack description.
* Fixed an issue where the **Assume yes** flag did not work properly for some entities in the **format** command.
* Improved the error messages for separators in folder and file names in the **validate** command.
* Removed the **DISABLE_SDK_VERSION_CHECK** environment variable. To disable new version checks, use the **DEMISTO_SDK_SKIP_VERSION_CHECK** envirnoment variable.
* Fixed an issue where the demisto-sdk version check failed due to a rate limit.
* Fixed an issue with playbooks scheme validation.

## 1.3.8

* Updated the **secrets** command to work on forked branches.

## 1.3.7

* Added a validation to ensure correct image and description file names.
* Fixed an issue where the **validate** command failed when 'display' field in credentials param in yml is empty but 'displaypassword' was provided.
* Added the **integration-diff** command to check differences between two versions of an integration and to return a report of missing and changed elements in the new version.
* Added a validation verifying that the pack's README.md file is not missing or empty for partner packs or packs contains use cases.
* Added a validation to ensure that the integration and script folder and file names will not contain separators (`_`, `-`, ``).
* When formatting new pack, the **format** command will set the *fromversion* key to 5.5.0 in the new files without fromversion.

## 1.3.6

* Added a validation that core packs are not dependent on non-core packs.
* Added a validation that a pack name follows XSOAR standards.
* Fixed an issue where in some cases the `get_remote_file` function failed due to an invalid path.
* Fixed an issue where running **update-release-notes** with updated integration logo, did not detect any file changes.
* Fixed an issue where the **create-id-set** command did not identify unified integrations correctly.
* Fixed an issue where the `CommonTypes` pack was not identified as a dependency for all feed integrations.
* Added support for running SDK commands in private repositories.
* Fixed an issue where running the **init** command did not set the correct category field in an integration .yml file for a newly created pack.
* When formatting new contributed pack, the **format** command will set the *fromversion* key to 6.0.0 in the relevant files.
* If the environment variable "DISABLE_SDK_VERSION_CHECK" is define, the demisto-sdk will no longer check for newer version when running a command.
* Added the `--use-pack-metadata` flag for the **find-dependencies** command to update the calculated dependencies using the the packs metadata files.
* Fixed an issue where **validate** failed on scripts in case the `outputs` field was set to `None`.
* Fixed an issue where **validate** was failing on editing existing release notes.
* Added a validation for README files verifying that the file doesn't contain template text copied from HelloWorld or HelloWorldPremium README.

## 1.3.5

* Added a validation that layoutscontainer's id and name are matching. Updated the format of layoutcontainer to include update_id too.
* Added a validation that commands' names and arguments in core packs, or scripts' arguments do not contain the word incident.
* Fixed issue where running the **generate-docs** command with -c flag ran all the commands and not just the commands specified by the flag.
* Fixed the error message of the **validate** command to not always suggest adding the *description* field.
* Fixed an issue where running **format** on feed integration generated invalid parameter structure.
* Fixed an issue where the **generate-docs** command did not add all the used scripts in a playbook to the README file.
* Fixed an issue where contrib/partner details might be added twice to the same file, when using unify and create-content-artifacts commands
* Fixed issue where running **validate** command on image-related integration did not return the correct outputs to json file.
* When formatting playbooks, the **format** command will now remove empty fields from SetIncident, SetIndicator, CreateNewIncident, CreateNewIndicator script arguments.
* Added an option to fill in the developer email when running the **init** command.

## 1.3.4

* Updated the **validate** command to check that the 'additionalinfo' field only contains the expected value for feed required parameters and not equal to it.
* Added a validation that community/partner details are not in the detailed description file.
* Added a validation that the Use Case tag in pack_metadata file is only used when the pack contains at least one PB, Incident Type or Layout.
* Added a validation that makes sure outputs in integrations are matching the README file when only README has changed.
* Added the *hidden* field to the integration schema.
* Fixed an issue where running **format** on a playbook whose `name` does not equal its `id` would cause other playbooks who use that playbook as a sub-playbook to fail.
* Added support for local custom command configuration file `.demisto-sdk-conf`.
* Updated the **format** command to include an update to the description file of an integration, to remove community/partner details.

## 1.3.3

* Fixed an issue where **lint** failed where *.Dockerfile* exists prior running the lint command.
* Added FeedHelloWorld template option for *--template* flag in **demisto-sdk init** command.
* Fixed issue where **update-release-notes** deleted release note file if command was called more than once.
* Fixed issue where **update-release-notes** added docker image release notes every time the command was called.
* Fixed an issue where running **update-release-notes** on a pack with newly created integration, had also added a docker image entry in the release notes.
* Fixed an issue where `XSOAR-linter` did not find *NotImplementedError* in main.
* Added validation for README files verifying their length (over 30 chars).
* When using *-g* flag in the **validate** command it will now ignore untracked files by default.
* Added the *--include-untracked* flag to the **validate** command to include files which are untracked by git in the validation process.
* Improved the `pykwalify` error outputs in the **validate** command.
* Added the *--print-pykwalify* flag to the **validate** command to print the unchanged output from `pykwalify`.

## 1.3.2

* Updated the format of the outputs when using the *--json-file* flag to create a JSON file output for the **validate** and **lint** commands.
* Added the **doc-review** command to check spelling in .md and .yml files as well as a basic release notes review.
* Added a validation that a pack's display name does not already exist in content repository.
* Fixed an issue where the **validate** command failed to detect duplicate params in an integration.
* Fixed an issue where the **validate** command failed to detect duplicate arguments in a command in an integration.

## 1.3.1

* Fixed an issue where the **validate** command failed to validate the release notes of beta integrations.
* Updated the **upload** command to support indicator fields.
* The **validate** and **update-release-notes** commands will now check changed files against `demisto/master` if it is configured locally.
* Fixed an issue where **validate** would incorrectly identify files as renamed.
* Added a validation that integration properties (such as feed, mappers, mirroring, etc) are not removed.
* Fixed an issue where **validate** failed when comparing branch against commit hash.
* Added the *--no-pipenv* flag to the **split-yml** command.
* Added a validation that incident fields and incident types are not removed from mappers.
* Fixed an issue where the *c
reate-id-set* flag in the *validate* command did not work while not using git.
* Added the *hiddenusername* field to the integration schema.
* Added a validation that images that are not integration images, do not ask for a new version or RN

## 1.3.0

* Do not collect optional dependencies on indicator types reputation commands.
* Fixed an issue where downloading indicator layoutscontainer objects failed.
* Added a validation that makes sure outputs in integrations are matching the README file.
* Fixed an issue where the *create-id-set* flag in the **validate** command did not work.
* Added a warning in case no id_set file is found when running the **validate** command.
* Fixed an issue where changed files were not recognised correctly on forked branches in the **validate** and the **update-release-notes** commands.
* Fixed an issue when files were classified incorrectly when running *update-release-notes*.
* Added a validation that integration and script file paths are compatible with our convention.
* Fixed an issue where id_set.json file was re created whenever running the generate-docs command.
* added the *--json-file* flag to create a JSON file output for the **validate** and **lint** commands.

## 1.2.19

* Fixed an issue where merge id_set was not updated to work with the new entity of Packs.
* Added a validation that the playbook's version matches the version of its sub-playbooks, scripts, and integrations.

## 1.2.18

* Changed the *skip-id-set-creation* flag to *create-id-set* in the **validate** command. Its default value will be False.
* Added support for the 'cve' reputation command in default arg validation.
* Filter out generic and reputation command from scripts and playbooks dependencies calculation.
* Added support for the incident fields in outgoing mappers in the ID set.
* Added a validation that the taskid field and the id field under the task field are both from uuid format and contain the same value.
* Updated the **format** command to generate uuid value for the taskid field and for the id under the task field in case they hold an invalid values.
* Exclude changes from doc_files directory on validation.
* Added a validation that an integration command has at most one default argument.
* Fixing an issue where pack metadata version bump was not enforced when modifying an old format (unified) file.
* Added validation that integration parameter's display names are capitalized and spaced using whitespaces and not underscores.
* Fixed an issue where beta integrations where not running deprecation validations.
* Allowed adding additional information to the deprecated description.
* Fixing an issue when escaping less and greater signs in integration params did not work as expected.

## 1.2.17

* Added a validation that the classifier of an integration exists.
* Added a validation that the mapper of an integration exists.
* Added a validation that the incident types of a classifier exist.
* Added a validation that the incident types of a mapper exist.
* Added support for *text* argument when running **demisto-sdk update-release-notes** on the ApiModules pack.
* Added a validation for the minimal version of an indicator field of type grid.
* Added new validation for incident and indicator fields in classifiers mappers and layouts exist in the content.
* Added cache for get_remote_file to reducing failures from accessing the remote repo.
* Fixed an issue in the **format** command where `_dev` or `_copy` suffixes weren't removed from the `id` of the given playbooks.
* Playbook dependencies from incident and indicator fields are now marked as optional.
* Mappers dependencies from incident types and incident fields are now marked as optional.
* Classifier dependencies from incident types are now marked as optional.
* Updated **demisto-sdk init** command to no longer create `created` field in pack_metadata file
* Updated **generate-docs** command to take the parameters names in setup section from display field and to use additionalinfo field when exist.
* Using the *verbose* argument in the **find-dependencies** command will now log to the console.
* Improved the deprecated message validation required from integrations.
* Fixed an issue in the **generate-docs** command where **Context Example** section was created when it was empty.

## 1.2.16

* Added allowed ignore errors to the *IDSetValidator*.
* Fixed an issue where an irrelevant id_set validation ran in the **validate** command when using the *--id-set* flag.
* Fixed an issue were **generate-docs** command has failed if a command did not exist in commands permissions file.
* Improved a **validate** command message for missing release notes of api module dependencies.

## 1.2.15

* Added the *ID101* to the allowed ignored errors.

## 1.2.14

* SDK repository is now mypy check_untyped_defs complaint.
* The lint command will now ignore the unsubscriptable-object (E1136) pylint error in dockers based on python 3.9 - this will be removed once a new pylint version is released.
* Added an option for **format** to run on a whole pack.
* Added new validation of unimplemented commands from yml in the code to `XSOAR-linter`.
* Fixed an issue where Auto-Extract fields were only checked for newly added incident types in the **validate** command.
* Added a new warning validation of direct access to args/params dicts to `XSOAR-linter`.

## 1.2.13

* Added new validation of indicators usage in CommandResults to `XSOAR-linter`.
* Running **demisto-sdk lint** will automatically run on changed files (same behavior as the -g flag).
* Removed supported version message from the documentation when running **generate_docs**.
* Added a print to indicate backwards compatibility is being checked in **validate** command.
* Added a percent print when running the **validate** command with the *-a* flag.
* Fixed a regression in the **upload** command where it was ignoring `DEMISTO_VERIFY_SSL` env var.
* Fixed an issue where the **upload** command would fail to upload beta integrations.
* Fixed an issue where the **validate** command did not create the *id_set.json* file when running with *-a* flag.
* Added price change validation in the **validate** command.
* Added validations that checks in read-me for empty sections or leftovers from the auto generated read-me that should be changed.
* Added new code validation for *NotImplementedError* to raise a warning in `XSOAR-linter`.
* Added validation for support types in the pack metadata file.
* Added support for *--template* flag in **demisto-sdk init** command.
* Fixed an issue with running **validate** on master branch where the changed files weren't compared to previous commit when using the *-g* flag.
* Fixed an issue where the `XSOAR-linter` ran *NotImplementedError* validation on scripts.
* Added support for Auto-Extract feature validation in incident types in the **validate** command.
* Fixed an issue in the **lint** command where the *-i* flag was ignored.
* Improved **merge-id-sets** command to support merge between two ID sets that contain the same pack.
* Fixed an issue in the **lint** command where flake8 ran twice.

## 1.2.12

* Bandit now reports also on medium severity issues.
* Fixed an issue with support for Docker Desktop on Mac version 2.5.0+.
* Added support for vulture and mypy linting when running without docker.
* Added support for *prev-ver* flag in **update-release-notes** command.
* Improved retry support when building docker images for linting.
* Added the option to create an ID set on a specific pack in **create-id-set** command.
* Added the *--skip-id-set-creation* flag to **validate** command in order to add the capability to run validate command without creating id_set validation.
* Fixed an issue where **validate** command checked docker image tag on ApiModules pack.
* Fixed an issue where **find-dependencies** did not calculate dashboards and reports dependencies.
* Added supported version message to the documentation and release notes files when running **generate_docs** and **update-release-notes** commands respectively.
* Added new code validations for *NotImplementedError* exception raise to `XSOAR-linter`.
* Command create-content-artifacts additional support for **Author_image.png** object.
* Fixed an issue where schemas were not enforced for incident fields, indicator fields and old layouts in the validate command.
* Added support for **update-release-notes** command to update release notes according to master branch.

## 1.2.11

* Fixed an issue where the ***generate-docs*** command reset the enumeration of line numbering after an MD table.
* Updated the **upload** command to support mappers.
* Fixed an issue where exceptions were no printed in the **format** while the *--verbose* flag is set.
* Fixed an issue where *--assume-yes* flag did not work in the **format** command when running on a playbook without a `fromversion` field.
* Fixed an issue where the **format** command would fail in case `conf.json` file was not found instead of skipping the update.
* Fixed an issue where integration with v2 were recognised by the `name` field instead of the `display` field in the **validate** command.
* Added a playbook validation to check if a task script exists in the id set in the **validate** command.
* Added new integration category `File Integrity Management` in the **validate** command.

## 1.2.10

* Added validation for approved content pack use-cases and tags.
* Added new code validations for *CommonServerPython* import to `XSOAR-linter`.
* Added *default value* and *predefined values* to argument description in **generate-docs** command.
* Added a new validation that checks if *get-mapping-fields* command exists if the integration schema has *{ismappable: true}* in **validate** command.
* Fixed an issue where the *--staged* flag recognised added files as modified in the **validate** command.
* Fixed an issue where a backwards compatibility warning was raised for all added files in the **validate** command.
* Fixed an issue where **validate** command failed when no tests were given for a partner supported pack.
* Updated the **download** command to support mappers.
* Fixed an issue where the ***format*** command added a duplicate parameter.
* For partner supported content packs, added support for a list of emails.
* Removed validation of README files from the ***validate*** command.
* Fixed an issue where the ***validate*** command required release notes for ApiModules pack.

## 1.2.9

* Fixed an issue in the **openapi_codegen** command where it created duplicate functions name from the swagger file.
* Fixed an issue in the **update-release-notes** command where the *update type* argument was not verified.
* Fixed an issue in the **validate** command where no error was raised in case a non-existing docker image was presented.
* Fixed an issue in the **format** command where format failed when trying to update invalid Docker image.
* The **format** command will now preserve the **isArray** argument in integration's reputation commands and will show a warning if it set to **false**.
* Fixed an issue in the **lint** command where *finally* clause was not supported in main function.
* Fixed an issue in the **validate** command where changing any entity ID was not validated.
* Fixed an issue in the **validate** command where *--staged* flag did not bring only changed files.
* Fixed the **update-release-notes** command to ignore changes in the metadata file.
* Fixed the **validate** command to ignore metadata changes when checking if a version bump is needed.

## 1.2.8

* Added a new validation that checks in playbooks for the usage of `DeleteContext` in **validate** command.
* Fixed an issue in the **upload** command where it would try to upload content entities with unsupported versions.
* Added a new validation that checks in playbooks for the usage of specific instance in **validate** command.
* Added the **--staged** flag to **validate** command to run on staged files only.

## 1.2.7

* Changed input parameters in **find-dependencies** command.
  * Use ***-i, --input*** instead of ***-p, --path***.
  * Use ***-idp, --id-set-path*** instead of ***-i, --id-set-path***.
* Fixed an issue in the **unify** command where it crashed on an integration without an image file.
* Fixed an issue in the **format** command where unnecessary files were not skipped.
* Fixed an issue in the **update-release-notes** command where the *text* argument was not respected in all cases.
* Fixed an issue in the **validate** command where a warning about detailed description was given for unified or deprecated integrations.
* Improved the error returned by the **validate** command when running on files using the old format.

## 1.2.6

* No longer require setting `DEMISTO_README_VALIDATION` env var to enable README mdx validation. Validation will now run automatically if all necessary node modules are available.
* Fixed an issue in the **validate** command where the `--skip-pack-dependencies` would not skip id-set creation.
* Fixed an issue in the **validate** command where validation would fail if supplied an integration with an empty `commands` key.
* Fixed an issue in the **validate** command where validation would fail due to a required version bump for packs which are not versioned.
* Will use env var `DEMISTO_VERIFY_SSL` to determine if to use a secure connection for commands interacting with the Server when `--insecure` is not passed. If working with a local Server without a trusted certificate, you can set env var `DEMISTO_VERIFY_SSL=no` to avoid using `--insecure` on each command.
* Unifier now adds a link to the integration documentation to the integration detailed description.
* Fixed an issue in the **secrets** command where ignored secrets were not skipped.

## 1.2.5

* Added support for special fields: *defaultclassifier*, *defaultmapperin*, *defaultmapperout* in **download** command.
* Added -y option **format** command to assume "yes" as answer to all prompts and run non-interactively
* Speed up improvements for `validate` of README files.
* Updated the **format** command to adhere to the defined content schema and sub-schemas, aligning its behavior with the **validate** command.
* Added support for canvasContextConnections files in **format** command.

## 1.2.4

* Updated detailed description for community integrations.

## 1.2.3

* Fixed an issue where running **validate** failed on playbook with task that adds tags to the evidence data.
* Added the *displaypassword* field to the integration schema.
* Added new code validations to `XSOAR-linter`.
  * As warnings messages:
    * `demisto.params()` should be used only inside main function.
    * `demisto.args()` should be used only inside main function.
    * Functions args should have type annotations.
* Added `fromversion` field validation to test playbooks and scripts in **validate** command.

## 1.2.2

* Add support for warning msgs in the report and summary to **lint** command.
* Fixed an issue where **json-to-outputs** determined bool values as int.
* Fixed an issue where **update-release-notes** was crushing on `--all` flag.
* Fixed an issue where running **validate**, **update-release-notes** outside of content repo crushed without a meaningful error message.
* Added support for layoutscontainer in **init** contribution flow.
* Added a validation for tlp_color param in feeds in **validate** command.
* Added a validation for removal of integration parameters in **validate** command.
* Fixed an issue where **update-release-notes** was failing with a wrong error message when no pack or input was given.
* Improved formatting output of the **generate-docs** command.
* Add support for env variable *DEMISTO_SDK_ID_SET_REFRESH_INTERVAL*. Set this env variable to the refresh interval in minutes. The id set will be regenerated only if the refresh interval has passed since the last generation. Useful when generating Script documentation, to avoid re-generating the id_set every run.
* Added new code validations to `XSOAR-linter`.
  * As error messages:
    * Longer than 10 seconds sleep statements for non long running integrations.
    * exit() usage.
    * quit() usage.
  * As warnings messages:
    * `demisto.log` should not be used.
    * main function existence.
    * `demito.results` should not be used.
    * `return_output` should not be used.
    * try-except statement in main function.
    * `return_error` usage in main function.
    * only once `return_error` usage.
* Fixed an issue where **lint** command printed logs twice.
* Fixed an issue where *suffix* did not work as expected in the **create-content-artifacts** command.
* Added support for *prev-ver* flag in **lint** and **secrets** commands.
* Added support for *text* flag to **update-release-notes** command to add the same text to all release notes.
* Fixed an issue where **validate** did not recognize added files if they were modified locally.
* Added a validation that checks the `fromversion` field exists and is set to 5.0.0 or above when working or comparing to a non-feature branch in **validate** command.
* Added a validation that checks the certification field in the pack_metadata file is valid in **validate** command.
* The **update-release-notes** command will now automatically add docker image update to the release notes.

## 1.2.1

* Added an additional linter `XSOAR-linter` to the **lint** command which custom validates py files. currently checks for:
  * `Sys.exit` usages with non zero value.
  * Any `Print` usages.
* Fixed an issue where renamed files were failing on *validate*.
* Fixed an issue where single changed files did not required release notes update.
* Fixed an issue where doc_images required release-notes and validations.
* Added handling of dependent packs when running **update-release-notes** on changed *APIModules*.
  * Added new argument *--id-set-path* for id_set.json path.
  * When changes to *APIModule* is detected and an id_set.json is available - the command will update the dependent pack as well.
* Added handling of dependent packs when running **validate** on changed *APIModules*.
  * Added new argument *--id-set-path* for id_set.json path.
  * When changes to *APIModule* is detected and an id_set.json is available - the command will validate that the dependent pack has release notes as well.
* Fixed an issue where the find_type function didn't recognize file types correctly.
* Fixed an issue where **update-release-notes** command did not work properly on Windows.
* Added support for indicator fields in **update-release-notes** command.
* Fixed an issue where files in test dirs where being validated.

## 1.2.0

* Fixed an issue where **format** did not update the test playbook from its pack.
* Fixed an issue where **validate** validated non integration images.
* Fixed an issue where **update-release-notes** did not identified old yml integrations and scripts.
* Added revision templates to the **update-release-notes** command.
* Fixed an issue where **update-release-notes** crashed when a file was renamed.
* Fixed an issue where **validate** failed on deleted files.
* Fixed an issue where **validate** validated all images instead of packs only.
* Fixed an issue where a warning was not printed in the **format** in case a non-supported file type is inputted.
* Fixed an issue where **validate** did not fail if no release notes were added when adding files to existing packs.
* Added handling of incorrect layout paths via the **format** command.
* Refactor **create-content-artifacts** command - Efficient artifacts creation and better logging.
* Fixed an issue where image and description files were not handled correctly by **validate** and **update-release-notes** commands.
* Fixed an issue where the **format** command didn't remove all extra fields in a file.
* Added an error in case an invalid id_set.json file is found while running the **validate** command.
* Added fetch params checks to the **validate** command.

## 1.1.11

* Added line number to secrets' path in **secrets** command report.
* Fixed an issue where **init** a community pack did not present the valid support URL.
* Fixed an issue where **init** offered a non relevant pack support type.
* Fixed an issue where **lint** did not pull docker images for powershell.
* Fixed an issue where **find-dependencies** did not find all the script dependencies.
* Fixed an issue where **find-dependencies** did not collect indicator fields as dependencies for playbooks.
* Updated the **validate** and the **secrets** commands to be less dependent on regex.
* Fixed an issue where **lint** did not run on circle when docker did not return ping.
* Updated the missing release notes error message (RN106) in the **Validate** command.
* Fixed an issue where **Validate** would return missing release notes when two packs with the same substring existed in the modified files.
* Fixed an issue where **update-release-notes** would add duplicate release notes when two packs with the same substring existed in the modified files.
* Fixed an issue where **update-release-notes** would fail to bump new versions if the feature branch was out of sync with the master branch.
* Fixed an issue where a non-descriptive error would be returned when giving the **update-release-notes** command a pack which can not be found.
* Added dependencies check for *widgets* in **find-dependencies** command.
* Added a `update-docker` flag to **format** command.
* Added a `json-to-outputs` flag to the **run** command.
* Added a verbose (`-v`) flag to **format** command.
* Fixed an issue where **download** added the prefix "playbook-" to the name of playbooks.

## 1.1.10

* Updated the **init** command. Relevant only when passing the *--contribution* argument.
  * Added the *--author* option.
  * The *support* field of the pack's metadata is set to *community*.
* Added a proper error message in the **Validate** command upon a missing description in the root of the yml.
* **Format** now works with a relative path.
* **Validate** now fails when all release notes have been excluded.
* Fixed issue where correct error message would not propagate for invalid images.
* Added the *--skip-pack-dependencies* flag to **validate** command to skip pack dependencies validation. Relevant when using the *-g* flag.
* Fixed an issue where **Validate** and **Format** commands failed integrations with `defaultvalue` field in fetch incidents related parameters.
* Fixed an issue in the **Validate** command in which unified YAML files were not ignored.
* Fixed an issue in **generate-docs** where scripts and playbooks inputs and outputs were not parsed correctly.
* Fixed an issue in the **openapi-codegen** command where missing reference fields in the swagger JSON caused errors.
* Fixed an issue in the **openapi-codegen** command where empty objects in the swagger JSON paths caused errors.
* **update-release-notes** command now accept path of the pack instead of pack name.
* Fixed an issue where **generate-docs** was inserting unnecessary escape characters.
* Fixed an issue in the **update-release-notes** command where changes to the pack_metadata were not detected.
* Fixed an issue where **validate** did not check for missing release notes in old format files.

## 1.1.9

* Fixed an issue where **update-release-notes** command failed on invalid file types.

## 1.1.8

* Fixed a regression where **upload** command failed on test playbooks.
* Added new *githubUser* field in pack metadata init command.
* Support beta integration in the commands **split-yml, extract-code, generate-test-playbook and generate-docs.**
* Fixed an issue where **find-dependencies** ignored *toversion* field in content items.
* Added support for *layoutscontainer*, *classifier_5_9_9*, *mapper*, *report*, and *widget* in the **Format** command.
* Fixed an issue where **Format** will set the `ID` field to be equal to the `name` field in modified playbooks.
* Fixed an issue where **Format** did not work for test playbooks.
* Improved **update-release-notes** command:
  * Write content description to release notes for new items.
  * Update format for file types without description: Connections, Incident Types, Indicator Types, Layouts, Incident Fields.
* Added a validation for feedTags param in feeds in **validate** command.
* Fixed readme validation issue in community support packs.
* Added the **openapi-codegen** command to generate integrations from OpenAPI specification files.
* Fixed an issue were release notes validations returned wrong results for *CommonScripts* pack.
* Added validation for image links in README files in **validate** command.
* Added a validation for default value of fetch param in feeds in **validate** command.
* Fixed an issue where the **Init** command failed on scripts.

## 1.1.7

* Fixed an issue where running the **format** command on feed integrations removed the `defaultvalue` fields.
* Playbook branch marked with *skipunavailable* is now set as an optional dependency in the **find-dependencies** command.
* The **feedReputation** parameter can now be hidden in a feed integration.
* Fixed an issue where running the **unify** command on JS package failed.
* Added the *--no-update* flag to the **find-dependencies** command.
* Added the following validations in **validate** command:
  * Validating that a pack does not depend on NonSupported / Deprecated packs.

## 1.1.6

* Added the *--description* option to the **init** command.
* Added the *--contribution* option to the **init** command which converts a contribution zip to proper pack format.
* Improved **validate** command performance time and outputs.
* Added the flag *--no-docker-checks* to **validate** command to skip docker checks.
* Added the flag *--print-ignored-files* to **validate** command to print ignored files report when the command is done.
* Added the following validations in **validate** command:
  * Validating that existing release notes are not modified.
  * Validating release notes are not added to new packs.
  * Validating that the "currentVersion" field was raised in the pack_metadata for modified packs.
  * Validating that the timestamp in the "created" field in the pack_metadata is in ISO format.
* Running `demisto-sdk validate` will run the **validate** command using git and only on committed files (same as using *-g --post-commit*).
* Fixed an issue where release notes were not checked correctly in **validate** command.
* Fixed an issue in the **create-id-set** command where optional playbook tasks were not taken into consideration.
* Added a prompt to the `demisto-sdk update-release-notes` command to prompt users to commit changes before running the release notes command.
* Added support to `layoutscontainer` in **validate** command.

## 1.1.5

* Fixed an issue in **find-dependencies** command.
* **lint** command now verifies flake8 on CommonServerPython script.

## 1.1.4

* Fixed an issue with the default output file name of the **unify** command when using "." as an output path.
* **Unify** command now adds contributor details to the display name and description.
* **Format** command now adds *isFetch* and *incidenttype* fields to integration yml.
* Removed the *feedIncremental* field from the integration schema.
* **Format** command now adds *feedBypassExclusionList*, *Fetch indicators*, *feedReputation*, *feedReliability*,
     *feedExpirationPolicy*, *feedExpirationInterval* and *feedFetchInterval* fields to integration yml.
* Fixed an issue in the playbooks schema.
* Fixed an issue where generated release notes were out of order.
* Improved pack dependencies detection.
* Fixed an issue where test playbooks were mishandled in **validate** command.

## 1.1.3

* Added a validation for invalid id fields in indicators types files in **validate** command.
* Added default behavior for **update-release-notes** command.
* Fixed an error where README files were failing release notes validation.
* Updated format of generated release notes to be more user friendly.
* Improved error messages for the **update-release-notes** command.
* Added support for `Connections`, `Dashboards`, `Widgets`, and `Indicator Types` to **update-release-notes** command.
* **Validate** now supports scripts under the *TestPlaybooks* directory.
* Fixed an issue where **validate** did not support powershell files.

## 1.1.2

* Added a validation for invalid playbookID fields in incidents types files in **validate** command.
* Added a code formatter for python files.
* Fixed an issue where new and old classifiers where mixed on validate command.
* Added *feedIncremental* field to the integration schema.
* Fixed error in the **upload** command where unified YMLs were not uploaded as expected if the given input was a pack.
* Fixed an issue where the **secrets** command failed due to a space character in the file name.
* Ignored RN validation for *NonSupported* pack.
* You can now ignore IF107, SC100, RP102 error codes in the **validate** command.
* Fixed an issue where the **download** command was crashing when received as input a JS integration or script.
* Fixed an issue where **validate** command checked docker image for JS integrations and scripts.
* **validate** command now checks scheme for reports and connections.
* Fixed an issue where **validate** command checked docker when running on all files.
* Fixed an issue where **validate** command did not fail when docker image was not on the latest numeric tag.
* Fixed an issue where beta integrations were not validated correctly in **validate** command.

## 1.1.1

* fixed and issue where file types were not recognized correctly in **validate** command.
* Added better outputs for validate command.

## 1.1.0

* Fixed an issue where changes to only non-validated files would fail validation.
* Fixed an issue in **validate** command where moved files were failing validation for new packs.
* Fixed an issue in **validate** command where added files were failing validation due to wrong file type detection.
* Added support for new classifiers and mappers in **validate** command.
* Removed support of old RN format validation.
* Updated **secrets** command output format.
* Added support for error ignore on deprecated files in **validate** command.
* Improved errors outputs in **validate** command.
* Added support for linting an entire pack.

## 1.0.9

* Fixed a bug where misleading error was presented when pack name was not found.
* **Update-release-notes** now detects added files for packs with versions.
* Readme files are now ignored by **update-release-notes** and validation of release notes.
* Empty release notes no longer cause an uncaught error during validation.

## 1.0.8

* Changed the output format of demisto-sdk secrets.
* Added a validation that checkbox items are not required in integrations.
* Added pack release notes generation and validation.
* Improved pack metadata validation.
* Fixed an issue in **validate** where renamed files caused an error

## 1.0.4

* Fix the **format** command to update the `id` field to be equal to `details` field in indicator-type files, and to `name` field in incident-type & dashboard files.
* Fixed a bug in the **validate** command for layout files that had `sortValues` fields.
* Fixed a bug in the **format** command where `playbookName` field was not always present in the file.
* Fixed a bug in the **format** command where indicatorField wasn't part of the SDK schemas.
* Fixed a bug in **upload** command where created unified docker45 yml files were not deleted.
* Added support for IndicatorTypes directory in packs (for `reputation` files, instead of Misc).
* Fixed parsing playbook condition names as string instead of boolean in **validate** command
* Improved image validation in YAML files.
* Removed validation for else path in playbook condition tasks.

## 1.0.3

* Fixed a bug in the **format** command where comments were being removed from YAML files.
* Added output fields: *file_path* and *kind* for layouts in the id-set.json created by **create-id-set** command.
* Fixed a bug in the **create-id-set** command Who returns Duplicate for Layouts with a different kind.
* Added formatting to **generate-docs** command results replacing all `<br>` tags with `<br/>`.
* Fixed a bug in the **download** command when custom content contained not supported content entity.
* Fixed a bug in **format** command in which boolean strings  (e.g. 'yes' or 'no') were converted to boolean values (e.g. 'True' or 'False').
* **format** command now removes *sourceplaybookid* field from playbook files.
* Fixed a bug in **generate-docs** command in which integration dependencies were not detected when generating documentation for a playbook.

## 1.0.1

* Fixed a bug in the **unify** command when output path was provided empty.
* Improved error message for integration with no tests configured.
* Improved the error message returned from the **validate** command when an integration is missing or contains malformed fetch incidents related parameters.
* Fixed a bug in the **create** command where a unified YML with a docker image for 4.5 was copied incorrectly.
* Missing release notes message are now showing the release notes file path to update.
* Fixed an issue in the **validate** command in which unified YAML files were not ignored.
* File format suggestions are now shown in the relevant file format (JSON or YAML).
* Changed Docker image validation to fail only on non-valid ones.
* Removed backward compatibility validation when Docker image is updated.

## 1.0.0

* Improved the *upload* command to support the upload of all the content entities within a pack.
* The *upload* command now supports the improved pack file structure.
* Added an interactive option to format integrations, scripts and playbooks with No TestPlaybooks configured.
* Added an interactive option to configure *conf.json* file with missing test playbooks for integrations, scripts and playbooks
* Added *download* command to download custom content from Demisto instance to the local content repository.
* Improved validation failure messages to include a command suggestion, wherever relevant, to fix the raised issue.
* Improved 'validate' help and documentation description
* validate - checks that scripts, playbooks, and integrations have the *tests* key.
* validate - checks that test playbooks are configured in `conf.json`.
* demisto-sdk lint - Copy dir better handling.
* demisto-sdk lint - Add error when package missing in docker image.
* Added *-a , --validate-all* option in *validate* to run all validation on all files.
* Added *-i , --input* option in *validate* to run validation on a specified pack/file.
* added *-i, --input* option in *secrets* to run on a specific file.
* Added an allowed hidden parameter: *longRunning* to the hidden integration parameters validation.
* Fixed an issue with **format** command when executing with an output path of a folder and not a file path.
* Bug fixes in generate-docs command given playbook as input.
* Fixed an issue with lint command in which flake8 was not running on unit test files.

## 0.5.2

* Added *-c, --command* option in *generate-docs* to generate a specific command from an integration.
* Fixed an issue when getting README/CHANGELOG files from git and loading them.
* Removed release notes validation for new content.
* Fixed secrets validations for files with the same name in a different directory.
* demisto-sdk lint - parallelization working with specifying the number of workers.
* demisto-sdk lint - logging levels output, 3 levels.
* demisto-sdk lint - JSON report, structured error reports in JSON format.
* demisto-sdk lint - XML JUnit report for unit-tests.
* demisto-sdk lint - new packages used to accelerate execution time.
* demisto-sdk secrets - command now respects the generic whitelist, and not only the pack secrets.

## 0.5.0

[PyPI History][1]

[1]: https://pypi.org/project/demisto-sdk/#history

## 0.4.9

* Fixed an issue in *generate-docs* where Playbooks and Scripts documentation failed.
* Added a graceful error message when executing the *run" command with a misspelled command.
* Added more informative errors upon failures of the *upload* command.
* format command:
  * Added format for json files: IncidentField, IncidentType, IndicatorField, IndicatorType, Layout, Dashboard.
  * Added the *-fv --from-version*, *-nv --no-validation* arguments.
  * Removed the *-t yml_type* argument, the file type will be inferred.
  * Removed the *-g use_git* argument, running format without arguments will run automatically on git diff.
* Fixed an issue in loading playbooks with '=' character.
* Fixed an issue in *validate* failed on deleted README files.

## 0.4.8

* Added the *max* field to the Playbook schema, allowing to define it in tasks loop.
* Fixed an issue in *validate* where Condition branches checks were case sensitive.

## 0.4.7

* Added the *slareminder* field to the Playbook schema.
* Added the *common_server*, *demisto_mock* arguments to the *init* command.
* Fixed an issue in *generate-docs* where the general section was not being generated correctly.
* Fixed an issue in *validate* where Incident type validation failed.

## 0.4.6

* Fixed an issue where the *validate* command did not identify CHANGELOG in packs.
* Added a new command, *id-set* to create the id set - the content dependency tree by file IDs.

## 0.4.5

* generate-docs command:
  * Added the *use_cases*, *permissions*, *command_permissions* and *limitations*.
  * Added the *--insecure* argument to support running the script and integration command in Demisto.
  * Removed the *-t yml_type* argument, the file type will be inferred.
  * The *-o --output* argument is no longer mandatory, default value will be the input file directory.
* Added support for env var: *DEMISTO_SDK_SKIP_VERSION_CHECK*. When set version checks are skipped.
* Fixed an issue in which the CHANGELOG files did not match our scheme.
* Added a validator to verify that there are no hidden integration parameters.
* Fixed an issue where the *validate* command ran on test files.
* Removed the *env-dir* argument from the demisto-sdk.
* README files which are html files will now be skipped in the *validate* command.
* Added support for env var: *DEMISTO_README_VALIDATOR*. When not set the readme validation will not run.

## 0.4.4

* Added a validator for IncidentTypes (incidenttype-*.json).
* Fixed an issue where the -p flag in the *validate* command was not working.
* Added a validator for README.md files.
* Release notes validator will now run on: incident fields, indicator fields, incident types, dashboard and reputations.
* Fixed an issue where the validator of reputation(Indicator Type) did not check on the details field.
* Fixed an issue where the validator attempted validating non-existing files after deletions or name refactoring.
* Removed the *yml_type* argument in the *split-yml*, *extract-code* commands.
* Removed the *file_type* argument in the *generate-test-playbook* command.
* Fixed the *insecure* argument in *upload*.
* Added the *insecure* argument in *run-playbook*.
* Standardise the *-i --input*, *-o --output* to demisto-sdk commands.

## 0.4.3

* Fixed an issue where the incident and indicator field BC check failed.
* Support for linting and unit testing PowerShell integrations.

## 0.4.2

* Fixed an issue where validate failed on Windows.
* Added a validator to verify all branches are handled in conditional task in a playbook.
* Added a warning message when not running the latest sdk version.
* Added a validator to check that the root is connected to all tasks in the playbook.
* Added a validator for Dashboards (dashboard-*.json).
* Added a validator for Indicator Types (reputation-*.json).
* Added a BC validation for changing incident field type.
* Fixed an issue where init command would generate an invalid yml for scripts.
* Fixed an issue in misleading error message in v2 validation hook.
* Fixed an issue in v2 hook which now is set only on newly added scripts.
* Added more indicative message for errors in yaml files.
* Disabled pykwalify info log prints.

## 0.3.10

* Added a BC check for incident fields - changing from version is not allowed.
* Fixed an issue in create-content-artifacts where scripts in Packs in TestPlaybooks dir were copied with a wrong prefix.

## 0.3.9

* Added a validation that incident field can not be required.
* Added validation for fetch incident parameters.
* Added validation for feed integration parameters.
* Added to the *format* command the deletion of the *sourceplaybookid* field.
* Fixed an issue where *fieldMapping* in playbook did not pass the scheme validation.
* Fixed an issue where *create-content-artifacts* did not copy TestPlaybooks in Packs without prefix of *playbook-*.
* Added a validation the a playbook can not have a rolename set.
* Added to the image validator the new DBot default image.
* Added the fields: elasticcommonfields, quiet, quietmode to the Playbook schema.
* Fixed an issue where *validate* failed on integration commands without outputs.
* Added a new hook for naming of v2 integrations and scripts.

## 0.3.8

* Fixed an issue where *create-content-artifact* was not loading the data in the yml correctly.
* Fixed an issue where *unify* broke long lines in script section causing syntax errors

## 0.3.7

* Added *generate-docs* command to generate documentation file for integration, playbook or script.
* Fixed an issue where *unify* created a malformed integration yml.
* Fixed an issue where demisto-sdk **init** creates unit-test file with invalid import.

## 0.3.6

* Fixed an issue where demisto-sdk **validate** failed on modified scripts without error message.

## 0.3.5

* Fixed an issue with docker tag validation for integrations.
* Restructured repo source code.

## 0.3.4

* Saved failing unit tests as a file.
* Fixed an issue where "_test" file for scripts/integrations created using **init** would import the "HelloWorld" templates.
* Fixed an issue in demisto-sdk **validate** - was failing on backward compatiblity check
* Fixed an issue in demisto-sdk **secrets** - empty line in .secrets-ignore always made the secrets check to pass
* Added validation for docker image inside integrations and scripts.
* Added --use-git flag to **format** command to format all changed files.
* Fixed an issue where **validate** did not fail on dockerimage changes with bc check.
* Added new flag **--ignore-entropy** to demisto-sdk **secrets**, this will allow skip entropy secrets check.
* Added --outfile to **lint** to allow saving failed packages to a file.

## 0.3.3

* Added backwards compatibility break error message.
* Added schema for incident types.
* Added **additionalinfo** field to as an available field for integration configuration.
* Added pack parameter for **init**.
* Fixed an issue where error would appear if name parameter is not set in **init**.

## 0.3.2

* Fixed the handling of classifier files in **validate**.

## 0.3.1

* Fixed the handling of newly created reputation files in **validate**.
* Added an option to perform **validate** on a specific file.

## 0.3.0

* Added support for multi-package **lint** both with parallel and without.
* Added all parameter in **lint** to run on all packages and packs in content repository.
* Added **format** for:
  * Scripts
  * Playbooks
  * Integrations
* Improved user outputs for **secrets** command.
* Fixed an issue where **lint** would run pytest and pylint only on a single docker per integration.
* Added auto-complete functionality to demisto-sdk.
* Added git parameter in **lint** to run only on changed packages.
* Added the **run-playbook** command
* Added **run** command which runs a command in the Demisto playground.
* Added **upload** command which uploads an integration or a script to a Demisto instance.
* Fixed and issue where **validate** checked if release notes exist for new integrations and scripts.
* Added **generate-test-playbook** command which generates a basic test playbook for an integration or a script.
* **validate** now supports indicator fields.
* Fixed an issue with layouts scheme validation.
* Adding **init** command.
* Added **json-to-outputs** command which generates the yaml section for outputs from an API raw response.

## 0.2.6

* Fixed an issue with locating release notes for beta integrations in **validate**.

## 0.2.5

* Fixed an issue with locating release notes for beta integrations in **validate**.

## 0.2.4

* Adding image validation to Beta_Integration and Packs in **validate**.

## 0.2.3

* Adding Beta_Integration to the structure validation process.
* Fixing bug where **validate** did checks on TestPlaybooks.
* Added requirements parameter to **lint**.

## 0.2.2

* Fixing bug where **lint** did not return exit code 1 on failure.
* Fixing bug where **validate** did not print error message in case no release notes were give.

## 0.2.1

* **Validate** now checks that the id and name fields are identical in yml files.
* Fixed a bug where sdk did not return any exit code.

## 0.2.0

* Added Release Notes Validator.
* Fixed the Unifier selection of your python file to use as the code.
* **Validate** now supports Indicator fields.
* Fixed a bug where **validate** and **secrets** did not return exit code 1 on failure.
* **Validate** now runs on newly added scripts.

## 0.1.8

* Added support for `--version`.
* Fixed an issue in file_validator when calling `checked_type` method with script regex.

## 0.1.2

* Restructuring validation to support content packs.
* Added secrets validation.
* Added content bundle creation.
* Added lint and unit test run.

## 0.1.1

* Added new logic to the unifier.
* Added detailed README.
* Some small adjustments and fixes.

## 0.1.0

Capabilities:

* **Extract** components(code, image, description etc.) from a Demisto YAML file into a directory.
* **Unify** components(code, image, description etc.) to a single Demisto YAML file.
* **Validate** Demisto content files.<|MERGE_RESOLUTION|>--- conflicted
+++ resolved
@@ -12,12 +12,8 @@
 * Updated the **engineinfo** type in the script schema.
 * Updated the **modeling-rules init & test** commands to support RULE section fields.
 * Stability improvements for **graph create** and **graph update** commands.
-<<<<<<< HEAD
+* Fixed the *metadata* type in the XSIAM dashboard schema to *map*.
 * Added the *--delete_existing_dataset/-dd* flag to the **modeling-rules test** command to delete an existing dataset in the tenant.
-
-=======
-* Fixed the *metadata* type in the XSIAM dashboard schema to *map*.
->>>>>>> 4b2ed9d8
 
 ## 1.20.2
 * Updated the **pre-commit** command to run on all python versions in one run.
