--- conflicted
+++ resolved
@@ -5,11 +5,8 @@
 * Fixed an issue where **is_valid_category** and **is_categories_field_match_standard** failed on private repo due to approved_list not imported.
 * Fixed an issue where **validate** didn't fail on the MR103 validation error.
 * Fixed an issue where **validate** failed when changing only xif file in **Modeling Rules**.
-<<<<<<< HEAD
+* Fixed an issue where **format** failed on indicator files with a `None` value under the `tabs` key.
 * Fixed an issue where **validate** printed errors for only one change of context path instead of all.
-=======
-* Fixed an issue where **format** failed on indicator files with a `None` value under the `tabs` key.
->>>>>>> 25db286d
 
 ## 1.7.9
 * Fixed an issue where an error message in **validate** would not include the suggested fix.
