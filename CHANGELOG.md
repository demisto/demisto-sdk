# Changelog
## Unreleased
* Added documentation for the flag **override-existing** used in upload.
* Fixed an issue where **validate** failed on Incident Field items with a `template` value.
* Improved memory efficiency in **update-content-graph** and **create-content-graph** commands.
* Removed support for the `cve_id` name for the default-argument for **cve** reputation commands in **validate**. Now, only `cve` may be used for such commands.
* Fixed an issue where **zip_packs** failed uploading content.
<<<<<<< HEAD
* decreased the timeout to check if the dataset exists.
=======
* Added `tenant_timezone` handling to the **modeling-rules init** command, allowing usage with tenants in various timezones.
>>>>>>> 1bad2e97

## 1.17.1
* Added the `aliasTo` key to the Incident Field schema.
* Modified **validate** to not require fields whose value is always `False`.
* Modified **validate** to use the graph instead of id_set on changed *APIModules*.
* Fixed an issue where `register_module_line()` was not removed from python scripts when the script had no trailing newline.
* Fixed an issue where an integration containing a command without a description would fail to upload while using the **upload** command.
* Fixed an issue where attempting to individually upload `Preprocess Rule` files raised an unclear error message. Note: preprocess rules can not be individually uploaded, but only as part of a pack.
* Fixed an issue where the **upload** command would fail on Indicator Types.
* Fixed an issue where the **upload** command would return the wrong error message when connection credentials are invalid.
* Fixed an issue where the **upload** command would fail parsing input paths.
* added support for the `isfetcheventsandassets` flag in content graph.
* Fixed an issue where the **modeling-rules test** command failed to get the existence of result from dataset in cases where the results take time to load.
* Added an aliasTo key to the incident field schema.

## 1.17.0
* **validate** will only fail on docker related errors if the pack is supported by xsoar.
* Added a validation that assures filename, id, and name have a correct suffix for modeling/parsing rules files.
* Added new **validate** checks, preventing unwanted changes of the marketplaces (BC108,BC109), toversion (BC107)  and fromversion (BC106) fields.
* Removed the `timezone_offset` argument in the *modeling-rules test* command.
* Fixed an issue where **lint** failed when importing functions from CommonServerUserPython.
* The **format** command now will sync hidden parameters with master branch.
* Fixed an issue where lock integration failed on FileNotFound.(PANW-internal only).
* Fixed an issue where **lint** falsely warned of using `demisto.results`.
* Fixed an issue where **validate** always returned *XSIAM Dashboards* and *Correlation Rules* files as valid.
* Added `GR107` validation to **validate** using the graph validations to check that no deprecated items are used by non-deprecated content.
* Fixed an issue where the **modeling-rules test** command failed to get the existence of dataset in cases where the dataset takes more than 1 minute to get indexed.
* Fixed an issue in **lint** where the container used for linting had dependency conflicts with the image used by content, and caused inconsistent results.
* Fixed an issue where the **download** command failed when the playbook has different `name` and `id`.
* Moved the **pre-commmit** command template to the `demisto/content` repository, where it's easier to maintain.
* Fixed an issue where an internal method caused warning messages when reading md files.
* Added support for Pre Process Rules in the **upload** command.
* Fixed an issue where **upload** would not upload items whose `maketplaces` value was an empty list.
* Added a prettyName key to the incident field schema.
* Fixed an issue where **upload** command could not parse content items that are not unicode-encoded.

## 1.16.0
* Added a check to **is_docker_image_latest_tag** to only fail the validation on non-latest image tag when the current tag is older than 3 days.
* Fixed an issue where **upload** would not properly show the installed version in the UI.
* Fixed an issue where the `contribution_converter` failed replacing generated release notes with the contribution form release notes.
* Fixed an issue where an extra levelname was added to a logging message.
* Modified the `mypy` pre-commit hook to run in a virtual environment, rather than the local mypy version.
* Added support to run **validate** with `--git` flag on detached HEAD.
* Added a validation that the **validate** command will fail if the pack name is not prefixed on XSIAM dashboard images.
* Fixed the **generate-test-playbook** which failed on an unexpected keyword argument - 'console_log_threshold'.
* Fixed an issue where **prepare-content** would not properly parse the `fromVersion` and `toVersion` attributes of XSIAM-Dashbaord and XSIAM-Report content items.
* Fixed an issue where **validate** command did not fail on non-existent dependency ids of non-mandatory dependant content.
* Fixed pytest async io deprecation warning.
* Added the `--incident-id` argument (optional) to the **run** command.
* Fixed an issue in **run-unit-tests** and **update-content-graph** where running commands in a docker container was done with insufficient permissions.
* Added the `_time` field to the output compare table of the **modeling-rules test** command.
* Changed the endpoint **download** uses to get system content items.
* Fixed an issue where graph-related tasks failed when files were deleted from the repo.
* Added a **validate** check, and a **format** auto fix for the `fromversion` field in Correlation Rules and XSIAM Dashboards.
* Update the format used for dev-dependencies in pyproject.toml to match modern versions of Poetry.
* Added timestamps to logging messages when running in a CI build.

## 1.15.5
* **Breaking Change**: The default of the **upload** command `--zip` argument is `true`. To upload packs as custom content items use the `--no-zip` argument.
* Removed the `no-implicit-optional` hook from **pre-commit**.
* Removed the `markdownlint` hook from **pre-commit**.
* Fixed an issue in **run-unit-tests** to pass with warnings when no tests are collected.
* Fixed an issue in **run-unit-tests** with the coverage calculation.
* Fixed a notification about log file location appeared more than once.
* Updated the error message when code coverage is below the threshold in **coverage-analyze** to be printed in a more noticeable red color.
* Fixed an issue in **upload** that failed when a comma-separated list of paths is passed to the `--input` argument.
* Running **validate** with the `--graph` flag will now run the graph validations after all other validations.
* improved the generated release note for newly added XSIAM entities when running *update-release-notes* command.
* Fixed an issue where in some cases validation failed when mapping null values.
* Fixed an issue in **upload** command where the `--keep-zip` argument did not clean the working directory.
* Fixed an issue where an extra levelname was added to a logging message.
* Fixed an issue in **upload** where uploading packs to XSIAM failed due to version mismatch.

## 1.15.4
* Fixed an issue where *update-release-notes* and *doc-review* did not handle new content notes as expected.
* Fixed an issue in PEP484 (no-implicit-optional) hook to **pre-commit**.
* Fixed an issue in **upload** with `--input-config-file` where the content items weren't uploaded in the correct pack.
* Added support to disable the default logging colors with the **DEMISTO_SDK_LOG_NO_COLORS** environment variable.

## 1.15.3
* Added the `--init` flag to **download**.
* Added the `--keep-empty-folders` flag to **download**.
* Added `markdown-lint` to **pre-commit**
* Added the PEP484 (no-implicit-optional) hook to **pre-commit**.
* Fixed an issue where the content-graph parsing failed on mappers with undefined mapping.
* Fixed an issue in **validate** where `pack_metadata.json` files were not collected proplely in `--graph` option.
* Fixed an issue where *validate* reputation commands outputs were not checked for new content.
* Added *IN107* and *DB100* error codes to *ALLOWED_IGNORE_ERRORS* list.
* Added a validation that assures feed integrations implement the `integration_reliability` configuration parameter.
* Fixed an issue where the format command did not work as expected on pre-process rules files.
* Fixed an issue where **upload** command failed to upload when the XSOAR version is beta.
* Fixed an issue where **upload** command summary was inaccurate when uploading a `Pack` without the `-z` flag.
* Added pack name and pack version to **upload** command summary.
* Added support for modeling rules with multi datasets in ****modeling-rules test**** command.
* Fixed an issue where **validate** didn't recognize layouts with incident fields missing from `id_set.json` even when `--post-commit` was indicated.

## 1.15.2
* Fixed an issue where **format** added default arguments to reputation commands which already have one.
* Fixed an issue where **validate** fails when adding the *advance* field to the integration required fields.
* Updated the integration Traffic Light Protocol (TLP) color list schema in the **validate** command.
* Fixed an issue where **upload** would not read a repo configuration file properly.
* Fixed an issue where **upload** would not handle the `-x`/`--xsiam` flag properly.
* Fixed an issue where **format** failed to use input from the user, when asking about a `from_version`.
* Added the `-n`/`--assume_no` flag to **format**.

## 1.15.1
* Fixed an issue where **generate-docs** generated fields with double html escaping.
* Fixed an issue where **upload** failed when using the `-z` flag.

## 1.15.0
* **Breaking Change**: the **upload** command now only supports **XSOAR 6.5** or newer (and all XSIAM versions).
* **upload** now uses content models, and calls the `prepare` method of each model before uploading (unless uploading a zipped pack).
* Added a *playbook* modification to **prepare-content**, replacing `getIncident` calls with `getAlerts`, when uploading to XSIAM.
* Added a *playbook* modification to **prepare-content**, replacing `${incident.fieldname}` context accessors with `${alert.fieldname}` when uploading to XSIAM.
* Added a *playbook* modification to **prepare-content**, replacing `incident` to `alert` in task display names, when uploading to XSIAM.
* Added a *layout* modification to **prepare-content**, replacing `Related/Child/Linked Incidents` to `... Alerts` when uploading to XSIAM.
* Added a *script* modification to **prepare-content**, automatically replacing the word `incident` with `alert` when uploading to XSIAM.
* Added a validation that the **validate** command will fail if the `dockerimage` field in scripts/integrations uses any py3-native docker image.
* Updated the `ruff` version used in **pre-commit** to `0.0.269`.
* Fixed an issue in **create-content-graph** which caused missing detection of duplicated content items.
* Fixed an issue where **run-unit-tests** failed on python2 content items.
* Fixed an issue in **validate** where core packs validations were checked against the core packs defined on master branch, rather than on the current branch.
* Fixed an issue in **pre-commit** where `--input` flag was not filtered by the git files.
* Skip reset containers for XSOAR NG and XSIAM(PANW-internal only).
* Fixed an issue where **lint** failed fetching docker image details from a PANW GitLab CI environment. (PANW-internal only).

## 1.14.5
* Added logging in case the container fails to run in **run-unit-tests**.
* Disabled **pre-commit** multiprocessing for `validate` and `format`, as they use a service.
* **pre-commit** now calls `format` with `--assume-yes` and `--no-validate`.
* Fixed an issue where **pre-commit** ran multiple times when checking out build related files.

## 1.14.4
* Added integration configuration for *Cortex REST API* integration.
* Removed `Flake8` from **pre-commit**, as `ruff` covers its basic rules.
* Improved log readability by silencing non-critical `neo4j` (content graph infrastructure) logs.
* Fixed an issue where **run-unit-tests** failed on python2 content items.
* Fixed an issue where **modeling-rules test** did not properly handle query fields that pointed to a string.
* Fixed an issue when trying to fetch remote files when not under the content repo.
* Fixed a validation that the **modeling-rules test** command will fail if no test data file exist.
* Fixed an issue where **format** command failed while updating the `fromversion` entry.
* Added support for mapping uuid to names for Layout files in the **download** command.

## 1.14.3
* Fixed an issue where **run-unit-tests** failed running on items with `test_data`.
* Updated the demisto-py to v3.2.10 which now supports url decoding for the proxy authentication password.
* Fixed an issue where **generate-outputs** did not generate context paths for empty lists or dictionaries in the response.

## 1.14.2
* Added the `--staged-only` flag to **pre-commit**.
* Fixed an issue where **run-unit-tests** failed running on items with `test_data`.
* Fixed an issue where **pre-commit** ran on unchanged files.
* Add the ability to run **secrets** in **pre-commit** by passing a `--secrets` flag.
* Added support to override the log file with the **DEMISTO_SDK_LOG_FILE_PATH** environment variable.

## 1.14.1
* Fixed an issue where **update-release-notes** command failed when running on a pack that contains deprecated integrations without the `commands` section.
* Added toVersion and fromVersion to XSIAM content items schema.
* Fixed an issue where **validate** failed when attempting to map null values in a classifier and layout.
* Added search marketplace functionality to XSIAM client.
* Fixed an issue in **pre-commit** command where `MYPYPATH` was not set properly.
* Updated the integration category list in the **init** command.
* Fixed an issue where in some environments docker errors were not caught.
* Added a validation that the **validate** command will fail on README files if an image does not exist in the specified path.

## 1.14.0
* Added the `DEMISTO_SDK_GRAPH_FORCE_CREATE` environment variable. Use it to force the SDK to recreate the graph, rather than update it.
* Added support for code importing multi-level ApiModules to **lint**.
* Added a validation that the **modeling-rules test** command will fail if no test data file exist.
* Added support for the `<~XPANSE>` marketplace tag in release notes.
* Added support for marketplace tags in the **doc-review** command.
* Added **generate-unit-tests** documentation to the repo README.
* Added the `hiddenpassword` field to the integration schema, allowing **validate** to run on integrations with username-only inputs.
* Improved logs and error handling in the **modeling-rules test** command.
* Improved the warning message displayed for Contribution PRs editing outdated code.
* Improved the clarity of error messages for cases where yml files cannot be parsed as a dictionary.
* Updated the `XSIAMReport` schema.
* Standardized repo-wide logging. All logs are now created in one logger instance.
* **lint** now prevents unit-tests from accessing online resources in runtime.
* Updated the logs shown during lint when running in docker.
* Fixed an issue where **validate** showed errors twice.
* Fixed an issue where **validate** did not fail when xif files had wrong naming.
* Fixed an issue where **doc-review** required dot suffixes in release notes describing new content.
* Fixed an issue where **download** command failed when running on a beta integration.
* Fixed an issue where **update-release-notes** generated release notes for packs in their initial version (1.0.0).
* Fixed an issue with **update-content-graph** where `--use-git` parameter was ignored when using `--imported-path` parameter.
* Fixed an issue where **validate** failed on playbooks with valid inputs, since it did not collect the playbook inputs occurrences properly.

## 1.13.0
* Added the pack version to the code files when calling **unify**. The same value is removed when calling **split**.
* Added a message showing the output path when **prepare-content** is called.
* Contribution PRs that update outdated packs now display a warning message.
* Fixed an issue when kebab-case has a misspelling in one of the sub words, the suggestion might be confusing.
* Improved caching and stability for **lint**.
* Added support for *.xif* files in the **secrets** command.
* Fixed an issue where **validate** would fail when playbook inputs contain Transform Language (DT).
* Added a new **validate** check, making sure a first level header exist in release notes (RN116)
* Fixed an issue where **lint** would not properly handle multiple ApiModules imports.

## 1.12.0
* Added the **pre-commit** command, to improve code quality of XSOAR content.
* Added the **run-unit-tests** command, to run unit tests of given content items inside their respective docker images.
* Added support for filepath arguments in the **validate** and **format** commands.
* Added pre-commit hooks for `validate`, `format`, `run-unit-tests` and `update-docker-image` commands.
* Fixed an issue in the **download** command where layouts were overriden even without the `-f` option.
* Fixed an issue where Demisto-SDK did not detect layout ID when using the **download** command.
* Fixed an issue where the **lint** command ran on `native:dev` supported content when passing the `--docker-image all` flag, instead it will run on `native:candidate`.
* Added support for `native:candidate` as a docker image flag for **lint** command.
* Added a modification for layouts in **prepare-content**, replacing `Related Incidents`, `Linked Incidents` and `Child Incidents` with the suitable `... Alerts` name when uploading to XSIAM.
* Fixed an issue where logs and messages would not show when using the **download** command.
* Fixed an issue where the `server_min_version` field in metadata was an empty value when parsing packs without content items.
* Fixed an issue where running **openapi-codegen** resulted in false-positive error messages.
* Fixed an issue where **generate-python-to-yml** generated input arguments as required even though required=False was specified.
* Fixed an issue where **generate-python-to-yml** generated input arguments a default arguments when default=some_value was provided.
* Fixed a bug where **validate** returned error on playbook inputs with special characters.
* Fixed an issue where **validate** did not properly check `conf.json` when the latter is modified.
* Fixed an issue in the **upload** command, where a prompt was not showing on the console.
* Fixed an issue where running **lint** failed installing dependencies in containers.

## 1.11.0
* **Note: Demisto-SDK will soon stop supporting Python 3.8**
* Fixed an issue where using **download** on non-unicode content, merging them into existing files caused an error.
* Changed an internal setting to allow writing non-ascii content (unicode) using `YAMLHandler` and `JSONHandler`.
* Fixed an issue where an error message in **unify** was unclear for invalid input.
* Fixed an issue where running **validate** failed with **is_valid_integration_file_path_in_folder** on integrations that use API modules.
* Fixed an issue where **validate** failed with **is_valid_integration_file_path_in_folder** on integrations that use the `MSAPIModule`.
* Added **validate** check for the `modules` field in `pack_metadata.json` files.
* Changed **lint** to skip deprecated content, unless when using the `-i` flag.
* Fixed an issue where **update-release-notes** failed when a new *Parsing Rule* was added to a pack.
* Refactored the logging framework. Demisto-SDK logs will now be written to `.demist_sdk_debug.log` under the content path (when detected) or the current directory.
* Added `GR105` validation to **validate** command to check that no duplicate IDs are used.
* Added support for API Modules imported in API modules in the **unify** command.
* Added **validate** check, to make sure every Python file has a corresponding unit test file.

## 1.10.6
* Fixed an issue where running **validate** with the `-g` flag would skip some validations for old-formatted (unified) integration/script files.
* Deprecated integrations and scripts will not run anymore when providing the **--all-packs** to the **lint** command.
* Fixed an issue where a pack `serverMinVersion` would be calculated by the minimal fromVersion of its content items.
* Added the `--docker-image-target` flag to **lint** for testing native supported content with new images.

## 1.10.5
* Fixed an issue where running **run-test-playbook** would not use the `verify` parameter correctly. @ajoga
* Added a newline at the end of README files generated in **generate-docs**.
* Added the value `3` (out of bounds) to the `onChangeRepAlg` and `reputationCalc` fields under the `IncidentType` and `GenericType` schemas. **validate** will allow using it now.
* Fixed an issue where **doc-review** required dot suffixes in release notes describing new content.
* Fixed an issue where **validate** failed on Feed Integrations after adding the new *Collect/Connect* section field.
* Fixed an issue where using **postman-codegen** failed converting strings containing digits to kebab-case.
* Fixed an issue where the ***error-code*** command could not parse List[str] parameter.
* Updated validation *LO107* to support more section types in XSIAM layouts.

## 1.10.4
* Added support for running **lint** in multiple native-docker images.

## 1.10.3
* Fixed an issue where running **format** would fail after running npm install.
* Improved the graph validations in the **validate** command:
  - GR100 will now run on all content items of changed packs.
  - GR101 and GR102 will now catch invalid fromversion/toversion of files **using** the changed items.
  - GR103 errors will raise a warning when using the *-a* flag, but an error if using the *-i* or *g* flags.
* Fixed an issue where test-playbooks timed out.
* Fixed an issue where making a change in a module using an ApiModule would cause lint to run on the ApiModule unnecessarily.
* Fixed an issue where the `marketplace` field was not used when dumping pack zips.
* Fixed a typo in the README content generated with **update-release-notes** for updating integrations.
* Fixed an issue in **validate**, where using the `-gr` and `-i` flags did not run properly.
* Added the `sectionorder` field to integration scheme.
* Fixed an issue where in some occasions running of test-playbooks could receive session timeouts.
* Fixed an issue where **validate** command failed on core pack dependencies validation because of test dependencies.

## 1.10.2
* Added markdown lint formatting for README files in the **format** command.
* Fixed an issue where **lint** failed when using the `-cdam` flag with changed dependant api modules.
* Fixed an issue in the **upload** command, where `json`-based content items were not unified correctly when using the `--zip` argument.
* Added XPANSE core packs validations.

## 1.10.1
* Fixed an issue where **update-content-graph** failed to execute.

## 1.10.0
* **Breaking change**: Removed usage of `pipenv`, `isort` and `autopep8` in the **split** and **download** commands. Removed the `--no-pipenv` and `--no-code-formatting` flags. Please see https://xsoar.pan.dev/docs/tutorials/tut-setup-dev-remote for the recommended environment setup.
* Fixed an issue in **prepare-content** command where large code lines were broken.
* Fixed an issue where git-*renamed_files* were not retrieved properly.
* Fixed an issue where test dependencies were calculated in all level dependencies calculation.
* Added formatting and validation to XSIAM content types.
* Fixed an issue where several XSIAM content types were not validated when passing the `-a` flag.
* Added a UUID to name mapper for **download** it replaces UUIDs with names on all downloaded files.
* Updated the demisto-py to v3.2.6 which now supports basic proxy authentication.
* Improved the message shown when using **upload** and overwriting packs.
* Added support for the **Layout Rule** content type in the id-set and the content graph.
* Updated the default general `fromVersion` value on **format** to `6.8.0`
* Fixed an issue where **lint** sometimes failed when using the `-cdam` flag due to wrong file duplications filtering.
* Added the content graph to **validate**, use with the `--graph` flag.

## 1.9.0
* Fixed an issue where the Slack notifier was using a deprecated argument.
* Added the `--docker-image` argument to the **lint** command, which allows determining the docker image to run lint on. Possible options are: `'native:ga'`, `'native:maintenance'`, `'native:dev'`, `'all'`, a specific docker image (from Docker Hub) or, the default `'from-yml'`.
* Fixed an issue in **prepare-content** command where large code lines were broken.
* Added a logger warning to **get_demisto_version**, the task will now fail with a more informative message.
* Fixed an issue where the **upload** and **prepare-content** commands didn't add `fromServerVersion` and `toServerVersion` to layouts.
* Updated **lint** to use graph instead of id_set when running with `--check-dependent-api-module` flag.
* Added the marketplaces field to all schemas.
* Added the flag `--xsoar-only` to the **doc-review** command which enables reviewing documents that belong to XSOAR-supported Packs.
* Fixed an issue in **update-release-notes** command where an error occurred when executing the same command a second time.
* Fixed an issue where **validate** would not always ignore errors listed under `.pack-ignore`.
* Fixed an issue where running **validate** on a specific pack didn't test all the relevant entities.
* Fixed an issue where fields ending with `_x2` where not replaced in the appropriate Marketplace.

## 1.8.3
* Changed **validate** to allow hiding parameters of type 0, 4, 12 and 14 when replacing with type 9 (credentials) with the same name.
* Fixed an issue where **update-release-notes** fails to update *MicrosoftApiModule* dependent integrations.
* Fixed an issue where the **upload** command failed because `docker_native_image_config.json` file could not be found.
* Added a metadata file to the content graph zip, to be used in the **update-content-graph** command.
* Updated the **validate** and **update-release-notes** commands to unskip the *Triggers Recommendations* content type.


## 1.8.2
* Fixed an issue where demisto-py failed to upload content to XSIAM when `DEMISTO_USERNAME` environment variable is set.
* Fixed an issue where the **prepare-content** command output invalid automation name when used with the --*custom* argument.
* Fixed an issue where modeling rules with arbitrary whitespace characters were not parsed correctly.
* Added support for the **nativeImage** key for an integration/script in the **prepare-content** command.
* Added **validate** checks for integrations declared deprecated (display name, description) but missing the `deprecated` flag.
* Changed the **validate** command to fail on the IN145 error code only when the parameter with type 4 is not hidden.
* Fixed an issue where downloading content layouts with `detailsV2=None` resulted in an error.
* Fixed an issue where **xdrctemplate** was missing 'external' prefix.
* Fixed an issue in **prepare-content** command providing output path.
* Updated the **validate** and **update-release-notes** commands to skip the *Triggers Recommendations* content type.
* Added a new validation to the **validate** command to verify that the release notes headers are in the correct format.
* Changed the **validate** command to fail on the IN140 error code only when the skipped integration has no unit tests.
* Changed **validate** to allow hiding parameters of type 4 (secret) when replacing with type 9 (credentials) with the same name.
* Fixed an issue where the **update-release-notes** command didn't add release-notes properly to some *new* content items.
* Added validation that checks that the `nativeimage` key is not defined in script/integration yml.
* Added to the **format** command the ability to remove `nativeimage` key in case defined in script/integration yml.
* Enhanced the **update-content-graph** command to support `--use-git`, `--imported_path` and `--output-path` arguments.
* Fixed an issue where **doc-review** failed when reviewing command name in some cases.
* Fixed an issue where **download** didn't identify playbooks properly, and downloaded files with UUIDs instead of file/script names.

## 1.8.1
* Fixed an issue where **format** created duplicate configuration parameters.
* Added hidden properties to integration command argument and script argument.
* Added `--override-existing` to **upload** that skips the confirmation prompt for overriding existing content packs. @mattbibbydw
* Fixed an issue where **validate** failed in private repos when attempting to read from a nonexisting `approved_categories.json`.
* Fixed an issue where **validate** used absolute paths when getting remote `pack_metadata.json` files in private repos.
* Fixed an issue in **download**, where names of custom scripts were replaced with UUIDs in IncidentFields and Layouts.

## 1.8.0
* Updated the supported python versions, as `>=3.8,<3.11`, as some of the dependencies are not supported on `3.11` yet.
* Added a **validate** step for **Modeling Rules** testdata files.
* Added the **update-content-graph** command.
* Added the ability to limit the number of CPU cores with `DEMISTO_SDK_MAX_CPU_CORES` envirment variable.
* Added the **prepare-content** command.
* Added support for fromversion/toversion in XSIAM content items (correlation rules, XSIAM dashboards, XSIAM reports and triggers).
* Added a **validate** step checking types of attributes in the schema file of modeling rule.
* Added a **validate** step checking that the dataset name of a modeling rule shows in the xif and schema files.
* Added a **validate** step checking that a correlation rule file does not start with a hyphen.
* Added a **validate** step checking that xsiam content items follow naming conventions.
* Fixed an issue where SDK commands failed on the deprecated `packaging.version.LegacyVersion`, by locking the `packaging` version to `<22`.
* Fixed an issue where **update-release-notes** failed when changing only xif file in **Modeling Rules**.
* Fixed an issue where *is_valid_category* and *is_categories_field_match_standard* failed when running in a private repo.
* Fixed an issue where **validate** didn't fail on the MR103 validation error.
* Fixed the *--release-notes* option, to support the new CHANGELOG format.
* Fixed an issue where **validate** failed when only changing a modeling rules's xif file.
* Fixed an issue where **format** failed on indicator files with a `None` value under the `tabs` key.
* Fixed an issue where **validate** only printed errors for one change of context path, rather than print all.
* Fixed an issue where **download** did not suggest using a username/password when authenticating with XSOAR and using invalid arguments.
* Fixed an issue where **download** failed when listing or downloading content items that are not unicode-encoded.
* Added support for fromversion/toversion in XSIAM content items (correlation rules, XSIAM dashboards, XSIAM reports and triggers).
* Updated the supported python versions, as `>=3.8,<3.11`, as some of the dependencies are not supported on `3.11` yet.
* Added **prepare-content** command which will prepare the pack or content item for the platform.
* Patched an issue where deprecated `packaging.version.LegacyVersion`, locking packaging version to `<22`.

## 1.7.9
* Fixed an issue where an error message in **validate** would not include the suggested fix.
* Added a validation that enforces predefined categories on MP Packs & integration yml files, the validation also ensures that each pack has only one category.
* Fixed an issue where **update-release-notes** did not generate release notes for **XDRC Templates**.
* Fixed an issue where **upload** failed without explaining the reason.
* Improved implementation of the docker_helper module.
* Fixed an issue where **validate** did not check changed pack_metadata.json files when running using git.
* Added support for **xdrctemplate** to content graph.
* Fixed an issue where local copies of the newly-introduced `DemistoClassApiModule.py` were validated.
* Added new release notes templates for the addition and modification of playbooks, layouts and types in the **doc-review** command.
* Fixed an issue where the **doc-review** command failed on descriptions of new content items.
* Added the `Command XXX is deprecated. Use XXX instead.` release notes templates to **doc-review** command.
* Fixed an issue where the **update-release-notes** command didn't add the modeling-rules description for new modeling-rules files.

## 1.7.8
* Added the capability to run the MDX server in a docker container for environments without node.
* Fixed an issue where **generate-docs** with `-c` argument updated sections of the incorrect commands.
* Added IF113 error code to **ALLOWED_IGNORE_ERRORS**.
* Fixed an issue where **validate** failed on playbooks with non-string input values.
* Added the `DEMISTO_SDK_IGNORE_CONTENT_WARNING` environment variable, to allow suppressing warnings when commands are not run under a content repo folder.
* Fixed an issue where **validate** failed to recognize integration tests that were missing from config.json
* Added support for **xpanse** marketplace in **create-id-set** and **create-content-artifacts** commands.
* Fixed an issue where **split** failed on yml files.
* Added support for marketplace-specific tags.
* Fixed an issue where **download** would not run `isort`. @maxgubler
* Fixed an issue where XSIAM Dashboards and Reports images failed the build.
* Added support for **xpanse** marketplace to content graph.

## 1.7.7
* Fixed an issue where paybooks **generate-docs** didn't parse complex input values when no accessor field is given correctly.
* Fixed an issue in the **download** command, where an exception would be raised when downloading system playbooks.
* Fixed an issue where the **upload** failed on playbooks containing a value that starts with `=`.
* Fixed an issue where the **generate-unit-tests** failed to generate assertions, and generate unit tests when command names does not match method name.
* Fixed an issue where the **download** command did not honor the `--no-code-formatting` flag properly. @maxgubler
* Added a new check to **validate**, making sure playbook task values are passed as references.
* Fixed an issue where the **update-release-notes** deleted existing release notes, now appending to it instead.
* Fixed an issue where **validate** printed blank space in case of validation failed and ignored.
* Renamed 'Agent Config' to 'XDRC Templates'.
* Fixed an issue where the **zip-packs** command did not work with the CommonServerUserPython and CommonServerUserPowerShell package.

## 1.7.6

* Fixed parsing of initialization arguments of client classes in the **generate-unit-tests** command.
* Added support for AgentConfig content item in the **upload**, **create-id-set**, **find-dependecies**, **unify** and **create-content-artifacts** commands.
* Added support for XSIAM Report preview image.

## 1.7.5

* Fixed an issue where the **upload** command did not work with the CommonServerUserPython package.
* Fixed an issue in the **download** command, where some playbooks were downloaded as test playbooks.
* Added playbook modification capabilities in **TestSuite**.
* Added a new command **create-content-graph**.
* Fixed an issue in the **upload** command, where the temporary zip would not clean up properly.
* Improved content items parsing in the **create-content-graph** command.
* Added an error when the docker daemon is unavailable when running **lint**.
* Removed the validation of a subtype change for scripts in the **validate** command.
* Fixed an issue where names of XSIAM content items were not normalized properly.
* Fixed an issue where the **download** command was downloading playbooks with **script** (id) and not **scriptName**.
* Fixed an issue where script yml files were not properly identified by `find_type`.
* Removed nightly integrations filtering when deciding if a test should run.
* Added support for XSIAM Dashboard preview image.
* Added the `--no-code-formatting` flag to the **download** command, allowing to skip autopep8 and isort.
* Fixed an issue in the **update-release-notes** command, where generating release notes for modeling rules schema file caused exception.

## 1.7.4

* Fixed an issue where the **doc-review** command showed irrelevant messages.
* Fixed an issue in **validate**, where backward-compatibility failures prevented other validations from running.
* Fixed an issue in **validate**, where content-like files under infrastructure paths were not ignored.
* Fixed an issue in the AMI mapping, where server versions were missing.
* Change the way the normalize name is set for external files.
* Added dump function to XSIAM pack objects to dulicate the files.
* Fixed an issue where the `contribution_converter` did not support changes made to ApiModules.
* Added name normalization according to new convention to XSIAM content items
* Added playbook modification capabilities in **TestSuite**.
* Fixed an issue in create-content-artifacts where it will not get a normalize name for the item and it will try to duplicate the same file.

## 1.7.3

* Fixed an issue in the **format** command where fail when executed from environment without mdx server available.
* Added `Added a`, `Added an` to the list of allowed changelog prefixes.
* Added support for Indicator Types/Reputations in the **upload** command.
* Fixed an issue when running from a subdirectory of a content repo failed.
* Changing the way we are using XSIAM servers api-keys in **test-content** .
* Added a success message to **postman-codegen**.

## 1.7.2

* Fixed an issue in the **validate** command where incident fields were not found in mappers even when they exist
* Added an ability to provide list of marketplace names as a param attribute to **validate** and **upload**
* Added the file type to the error message when it is not supported.
* Fixed an issue where `contribution_converter` incorrectly mapped _Indicator Field_ objects to the _incidentfield_ directory in contribution zip files.
* Fixed a bug where **validate** returned error on empty inputs not used in playbooks.
* Added the `DEMISTO_SDK_CONTENT_PATH` environment variable, implicitly used in various commands.
* Added link to documentation for error messages regarding use cases and tags.

## 1.7.1

* Fixed an issue where *indicatorTypes* and *betaIntegrations* were not found in the id_set.
* Updated the default general `fromVersion` value on **format** to `6.5.0`
* Fixed an issue where the **validate** command did not fail when the integration yml file name was not the same as the folder containing it.
* Added an option to have **generate-docs** take a Playbooks folder path as input, and generate docs for all playbooks in it.
* Fixed an issue where the suggestion in case of `IF113` included uppercase letters for the `cliName` parameter.
* Added new validation to the **validate** command to fail and list all the file paths of files that are using a deprecated integration command / script / playbook.
* **validate** will no longer fail on playbooks calling subplaybooks that have a higher `fromVersion` value, if  calling the subplaybook has `skipifunavailable=True`.
* Fixed an issue where relative paths were not accessed correctly.
* Running any `demisto-sdk` command in a folder with a `.env` file will load it, temporarily overriding existing environment variables.
* Fixed an issue where **validate** did not properly detect deleted files.
* Added new validations to the **validate** command to verify that the schema file exists for a modeling rule and that the schema and rules keys are empty in the yml file.
* Fixed an issue where *find_type* didn't recognize exported incident types.
* Added a new validation to **validate**, making sure all inputs of a playbook are used.
* Added a new validation to **validate**, making sure all inputs used in a playbook declared in the input section.
* The **format** command will now replace the *fromServerVersion* field with *fromVersion*.

## 1.7.0

* Allowed JSON Handlers to accept kwargs, for custoimzing behavior.
* Fixed an issue where an incorrect error was shown when the `id` of a content item differed from its `name` attribute.
* Fixed an issue where the `preserve_quotes` in ruamel_handler received an incorrect value @icholy
* Fixed an issue where ignoring RM110 error code wasn't working and added a validation to **ALLOWED_IGNORE_ERRORS** to validate that all error codes are inserted in the right format.
* Fixed an issue where the contribution credit text was not added correctly to the pack README.
* Changed the contribution file implementation from markdown to a list of contributor names. The **create-content-artifact** will use this list to prepare the needed credit message.
* Added a new validation to the `XSOAR-linter` in the **lint** command for verifying that demisto.log is not used in the code.
* The **generate-docs** command will now auto-generate the Incident Mirroring section when implemented in an integration.
* Added support to automatically generate release notes for deprecated items in the **update-release-notes** command.
* Fixed an issue causing any command to crash when unable to detect local repository properties.
* Fixed an issue where running in a private gitlab repo caused a warning message to be shown multiple times.
* Added a new validation to the **validate** command to verify that markdown and python files do not contain words related to copyright section.
* Fixed an issue where **lint** crashed when provided an input file path (expecting a directory).

## 1.6.9

* Added a new validation that checks whether a pack should be deprecated.
* Added a new ability to the **format** command to deprecate a pack.
* Fixed an issue where the **validate** command sometimes returned a false negative in cases where there are several sub-playbooks with the same ID.
* Added a new validation to the **validate** command to verify that the docker in use is not deprecated.
* Added support for multiple ApiModules in the **unify** command
* Added a check to **validate** command, preventing use of relative urls in README files.
* Added environment variable **DEMISTO_SDK_MARKETPLACE** expected to affect *MarketplaceTagParser* *marketplace* value. The value will be automatically set when passing *marketplace* arg to the commands **unify**, **zip-packs**, **create-content-artifacts** and **upload**.
* Added slack notifier for build failures on the master branch.
* Added support for modeling and parsing rules in the **split** command.
* Added support for README files in **format** command.
* Added a **validate** check, making sure classifier id and name values match. Updated the classifier **format** to update the id accordingly.
* The **generate-docs** command will now auto-generate the playbook image link by default.
* Added the `--custom-image-link` argument to override.
* Added a new flag to **generate-docs** command, allowing to add a custom image link to a playbook README.
* Added a new validation to the **validate** command to verify that the package directory name is the same as the files contained in the that package.
* Added support in the **unify** command to unify a schema into its Modeling Rule.

## 1.6.8

* Fixed an issue where **validate** did not fail on invalid playbook entities' versions (i.e. subplaybooks or scripts with higher fromversion than their parent playbook).
* Added support for running lint via a remote docker ssh connection. Use `DOCKER_HOST` env variable to specify a remote docker connection, such as: `DOCKER_HOST=ssh://myuser@myhost.com`.
* Fixed an issue where the pack cache in *get_marketplaces* caused the function to return invalid values.
* Fixed an issue where running format on a pack with XSIAM entities would fail.
* Added the new `display_name` field to relevant entities in the **create-id-set** command.
* Added a new validation to the **validate** command to verify the existence of "Reliability" parameter if the integration have reputation command.
* Fixed a bug where terminating the **lint** command failed (`ctrl + c`).
* Removed the validation of a subtype change in integrations and scripts from **validate**.
* Fixed an issue where **download** did not behave as expected when prompting for a version update. Reported by @K-Yo
* Added support for adoption release notes.
* Fixed an issue where **merge-id-sets** failed when a key was missing in one id-set.json.
* Fixed a bug where some mypy messages were not parsed properly in **lint**.
* Added a validation to the **validate** command, failing when '`fromversion`' or '`toversion`' in a content entity are incorrect format.
* Added a validation to the **validate** command, checking if `fromversion` <= `toversion`.
* Fixed an issue where coverage reports used the wrong logging level, marking debug logs as errors.
* Added a new validation to the **validate** command, to check when the discouraged `http` prefixes are used when setting defaultvalue, rather than `https`.
* Added a check to the **lint** command for finding hard-coded usage of the http protocol.
* Locked the dependency on Docker.
* Removed a traceback line from the **init** command templates: BaseIntegration, BaseScript.
* Updated the token in **_add_pr_comment** method from the content-bot token to the xsoar-bot token.

## 1.6.7

* Added the `types-markdown` dependency, adding markdown capabilities to existing linters using the [Markdown](https://pypi.org/project/Markdown/) package.
* Added support in the **format** command to remove nonexistent incident/indicator fields from *layouts/mappers*
* Added the `Note: XXX` and `XXX now generally available.` release notes templates to **doc-review** command.
* Updated the logs shown during the docker build step.
* Removed a false warning about configuring the `GITLAB_TOKEN` environment variable when it's not needed.
* Removed duplicate identifiers for XSIAM integrations.
* Updated the *tags* and *use cases* in pack metadata validation to use the local files only.
* Fixed the error message in checkbox validation where the defaultvalue is wrong and added the name of the variable that should be fixed.
* Added types to `find_type_by_path` under tools.py.
* Fixed an issue where YAML files contained incorrect value type for `tests` key when running `format --deprecate`.
* Added a deprecation message to the `tests:` section of yaml files when running `format --deprecate`.
* Added use case for **validate** on *wizard* objects - set_playbook is mapped to all integrations.
* Added the 'integration-get-indicators' commands to be ignored by the **verify_yml_commands_match_readme** validation, the validation will no longer fail if these commands are not in the readme file.
* Added a new validation to the **validate** command to verify that if the phrase "breaking changes" is present in a pack release notes, a JSON file with the same name exists and contains the relevant breaking changes information.
* Improved logs when running test playbooks (in a build).
* Fixed an issue in **upload** did not include list-type content items. @nicolas-rdgs
* Reverted release notes to old format.

## 1.6.6

* Added debug print when excluding item from ID set due to missing dependency.
* Added a validation to the **validate** command, failing when non-ignorable errors are present in .pack-ignore.
* Fixed an issue where `mdx server` did not close when stopped in mid run.
* Fixed an issue where `-vvv` flag did not print logs on debug level.
* enhanced ***validate*** command to list all command names affected by a backward compatibility break, instead of only one.
* Added support for Wizard content item in the **format**, **validate**, **upload**, **create-id-set**, **find-dependecies** and **create-content-artifacts** commands.
* Added a new flag to the **validate** command, allowing to run specific validations.
* Added support in **unify** and **create-content-artifacts** for displaying different documentations (detailed description + readme) for content items, depending on the marketplace version.
* Fixed an issue in **upload** where list items were not uploaded.
* Added a new validation to **validate** command to verify that *cliName* and *id* keys of the incident field or the indicator field are matches.
* Added the flag '-x', '--xsiam' to **upload** command to upload XSIAM entities to XSIAM server.
* Fixed the integration field *isFetchEvents* to be in lowercase.
* Fixed an issue where **validate -i** run after **format -i** on an existing file in the repo instead of **validate -g**.
* Added the following commands: 'update-remote-data', 'get-modified-remote-data', 'update-remote-system' to be ignored by the **verify_yml_commands_match_readme** validation, the validation will no longer fail if these commands are not in the readme file.
* Updated the release note template to include a uniform format for all items.
* Added HelloWorldSlim template option for *--template* flag in **demisto-sdk init** command.
* Fixed an issue where the HelloWorldSlim template in **demisto-sdk init** command had an integration id that was conflicting with HelloWorld integration id.
* Updated the SDK to use demisto-py 3.1.6, allowing use of a proxy with an environment variable.
* Set the default logger level to `warning`, to avoid unwanted debug logs.
* The **format** command now validates that default value of checkbox parameters is a string 'true' or 'false'.
* Fixed an issue where `FileType.PLAYBOOK` would show instead of `Playbook` in readme error messages.
* Added a new validation to **validate** proper defaultvalue for checkbox fields.

## 1.6.5

* Fixed an issue in the **format** command where the `id` field was overwritten for existing JSON files.
* Fixed an issue where the **doc-review** command was successful even when the release-note is malformed.
* Added timestamps to the `demisto-sdk` logger.
* Added time measurements to **lint**.
* Added the flag '-d', '--dependency' to **find-dependencies** command to get the content items that cause the dependencies between two packs.
* Fixed an issue where **update-release-notes** used the *trigger_id* field instead of the *trigger_name* field.
* Fixed an issue where **doc-review** failed to recognize script names, in scripts using the old file structure.
* Fixed an issue where concurrent processes created by **lint** caused deadlocks when opening files.
* Fixed an issue in the **format** command where `_dev` or `_copy` suffixes weren't removed from the subscript names in playbooks and layouts.
* Fixed an issue where **validate** failed on nonexistent `README.md` files.
* Added support of XSIAM content items to the **validate** command.
* Report **lint** summary results and failed packages after reporting time measurements.

## 1.6.4

* Added the new **generate-yml-from-python** command.
* Added a code *type* indication for integration and script objects in the *ID Set*.
* Added the [Vulture](https://github.com/jendrikseipp/vulture) linter to the pre-commit hook.
* The `demisto-sdk` pack will now be distributed via PyPi with a **wheel** file.
* Fixed a bug where any edited json file that contained a forward slash (`/`) escaped.
* Added a new validation to **validate** command to verify that the metadata *currentVersion* is
the same as the last release note version.
* The **validate** command now checks if there're none-deprecated integration commands that are missing from the readme file.
* Fixed an issue where *dockerimage* changes in Scripts weren't recognized by the **update-release-notes** command.
* Fixed an issue where **update-xsoar-config-file** did not properly insert the marketplace packs list to the file.
* Added the pack name to the known words by default when running the **doc-review** command.
* Added support for new XSIAM entities in **create-id-set** command.
* Added support for new XSIAM entities in **create-content-artifacts** command.
* Added support for Parsing/Modeling Rule content item in the **unify** command.
* Added the integration name, the commands name and the script name to the known words by default when running the **doc-review** command.
* Added an argument '-c' '--custom' to the **unify** command, if True will append to the unified yml name/display/id the custom label provided
* Added support for sub words suggestion in kebab-case sentences when running the **doc-review** command.
* Added support for new XSIAM entities in **update-release-notes** command.
* Enhanced the message of alternative suggestion words shown when running **doc-review** command.
* Fixed an incorrect error message, in case `node` is not installed on the machine.
* Fixed an issue in the **lint** command where the *check-dependent-api-modules* argument was set to true by default.
* Added a new command **generate-unit-tests**.
* Added a new validation to **validate** all SIEM integration have the same suffix.
* Fixed the destination path of the unified parsing/modeling rules in **create-content-artifacts** command.
* Fixed an issue in the **validate** command, where we validated wrongfully the existence of readme file for the *ApiModules* pack.
* Fixed an issue in the **validate** command, where an error message that was displayed for scripts validation was incorrect.
* Fixed an issue in the **validate** and **format** commands where *None* arguments in integration commands caused the commands to fail unexpectedly.
* Added support for running tests on XSIAM machines in the **test-content** command.
* Fixed an issue where the **validate** command did not work properly when deleting non-content items.
* Added the flag '-d', '--dependency' to **find-dependencies** command to get the content items that cause the dependencies between two packs.

## 1.6.3

* **Breaking change**: Fixed a typo in the **validate** `--quiet-bc-validation` flag (was `--quite-bc-validation`). @upstart-swiss
* Dropped support for python 3.7: Demisto-SDK is now supported on Python 3.8 or newer.
* Added an argument to YAMLHandler, allowing to set a maximal width for YAML files. This fixes an issue where a wrong default was used.
* Added the detach mechanism to the **upload** command, If you set the --input-config-file flag, any files in the repo's SystemPacks folder will be detached.
* Added the reattach mechanism to the **upload** command, If you set the --input-config-file flag, any detached item in your XSOAR instance that isn't currently in the repo's SystemPacks folder will be re-attached.
* Fixed an issue in the **validate** command that did not work properly when using the *-g* flag.
* Enhanced the dependency message shown when running **lint**.
* Fixed an issue where **update-release-notes** didn't update the currentVersion in pack_metadata.
* Improved the logging in **test-content** for helping catch typos in external playbook configuration.

## 1.6.2

* Added dependency validation support for core marketplacev2 packs.
* Fixed an issue in **update-release-notes** where suggestion fix failed in validation.
* Fixed a bug where `.env` files didn't load. @nicolas-rdgs
* Fixed a bug where **validate** command failed when the *categories* field in the pack metadata was empty for non-integration packs.
* Added *system* and *item-type* arguments to the **download** command, used when downloading system items.
* Added a validation to **validate**, checking that each script, integration and playbook have a README file. This validation only runs when the command is called with either the `-i` or the `-g` flag.
* Fixed a regression issue with **doc-review**, where the `-g` flag did not work.
* Improved the detection of errors in **doc-review** command.
* The **validate** command now checks if a readme file is empty, only for packs that contain playbooks or were written by a partner.
* The **validate** command now makes sure common contextPath values (e.g. `DBotScore.Score`) have a non-empty description, and **format** populates them automatically.
* Fixed an issue where the **generate-outputs** command did not work properly when examples were provided.
* Fixed an issue in the **generate-outputs** command, where the outputs were not written to the specified output path.
* The **generate-outputs** command can now generate outputs from multiple calls to the same command (useful when different args provide different outputs).
* The **generate-outputs** command can now update a yaml file with new outputs, without deleting or overwriting existing ones.
* Fixed a bug where **doc-review** command failed on existing templates.
* Fixed a bug where **validate** command failed when the word demisto is in the repo README file.
* Added support for adding test-playbooks to the zip file result in *create-content-artifacts* command for marketplacev2.
* Fixed an issue in **find-dependencies** where using the argument *-o* without the argument *--all-packs-dependencies* did not print a proper warning.
* Added a **validate** check to prevent deletion of files whose deletion is not supported by the XSOAR marketplace.
* Removed the support in the *maintenance* option of the *-u* flag in the **update-release-notes** command.
* Added validation for forbidden words and phrases in the **doc-review** command.
* Added a retries mechanism to the **test-content** command to stabilize the build process.
* Added support for all `git` platforms to get remote files.
* Refactored the **format** command's effect on the *fromversion* field:
  * Fixed a bug where the *fromversion* field was removed when modifying a content item.
  * Updated the general default *fromversion* and the default *fromversion* of newly-introduced content items (e.g. `Lists`, `Jobs`).
  * Added an interactive mode functionality for all content types, to ask the user whether to set a default *fromversion*, if could not automatically determine its value. Use `-y` to assume 'yes' as an answer to all prompts and run non-interactively.

## 1.6.1

* Added the '--use-packs-known-words' argument to the **doc-review** command
* Added YAML_Loader to handle yaml files in a standard way across modules, replacing PYYAML.
* Fixed an issue when filtering items using the ID set in the **create-content-artifacts** command.
* Fixed an issue in the **generate-docs** command where tables were generated with an empty description column.
* Fixed an issue in the **split** command where splitting failed when using relative input/output paths.
* Added warning when inferred files are missing.
* Added to **validate** a validation for integration image dimensions, which should be 120x50px.
* Improved an error in the **validate** command to better differentiate between the case where a required fetch parameter is malformed or missing.

## 1.6.0

* Fixed an issue in the **create-id-set** command where similar items from different marketplaces were reported as duplicated.
* Fixed typo in demisto-sdk init
* Fixed an issue where the **lint** command did not handle all container exit codes.
* Add to **validate** a validation for pack name to make sure it is unchanged.
* Added a validation to the **validate** command that verifies that the version in the pack_metdata file is written in the correct format.
* Fixed an issue in the **format** command where missing *fromVersion* field in indicator fields caused an error.

## 1.5.9

* Added option to specify `External Playbook Configuration` to change inputs of Playbooks triggered as part of **test-content**
* Improved performance of the **lint** command.
* Improved performance of the **validate** command when checking README images.
* ***create-id-set*** command - the default value of the **marketplace** argument was changed from ‘xsoar’ to all packs existing in the content repository. When using the command, make sure to pass the relevant marketplace to use.

## 1.5.8

* Fixed an issue where the command **doc-review** along with the argument `--release-notes` failed on yml/json files with invalid schema.
* Fixed an issue where the **lint** command failed on packs using python 3.10

## 1.5.7

* Fixed an issue where reading remote yaml files failed.
* Fixed an issue in **validate** failed with no error message for lists (when no fromVersion field was found).
* Fixed an issue when running **validate** or **format** in a gitlab repository, and failing to determine its project id.
* Added an enhancement to **split**, handling an empty output argument.
* Added the ability to add classifiers and mappers to conf.json.
* Added the Alias field to the incident field schema.

## 1.5.6

* Added 'deprecated' release notes template.
* Fixed an issue where **run-test-playbook** command failed to get the task entries when the test playbook finished with errors.
* Fixed an issue in **validate** command when running with `no-conf-json` argument to ignore the `conf.json` file.
* Added error type text (`ERROR` or `WARNING`) to **validate** error prints.
* Fixed an issue where the **format** command on test playbook did not format the ID to be equal to the name of the test playbook.
* Enhanced the **update-release-notes** command to automatically commit release notes config file upon creation.
* The **validate** command will validate that an indicator field of type html has fromVersion of 6.1.0 and above.
* The **format** command will now add fromVersion 6.1.0 to indicator field of type html.
* Added support for beta integrations in the **format** command.
* Fixed an issue where the **postman-codegen** command failed when called with the `--config-out` flag.
* Removed the integration documentation from the detailed description while performing **split** command to the unified yml file.
* Removed the line which indicates the version of the product from the README.md file for new contributions.

## 1.5.5

* Fixed an issue in the **update-release-notes** command, which did not work when changes were made in multiple packs.
* Changed the **validate** command to fail on missing test-playbooks only if no unittests are found.
* Fixed `to_kebab_case`, it will now deal with strings that have hyphens, commas or periods in them, changing them to be hyphens in the new string.
* Fixed an issue in the **create-id-set** command, where the `source` value included the git token if it was specified in the remote url.
* Fixed an issue in the **merge-id-set** command, where merging fails because of duplicates but the packs are in the XSOAR repo but in different version control.
* Fixed missing `Lists` Content Item as valid `IDSetType`
* Added enhancement for **generate-docs**. It is possible to provide both file or a comma seperated list as `examples`. Also, it's possible to provide more than one example for a script or a command.
* Added feature in **format** to sync YML and JSON files to the `master` file structure.
* Added option to specify `Incident Type`, `Incoming Mapper` and `Classifier` when configuring instance in **test-content**
* added a new command **run-test-playbook** to run a test playbook in a given XSOAR instance.
* Fixed an issue in **format** when running on a modified YML, that the `id` value is not changed to its old `id` value.
* Enhancement for **split** command, replace `ApiModule` code block to `import` when splitting a YML.
* Fixed an issue where indicator types were missing from the pack's content, when uploading using **zip-packs**.
* The request data body format generated in the **postman-codegen** will use the python argument's name and not the raw data argument's name.
* Added the flag '--filter-by-id-set' to **create-content-artifacts** to create artifacts only for items in the given id_set.json.

## 1.5.4

* Fixed an issue with the **format** command when contributing via the UI
* The **format** command will now not remove the `defaultRows` key from incident, indicator and generic fields with `type: grid`.
* Fixed an issue with the **validate** command when a layoutscontainer did not have the `fromversion` field set.
* added a new command **update-xsoar-config-file** to handle your XSOAR Configuration File.
* Added `skipVerify` argument in **upload** command to skip pack signature verification.
* Fixed an issue when the **run** command  failed running when there’s more than one playground, by explicitly using the current user’s playground.
* Added support for Job content item in the **format**, **validate**, **upload**, **create-id-set**, **find-dependecies** and **create-content-artifacts** commands.
* Added a **source** field to the **id_set** entitles.
* Two entitles will not consider as duplicates if they share the same pack and the same source.
* Fixed a bug when duplicates were found in **find_dependencies**.
* Added function **get_current_repo** to `tools`.
* The **postman-codegen** will not have duplicates argument name. It will rename them to the minimum distinguished shared path for each of them.

## 1.5.3

* The **format** command will now set `unsearchable: True` for incident, indicator and generic fields.
* Fixed an issue where the **update-release-notes** command crashes with `--help` flag.
* Added validation to the **validate** command that verifies the `unsearchable` key in incident, indicator and generic fields is set to true.
* Removed a validation that DBotRole should be set for automation that requires elevated permissions to the `XSOAR-linter` in the **lint** command.
* Fixed an issue in **Validate** command where playbooks conditional tasks were mishandeled.
* Added a validation to prevent contributors from using the `fromlicense` key as a configuration parameter in an integration's YML
* Added a validation to ensure that the type for **API token** (and similar) parameters are configured correctly as a `credential` type in the integration configuration YML.
* Added an assertion that checks for duplicated requests' names when generating an integration from a postman collection.
* Added support for [.env files](https://pypi.org/project/python-dotenv/). You can now add a `.env` file to your repository with the logging information instead of setting a global environment variables.
* When running **lint** command with --keep-container flag, the docker images are committed.
* The **validate** command will not return missing test playbook error when given a script with dynamic-section tag.

## 1.5.2

* Added a validation to **update-release-notes** command to ensure that the `--version` flag argument is in the right format.
* added a new command **coverage-analyze** to generate and print coverage reports.
* Fixed an issue in **validate** in repositories which are not in GitHub or GitLab
* Added a validation that verifies that readme image absolute links do not contain the working branch name.
* Added support for List content item in the **format**, **validate**, **download**, **upload**, **create-id-set**, **find-dependecies** and **create-content-artifacts** commands.
* Added a validation to ensure reputation command's default argument is set as an array input.
* Added the `--fail-duplicates` flag for the **merge-id-set** command which will fail the command if duplicates are found.
* Added the `--fail-duplicates` flag for the **create-id-set** command which will fail the command if duplicates are found.

## 1.5.1

* Fixed an issue where **validate** command failed to recognized test playbooks for beta integrations as valid tests.
* Fixed an issue were the **validate** command was falsely recognizing image paths in readme files.
* Fixed an issue where the **upload** command error message upon upload failure pointed to wrong file rather than to the pack metadata.
* Added a validation that verifies that each script which appears in incident fields, layouts or layout containers exists in the id_set.json.
* Fixed an issue where the **postman code-gen** command generated double dots for context outputs when it was not needed.
* Fixed an issue where there **validate** command on release notes file crashed when author image was added or modified.
* Added input handling when running **find-dependencies**, replacing string manipulations.
* Fixed an issue where the **validate** command did not handle multiple playbooks with the same name in the id_set.
* Added support for GitLab repositories in **validate**

## 1.5.0

* Fixed an issue where **upload** command failed to upload packs not under content structure.
* Added support for **init** command to run from non-content repo.
* The **split-yml** has been renamed to **split** and now supports splitting Dashboards from unified Generic Modules.
* Fixed an issue where the skipped tests validation ran on the `ApiModules` pack in the **validate** command.
* The **init** command will now create the `Generic Object` entities directories.
* Fixed an issue where the **format** command failed to recognize changed files from git.
* Fixed an issue where the **json-to-outputs** command failed checking whether `0001-01-01T00:00:00` is of type `Date`
* Added to the **generate context** command to generate context paths for integrations from an example file.
* Fixed an issue where **validate** failed on release notes configuration files.
* Fixed an issue where the **validate** command failed on pack input if git detected changed files outside of `Packs` directory.
* Fixed an issue where **validate** command failed to recognize files inside validated pack when validation release notes, resulting in a false error message for missing entity in release note.
* Fixed an issue where the **download** command failed when downloading an invalid YML, instead of skipping it.

## 1.4.9

* Added validation that the support URL in partner contribution pack metadata does not lead to a GitHub repo.
* Enhanced ***generate-docs*** with default `additionalinformation` (description) for common parameters.
* Added to **validate** command a validation that a content item's id and name will not end with spaces.
* The **format** command will now remove trailing whitespaces from content items' id and name fields.
* Fixed an issue where **update-release-notes** could fail on files outside the user given pack.
* Fixed an issue where the **generate-test-playbook** command would not place the playbook in the proper folder.
* Added to **validate** command a validation that packs with `Iron Bank` uses the latest docker from Iron Bank.
* Added to **update-release-notes** command support for `Generic Object` entities.
* Fixed an issue where playbook `fromversion` mismatch validation failed even if `skipunavailable` was set to true.
* Added to the **create artifacts** command support for release notes configuration file.
* Added validation to **validate** for release notes config file.
* Added **isoversize** and **isautoswitchedtoquietmode** fields to the playbook schema.
* Added to the **update-release-notes** command `-bc` flag to generate template for breaking changes version.
* Fixed an issue where **validate** did not search description files correctly, leading to a wrong warning message.

## 1.4.8

* Fixed an issue where yml files with `!reference` failed to load properly.
* Fixed an issue when `View Integration Documentation` button was added twice during the download and re-upload.
* Fixed an issue when `(Partner Contribution)` was added twice to the display name during the download and re-upload.
* Added the following enhancements in the **generate-test-playbook** command:
  * Added the *--commands* argument to generate tasks for specific commands.
  * Added the *--examples* argument to get the command examples file path and generate tasks from the commands and arguments specified there.
  * Added the *--upload* flag to specify whether to upload the test playbook after the generation.
  * Fixed the output condition generation for outputs of type `Boolean`.

## 1.4.7

* Fixed an issue where an empty list for a command context didn't produce an indication other than an empty table.
* Fixed an issue where the **format** command has incorrectly recognized on which files to run when running using git.
* Fixed an issue where author image validations were not checked properly.
* Fixed an issue where new old-formatted scripts and integrations were not validated.
* Fixed an issue where the wording in the from version validation error for subplaybooks was incorrect.
* Fixed an issue where the **update-release-notes** command used the old docker image version instead of the new when detecting a docker change.
* Fixed an issue where the **generate-test-playbook** command used an incorrect argument name as default
* Fixed an issue where the **json-to-outputs** command used an incorrect argument name as default when using `-d`.
* Fixed an issue where validations failed while trying to validate non content files.
* Fixed an issue where README validations did not work post VS Code formatting.
* Fixed an issue where the description validations were inconsistent when running through an integration file or a description file.

## 1.4.6

* Fixed an issue where **validate** suggests, with no reason, running **format** on missing mandatory keys in yml file.
* Skipped existence of TestPlaybook check on community and contribution integrations.
* Fixed an issue where pre-commit didn't run on the demisto_sdk/commands folder.
* The **init** command will now change the script template name in the code to the given script name.
* Expanded the validations performed on beta integrations.
* Added support for PreProcessRules in the **format**, **validate**, **download**, and **create-content-artifacts** commands.
* Improved the error messages in **generate-docs**, if an example was not provided.
* Added to **validate** command a validation that a content entity or a pack name does not contain the words "partner" and "community".
* Fixed an issue where **update-release-notes** ignores *--text* flag while using *-f*
* Fixed the outputs validations in **validate** so enrichment commands will not be checked to have DBotScore outputs.
* Added a new validation to require the dockerimage key to exist in an integration and script yml files.
* Enhanced the **generate-test-playbook** command to use only integration tested on commands, rather than (possibly) other integrations implementing them.
* Expanded unify command to support GenericModules - Unifies a GenericModule object with its Dashboards.
* Added validators for generic objects:
  * Generic Field validator - verify that the 'fromVersion' field is above 6.5.0, 'group' field equals 4 and 'id' field starts with the prefix 'generic_'.
  * Generic Type validator - verify that the 'fromVersion' field is above 6.5.0
  * Generic Module validator - verify that the 'fromVersion' field is above 6.5.0
  * Generic Definition validator - verify that the 'fromVersion' field is above 6.5.0
* Expanded Format command to support Generic Objects - Fixes generic objects according to their validations.
* Fixed an issue where the **update-release-notes** command did not handle ApiModules properly.
* Added option to enter a dictionary or json of format `[{field_name:description}]` in the **json-to-outputs** command,
  with the `-d` flag.
* Improved the outputs for the **format** command.
* Fixed an issue where the validations performed after the **format** command were inconsistent with **validate**.
* Added to the **validate** command a validation for the author image.
* Updated the **create-content-artifacts** command to support generic modules, definitions, fields and types.
* Added an option to ignore errors for file paths and not only file name in .pack-ignore file.

## 1.4.5

* Enhanced the **postman-codegen** command to name all generated arguments with lower case.
* Fixed an issue where the **find-dependencies** command miscalculated the dependencies for playbooks that use generic commands.
* Fixed an issue where the **validate** command failed in external repositories in case the DEMISTO_SDK_GITHUB_TOKEN was not set.
* Fixed an issue where **openapi-codegen** corrupted the swagger file by overwriting configuration to swagger file.
* Updated the **upload** command to support uploading zipped packs to the marketplace.
* Added to the **postman-codegen** command support of path variables.
* Fixed an issue where **openapi-codegen** entered into an infinite loop on circular references in the swagger file.
* The **format** command will now set `fromVersion: 6.2.0` for widgets with 'metrics' data type.
* Updated the **find-dependencies** command to support generic modules, definitions, fields and types.
* Fixed an issue where **openapi-codegen** tried to extract reference example outputs, leading to an exception.
* Added an option to ignore secrets automatically when using the **init** command to create a pack.
* Added a tool that gives the ability to temporarily suppress console output.

## 1.4.4

* When formatting incident types with Auto-Extract rules and without mode field, the **format** command will now add the user selected mode.
* Added new validation that DBotRole is set for scripts that requires elevated permissions to the `XSOAR-linter` in the **lint** command.
* Added url escaping to markdown human readable section in generate docs to avoid autolinking.
* Added a validation that mapper's id and name are matching. Updated the format of mapper to include update_id too.
* Added a validation to ensure that image paths in the README files are valid.
* Fixed **find_type** function to correctly find test files, such as, test script and test playbook.
* Added scheme validations for the new Generic Object Types, Fields, and Modules.
* Renamed the flag *--input-old-version* to *--old-version* in the **generate-docs** command.
* Refactored the **update-release-notes** command:
  * Replaced the *--all* flag with *--use-git* or *-g*.
  * Added the *--force* flag to update the pack release notes without changes in the pack.
  * The **update-release-notes** command will now update all dependent integrations on ApiModule change, even if not specified.
  * If more than one pack has changed, the full list of updated packs will be printed at the end of **update-release-notes** command execution.
  * Fixed an issue where the **update-release-notes** command did not add docker image release notes entry for release notes file if a script was changed.
  * Fixed an issue where the **update-release-notes** command did not detect changed files that had the same name.
  * Fixed an issue in the **update-release-notes** command where the version support of JSON files was mishandled.
* Fixed an issue where **format** did not skip files in test and documentation directories.
* Updated the **create-id-set** command to support generic modules, definitions, fields and types.
* Changed the **convert** command to generate old layout fromversion to 5.0.0 instead of 4.1.0
* Enhanced the command **postman-codegen** with type hints for templates.

## 1.4.3

* Fixed an issue where **json-to-outputs** command returned an incorrect output when json is a list.
* Fixed an issue where if a pack README.md did not exist it could cause an error in the validation process.
* Fixed an issue where the *--name* was incorrectly required in the **init** command.
* Adding the option to run **validate** on a specific path while using git (*-i* & *-g*).
* The **format** command will now change UUIDs in .yml and .json files to their respective content entity name.
* Added a playbook validation to check if a task sub playbook exists in the id set in the **validate** command.
* Added the option to add new tags/usecases to the approved list and to the pack metadata on the same pull request.
* Fixed an issue in **test_content** where when different servers ran tests for the same integration, the server URL parameters were not set correctly.
* Added a validation in the **validate** command to ensure that the ***endpoint*** command is configured correctly in yml file.
* Added a warning when pack_metadata's description field is longer than 130 characters.
* Fixed an issue where a redundant print occurred on release notes validation.
* Added new validation in the **validate** command to ensure that the minimal fromVersion in a widget of type metrics will be 6.2.0.
* Added the *--release-notes* flag to demisto-sdk to get the current version release notes entries.

## 1.4.2

* Added to `pylint` summary an indication if a test was skipped.
* Added to the **init** command the option to specify fromversion.
* Fixed an issue where running **init** command without filling the metadata file.
* Added the *--docker-timeout* flag in the **lint** command to control the request timeout for the Docker client.
* Fixed an issue where **update-release-notes** command added only one docker image release notes entry for release notes file, and not for every entity whom docker image was updated.
* Added a validation to ensure that incident/indicator fields names starts with their pack name in the **validate** command. (Checked only for new files and only when using git *-g*)
* Updated the **find-dependencies** command to return the 'dependencies' according the layout type ('incident', 'indicator').
* Enhanced the "vX" display name validation for scripts and integrations in the **validate** command to check for every versioned script or integration, and not only v2.
* Added the *--fail-duplicates* flag for the **create-id-set** command which will fail the command if duplicates are found.
* Added to the **generate-docs** command automatic addition to git when a new readme file is created.

## 1.4.1

* When in private repo without `DEMSITO_SDK_GITHUB_TOKEN` configured, get_remote_file will take files from the local origin/master.
* Enhanced the **unify** command when giving input of a file and not a directory return a clear error message.
* Added a validation to ensure integrations are not skipped and at least one test playbook is not skipped for each integration or script.
* Added to the Content Tests support for `context_print_dt`, which queries the incident context and prints the result as a json.
* Added new validation for the `xsoar_config.json` file in the **validate** command.
* Added a version differences section to readme in **generate-docs** command.
* Added the *--docs-format* flag in the **integration-diff** command to get the output in README format.
* Added the *--input-old-version* and *--skip-breaking-changes* flags in the **generate-docs** command to get the details for the breaking section and to skip the breaking changes section.

## 1.4.0

* Enable passing a comma-separated list of paths for the `--input` option of the **lint** command.
* Added new validation of unimplemented test-module command in the code to the `XSOAR-linter` in the **lint** command.
* Fixed the **generate-docs** to handle integration authentication parameter.
* Added a validation to ensure that description and README do not contain the word 'Demisto'.
* Improved the deprecated message validation required from playbooks and scripts.
* Added the `--quite-bc-validation` flag for the **validate** command to run the backwards compatibility validation in quite mode (errors is treated like warnings).
* Fixed the **update release notes** command to display a name for old layouts.
* Added the ability to append to the pack README credit to contributors.
* Added identification for parameter differences in **integration-diff** command.
* Fixed **format** to use git as a default value.
* Updated the **upload** command to support reports.
* Fixed an issue where **generate-docs** command was displaying 'None' when credentials parameter display field configured was not configured.
* Fixed an issue where **download** did not return exit code 1 on failure.
* Updated the validation that incident fields' names do not contain the word incident will aplly to core packs only.
* Added a playbook validation to verify all conditional tasks have an 'else' path in **validate** command.
* Renamed the GitHub authentication token environment variable `GITHUB_TOKEN` to `DEMITO_SDK_GITHUB_TOKEN`.
* Added to the **update-release-notes** command automatic addition to git when new release notes file is created.
* Added validation to ensure that integrations, scripts, and playbooks do not contain the entity type in their names.
* Added the **convert** command to convert entities between XSOAR versions.
* Added the *--deprecate* flag in **format** command to deprecate integrations, scripts, and playbooks.
* Fixed an issue where ignoring errors did not work when running the **validate** command on specific files (-i).

## 1.3.9

* Added a validation verifying that the pack's README.md file is not equal to pack description.
* Fixed an issue where the **Assume yes** flag did not work properly for some entities in the **format** command.
* Improved the error messages for separators in folder and file names in the **validate** command.
* Removed the **DISABLE_SDK_VERSION_CHECK** environment variable. To disable new version checks, use the **DEMISTO_SDK_SKIP_VERSION_CHECK** envirnoment variable.
* Fixed an issue where the demisto-sdk version check failed due to a rate limit.
* Fixed an issue with playbooks scheme validation.

## 1.3.8

* Updated the **secrets** command to work on forked branches.

## 1.3.7

* Added a validation to ensure correct image and description file names.
* Fixed an issue where the **validate** command failed when 'display' field in credentials param in yml is empty but 'displaypassword' was provided.
* Added the **integration-diff** command to check differences between two versions of an integration and to return a report of missing and changed elements in the new version.
* Added a validation verifying that the pack's README.md file is not missing or empty for partner packs or packs contains use cases.
* Added a validation to ensure that the integration and script folder and file names will not contain separators (`_`, `-`, ``).
* When formatting new pack, the **format** command will set the *fromversion* key to 5.5.0 in the new files without fromversion.

## 1.3.6

* Added a validation that core packs are not dependent on non-core packs.
* Added a validation that a pack name follows XSOAR standards.
* Fixed an issue where in some cases the `get_remote_file` function failed due to an invalid path.
* Fixed an issue where running **update-release-notes** with updated integration logo, did not detect any file changes.
* Fixed an issue where the **create-id-set** command did not identify unified integrations correctly.
* Fixed an issue where the `CommonTypes` pack was not identified as a dependency for all feed integrations.
* Added support for running SDK commands in private repositories.
* Fixed an issue where running the **init** command did not set the correct category field in an integration .yml file for a newly created pack.
* When formatting new contributed pack, the **format** command will set the *fromversion* key to 6.0.0 in the relevant files.
* If the environment variable "DISABLE_SDK_VERSION_CHECK" is define, the demisto-sdk will no longer check for newer version when running a command.
* Added the `--use-pack-metadata` flag for the **find-dependencies** command to update the calculated dependencies using the the packs metadata files.
* Fixed an issue where **validate** failed on scripts in case the `outputs` field was set to `None`.
* Fixed an issue where **validate** was failing on editing existing release notes.
* Added a validation for README files verifying that the file doesn't contain template text copied from HelloWorld or HelloWorldPremium README.

## 1.3.5

* Added a validation that layoutscontainer's id and name are matching. Updated the format of layoutcontainer to include update_id too.
* Added a validation that commands' names and arguments in core packs, or scripts' arguments do not contain the word incident.
* Fixed issue where running the **generate-docs** command with -c flag ran all the commands and not just the commands specified by the flag.
* Fixed the error message of the **validate** command to not always suggest adding the *description* field.
* Fixed an issue where running **format** on feed integration generated invalid parameter structure.
* Fixed an issue where the **generate-docs** command did not add all the used scripts in a playbook to the README file.
* Fixed an issue where contrib/partner details might be added twice to the same file, when using unify and create-content-artifacts commands
* Fixed issue where running **validate** command on image-related integration did not return the correct outputs to json file.
* When formatting playbooks, the **format** command will now remove empty fields from SetIncident, SetIndicator, CreateNewIncident, CreateNewIndicator script arguments.
* Added an option to fill in the developer email when running the **init** command.

## 1.3.4

* Updated the **validate** command to check that the 'additionalinfo' field only contains the expected value for feed required parameters and not equal to it.
* Added a validation that community/partner details are not in the detailed description file.
* Added a validation that the Use Case tag in pack_metadata file is only used when the pack contains at least one PB, Incident Type or Layout.
* Added a validation that makes sure outputs in integrations are matching the README file when only README has changed.
* Added the *hidden* field to the integration schema.
* Fixed an issue where running **format** on a playbook whose `name` does not equal its `id` would cause other playbooks who use that playbook as a sub-playbook to fail.
* Added support for local custom command configuration file `.demisto-sdk-conf`.
* Updated the **format** command to include an update to the description file of an integration, to remove community/partner details.

## 1.3.3

* Fixed an issue where **lint** failed where *.Dockerfile* exists prior running the lint command.
* Added FeedHelloWorld template option for *--template* flag in **demisto-sdk init** command.
* Fixed issue where **update-release-notes** deleted release note file if command was called more than once.
* Fixed issue where **update-release-notes** added docker image release notes every time the command was called.
* Fixed an issue where running **update-release-notes** on a pack with newly created integration, had also added a docker image entry in the release notes.
* Fixed an issue where `XSOAR-linter` did not find *NotImplementedError* in main.
* Added validation for README files verifying their length (over 30 chars).
* When using *-g* flag in the **validate** command it will now ignore untracked files by default.
* Added the *--include-untracked* flag to the **validate** command to include files which are untracked by git in the validation process.
* Improved the `pykwalify` error outputs in the **validate** command.
* Added the *--print-pykwalify* flag to the **validate** command to print the unchanged output from `pykwalify`.

## 1.3.2

* Updated the format of the outputs when using the *--json-file* flag to create a JSON file output for the **validate** and **lint** commands.
* Added the **doc-review** command to check spelling in .md and .yml files as well as a basic release notes review.
* Added a validation that a pack's display name does not already exist in content repository.
* Fixed an issue where the **validate** command failed to detect duplicate params in an integration.
* Fixed an issue where the **validate** command failed to detect duplicate arguments in a command in an integration.

## 1.3.1

* Fixed an issue where the **validate** command failed to validate the release notes of beta integrations.
* Updated the **upload** command to support indicator fields.
* The **validate** and **update-release-notes** commands will now check changed files against `demisto/master` if it is configured locally.
* Fixed an issue where **validate** would incorrectly identify files as renamed.
* Added a validation that integration properties (such as feed, mappers, mirroring, etc) are not removed.
* Fixed an issue where **validate** failed when comparing branch against commit hash.
* Added the *--no-pipenv* flag to the **split-yml** command.
* Added a validation that incident fields and incident types are not removed from mappers.
* Fixed an issue where the *c
reate-id-set* flag in the *validate* command did not work while not using git.
* Added the *hiddenusername* field to the integration schema.
* Added a validation that images that are not integration images, do not ask for a new version or RN

## 1.3.0

* Do not collect optional dependencies on indicator types reputation commands.
* Fixed an issue where downloading indicator layoutscontainer objects failed.
* Added a validation that makes sure outputs in integrations are matching the README file.
* Fixed an issue where the *create-id-set* flag in the **validate** command did not work.
* Added a warning in case no id_set file is found when running the **validate** command.
* Fixed an issue where changed files were not recognised correctly on forked branches in the **validate** and the **update-release-notes** commands.
* Fixed an issue when files were classified incorrectly when running *update-release-notes*.
* Added a validation that integration and script file paths are compatible with our convention.
* Fixed an issue where id_set.json file was re created whenever running the generate-docs command.
* added the *--json-file* flag to create a JSON file output for the **validate** and **lint** commands.

## 1.2.19

* Fixed an issue where merge id_set was not updated to work with the new entity of Packs.
* Added a validation that the playbook's version matches the version of its sub-playbooks, scripts, and integrations.

## 1.2.18

* Changed the *skip-id-set-creation* flag to *create-id-set* in the **validate** command. Its default value will be False.
* Added support for the 'cve' reputation command in default arg validation.
* Filter out generic and reputation command from scripts and playbooks dependencies calculation.
* Added support for the incident fields in outgoing mappers in the ID set.
* Added a validation that the taskid field and the id field under the task field are both from uuid format and contain the same value.
* Updated the **format** command to generate uuid value for the taskid field and for the id under the task field in case they hold an invalid values.
* Exclude changes from doc_files directory on validation.
* Added a validation that an integration command has at most one default argument.
* Fixing an issue where pack metadata version bump was not enforced when modifying an old format (unified) file.
* Added validation that integration parameter's display names are capitalized and spaced using whitespaces and not underscores.
* Fixed an issue where beta integrations where not running deprecation validations.
* Allowed adding additional information to the deprecated description.
* Fixing an issue when escaping less and greater signs in integration params did not work as expected.

## 1.2.17

* Added a validation that the classifier of an integration exists.
* Added a validation that the mapper of an integration exists.
* Added a validation that the incident types of a classifier exist.
* Added a validation that the incident types of a mapper exist.
* Added support for *text* argument when running **demisto-sdk update-release-notes** on the ApiModules pack.
* Added a validation for the minimal version of an indicator field of type grid.
* Added new validation for incident and indicator fields in classifiers mappers and layouts exist in the content.
* Added cache for get_remote_file to reducing failures from accessing the remote repo.
* Fixed an issue in the **format** command where `_dev` or `_copy` suffixes weren't removed from the `id` of the given playbooks.
* Playbook dependencies from incident and indicator fields are now marked as optional.
* Mappers dependencies from incident types and incident fields are now marked as optional.
* Classifier dependencies from incident types are now marked as optional.
* Updated **demisto-sdk init** command to no longer create `created` field in pack_metadata file
* Updated **generate-docs** command to take the parameters names in setup section from display field and to use additionalinfo field when exist.
* Using the *verbose* argument in the **find-dependencies** command will now log to the console.
* Improved the deprecated message validation required from integrations.
* Fixed an issue in the **generate-docs** command where **Context Example** section was created when it was empty.

## 1.2.16

* Added allowed ignore errors to the *IDSetValidator*.
* Fixed an issue where an irrelevant id_set validation ran in the **validate** command when using the *--id-set* flag.
* Fixed an issue were **generate-docs** command has failed if a command did not exist in commands permissions file.
* Improved a **validate** command message for missing release notes of api module dependencies.

## 1.2.15

* Added the *ID101* to the allowed ignored errors.

## 1.2.14

* SDK repository is now mypy check_untyped_defs complaint.
* The lint command will now ignore the unsubscriptable-object (E1136) pylint error in dockers based on python 3.9 - this will be removed once a new pylint version is released.
* Added an option for **format** to run on a whole pack.
* Added new validation of unimplemented commands from yml in the code to `XSOAR-linter`.
* Fixed an issue where Auto-Extract fields were only checked for newly added incident types in the **validate** command.
* Added a new warning validation of direct access to args/params dicts to `XSOAR-linter`.

## 1.2.13

* Added new validation of indicators usage in CommandResults to `XSOAR-linter`.
* Running **demisto-sdk lint** will automatically run on changed files (same behavior as the -g flag).
* Removed supported version message from the documentation when running **generate_docs**.
* Added a print to indicate backwards compatibility is being checked in **validate** command.
* Added a percent print when running the **validate** command with the *-a* flag.
* Fixed a regression in the **upload** command where it was ignoring `DEMISTO_VERIFY_SSL` env var.
* Fixed an issue where the **upload** command would fail to upload beta integrations.
* Fixed an issue where the **validate** command did not create the *id_set.json* file when running with *-a* flag.
* Added price change validation in the **validate** command.
* Added validations that checks in read-me for empty sections or leftovers from the auto generated read-me that should be changed.
* Added new code validation for *NotImplementedError* to raise a warning in `XSOAR-linter`.
* Added validation for support types in the pack metadata file.
* Added support for *--template* flag in **demisto-sdk init** command.
* Fixed an issue with running **validate** on master branch where the changed files weren't compared to previous commit when using the *-g* flag.
* Fixed an issue where the `XSOAR-linter` ran *NotImplementedError* validation on scripts.
* Added support for Auto-Extract feature validation in incident types in the **validate** command.
* Fixed an issue in the **lint** command where the *-i* flag was ignored.
* Improved **merge-id-sets** command to support merge between two ID sets that contain the same pack.
* Fixed an issue in the **lint** command where flake8 ran twice.

## 1.2.12

* Bandit now reports also on medium severity issues.
* Fixed an issue with support for Docker Desktop on Mac version 2.5.0+.
* Added support for vulture and mypy linting when running without docker.
* Added support for *prev-ver* flag in **update-release-notes** command.
* Improved retry support when building docker images for linting.
* Added the option to create an ID set on a specific pack in **create-id-set** command.
* Added the *--skip-id-set-creation* flag to **validate** command in order to add the capability to run validate command without creating id_set validation.
* Fixed an issue where **validate** command checked docker image tag on ApiModules pack.
* Fixed an issue where **find-dependencies** did not calculate dashboards and reports dependencies.
* Added supported version message to the documentation and release notes files when running **generate_docs** and **update-release-notes** commands respectively.
* Added new code validations for *NotImplementedError* exception raise to `XSOAR-linter`.
* Command create-content-artifacts additional support for **Author_image.png** object.
* Fixed an issue where schemas were not enforced for incident fields, indicator fields and old layouts in the validate command.
* Added support for **update-release-notes** command to update release notes according to master branch.

## 1.2.11

* Fixed an issue where the ***generate-docs*** command reset the enumeration of line numbering after an MD table.
* Updated the **upload** command to support mappers.
* Fixed an issue where exceptions were no printed in the **format** while the *--verbose* flag is set.
* Fixed an issue where *--assume-yes* flag did not work in the **format** command when running on a playbook without a `fromversion` field.
* Fixed an issue where the **format** command would fail in case `conf.json` file was not found instead of skipping the update.
* Fixed an issue where integration with v2 were recognised by the `name` field instead of the `display` field in the **validate** command.
* Added a playbook validation to check if a task script exists in the id set in the **validate** command.
* Added new integration category `File Integrity Management` in the **validate** command.

## 1.2.10

* Added validation for approved content pack use-cases and tags.
* Added new code validations for *CommonServerPython* import to `XSOAR-linter`.
* Added *default value* and *predefined values* to argument description in **generate-docs** command.
* Added a new validation that checks if *get-mapping-fields* command exists if the integration schema has *{ismappable: true}* in **validate** command.
* Fixed an issue where the *--staged* flag recognised added files as modified in the **validate** command.
* Fixed an issue where a backwards compatibility warning was raised for all added files in the **validate** command.
* Fixed an issue where **validate** command failed when no tests were given for a partner supported pack.
* Updated the **download** command to support mappers.
* Fixed an issue where the ***format*** command added a duplicate parameter.
* For partner supported content packs, added support for a list of emails.
* Removed validation of README files from the ***validate*** command.
* Fixed an issue where the ***validate*** command required release notes for ApiModules pack.

## 1.2.9

* Fixed an issue in the **openapi_codegen** command where it created duplicate functions name from the swagger file.
* Fixed an issue in the **update-release-notes** command where the *update type* argument was not verified.
* Fixed an issue in the **validate** command where no error was raised in case a non-existing docker image was presented.
* Fixed an issue in the **format** command where format failed when trying to update invalid Docker image.
* The **format** command will now preserve the **isArray** argument in integration's reputation commands and will show a warning if it set to **false**.
* Fixed an issue in the **lint** command where *finally* clause was not supported in main function.
* Fixed an issue in the **validate** command where changing any entity ID was not validated.
* Fixed an issue in the **validate** command where *--staged* flag did not bring only changed files.
* Fixed the **update-release-notes** command to ignore changes in the metadata file.
* Fixed the **validate** command to ignore metadata changes when checking if a version bump is needed.

## 1.2.8

* Added a new validation that checks in playbooks for the usage of `DeleteContext` in **validate** command.
* Fixed an issue in the **upload** command where it would try to upload content entities with unsupported versions.
* Added a new validation that checks in playbooks for the usage of specific instance in **validate** command.
* Added the **--staged** flag to **validate** command to run on staged files only.

## 1.2.7

* Changed input parameters in **find-dependencies** command.
  * Use ***-i, --input*** instead of ***-p, --path***.
  * Use ***-idp, --id-set-path*** instead of ***-i, --id-set-path***.
* Fixed an issue in the **unify** command where it crashed on an integration without an image file.
* Fixed an issue in the **format** command where unnecessary files were not skipped.
* Fixed an issue in the **update-release-notes** command where the *text* argument was not respected in all cases.
* Fixed an issue in the **validate** command where a warning about detailed description was given for unified or deprecated integrations.
* Improved the error returned by the **validate** command when running on files using the old format.

## 1.2.6

* No longer require setting `DEMISTO_README_VALIDATION` env var to enable README mdx validation. Validation will now run automatically if all necessary node modules are available.
* Fixed an issue in the **validate** command where the `--skip-pack-dependencies` would not skip id-set creation.
* Fixed an issue in the **validate** command where validation would fail if supplied an integration with an empty `commands` key.
* Fixed an issue in the **validate** command where validation would fail due to a required version bump for packs which are not versioned.
* Will use env var `DEMISTO_VERIFY_SSL` to determine if to use a secure connection for commands interacting with the Server when `--insecure` is not passed. If working with a local Server without a trusted certificate, you can set env var `DEMISTO_VERIFY_SSL=no` to avoid using `--insecure` on each command.
* Unifier now adds a link to the integration documentation to the integration detailed description.
* Fixed an issue in the **secrets** command where ignored secrets were not skipped.

## 1.2.5

* Added support for special fields: *defaultclassifier*, *defaultmapperin*, *defaultmapperout* in **download** command.
* Added -y option **format** command to assume "yes" as answer to all prompts and run non-interactively
* Speed up improvements for `validate` of README files.
* Updated the **format** command to adhere to the defined content schema and sub-schemas, aligning its behavior with the **validate** command.
* Added support for canvasContextConnections files in **format** command.

## 1.2.4

* Updated detailed description for community integrations.

## 1.2.3

* Fixed an issue where running **validate** failed on playbook with task that adds tags to the evidence data.
* Added the *displaypassword* field to the integration schema.
* Added new code validations to `XSOAR-linter`.
  * As warnings messages:
    * `demisto.params()` should be used only inside main function.
    * `demisto.args()` should be used only inside main function.
    * Functions args should have type annotations.
* Added `fromversion` field validation to test playbooks and scripts in **validate** command.

## 1.2.2

* Add support for warning msgs in the report and summary to **lint** command.
* Fixed an issue where **json-to-outputs** determined bool values as int.
* Fixed an issue where **update-release-notes** was crushing on `--all` flag.
* Fixed an issue where running **validate**, **update-release-notes** outside of content repo crushed without a meaningful error message.
* Added support for layoutscontainer in **init** contribution flow.
* Added a validation for tlp_color param in feeds in **validate** command.
* Added a validation for removal of integration parameters in **validate** command.
* Fixed an issue where **update-release-notes** was failing with a wrong error message when no pack or input was given.
* Improved formatting output of the **generate-docs** command.
* Add support for env variable *DEMISTO_SDK_ID_SET_REFRESH_INTERVAL*. Set this env variable to the refresh interval in minutes. The id set will be regenerated only if the refresh interval has passed since the last generation. Useful when generating Script documentation, to avoid re-generating the id_set every run.
* Added new code validations to `XSOAR-linter`.
  * As error messages:
    * Longer than 10 seconds sleep statements for non long running integrations.
    * exit() usage.
    * quit() usage.
  * As warnings messages:
    * `demisto.log` should not be used.
    * main function existence.
    * `demito.results` should not be used.
    * `return_output` should not be used.
    * try-except statement in main function.
    * `return_error` usage in main function.
    * only once `return_error` usage.
* Fixed an issue where **lint** command printed logs twice.
* Fixed an issue where *suffix* did not work as expected in the **create-content-artifacts** command.
* Added support for *prev-ver* flag in **lint** and **secrets** commands.
* Added support for *text* flag to **update-release-notes** command to add the same text to all release notes.
* Fixed an issue where **validate** did not recognize added files if they were modified locally.
* Added a validation that checks the `fromversion` field exists and is set to 5.0.0 or above when working or comparing to a non-feature branch in **validate** command.
* Added a validation that checks the certification field in the pack_metadata file is valid in **validate** command.
* The **update-release-notes** command will now automatically add docker image update to the release notes.

## 1.2.1

* Added an additional linter `XSOAR-linter` to the **lint** command which custom validates py files. currently checks for:
  * `Sys.exit` usages with non zero value.
  * Any `Print` usages.
* Fixed an issue where renamed files were failing on *validate*.
* Fixed an issue where single changed files did not required release notes update.
* Fixed an issue where doc_images required release-notes and validations.
* Added handling of dependent packs when running **update-release-notes** on changed *APIModules*.
  * Added new argument *--id-set-path* for id_set.json path.
  * When changes to *APIModule* is detected and an id_set.json is available - the command will update the dependent pack as well.
* Added handling of dependent packs when running **validate** on changed *APIModules*.
  * Added new argument *--id-set-path* for id_set.json path.
  * When changes to *APIModule* is detected and an id_set.json is available - the command will validate that the dependent pack has release notes as well.
* Fixed an issue where the find_type function didn't recognize file types correctly.
* Fixed an issue where **update-release-notes** command did not work properly on Windows.
* Added support for indicator fields in **update-release-notes** command.
* Fixed an issue where files in test dirs where being validated.

## 1.2.0

* Fixed an issue where **format** did not update the test playbook from its pack.
* Fixed an issue where **validate** validated non integration images.
* Fixed an issue where **update-release-notes** did not identified old yml integrations and scripts.
* Added revision templates to the **update-release-notes** command.
* Fixed an issue where **update-release-notes** crashed when a file was renamed.
* Fixed an issue where **validate** failed on deleted files.
* Fixed an issue where **validate** validated all images instead of packs only.
* Fixed an issue where a warning was not printed in the **format** in case a non-supported file type is inputted.
* Fixed an issue where **validate** did not fail if no release notes were added when adding files to existing packs.
* Added handling of incorrect layout paths via the **format** command.
* Refactor **create-content-artifacts** command - Efficient artifacts creation and better logging.
* Fixed an issue where image and description files were not handled correctly by **validate** and **update-release-notes** commands.
* Fixed an issue where the **format** command didn't remove all extra fields in a file.
* Added an error in case an invalid id_set.json file is found while running the **validate** command.
* Added fetch params checks to the **validate** command.

## 1.1.11

* Added line number to secrets' path in **secrets** command report.
* Fixed an issue where **init** a community pack did not present the valid support URL.
* Fixed an issue where **init** offered a non relevant pack support type.
* Fixed an issue where **lint** did not pull docker images for powershell.
* Fixed an issue where **find-dependencies** did not find all the script dependencies.
* Fixed an issue where **find-dependencies** did not collect indicator fields as dependencies for playbooks.
* Updated the **validate** and the **secrets** commands to be less dependent on regex.
* Fixed an issue where **lint** did not run on circle when docker did not return ping.
* Updated the missing release notes error message (RN106) in the **Validate** command.
* Fixed an issue where **Validate** would return missing release notes when two packs with the same substring existed in the modified files.
* Fixed an issue where **update-release-notes** would add duplicate release notes when two packs with the same substring existed in the modified files.
* Fixed an issue where **update-release-notes** would fail to bump new versions if the feature branch was out of sync with the master branch.
* Fixed an issue where a non-descriptive error would be returned when giving the **update-release-notes** command a pack which can not be found.
* Added dependencies check for *widgets* in **find-dependencies** command.
* Added a `update-docker` flag to **format** command.
* Added a `json-to-outputs` flag to the **run** command.
* Added a verbose (`-v`) flag to **format** command.
* Fixed an issue where **download** added the prefix "playbook-" to the name of playbooks.

## 1.1.10

* Updated the **init** command. Relevant only when passing the *--contribution* argument.
  * Added the *--author* option.
  * The *support* field of the pack's metadata is set to *community*.
* Added a proper error message in the **Validate** command upon a missing description in the root of the yml.
* **Format** now works with a relative path.
* **Validate** now fails when all release notes have been excluded.
* Fixed issue where correct error message would not propagate for invalid images.
* Added the *--skip-pack-dependencies* flag to **validate** command to skip pack dependencies validation. Relevant when using the *-g* flag.
* Fixed an issue where **Validate** and **Format** commands failed integrations with `defaultvalue` field in fetch incidents related parameters.
* Fixed an issue in the **Validate** command in which unified YAML files were not ignored.
* Fixed an issue in **generate-docs** where scripts and playbooks inputs and outputs were not parsed correctly.
* Fixed an issue in the **openapi-codegen** command where missing reference fields in the swagger JSON caused errors.
* Fixed an issue in the **openapi-codegen** command where empty objects in the swagger JSON paths caused errors.
* **update-release-notes** command now accept path of the pack instead of pack name.
* Fixed an issue where **generate-docs** was inserting unnecessary escape characters.
* Fixed an issue in the **update-release-notes** command where changes to the pack_metadata were not detected.
* Fixed an issue where **validate** did not check for missing release notes in old format files.

## 1.1.9

* Fixed an issue where **update-release-notes** command failed on invalid file types.

## 1.1.8

* Fixed a regression where **upload** command failed on test playbooks.
* Added new *githubUser* field in pack metadata init command.
* Support beta integration in the commands **split-yml, extract-code, generate-test-playbook and generate-docs.**
* Fixed an issue where **find-dependencies** ignored *toversion* field in content items.
* Added support for *layoutscontainer*, *classifier_5_9_9*, *mapper*, *report*, and *widget* in the **Format** command.
* Fixed an issue where **Format** will set the `ID` field to be equal to the `name` field in modified playbooks.
* Fixed an issue where **Format** did not work for test playbooks.
* Improved **update-release-notes** command:
  * Write content description to release notes for new items.
  * Update format for file types without description: Connections, Incident Types, Indicator Types, Layouts, Incident Fields.
* Added a validation for feedTags param in feeds in **validate** command.
* Fixed readme validation issue in community support packs.
* Added the **openapi-codegen** command to generate integrations from OpenAPI specification files.
* Fixed an issue were release notes validations returned wrong results for *CommonScripts* pack.
* Added validation for image links in README files in **validate** command.
* Added a validation for default value of fetch param in feeds in **validate** command.
* Fixed an issue where the **Init** command failed on scripts.

## 1.1.7

* Fixed an issue where running the **format** command on feed integrations removed the `defaultvalue` fields.
* Playbook branch marked with *skipunavailable* is now set as an optional dependency in the **find-dependencies** command.
* The **feedReputation** parameter can now be hidden in a feed integration.
* Fixed an issue where running the **unify** command on JS package failed.
* Added the *--no-update* flag to the **find-dependencies** command.
* Added the following validations in **validate** command:
  * Validating that a pack does not depend on NonSupported / Deprecated packs.

## 1.1.6

* Added the *--description* option to the **init** command.
* Added the *--contribution* option to the **init** command which converts a contribution zip to proper pack format.
* Improved **validate** command performance time and outputs.
* Added the flag *--no-docker-checks* to **validate** command to skip docker checks.
* Added the flag *--print-ignored-files* to **validate** command to print ignored files report when the command is done.
* Added the following validations in **validate** command:
  * Validating that existing release notes are not modified.
  * Validating release notes are not added to new packs.
  * Validating that the "currentVersion" field was raised in the pack_metadata for modified packs.
  * Validating that the timestamp in the "created" field in the pack_metadata is in ISO format.
* Running `demisto-sdk validate` will run the **validate** command using git and only on committed files (same as using *-g --post-commit*).
* Fixed an issue where release notes were not checked correctly in **validate** command.
* Fixed an issue in the **create-id-set** command where optional playbook tasks were not taken into consideration.
* Added a prompt to the `demisto-sdk update-release-notes` command to prompt users to commit changes before running the release notes command.
* Added support to `layoutscontainer` in **validate** command.

## 1.1.5

* Fixed an issue in **find-dependencies** command.
* **lint** command now verifies flake8 on CommonServerPython script.

## 1.1.4

* Fixed an issue with the default output file name of the **unify** command when using "." as an output path.
* **Unify** command now adds contributor details to the display name and description.
* **Format** command now adds *isFetch* and *incidenttype* fields to integration yml.
* Removed the *feedIncremental* field from the integration schema.
* **Format** command now adds *feedBypassExclusionList*, *Fetch indicators*, *feedReputation*, *feedReliability*,
     *feedExpirationPolicy*, *feedExpirationInterval* and *feedFetchInterval* fields to integration yml.
* Fixed an issue in the playbooks schema.
* Fixed an issue where generated release notes were out of order.
* Improved pack dependencies detection.
* Fixed an issue where test playbooks were mishandled in **validate** command.

## 1.1.3

* Added a validation for invalid id fields in indicators types files in **validate** command.
* Added default behavior for **update-release-notes** command.
* Fixed an error where README files were failing release notes validation.
* Updated format of generated release notes to be more user friendly.
* Improved error messages for the **update-release-notes** command.
* Added support for `Connections`, `Dashboards`, `Widgets`, and `Indicator Types` to **update-release-notes** command.
* **Validate** now supports scripts under the *TestPlaybooks* directory.
* Fixed an issue where **validate** did not support powershell files.

## 1.1.2

* Added a validation for invalid playbookID fields in incidents types files in **validate** command.
* Added a code formatter for python files.
* Fixed an issue where new and old classifiers where mixed on validate command.
* Added *feedIncremental* field to the integration schema.
* Fixed error in the **upload** command where unified YMLs were not uploaded as expected if the given input was a pack.
* Fixed an issue where the **secrets** command failed due to a space character in the file name.
* Ignored RN validation for *NonSupported* pack.
* You can now ignore IF107, SC100, RP102 error codes in the **validate** command.
* Fixed an issue where the **download** command was crashing when received as input a JS integration or script.
* Fixed an issue where **validate** command checked docker image for JS integrations and scripts.
* **validate** command now checks scheme for reports and connections.
* Fixed an issue where **validate** command checked docker when running on all files.
* Fixed an issue where **validate** command did not fail when docker image was not on the latest numeric tag.
* Fixed an issue where beta integrations were not validated correctly in **validate** command.

## 1.1.1

* fixed and issue where file types were not recognized correctly in **validate** command.
* Added better outputs for validate command.

## 1.1.0

* Fixed an issue where changes to only non-validated files would fail validation.
* Fixed an issue in **validate** command where moved files were failing validation for new packs.
* Fixed an issue in **validate** command where added files were failing validation due to wrong file type detection.
* Added support for new classifiers and mappers in **validate** command.
* Removed support of old RN format validation.
* Updated **secrets** command output format.
* Added support for error ignore on deprecated files in **validate** command.
* Improved errors outputs in **validate** command.
* Added support for linting an entire pack.

## 1.0.9

* Fixed a bug where misleading error was presented when pack name was not found.
* **Update-release-notes** now detects added files for packs with versions.
* Readme files are now ignored by **update-release-notes** and validation of release notes.
* Empty release notes no longer cause an uncaught error during validation.

## 1.0.8

* Changed the output format of demisto-sdk secrets.
* Added a validation that checkbox items are not required in integrations.
* Added pack release notes generation and validation.
* Improved pack metadata validation.
* Fixed an issue in **validate** where renamed files caused an error

## 1.0.4

* Fix the **format** command to update the `id` field to be equal to `details` field in indicator-type files, and to `name` field in incident-type & dashboard files.
* Fixed a bug in the **validate** command for layout files that had `sortValues` fields.
* Fixed a bug in the **format** command where `playbookName` field was not always present in the file.
* Fixed a bug in the **format** command where indicatorField wasn't part of the SDK schemas.
* Fixed a bug in **upload** command where created unified docker45 yml files were not deleted.
* Added support for IndicatorTypes directory in packs (for `reputation` files, instead of Misc).
* Fixed parsing playbook condition names as string instead of boolean in **validate** command
* Improved image validation in YAML files.
* Removed validation for else path in playbook condition tasks.

## 1.0.3

* Fixed a bug in the **format** command where comments were being removed from YAML files.
* Added output fields: *file_path* and *kind* for layouts in the id-set.json created by **create-id-set** command.
* Fixed a bug in the **create-id-set** command Who returns Duplicate for Layouts with a different kind.
* Added formatting to **generate-docs** command results replacing all `<br>` tags with `<br/>`.
* Fixed a bug in the **download** command when custom content contained not supported content entity.
* Fixed a bug in **format** command in which boolean strings  (e.g. 'yes' or 'no') were converted to boolean values (e.g. 'True' or 'False').
* **format** command now removes *sourceplaybookid* field from playbook files.
* Fixed a bug in **generate-docs** command in which integration dependencies were not detected when generating documentation for a playbook.

## 1.0.1

* Fixed a bug in the **unify** command when output path was provided empty.
* Improved error message for integration with no tests configured.
* Improved the error message returned from the **validate** command when an integration is missing or contains malformed fetch incidents related parameters.
* Fixed a bug in the **create** command where a unified YML with a docker image for 4.5 was copied incorrectly.
* Missing release notes message are now showing the release notes file path to update.
* Fixed an issue in the **validate** command in which unified YAML files were not ignored.
* File format suggestions are now shown in the relevant file format (JSON or YAML).
* Changed Docker image validation to fail only on non-valid ones.
* Removed backward compatibility validation when Docker image is updated.

## 1.0.0

* Improved the *upload* command to support the upload of all the content entities within a pack.
* The *upload* command now supports the improved pack file structure.
* Added an interactive option to format integrations, scripts and playbooks with No TestPlaybooks configured.
* Added an interactive option to configure *conf.json* file with missing test playbooks for integrations, scripts and playbooks
* Added *download* command to download custom content from Demisto instance to the local content repository.
* Improved validation failure messages to include a command suggestion, wherever relevant, to fix the raised issue.
* Improved 'validate' help and documentation description
* validate - checks that scripts, playbooks, and integrations have the *tests* key.
* validate - checks that test playbooks are configured in `conf.json`.
* demisto-sdk lint - Copy dir better handling.
* demisto-sdk lint - Add error when package missing in docker image.
* Added *-a , --validate-all* option in *validate* to run all validation on all files.
* Added *-i , --input* option in *validate* to run validation on a specified pack/file.
* added *-i, --input* option in *secrets* to run on a specific file.
* Added an allowed hidden parameter: *longRunning* to the hidden integration parameters validation.
* Fixed an issue with **format** command when executing with an output path of a folder and not a file path.
* Bug fixes in generate-docs command given playbook as input.
* Fixed an issue with lint command in which flake8 was not running on unit test files.

## 0.5.2

* Added *-c, --command* option in *generate-docs* to generate a specific command from an integration.
* Fixed an issue when getting README/CHANGELOG files from git and loading them.
* Removed release notes validation for new content.
* Fixed secrets validations for files with the same name in a different directory.
* demisto-sdk lint - parallelization working with specifying the number of workers.
* demisto-sdk lint - logging levels output, 3 levels.
* demisto-sdk lint - JSON report, structured error reports in JSON format.
* demisto-sdk lint - XML JUnit report for unit-tests.
* demisto-sdk lint - new packages used to accelerate execution time.
* demisto-sdk secrets - command now respects the generic whitelist, and not only the pack secrets.

## 0.5.0

[PyPI History][1]

[1]: https://pypi.org/project/demisto-sdk/#history

## 0.4.9

* Fixed an issue in *generate-docs* where Playbooks and Scripts documentation failed.
* Added a graceful error message when executing the *run" command with a misspelled command.
* Added more informative errors upon failures of the *upload* command.
* format command:
  * Added format for json files: IncidentField, IncidentType, IndicatorField, IndicatorType, Layout, Dashboard.
  * Added the *-fv --from-version*, *-nv --no-validation* arguments.
  * Removed the *-t yml_type* argument, the file type will be inferred.
  * Removed the *-g use_git* argument, running format without arguments will run automatically on git diff.
* Fixed an issue in loading playbooks with '=' character.
* Fixed an issue in *validate* failed on deleted README files.

## 0.4.8

* Added the *max* field to the Playbook schema, allowing to define it in tasks loop.
* Fixed an issue in *validate* where Condition branches checks were case sensitive.

## 0.4.7

* Added the *slareminder* field to the Playbook schema.
* Added the *common_server*, *demisto_mock* arguments to the *init* command.
* Fixed an issue in *generate-docs* where the general section was not being generated correctly.
* Fixed an issue in *validate* where Incident type validation failed.

## 0.4.6

* Fixed an issue where the *validate* command did not identify CHANGELOG in packs.
* Added a new command, *id-set* to create the id set - the content dependency tree by file IDs.

## 0.4.5

* generate-docs command:
  * Added the *use_cases*, *permissions*, *command_permissions* and *limitations*.
  * Added the *--insecure* argument to support running the script and integration command in Demisto.
  * Removed the *-t yml_type* argument, the file type will be inferred.
  * The *-o --output* argument is no longer mandatory, default value will be the input file directory.
* Added support for env var: *DEMISTO_SDK_SKIP_VERSION_CHECK*. When set version checks are skipped.
* Fixed an issue in which the CHANGELOG files did not match our scheme.
* Added a validator to verify that there are no hidden integration parameters.
* Fixed an issue where the *validate* command ran on test files.
* Removed the *env-dir* argument from the demisto-sdk.
* README files which are html files will now be skipped in the *validate* command.
* Added support for env var: *DEMISTO_README_VALIDATOR*. When not set the readme validation will not run.

## 0.4.4

* Added a validator for IncidentTypes (incidenttype-*.json).
* Fixed an issue where the -p flag in the *validate* command was not working.
* Added a validator for README.md files.
* Release notes validator will now run on: incident fields, indicator fields, incident types, dashboard and reputations.
* Fixed an issue where the validator of reputation(Indicator Type) did not check on the details field.
* Fixed an issue where the validator attempted validating non-existing files after deletions or name refactoring.
* Removed the *yml_type* argument in the *split-yml*, *extract-code* commands.
* Removed the *file_type* argument in the *generate-test-playbook* command.
* Fixed the *insecure* argument in *upload*.
* Added the *insecure* argument in *run-playbook*.
* Standardise the *-i --input*, *-o --output* to demisto-sdk commands.

## 0.4.3

* Fixed an issue where the incident and indicator field BC check failed.
* Support for linting and unit testing PowerShell integrations.

## 0.4.2

* Fixed an issue where validate failed on Windows.
* Added a validator to verify all branches are handled in conditional task in a playbook.
* Added a warning message when not running the latest sdk version.
* Added a validator to check that the root is connected to all tasks in the playbook.
* Added a validator for Dashboards (dashboard-*.json).
* Added a validator for Indicator Types (reputation-*.json).
* Added a BC validation for changing incident field type.
* Fixed an issue where init command would generate an invalid yml for scripts.
* Fixed an issue in misleading error message in v2 validation hook.
* Fixed an issue in v2 hook which now is set only on newly added scripts.
* Added more indicative message for errors in yaml files.
* Disabled pykwalify info log prints.

## 0.3.10

* Added a BC check for incident fields - changing from version is not allowed.
* Fixed an issue in create-content-artifacts where scripts in Packs in TestPlaybooks dir were copied with a wrong prefix.

## 0.3.9

* Added a validation that incident field can not be required.
* Added validation for fetch incident parameters.
* Added validation for feed integration parameters.
* Added to the *format* command the deletion of the *sourceplaybookid* field.
* Fixed an issue where *fieldMapping* in playbook did not pass the scheme validation.
* Fixed an issue where *create-content-artifacts* did not copy TestPlaybooks in Packs without prefix of *playbook-*.
* Added a validation the a playbook can not have a rolename set.
* Added to the image validator the new DBot default image.
* Added the fields: elasticcommonfields, quiet, quietmode to the Playbook schema.
* Fixed an issue where *validate* failed on integration commands without outputs.
* Added a new hook for naming of v2 integrations and scripts.

## 0.3.8

* Fixed an issue where *create-content-artifact* was not loading the data in the yml correctly.
* Fixed an issue where *unify* broke long lines in script section causing syntax errors

## 0.3.7

* Added *generate-docs* command to generate documentation file for integration, playbook or script.
* Fixed an issue where *unify* created a malformed integration yml.
* Fixed an issue where demisto-sdk **init** creates unit-test file with invalid import.

## 0.3.6

* Fixed an issue where demisto-sdk **validate** failed on modified scripts without error message.

## 0.3.5

* Fixed an issue with docker tag validation for integrations.
* Restructured repo source code.

## 0.3.4

* Saved failing unit tests as a file.
* Fixed an issue where "_test" file for scripts/integrations created using **init** would import the "HelloWorld" templates.
* Fixed an issue in demisto-sdk **validate** - was failing on backward compatiblity check
* Fixed an issue in demisto-sdk **secrets** - empty line in .secrets-ignore always made the secrets check to pass
* Added validation for docker image inside integrations and scripts.
* Added --use-git flag to **format** command to format all changed files.
* Fixed an issue where **validate** did not fail on dockerimage changes with bc check.
* Added new flag **--ignore-entropy** to demisto-sdk **secrets**, this will allow skip entropy secrets check.
* Added --outfile to **lint** to allow saving failed packages to a file.

## 0.3.3

* Added backwards compatibility break error message.
* Added schema for incident types.
* Added **additionalinfo** field to as an available field for integration configuration.
* Added pack parameter for **init**.
* Fixed an issue where error would appear if name parameter is not set in **init**.

## 0.3.2

* Fixed the handling of classifier files in **validate**.

## 0.3.1

* Fixed the handling of newly created reputation files in **validate**.
* Added an option to perform **validate** on a specific file.

## 0.3.0

* Added support for multi-package **lint** both with parallel and without.
* Added all parameter in **lint** to run on all packages and packs in content repository.
* Added **format** for:
  * Scripts
  * Playbooks
  * Integrations
* Improved user outputs for **secrets** command.
* Fixed an issue where **lint** would run pytest and pylint only on a single docker per integration.
* Added auto-complete functionality to demisto-sdk.
* Added git parameter in **lint** to run only on changed packages.
* Added the **run-playbook** command
* Added **run** command which runs a command in the Demisto playground.
* Added **upload** command which uploads an integration or a script to a Demisto instance.
* Fixed and issue where **validate** checked if release notes exist for new integrations and scripts.
* Added **generate-test-playbook** command which generates a basic test playbook for an integration or a script.
* **validate** now supports indicator fields.
* Fixed an issue with layouts scheme validation.
* Adding **init** command.
* Added **json-to-outputs** command which generates the yaml section for outputs from an API raw response.

## 0.2.6

* Fixed an issue with locating release notes for beta integrations in **validate**.

## 0.2.5

* Fixed an issue with locating release notes for beta integrations in **validate**.

## 0.2.4

* Adding image validation to Beta_Integration and Packs in **validate**.

## 0.2.3

* Adding Beta_Integration to the structure validation process.
* Fixing bug where **validate** did checks on TestPlaybooks.
* Added requirements parameter to **lint**.

## 0.2.2

* Fixing bug where **lint** did not return exit code 1 on failure.
* Fixing bug where **validate** did not print error message in case no release notes were give.

## 0.2.1

* **Validate** now checks that the id and name fields are identical in yml files.
* Fixed a bug where sdk did not return any exit code.

## 0.2.0

* Added Release Notes Validator.
* Fixed the Unifier selection of your python file to use as the code.
* **Validate** now supports Indicator fields.
* Fixed a bug where **validate** and **secrets** did not return exit code 1 on failure.
* **Validate** now runs on newly added scripts.

## 0.1.8

* Added support for `--version`.
* Fixed an issue in file_validator when calling `checked_type` method with script regex.

## 0.1.2

* Restructuring validation to support content packs.
* Added secrets validation.
* Added content bundle creation.
* Added lint and unit test run.

## 0.1.1

* Added new logic to the unifier.
* Added detailed README.
* Some small adjustments and fixes.

## 0.1.0

Capabilities:

* **Extract** components(code, image, description etc.) from a Demisto YAML file into a directory.
* **Unify** components(code, image, description etc.) to a single Demisto YAML file.
* **Validate** Demisto content files.<|MERGE_RESOLUTION|>--- conflicted
+++ resolved
@@ -5,11 +5,8 @@
 * Improved memory efficiency in **update-content-graph** and **create-content-graph** commands.
 * Removed support for the `cve_id` name for the default-argument for **cve** reputation commands in **validate**. Now, only `cve` may be used for such commands.
 * Fixed an issue where **zip_packs** failed uploading content.
-<<<<<<< HEAD
+* Added `tenant_timezone` handling to the **modeling-rules init** command, allowing usage with tenants in various timezones.
 * decreased the timeout to check if the dataset exists.
-=======
-* Added `tenant_timezone` handling to the **modeling-rules init** command, allowing usage with tenants in various timezones.
->>>>>>> 1bad2e97
 
 ## 1.17.1
 * Added the `aliasTo` key to the Incident Field schema.
