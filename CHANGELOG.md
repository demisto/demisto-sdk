# Changelog
* Added new validation of unimplemented test-module command in the code to the `XSOAR-linter` in the **lint** command.
* Fixed the **generate-docs** to handle integration authentication parameter.
* Added a validation to ensure that description and README do not contain the word 'Demisto'.
* Added the `--quite-bc-validation` flag for the **validate** command to run the backwards compatibility validation in quite mode (errors is treated like warnings).

# 1.3.9
* Added a validation verifying that the pack's README.md file is not equal to pack description.
* Fixed an issue where the **Assume yes** flag did not work properly for some entities in the **format** command.
<<<<<<< HEAD
* Inproved the error messages for separators in folder and file names in the **validate** command.
* Fixed the **update release notes** command to display a  name for old layouts.
=======
* Improved the error messages for separators in folder and file names in the **validate** command.
* Removed the **DISABLE_SDK_VERSION_CHECK** environment variable. To disable new version checks, use the **DEMISTO_SDK_SKIP_VERSION_CHECK** envirnoment variable.
* Fixed an issue where the demisto-sdk version check failed due to a rate limit.
* Fixed an issue with playbooks scheme validation.
>>>>>>> e59e7f6b

# 1.3.8
* Updated the **secrets** command to work on forked branches.

# 1.3.7
* Added a validation to ensure correct image and description file names.
* Fixed an issue where the **validate** command failed when 'display' field in credentials param in yml is empty but 'displaypassword' was provided.
* Added the **integration-diff** command to check differences between two versions of an integration and to return a report of missing and changed elements in the new version.
* Added a validation verifying that the pack's README.md file is not missing or empty for partner packs or packs contains use cases.
* Added a validation to ensure that the integration and script folder and file names will not contain separators (`_`, `-`, ` `).
* When formatting new pack, the **format** command will set the *fromversion* key to 5.5.0 in the new files without fromversion.

# 1.3.6
* Added a validation that core packs are not dependent on non-core packs.
* Added a validation that a pack name follows XSOAR standards.
* Fixed an issue where in some cases the `get_remote_file` function failed due to an invalid path.
* Fixed an issue where running **update-release-notes** with updated integration logo, did not detect any file changes.
* Fixed an issue where the **create-id-set** command did not identify unified integrations correctly.
* Fixed an issue where the `CommonTypes` pack was not identified as a dependency for all feed integrations.
* Added support for running SDK commands in private repositories.
* Fixed an issue where running the **init** command did not set the correct category field in an integration .yml file for a newly created pack.
* When formatting new contributed pack, the **format** command will set the *fromversion* key to 6.0.0 in the relevant files.
* If the environment variable "DISABLE_SDK_VERSION_CHECK" is define, the demisto-sdk will no longer check for newer version when running a command.
* Added the `--use-pack-metadata` flag for the **find-dependencies** command to update the calculated dependencies using the the packs metadata files.
* Fixed an issue where **validate** failed on scripts in case the `outputs` field was set to `None`.
* Fixed an issue where **validate** was failing on editing existing release notes.
* Added a validation for README files verifying that the file doesn't contain template text copied from HelloWorld or HelloWorldPremium README.

# 1.3.5
* Added a validation that layoutscontainer's id and name are matching. Updated the format of layoutcontainer to include update_id too.
* Added a validation that commands' names and arguments in core packs, or scripts' arguments do not contain the word incident.
* Fixed issue where running the **generate-docs** command with -c flag ran all the commands and not just the commands specified by the flag.
* Fixed the error message of the **validate** command to not always suggest adding the *description* field.
* Fixed an issue where running **format** on feed integration generated invalid parameter structure.
* Fixed an issue where the **generate-docs** command did not add all the used scripts in a playbook to the README file.
* Fixed an issue where contrib/partner details might be added twice to the same file, when using unify and create-content-artifacts commands
* Fixed issue where running **validate** command on image-related integration did not return the correct outputs to json file.
* When formatting playbooks, the **format** command will now remove empty fields from SetIncident, SetIndicator, CreateNewIncident, CreateNewIndicator script arguments.
* Added an option to fill in the developer email when running the **init** command.

# 1.3.4
* Updated the **validate** command to check that the 'additionalinfo' field only contains the expected value for feed required parameters and not equal to it.
* Added a validation that community/partner details are not in the detailed description file.
* Added a validation that the Use Case tag in pack_metadata file is only used when the pack contains at least one PB, Incident Type or Layout.
* Added a validation that makes sure outputs in integrations are matching the README file when only README has changed.
* Added the *hidden* field to the integration schema.
* Fixed an issue where running **format** on a playbook whose `name` does not equal its `id` would cause other playbooks who use that playbook as a sub-playbook to fail.
* Added support for local custom command configuration file `.demisto-sdk-conf`.
* Updated the **format** command to include an update to the description file of an integration, to remove community/partner details.

# 1.3.3
* Fixed an issue where **lint** failed where *.Dockerfile* exists prior running the lint command.
* Added FeedHelloWorld template option for *--template* flag in **demisto-sdk init** command.
* Fixed issue where **update-release-notes** deleted release note file if command was called more than once.
* Fixed issue where **update-release-notes** added docker image release notes every time the command was called.
* Fixed an issue where running **update-release-notes** on a pack with newly created integration, had also added a docker image entry in the release notes.
* Fixed an issue where `XSOAR-linter` did not find *NotImplementedError* in main.
* Added validation for README files verifying their length (over 30 chars).
* When using *-g* flag in the **validate** command it will now ignore untracked files by default.
* Added the *--include-untracked* flag to the **validate** command to include files which are untracked by git in the validation process.
* Improved the `pykwalify` error outputs in the **validate** command.
* Added the *--print-pykwalify* flag to the **validate** command to print the unchanged output from `pykwalify`.

# 1.3.2
* Updated the format of the outputs when using the *--json-file* flag to create a JSON file output for the **validate** and **lint** commands.
* Added the **doc-review** command to check spelling in .md and .yml files as well as a basic release notes review.
* Added a validation that a pack's display name does not already exist in content repository.
* Fixed an issue where the **validate** command failed to detect duplicate params in an integration.
* Fixed an issue where the **validate** command failed to detect duplicate arguments in a command in an integration.

# 1.3.1
* Fixed an issue where the **validate** command failed to validate the release notes of beta integrations.
* Updated the **upload** command to support indicator fields.
* The **validate** and **update-release-notes** commands will now check changed files against `demisto/master` if it is configured locally.
* Fixed an issue where **validate** would incorrectly identify files as renamed.
* Added a validation that integration properties (such as feed, mappers, mirroring, etc) are not removed.
* Fixed an issue where **validate** failed when comparing branch against commit hash.
* Added the *--no-pipenv* flag to the **split-yml** command.
* Added a validation that incident fields and incident types are not removed from mappers.
* Fixed an issue where the *c
reate-id-set* flag in the *validate* command did not work while not using git.
* Added the *hiddenusername* field to the integration schema.
* Added a validation that images that are not integration images, do not ask for a new version or RN

# 1.3.0
* Do not collect optional dependencies on indicator types reputation commands.
* Fixed an issue where downloading indicator layoutscontainer objects failed.
* Added a validation that makes sure outputs in integrations are matching the README file.
* Fixed an issue where the *create-id-set* flag in the **validate** command did not work.
* Added a warning in case no id_set file is found when running the **validate** command.
* Fixed an issue where changed files were not recognised correctly on forked branches in the **validate** and the **update-release-notes** commands.
* Fixed an issue when files were classified incorrectly when running *update-release-notes*.
* Added a validation that integration and script file paths are compatible with our convention.
* Fixed an issue where id_set.json file was re created whenever running the generate-docs command.
* added the *--json-file* flag to create a JSON file output for the **validate** and **lint** commands.

# 1.2.19
* Fixed an issue where merge id_set was not updated to work with the new entity of Packs.
* Added a validation that the playbook's version matches the version of its sub-playbooks, scripts, and integrations.

# 1.2.18
* Changed the *skip-id-set-creation* flag to *create-id-set* in the **validate** command. Its default value will be False.
* Added support for the 'cve' reputation command in default arg validation.
* Filter out generic and reputation command from scripts and playbooks dependencies calculation.
* Added support for the incident fields in outgoing mappers in the ID set.
* Added a validation that the taskid field and the id field under the task field are both from uuid format and contain the same value.
* Updated the **format** command to generate uuid value for the taskid field and for the id under the task field in case they hold an invalid values.
* Exclude changes from doc_files directory on validation.
* Added a validation that an integration command has at most one default argument.
* Fixing an issue where pack metadata version bump was not enforced when modifying an old format (unified) file.
* Added validation that integration parameter's display names are capitalized and spaced using whitespaces and not underscores.
* Fixed an issue where beta integrations where not running deprecation validations.
* Allowed adding additional information to the deprecated description.
* Fixing an issue when escaping less and greater signs in integration params did not work as expected.

# 1.2.17
* Added a validation that the classifier of an integration exists.
* Added a validation that the mapper of an integration exists.
* Added a validation that the incident types of a classifier exist.
* Added a validation that the incident types of a mapper exist.
* Added support for *text* argument when running **demisto-sdk update-release-notes** on the ApiModules pack.
* Added a validation for the minimal version of an indicator field of type grid.
* Added new validation for incident and indicator fields in classifiers mappers and layouts exist in the content.
* Added cache for get_remote_file to reducing failures from accessing the remote repo.
* Fixed an issue in the **format** command where `_dev` or `_copy` suffixes weren't removed from the `id` of the given playbooks.
* Playbook dependencies from incident and indicator fields are now marked as optional.
* Mappers dependencies from incident types and incident fields are now marked as optional.
* Classifier dependencies from incident types are now marked as optional.
* Updated **demisto-sdk init** command to no longer create `created` field in pack_metadata file
* Updated **generate-docs** command to take the parameters names in setup section from display field and to use additionalinfo field when exist.
* Using the *verbose* argument in the **find-dependencies** command will now log to the console.
* Improved the deprecated message validation required from integrations.
* Fixed an issue in the **generate-docs** command where **Context Example** section was created when it was empty.

# 1.2.16
* Added allowed ignore errors to the *IDSetValidator*.
* Fixed an issue where an irrelevant id_set validation ran in the **validate** command when using the *--id-set* flag.
* Fixed an issue were **generate-docs** command has failed if a command did not exist in commands permissions file.
* Improved a **validate** command message for missing release notes of api module dependencies.

# 1.2.15
* Added the *ID101* to the allowed ignored errors.

# 1.2.14
* SDK repository is now mypy check_untyped_defs complaint.
* The lint command will now ignore the unsubscriptable-object (E1136) pylint error in dockers based on python 3.9 - this will be removed once a new pylint version is released.
* Added an option for **format** to run on a whole pack.
* Added new validation of unimplemented commands from yml in the code to `XSOAR-linter`.
* Fixed an issue where Auto-Extract fields were only checked for newly added incident types in the **validate** command.
* Added a new warning validation of direct access to args/params dicts to `XSOAR-linter`.

# 1.2.13
* Added new validation of indicators usage in CommandResults to `XSOAR-linter`.
* Running **demisto-sdk lint** will automatically run on changed files (same behavior as the -g flag).
* Removed supported version message from the documentation when running **generate_docs**.
* Added a print to indicate backwards compatibility is being checked in **validate** command.
* Added a percent print when running the **validate** command with the *-a* flag.
* Fixed a regression in the **upload** command where it was ignoring `DEMISTO_VERIFY_SSL` env var.
* Fixed an issue where the **upload** command would fail to upload beta integrations.
* Fixed an issue where the **validate** command did not create the *id_set.json* file when running with *-a* flag.
* Added price change validation in the **validate** command.
* Added validations that checks in read-me for empty sections or leftovers from the auto generated read-me that should be changed.
* Added new code validation for *NotImplementedError* to raise a warning in `XSOAR-linter`.
* Added validation for support types in the pack metadata file.
* Added support for *--template* flag in **demisto-sdk init** command.
* Fixed an issue with running **validate** on master branch where the changed files weren't compared to previous commit when using the *-g* flag.
* Fixed an issue where the `XSOAR-linter` ran *NotImplementedError* validation on scripts.
* Added support for Auto-Extract feature validation in incident types in the **validate** command.
* Fixed an issue in the **lint** command where the *-i* flag was ignored.
* Improved **merge-id-sets** command to support merge between two ID sets that contain the same pack.
* Fixed an issue in the **lint** command where flake8 ran twice.

# 1.2.12
* Bandit now reports also on medium severity issues.
* Fixed an issue with support for Docker Desktop on Mac version 2.5.0+.
* Added support for vulture and mypy linting when running without docker.
* Added support for *prev-ver* flag in **update-release-notes** command.
* Improved retry support when building docker images for linting.
* Added the option to create an ID set on a specific pack in **create-id-set** command.
* Added the *--skip-id-set-creation* flag to **validate** command in order to add the capability to run validate command without creating id_set validation.
* Fixed an issue where **validate** command checked docker image tag on ApiModules pack.
* Fixed an issue where **find-dependencies** did not calculate dashboards and reports dependencies.
* Added supported version message to the documentation and release notes files when running **generate_docs** and **update-release-notes** commands respectively.
* Added new code validations for *NotImplementedError* exception raise to `XSOAR-linter`.
* Command create-content-artifacts additional support for **Author_image.png** object.
* Fixed an issue where schemas were not enforced for incident fields, indicator fields and old layouts in the validate command.
* Added support for **update-release-notes** command to update release notes according to master branch.

# 1.2.11
* Fixed an issue where the ***generate-docs*** command reset the enumeration of line numbering after an MD table.
* Updated the **upload** command to support mappers.
* Fixed an issue where exceptions were no printed in the **format** while the *--verbose* flag is set.
* Fixed an issue where *--assume-yes* flag did not work in the **format** command when running on a playbook without a `fromversion` field.
* Fixed an issue where the **format** command would fail in case `conf.json` file was not found instead of skipping the update.
* Fixed an issue where integration with v2 were recognised by the `name` field instead of the `display` field in the **validate** command.
* Added a playbook validation to check if a task script exists in the id set in the **validate** command.
* Added new integration category `File Integrity Management` in the **validate** command.

# 1.2.10
* Added validation for approved content pack use-cases and tags.
* Added new code validations for *CommonServerPython* import to `XSOAR-linter`.
* Added *default value* and *predefined values* to argument description in **generate-docs** command.
* Added a new validation that checks if *get-mapping-fields* command exists if the integration schema has *{ismappable: true}* in **validate** command.
* Fixed an issue where the *--staged* flag recognised added files as modified in the **validate** command.
* Fixed an issue where a backwards compatibility warning was raised for all added files in the **validate** command.
* Fixed an issue where **validate** command failed when no tests were given for a partner supported pack.
* Updated the **download** command to support mappers.
* Fixed an issue where the ***format*** command added a duplicate parameter.
* For partner supported content packs, added support for a list of emails.
* Removed validation of README files from the ***validate*** command.
* Fixed an issue where the ***validate*** command required release notes for ApiModules pack.

# 1.2.9
* Fixed an issue in the **openapi_codegen** command where it created duplicate functions name from the swagger file.
* Fixed an issue in the **update-release-notes** command where the *update type* argument was not verified.
* Fixed an issue in the **validate** command where no error was raised in case a non-existing docker image was presented.
* Fixed an issue in the **format** command where format failed when trying to update invalid Docker image.
* The **format** command will now preserve the **isArray** argument in integration's reputation commands and will show a warning if it set to **false**.
* Fixed an issue in the **lint** command where *finally* clause was not supported in main function.
* Fixed an issue in the **validate** command where changing any entity ID was not validated.
* Fixed an issue in the **validate** command where *--staged* flag did not bring only changed files.
* Fixed the **update-release-notes** command to ignore changes in the metadata file.
* Fixed the **validate** command to ignore metadata changes when checking if a version bump is needed.


# 1.2.8
* Added a new validation that checks in playbooks for the usage of `DeleteContext` in **validate** command.
* Fixed an issue in the **upload** command where it would try to upload content entities with unsupported versions.
* Added a new validation that checks in playbooks for the usage of specific instance in **validate** command.
* Added the **--staged** flag to **validate** command to run on staged files only.


# 1.2.7
* Changed input parameters in **find-dependencies** command.
   - Use ***-i, --input*** instead of ***-p, --path***.
   - Use ***-idp, --id-set-path*** instead of ***-i, --id-set-path***.
* Fixed an issue in the **unify** command where it crashed on an integration without an image file.
* Fixed an issue in the **format** command where unnecessary files were not skipped.
* Fixed an issue in the **update-release-notes** command where the *text* argument was not respected in all cases.
* Fixed an issue in the **validate** command where a warning about detailed description was given for unified or deprecated integrations.
* Improved the error returned by the **validate** command when running on files using the old format.

# 1.2.6
* No longer require setting `DEMISTO_README_VALIDATION` env var to enable README mdx validation. Validation will now run automatically if all necessary node modules are available.
* Fixed an issue in the **validate** command where the `--skip-pack-dependencies` would not skip id-set creation.
* Fixed an issue in the **validate** command where validation would fail if supplied an integration with an empty `commands` key.
* Fixed an issue in the **validate** command where validation would fail due to a required version bump for packs which are not versioned.
* Will use env var `DEMISTO_VERIFY_SSL` to determine if to use a secure connection for commands interacting with the Server when `--insecure` is not passed. If working with a local Server without a trusted certificate, you can set env var `DEMISTO_VERIFY_SSL=no` to avoid using `--insecure` on each command.
* Unifier now adds a link to the integration documentation to the integration detailed description.
* Fixed an issue in the **secrets** command where ignored secrets were not skipped.

# 1.2.5
* Added support for special fields: *defaultclassifier*, *defaultmapperin*, *defaultmapperout* in **download** command.
* Added -y option **format** command to assume "yes" as answer to all prompts and run non-interactively
* Speed up improvements for `validate` of README files.
* Updated the **format** command to adhere to the defined content schema and sub-schemas, aligning its behavior with the **validate** command.
* Added support for canvasContextConnections files in **format** command.

# 1.2.4
* Updated detailed description for community integrations.

# 1.2.3
* Fixed an issue where running **validate** failed on playbook with task that adds tags to the evidence data.
* Added the *displaypassword* field to the integration schema.
* Added new code validations to `XSOAR-linter`.
    * As warnings messages:
        * `demisto.params()` should be used only inside main function.
        * `demisto.args()` should be used only inside main function.
        * Functions args should have type annotations.
* Added `fromversion` field validation to test playbooks and scripts in **validate** command.

# 1.2.2
* Add support for warning msgs in the report and summary to **lint** command.
* Fixed an issue where **json-to-outputs** determined bool values as int.
* Fixed an issue where **update-release-notes** was crushing on `--all` flag.
* Fixed an issue where running **validate**, **update-release-notes** outside of content repo crushed without a meaningful error message.
* Added support for layoutscontainer in **init** contribution flow.
* Added a validation for tlp_color param in feeds in **validate** command.
* Added a validation for removal of integration parameters in **validate** command.
* Fixed an issue where **update-release-notes** was failing with a wrong error message when no pack or input was given.
* Improved formatting output of the **generate-docs** command.
* Add support for env variable *DEMISTO_SDK_ID_SET_REFRESH_INTERVAL*. Set this env variable to the refresh interval in minutes. The id set will be regenerated only if the refresh interval has passed since the last generation. Useful when generating Script documentation, to avoid re-generating the id_set every run.
* Added new code validations to `XSOAR-linter`.
    * As error messages:
        * Longer than 10 seconds sleep statements for non long running integrations.
        * exit() usage.
        * quit() usage.
    * As warnings messages:
        * `demisto.log` should not be used.
        * main function existence.
        * `demito.results` should not be used.
        * `return_output` should not be used.
        * try-except statement in main function.
        * `return_error` usage in main function.
        * only once `return_error` usage.
* Fixed an issue where **lint** command printed logs twice.
* Fixed an issue where *suffix* did not work as expected in the **create-content-artifacts** command.
* Added support for *prev-ver* flag in **lint** and **secrets** commands.
* Added support for *text* flag to **update-release-notes** command to add the same text to all release notes.
* Fixed an issue where **validate** did not recognize added files if they were modified locally.
* Added a validation that checks the `fromversion` field exists and is set to 5.0.0 or above when working or comparing to a non-feature branch in **validate** command.
* Added a validation that checks the certification field in the pack_metadata file is valid in **validate** command.
* The **update-release-notes** command will now automatically add docker image update to the release notes.

# 1.2.1
* Added an additional linter `XSOAR-linter` to the **lint** command which custom validates py files. currently checks for:
    * `Sys.exit` usages with non zero value.
    * Any `Print` usages.
* Fixed an issue where renamed files were failing on *validate*.
* Fixed an issue where single changed files did not required release notes update.
* Fixed an issue where doc_images required release-notes and validations.
* Added handling of dependent packs when running **update-release-notes** on changed *APIModules*.
    * Added new argument *--id-set-path* for id_set.json path.
    * When changes to *APIModule* is detected and an id_set.json is available - the command will update the dependent pack as well.
* Added handling of dependent packs when running **validate** on changed *APIModules*.
    * Added new argument *--id-set-path* for id_set.json path.
    * When changes to *APIModule* is detected and an id_set.json is available - the command will validate that the dependent pack has release notes as well.
* Fixed an issue where the find_type function didn't recognize file types correctly.
* Fixed an issue where **update-release-notes** command did not work properly on Windows.
* Added support for indicator fields in **update-release-notes** command.
* Fixed an issue where files in test dirs where being validated.


# 1.2.0
* Fixed an issue where **format** did not update the test playbook from its pack.
* Fixed an issue where **validate** validated non integration images.
* Fixed an issue where **update-release-notes** did not identified old yml integrations and scripts.
* Added revision templates to the **update-release-notes** command.
* Fixed an issue where **update-release-notes** crashed when a file was renamed.
* Fixed an issue where **validate** failed on deleted files.
* Fixed an issue where **validate** validated all images instead of packs only.
* Fixed an issue where a warning was not printed in the **format** in case a non-supported file type is inputted.
* Fixed an issue where **validate** did not fail if no release notes were added when adding files to existing packs.
* Added handling of incorrect layout paths via the **format** command.
* Refactor **create-content-artifacts** command - Efficient artifacts creation and better logging.
* Fixed an issue where image and description files were not handled correctly by **validate** and **update-release-notes** commands.
* Fixed an issue where the **format** command didn't remove all extra fields in a file.
* Added an error in case an invalid id_set.json file is found while running the **validate** command.
* Added fetch params checks to the **validate** command.

# 1.1.11
* Added line number to secrets' path in **secrets** command report.
* Fixed an issue where **init** a community pack did not present the valid support URL.
* Fixed an issue where **init** offered a non relevant pack support type.
* Fixed an issue where **lint** did not pull docker images for powershell.
* Fixed an issue where **find-dependencies** did not find all the script dependencies.
* Fixed an issue where **find-dependencies** did not collect indicator fields as dependencies for playbooks.
* Updated the **validate** and the **secrets** commands to be less dependent on regex.
* Fixed an issue where **lint** did not run on circle when docker did not return ping.
* Updated the missing release notes error message (RN106) in the **Validate** command.
* Fixed an issue where **Validate** would return missing release notes when two packs with the same substring existed in the modified files.
* Fixed an issue where **update-release-notes** would add duplicate release notes when two packs with the same substring existed in the modified files.
* Fixed an issue where **update-release-notes** would fail to bump new versions if the feature branch was out of sync with the master branch.
* Fixed an issue where a non-descriptive error would be returned when giving the **update-release-notes** command a pack which can not be found.
* Added dependencies check for *widgets* in **find-dependencies** command.
* Added a `update-docker` flag to **format** command.
* Added a `json-to-outputs` flag to the **run** command.
* Added a verbose (`-v`) flag to **format** command.
* Fixed an issue where **download** added the prefix "playbook-" to the name of playbooks.

# 1.1.10
* Updated the **init** command. Relevant only when passing the *--contribution* argument.
   * Added the *--author* option.
   * The *support* field of the pack's metadata is set to *community*.
* Added a proper error message in the **Validate** command upon a missing description in the root of the yml.
* **Format** now works with a relative path.
* **Validate** now fails when all release notes have been excluded.
* Fixed issue where correct error message would not propagate for invalid images.
* Added the *--skip-pack-dependencies* flag to **validate** command to skip pack dependencies validation. Relevant when using the *-g* flag.
* Fixed an issue where **Validate** and **Format** commands failed integrations with `defaultvalue` field in fetch incidents related parameters.
* Fixed an issue in the **Validate** command in which unified YAML files were not ignored.
* Fixed an issue in **generate-docs** where scripts and playbooks inputs and outputs were not parsed correctly.
* Fixed an issue in the **openapi-codegen** command where missing reference fields in the swagger JSON caused errors.
* Fixed an issue in the **openapi-codegen** command where empty objects in the swagger JSON paths caused errors.
* **update-release-notes** command now accept path of the pack instead of pack name.
* Fixed an issue where **generate-docs** was inserting unnecessary escape characters.
* Fixed an issue in the **update-release-notes** command where changes to the pack_metadata were not detected.
* Fixed an issue where **validate** did not check for missing release notes in old format files.

# 1.1.9
* Fixed an issue where **update-release-notes** command failed on invalid file types.

# 1.1.8
* Fixed a regression where **upload** command failed on test playbooks.
* Added new *githubUser* field in pack metadata init command.
* Support beta integration in the commands **split-yml, extract-code, generate-test-playbook and generate-docs.**
* Fixed an issue where **find-dependencies** ignored *toversion* field in content items.
* Added support for *layoutscontainer*, *classifier_5_9_9*, *mapper*, *report*, and *widget* in the **Format** command.
* Fixed an issue where **Format** will set the `ID` field to be equal to the `name` field in modified playbooks.
* Fixed an issue where **Format** did not work for test playbooks.
* Improved **update-release-notes** command:
    * Write content description to release notes for new items.
    * Update format for file types without description: Connections, Incident Types, Indicator Types, Layouts, Incident Fields.
* Added a validation for feedTags param in feeds in **validate** command.
* Fixed readme validation issue in community support packs.
* Added the **openapi-codegen** command to generate integrations from OpenAPI specification files.
* Fixed an issue were release notes validations returned wrong results for *CommonScripts* pack.
* Added validation for image links in README files in **validate** command.
* Added a validation for default value of fetch param in feeds in **validate** command.
* Fixed an issue where the **Init** command failed on scripts.

# 1.1.7
* Fixed an issue where running the **format** command on feed integrations removed the `defaultvalue` fields.
* Playbook branch marked with *skipunavailable* is now set as an optional dependency in the **find-dependencies** command.
* The **feedReputation** parameter can now be hidden in a feed integration.
* Fixed an issue where running the **unify** command on JS package failed.
* Added the *--no-update* flag to the **find-dependencies** command.
* Added the following validations in **validate** command:
   * Validating that a pack does not depend on NonSupported / Deprecated packs.

# 1.1.6
* Added the *--description* option to the **init** command.
* Added the *--contribution* option to the **init** command which converts a contribution zip to proper pack format.
* Improved **validate** command performance time and outputs.
* Added the flag *--no-docker-checks* to **validate** command to skip docker checks.
* Added the flag *--print-ignored-files* to **validate** command to print ignored files report when the command is done.
* Added the following validations in **validate** command:
   * Validating that existing release notes are not modified.
   * Validating release notes are not added to new packs.
   * Validating that the "currentVersion" field was raised in the pack_metadata for modified packs.
   * Validating that the timestamp in the "created" field in the pack_metadata is in ISO format.
* Running `demisto-sdk validate` will run the **validate** command using git and only on committed files (same as using *-g --post-commit*).
* Fixed an issue where release notes were not checked correctly in **validate** command.
* Fixed an issue in the **create-id-set** command where optional playbook tasks were not taken into consideration.
* Added a prompt to the `demisto-sdk update-release-notes` command to prompt users to commit changes before running the release notes command.
* Added support to `layoutscontainer` in **validate** command.

# 1.1.5
* Fixed an issue in **find-dependencies** command.
* **lint** command now verifies flake8 on CommonServerPython script.

# 1.1.4
* Fixed an issue with the default output file name of the **unify** command when using "." as an output path.
* **Unify** command now adds contributor details to the display name and description.
* **Format** command now adds *isFetch* and *incidenttype* fields to integration yml.
* Removed the *feedIncremental* field from the integration schema.
* **Format** command now adds *feedBypassExclusionList*, *Fetch indicators*, *feedReputation*, *feedReliability*,
     *feedExpirationPolicy*, *feedExpirationInterval* and *feedFetchInterval* fields to integration yml.
* Fixed an issue in the playbooks schema.
* Fixed an issue where generated release notes were out of order.
* Improved pack dependencies detection.
* Fixed an issue where test playbooks were mishandled in **validate** command.

# 1.1.3
* Added a validation for invalid id fields in indicators types files in **validate** command.
* Added default behavior for **update-release-notes** command.
* Fixed an error where README files were failing release notes validation.
* Updated format of generated release notes to be more user friendly.
* Improved error messages for the **update-release-notes** command.
* Added support for `Connections`, `Dashboards`, `Widgets`, and `Indicator Types` to **update-release-notes** command.
* **Validate** now supports scripts under the *TestPlaybooks* directory.
* Fixed an issue where **validate** did not support powershell files.

# 1.1.2
* Added a validation for invalid playbookID fields in incidents types files in **validate** command.
* Added a code formatter for python files.
* Fixed an issue where new and old classifiers where mixed on validate command.
* Added *feedIncremental* field to the integration schema.
* Fixed error in the **upload** command where unified YMLs were not uploaded as expected if the given input was a pack.
* Fixed an issue where the **secrets** command failed due to a space character in the file name.
* Ignored RN validation for *NonSupported* pack.
* You can now ignore IF107, SC100, RP102 error codes in the **validate** command.
* Fixed an issue where the **download** command was crashing when received as input a JS integration or script.
* Fixed an issue where **validate** command checked docker image for JS integrations and scripts.
* **validate** command now checks scheme for reports and connections.
* Fixed an issue where **validate** command checked docker when running on all files.
* Fixed an issue where **validate** command did not fail when docker image was not on the latest numeric tag.
* Fixed an issue where beta integrations were not validated correctly in **validate** command.

# 1.1.1
* fixed and issue where file types were not recognized correctly in **validate** command.
* Added better outputs for validate command.

# 1.1.0
* Fixed an issue where changes to only non-validated files would fail validation.
* Fixed an issue in **validate** command where moved files were failing validation for new packs.
* Fixed an issue in **validate** command where added files were failing validation due to wrong file type detection.
* Added support for new classifiers and mappers in **validate** command.
* Removed support of old RN format validation.
* Updated **secrets** command output format.
* Added support for error ignore on deprecated files in **validate** command.
* Improved errors outputs in **validate** command.
* Added support for linting an entire pack.

# 1.0.9
* Fixed a bug where misleading error was presented when pack name was not found.
* **Update-release-notes** now detects added files for packs with versions.
* Readme files are now ignored by **update-release-notes** and validation of release notes.
* Empty release notes no longer cause an uncaught error during validation.

# 1.0.8
* Changed the output format of demisto-sdk secrets.
* Added a validation that checkbox items are not required in integrations.
* Added pack release notes generation and validation.
* Improved pack metadata validation.
* Fixed an issue in **validate** where renamed files caused an error

# 1.0.4
* Fix the **format** command to update the `id` field to be equal to `details` field in indicator-type files, and to `name` field in incident-type & dashboard files.
* Fixed a bug in the **validate** command for layout files that had `sortValues` fields.
* Fixed a bug in the **format** command where `playbookName` field was not always present in the file.
* Fixed a bug in the **format** command where indicatorField wasn't part of the SDK schemas.
* Fixed a bug in **upload** command where created unified docker45 yml files were not deleted.
* Added support for IndicatorTypes directory in packs (for `reputation` files, instead of Misc).
* Fixed parsing playbook condition names as string instead of boolean in **validate** command
* Improved image validation in YAML files.
* Removed validation for else path in playbook condition tasks.

# 1.0.3
* Fixed a bug in the **format** command where comments were being removed from YAML files.
* Added output fields: _file_path_ and _kind_ for layouts in the id-set.json created by **create-id-set** command.
* Fixed a bug in the **create-id-set** command Who returns Duplicate for Layouts with a different kind.
* Added formatting to **generate-docs** command results replacing all `<br>` tags with `<br/>`.
* Fixed a bug in the **download** command when custom content contained not supported content entity.
* Fixed a bug in **format** command in which boolean strings  (e.g. 'yes' or 'no') were converted to boolean values (e.g. 'True' or 'False').
* **format** command now removes *sourceplaybookid* field from playbook files.
* Fixed a bug in **generate-docs** command in which integration dependencies were not detected when generating documentation for a playbook.


# 1.0.1
* Fixed a bug in the **unify** command when output path was provided empty.
* Improved error message for integration with no tests configured.
* Improved the error message returned from the **validate** command when an integration is missing or contains malformed fetch incidents related parameters.
* Fixed a bug in the **create** command where a unified YML with a docker image for 4.5 was copied incorrectly.
* Missing release notes message are now showing the release notes file path to update.
* Fixed an issue in the **validate** command in which unified YAML files were not ignored.
* File format suggestions are now shown in the relevant file format (JSON or YAML).
* Changed Docker image validation to fail only on non-valid ones.
* Removed backward compatibility validation when Docker image is updated.

# 1.0.0
* Improved the *upload* command to support the upload of all the content entities within a pack.
* The *upload* command now supports the improved pack file structure.
* Added an interactive option to format integrations, scripts and playbooks with No TestPlaybooks configured.
* Added an interactive option to configure *conf.json* file with missing test playbooks for integrations, scripts and playbooks
* Added *download* command to download custom content from Demisto instance to the local content repository.
* Improved validation failure messages to include a command suggestion, wherever relevant, to fix the raised issue.
* Improved 'validate' help and documentation description
* validate - checks that scripts, playbooks, and integrations have the *tests* key.
* validate - checks that test playbooks are configured in `conf.json`.
* demisto-sdk lint - Copy dir better handling.
* demisto-sdk lint - Add error when package missing in docker image.
* Added *-a , --validate-all* option in *validate* to run all validation on all files.
* Added *-i , --input* option in *validate* to run validation on a specified pack/file.
* added *-i, --input* option in *secrets* to run on a specific file.
* Added an allowed hidden parameter: *longRunning* to the hidden integration parameters validation.
* Fixed an issue with **format** command when executing with an output path of a folder and not a file path.
* Bug fixes in generate-docs command given playbook as input.
* Fixed an issue with lint command in which flake8 was not running on unit test files.

# 0.5.2
* Added *-c, --command* option in *generate-docs* to generate a specific command from an integration.
* Fixed an issue when getting README/CHANGELOG files from git and loading them.
* Removed release notes validation for new content.
* Fixed secrets validations for files with the same name in a different directory.
* demisto-sdk lint - parallelization working with specifying the number of workers.
* demisto-sdk lint - logging levels output, 3 levels.
* demisto-sdk lint - JSON report, structured error reports in JSON format.
* demisto-sdk lint - XML JUnit report for unit-tests.
* demisto-sdk lint - new packages used to accelerate execution time.
* demisto-sdk secrets - command now respects the generic whitelist, and not only the pack secrets.

# 0.5.0
[PyPI History][1]

[1]: https://pypi.org/project/demisto-sdk/#history
# 0.4.9
* Fixed an issue in *generate-docs* where Playbooks and Scripts documentation failed.
* Added a graceful error message when executing the *run" command with a misspelled command.
* Added more informative errors upon failures of the *upload* command.
* format command:
    * Added format for json files: IncidentField, IncidentType, IndicatorField, IndicatorType, Layout, Dashboard.
    * Added the *-fv --from-version*, *-nv --no-validation* arguments.
    * Removed the *-t yml_type* argument, the file type will be inferred.
    * Removed the *-g use_git* argument, running format without arguments will run automatically on git diff.
* Fixed an issue in loading playbooks with '=' character.
* Fixed an issue in *validate* failed on deleted README files.

# 0.4.8
* Added the *max* field to the Playbook schema, allowing to define it in tasks loop.
* Fixed an issue in *validate* where Condition branches checks were case sensitive.

# 0.4.7
* Added the *slareminder* field to the Playbook schema.
* Added the *common_server*, *demisto_mock* arguments to the *init* command.
* Fixed an issue in *generate-docs* where the general section was not being generated correctly.
* Fixed an issue in *validate* where Incident type validation failed.

# 0.4.6
* Fixed an issue where the *validate* command did not identify CHANGELOG in packs.
* Added a new command, *id-set* to create the id set - the content dependency tree by file IDs.

# 0.4.5
* generate-docs command:
    * Added the *use_cases*, *permissions*, *command_permissions* and *limitations*.
    * Added the *--insecure* argument to support running the script and integration command in Demisto.
    * Removed the *-t yml_type* argument, the file type will be inferred.
    * The *-o --output* argument is no longer mandatory, default value will be the input file directory.
* Added support for env var: *DEMISTO_SDK_SKIP_VERSION_CHECK*. When set version checks are skipped.
* Fixed an issue in which the CHANGELOG files did not match our scheme.
* Added a validator to verify that there are no hidden integration parameters.
* Fixed an issue where the *validate* command ran on test files.
* Removed the *env-dir* argument from the demisto-sdk.
* README files which are html files will now be skipped in the *validate* command.
* Added support for env var: *DEMISTO_README_VALIDATOR*. When not set the readme validation will not run.

# 0.4.4
* Added a validator for IncidentTypes (incidenttype-*.json).
* Fixed an issue where the -p flag in the *validate* command was not working.
* Added a validator for README.md files.
* Release notes validator will now run on: incident fields, indicator fields, incident types, dashboard and reputations.
* Fixed an issue where the validator of reputation(Indicator Type) did not check on the details field.
* Fixed an issue where the validator attempted validating non-existing files after deletions or name refactoring.
* Removed the *yml_type* argument in the *split-yml*, *extract-code* commands.
* Removed the *file_type* argument in the *generate-test-playbook* command.
* Fixed the *insecure* argument in *upload*.
* Added the *insecure* argument in *run-playbook*.
* Standardise the *-i --input*, *-o --output* to demisto-sdk commands.

# 0.4.3
* Fixed an issue where the incident and indicator field BC check failed.
* Support for linting and unit testing PowerShell integrations.

# 0.4.2
* Fixed an issue where validate failed on Windows.
* Added a validator to verify all branches are handled in conditional task in a playbook.
* Added a warning message when not running the latest sdk version.
* Added a validator to check that the root is connected to all tasks in the playbook.
* Added a validator for Dashboards (dashboard-*.json).
* Added a validator for Indicator Types (reputation-*.json).
* Added a BC validation for changing incident field type.
* Fixed an issue where init command would generate an invalid yml for scripts.
* Fixed an issue in misleading error message in v2 validation hook.
* Fixed an issue in v2 hook which now is set only on newly added scripts.
* Added more indicative message for errors in yaml files.
* Disabled pykwalify info log prints.

# 0.3.10
* Added a BC check for incident fields - changing from version is not allowed.
* Fixed an issue in create-content-artifacts where scripts in Packs in TestPlaybooks dir were copied with a wrong prefix.


# 0.3.9
* Added a validation that incident field can not be required.
* Added validation for fetch incident parameters.
* Added validation for feed integration parameters.
* Added to the *format* command the deletion of the *sourceplaybookid* field.
* Fixed an issue where *fieldMapping* in playbook did not pass the scheme validation.
* Fixed an issue where *create-content-artifacts* did not copy TestPlaybooks in Packs without prefix of *playbook-*.
* Added a validation the a playbook can not have a rolename set.
* Added to the image validator the new DBot default image.
* Added the fields: elasticcommonfields, quiet, quietmode to the Playbook schema.
* Fixed an issue where *validate* failed on integration commands without outputs.
* Added a new hook for naming of v2 integrations and scripts.


# 0.3.8
* Fixed an issue where *create-content-artifact* was not loading the data in the yml correctly.
* Fixed an issue where *unify* broke long lines in script section causing syntax errors


# 0.3.7
* Added *generate-docs* command to generate documentation file for integration, playbook or script.
* Fixed an issue where *unify* created a malformed integration yml.
* Fixed an issue where demisto-sdk **init** creates unit-test file with invalid import.


# 0.3.6
* Fixed an issue where demisto-sdk **validate** failed on modified scripts without error message.


# 0.3.5
* Fixed an issue with docker tag validation for integrations.
* Restructured repo source code.


# 0.3.4
* Saved failing unit tests as a file.
* Fixed an issue where "_test" file for scripts/integrations created using **init** would import the "HelloWorld" templates.
* Fixed an issue in demisto-sdk **validate** - was failing on backward compatiblity check
* Fixed an issue in demisto-sdk **secrets** - empty line in .secrets-ignore always made the secrets check to pass
* Added validation for docker image inside integrations and scripts.
* Added --use-git flag to **format** command to format all changed files.
* Fixed an issue where **validate** did not fail on dockerimage changes with bc check.
* Added new flag **--ignore-entropy** to demisto-sdk **secrets**, this will allow skip entropy secrets check.
* Added --outfile to **lint** to allow saving failed packages to a file.


# 0.3.3
* Added backwards compatibility break error message.
* Added schema for incident types.
* Added **additionalinfo** field to as an available field for integration configuration.
* Added pack parameter for **init**.
* Fixed an issue where error would appear if name parameter is not set in **init**.


# 0.3.2
* Fixed the handling of classifier files in **validate**.


# 0.3.1
* Fixed the handling of newly created reputation files in **validate**.
* Added an option to perform **validate** on a specific file.


# 0.3.0
* Added support for multi-package **lint** both with parallel and without.
* Added all parameter in **lint** to run on all packages and packs in content repository.
* Added **format** for:
    * Scripts
    * Playbooks
    * Integrations
* Improved user outputs for **secrets** command.
* Fixed an issue where **lint** would run pytest and pylint only on a single docker per integration.
* Added auto-complete functionality to demisto-sdk.
* Added git parameter in **lint** to run only on changed packages.
* Added the **run-playbook** command
* Added **run** command which runs a command in the Demisto playground.
* Added **upload** command which uploads an integration or a script to a Demisto instance.
* Fixed and issue where **validate** checked if release notes exist for new integrations and scripts.
* Added **generate-test-playbook** command which generates a basic test playbook for an integration or a script.
* **validate** now supports indicator fields.
* Fixed an issue with layouts scheme validation.
* Adding **init** command.
* Added **json-to-outputs** command which generates the yaml section for outputs from an API raw response.

# 0.2.6

* Fixed an issue with locating release notes for beta integrations in **validate**.

# 0.2.5

* Fixed an issue with locating release notes for beta integrations in **validate**.

# 0.2.4

* Adding image validation to Beta_Integration and Packs in **validate**.

# 0.2.3

* Adding Beta_Integration to the structure validation process.
* Fixing bug where **validate** did checks on TestPlaybooks.
* Added requirements parameter to **lint**.

# 0.2.2

* Fixing bug where **lint** did not return exit code 1 on failure.
* Fixing bug where **validate** did not print error message in case no release notes were give.

# 0.2.1

* **Validate** now checks that the id and name fields are identical in yml files.
* Fixed a bug where sdk did not return any exit code.

# 0.2.0

* Added Release Notes Validator.
* Fixed the Unifier selection of your python file to use as the code.
* **Validate** now supports Indicator fields.
* Fixed a bug where **validate** and **secrets** did not return exit code 1 on failure.
* **Validate** now runs on newly added scripts.

# 0.1.8

* Added support for `--version`.
* Fixed an issue in file_validator when calling `checked_type` method with script regex.

# 0.1.2
* Restructuring validation to support content packs.
* Added secrets validation.
* Added content bundle creation.
* Added lint and unit test run.

# 0.1.1

* Added new logic to the unifier.
* Added detailed README.
* Some small adjustments and fixes.

# 0.1.0

Capabilities:
* **Extract** components(code, image, description etc.) from a Demisto YAML file into a directory.
* **Unify** components(code, image, description etc.) to a single Demisto YAML file.
* **Validate** Demisto content files.<|MERGE_RESOLUTION|>--- conflicted
+++ resolved
@@ -7,15 +7,10 @@
 # 1.3.9
 * Added a validation verifying that the pack's README.md file is not equal to pack description.
 * Fixed an issue where the **Assume yes** flag did not work properly for some entities in the **format** command.
-<<<<<<< HEAD
-* Inproved the error messages for separators in folder and file names in the **validate** command.
-* Fixed the **update release notes** command to display a  name for old layouts.
-=======
 * Improved the error messages for separators in folder and file names in the **validate** command.
 * Removed the **DISABLE_SDK_VERSION_CHECK** environment variable. To disable new version checks, use the **DEMISTO_SDK_SKIP_VERSION_CHECK** envirnoment variable.
 * Fixed an issue where the demisto-sdk version check failed due to a rate limit.
 * Fixed an issue with playbooks scheme validation.
->>>>>>> e59e7f6b
 
 # 1.3.8
 * Updated the **secrets** command to work on forked branches.
