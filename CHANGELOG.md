# Changelog
## Unreleased
* Fixed an issue where **update-release-notes** generated "available from Cortex XSOAR" instead of "from XSIAM" when run on XSIAM event collectors.

## 1.19.2
* Added a period at the end of lines produced by the **generate-docs** command that state the tested version of the product.
* Update `RN112` validation's docs reference link.
* Added support to control the maximum file size and log rotation files count in the sdk logger.
* Fixed an issue with where passing the deprecated logging arguments to any command presented an incorrect recommendation for argument substitution.
* Fixed an issue where the documentation of logging arguments was incorrect.
* Fixed an issue in calculating content graph hash when creating or updating it.
<<<<<<< HEAD
* The content graph will now include the **python_version** field that each script/integration uses.
=======
* Fixed an issue where the coloring of the logging messages was not working properly when mixing both Console log and Parallel log handlers.
>>>>>>> 2c4ac7b0
* Calling **graph create** or **graph update** now run the commands with default arguments, instead of showing the command help.
* Removed the use of chunks when calculating content relationships.
* Fixed an issue where the url regex in the **validate** command was wrong.
* Fixed an issue where **pre-commit** command failed when using global environment.
* Fixed an issue where **validate** would fail in external repos when trying to ignore `BA102`.
* Fixed an issue where **error-code** failed on some error codes.
* Fixes an issue in **format** command where the `-i` option included files in `.venv` directories.
* Updated the comment added to contribution PRs to old packs so it contains a link to the documentation of the **GitHub Codespaces** in xsoar.pan.dev.
* Updated GitPython version to 3.1.32.

## 1.19.1
* Fixed an issue where **unify** failed on integrations using an API a module, when not called from the content root.
* Improved **update-release-notes** logs when changes in dependent API modules are detected.
* Reverted changes released in version 1.19.0 in lint, lint will not fail on `demisto.results`, `return_outputs` and `LOG`.
* Updated the **generate-docs** command to use the content graph instead of the id_set file.
* **Validate** will now validate items which were edited in .pack-ignore.
* Added the '--all' input option for the **prepare-content** command, to support running on all content packs.
* Updated the '-i' input option of the **prepare-content** command to support multiple inputs as a comma-separated list.
* Enhanced the pack metadata properties when dumping pack zips in **prepare-content** command.

## 1.19.0
* Added the **graph** command group. The **create-content-graph** and **update-content-graph** commands were migrated to this command group, and named **graph create** and **graph update** respectively.
* Added the **graph get-relationships** command.
* The **graph create** command will now use a list of known content items from content-private, to avoid false-positives in validation `GR103`. Additionally, `GR103` was added to the **ALLOWED_IGNORE_ERRORS** list.
* The **modeling-rules test** command will now validate that the modeling rules schema mappings are aligned with the test-data mappings.
* Added the *--xsiam* flag to the **init** command in order to create XSIAM content.
* Fixed an issue where the `update-additional-dependencies` **pre-commit** step failed when not running in a content-like repo.
* Removed the format execution step from the `contribution_converter` since it can be executed separately during the contribution process.
* Added a new validation (`GR108`) to **validate**, that assures hidden packs do not have mandatory dependant packs.
* Added a new validation (`PA137`) to **validate**, ensuring the absence of non-ignorable errors in `.pack-ignore`.
* Running **validate** in a GitHub Action will now show errors as annotations, visible in the `Files Changed` tab of the pull request.
* **lint** will now fail on `demisto.results` and `return_outputs` usage, when a pack is `xsoar` or `partner` supported.
* **lint** will now fail on `LOG` usage in python files.
* Updated the **format** command to use the content graph instead of the id_set file.
* Updated **format** command not to fail on unexpected values that returns from the graph, and just add it to the log.
* Removed a redundant debug log on the `tools.get_file` function.

## 1.18.1
* Fixed an issue where the coloring directives where showing in log messages.
* Fixed an issue where **create-content-graph** was not executed upon changes in the parser infra files.
* Added support for `svg` integration images in content repo in **validate** command.
* Added a parameter `skip-packs-known-words` to the **doc-review** command, making sure that pack known words will not be added.

## 1.18.0
* Added the ability to ignore any validation in the **validate** command when running in an external (non-demisto/content) repo, by placing a `.private-repo-settings` file at its root.
* Calling **format** with the `-d` flag now removes test playbooks testing the deprecated content from conf.json.
* Improved the content graph performance when calculating content relationships.
* Improved determinism of SDK unit tests.
* **validate** will now run on all the pack content items when the pack supported marketplaces are modified.
* **pre-commit** no longer runs when there are no modified files (unless provided with input files).
* Added new validation that XSIAM integrations must have `marketplacev2` as the value of the marketplaces field.
* Added an ability to provide list of marketplace names as a credentials-type (type 9) param attribute.
* **doc-review** will run with the `--use-packs-known-words` true by default.
* Added the *deprecated* field to the pack object for the content-graph metadata.
* Calling **modeling-rules init-test-data** will now return the XDM fields output in alphabetical order.
* Added a new validation (`BA125`) to **validate**, assuring internal function names aren't used in customer-facing docs.
* Removed the Pipfile and Pipfile.lock from the templates in the **init** command.
* Disabled the option to create an integration with `Pipfile` and `Pipfile.lock` files, as they are deprecated.
* Added the Sourcery hook to **pre-commit**.
* Added a working directory to the `contribution_converter` in order to support working on a temporary directory.
* Added a waiting period when checking whether the dataset exists in the **modeling-rule test** command.
* Fixed an issue where the *DEMISTO_SDK_SKIP_VERSION_CHECK* was ignored when running on non CI environments.
* Fixed an issue where **validate** falsely detected backwards-compatibility issues, and prevented adding the `marketplaces` key to content items.
* Fixed an issue where the SDK would fail pulling docker images.
* Fixed an issue where **prepare-content** command would add the string `candidate` to scripts and integrations for the *nativeimage* key.
* Fixed an issue where in some cases the **split** command did not remove pack version note from the script.
* Fixed an issue where **validate** would not properly detect dependencies of core packs.
* Fixed an issue where **validate** failed on single-select types incident and indicator fields when given empty value as a select value option.
* Fixed an issue where errors in **validate** were logged as `info`.
* Fixed an issue where **validate** error messages were not logged when an integration param, or the default argument in reputation commands is not valid.
* Fixed an issue where the **format** command would change the value of the `unsearchable` key in fields.
* Fixed an issue where **lint** command failed to pull docker image in Gitlab environment.
* Fixed an issue in **doc-review** command where escape characters within Markdown files were detected as invalid words.
* Fixed an issue where **validate** failed on infrastructure test files.
* Fixed an issue in **update-content-graph** where the neo4j service was unaccessible for non-root users.

## 1.17.2
* Fixed an issue where **lint** and **validate** commands failed on integrations and scripts that use docker images that are not available in the Docker Hub but exist locally.
* Added documentation for the flag **override-existing** used in upload.
* Fixed an issue where **validate** failed on Incident Field items with a `template` value.
* Improved memory efficiency in **update-content-graph** and **create-content-graph** commands.
* Removed support for the `cve_id` name for the default-argument for **cve** reputation commands in **validate**. Now, only `cve` may be used for such commands.
* Fixed an issue where **zip_packs** failed uploading content.
* Added `tenant_timezone` handling to the **modeling-rules init** command, allowing usage with tenants in various timezones.
* Shortened the timeout when checking whether the dataset exists in **test-modeling-rule**.
* Cleaned up project dependencies.
* Added support for the **List** content item in **Xpanse** marketplace.
* Fixed an issue in **run-unit-tests** command when running Powershell tests.
* Fixed an issue where **lint** failed running when a docker container would not init properly.
* Fixed an issue where the *upload* command would upload a pack metadata with wrong display names.
* Performance enhancements when reading yaml files.
* Removed redundant errors and fields from `errors.py`.
* Updated **update-release-notes** to use graph instead of id_set.

## 1.17.1
* Added the `aliasTo` key to the Incident Field schema.
* Modified **validate** to not require fields whose value is always `False`.
* Modified **validate** to use the graph instead of id_set on changed *APIModules*.
* Fixed an issue where `register_module_line()` was not removed from python scripts when the script had no trailing newline.
* Fixed an issue where an integration containing a command without a description would fail to upload while using the **upload** command.
* Fixed an issue where attempting to individually upload `Preprocess Rule` files raised an unclear error message. Note: preprocess rules can not be individually uploaded, but only as part of a pack.
* Fixed an issue where the **upload** command would fail on Indicator Types.
* Fixed an issue where the **upload** command would return the wrong error message when connection credentials are invalid.
* Fixed an issue where the **upload** command would fail parsing input paths.
* added support for the `isfetcheventsandassets` flag in content graph.
* Fixed an issue where the **modeling-rules test** command failed to get the existence of result from dataset in cases where the results take time to load.
* Added an aliasTo key to the incident field schema.

## 1.17.0
* **validate** will only fail on docker related errors if the pack is supported by xsoar.
* Added a validation that assures filename, id, and name have a correct suffix for modeling/parsing rules files.
* Added new **validate** checks, preventing unwanted changes of the marketplaces (BC108,BC109), toversion (BC107)  and fromversion (BC106) fields.
* Removed the `timezone_offset` argument in the *modeling-rules test* command.
* Fixed an issue where **lint** failed when importing functions from CommonServerUserPython.
* The **format** command now will sync hidden parameters with master branch.
* Fixed an issue where lock integration failed on FileNotFound.(PANW-internal only).
* Fixed an issue where **lint** falsely warned of using `demisto.results`.
* Fixed an issue where **validate** always returned *XSIAM Dashboards* and *Correlation Rules* files as valid.
* Added `GR107` validation to **validate** using the graph validations to check that no deprecated items are used by non-deprecated content.
* Fixed an issue where the **modeling-rules test** command failed to get the existence of dataset in cases where the dataset takes more than 1 minute to get indexed.
* Fixed an issue in **lint** where the container used for linting had dependency conflicts with the image used by content, and caused inconsistent results.
* Fixed an issue where the **download** command failed when the playbook has different `name` and `id`.
* Moved the **pre-commmit** command template to the `demisto/content` repository, where it's easier to maintain.
* Fixed an issue where an internal method caused warning messages when reading md files.
* Added support for Pre Process Rules in the **upload** command.
* Fixed an issue where **upload** would not upload items whose `maketplaces` value was an empty list.
* Added a prettyName key to the incident field schema.
* Fixed an issue where **upload** command could not parse content items that are not unicode-encoded.

## 1.16.0
* Added a check to **is_docker_image_latest_tag** to only fail the validation on non-latest image tag when the current tag is older than 3 days.
* Fixed an issue where **upload** would not properly show the installed version in the UI.
* Fixed an issue where the `contribution_converter` failed replacing generated release notes with the contribution form release notes.
* Fixed an issue where an extra levelname was added to a logging message.
* Modified the `mypy` pre-commit hook to run in a virtual environment, rather than the local mypy version.
* Added support to run **validate** with `--git` flag on detached HEAD.
* Added a validation that the **validate** command will fail if the pack name is not prefixed on XSIAM dashboard images.
* Fixed the **generate-test-playbook** which failed on an unexpected keyword argument - 'console_log_threshold'.
* Fixed an issue where **prepare-content** would not properly parse the `fromVersion` and `toVersion` attributes of XSIAM-Dashbaord and XSIAM-Report content items.
* Fixed an issue where **validate** command did not fail on non-existent dependency ids of non-mandatory dependant content.
* Fixed pytest async io deprecation warning.
* Added the `--incident-id` argument (optional) to the **run** command.
* Fixed an issue in **run-unit-tests** and **update-content-graph** where running commands in a docker container was done with insufficient permissions.
* Added the `_time` field to the output compare table of the **modeling-rules test** command.
* Changed the endpoint **download** uses to get system content items.
* Fixed an issue where graph-related tasks failed when files were deleted from the repo.
* Added a **validate** check, and a **format** auto fix for the `fromversion` field in Correlation Rules and XSIAM Dashboards.
* Update the format used for dev-dependencies in pyproject.toml to match modern versions of Poetry.
* Added timestamps to logging messages when running in a CI build.

## 1.15.5
* **Breaking Change**: The default of the **upload** command `--zip` argument is `true`. To upload packs as custom content items use the `--no-zip` argument.
* Removed the `no-implicit-optional` hook from **pre-commit**.
* Removed the `markdownlint` hook from **pre-commit**.
* Fixed an issue in **run-unit-tests** to pass with warnings when no tests are collected.
* Fixed an issue in **run-unit-tests** with the coverage calculation.
* Fixed a notification about log file location appeared more than once.
* Updated the error message when code coverage is below the threshold in **coverage-analyze** to be printed in a more noticeable red color.
* Fixed an issue in **upload** that failed when a comma-separated list of paths is passed to the `--input` argument.
* Running **validate** with the `--graph` flag will now run the graph validations after all other validations.
* improved the generated release note for newly added XSIAM entities when running *update-release-notes* command.
* Fixed an issue where in some cases validation failed when mapping null values.
* Fixed an issue in **upload** command where the `--keep-zip` argument did not clean the working directory.
* Fixed an issue where an extra levelname was added to a logging message.
* Fixed an issue in **upload** where uploading packs to XSIAM failed due to version mismatch.

## 1.15.4
* Fixed an issue where *update-release-notes* and *doc-review* did not handle new content notes as expected.
* Fixed an issue in PEP484 (no-implicit-optional) hook to **pre-commit**.
* Fixed an issue in **upload** with `--input-config-file` where the content items weren't uploaded in the correct pack.
* Added support to disable the default logging colors with the **DEMISTO_SDK_LOG_NO_COLORS** environment variable.

## 1.15.3
* Added the `--init` flag to **download**.
* Added the `--keep-empty-folders` flag to **download**.
* Added `markdown-lint` to **pre-commit**
* Added the PEP484 (no-implicit-optional) hook to **pre-commit**.
* Fixed an issue where the content-graph parsing failed on mappers with undefined mapping.
* Fixed an issue in **validate** where `pack_metadata.json` files were not collected proplely in `--graph` option.
* Fixed an issue where *validate* reputation commands outputs were not checked for new content.
* Added *IN107* and *DB100* error codes to *ALLOWED_IGNORE_ERRORS* list.
* Added a validation that assures feed integrations implement the `integration_reliability` configuration parameter.
* Fixed an issue where the format command did not work as expected on pre-process rules files.
* Fixed an issue where **upload** command failed to upload when the XSOAR version is beta.
* Fixed an issue where **upload** command summary was inaccurate when uploading a `Pack` without the `-z` flag.
* Added pack name and pack version to **upload** command summary.
* Added support for modeling rules with multi datasets in ****modeling-rules test**** command.
* Fixed an issue where **validate** didn't recognize layouts with incident fields missing from `id_set.json` even when `--post-commit` was indicated.

## 1.15.2
* Fixed an issue where **format** added default arguments to reputation commands which already have one.
* Fixed an issue where **validate** fails when adding the *advance* field to the integration required fields.
* Updated the integration Traffic Light Protocol (TLP) color list schema in the **validate** command.
* Fixed an issue where **upload** would not read a repo configuration file properly.
* Fixed an issue where **upload** would not handle the `-x`/`--xsiam` flag properly.
* Fixed an issue where **format** failed to use input from the user, when asking about a `from_version`.
* Added the `-n`/`--assume_no` flag to **format**.

## 1.15.1
* Fixed an issue where **generate-docs** generated fields with double html escaping.
* Fixed an issue where **upload** failed when using the `-z` flag.

## 1.15.0
* **Breaking Change**: the **upload** command now only supports **XSOAR 6.5** or newer (and all XSIAM versions).
* **upload** now uses content models, and calls the `prepare` method of each model before uploading (unless uploading a zipped pack).
* Added a *playbook* modification to **prepare-content**, replacing `getIncident` calls with `getAlerts`, when uploading to XSIAM.
* Added a *playbook* modification to **prepare-content**, replacing `${incident.fieldname}` context accessors with `${alert.fieldname}` when uploading to XSIAM.
* Added a *playbook* modification to **prepare-content**, replacing `incident` to `alert` in task display names, when uploading to XSIAM.
* Added a *layout* modification to **prepare-content**, replacing `Related/Child/Linked Incidents` to `... Alerts` when uploading to XSIAM.
* Added a *script* modification to **prepare-content**, automatically replacing the word `incident` with `alert` when uploading to XSIAM.
* Added a validation that the **validate** command will fail if the `dockerimage` field in scripts/integrations uses any py3-native docker image.
* Updated the `ruff` version used in **pre-commit** to `0.0.269`.
* Fixed an issue in **create-content-graph** which caused missing detection of duplicated content items.
* Fixed an issue where **run-unit-tests** failed on python2 content items.
* Fixed an issue in **validate** where core packs validations were checked against the core packs defined on master branch, rather than on the current branch.
* Fixed an issue in **pre-commit** where `--input` flag was not filtered by the git files.
* Skip reset containers for XSOAR NG and XSIAM(PANW-internal only).
* Fixed an issue where **lint** failed fetching docker image details from a PANW GitLab CI environment. (PANW-internal only).

## 1.14.5
* Added logging in case the container fails to run in **run-unit-tests**.
* Disabled **pre-commit** multiprocessing for `validate` and `format`, as they use a service.
* **pre-commit** now calls `format` with `--assume-yes` and `--no-validate`.
* Fixed an issue where **pre-commit** ran multiple times when checking out build related files.

## 1.14.4
* Added integration configuration for *Cortex REST API* integration.
* Removed `Flake8` from **pre-commit**, as `ruff` covers its basic rules.
* Improved log readability by silencing non-critical `neo4j` (content graph infrastructure) logs.
* Fixed an issue where **run-unit-tests** failed on python2 content items.
* Fixed an issue where **modeling-rules test** did not properly handle query fields that pointed to a string.
* Fixed an issue when trying to fetch remote files when not under the content repo.
* Fixed a validation that the **modeling-rules test** command will fail if no test data file exist.
* Fixed an issue where **format** command failed while updating the `fromversion` entry.
* Added support for mapping uuid to names for Layout files in the **download** command.

## 1.14.3
* Fixed an issue where **run-unit-tests** failed running on items with `test_data`.
* Updated the demisto-py to v3.2.10 which now supports url decoding for the proxy authentication password.
* Fixed an issue where **generate-outputs** did not generate context paths for empty lists or dictionaries in the response.

## 1.14.2
* Added the `--staged-only` flag to **pre-commit**.
* Fixed an issue where **run-unit-tests** failed running on items with `test_data`.
* Fixed an issue where **pre-commit** ran on unchanged files.
* Add the ability to run **secrets** in **pre-commit** by passing a `--secrets` flag.
* Added support to override the log file with the **DEMISTO_SDK_LOG_FILE_PATH** environment variable.

## 1.14.1
* Fixed an issue where **update-release-notes** command failed when running on a pack that contains deprecated integrations without the `commands` section.
* Added toVersion and fromVersion to XSIAM content items schema.
* Fixed an issue where **validate** failed when attempting to map null values in a classifier and layout.
* Added search marketplace functionality to XSIAM client.
* Fixed an issue in **pre-commit** command where `MYPYPATH` was not set properly.
* Updated the integration category list in the **init** command.
* Fixed an issue where in some environments docker errors were not caught.
* Added a validation that the **validate** command will fail on README files if an image does not exist in the specified path.

## 1.14.0
* Added the `DEMISTO_SDK_GRAPH_FORCE_CREATE` environment variable. Use it to force the SDK to recreate the graph, rather than update it.
* Added support for code importing multi-level ApiModules to **lint**.
* Added a validation that the **modeling-rules test** command will fail if no test data file exist.
* Added support for the `<~XPANSE>` marketplace tag in release notes.
* Added support for marketplace tags in the **doc-review** command.
* Added **generate-unit-tests** documentation to the repo README.
* Added the `hiddenpassword` field to the integration schema, allowing **validate** to run on integrations with username-only inputs.
* Improved logs and error handling in the **modeling-rules test** command.
* Improved the warning message displayed for Contribution PRs editing outdated code.
* Improved the clarity of error messages for cases where yml files cannot be parsed as a dictionary.
* Updated the `XSIAMReport` schema.
* Standardized repo-wide logging. All logs are now created in one logger instance.
* **lint** now prevents unit-tests from accessing online resources in runtime.
* Updated the logs shown during lint when running in docker.
* Fixed an issue where **validate** showed errors twice.
* Fixed an issue where **validate** did not fail when xif files had wrong naming.
* Fixed an issue where **doc-review** required dot suffixes in release notes describing new content.
* Fixed an issue where **download** command failed when running on a beta integration.
* Fixed an issue where **update-release-notes** generated release notes for packs in their initial version (1.0.0).
* Fixed an issue with **update-content-graph** where `--use-git` parameter was ignored when using `--imported-path` parameter.
* Fixed an issue where **validate** failed on playbooks with valid inputs, since it did not collect the playbook inputs occurrences properly.

## 1.13.0
* Added the pack version to the code files when calling **unify**. The same value is removed when calling **split**.
* Added a message showing the output path when **prepare-content** is called.
* Contribution PRs that update outdated packs now display a warning message.
* Fixed an issue when kebab-case has a misspelling in one of the sub words, the suggestion might be confusing.
* Improved caching and stability for **lint**.
* Added support for *.xif* files in the **secrets** command.
* Fixed an issue where **validate** would fail when playbook inputs contain Transform Language (DT).
* Added a new **validate** check, making sure a first level header exist in release notes (RN116)
* Fixed an issue where **lint** would not properly handle multiple ApiModules imports.

## 1.12.0
* Added the **pre-commit** command, to improve code quality of XSOAR content.
* Added the **run-unit-tests** command, to run unit tests of given content items inside their respective docker images.
* Added support for filepath arguments in the **validate** and **format** commands.
* Added pre-commit hooks for `validate`, `format`, `run-unit-tests` and `update-docker-image` commands.
* Fixed an issue in the **download** command where layouts were overriden even without the `-f` option.
* Fixed an issue where Demisto-SDK did not detect layout ID when using the **download** command.
* Fixed an issue where the **lint** command ran on `native:dev` supported content when passing the `--docker-image all` flag, instead it will run on `native:candidate`.
* Added support for `native:candidate` as a docker image flag for **lint** command.
* Added a modification for layouts in **prepare-content**, replacing `Related Incidents`, `Linked Incidents` and `Child Incidents` with the suitable `... Alerts` name when uploading to XSIAM.
* Fixed an issue where logs and messages would not show when using the **download** command.
* Fixed an issue where the `server_min_version` field in metadata was an empty value when parsing packs without content items.
* Fixed an issue where running **openapi-codegen** resulted in false-positive error messages.
* Fixed an issue where **generate-python-to-yml** generated input arguments as required even though required=False was specified.
* Fixed an issue where **generate-python-to-yml** generated input arguments a default arguments when default=some_value was provided.
* Fixed a bug where **validate** returned error on playbook inputs with special characters.
* Fixed an issue where **validate** did not properly check `conf.json` when the latter is modified.
* Fixed an issue in the **upload** command, where a prompt was not showing on the console.
* Fixed an issue where running **lint** failed installing dependencies in containers.

## 1.11.0
* **Note: Demisto-SDK will soon stop supporting Python 3.8**
* Fixed an issue where using **download** on non-unicode content, merging them into existing files caused an error.
* Changed an internal setting to allow writing non-ascii content (unicode) using `YAMLHandler` and `JSONHandler`.
* Fixed an issue where an error message in **unify** was unclear for invalid input.
* Fixed an issue where running **validate** failed with **is_valid_integration_file_path_in_folder** on integrations that use API modules.
* Fixed an issue where **validate** failed with **is_valid_integration_file_path_in_folder** on integrations that use the `MSAPIModule`.
* Added **validate** check for the `modules` field in `pack_metadata.json` files.
* Changed **lint** to skip deprecated content, unless when using the `-i` flag.
* Fixed an issue where **update-release-notes** failed when a new *Parsing Rule* was added to a pack.
* Refactored the logging framework. Demisto-SDK logs will now be written to `.demist_sdk_debug.log` under the content path (when detected) or the current directory.
* Added `GR105` validation to **validate** command to check that no duplicate IDs are used.
* Added support for API Modules imported in API modules in the **unify** command.
* Added **validate** check, to make sure every Python file has a corresponding unit test file.

## 1.10.6
* Fixed an issue where running **validate** with the `-g` flag would skip some validations for old-formatted (unified) integration/script files.
* Deprecated integrations and scripts will not run anymore when providing the **--all-packs** to the **lint** command.
* Fixed an issue where a pack `serverMinVersion` would be calculated by the minimal fromVersion of its content items.
* Added the `--docker-image-target` flag to **lint** for testing native supported content with new images.

## 1.10.5
* Fixed an issue where running **run-test-playbook** would not use the `verify` parameter correctly. @ajoga
* Added a newline at the end of README files generated in **generate-docs**.
* Added the value `3` (out of bounds) to the `onChangeRepAlg` and `reputationCalc` fields under the `IncidentType` and `GenericType` schemas. **validate** will allow using it now.
* Fixed an issue where **doc-review** required dot suffixes in release notes describing new content.
* Fixed an issue where **validate** failed on Feed Integrations after adding the new *Collect/Connect* section field.
* Fixed an issue where using **postman-codegen** failed converting strings containing digits to kebab-case.
* Fixed an issue where the ***error-code*** command could not parse List[str] parameter.
* Updated validation *LO107* to support more section types in XSIAM layouts.

## 1.10.4
* Added support for running **lint** in multiple native-docker images.

## 1.10.3
* Fixed an issue where running **format** would fail after running npm install.
* Improved the graph validations in the **validate** command:
  - GR100 will now run on all content items of changed packs.
  - GR101 and GR102 will now catch invalid fromversion/toversion of files **using** the changed items.
  - GR103 errors will raise a warning when using the *-a* flag, but an error if using the *-i* or *g* flags.
* Fixed an issue where test-playbooks timed out.
* Fixed an issue where making a change in a module using an ApiModule would cause lint to run on the ApiModule unnecessarily.
* Fixed an issue where the `marketplace` field was not used when dumping pack zips.
* Fixed a typo in the README content generated with **update-release-notes** for updating integrations.
* Fixed an issue in **validate**, where using the `-gr` and `-i` flags did not run properly.
* Added the `sectionorder` field to integration scheme.
* Fixed an issue where in some occasions running of test-playbooks could receive session timeouts.
* Fixed an issue where **validate** command failed on core pack dependencies validation because of test dependencies.

## 1.10.2
* Added markdown lint formatting for README files in the **format** command.
* Fixed an issue where **lint** failed when using the `-cdam` flag with changed dependant api modules.
* Fixed an issue in the **upload** command, where `json`-based content items were not unified correctly when using the `--zip` argument.
* Added XPANSE core packs validations.

## 1.10.1
* Fixed an issue where **update-content-graph** failed to execute.

## 1.10.0
* **Breaking change**: Removed usage of `pipenv`, `isort` and `autopep8` in the **split** and **download** commands. Removed the `--no-pipenv` and `--no-code-formatting` flags. Please see https://xsoar.pan.dev/docs/tutorials/tut-setup-dev-remote for the recommended environment setup.
* Fixed an issue in **prepare-content** command where large code lines were broken.
* Fixed an issue where git-*renamed_files* were not retrieved properly.
* Fixed an issue where test dependencies were calculated in all level dependencies calculation.
* Added formatting and validation to XSIAM content types.
* Fixed an issue where several XSIAM content types were not validated when passing the `-a` flag.
* Added a UUID to name mapper for **download** it replaces UUIDs with names on all downloaded files.
* Updated the demisto-py to v3.2.6 which now supports basic proxy authentication.
* Improved the message shown when using **upload** and overwriting packs.
* Added support for the **Layout Rule** content type in the id-set and the content graph.
* Updated the default general `fromVersion` value on **format** to `6.8.0`
* Fixed an issue where **lint** sometimes failed when using the `-cdam` flag due to wrong file duplications filtering.
* Added the content graph to **validate**, use with the `--graph` flag.

## 1.9.0
* Fixed an issue where the Slack notifier was using a deprecated argument.
* Added the `--docker-image` argument to the **lint** command, which allows determining the docker image to run lint on. Possible options are: `'native:ga'`, `'native:maintenance'`, `'native:dev'`, `'all'`, a specific docker image (from Docker Hub) or, the default `'from-yml'`.
* Fixed an issue in **prepare-content** command where large code lines were broken.
* Added a logger warning to **get_demisto_version**, the task will now fail with a more informative message.
* Fixed an issue where the **upload** and **prepare-content** commands didn't add `fromServerVersion` and `toServerVersion` to layouts.
* Updated **lint** to use graph instead of id_set when running with `--check-dependent-api-module` flag.
* Added the marketplaces field to all schemas.
* Added the flag `--xsoar-only` to the **doc-review** command which enables reviewing documents that belong to XSOAR-supported Packs.
* Fixed an issue in **update-release-notes** command where an error occurred when executing the same command a second time.
* Fixed an issue where **validate** would not always ignore errors listed under `.pack-ignore`.
* Fixed an issue where running **validate** on a specific pack didn't test all the relevant entities.
* Fixed an issue where fields ending with `_x2` where not replaced in the appropriate Marketplace.

## 1.8.3
* Changed **validate** to allow hiding parameters of type 0, 4, 12 and 14 when replacing with type 9 (credentials) with the same name.
* Fixed an issue where **update-release-notes** fails to update *MicrosoftApiModule* dependent integrations.
* Fixed an issue where the **upload** command failed because `docker_native_image_config.json` file could not be found.
* Added a metadata file to the content graph zip, to be used in the **update-content-graph** command.
* Updated the **validate** and **update-release-notes** commands to unskip the *Triggers Recommendations* content type.


## 1.8.2
* Fixed an issue where demisto-py failed to upload content to XSIAM when `DEMISTO_USERNAME` environment variable is set.
* Fixed an issue where the **prepare-content** command output invalid automation name when used with the --*custom* argument.
* Fixed an issue where modeling rules with arbitrary whitespace characters were not parsed correctly.
* Added support for the **nativeImage** key for an integration/script in the **prepare-content** command.
* Added **validate** checks for integrations declared deprecated (display name, description) but missing the `deprecated` flag.
* Changed the **validate** command to fail on the IN145 error code only when the parameter with type 4 is not hidden.
* Fixed an issue where downloading content layouts with `detailsV2=None` resulted in an error.
* Fixed an issue where **xdrctemplate** was missing 'external' prefix.
* Fixed an issue in **prepare-content** command providing output path.
* Updated the **validate** and **update-release-notes** commands to skip the *Triggers Recommendations* content type.
* Added a new validation to the **validate** command to verify that the release notes headers are in the correct format.
* Changed the **validate** command to fail on the IN140 error code only when the skipped integration has no unit tests.
* Changed **validate** to allow hiding parameters of type 4 (secret) when replacing with type 9 (credentials) with the same name.
* Fixed an issue where the **update-release-notes** command didn't add release-notes properly to some *new* content items.
* Added validation that checks that the `nativeimage` key is not defined in script/integration yml.
* Added to the **format** command the ability to remove `nativeimage` key in case defined in script/integration yml.
* Enhanced the **update-content-graph** command to support `--use-git`, `--imported_path` and `--output-path` arguments.
* Fixed an issue where **doc-review** failed when reviewing command name in some cases.
* Fixed an issue where **download** didn't identify playbooks properly, and downloaded files with UUIDs instead of file/script names.

## 1.8.1
* Fixed an issue where **format** created duplicate configuration parameters.
* Added hidden properties to integration command argument and script argument.
* Added `--override-existing` to **upload** that skips the confirmation prompt for overriding existing content packs. @mattbibbydw
* Fixed an issue where **validate** failed in private repos when attempting to read from a nonexisting `approved_categories.json`.
* Fixed an issue where **validate** used absolute paths when getting remote `pack_metadata.json` files in private repos.
* Fixed an issue in **download**, where names of custom scripts were replaced with UUIDs in IncidentFields and Layouts.

## 1.8.0
* Updated the supported python versions, as `>=3.8,<3.11`, as some of the dependencies are not supported on `3.11` yet.
* Added a **validate** step for **Modeling Rules** testdata files.
* Added the **update-content-graph** command.
* Added the ability to limit the number of CPU cores with `DEMISTO_SDK_MAX_CPU_CORES` envirment variable.
* Added the **prepare-content** command.
* Added support for fromversion/toversion in XSIAM content items (correlation rules, XSIAM dashboards, XSIAM reports and triggers).
* Added a **validate** step checking types of attributes in the schema file of modeling rule.
* Added a **validate** step checking that the dataset name of a modeling rule shows in the xif and schema files.
* Added a **validate** step checking that a correlation rule file does not start with a hyphen.
* Added a **validate** step checking that xsiam content items follow naming conventions.
* Fixed an issue where SDK commands failed on the deprecated `packaging.version.LegacyVersion`, by locking the `packaging` version to `<22`.
* Fixed an issue where **update-release-notes** failed when changing only xif file in **Modeling Rules**.
* Fixed an issue where *is_valid_category* and *is_categories_field_match_standard* failed when running in a private repo.
* Fixed an issue where **validate** didn't fail on the MR103 validation error.
* Fixed the *--release-notes* option, to support the new CHANGELOG format.
* Fixed an issue where **validate** failed when only changing a modeling rules's xif file.
* Fixed an issue where **format** failed on indicator files with a `None` value under the `tabs` key.
* Fixed an issue where **validate** only printed errors for one change of context path, rather than print all.
* Fixed an issue where **download** did not suggest using a username/password when authenticating with XSOAR and using invalid arguments.
* Fixed an issue where **download** failed when listing or downloading content items that are not unicode-encoded.
* Added support for fromversion/toversion in XSIAM content items (correlation rules, XSIAM dashboards, XSIAM reports and triggers).
* Updated the supported python versions, as `>=3.8,<3.11`, as some of the dependencies are not supported on `3.11` yet.
* Added **prepare-content** command which will prepare the pack or content item for the platform.
* Patched an issue where deprecated `packaging.version.LegacyVersion`, locking packaging version to `<22`.

## 1.7.9
* Fixed an issue where an error message in **validate** would not include the suggested fix.
* Added a validation that enforces predefined categories on MP Packs & integration yml files, the validation also ensures that each pack has only one category.
* Fixed an issue where **update-release-notes** did not generate release notes for **XDRC Templates**.
* Fixed an issue where **upload** failed without explaining the reason.
* Improved implementation of the docker_helper module.
* Fixed an issue where **validate** did not check changed pack_metadata.json files when running using git.
* Added support for **xdrctemplate** to content graph.
* Fixed an issue where local copies of the newly-introduced `DemistoClassApiModule.py` were validated.
* Added new release notes templates for the addition and modification of playbooks, layouts and types in the **doc-review** command.
* Fixed an issue where the **doc-review** command failed on descriptions of new content items.
* Added the `Command XXX is deprecated. Use XXX instead.` release notes templates to **doc-review** command.
* Fixed an issue where the **update-release-notes** command didn't add the modeling-rules description for new modeling-rules files.

## 1.7.8
* Added the capability to run the MDX server in a docker container for environments without node.
* Fixed an issue where **generate-docs** with `-c` argument updated sections of the incorrect commands.
* Added IF113 error code to **ALLOWED_IGNORE_ERRORS**.
* Fixed an issue where **validate** failed on playbooks with non-string input values.
* Added the `DEMISTO_SDK_IGNORE_CONTENT_WARNING` environment variable, to allow suppressing warnings when commands are not run under a content repo folder.
* Fixed an issue where **validate** failed to recognize integration tests that were missing from config.json
* Added support for **xpanse** marketplace in **create-id-set** and **create-content-artifacts** commands.
* Fixed an issue where **split** failed on yml files.
* Added support for marketplace-specific tags.
* Fixed an issue where **download** would not run `isort`. @maxgubler
* Fixed an issue where XSIAM Dashboards and Reports images failed the build.
* Added support for **xpanse** marketplace to content graph.

## 1.7.7
* Fixed an issue where paybooks **generate-docs** didn't parse complex input values when no accessor field is given correctly.
* Fixed an issue in the **download** command, where an exception would be raised when downloading system playbooks.
* Fixed an issue where the **upload** failed on playbooks containing a value that starts with `=`.
* Fixed an issue where the **generate-unit-tests** failed to generate assertions, and generate unit tests when command names does not match method name.
* Fixed an issue where the **download** command did not honor the `--no-code-formatting` flag properly. @maxgubler
* Added a new check to **validate**, making sure playbook task values are passed as references.
* Fixed an issue where the **update-release-notes** deleted existing release notes, now appending to it instead.
* Fixed an issue where **validate** printed blank space in case of validation failed and ignored.
* Renamed 'Agent Config' to 'XDRC Templates'.
* Fixed an issue where the **zip-packs** command did not work with the CommonServerUserPython and CommonServerUserPowerShell package.

## 1.7.6

* Fixed parsing of initialization arguments of client classes in the **generate-unit-tests** command.
* Added support for AgentConfig content item in the **upload**, **create-id-set**, **find-dependecies**, **unify** and **create-content-artifacts** commands.
* Added support for XSIAM Report preview image.

## 1.7.5

* Fixed an issue where the **upload** command did not work with the CommonServerUserPython package.
* Fixed an issue in the **download** command, where some playbooks were downloaded as test playbooks.
* Added playbook modification capabilities in **TestSuite**.
* Added a new command **create-content-graph**.
* Fixed an issue in the **upload** command, where the temporary zip would not clean up properly.
* Improved content items parsing in the **create-content-graph** command.
* Added an error when the docker daemon is unavailable when running **lint**.
* Removed the validation of a subtype change for scripts in the **validate** command.
* Fixed an issue where names of XSIAM content items were not normalized properly.
* Fixed an issue where the **download** command was downloading playbooks with **script** (id) and not **scriptName**.
* Fixed an issue where script yml files were not properly identified by `find_type`.
* Removed nightly integrations filtering when deciding if a test should run.
* Added support for XSIAM Dashboard preview image.
* Added the `--no-code-formatting` flag to the **download** command, allowing to skip autopep8 and isort.
* Fixed an issue in the **update-release-notes** command, where generating release notes for modeling rules schema file caused exception.

## 1.7.4

* Fixed an issue where the **doc-review** command showed irrelevant messages.
* Fixed an issue in **validate**, where backward-compatibility failures prevented other validations from running.
* Fixed an issue in **validate**, where content-like files under infrastructure paths were not ignored.
* Fixed an issue in the AMI mapping, where server versions were missing.
* Change the way the normalize name is set for external files.
* Added dump function to XSIAM pack objects to dulicate the files.
* Fixed an issue where the `contribution_converter` did not support changes made to ApiModules.
* Added name normalization according to new convention to XSIAM content items
* Added playbook modification capabilities in **TestSuite**.
* Fixed an issue in create-content-artifacts where it will not get a normalize name for the item and it will try to duplicate the same file.

## 1.7.3

* Fixed an issue in the **format** command where fail when executed from environment without mdx server available.
* Added `Added a`, `Added an` to the list of allowed changelog prefixes.
* Added support for Indicator Types/Reputations in the **upload** command.
* Fixed an issue when running from a subdirectory of a content repo failed.
* Changing the way we are using XSIAM servers api-keys in **test-content** .
* Added a success message to **postman-codegen**.

## 1.7.2

* Fixed an issue in the **validate** command where incident fields were not found in mappers even when they exist
* Added an ability to provide list of marketplace names as a param attribute to **validate** and **upload**
* Added the file type to the error message when it is not supported.
* Fixed an issue where `contribution_converter` incorrectly mapped _Indicator Field_ objects to the _incidentfield_ directory in contribution zip files.
* Fixed a bug where **validate** returned error on empty inputs not used in playbooks.
* Added the `DEMISTO_SDK_CONTENT_PATH` environment variable, implicitly used in various commands.
* Added link to documentation for error messages regarding use cases and tags.

## 1.7.1

* Fixed an issue where *indicatorTypes* and *betaIntegrations* were not found in the id_set.
* Updated the default general `fromVersion` value on **format** to `6.5.0`
* Fixed an issue where the **validate** command did not fail when the integration yml file name was not the same as the folder containing it.
* Added an option to have **generate-docs** take a Playbooks folder path as input, and generate docs for all playbooks in it.
* Fixed an issue where the suggestion in case of `IF113` included uppercase letters for the `cliName` parameter.
* Added new validation to the **validate** command to fail and list all the file paths of files that are using a deprecated integration command / script / playbook.
* **validate** will no longer fail on playbooks calling subplaybooks that have a higher `fromVersion` value, if  calling the subplaybook has `skipifunavailable=True`.
* Fixed an issue where relative paths were not accessed correctly.
* Running any `demisto-sdk` command in a folder with a `.env` file will load it, temporarily overriding existing environment variables.
* Fixed an issue where **validate** did not properly detect deleted files.
* Added new validations to the **validate** command to verify that the schema file exists for a modeling rule and that the schema and rules keys are empty in the yml file.
* Fixed an issue where *find_type* didn't recognize exported incident types.
* Added a new validation to **validate**, making sure all inputs of a playbook are used.
* Added a new validation to **validate**, making sure all inputs used in a playbook declared in the input section.
* The **format** command will now replace the *fromServerVersion* field with *fromVersion*.

## 1.7.0

* Allowed JSON Handlers to accept kwargs, for custoimzing behavior.
* Fixed an issue where an incorrect error was shown when the `id` of a content item differed from its `name` attribute.
* Fixed an issue where the `preserve_quotes` in ruamel_handler received an incorrect value @icholy
* Fixed an issue where ignoring RM110 error code wasn't working and added a validation to **ALLOWED_IGNORE_ERRORS** to validate that all error codes are inserted in the right format.
* Fixed an issue where the contribution credit text was not added correctly to the pack README.
* Changed the contribution file implementation from markdown to a list of contributor names. The **create-content-artifact** will use this list to prepare the needed credit message.
* Added a new validation to the `XSOAR-linter` in the **lint** command for verifying that demisto.log is not used in the code.
* The **generate-docs** command will now auto-generate the Incident Mirroring section when implemented in an integration.
* Added support to automatically generate release notes for deprecated items in the **update-release-notes** command.
* Fixed an issue causing any command to crash when unable to detect local repository properties.
* Fixed an issue where running in a private gitlab repo caused a warning message to be shown multiple times.
* Added a new validation to the **validate** command to verify that markdown and python files do not contain words related to copyright section.
* Fixed an issue where **lint** crashed when provided an input file path (expecting a directory).

## 1.6.9

* Added a new validation that checks whether a pack should be deprecated.
* Added a new ability to the **format** command to deprecate a pack.
* Fixed an issue where the **validate** command sometimes returned a false negative in cases where there are several sub-playbooks with the same ID.
* Added a new validation to the **validate** command to verify that the docker in use is not deprecated.
* Added support for multiple ApiModules in the **unify** command
* Added a check to **validate** command, preventing use of relative urls in README files.
* Added environment variable **DEMISTO_SDK_MARKETPLACE** expected to affect *MarketplaceTagParser* *marketplace* value. The value will be automatically set when passing *marketplace* arg to the commands **unify**, **zip-packs**, **create-content-artifacts** and **upload**.
* Added slack notifier for build failures on the master branch.
* Added support for modeling and parsing rules in the **split** command.
* Added support for README files in **format** command.
* Added a **validate** check, making sure classifier id and name values match. Updated the classifier **format** to update the id accordingly.
* The **generate-docs** command will now auto-generate the playbook image link by default.
* Added the `--custom-image-link` argument to override.
* Added a new flag to **generate-docs** command, allowing to add a custom image link to a playbook README.
* Added a new validation to the **validate** command to verify that the package directory name is the same as the files contained in the that package.
* Added support in the **unify** command to unify a schema into its Modeling Rule.

## 1.6.8

* Fixed an issue where **validate** did not fail on invalid playbook entities' versions (i.e. subplaybooks or scripts with higher fromversion than their parent playbook).
* Added support for running lint via a remote docker ssh connection. Use `DOCKER_HOST` env variable to specify a remote docker connection, such as: `DOCKER_HOST=ssh://myuser@myhost.com`.
* Fixed an issue where the pack cache in *get_marketplaces* caused the function to return invalid values.
* Fixed an issue where running format on a pack with XSIAM entities would fail.
* Added the new `display_name` field to relevant entities in the **create-id-set** command.
* Added a new validation to the **validate** command to verify the existence of "Reliability" parameter if the integration have reputation command.
* Fixed a bug where terminating the **lint** command failed (`ctrl + c`).
* Removed the validation of a subtype change in integrations and scripts from **validate**.
* Fixed an issue where **download** did not behave as expected when prompting for a version update. Reported by @K-Yo
* Added support for adoption release notes.
* Fixed an issue where **merge-id-sets** failed when a key was missing in one id-set.json.
* Fixed a bug where some mypy messages were not parsed properly in **lint**.
* Added a validation to the **validate** command, failing when '`fromversion`' or '`toversion`' in a content entity are incorrect format.
* Added a validation to the **validate** command, checking if `fromversion` <= `toversion`.
* Fixed an issue where coverage reports used the wrong logging level, marking debug logs as errors.
* Added a new validation to the **validate** command, to check when the discouraged `http` prefixes are used when setting defaultvalue, rather than `https`.
* Added a check to the **lint** command for finding hard-coded usage of the http protocol.
* Locked the dependency on Docker.
* Removed a traceback line from the **init** command templates: BaseIntegration, BaseScript.
* Updated the token in **_add_pr_comment** method from the content-bot token to the xsoar-bot token.

## 1.6.7

* Added the `types-markdown` dependency, adding markdown capabilities to existing linters using the [Markdown](https://pypi.org/project/Markdown/) package.
* Added support in the **format** command to remove nonexistent incident/indicator fields from *layouts/mappers*
* Added the `Note: XXX` and `XXX now generally available.` release notes templates to **doc-review** command.
* Updated the logs shown during the docker build step.
* Removed a false warning about configuring the `GITLAB_TOKEN` environment variable when it's not needed.
* Removed duplicate identifiers for XSIAM integrations.
* Updated the *tags* and *use cases* in pack metadata validation to use the local files only.
* Fixed the error message in checkbox validation where the defaultvalue is wrong and added the name of the variable that should be fixed.
* Added types to `find_type_by_path` under tools.py.
* Fixed an issue where YAML files contained incorrect value type for `tests` key when running `format --deprecate`.
* Added a deprecation message to the `tests:` section of yaml files when running `format --deprecate`.
* Added use case for **validate** on *wizard* objects - set_playbook is mapped to all integrations.
* Added the 'integration-get-indicators' commands to be ignored by the **verify_yml_commands_match_readme** validation, the validation will no longer fail if these commands are not in the readme file.
* Added a new validation to the **validate** command to verify that if the phrase "breaking changes" is present in a pack release notes, a JSON file with the same name exists and contains the relevant breaking changes information.
* Improved logs when running test playbooks (in a build).
* Fixed an issue in **upload** did not include list-type content items. @nicolas-rdgs
* Reverted release notes to old format.

## 1.6.6

* Added debug print when excluding item from ID set due to missing dependency.
* Added a validation to the **validate** command, failing when non-ignorable errors are present in .pack-ignore.
* Fixed an issue where `mdx server` did not close when stopped in mid run.
* Fixed an issue where `-vvv` flag did not print logs on debug level.
* enhanced ***validate*** command to list all command names affected by a backward compatibility break, instead of only one.
* Added support for Wizard content item in the **format**, **validate**, **upload**, **create-id-set**, **find-dependecies** and **create-content-artifacts** commands.
* Added a new flag to the **validate** command, allowing to run specific validations.
* Added support in **unify** and **create-content-artifacts** for displaying different documentations (detailed description + readme) for content items, depending on the marketplace version.
* Fixed an issue in **upload** where list items were not uploaded.
* Added a new validation to **validate** command to verify that *cliName* and *id* keys of the incident field or the indicator field are matches.
* Added the flag '-x', '--xsiam' to **upload** command to upload XSIAM entities to XSIAM server.
* Fixed the integration field *isFetchEvents* to be in lowercase.
* Fixed an issue where **validate -i** run after **format -i** on an existing file in the repo instead of **validate -g**.
* Added the following commands: 'update-remote-data', 'get-modified-remote-data', 'update-remote-system' to be ignored by the **verify_yml_commands_match_readme** validation, the validation will no longer fail if these commands are not in the readme file.
* Updated the release note template to include a uniform format for all items.
* Added HelloWorldSlim template option for *--template* flag in **demisto-sdk init** command.
* Fixed an issue where the HelloWorldSlim template in **demisto-sdk init** command had an integration id that was conflicting with HelloWorld integration id.
* Updated the SDK to use demisto-py 3.1.6, allowing use of a proxy with an environment variable.
* Set the default logger level to `warning`, to avoid unwanted debug logs.
* The **format** command now validates that default value of checkbox parameters is a string 'true' or 'false'.
* Fixed an issue where `FileType.PLAYBOOK` would show instead of `Playbook` in readme error messages.
* Added a new validation to **validate** proper defaultvalue for checkbox fields.

## 1.6.5

* Fixed an issue in the **format** command where the `id` field was overwritten for existing JSON files.
* Fixed an issue where the **doc-review** command was successful even when the release-note is malformed.
* Added timestamps to the `demisto-sdk` logger.
* Added time measurements to **lint**.
* Added the flag '-d', '--dependency' to **find-dependencies** command to get the content items that cause the dependencies between two packs.
* Fixed an issue where **update-release-notes** used the *trigger_id* field instead of the *trigger_name* field.
* Fixed an issue where **doc-review** failed to recognize script names, in scripts using the old file structure.
* Fixed an issue where concurrent processes created by **lint** caused deadlocks when opening files.
* Fixed an issue in the **format** command where `_dev` or `_copy` suffixes weren't removed from the subscript names in playbooks and layouts.
* Fixed an issue where **validate** failed on nonexistent `README.md` files.
* Added support of XSIAM content items to the **validate** command.
* Report **lint** summary results and failed packages after reporting time measurements.

## 1.6.4

* Added the new **generate-yml-from-python** command.
* Added a code *type* indication for integration and script objects in the *ID Set*.
* Added the [Vulture](https://github.com/jendrikseipp/vulture) linter to the pre-commit hook.
* The `demisto-sdk` pack will now be distributed via PyPi with a **wheel** file.
* Fixed a bug where any edited json file that contained a forward slash (`/`) escaped.
* Added a new validation to **validate** command to verify that the metadata *currentVersion* is
the same as the last release note version.
* The **validate** command now checks if there're none-deprecated integration commands that are missing from the readme file.
* Fixed an issue where *dockerimage* changes in Scripts weren't recognized by the **update-release-notes** command.
* Fixed an issue where **update-xsoar-config-file** did not properly insert the marketplace packs list to the file.
* Added the pack name to the known words by default when running the **doc-review** command.
* Added support for new XSIAM entities in **create-id-set** command.
* Added support for new XSIAM entities in **create-content-artifacts** command.
* Added support for Parsing/Modeling Rule content item in the **unify** command.
* Added the integration name, the commands name and the script name to the known words by default when running the **doc-review** command.
* Added an argument '-c' '--custom' to the **unify** command, if True will append to the unified yml name/display/id the custom label provided
* Added support for sub words suggestion in kebab-case sentences when running the **doc-review** command.
* Added support for new XSIAM entities in **update-release-notes** command.
* Enhanced the message of alternative suggestion words shown when running **doc-review** command.
* Fixed an incorrect error message, in case `node` is not installed on the machine.
* Fixed an issue in the **lint** command where the *check-dependent-api-modules* argument was set to true by default.
* Added a new command **generate-unit-tests**.
* Added a new validation to **validate** all SIEM integration have the same suffix.
* Fixed the destination path of the unified parsing/modeling rules in **create-content-artifacts** command.
* Fixed an issue in the **validate** command, where we validated wrongfully the existence of readme file for the *ApiModules* pack.
* Fixed an issue in the **validate** command, where an error message that was displayed for scripts validation was incorrect.
* Fixed an issue in the **validate** and **format** commands where *None* arguments in integration commands caused the commands to fail unexpectedly.
* Added support for running tests on XSIAM machines in the **test-content** command.
* Fixed an issue where the **validate** command did not work properly when deleting non-content items.
* Added the flag '-d', '--dependency' to **find-dependencies** command to get the content items that cause the dependencies between two packs.

## 1.6.3

* **Breaking change**: Fixed a typo in the **validate** `--quiet-bc-validation` flag (was `--quite-bc-validation`). @upstart-swiss
* Dropped support for python 3.7: Demisto-SDK is now supported on Python 3.8 or newer.
* Added an argument to YAMLHandler, allowing to set a maximal width for YAML files. This fixes an issue where a wrong default was used.
* Added the detach mechanism to the **upload** command, If you set the --input-config-file flag, any files in the repo's SystemPacks folder will be detached.
* Added the reattach mechanism to the **upload** command, If you set the --input-config-file flag, any detached item in your XSOAR instance that isn't currently in the repo's SystemPacks folder will be re-attached.
* Fixed an issue in the **validate** command that did not work properly when using the *-g* flag.
* Enhanced the dependency message shown when running **lint**.
* Fixed an issue where **update-release-notes** didn't update the currentVersion in pack_metadata.
* Improved the logging in **test-content** for helping catch typos in external playbook configuration.

## 1.6.2

* Added dependency validation support for core marketplacev2 packs.
* Fixed an issue in **update-release-notes** where suggestion fix failed in validation.
* Fixed a bug where `.env` files didn't load. @nicolas-rdgs
* Fixed a bug where **validate** command failed when the *categories* field in the pack metadata was empty for non-integration packs.
* Added *system* and *item-type* arguments to the **download** command, used when downloading system items.
* Added a validation to **validate**, checking that each script, integration and playbook have a README file. This validation only runs when the command is called with either the `-i` or the `-g` flag.
* Fixed a regression issue with **doc-review**, where the `-g` flag did not work.
* Improved the detection of errors in **doc-review** command.
* The **validate** command now checks if a readme file is empty, only for packs that contain playbooks or were written by a partner.
* The **validate** command now makes sure common contextPath values (e.g. `DBotScore.Score`) have a non-empty description, and **format** populates them automatically.
* Fixed an issue where the **generate-outputs** command did not work properly when examples were provided.
* Fixed an issue in the **generate-outputs** command, where the outputs were not written to the specified output path.
* The **generate-outputs** command can now generate outputs from multiple calls to the same command (useful when different args provide different outputs).
* The **generate-outputs** command can now update a yaml file with new outputs, without deleting or overwriting existing ones.
* Fixed a bug where **doc-review** command failed on existing templates.
* Fixed a bug where **validate** command failed when the word demisto is in the repo README file.
* Added support for adding test-playbooks to the zip file result in *create-content-artifacts* command for marketplacev2.
* Fixed an issue in **find-dependencies** where using the argument *-o* without the argument *--all-packs-dependencies* did not print a proper warning.
* Added a **validate** check to prevent deletion of files whose deletion is not supported by the XSOAR marketplace.
* Removed the support in the *maintenance* option of the *-u* flag in the **update-release-notes** command.
* Added validation for forbidden words and phrases in the **doc-review** command.
* Added a retries mechanism to the **test-content** command to stabilize the build process.
* Added support for all `git` platforms to get remote files.
* Refactored the **format** command's effect on the *fromversion* field:
  * Fixed a bug where the *fromversion* field was removed when modifying a content item.
  * Updated the general default *fromversion* and the default *fromversion* of newly-introduced content items (e.g. `Lists`, `Jobs`).
  * Added an interactive mode functionality for all content types, to ask the user whether to set a default *fromversion*, if could not automatically determine its value. Use `-y` to assume 'yes' as an answer to all prompts and run non-interactively.

## 1.6.1

* Added the '--use-packs-known-words' argument to the **doc-review** command
* Added YAML_Loader to handle yaml files in a standard way across modules, replacing PYYAML.
* Fixed an issue when filtering items using the ID set in the **create-content-artifacts** command.
* Fixed an issue in the **generate-docs** command where tables were generated with an empty description column.
* Fixed an issue in the **split** command where splitting failed when using relative input/output paths.
* Added warning when inferred files are missing.
* Added to **validate** a validation for integration image dimensions, which should be 120x50px.
* Improved an error in the **validate** command to better differentiate between the case where a required fetch parameter is malformed or missing.

## 1.6.0

* Fixed an issue in the **create-id-set** command where similar items from different marketplaces were reported as duplicated.
* Fixed typo in demisto-sdk init
* Fixed an issue where the **lint** command did not handle all container exit codes.
* Add to **validate** a validation for pack name to make sure it is unchanged.
* Added a validation to the **validate** command that verifies that the version in the pack_metdata file is written in the correct format.
* Fixed an issue in the **format** command where missing *fromVersion* field in indicator fields caused an error.

## 1.5.9

* Added option to specify `External Playbook Configuration` to change inputs of Playbooks triggered as part of **test-content**
* Improved performance of the **lint** command.
* Improved performance of the **validate** command when checking README images.
* ***create-id-set*** command - the default value of the **marketplace** argument was changed from ‘xsoar’ to all packs existing in the content repository. When using the command, make sure to pass the relevant marketplace to use.

## 1.5.8

* Fixed an issue where the command **doc-review** along with the argument `--release-notes` failed on yml/json files with invalid schema.
* Fixed an issue where the **lint** command failed on packs using python 3.10

## 1.5.7

* Fixed an issue where reading remote yaml files failed.
* Fixed an issue in **validate** failed with no error message for lists (when no fromVersion field was found).
* Fixed an issue when running **validate** or **format** in a gitlab repository, and failing to determine its project id.
* Added an enhancement to **split**, handling an empty output argument.
* Added the ability to add classifiers and mappers to conf.json.
* Added the Alias field to the incident field schema.

## 1.5.6

* Added 'deprecated' release notes template.
* Fixed an issue where **run-test-playbook** command failed to get the task entries when the test playbook finished with errors.
* Fixed an issue in **validate** command when running with `no-conf-json` argument to ignore the `conf.json` file.
* Added error type text (`ERROR` or `WARNING`) to **validate** error prints.
* Fixed an issue where the **format** command on test playbook did not format the ID to be equal to the name of the test playbook.
* Enhanced the **update-release-notes** command to automatically commit release notes config file upon creation.
* The **validate** command will validate that an indicator field of type html has fromVersion of 6.1.0 and above.
* The **format** command will now add fromVersion 6.1.0 to indicator field of type html.
* Added support for beta integrations in the **format** command.
* Fixed an issue where the **postman-codegen** command failed when called with the `--config-out` flag.
* Removed the integration documentation from the detailed description while performing **split** command to the unified yml file.
* Removed the line which indicates the version of the product from the README.md file for new contributions.

## 1.5.5

* Fixed an issue in the **update-release-notes** command, which did not work when changes were made in multiple packs.
* Changed the **validate** command to fail on missing test-playbooks only if no unittests are found.
* Fixed `to_kebab_case`, it will now deal with strings that have hyphens, commas or periods in them, changing them to be hyphens in the new string.
* Fixed an issue in the **create-id-set** command, where the `source` value included the git token if it was specified in the remote url.
* Fixed an issue in the **merge-id-set** command, where merging fails because of duplicates but the packs are in the XSOAR repo but in different version control.
* Fixed missing `Lists` Content Item as valid `IDSetType`
* Added enhancement for **generate-docs**. It is possible to provide both file or a comma seperated list as `examples`. Also, it's possible to provide more than one example for a script or a command.
* Added feature in **format** to sync YML and JSON files to the `master` file structure.
* Added option to specify `Incident Type`, `Incoming Mapper` and `Classifier` when configuring instance in **test-content**
* added a new command **run-test-playbook** to run a test playbook in a given XSOAR instance.
* Fixed an issue in **format** when running on a modified YML, that the `id` value is not changed to its old `id` value.
* Enhancement for **split** command, replace `ApiModule` code block to `import` when splitting a YML.
* Fixed an issue where indicator types were missing from the pack's content, when uploading using **zip-packs**.
* The request data body format generated in the **postman-codegen** will use the python argument's name and not the raw data argument's name.
* Added the flag '--filter-by-id-set' to **create-content-artifacts** to create artifacts only for items in the given id_set.json.

## 1.5.4

* Fixed an issue with the **format** command when contributing via the UI
* The **format** command will now not remove the `defaultRows` key from incident, indicator and generic fields with `type: grid`.
* Fixed an issue with the **validate** command when a layoutscontainer did not have the `fromversion` field set.
* added a new command **update-xsoar-config-file** to handle your XSOAR Configuration File.
* Added `skipVerify` argument in **upload** command to skip pack signature verification.
* Fixed an issue when the **run** command  failed running when there’s more than one playground, by explicitly using the current user’s playground.
* Added support for Job content item in the **format**, **validate**, **upload**, **create-id-set**, **find-dependecies** and **create-content-artifacts** commands.
* Added a **source** field to the **id_set** entitles.
* Two entitles will not consider as duplicates if they share the same pack and the same source.
* Fixed a bug when duplicates were found in **find_dependencies**.
* Added function **get_current_repo** to `tools`.
* The **postman-codegen** will not have duplicates argument name. It will rename them to the minimum distinguished shared path for each of them.

## 1.5.3

* The **format** command will now set `unsearchable: True` for incident, indicator and generic fields.
* Fixed an issue where the **update-release-notes** command crashes with `--help` flag.
* Added validation to the **validate** command that verifies the `unsearchable` key in incident, indicator and generic fields is set to true.
* Removed a validation that DBotRole should be set for automation that requires elevated permissions to the `XSOAR-linter` in the **lint** command.
* Fixed an issue in **Validate** command where playbooks conditional tasks were mishandeled.
* Added a validation to prevent contributors from using the `fromlicense` key as a configuration parameter in an integration's YML
* Added a validation to ensure that the type for **API token** (and similar) parameters are configured correctly as a `credential` type in the integration configuration YML.
* Added an assertion that checks for duplicated requests' names when generating an integration from a postman collection.
* Added support for [.env files](https://pypi.org/project/python-dotenv/). You can now add a `.env` file to your repository with the logging information instead of setting a global environment variables.
* When running **lint** command with --keep-container flag, the docker images are committed.
* The **validate** command will not return missing test playbook error when given a script with dynamic-section tag.

## 1.5.2

* Added a validation to **update-release-notes** command to ensure that the `--version` flag argument is in the right format.
* added a new command **coverage-analyze** to generate and print coverage reports.
* Fixed an issue in **validate** in repositories which are not in GitHub or GitLab
* Added a validation that verifies that readme image absolute links do not contain the working branch name.
* Added support for List content item in the **format**, **validate**, **download**, **upload**, **create-id-set**, **find-dependecies** and **create-content-artifacts** commands.
* Added a validation to ensure reputation command's default argument is set as an array input.
* Added the `--fail-duplicates` flag for the **merge-id-set** command which will fail the command if duplicates are found.
* Added the `--fail-duplicates` flag for the **create-id-set** command which will fail the command if duplicates are found.

## 1.5.1

* Fixed an issue where **validate** command failed to recognized test playbooks for beta integrations as valid tests.
* Fixed an issue were the **validate** command was falsely recognizing image paths in readme files.
* Fixed an issue where the **upload** command error message upon upload failure pointed to wrong file rather than to the pack metadata.
* Added a validation that verifies that each script which appears in incident fields, layouts or layout containers exists in the id_set.json.
* Fixed an issue where the **postman code-gen** command generated double dots for context outputs when it was not needed.
* Fixed an issue where there **validate** command on release notes file crashed when author image was added or modified.
* Added input handling when running **find-dependencies**, replacing string manipulations.
* Fixed an issue where the **validate** command did not handle multiple playbooks with the same name in the id_set.
* Added support for GitLab repositories in **validate**

## 1.5.0

* Fixed an issue where **upload** command failed to upload packs not under content structure.
* Added support for **init** command to run from non-content repo.
* The **split-yml** has been renamed to **split** and now supports splitting Dashboards from unified Generic Modules.
* Fixed an issue where the skipped tests validation ran on the `ApiModules` pack in the **validate** command.
* The **init** command will now create the `Generic Object` entities directories.
* Fixed an issue where the **format** command failed to recognize changed files from git.
* Fixed an issue where the **json-to-outputs** command failed checking whether `0001-01-01T00:00:00` is of type `Date`
* Added to the **generate context** command to generate context paths for integrations from an example file.
* Fixed an issue where **validate** failed on release notes configuration files.
* Fixed an issue where the **validate** command failed on pack input if git detected changed files outside of `Packs` directory.
* Fixed an issue where **validate** command failed to recognize files inside validated pack when validation release notes, resulting in a false error message for missing entity in release note.
* Fixed an issue where the **download** command failed when downloading an invalid YML, instead of skipping it.

## 1.4.9

* Added validation that the support URL in partner contribution pack metadata does not lead to a GitHub repo.
* Enhanced ***generate-docs*** with default `additionalinformation` (description) for common parameters.
* Added to **validate** command a validation that a content item's id and name will not end with spaces.
* The **format** command will now remove trailing whitespaces from content items' id and name fields.
* Fixed an issue where **update-release-notes** could fail on files outside the user given pack.
* Fixed an issue where the **generate-test-playbook** command would not place the playbook in the proper folder.
* Added to **validate** command a validation that packs with `Iron Bank` uses the latest docker from Iron Bank.
* Added to **update-release-notes** command support for `Generic Object` entities.
* Fixed an issue where playbook `fromversion` mismatch validation failed even if `skipunavailable` was set to true.
* Added to the **create artifacts** command support for release notes configuration file.
* Added validation to **validate** for release notes config file.
* Added **isoversize** and **isautoswitchedtoquietmode** fields to the playbook schema.
* Added to the **update-release-notes** command `-bc` flag to generate template for breaking changes version.
* Fixed an issue where **validate** did not search description files correctly, leading to a wrong warning message.

## 1.4.8

* Fixed an issue where yml files with `!reference` failed to load properly.
* Fixed an issue when `View Integration Documentation` button was added twice during the download and re-upload.
* Fixed an issue when `(Partner Contribution)` was added twice to the display name during the download and re-upload.
* Added the following enhancements in the **generate-test-playbook** command:
  * Added the *--commands* argument to generate tasks for specific commands.
  * Added the *--examples* argument to get the command examples file path and generate tasks from the commands and arguments specified there.
  * Added the *--upload* flag to specify whether to upload the test playbook after the generation.
  * Fixed the output condition generation for outputs of type `Boolean`.

## 1.4.7

* Fixed an issue where an empty list for a command context didn't produce an indication other than an empty table.
* Fixed an issue where the **format** command has incorrectly recognized on which files to run when running using git.
* Fixed an issue where author image validations were not checked properly.
* Fixed an issue where new old-formatted scripts and integrations were not validated.
* Fixed an issue where the wording in the from version validation error for subplaybooks was incorrect.
* Fixed an issue where the **update-release-notes** command used the old docker image version instead of the new when detecting a docker change.
* Fixed an issue where the **generate-test-playbook** command used an incorrect argument name as default
* Fixed an issue where the **json-to-outputs** command used an incorrect argument name as default when using `-d`.
* Fixed an issue where validations failed while trying to validate non content files.
* Fixed an issue where README validations did not work post VS Code formatting.
* Fixed an issue where the description validations were inconsistent when running through an integration file or a description file.

## 1.4.6

* Fixed an issue where **validate** suggests, with no reason, running **format** on missing mandatory keys in yml file.
* Skipped existence of TestPlaybook check on community and contribution integrations.
* Fixed an issue where pre-commit didn't run on the demisto_sdk/commands folder.
* The **init** command will now change the script template name in the code to the given script name.
* Expanded the validations performed on beta integrations.
* Added support for PreProcessRules in the **format**, **validate**, **download**, and **create-content-artifacts** commands.
* Improved the error messages in **generate-docs**, if an example was not provided.
* Added to **validate** command a validation that a content entity or a pack name does not contain the words "partner" and "community".
* Fixed an issue where **update-release-notes** ignores *--text* flag while using *-f*
* Fixed the outputs validations in **validate** so enrichment commands will not be checked to have DBotScore outputs.
* Added a new validation to require the dockerimage key to exist in an integration and script yml files.
* Enhanced the **generate-test-playbook** command to use only integration tested on commands, rather than (possibly) other integrations implementing them.
* Expanded unify command to support GenericModules - Unifies a GenericModule object with its Dashboards.
* Added validators for generic objects:
  * Generic Field validator - verify that the 'fromVersion' field is above 6.5.0, 'group' field equals 4 and 'id' field starts with the prefix 'generic_'.
  * Generic Type validator - verify that the 'fromVersion' field is above 6.5.0
  * Generic Module validator - verify that the 'fromVersion' field is above 6.5.0
  * Generic Definition validator - verify that the 'fromVersion' field is above 6.5.0
* Expanded Format command to support Generic Objects - Fixes generic objects according to their validations.
* Fixed an issue where the **update-release-notes** command did not handle ApiModules properly.
* Added option to enter a dictionary or json of format `[{field_name:description}]` in the **json-to-outputs** command,
  with the `-d` flag.
* Improved the outputs for the **format** command.
* Fixed an issue where the validations performed after the **format** command were inconsistent with **validate**.
* Added to the **validate** command a validation for the author image.
* Updated the **create-content-artifacts** command to support generic modules, definitions, fields and types.
* Added an option to ignore errors for file paths and not only file name in .pack-ignore file.

## 1.4.5

* Enhanced the **postman-codegen** command to name all generated arguments with lower case.
* Fixed an issue where the **find-dependencies** command miscalculated the dependencies for playbooks that use generic commands.
* Fixed an issue where the **validate** command failed in external repositories in case the DEMISTO_SDK_GITHUB_TOKEN was not set.
* Fixed an issue where **openapi-codegen** corrupted the swagger file by overwriting configuration to swagger file.
* Updated the **upload** command to support uploading zipped packs to the marketplace.
* Added to the **postman-codegen** command support of path variables.
* Fixed an issue where **openapi-codegen** entered into an infinite loop on circular references in the swagger file.
* The **format** command will now set `fromVersion: 6.2.0` for widgets with 'metrics' data type.
* Updated the **find-dependencies** command to support generic modules, definitions, fields and types.
* Fixed an issue where **openapi-codegen** tried to extract reference example outputs, leading to an exception.
* Added an option to ignore secrets automatically when using the **init** command to create a pack.
* Added a tool that gives the ability to temporarily suppress console output.

## 1.4.4

* When formatting incident types with Auto-Extract rules and without mode field, the **format** command will now add the user selected mode.
* Added new validation that DBotRole is set for scripts that requires elevated permissions to the `XSOAR-linter` in the **lint** command.
* Added url escaping to markdown human readable section in generate docs to avoid autolinking.
* Added a validation that mapper's id and name are matching. Updated the format of mapper to include update_id too.
* Added a validation to ensure that image paths in the README files are valid.
* Fixed **find_type** function to correctly find test files, such as, test script and test playbook.
* Added scheme validations for the new Generic Object Types, Fields, and Modules.
* Renamed the flag *--input-old-version* to *--old-version* in the **generate-docs** command.
* Refactored the **update-release-notes** command:
  * Replaced the *--all* flag with *--use-git* or *-g*.
  * Added the *--force* flag to update the pack release notes without changes in the pack.
  * The **update-release-notes** command will now update all dependent integrations on ApiModule change, even if not specified.
  * If more than one pack has changed, the full list of updated packs will be printed at the end of **update-release-notes** command execution.
  * Fixed an issue where the **update-release-notes** command did not add docker image release notes entry for release notes file if a script was changed.
  * Fixed an issue where the **update-release-notes** command did not detect changed files that had the same name.
  * Fixed an issue in the **update-release-notes** command where the version support of JSON files was mishandled.
* Fixed an issue where **format** did not skip files in test and documentation directories.
* Updated the **create-id-set** command to support generic modules, definitions, fields and types.
* Changed the **convert** command to generate old layout fromversion to 5.0.0 instead of 4.1.0
* Enhanced the command **postman-codegen** with type hints for templates.

## 1.4.3

* Fixed an issue where **json-to-outputs** command returned an incorrect output when json is a list.
* Fixed an issue where if a pack README.md did not exist it could cause an error in the validation process.
* Fixed an issue where the *--name* was incorrectly required in the **init** command.
* Adding the option to run **validate** on a specific path while using git (*-i* & *-g*).
* The **format** command will now change UUIDs in .yml and .json files to their respective content entity name.
* Added a playbook validation to check if a task sub playbook exists in the id set in the **validate** command.
* Added the option to add new tags/usecases to the approved list and to the pack metadata on the same pull request.
* Fixed an issue in **test_content** where when different servers ran tests for the same integration, the server URL parameters were not set correctly.
* Added a validation in the **validate** command to ensure that the ***endpoint*** command is configured correctly in yml file.
* Added a warning when pack_metadata's description field is longer than 130 characters.
* Fixed an issue where a redundant print occurred on release notes validation.
* Added new validation in the **validate** command to ensure that the minimal fromVersion in a widget of type metrics will be 6.2.0.
* Added the *--release-notes* flag to demisto-sdk to get the current version release notes entries.

## 1.4.2

* Added to `pylint` summary an indication if a test was skipped.
* Added to the **init** command the option to specify fromversion.
* Fixed an issue where running **init** command without filling the metadata file.
* Added the *--docker-timeout* flag in the **lint** command to control the request timeout for the Docker client.
* Fixed an issue where **update-release-notes** command added only one docker image release notes entry for release notes file, and not for every entity whom docker image was updated.
* Added a validation to ensure that incident/indicator fields names starts with their pack name in the **validate** command. (Checked only for new files and only when using git *-g*)
* Updated the **find-dependencies** command to return the 'dependencies' according the layout type ('incident', 'indicator').
* Enhanced the "vX" display name validation for scripts and integrations in the **validate** command to check for every versioned script or integration, and not only v2.
* Added the *--fail-duplicates* flag for the **create-id-set** command which will fail the command if duplicates are found.
* Added to the **generate-docs** command automatic addition to git when a new readme file is created.

## 1.4.1

* When in private repo without `DEMSITO_SDK_GITHUB_TOKEN` configured, get_remote_file will take files from the local origin/master.
* Enhanced the **unify** command when giving input of a file and not a directory return a clear error message.
* Added a validation to ensure integrations are not skipped and at least one test playbook is not skipped for each integration or script.
* Added to the Content Tests support for `context_print_dt`, which queries the incident context and prints the result as a json.
* Added new validation for the `xsoar_config.json` file in the **validate** command.
* Added a version differences section to readme in **generate-docs** command.
* Added the *--docs-format* flag in the **integration-diff** command to get the output in README format.
* Added the *--input-old-version* and *--skip-breaking-changes* flags in the **generate-docs** command to get the details for the breaking section and to skip the breaking changes section.

## 1.4.0

* Enable passing a comma-separated list of paths for the `--input` option of the **lint** command.
* Added new validation of unimplemented test-module command in the code to the `XSOAR-linter` in the **lint** command.
* Fixed the **generate-docs** to handle integration authentication parameter.
* Added a validation to ensure that description and README do not contain the word 'Demisto'.
* Improved the deprecated message validation required from playbooks and scripts.
* Added the `--quite-bc-validation` flag for the **validate** command to run the backwards compatibility validation in quite mode (errors is treated like warnings).
* Fixed the **update release notes** command to display a name for old layouts.
* Added the ability to append to the pack README credit to contributors.
* Added identification for parameter differences in **integration-diff** command.
* Fixed **format** to use git as a default value.
* Updated the **upload** command to support reports.
* Fixed an issue where **generate-docs** command was displaying 'None' when credentials parameter display field configured was not configured.
* Fixed an issue where **download** did not return exit code 1 on failure.
* Updated the validation that incident fields' names do not contain the word incident will aplly to core packs only.
* Added a playbook validation to verify all conditional tasks have an 'else' path in **validate** command.
* Renamed the GitHub authentication token environment variable `GITHUB_TOKEN` to `DEMITO_SDK_GITHUB_TOKEN`.
* Added to the **update-release-notes** command automatic addition to git when new release notes file is created.
* Added validation to ensure that integrations, scripts, and playbooks do not contain the entity type in their names.
* Added the **convert** command to convert entities between XSOAR versions.
* Added the *--deprecate* flag in **format** command to deprecate integrations, scripts, and playbooks.
* Fixed an issue where ignoring errors did not work when running the **validate** command on specific files (-i).

## 1.3.9

* Added a validation verifying that the pack's README.md file is not equal to pack description.
* Fixed an issue where the **Assume yes** flag did not work properly for some entities in the **format** command.
* Improved the error messages for separators in folder and file names in the **validate** command.
* Removed the **DISABLE_SDK_VERSION_CHECK** environment variable. To disable new version checks, use the **DEMISTO_SDK_SKIP_VERSION_CHECK** envirnoment variable.
* Fixed an issue where the demisto-sdk version check failed due to a rate limit.
* Fixed an issue with playbooks scheme validation.

## 1.3.8

* Updated the **secrets** command to work on forked branches.

## 1.3.7

* Added a validation to ensure correct image and description file names.
* Fixed an issue where the **validate** command failed when 'display' field in credentials param in yml is empty but 'displaypassword' was provided.
* Added the **integration-diff** command to check differences between two versions of an integration and to return a report of missing and changed elements in the new version.
* Added a validation verifying that the pack's README.md file is not missing or empty for partner packs or packs contains use cases.
* Added a validation to ensure that the integration and script folder and file names will not contain separators (`_`, `-`, ``).
* When formatting new pack, the **format** command will set the *fromversion* key to 5.5.0 in the new files without fromversion.

## 1.3.6

* Added a validation that core packs are not dependent on non-core packs.
* Added a validation that a pack name follows XSOAR standards.
* Fixed an issue where in some cases the `get_remote_file` function failed due to an invalid path.
* Fixed an issue where running **update-release-notes** with updated integration logo, did not detect any file changes.
* Fixed an issue where the **create-id-set** command did not identify unified integrations correctly.
* Fixed an issue where the `CommonTypes` pack was not identified as a dependency for all feed integrations.
* Added support for running SDK commands in private repositories.
* Fixed an issue where running the **init** command did not set the correct category field in an integration .yml file for a newly created pack.
* When formatting new contributed pack, the **format** command will set the *fromversion* key to 6.0.0 in the relevant files.
* If the environment variable "DISABLE_SDK_VERSION_CHECK" is define, the demisto-sdk will no longer check for newer version when running a command.
* Added the `--use-pack-metadata` flag for the **find-dependencies** command to update the calculated dependencies using the the packs metadata files.
* Fixed an issue where **validate** failed on scripts in case the `outputs` field was set to `None`.
* Fixed an issue where **validate** was failing on editing existing release notes.
* Added a validation for README files verifying that the file doesn't contain template text copied from HelloWorld or HelloWorldPremium README.

## 1.3.5

* Added a validation that layoutscontainer's id and name are matching. Updated the format of layoutcontainer to include update_id too.
* Added a validation that commands' names and arguments in core packs, or scripts' arguments do not contain the word incident.
* Fixed issue where running the **generate-docs** command with -c flag ran all the commands and not just the commands specified by the flag.
* Fixed the error message of the **validate** command to not always suggest adding the *description* field.
* Fixed an issue where running **format** on feed integration generated invalid parameter structure.
* Fixed an issue where the **generate-docs** command did not add all the used scripts in a playbook to the README file.
* Fixed an issue where contrib/partner details might be added twice to the same file, when using unify and create-content-artifacts commands
* Fixed issue where running **validate** command on image-related integration did not return the correct outputs to json file.
* When formatting playbooks, the **format** command will now remove empty fields from SetIncident, SetIndicator, CreateNewIncident, CreateNewIndicator script arguments.
* Added an option to fill in the developer email when running the **init** command.

## 1.3.4

* Updated the **validate** command to check that the 'additionalinfo' field only contains the expected value for feed required parameters and not equal to it.
* Added a validation that community/partner details are not in the detailed description file.
* Added a validation that the Use Case tag in pack_metadata file is only used when the pack contains at least one PB, Incident Type or Layout.
* Added a validation that makes sure outputs in integrations are matching the README file when only README has changed.
* Added the *hidden* field to the integration schema.
* Fixed an issue where running **format** on a playbook whose `name` does not equal its `id` would cause other playbooks who use that playbook as a sub-playbook to fail.
* Added support for local custom command configuration file `.demisto-sdk-conf`.
* Updated the **format** command to include an update to the description file of an integration, to remove community/partner details.

## 1.3.3

* Fixed an issue where **lint** failed where *.Dockerfile* exists prior running the lint command.
* Added FeedHelloWorld template option for *--template* flag in **demisto-sdk init** command.
* Fixed issue where **update-release-notes** deleted release note file if command was called more than once.
* Fixed issue where **update-release-notes** added docker image release notes every time the command was called.
* Fixed an issue where running **update-release-notes** on a pack with newly created integration, had also added a docker image entry in the release notes.
* Fixed an issue where `XSOAR-linter` did not find *NotImplementedError* in main.
* Added validation for README files verifying their length (over 30 chars).
* When using *-g* flag in the **validate** command it will now ignore untracked files by default.
* Added the *--include-untracked* flag to the **validate** command to include files which are untracked by git in the validation process.
* Improved the `pykwalify` error outputs in the **validate** command.
* Added the *--print-pykwalify* flag to the **validate** command to print the unchanged output from `pykwalify`.

## 1.3.2

* Updated the format of the outputs when using the *--json-file* flag to create a JSON file output for the **validate** and **lint** commands.
* Added the **doc-review** command to check spelling in .md and .yml files as well as a basic release notes review.
* Added a validation that a pack's display name does not already exist in content repository.
* Fixed an issue where the **validate** command failed to detect duplicate params in an integration.
* Fixed an issue where the **validate** command failed to detect duplicate arguments in a command in an integration.

## 1.3.1

* Fixed an issue where the **validate** command failed to validate the release notes of beta integrations.
* Updated the **upload** command to support indicator fields.
* The **validate** and **update-release-notes** commands will now check changed files against `demisto/master` if it is configured locally.
* Fixed an issue where **validate** would incorrectly identify files as renamed.
* Added a validation that integration properties (such as feed, mappers, mirroring, etc) are not removed.
* Fixed an issue where **validate** failed when comparing branch against commit hash.
* Added the *--no-pipenv* flag to the **split-yml** command.
* Added a validation that incident fields and incident types are not removed from mappers.
* Fixed an issue where the *c
reate-id-set* flag in the *validate* command did not work while not using git.
* Added the *hiddenusername* field to the integration schema.
* Added a validation that images that are not integration images, do not ask for a new version or RN

## 1.3.0

* Do not collect optional dependencies on indicator types reputation commands.
* Fixed an issue where downloading indicator layoutscontainer objects failed.
* Added a validation that makes sure outputs in integrations are matching the README file.
* Fixed an issue where the *create-id-set* flag in the **validate** command did not work.
* Added a warning in case no id_set file is found when running the **validate** command.
* Fixed an issue where changed files were not recognised correctly on forked branches in the **validate** and the **update-release-notes** commands.
* Fixed an issue when files were classified incorrectly when running *update-release-notes*.
* Added a validation that integration and script file paths are compatible with our convention.
* Fixed an issue where id_set.json file was re created whenever running the generate-docs command.
* added the *--json-file* flag to create a JSON file output for the **validate** and **lint** commands.

## 1.2.19

* Fixed an issue where merge id_set was not updated to work with the new entity of Packs.
* Added a validation that the playbook's version matches the version of its sub-playbooks, scripts, and integrations.

## 1.2.18

* Changed the *skip-id-set-creation* flag to *create-id-set* in the **validate** command. Its default value will be False.
* Added support for the 'cve' reputation command in default arg validation.
* Filter out generic and reputation command from scripts and playbooks dependencies calculation.
* Added support for the incident fields in outgoing mappers in the ID set.
* Added a validation that the taskid field and the id field under the task field are both from uuid format and contain the same value.
* Updated the **format** command to generate uuid value for the taskid field and for the id under the task field in case they hold an invalid values.
* Exclude changes from doc_files directory on validation.
* Added a validation that an integration command has at most one default argument.
* Fixing an issue where pack metadata version bump was not enforced when modifying an old format (unified) file.
* Added validation that integration parameter's display names are capitalized and spaced using whitespaces and not underscores.
* Fixed an issue where beta integrations where not running deprecation validations.
* Allowed adding additional information to the deprecated description.
* Fixing an issue when escaping less and greater signs in integration params did not work as expected.

## 1.2.17

* Added a validation that the classifier of an integration exists.
* Added a validation that the mapper of an integration exists.
* Added a validation that the incident types of a classifier exist.
* Added a validation that the incident types of a mapper exist.
* Added support for *text* argument when running **demisto-sdk update-release-notes** on the ApiModules pack.
* Added a validation for the minimal version of an indicator field of type grid.
* Added new validation for incident and indicator fields in classifiers mappers and layouts exist in the content.
* Added cache for get_remote_file to reducing failures from accessing the remote repo.
* Fixed an issue in the **format** command where `_dev` or `_copy` suffixes weren't removed from the `id` of the given playbooks.
* Playbook dependencies from incident and indicator fields are now marked as optional.
* Mappers dependencies from incident types and incident fields are now marked as optional.
* Classifier dependencies from incident types are now marked as optional.
* Updated **demisto-sdk init** command to no longer create `created` field in pack_metadata file
* Updated **generate-docs** command to take the parameters names in setup section from display field and to use additionalinfo field when exist.
* Using the *verbose* argument in the **find-dependencies** command will now log to the console.
* Improved the deprecated message validation required from integrations.
* Fixed an issue in the **generate-docs** command where **Context Example** section was created when it was empty.

## 1.2.16

* Added allowed ignore errors to the *IDSetValidator*.
* Fixed an issue where an irrelevant id_set validation ran in the **validate** command when using the *--id-set* flag.
* Fixed an issue were **generate-docs** command has failed if a command did not exist in commands permissions file.
* Improved a **validate** command message for missing release notes of api module dependencies.

## 1.2.15

* Added the *ID101* to the allowed ignored errors.

## 1.2.14

* SDK repository is now mypy check_untyped_defs complaint.
* The lint command will now ignore the unsubscriptable-object (E1136) pylint error in dockers based on python 3.9 - this will be removed once a new pylint version is released.
* Added an option for **format** to run on a whole pack.
* Added new validation of unimplemented commands from yml in the code to `XSOAR-linter`.
* Fixed an issue where Auto-Extract fields were only checked for newly added incident types in the **validate** command.
* Added a new warning validation of direct access to args/params dicts to `XSOAR-linter`.

## 1.2.13

* Added new validation of indicators usage in CommandResults to `XSOAR-linter`.
* Running **demisto-sdk lint** will automatically run on changed files (same behavior as the -g flag).
* Removed supported version message from the documentation when running **generate_docs**.
* Added a print to indicate backwards compatibility is being checked in **validate** command.
* Added a percent print when running the **validate** command with the *-a* flag.
* Fixed a regression in the **upload** command where it was ignoring `DEMISTO_VERIFY_SSL` env var.
* Fixed an issue where the **upload** command would fail to upload beta integrations.
* Fixed an issue where the **validate** command did not create the *id_set.json* file when running with *-a* flag.
* Added price change validation in the **validate** command.
* Added validations that checks in read-me for empty sections or leftovers from the auto generated read-me that should be changed.
* Added new code validation for *NotImplementedError* to raise a warning in `XSOAR-linter`.
* Added validation for support types in the pack metadata file.
* Added support for *--template* flag in **demisto-sdk init** command.
* Fixed an issue with running **validate** on master branch where the changed files weren't compared to previous commit when using the *-g* flag.
* Fixed an issue where the `XSOAR-linter` ran *NotImplementedError* validation on scripts.
* Added support for Auto-Extract feature validation in incident types in the **validate** command.
* Fixed an issue in the **lint** command where the *-i* flag was ignored.
* Improved **merge-id-sets** command to support merge between two ID sets that contain the same pack.
* Fixed an issue in the **lint** command where flake8 ran twice.

## 1.2.12

* Bandit now reports also on medium severity issues.
* Fixed an issue with support for Docker Desktop on Mac version 2.5.0+.
* Added support for vulture and mypy linting when running without docker.
* Added support for *prev-ver* flag in **update-release-notes** command.
* Improved retry support when building docker images for linting.
* Added the option to create an ID set on a specific pack in **create-id-set** command.
* Added the *--skip-id-set-creation* flag to **validate** command in order to add the capability to run validate command without creating id_set validation.
* Fixed an issue where **validate** command checked docker image tag on ApiModules pack.
* Fixed an issue where **find-dependencies** did not calculate dashboards and reports dependencies.
* Added supported version message to the documentation and release notes files when running **generate_docs** and **update-release-notes** commands respectively.
* Added new code validations for *NotImplementedError* exception raise to `XSOAR-linter`.
* Command create-content-artifacts additional support for **Author_image.png** object.
* Fixed an issue where schemas were not enforced for incident fields, indicator fields and old layouts in the validate command.
* Added support for **update-release-notes** command to update release notes according to master branch.

## 1.2.11

* Fixed an issue where the ***generate-docs*** command reset the enumeration of line numbering after an MD table.
* Updated the **upload** command to support mappers.
* Fixed an issue where exceptions were no printed in the **format** while the *--verbose* flag is set.
* Fixed an issue where *--assume-yes* flag did not work in the **format** command when running on a playbook without a `fromversion` field.
* Fixed an issue where the **format** command would fail in case `conf.json` file was not found instead of skipping the update.
* Fixed an issue where integration with v2 were recognised by the `name` field instead of the `display` field in the **validate** command.
* Added a playbook validation to check if a task script exists in the id set in the **validate** command.
* Added new integration category `File Integrity Management` in the **validate** command.

## 1.2.10

* Added validation for approved content pack use-cases and tags.
* Added new code validations for *CommonServerPython* import to `XSOAR-linter`.
* Added *default value* and *predefined values* to argument description in **generate-docs** command.
* Added a new validation that checks if *get-mapping-fields* command exists if the integration schema has *{ismappable: true}* in **validate** command.
* Fixed an issue where the *--staged* flag recognised added files as modified in the **validate** command.
* Fixed an issue where a backwards compatibility warning was raised for all added files in the **validate** command.
* Fixed an issue where **validate** command failed when no tests were given for a partner supported pack.
* Updated the **download** command to support mappers.
* Fixed an issue where the ***format*** command added a duplicate parameter.
* For partner supported content packs, added support for a list of emails.
* Removed validation of README files from the ***validate*** command.
* Fixed an issue where the ***validate*** command required release notes for ApiModules pack.

## 1.2.9

* Fixed an issue in the **openapi_codegen** command where it created duplicate functions name from the swagger file.
* Fixed an issue in the **update-release-notes** command where the *update type* argument was not verified.
* Fixed an issue in the **validate** command where no error was raised in case a non-existing docker image was presented.
* Fixed an issue in the **format** command where format failed when trying to update invalid Docker image.
* The **format** command will now preserve the **isArray** argument in integration's reputation commands and will show a warning if it set to **false**.
* Fixed an issue in the **lint** command where *finally* clause was not supported in main function.
* Fixed an issue in the **validate** command where changing any entity ID was not validated.
* Fixed an issue in the **validate** command where *--staged* flag did not bring only changed files.
* Fixed the **update-release-notes** command to ignore changes in the metadata file.
* Fixed the **validate** command to ignore metadata changes when checking if a version bump is needed.

## 1.2.8

* Added a new validation that checks in playbooks for the usage of `DeleteContext` in **validate** command.
* Fixed an issue in the **upload** command where it would try to upload content entities with unsupported versions.
* Added a new validation that checks in playbooks for the usage of specific instance in **validate** command.
* Added the **--staged** flag to **validate** command to run on staged files only.

## 1.2.7

* Changed input parameters in **find-dependencies** command.
  * Use ***-i, --input*** instead of ***-p, --path***.
  * Use ***-idp, --id-set-path*** instead of ***-i, --id-set-path***.
* Fixed an issue in the **unify** command where it crashed on an integration without an image file.
* Fixed an issue in the **format** command where unnecessary files were not skipped.
* Fixed an issue in the **update-release-notes** command where the *text* argument was not respected in all cases.
* Fixed an issue in the **validate** command where a warning about detailed description was given for unified or deprecated integrations.
* Improved the error returned by the **validate** command when running on files using the old format.

## 1.2.6

* No longer require setting `DEMISTO_README_VALIDATION` env var to enable README mdx validation. Validation will now run automatically if all necessary node modules are available.
* Fixed an issue in the **validate** command where the `--skip-pack-dependencies` would not skip id-set creation.
* Fixed an issue in the **validate** command where validation would fail if supplied an integration with an empty `commands` key.
* Fixed an issue in the **validate** command where validation would fail due to a required version bump for packs which are not versioned.
* Will use env var `DEMISTO_VERIFY_SSL` to determine if to use a secure connection for commands interacting with the Server when `--insecure` is not passed. If working with a local Server without a trusted certificate, you can set env var `DEMISTO_VERIFY_SSL=no` to avoid using `--insecure` on each command.
* Unifier now adds a link to the integration documentation to the integration detailed description.
* Fixed an issue in the **secrets** command where ignored secrets were not skipped.

## 1.2.5

* Added support for special fields: *defaultclassifier*, *defaultmapperin*, *defaultmapperout* in **download** command.
* Added -y option **format** command to assume "yes" as answer to all prompts and run non-interactively
* Speed up improvements for `validate` of README files.
* Updated the **format** command to adhere to the defined content schema and sub-schemas, aligning its behavior with the **validate** command.
* Added support for canvasContextConnections files in **format** command.

## 1.2.4

* Updated detailed description for community integrations.

## 1.2.3

* Fixed an issue where running **validate** failed on playbook with task that adds tags to the evidence data.
* Added the *displaypassword* field to the integration schema.
* Added new code validations to `XSOAR-linter`.
  * As warnings messages:
    * `demisto.params()` should be used only inside main function.
    * `demisto.args()` should be used only inside main function.
    * Functions args should have type annotations.
* Added `fromversion` field validation to test playbooks and scripts in **validate** command.

## 1.2.2

* Add support for warning msgs in the report and summary to **lint** command.
* Fixed an issue where **json-to-outputs** determined bool values as int.
* Fixed an issue where **update-release-notes** was crushing on `--all` flag.
* Fixed an issue where running **validate**, **update-release-notes** outside of content repo crushed without a meaningful error message.
* Added support for layoutscontainer in **init** contribution flow.
* Added a validation for tlp_color param in feeds in **validate** command.
* Added a validation for removal of integration parameters in **validate** command.
* Fixed an issue where **update-release-notes** was failing with a wrong error message when no pack or input was given.
* Improved formatting output of the **generate-docs** command.
* Add support for env variable *DEMISTO_SDK_ID_SET_REFRESH_INTERVAL*. Set this env variable to the refresh interval in minutes. The id set will be regenerated only if the refresh interval has passed since the last generation. Useful when generating Script documentation, to avoid re-generating the id_set every run.
* Added new code validations to `XSOAR-linter`.
  * As error messages:
    * Longer than 10 seconds sleep statements for non long running integrations.
    * exit() usage.
    * quit() usage.
  * As warnings messages:
    * `demisto.log` should not be used.
    * main function existence.
    * `demito.results` should not be used.
    * `return_output` should not be used.
    * try-except statement in main function.
    * `return_error` usage in main function.
    * only once `return_error` usage.
* Fixed an issue where **lint** command printed logs twice.
* Fixed an issue where *suffix* did not work as expected in the **create-content-artifacts** command.
* Added support for *prev-ver* flag in **lint** and **secrets** commands.
* Added support for *text* flag to **update-release-notes** command to add the same text to all release notes.
* Fixed an issue where **validate** did not recognize added files if they were modified locally.
* Added a validation that checks the `fromversion` field exists and is set to 5.0.0 or above when working or comparing to a non-feature branch in **validate** command.
* Added a validation that checks the certification field in the pack_metadata file is valid in **validate** command.
* The **update-release-notes** command will now automatically add docker image update to the release notes.

## 1.2.1

* Added an additional linter `XSOAR-linter` to the **lint** command which custom validates py files. currently checks for:
  * `Sys.exit` usages with non zero value.
  * Any `Print` usages.
* Fixed an issue where renamed files were failing on *validate*.
* Fixed an issue where single changed files did not required release notes update.
* Fixed an issue where doc_images required release-notes and validations.
* Added handling of dependent packs when running **update-release-notes** on changed *APIModules*.
  * Added new argument *--id-set-path* for id_set.json path.
  * When changes to *APIModule* is detected and an id_set.json is available - the command will update the dependent pack as well.
* Added handling of dependent packs when running **validate** on changed *APIModules*.
  * Added new argument *--id-set-path* for id_set.json path.
  * When changes to *APIModule* is detected and an id_set.json is available - the command will validate that the dependent pack has release notes as well.
* Fixed an issue where the find_type function didn't recognize file types correctly.
* Fixed an issue where **update-release-notes** command did not work properly on Windows.
* Added support for indicator fields in **update-release-notes** command.
* Fixed an issue where files in test dirs where being validated.

## 1.2.0

* Fixed an issue where **format** did not update the test playbook from its pack.
* Fixed an issue where **validate** validated non integration images.
* Fixed an issue where **update-release-notes** did not identified old yml integrations and scripts.
* Added revision templates to the **update-release-notes** command.
* Fixed an issue where **update-release-notes** crashed when a file was renamed.
* Fixed an issue where **validate** failed on deleted files.
* Fixed an issue where **validate** validated all images instead of packs only.
* Fixed an issue where a warning was not printed in the **format** in case a non-supported file type is inputted.
* Fixed an issue where **validate** did not fail if no release notes were added when adding files to existing packs.
* Added handling of incorrect layout paths via the **format** command.
* Refactor **create-content-artifacts** command - Efficient artifacts creation and better logging.
* Fixed an issue where image and description files were not handled correctly by **validate** and **update-release-notes** commands.
* Fixed an issue where the **format** command didn't remove all extra fields in a file.
* Added an error in case an invalid id_set.json file is found while running the **validate** command.
* Added fetch params checks to the **validate** command.

## 1.1.11

* Added line number to secrets' path in **secrets** command report.
* Fixed an issue where **init** a community pack did not present the valid support URL.
* Fixed an issue where **init** offered a non relevant pack support type.
* Fixed an issue where **lint** did not pull docker images for powershell.
* Fixed an issue where **find-dependencies** did not find all the script dependencies.
* Fixed an issue where **find-dependencies** did not collect indicator fields as dependencies for playbooks.
* Updated the **validate** and the **secrets** commands to be less dependent on regex.
* Fixed an issue where **lint** did not run on circle when docker did not return ping.
* Updated the missing release notes error message (RN106) in the **Validate** command.
* Fixed an issue where **Validate** would return missing release notes when two packs with the same substring existed in the modified files.
* Fixed an issue where **update-release-notes** would add duplicate release notes when two packs with the same substring existed in the modified files.
* Fixed an issue where **update-release-notes** would fail to bump new versions if the feature branch was out of sync with the master branch.
* Fixed an issue where a non-descriptive error would be returned when giving the **update-release-notes** command a pack which can not be found.
* Added dependencies check for *widgets* in **find-dependencies** command.
* Added a `update-docker` flag to **format** command.
* Added a `json-to-outputs` flag to the **run** command.
* Added a verbose (`-v`) flag to **format** command.
* Fixed an issue where **download** added the prefix "playbook-" to the name of playbooks.

## 1.1.10

* Updated the **init** command. Relevant only when passing the *--contribution* argument.
  * Added the *--author* option.
  * The *support* field of the pack's metadata is set to *community*.
* Added a proper error message in the **Validate** command upon a missing description in the root of the yml.
* **Format** now works with a relative path.
* **Validate** now fails when all release notes have been excluded.
* Fixed issue where correct error message would not propagate for invalid images.
* Added the *--skip-pack-dependencies* flag to **validate** command to skip pack dependencies validation. Relevant when using the *-g* flag.
* Fixed an issue where **Validate** and **Format** commands failed integrations with `defaultvalue` field in fetch incidents related parameters.
* Fixed an issue in the **Validate** command in which unified YAML files were not ignored.
* Fixed an issue in **generate-docs** where scripts and playbooks inputs and outputs were not parsed correctly.
* Fixed an issue in the **openapi-codegen** command where missing reference fields in the swagger JSON caused errors.
* Fixed an issue in the **openapi-codegen** command where empty objects in the swagger JSON paths caused errors.
* **update-release-notes** command now accept path of the pack instead of pack name.
* Fixed an issue where **generate-docs** was inserting unnecessary escape characters.
* Fixed an issue in the **update-release-notes** command where changes to the pack_metadata were not detected.
* Fixed an issue where **validate** did not check for missing release notes in old format files.

## 1.1.9

* Fixed an issue where **update-release-notes** command failed on invalid file types.

## 1.1.8

* Fixed a regression where **upload** command failed on test playbooks.
* Added new *githubUser* field in pack metadata init command.
* Support beta integration in the commands **split-yml, extract-code, generate-test-playbook and generate-docs.**
* Fixed an issue where **find-dependencies** ignored *toversion* field in content items.
* Added support for *layoutscontainer*, *classifier_5_9_9*, *mapper*, *report*, and *widget* in the **Format** command.
* Fixed an issue where **Format** will set the `ID` field to be equal to the `name` field in modified playbooks.
* Fixed an issue where **Format** did not work for test playbooks.
* Improved **update-release-notes** command:
  * Write content description to release notes for new items.
  * Update format for file types without description: Connections, Incident Types, Indicator Types, Layouts, Incident Fields.
* Added a validation for feedTags param in feeds in **validate** command.
* Fixed readme validation issue in community support packs.
* Added the **openapi-codegen** command to generate integrations from OpenAPI specification files.
* Fixed an issue were release notes validations returned wrong results for *CommonScripts* pack.
* Added validation for image links in README files in **validate** command.
* Added a validation for default value of fetch param in feeds in **validate** command.
* Fixed an issue where the **Init** command failed on scripts.

## 1.1.7

* Fixed an issue where running the **format** command on feed integrations removed the `defaultvalue` fields.
* Playbook branch marked with *skipunavailable* is now set as an optional dependency in the **find-dependencies** command.
* The **feedReputation** parameter can now be hidden in a feed integration.
* Fixed an issue where running the **unify** command on JS package failed.
* Added the *--no-update* flag to the **find-dependencies** command.
* Added the following validations in **validate** command:
  * Validating that a pack does not depend on NonSupported / Deprecated packs.

## 1.1.6

* Added the *--description* option to the **init** command.
* Added the *--contribution* option to the **init** command which converts a contribution zip to proper pack format.
* Improved **validate** command performance time and outputs.
* Added the flag *--no-docker-checks* to **validate** command to skip docker checks.
* Added the flag *--print-ignored-files* to **validate** command to print ignored files report when the command is done.
* Added the following validations in **validate** command:
  * Validating that existing release notes are not modified.
  * Validating release notes are not added to new packs.
  * Validating that the "currentVersion" field was raised in the pack_metadata for modified packs.
  * Validating that the timestamp in the "created" field in the pack_metadata is in ISO format.
* Running `demisto-sdk validate` will run the **validate** command using git and only on committed files (same as using *-g --post-commit*).
* Fixed an issue where release notes were not checked correctly in **validate** command.
* Fixed an issue in the **create-id-set** command where optional playbook tasks were not taken into consideration.
* Added a prompt to the `demisto-sdk update-release-notes` command to prompt users to commit changes before running the release notes command.
* Added support to `layoutscontainer` in **validate** command.

## 1.1.5

* Fixed an issue in **find-dependencies** command.
* **lint** command now verifies flake8 on CommonServerPython script.

## 1.1.4

* Fixed an issue with the default output file name of the **unify** command when using "." as an output path.
* **Unify** command now adds contributor details to the display name and description.
* **Format** command now adds *isFetch* and *incidenttype* fields to integration yml.
* Removed the *feedIncremental* field from the integration schema.
* **Format** command now adds *feedBypassExclusionList*, *Fetch indicators*, *feedReputation*, *feedReliability*,
     *feedExpirationPolicy*, *feedExpirationInterval* and *feedFetchInterval* fields to integration yml.
* Fixed an issue in the playbooks schema.
* Fixed an issue where generated release notes were out of order.
* Improved pack dependencies detection.
* Fixed an issue where test playbooks were mishandled in **validate** command.

## 1.1.3

* Added a validation for invalid id fields in indicators types files in **validate** command.
* Added default behavior for **update-release-notes** command.
* Fixed an error where README files were failing release notes validation.
* Updated format of generated release notes to be more user friendly.
* Improved error messages for the **update-release-notes** command.
* Added support for `Connections`, `Dashboards`, `Widgets`, and `Indicator Types` to **update-release-notes** command.
* **Validate** now supports scripts under the *TestPlaybooks* directory.
* Fixed an issue where **validate** did not support powershell files.

## 1.1.2

* Added a validation for invalid playbookID fields in incidents types files in **validate** command.
* Added a code formatter for python files.
* Fixed an issue where new and old classifiers where mixed on validate command.
* Added *feedIncremental* field to the integration schema.
* Fixed error in the **upload** command where unified YMLs were not uploaded as expected if the given input was a pack.
* Fixed an issue where the **secrets** command failed due to a space character in the file name.
* Ignored RN validation for *NonSupported* pack.
* You can now ignore IF107, SC100, RP102 error codes in the **validate** command.
* Fixed an issue where the **download** command was crashing when received as input a JS integration or script.
* Fixed an issue where **validate** command checked docker image for JS integrations and scripts.
* **validate** command now checks scheme for reports and connections.
* Fixed an issue where **validate** command checked docker when running on all files.
* Fixed an issue where **validate** command did not fail when docker image was not on the latest numeric tag.
* Fixed an issue where beta integrations were not validated correctly in **validate** command.

## 1.1.1

* fixed and issue where file types were not recognized correctly in **validate** command.
* Added better outputs for validate command.

## 1.1.0

* Fixed an issue where changes to only non-validated files would fail validation.
* Fixed an issue in **validate** command where moved files were failing validation for new packs.
* Fixed an issue in **validate** command where added files were failing validation due to wrong file type detection.
* Added support for new classifiers and mappers in **validate** command.
* Removed support of old RN format validation.
* Updated **secrets** command output format.
* Added support for error ignore on deprecated files in **validate** command.
* Improved errors outputs in **validate** command.
* Added support for linting an entire pack.

## 1.0.9

* Fixed a bug where misleading error was presented when pack name was not found.
* **Update-release-notes** now detects added files for packs with versions.
* Readme files are now ignored by **update-release-notes** and validation of release notes.
* Empty release notes no longer cause an uncaught error during validation.

## 1.0.8

* Changed the output format of demisto-sdk secrets.
* Added a validation that checkbox items are not required in integrations.
* Added pack release notes generation and validation.
* Improved pack metadata validation.
* Fixed an issue in **validate** where renamed files caused an error

## 1.0.4

* Fix the **format** command to update the `id` field to be equal to `details` field in indicator-type files, and to `name` field in incident-type & dashboard files.
* Fixed a bug in the **validate** command for layout files that had `sortValues` fields.
* Fixed a bug in the **format** command where `playbookName` field was not always present in the file.
* Fixed a bug in the **format** command where indicatorField wasn't part of the SDK schemas.
* Fixed a bug in **upload** command where created unified docker45 yml files were not deleted.
* Added support for IndicatorTypes directory in packs (for `reputation` files, instead of Misc).
* Fixed parsing playbook condition names as string instead of boolean in **validate** command
* Improved image validation in YAML files.
* Removed validation for else path in playbook condition tasks.

## 1.0.3

* Fixed a bug in the **format** command where comments were being removed from YAML files.
* Added output fields: *file_path* and *kind* for layouts in the id-set.json created by **create-id-set** command.
* Fixed a bug in the **create-id-set** command Who returns Duplicate for Layouts with a different kind.
* Added formatting to **generate-docs** command results replacing all `<br>` tags with `<br/>`.
* Fixed a bug in the **download** command when custom content contained not supported content entity.
* Fixed a bug in **format** command in which boolean strings  (e.g. 'yes' or 'no') were converted to boolean values (e.g. 'True' or 'False').
* **format** command now removes *sourceplaybookid* field from playbook files.
* Fixed a bug in **generate-docs** command in which integration dependencies were not detected when generating documentation for a playbook.

## 1.0.1

* Fixed a bug in the **unify** command when output path was provided empty.
* Improved error message for integration with no tests configured.
* Improved the error message returned from the **validate** command when an integration is missing or contains malformed fetch incidents related parameters.
* Fixed a bug in the **create** command where a unified YML with a docker image for 4.5 was copied incorrectly.
* Missing release notes message are now showing the release notes file path to update.
* Fixed an issue in the **validate** command in which unified YAML files were not ignored.
* File format suggestions are now shown in the relevant file format (JSON or YAML).
* Changed Docker image validation to fail only on non-valid ones.
* Removed backward compatibility validation when Docker image is updated.

## 1.0.0

* Improved the *upload* command to support the upload of all the content entities within a pack.
* The *upload* command now supports the improved pack file structure.
* Added an interactive option to format integrations, scripts and playbooks with No TestPlaybooks configured.
* Added an interactive option to configure *conf.json* file with missing test playbooks for integrations, scripts and playbooks
* Added *download* command to download custom content from Demisto instance to the local content repository.
* Improved validation failure messages to include a command suggestion, wherever relevant, to fix the raised issue.
* Improved 'validate' help and documentation description
* validate - checks that scripts, playbooks, and integrations have the *tests* key.
* validate - checks that test playbooks are configured in `conf.json`.
* demisto-sdk lint - Copy dir better handling.
* demisto-sdk lint - Add error when package missing in docker image.
* Added *-a , --validate-all* option in *validate* to run all validation on all files.
* Added *-i , --input* option in *validate* to run validation on a specified pack/file.
* added *-i, --input* option in *secrets* to run on a specific file.
* Added an allowed hidden parameter: *longRunning* to the hidden integration parameters validation.
* Fixed an issue with **format** command when executing with an output path of a folder and not a file path.
* Bug fixes in generate-docs command given playbook as input.
* Fixed an issue with lint command in which flake8 was not running on unit test files.

## 0.5.2

* Added *-c, --command* option in *generate-docs* to generate a specific command from an integration.
* Fixed an issue when getting README/CHANGELOG files from git and loading them.
* Removed release notes validation for new content.
* Fixed secrets validations for files with the same name in a different directory.
* demisto-sdk lint - parallelization working with specifying the number of workers.
* demisto-sdk lint - logging levels output, 3 levels.
* demisto-sdk lint - JSON report, structured error reports in JSON format.
* demisto-sdk lint - XML JUnit report for unit-tests.
* demisto-sdk lint - new packages used to accelerate execution time.
* demisto-sdk secrets - command now respects the generic whitelist, and not only the pack secrets.

## 0.5.0

[PyPI History][1]

[1]: https://pypi.org/project/demisto-sdk/#history

## 0.4.9

* Fixed an issue in *generate-docs* where Playbooks and Scripts documentation failed.
* Added a graceful error message when executing the *run" command with a misspelled command.
* Added more informative errors upon failures of the *upload* command.
* format command:
  * Added format for json files: IncidentField, IncidentType, IndicatorField, IndicatorType, Layout, Dashboard.
  * Added the *-fv --from-version*, *-nv --no-validation* arguments.
  * Removed the *-t yml_type* argument, the file type will be inferred.
  * Removed the *-g use_git* argument, running format without arguments will run automatically on git diff.
* Fixed an issue in loading playbooks with '=' character.
* Fixed an issue in *validate* failed on deleted README files.

## 0.4.8

* Added the *max* field to the Playbook schema, allowing to define it in tasks loop.
* Fixed an issue in *validate* where Condition branches checks were case sensitive.

## 0.4.7

* Added the *slareminder* field to the Playbook schema.
* Added the *common_server*, *demisto_mock* arguments to the *init* command.
* Fixed an issue in *generate-docs* where the general section was not being generated correctly.
* Fixed an issue in *validate* where Incident type validation failed.

## 0.4.6

* Fixed an issue where the *validate* command did not identify CHANGELOG in packs.
* Added a new command, *id-set* to create the id set - the content dependency tree by file IDs.

## 0.4.5

* generate-docs command:
  * Added the *use_cases*, *permissions*, *command_permissions* and *limitations*.
  * Added the *--insecure* argument to support running the script and integration command in Demisto.
  * Removed the *-t yml_type* argument, the file type will be inferred.
  * The *-o --output* argument is no longer mandatory, default value will be the input file directory.
* Added support for env var: *DEMISTO_SDK_SKIP_VERSION_CHECK*. When set version checks are skipped.
* Fixed an issue in which the CHANGELOG files did not match our scheme.
* Added a validator to verify that there are no hidden integration parameters.
* Fixed an issue where the *validate* command ran on test files.
* Removed the *env-dir* argument from the demisto-sdk.
* README files which are html files will now be skipped in the *validate* command.
* Added support for env var: *DEMISTO_README_VALIDATOR*. When not set the readme validation will not run.

## 0.4.4

* Added a validator for IncidentTypes (incidenttype-*.json).
* Fixed an issue where the -p flag in the *validate* command was not working.
* Added a validator for README.md files.
* Release notes validator will now run on: incident fields, indicator fields, incident types, dashboard and reputations.
* Fixed an issue where the validator of reputation(Indicator Type) did not check on the details field.
* Fixed an issue where the validator attempted validating non-existing files after deletions or name refactoring.
* Removed the *yml_type* argument in the *split-yml*, *extract-code* commands.
* Removed the *file_type* argument in the *generate-test-playbook* command.
* Fixed the *insecure* argument in *upload*.
* Added the *insecure* argument in *run-playbook*.
* Standardise the *-i --input*, *-o --output* to demisto-sdk commands.

## 0.4.3

* Fixed an issue where the incident and indicator field BC check failed.
* Support for linting and unit testing PowerShell integrations.

## 0.4.2

* Fixed an issue where validate failed on Windows.
* Added a validator to verify all branches are handled in conditional task in a playbook.
* Added a warning message when not running the latest sdk version.
* Added a validator to check that the root is connected to all tasks in the playbook.
* Added a validator for Dashboards (dashboard-*.json).
* Added a validator for Indicator Types (reputation-*.json).
* Added a BC validation for changing incident field type.
* Fixed an issue where init command would generate an invalid yml for scripts.
* Fixed an issue in misleading error message in v2 validation hook.
* Fixed an issue in v2 hook which now is set only on newly added scripts.
* Added more indicative message for errors in yaml files.
* Disabled pykwalify info log prints.

## 0.3.10

* Added a BC check for incident fields - changing from version is not allowed.
* Fixed an issue in create-content-artifacts where scripts in Packs in TestPlaybooks dir were copied with a wrong prefix.

## 0.3.9

* Added a validation that incident field can not be required.
* Added validation for fetch incident parameters.
* Added validation for feed integration parameters.
* Added to the *format* command the deletion of the *sourceplaybookid* field.
* Fixed an issue where *fieldMapping* in playbook did not pass the scheme validation.
* Fixed an issue where *create-content-artifacts* did not copy TestPlaybooks in Packs without prefix of *playbook-*.
* Added a validation the a playbook can not have a rolename set.
* Added to the image validator the new DBot default image.
* Added the fields: elasticcommonfields, quiet, quietmode to the Playbook schema.
* Fixed an issue where *validate* failed on integration commands without outputs.
* Added a new hook for naming of v2 integrations and scripts.

## 0.3.8

* Fixed an issue where *create-content-artifact* was not loading the data in the yml correctly.
* Fixed an issue where *unify* broke long lines in script section causing syntax errors

## 0.3.7

* Added *generate-docs* command to generate documentation file for integration, playbook or script.
* Fixed an issue where *unify* created a malformed integration yml.
* Fixed an issue where demisto-sdk **init** creates unit-test file with invalid import.

## 0.3.6

* Fixed an issue where demisto-sdk **validate** failed on modified scripts without error message.

## 0.3.5

* Fixed an issue with docker tag validation for integrations.
* Restructured repo source code.

## 0.3.4

* Saved failing unit tests as a file.
* Fixed an issue where "_test" file for scripts/integrations created using **init** would import the "HelloWorld" templates.
* Fixed an issue in demisto-sdk **validate** - was failing on backward compatiblity check
* Fixed an issue in demisto-sdk **secrets** - empty line in .secrets-ignore always made the secrets check to pass
* Added validation for docker image inside integrations and scripts.
* Added --use-git flag to **format** command to format all changed files.
* Fixed an issue where **validate** did not fail on dockerimage changes with bc check.
* Added new flag **--ignore-entropy** to demisto-sdk **secrets**, this will allow skip entropy secrets check.
* Added --outfile to **lint** to allow saving failed packages to a file.

## 0.3.3

* Added backwards compatibility break error message.
* Added schema for incident types.
* Added **additionalinfo** field to as an available field for integration configuration.
* Added pack parameter for **init**.
* Fixed an issue where error would appear if name parameter is not set in **init**.

## 0.3.2

* Fixed the handling of classifier files in **validate**.

## 0.3.1

* Fixed the handling of newly created reputation files in **validate**.
* Added an option to perform **validate** on a specific file.

## 0.3.0

* Added support for multi-package **lint** both with parallel and without.
* Added all parameter in **lint** to run on all packages and packs in content repository.
* Added **format** for:
  * Scripts
  * Playbooks
  * Integrations
* Improved user outputs for **secrets** command.
* Fixed an issue where **lint** would run pytest and pylint only on a single docker per integration.
* Added auto-complete functionality to demisto-sdk.
* Added git parameter in **lint** to run only on changed packages.
* Added the **run-playbook** command
* Added **run** command which runs a command in the Demisto playground.
* Added **upload** command which uploads an integration or a script to a Demisto instance.
* Fixed and issue where **validate** checked if release notes exist for new integrations and scripts.
* Added **generate-test-playbook** command which generates a basic test playbook for an integration or a script.
* **validate** now supports indicator fields.
* Fixed an issue with layouts scheme validation.
* Adding **init** command.
* Added **json-to-outputs** command which generates the yaml section for outputs from an API raw response.

## 0.2.6

* Fixed an issue with locating release notes for beta integrations in **validate**.

## 0.2.5

* Fixed an issue with locating release notes for beta integrations in **validate**.

## 0.2.4

* Adding image validation to Beta_Integration and Packs in **validate**.

## 0.2.3

* Adding Beta_Integration to the structure validation process.
* Fixing bug where **validate** did checks on TestPlaybooks.
* Added requirements parameter to **lint**.

## 0.2.2

* Fixing bug where **lint** did not return exit code 1 on failure.
* Fixing bug where **validate** did not print error message in case no release notes were give.

## 0.2.1

* **Validate** now checks that the id and name fields are identical in yml files.
* Fixed a bug where sdk did not return any exit code.

## 0.2.0

* Added Release Notes Validator.
* Fixed the Unifier selection of your python file to use as the code.
* **Validate** now supports Indicator fields.
* Fixed a bug where **validate** and **secrets** did not return exit code 1 on failure.
* **Validate** now runs on newly added scripts.

## 0.1.8

* Added support for `--version`.
* Fixed an issue in file_validator when calling `checked_type` method with script regex.

## 0.1.2

* Restructuring validation to support content packs.
* Added secrets validation.
* Added content bundle creation.
* Added lint and unit test run.

## 0.1.1

* Added new logic to the unifier.
* Added detailed README.
* Some small adjustments and fixes.

## 0.1.0

Capabilities:

* **Extract** components(code, image, description etc.) from a Demisto YAML file into a directory.
* **Unify** components(code, image, description etc.) to a single Demisto YAML file.
* **Validate** Demisto content files.<|MERGE_RESOLUTION|>--- conflicted
+++ resolved
@@ -1,6 +1,7 @@
 # Changelog
 ## Unreleased
 * Fixed an issue where **update-release-notes** generated "available from Cortex XSOAR" instead of "from XSIAM" when run on XSIAM event collectors.
+* The content graph will now include the **python_version** field that each script/integration uses.
 
 ## 1.19.2
 * Added a period at the end of lines produced by the **generate-docs** command that state the tested version of the product.
@@ -9,11 +10,7 @@
 * Fixed an issue with where passing the deprecated logging arguments to any command presented an incorrect recommendation for argument substitution.
 * Fixed an issue where the documentation of logging arguments was incorrect.
 * Fixed an issue in calculating content graph hash when creating or updating it.
-<<<<<<< HEAD
-* The content graph will now include the **python_version** field that each script/integration uses.
-=======
 * Fixed an issue where the coloring of the logging messages was not working properly when mixing both Console log and Parallel log handlers.
->>>>>>> 2c4ac7b0
 * Calling **graph create** or **graph update** now run the commands with default arguments, instead of showing the command help.
 * Removed the use of chunks when calculating content relationships.
 * Fixed an issue where the url regex in the **validate** command was wrong.
