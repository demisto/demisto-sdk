--- conflicted
+++ resolved
@@ -12,12 +12,9 @@
 * Fixed an issue where **pre-commit** running when there was no change to the files
 * Fixed an issue where errors in **validate** were logged as `info`.
 * Fixed an issue where the **format** command would change the value of the `unsearchable` key in fields.
-<<<<<<< HEAD
+* Added an ability to provide list of marketplace names as a credentials-type (type 9) param attribute.
 * **lint** will now fail on `demisto.results` and `return_outputs` usage, when a pack is `xsoar` or `partner` supported.
 * **lint** will now fail on `LOG` usage in python files.
-=======
-* Added an ability to provide list of marketplace names as a credentials-type (type 9) param attribute.
->>>>>>> 977ef0bd
 
 
 ## 1.17.2
