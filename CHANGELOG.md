--- conflicted
+++ resolved
@@ -27,12 +27,6 @@
 * Fixed an issue where **prepare-content** command would add the string `candidate` to scripts and integrations for the *nativeimage* key.
 * Fixed an issue where in some cases the **split** command did not remove pack version note from the script.
 * Fixed an issue where **validate** would not properly detect dependencies of core packs.
-<<<<<<< HEAD
-* Removed usages of Random in unit tests to ensure the tests are deterministic.
-* Added a new validation (`GR108`) to **validate** command that assures hidden packs do not have mandatory dependant packs.
-* **validate** will now run on all the pack content items when the pack supported marketplaces are modified.
-=======
->>>>>>> 0e71ebba
 * Fixed an issue where **validate** failed on single-select types incident and indicator fields when given empty value as a select value option.
 * Fixed an issue where errors in **validate** were logged as `info`.
 * Fixed an issue where **validate** error messages were not logged when an integration param, or the default argument in reputation commands is not valid.
