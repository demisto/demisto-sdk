# Changelog
* Bandit now reports also on medium severity issues.
* Fixed an issue with support for Docker Desktop on Mac version 2.5.0+.
* Added support for vulture and mypy linting when running without docker.
* Added support for *prev-ver* flag in **update-release-notes** command.
* Improved retry support when building docker images for linting.
<<<<<<< HEAD
* Added the option to create an ID set on a specific pack in **create-id-set** command.
=======
* Added the *--skip-id-set-creation* flag to **validate** command in order to add the capability to run validate command without creating id_set validation.
>>>>>>> f4f0152e

# 1.2.11
* Fixed an issue where the ***generate-docs*** command reset the enumeration of line numbering after an MD table.
* Updated the **upload** command to support mappers.
* Fixed an issue where exceptions were no printed in the **format** while the *--verbose* flag is set.
* Fixed an issue where *--assume-yes* flag did not work in the **format** command when running on a playbook without a `fromversion` field.
* Fixed an issue where the **format** command would fail in case `conf.json` file was not found instead of skipping the update.
* Fixed an issue where integration with v2 were recognised by the `name` field instead of the `display` field in the **validate** command.
* Added a playbook validation to check if a task script exists in the id set in the **validate** command.
* Added new integration category `File Integrity Management` in the **validate** command.

# 1.2.10
* Added validation for approved content pack use-cases and tags.
* Added new code validations for *CommonServerPython* import to `XSOAR-linter`.
* Added *default value* and *predefined values* to argument description in **generate-docs** command.
* Added a new validation that checks if *get-mapping-fields* command exists if the integration schema has *{ismappable: true}* in **validate** command.
* Fixed an issue where the *--staged* flag recognised added files as modified in the **validate** command.
* Fixed an issue where a backwards compatibility warning was raised for all added files in the **validate** command.
* Fixed an issue where **validate** command failed when no tests were given for a partner supported pack.
* Updated the **download** command to support mappers.
* Fixed an issue where the ***format*** command added a duplicate parameter.
* For partner supported content packs, added support for a list of emails.
* Removed validation of README files from the ***validate*** command.
* Fixed an issue where the ***validate*** command required release notes for ApiModules pack.

# 1.2.9
* Fixed an issue in the **openapi_codegen** command where it created duplicate functions name from the swagger file.
* Fixed an issue in the **update-release-notes** command where the *update type* argument was not verified.
* Fixed an issue in the **validate** command where no error was raised in case a non-existing docker image was presented.
* Fixed an issue in the **format** command where format failed when trying to update invalid Docker image.
* The **format** command will now preserve the **isArray** argument in integration's reputation commands and will show a warning if it set to **false**.
* Fixed an issue in the **lint** command where *finally* clause was not supported in main function.
* Fixed an issue in the **validate** command where changing any entity ID was not validated.
* Fixed an issue in the **validate** command where *--staged* flag did not bring only changed files.
* Fixed the **update-release-notes** command to ignore changes in the metadata file.
* Fixed the **validate** command to ignore metadata changes when checking if a version bump is needed.


# 1.2.8
* Added a new validation that checks in playbooks for the usage of `DeleteContext` in **validate** command.
* Fixed an issue in the **upload** command where it would try to upload content entities with unsupported versions.
* Added a new validation that checks in playbooks for the usage of specific instance in **validate** command.
* Added the **--staged** flag to **validate** command to run on staged files only.


# 1.2.7
* Changed input parameters in **find-dependencies** command.
   - Use ***-i, --input*** instead of ***-p, --path***.
   - Use ***-idp, --id-set-path*** instead of ***-i, --id-set-path***.
* Fixed an issue in the **unify** command where it crashed on an integration without an image file.
* Fixed an issue in the **format** command where unnecessary files were not skipped.
* Fixed an issue in the **update-release-notes** command where the *text* argument was not respected in all cases.
* Fixed an issue in the **validate** command where a warning about detailed description was given for unified or deprecated integrations.
* Improved the error returned by the **validate** command when running on files using the old format.

# 1.2.6
* No longer require setting `DEMISTO_README_VALIDATION` env var to enable README mdx validation. Validation will now run automatically if all necessary node modules are available.
* Fixed an issue in the **validate** command where the `--skip-pack-dependencies` would not skip id-set creation.
* Fixed an issue in the **validate** command where validation would fail if supplied an integration with an empty `commands` key.
* Fixed an issue in the **validate** command where validation would fail due to a required version bump for packs which are not versioned.
* Will use env var `DEMISTO_VERIFY_SSL` to determine if to use a secure connection for commands interacting with the Server when `--insecure` is not passed. If working with a local Server without a trusted certificate, you can set env var `DEMISTO_VERIFY_SSL=no` to avoid using `--insecure` on each command.
* Unifier now adds a link to the integration documentation to the integration detailed description.
* Fixed an issue in the **secrets** command where ignored secrets were not skipped.

# 1.2.5
* Added support for special fields: *defaultclassifier*, *defaultmapperin*, *defaultmapperout* in **download** command.
* Added -y option **format** command to assume "yes" as answer to all prompts and run non-interactively
* Speed up improvements for `validate` of README files.
* Updated the **format** command to adhere to the defined content schema and sub-schemas, aligning its behavior with the **validate** command.
* Added support for canvasContextConnections files in **format** command.

# 1.2.4
* Updated detailed description for community integrations.

# 1.2.3
* Fixed an issue where running **validate** failed on playbook with task that adds tags to the evidence data.
* Added the *displaypassword* field to the integration schema.
* Added new code validations to `XSOAR-linter`.
    * As warnings messages:
        * `demisto.params()` should be used only inside main function.
        * `demisto.args()` should be used only inside main function.
        * Functions args should have type annotations.
* Added `fromversion` field validation to test playbooks and scripts in **validate** command.

# 1.2.2
* Add support for warning msgs in the report and summary to **lint** command.
* Fixed an issue where **json-to-outputs** determined bool values as int.
* Fixed an issue where **update-release-notes** was crushing on `--all` flag.
* Fixed an issue where running **validate**, **update-release-notes** outside of content repo crushed without a meaningful error message.
* Added support for layoutscontainer in **init** contribution flow.
* Added a validation for tlp_color param in feeds in **validate** command.
* Added a validation for removal of integration parameters in **validate** command.
* Fixed an issue where **update-release-notes** was failing with a wrong error message when no pack or input was given.
* Improved formatting output of the **generate-docs** command.
* Add support for env variable *DEMISTO_SDK_ID_SET_REFRESH_INTERVAL*. Set this env variable to the refresh interval in minutes. The id set will be regenerated only if the refresh interval has passed since the last generation. Useful when generating Script documentation, to avoid re-generating the id_set every run.
* Added new code validations to `XSOAR-linter`.
    * As error messages:
        * Longer than 10 seconds sleep statements for non long running integrations.
        * exit() usage.
        * quit() usage.
    * As warnings messages:
        * `demisto.log` should not be used.
        * main function existence.
        * `demito.results` should not be used.
        * `return_output` should not be used.
        * try-except statement in main function.
        * `return_error` usage in main function.
        * only once `return_error` usage.
* Fixed an issue where **lint** command printed logs twice.
* Fixed an issue where *suffix* did not work as expected in the **create-content-artifacts** command.
* Added support for *prev-ver* flag in **lint** and **secrets** commands.
* Added support for *text* flag to **update-release-notes** command to add the same text to all release notes.
* Fixed an issue where **validate** did not recognize added files if they were modified locally.
* Added a validation that checks the `fromversion` field exists and is set to 5.0.0 or above when working or comparing to a non-feature branch in **validate** command.
* Added a validation that checks the certification field in the pack_metadata file is valid in **validate** command.
* The **update-release-notes** command will now automatically add docker image update to the release notes.

# 1.2.1
* Added an additional linter `XSOAR-linter` to the **lint** command which custom validates py files. currently checks for:
    * `Sys.exit` usages with non zero value.
    * Any `Print` usages.
* Fixed an issue where renamed files were failing on *validate*.
* Fixed an issue where single changed files did not required release notes update.
* Fixed an issue where doc_images required release-notes and validations.
* Added handling of dependent packs when running **update-release-notes** on changed *APIModules*.
    * Added new argument *--id-set-path* for id_set.json path.
    * When changes to *APIModule* is detected and an id_set.json is available - the command will update the dependent pack as well.
* Added handling of dependent packs when running **validate** on changed *APIModules*.
    * Added new argument *--id-set-path* for id_set.json path.
    * When changes to *APIModule* is detected and an id_set.json is available - the command will validate that the dependent pack has release notes as well.
* Fixed an issue where the find_type function didn't recognize file types correctly.
* Fixed an issue where **update-release-notes** command did not work properly on Windows.
* Added support for indicator fields in **update-release-notes** command.
* Fixed an issue where files in test dirs where being validated.


# 1.2.0
* Fixed an issue where **format** did not update the test playbook from its pack.
* Fixed an issue where **validate** validated non integration images.
* Fixed an issue where **update-release-notes** did not identified old yml integrations and scripts.
* Added revision templates to the **update-release-notes** command.
* Fixed an issue where **update-release-notes** crashed when a file was renamed.
* Fixed an issue where **validate** failed on deleted files.
* Fixed an issue where **validate** validated all images instead of packs only.
* Fixed an issue where a warning was not printed in the **format** in case a non-supported file type is inputted.
* Fixed an issue where **validate** did not fail if no release notes were added when adding files to existing packs.
* Added handling of incorrect layout paths via the **format** command.
* Refactor **create-content-artifacts** command - Efficient artifacts creation and better logging.
* Fixed an issue where image and description files were not handled correctly by **validate** and **update-release-notes** commands.
* Fixed an issue where the **format** command didn't remove all extra fields in a file.
* Added an error in case an invalid id_set.json file is found while running the **validate** command.
* Added fetch params checks to the **validate** command.

# 1.1.11
* Added line number to secrets' path in **secrets** command report.
* Fixed an issue where **init** a community pack did not present the valid support URL.
* Fixed an issue where **init** offered a non relevant pack support type.
* Fixed an issue where **lint** did not pull docker images for powershell.
* Fixed an issue where **find-dependencies** did not find all the script dependencies.
* Fixed an issue where **find-dependencies** did not collect indicator fields as dependencies for playbooks.
* Updated the **validate** and the **secrets** commands to be less dependent on regex.
* Fixed an issue where **lint** did not run on circle when docker did not return ping.
* Updated the missing release notes error message (RN106) in the **Validate** command.
* Fixed an issue where **Validate** would return missing release notes when two packs with the same substring existed in the modified files.
* Fixed an issue where **update-release-notes** would add duplicate release notes when two packs with the same substring existed in the modified files.
* Fixed an issue where **update-release-notes** would fail to bump new versions if the feature branch was out of sync with the master branch.
* Fixed an issue where a non-descriptive error would be returned when giving the **update-release-notes** command a pack which can not be found.
* Added dependencies check for *widgets* in **find-dependencies** command.
* Added a `update-docker` flag to **format** command.
* Added a `json-to-outputs` flag to the **run** command.
* Added a verbose (`-v`) flag to **format** command.
* Fixed an issue where **download** added the prefix "playbook-" to the name of playbooks.

# 1.1.10
* Updated the **init** command. Relevant only when passing the *--contribution* argument.
   * Added the *--author* option.
   * The *support* field of the pack's metadata is set to *community*.
* Added a proper error message in the **Validate** command upon a missing description in the root of the yml.
* **Format** now works with a relative path.
* **Validate** now fails when all release notes have been excluded.
* Fixed issue where correct error message would not propagate for invalid images.
* Added the *--skip-pack-dependencies* flag to **validate** command to skip pack dependencies validation. Relevant when using the *-g* flag.
* Fixed an issue where **Validate** and **Format** commands failed integrations with `defaultvalue` field in fetch incidents related parameters.
* Fixed an issue in the **Validate** command in which unified YAML files were not ignored.
* Fixed an issue in **generate-docs** where scripts and playbooks inputs and outputs were not parsed correctly.
* Fixed an issue in the **openapi-codegen** command where missing reference fields in the swagger JSON caused errors.
* Fixed an issue in the **openapi-codegen** command where empty objects in the swagger JSON paths caused errors.
* **update-release-notes** command now accept path of the pack instead of pack name.
* Fixed an issue where **generate-docs** was inserting unnecessary escape characters.
* Fixed an issue in the **update-release-notes** command where changes to the pack_metadata were not detected.
* Fixed an issue where **validate** did not check for missing release notes in old format files.

# 1.1.9
* Fixed an issue where **update-release-notes** command failed on invalid file types.

# 1.1.8
* Fixed a regression where **upload** command failed on test playbooks.
* Added new *githubUser* field in pack metadata init command.
* Support beta integration in the commands **split-yml, extract-code, generate-test-playbook and generate-docs.**
* Fixed an issue where **find-dependencies** ignored *toversion* field in content items.
* Added support for *layoutscontainer*, *classifier_5_9_9*, *mapper*, *report*, and *widget* in the **Format** command.
* Fixed an issue where **Format** will set the `ID` field to be equal to the `name` field in modified playbooks.
* Fixed an issue where **Format** did not work for test playbooks.
* Improved **update-release-notes** command:
    * Write content description to release notes for new items.
    * Update format for file types without description: Connections, Incident Types, Indicator Types, Layouts, Incident Fields.
* Added a validation for feedTags param in feeds in **validate** command.
* Fixed readme validation issue in community support packs.
* Added the **openapi-codegen** command to generate integrations from OpenAPI specification files.
* Fixed an issue were release notes validations returned wrong results for *CommonScripts* pack.
* Added validation for image links in README files in **validate** command.
* Added a validation for default value of fetch param in feeds in **validate** command.
* Fixed an issue where the **Init** command failed on scripts.

# 1.1.7
* Fixed an issue where running the **format** command on feed integrations removed the `defaultvalue` fields.
* Playbook branch marked with *skipunavailable* is now set as an optional dependency in the **find-dependencies** command.
* The **feedReputation** parameter can now be hidden in a feed integration.
* Fixed an issue where running the **unify** command on JS package failed.
* Added the *--no-update* flag to the **find-dependencies** command.
* Added the following validations in **validate** command:
   * Validating that a pack does not depend on NonSupported / Deprecated packs.

# 1.1.6
* Added the *--description* option to the **init** command.
* Added the *--contribution* option to the **init** command which converts a contribution zip to proper pack format.
* Improved **validate** command performance time and outputs.
* Added the flag *--no-docker-checks* to **validate** command to skip docker checks.
* Added the flag *--print-ignored-files* to **validate** command to print ignored files report when the command is done.
* Added the following validations in **validate** command:
   * Validating that existing release notes are not modified.
   * Validating release notes are not added to new packs.
   * Validating that the "currentVersion" field was raised in the pack_metadata for modified packs.
   * Validating that the timestamp in the "created" field in the pack_metadata is in ISO format.
* Running `demisto-sdk validate` will run the **validate** command using git and only on committed files (same as using *-g --post-commit*).
* Fixed an issue where release notes were not checked correctly in **validate** command.
* Fixed an issue in the **create-id-set** command where optional playbook tasks were not taken into consideration.
* Added a prompt to the `demisto-sdk update-release-notes` command to prompt users to commit changes before running the release notes command.
* Added support to `layoutscontainer` in **validate** command.

# 1.1.5
* Fixed an issue in **find-dependencies** command.
* **lint** command now verifies flake8 on CommonServerPython script.

# 1.1.4
* Fixed an issue with the default output file name of the **unify** command when using "." as an output path.
* **Unify** command now adds contributor details to the display name and description.
* **Format** command now adds *isFetch* and *incidenttype* fields to integration yml.
* Removed the *feedIncremental* field from the integration schema.
* **Format** command now adds *feedBypassExclusionList*, *Fetch indicators*, *feedReputation*, *feedReliability*,
     *feedExpirationPolicy*, *feedExpirationInterval* and *feedFetchInterval* fields to integration yml.
* Fixed an issue in the playbooks schema.
* Fixed an issue where generated release notes were out of order.
* Improved pack dependencies detection.
* Fixed an issue where test playbooks were mishandled in **validate** command.

# 1.1.3
* Added a validation for invalid id fields in indicators types files in **validate** command.
* Added default behavior for **update-release-notes** command.
* Fixed an error where README files were failing release notes validation.
* Updated format of generated release notes to be more user friendly.
* Improved error messages for the **update-release-notes** command.
* Added support for `Connections`, `Dashboards`, `Widgets`, and `Indicator Types` to **update-release-notes** command.
* **Validate** now supports scripts under the *TestPlaybooks* directory.
* Fixed an issue where **validate** did not support powershell files.

# 1.1.2
* Added a validation for invalid playbookID fields in incidents types files in **validate** command.
* Added a code formatter for python files.
* Fixed an issue where new and old classifiers where mixed on validate command.
* Added *feedIncremental* field to the integration schema.
* Fixed error in the **upload** command where unified YMLs were not uploaded as expected if the given input was a pack.
* Fixed an issue where the **secrets** command failed due to a space character in the file name.
* Ignored RN validation for *NonSupported* pack.
* You can now ignore IF107, SC100, RP102 error codes in the **validate** command.
* Fixed an issue where the **download** command was crashing when received as input a JS integration or script.
* Fixed an issue where **validate** command checked docker image for JS integrations and scripts.
* **validate** command now checks scheme for reports and connections.
* Fixed an issue where **validate** command checked docker when running on all files.
* Fixed an issue where **validate** command did not fail when docker image was not on the latest numeric tag.
* Fixed an issue where beta integrations were not validated correctly in **validate** command.

# 1.1.1
* fixed and issue where file types were not recognized correctly in **validate** command.
* Added better outputs for validate command.

# 1.1.0
* Fixed an issue where changes to only non-validated files would fail validation.
* Fixed an issue in **validate** command where moved files were failing validation for new packs.
* Fixed an issue in **validate** command where added files were failing validation due to wrong file type detection.
* Added support for new classifiers and mappers in **validate** command.
* Removed support of old RN format validation.
* Updated **secrets** command output format.
* Added support for error ignore on deprecated files in **validate** command.
* Improved errors outputs in **validate** command.
* Added support for linting an entire pack.

# 1.0.9
* Fixed a bug where misleading error was presented when pack name was not found.
* **Update-release-notes** now detects added files for packs with versions.
* Readme files are now ignored by **update-release-notes** and validation of release notes.
* Empty release notes no longer cause an uncaught error during validation.

# 1.0.8
* Changed the output format of demisto-sdk secrets.
* Added a validation that checkbox items are not required in integrations.
* Added pack release notes generation and validation.
* Improved pack metadata validation.
* Fixed an issue in **validate** where renamed files caused an error

# 1.0.4
* Fix the **format** command to update the `id` field to be equal to `details` field in indicator-type files, and to `name` field in incident-type & dashboard files.
* Fixed a bug in the **validate** command for layout files that had `sortValues` fields.
* Fixed a bug in the **format** command where `playbookName` field was not always present in the file.
* Fixed a bug in the **format** command where indicatorField wasn't part of the SDK schemas.
* Fixed a bug in **upload** command where created unified docker45 yml files were not deleted.
* Added support for IndicatorTypes directory in packs (for `reputation` files, instead of Misc).
* Fixed parsing playbook condition names as string instead of boolean in **validate** command
* Improved image validation in YAML files.
* Removed validation for else path in playbook condition tasks.

# 1.0.3
* Fixed a bug in the **format** command where comments were being removed from YAML files.
* Added output fields: _file_path_ and _kind_ for layouts in the id-set.json created by **create-id-set** command.
* Fixed a bug in the **create-id-set** command Who returns Duplicate for Layouts with a different kind.
* Added formatting to **generate-docs** command results replacing all `<br>` tags with `<br/>`.
* Fixed a bug in the **download** command when custom content contained not supported content entity.
* Fixed a bug in **format** command in which boolean strings  (e.g. 'yes' or 'no') were converted to boolean values (e.g. 'True' or 'False').
* **format** command now removes *sourceplaybookid* field from playbook files.
* Fixed a bug in **generate-docs** command in which integration dependencies were not detected when generating documentation for a playbook.


# 1.0.1
* Fixed a bug in the **unify** command when output path was provided empty.
* Improved error message for integration with no tests configured.
* Improved the error message returned from the **validate** command when an integration is missing or contains malformed fetch incidents related parameters.
* Fixed a bug in the **create** command where a unified YML with a docker image for 4.5 was copied incorrectly.
* Missing release notes message are now showing the release notes file path to update.
* Fixed an issue in the **validate** command in which unified YAML files were not ignored.
* File format suggestions are now shown in the relevant file format (JSON or YAML).
* Changed Docker image validation to fail only on non-valid ones.
* Removed backward compatibility validation when Docker image is updated.

# 1.0.0
* Improved the *upload* command to support the upload of all the content entities within a pack.
* The *upload* command now supports the improved pack file structure.
* Added an interactive option to format integrations, scripts and playbooks with No TestPlaybooks configured.
* Added an interactive option to configure *conf.json* file with missing test playbooks for integrations, scripts and playbooks
* Added *download* command to download custom content from Demisto instance to the local content repository.
* Improved validation failure messages to include a command suggestion, wherever relevant, to fix the raised issue.
* Improved 'validate' help and documentation description
* validate - checks that scripts, playbooks, and integrations have the *tests* key.
* validate - checks that test playbooks are configured in `conf.json`.
* demisto-sdk lint - Copy dir better handling.
* demisto-sdk lint - Add error when package missing in docker image.
* Added *-a , --validate-all* option in *validate* to run all validation on all files.
* Added *-i , --input* option in *validate* to run validation on a specified pack/file.
* added *-i, --input* option in *secrets* to run on a specific file.
* Added an allowed hidden parameter: *longRunning* to the hidden integration parameters validation.
* Fixed an issue with **format** command when executing with an output path of a folder and not a file path.
* Bug fixes in generate-docs command given playbook as input.
* Fixed an issue with lint command in which flake8 was not running on unit test files.

# 0.5.2
* Added *-c, --command* option in *generate-docs* to generate a specific command from an integration.
* Fixed an issue when getting README/CHANGELOG files from git and loading them.
* Removed release notes validation for new content.
* Fixed secrets validations for files with the same name in a different directory.
* demisto-sdk lint - parallelization working with specifying the number of workers.
* demisto-sdk lint - logging levels output, 3 levels.
* demisto-sdk lint - JSON report, structured error reports in JSON format.
* demisto-sdk lint - XML JUnit report for unit-tests.
* demisto-sdk lint - new packages used to accelerate execution time.
* demisto-sdk secrets - command now respects the generic whitelist, and not only the pack secrets.

# 0.5.0
[PyPI History][1]

[1]: https://pypi.org/project/demisto-sdk/#history
# 0.4.9
* Fixed an issue in *generate-docs* where Playbooks and Scripts documentation failed.
* Added a graceful error message when executing the *run" command with a misspelled command.
* Added more informative errors upon failures of the *upload* command.
* format command:
    * Added format for json files: IncidentField, IncidentType, IndicatorField, IndicatorType, Layout, Dashboard.
    * Added the *-fv --from-version*, *-nv --no-validation* arguments.
    * Removed the *-t yml_type* argument, the file type will be inferred.
    * Removed the *-g use_git* argument, running format without arguments will run automatically on git diff.
* Fixed an issue in loading playbooks with '=' character.
* Fixed an issue in *validate* failed on deleted README files.

# 0.4.8
* Added the *max* field to the Playbook schema, allowing to define it in tasks loop.
* Fixed an issue in *validate* where Condition branches checks were case sensitive.

# 0.4.7
* Added the *slareminder* field to the Playbook schema.
* Added the *common_server*, *demisto_mock* arguments to the *init* command.
* Fixed an issue in *generate-docs* where the general section was not being generated correctly.
* Fixed an issue in *validate* where Incident type validation failed.

# 0.4.6
* Fixed an issue where the *validate* command did not identify CHANGELOG in packs.
* Added a new command, *id-set* to create the id set - the content dependency tree by file IDs.

# 0.4.5
* generate-docs command:
    * Added the *use_cases*, *permissions*, *command_permissions* and *limitations*.
    * Added the *--insecure* argument to support running the script and integration command in Demisto.
    * Removed the *-t yml_type* argument, the file type will be inferred.
    * The *-o --output* argument is no longer mandatory, default value will be the input file directory.
* Added support for env var: *DEMISTO_SDK_SKIP_VERSION_CHECK*. When set version checks are skipped.
* Fixed an issue in which the CHANGELOG files did not match our scheme.
* Added a validator to verify that there are no hidden integration parameters.
* Fixed an issue where the *validate* command ran on test files.
* Removed the *env-dir* argument from the demisto-sdk.
* README files which are html files will now be skipped in the *validate* command.
* Added support for env var: *DEMISTO_README_VALIDATOR*. When not set the readme validation will not run.

# 0.4.4
* Added a validator for IncidentTypes (incidenttype-*.json).
* Fixed an issue where the -p flag in the *validate* command was not working.
* Added a validator for README.md files.
* Release notes validator will now run on: incident fields, indicator fields, incident types, dashboard and reputations.
* Fixed an issue where the validator of reputation(Indicator Type) did not check on the details field.
* Fixed an issue where the validator attempted validating non-existing files after deletions or name refactoring.
* Removed the *yml_type* argument in the *split-yml*, *extract-code* commands.
* Removed the *file_type* argument in the *generate-test-playbook* command.
* Fixed the *insecure* argument in *upload*.
* Added the *insecure* argument in *run-playbook*.
* Standardise the *-i --input*, *-o --output* to demisto-sdk commands.

# 0.4.3
* Fixed an issue where the incident and indicator field BC check failed.
* Support for linting and unit testing PowerShell integrations.

# 0.4.2
* Fixed an issue where validate failed on Windows.
* Added a validator to verify all branches are handled in conditional task in a playbook.
* Added a warning message when not running the latest sdk version.
* Added a validator to check that the root is connected to all tasks in the playbook.
* Added a validator for Dashboards (dashboard-*.json).
* Added a validator for Indicator Types (reputation-*.json).
* Added a BC validation for changing incident field type.
* Fixed an issue where init command would generate an invalid yml for scripts.
* Fixed an issue in misleading error message in v2 validation hook.
* Fixed an issue in v2 hook which now is set only on newly added scripts.
* Added more indicative message for errors in yaml files.
* Disabled pykwalify info log prints.

# 0.3.10
* Added a BC check for incident fields - changing from version is not allowed.
* Fixed an issue in create-content-artifacts where scripts in Packs in TestPlaybooks dir were copied with a wrong prefix.


# 0.3.9
* Added a validation that incident field can not be required.
* Added validation for fetch incident parameters.
* Added validation for feed integration parameters.
* Added to the *format* command the deletion of the *sourceplaybookid* field.
* Fixed an issue where *fieldMapping* in playbook did not pass the scheme validation.
* Fixed an issue where *create-content-artifacts* did not copy TestPlaybooks in Packs without prefix of *playbook-*.
* Added a validation the a playbook can not have a rolename set.
* Added to the image validator the new DBot default image.
* Added the fields: elasticcommonfields, quiet, quietmode to the Playbook schema.
* Fixed an issue where *validate* failed on integration commands without outputs.
* Added a new hook for naming of v2 integrations and scripts.


# 0.3.8
* Fixed an issue where *create-content-artifact* was not loading the data in the yml correctly.
* Fixed an issue where *unify* broke long lines in script section causing syntax errors


# 0.3.7
* Added *generate-docs* command to generate documentation file for integration, playbook or script.
* Fixed an issue where *unify* created a malformed integration yml.
* Fixed an issue where demisto-sdk **init** creates unit-test file with invalid import.


# 0.3.6
* Fixed an issue where demisto-sdk **validate** failed on modified scripts without error message.


# 0.3.5
* Fixed an issue with docker tag validation for integrations.
* Restructured repo source code.


# 0.3.4
* Saved failing unit tests as a file.
* Fixed an issue where "_test" file for scripts/integrations created using **init** would import the "HelloWorld" templates.
* Fixed an issue in demisto-sdk **validate** - was failing on backward compatiblity check
* Fixed an issue in demisto-sdk **secrets** - empty line in .secrets-ignore always made the secrets check to pass
* Added validation for docker image inside integrations and scripts.
* Added --use-git flag to **format** command to format all changed files.
* Fixed an issue where **validate** did not fail on dockerimage changes with bc check.
* Added new flag **--ignore-entropy** to demisto-sdk **secrets**, this will allow skip entropy secrets check.
* Added --outfile to **lint** to allow saving failed packages to a file.


# 0.3.3
* Added backwards compatibility break error message.
* Added schema for incident types.
* Added **additionalinfo** field to as an available field for integration configuration.
* Added pack parameter for **init**.
* Fixed an issue where error would appear if name parameter is not set in **init**.


# 0.3.2
* Fixed the handling of classifier files in **validate**.


# 0.3.1
* Fixed the handling of newly created reputation files in **validate**.
* Added an option to perform **validate** on a specific file.


# 0.3.0
* Added support for multi-package **lint** both with parallel and without.
* Added all parameter in **lint** to run on all packages and packs in content repository.
* Added **format** for:
    * Scripts
    * Playbooks
    * Integrations
* Improved user outputs for **secrets** command.
* Fixed an issue where **lint** would run pytest and pylint only on a single docker per integration.
* Added auto-complete functionality to demisto-sdk.
* Added git parameter in **lint** to run only on changed packages.
* Added the **run-playbook** command
* Added **run** command which runs a command in the Demisto playground.
* Added **upload** command which uploads an integration or a script to a Demisto instance.
* Fixed and issue where **validate** checked if release notes exist for new integrations and scripts.
* Added **generate-test-playbook** command which generates a basic test playbook for an integration or a script.
* **validate** now supports indicator fields.
* Fixed an issue with layouts scheme validation.
* Adding **init** command.
* Added **json-to-outputs** command which generates the yaml section for outputs from an API raw response.

# 0.2.6

* Fixed an issue with locating release notes for beta integrations in **validate**.

# 0.2.5

* Fixed an issue with locating release notes for beta integrations in **validate**.

# 0.2.4

* Adding image validation to Beta_Integration and Packs in **validate**.

# 0.2.3

* Adding Beta_Integration to the structure validation process.
* Fixing bug where **validate** did checks on TestPlaybooks.
* Added requirements parameter to **lint**.

# 0.2.2

* Fixing bug where **lint** did not return exit code 1 on failure.
* Fixing bug where **validate** did not print error message in case no release notes were give.

# 0.2.1

* **Validate** now checks that the id and name fields are identical in yml files.
* Fixed a bug where sdk did not return any exit code.

# 0.2.0

* Added Release Notes Validator.
* Fixed the Unifier selection of your python file to use as the code.
* **Validate** now supports Indicator fields.
* Fixed a bug where **validate** and **secrets** did not return exit code 1 on failure.
* **Validate** now runs on newly added scripts.

# 0.1.8

* Added support for `--version`.
* Fixed an issue in file_validator when calling `checked_type` method with script regex.

# 0.1.2
* Restructuring validation to support content packs.
* Added secrets validation.
* Added content bundle creation.
* Added lint and unit test run.

# 0.1.1

* Added new logic to the unifier.
* Added detailed README.
* Some small adjustments and fixes.

# 0.1.0

Capabilities:
* **Extract** components(code, image, description etc.) from a Demisto YAML file into a directory.
* **Unify** components(code, image, description etc.) to a single Demisto YAML file.
* **Validate** Demisto content files.<|MERGE_RESOLUTION|>--- conflicted
+++ resolved
@@ -4,11 +4,8 @@
 * Added support for vulture and mypy linting when running without docker.
 * Added support for *prev-ver* flag in **update-release-notes** command.
 * Improved retry support when building docker images for linting.
-<<<<<<< HEAD
 * Added the option to create an ID set on a specific pack in **create-id-set** command.
-=======
 * Added the *--skip-id-set-creation* flag to **validate** command in order to add the capability to run validate command without creating id_set validation.
->>>>>>> f4f0152e
 
 # 1.2.11
 * Fixed an issue where the ***generate-docs*** command reset the enumeration of line numbering after an MD table.
