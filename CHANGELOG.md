# Changelog

## Unreleased

## 1.15.3
* Added the `--init` flag to **download**.
* Added the `--keep-empty-folders` flag to **download**.
* Added `markdown-lint` to **pre-commit**
* Added the PEP484 (no-implicit-optional) hook to **pre-commit**.
* Fixed an issue where the content-graph parsing failed on mappers with undefined mapping.
* Fixed an issue in **validate** where `pack_metadata.json` files were not collected proplely in `--graph` option.
* Fixed an issue where *validate* reputation commands outputs were not checked for new content.
* Added *IN107* and *DB100* error codes to *ALLOWED_IGNORE_ERRORS* list.
* Added a validation that assures feed integrations implement the `integration_reliability` configuration parameter.
* Fixed an issue where the format command did not work as expected on pre-process rules files.
* Fixed an issue where **upload** command failed to upload when the XSOAR version is beta.
* Fixed an issue where **upload** command summary was inaccurate when uploading a `Pack` without the `-z` flag.
* Added pack name and pack version to **upload** command summary.
* Added support for modeling rules with multi datasets in ****modeling-rules test**** command.
<<<<<<< HEAD
* Added support to disable the default logging colors with the **DEMISTO_SDK_LOG_NO_COLORS** environment variable.
=======
* Fixed an issue where **validate** didn't recognize layouts with incident fields missing from `id_set.json` even when `--post-commit` was indicated.
>>>>>>> 5759115b

## 1.15.2
* Fixed an issue where **format** added default arguments to reputation commands which already have one.
* Fixed an issue where **validate** fails when adding the *advance* field to the integration required fields.
* Updated the integration Traffic Light Protocol (TLP) color list schema in the **validate** command.
* Fixed an issue where **upload** would not read a repo configuration file properly.
* Fixed an issue where **upload** would not handle the `-x`/`--xsiam` flag properly.
* Fixed an issue where **format** failed to use input from the user, when asking about a `from_version`.
* Added the `-n`/`--assume_no` flag to **format**.

## 1.15.1
* Fixed an issue where **generate-docs** generated fields with double html escaping.
* Fixed an issue where **upload** failed when using the `-z` flag.

## 1.15.0
* **Breaking Change**: the **upload** command now only supports **XSOAR 6.5** or newer (and all XSIAM versions).
* **upload** now uses content models, and calls the `prepare` method of each model before uploading (unless uploading a zipped pack).
* Added a *playbook* modification to **prepare-content**, replacing `getIncident` calls with `getAlerts`, when uploading to XSIAM.
* Added a *playbook* modification to **prepare-content**, replacing `${incident.fieldname}` context accessors with `${alert.fieldname}` when uploading to XSIAM.
* Added a *playbook* modification to **prepare-content**, replacing `incident` to `alert` in task display names, when uploading to XSIAM.
* Added a *layout* modification to **prepare-content**, replacing `Related/Child/Linked Incidents` to `... Alerts` when uploading to XSIAM.
* Added a *script* modification to **prepare-content**, automatically replacing the word `incident` with `alert` when uploading to XSIAM.
* Added a validation that the **validate** command will fail if the `dockerimage` field in scripts/integrations uses any py3-native docker image.
* Updated the `ruff` version used in **pre-commit** to `0.0.269`.
* Fixed an issue in **create-content-graph** which caused missing detection of duplicated content items.
* Fixed an issue where **run-unit-tests** failed on python2 content items.
* Fixed an issue in **validate** where core packs validations were checked against the core packs defined on master branch, rather than on the current branch.
* Fixed an issue in **pre-commit** where `--input` flag was not filtered by the git files.
* Skip reset containers for XSOAR NG and XSIAM(PANW-internal only).
* Fixed an issue where **lint** failed fetching docker image details from a PANW GitLab CI environment. (PANW-internal only).

## 1.14.5
* Added logging in case the container fails to run in **run-unit-tests**.
* Disabled **pre-commit** multiprocessing for `validate` and `format`, as they use a service.
* **pre-commit** now calls `format` with `--assume-yes` and `--no-validate`.
* Fixed an issue where **pre-commit** ran multiple times when checking out build related files.

## 1.14.4
* Added integration configuration for *Cortex REST API* integration.
* Removed `Flake8` from **pre-commit**, as `ruff` covers its basic rules.
* Improved log readability by silencing non-critical `neo4j` (content graph infrastructure) logs.
* Fixed an issue where **run-unit-tests** failed on python2 content items.
* Fixed an issue where **modeling-rules test** did not properly handle query fields that pointed to a string.
* Fixed an issue when trying to fetch remote files when not under the content repo.
* Fixed a validation that the **modeling-rules test** command will fail if no test data file exist.
* Fixed an issue where **format** command failed while updating the `fromversion` entry.
* Added support for mapping uuid to names for Layout files in the **download** command.

## 1.14.3
* Fixed an issue where **run-unit-tests** failed running on items with `test_data`.
* Updated the demisto-py to v3.2.10 which now supports url decoding for the proxy authentication password.
* Fixed an issue where **generate-outputs** did not generate context paths for empty lists or dictionaries in the response.

## 1.14.2
* Added the `--staged-only` flag to **pre-commit**.
* Fixed an issue where **run-unit-tests** failed running on items with `test_data`.
* Fixed an issue where **pre-commit** ran on unchanged files.
* Add the ability to run **secrets** in **pre-commit** by passing a `--secrets` flag.
* Added support to override the log file with the **DEMISTO_SDK_LOG_FILE_PATH** environment variable.

## 1.14.1
* Fixed an issue where **update-release-notes** command failed when running on a pack that contains deprecated integrations without the `commands` section.
* Added toVersion and fromVersion to XSIAM content items schema.
* Fixed an issue where **validate** failed when attempting to map null values in a classifier and layout.
* Added search marketplace functionality to XSIAM client.
* Fixed an issue in **pre-commit** command where `MYPYPATH` was not set properly.
* Updated the integration category list in the **init** command.
* Fixed an issue where in some environments docker errors were not caught.
* Added a validation that the **validate** command will fail on README files if an image does not exist in the specified path.

## 1.14.0
* Added the `DEMISTO_SDK_GRAPH_FORCE_CREATE` environment variable. Use it to force the SDK to recreate the graph, rather than update it.
* Added support for code importing multi-level ApiModules to **lint**.
* Added a validation that the **modeling-rules test** command will fail if no test data file exist.
* Added support for the `<~XPANSE>` marketplace tag in release notes.
* Added support for marketplace tags in the **doc-review** command.
* Added **generate-unit-tests** documentation to the repo README.
* Added the `hiddenpassword` field to the integration schema, allowing **validate** to run on integrations with username-only inputs.
* Improved logs and error handling in the **modeling-rules test** command.
* Improved the warning message displayed for Contribution PRs editing outdated code.
* Improved the clarity of error messages for cases where yml files cannot be parsed as a dictionary.
* Updated the `XSIAMReport` schema.
* Standardized repo-wide logging. All logs are now created in one logger instance.
* **lint** now prevents unit-tests from accessing online resources in runtime.
* Updated the logs shown during lint when running in docker.
* Fixed an issue where **validate** showed errors twice.
* Fixed an issue where **validate** did not fail when xif files had wrong naming.
* Fixed an issue where **doc-review** required dot suffixes in release notes describing new content.
* Fixed an issue where **download** command failed when running on a beta integration.
* Fixed an issue where **update-release-notes** generated release notes for packs in their initial version (1.0.0).
* Fixed an issue with **update-content-graph** where `--use-git` parameter was ignored when using `--imported-path` parameter.
* Fixed an issue where **validate** failed on playbooks with valid inputs, since it did not collect the playbook inputs occurrences properly.

## 1.13.0
* Added the pack version to the code files when calling **unify**. The same value is removed when calling **split**.
* Added a message showing the output path when **prepare-content** is called.
* Contribution PRs that update outdated packs now display a warning message.
* Fixed an issue when kebab-case has a misspelling in one of the sub words, the suggestion might be confusing.
* Improved caching and stability for **lint**.
* Added support for *.xif* files in the **secrets** command.
* Fixed an issue where **validate** would fail when playbook inputs contain Transform Language (DT).
* Added a new **validate** check, making sure a first level header exist in release notes (RN116)
* Fixed an issue where **lint** would not properly handle multiple ApiModules imports.

## 1.12.0
* Added the **pre-commit** command, to improve code quality of XSOAR content.
* Added the **run-unit-tests** command, to run unit tests of given content items inside their respective docker images.
* Added support for filepath arguments in the **validate** and **format** commands.
* Added pre-commit hooks for `validate`, `format`, `run-unit-tests` and `update-docker-image` commands.
* Fixed an issue in the **download** command where layouts were overriden even without the `-f` option.
* Fixed an issue where Demisto-SDK did not detect layout ID when using the **download** command.
* Fixed an issue where the **lint** command ran on `native:dev` supported content when passing the `--docker-image all` flag, instead it will run on `native:candidate`.
* Added support for `native:candidate` as a docker image flag for **lint** command.
* Added a modification for layouts in **prepare-content**, replacing `Related Incidents`, `Linked Incidents` and `Child Incidents` with the suitable `... Alerts` name when uploading to XSIAM.
* Fixed an issue where logs and messages would not show when using the **download** command.
* Fixed an issue where the `server_min_version` field in metadata was an empty value when parsing packs without content items.
* Fixed an issue where running **openapi-codegen** resulted in false-positive error messages.
* Fixed an issue where **generate-python-to-yml** generated input arguments as required even though required=False was specified.
* Fixed an issue where **generate-python-to-yml** generated input arguments a default arguments when default=some_value was provided.
* Fixed a bug where **validate** returned error on playbook inputs with special characters.
* Fixed an issue where **validate** did not properly check `conf.json` when the latter is modified.
* Fixed an issue in the **upload** command, where a prompt was not showing on the console.
* Fixed an issue where running **lint** failed installing dependencies in containers.

## 1.11.0
* **Note: Demisto-SDK will soon stop supporting Python 3.8**
* Fixed an issue where using **download** on non-unicode content, merging them into existing files caused an error.
* Changed an internal setting to allow writing non-ascii content (unicode) using `YAMLHandler` and `JSONHandler`.
* Fixed an issue where an error message in **unify** was unclear for invalid input.
* Fixed an issue where running **validate** failed with **is_valid_integration_file_path_in_folder** on integrations that use API modules.
* Fixed an issue where **validate** failed with **is_valid_integration_file_path_in_folder** on integrations that use the `MSAPIModule`.
* Added **validate** check for the `modules` field in `pack_metadata.json` files.
* Changed **lint** to skip deprecated content, unless when using the `-i` flag.
* Fixed an issue where **update-release-notes** failed when a new *Parsing Rule* was added to a pack.
* Refactored the logging framework. Demisto-SDK logs will now be written to `.demist_sdk_debug.log` under the content path (when detected) or the current directory.
* Added `GR105` validation to **validate** command to check that no duplicate IDs are used.
* Added support for API Modules imported in API modules in the **unify** command.
* Added **validate** check, to make sure every Python file has a corresponding unit test file.

## 1.10.6
* Fixed an issue where running **validate** with the `-g` flag would skip some validations for old-formatted (unified) integration/script files.
* Deprecated integrations and scripts will not run anymore when providing the **--all-packs** to the **lint** command.
* Fixed an issue where a pack `serverMinVersion` would be calculated by the minimal fromVersion of its content items.
* Added the `--docker-image-target` flag to **lint** for testing native supported content with new images.

## 1.10.5
* Fixed an issue where running **run-test-playbook** would not use the `verify` parameter correctly. @ajoga
* Added a newline at the end of README files generated in **generate-docs**.
* Added the value `3` (out of bounds) to the `onChangeRepAlg` and `reputationCalc` fields under the `IncidentType` and `GenericType` schemas. **validate** will allow using it now.
* Fixed an issue where **doc-review** required dot suffixes in release notes describing new content.
* Fixed an issue where **validate** failed on Feed Integrations after adding the new *Collect/Connect* section field.
* Fixed an issue where using **postman-codegen** failed converting strings containing digits to kebab-case.
* Fixed an issue where the ***error-code*** command could not parse List[str] parameter.
* Updated validation *LO107* to support more section types in XSIAM layouts.

## 1.10.4
* Added support for running **lint** in multiple native-docker images.

## 1.10.3
* Fixed an issue where running **format** would fail after running npm install.
* Improved the graph validations in the **validate** command:
  - GR100 will now run on all content items of changed packs.
  - GR101 and GR102 will now catch invalid fromversion/toversion of files **using** the changed items.
  - GR103 errors will raise a warning when using the *-a* flag, but an error if using the *-i* or *g* flags.
* Fixed an issue where test-playbooks timed out.
* Fixed an issue where making a change in a module using an ApiModule would cause lint to run on the ApiModule unnecessarily.
* Fixed an issue where the `marketplace` field was not used when dumping pack zips.
* Fixed a typo in the README content generated with **update-release-notes** for updating integrations.
* Fixed an issue in **validate**, where using the `-gr` and `-i` flags did not run properly.
* Added the `sectionorder` field to integration scheme.
* Fixed an issue where in some occasions running of test-playbooks could receive session timeouts.
* Fixed an issue where **validate** command failed on core pack dependencies validation because of test dependencies.

## 1.10.2
* Added markdown lint formatting for README files in the **format** command.
* Fixed an issue where **lint** failed when using the `-cdam` flag with changed dependant api modules.
* Fixed an issue in the **upload** command, where `json`-based content items were not unified correctly when using the `--zip` argument.
* Added XPANSE core packs validations.

## 1.10.1
* Fixed an issue where **update-content-graph** failed to execute.

## 1.10.0
* **Breaking change**: Removed usage of `pipenv`, `isort` and `autopep8` in the **split** and **download** commands. Removed the `--no-pipenv` and `--no-code-formatting` flags. Please see https://xsoar.pan.dev/docs/tutorials/tut-setup-dev-remote for the recommended environment setup.
* Fixed an issue in **prepare-content** command where large code lines were broken.
* Fixed an issue where git-*renamed_files* were not retrieved properly.
* Fixed an issue where test dependencies were calculated in all level dependencies calculation.
* Added formatting and validation to XSIAM content types.
* Fixed an issue where several XSIAM content types were not validated when passing the `-a` flag.
* Added a UUID to name mapper for **download** it replaces UUIDs with names on all downloaded files.
* Updated the demisto-py to v3.2.6 which now supports basic proxy authentication.
* Improved the message shown when using **upload** and overwriting packs.
* Added support for the **Layout Rule** content type in the id-set and the content graph.
* Updated the default general `fromVersion` value on **format** to `6.8.0`
* Fixed an issue where **lint** sometimes failed when using the `-cdam` flag due to wrong file duplications filtering.
* Added the content graph to **validate**, use with the `--graph` flag.

## 1.9.0
* Fixed an issue where the Slack notifier was using a deprecated argument.
* Added the `--docker-image` argument to the **lint** command, which allows determining the docker image to run lint on. Possible options are: `'native:ga'`, `'native:maintenance'`, `'native:dev'`, `'all'`, a specific docker image (from Docker Hub) or, the default `'from-yml'`.
* Fixed an issue in **prepare-content** command where large code lines were broken.
* Added a logger warning to **get_demisto_version**, the task will now fail with a more informative message.
* Fixed an issue where the **upload** and **prepare-content** commands didn't add `fromServerVersion` and `toServerVersion` to layouts.
* Updated **lint** to use graph instead of id_set when running with `--check-dependent-api-module` flag.
* Added the marketplaces field to all schemas.
* Added the flag `--xsoar-only` to the **doc-review** command which enables reviewing documents that belong to XSOAR-supported Packs.
* Fixed an issue in **update-release-notes** command where an error occurred when executing the same command a second time.
* Fixed an issue where **validate** would not always ignore errors listed under `.pack-ignore`.
* Fixed an issue where running **validate** on a specific pack didn't test all the relevant entities.
* Fixed an issue where fields ending with `_x2` where not replaced in the appropriate Marketplace.

## 1.8.3
* Changed **validate** to allow hiding parameters of type 0, 4, 12 and 14 when replacing with type 9 (credentials) with the same name.
* Fixed an issue where **update-release-notes** fails to update *MicrosoftApiModule* dependent integrations.
* Fixed an issue where the **upload** command failed because `docker_native_image_config.json` file could not be found.
* Added a metadata file to the content graph zip, to be used in the **update-content-graph** command.
* Updated the **validate** and **update-release-notes** commands to unskip the *Triggers Recommendations* content type.


## 1.8.2
* Fixed an issue where demisto-py failed to upload content to XSIAM when `DEMISTO_USERNAME` environment variable is set.
* Fixed an issue where the **prepare-content** command output invalid automation name when used with the --*custom* argument.
* Fixed an issue where modeling rules with arbitrary whitespace characters were not parsed correctly.
* Added support for the **nativeImage** key for an integration/script in the **prepare-content** command.
* Added **validate** checks for integrations declared deprecated (display name, description) but missing the `deprecated` flag.
* Changed the **validate** command to fail on the IN145 error code only when the parameter with type 4 is not hidden.
* Fixed an issue where downloading content layouts with `detailsV2=None` resulted in an error.
* Fixed an issue where **xdrctemplate** was missing 'external' prefix.
* Fixed an issue in **prepare-content** command providing output path.
* Updated the **validate** and **update-release-notes** commands to skip the *Triggers Recommendations* content type.
* Added a new validation to the **validate** command to verify that the release notes headers are in the correct format.
* Changed the **validate** command to fail on the IN140 error code only when the skipped integration has no unit tests.
* Changed **validate** to allow hiding parameters of type 4 (secret) when replacing with type 9 (credentials) with the same name.
* Fixed an issue where the **update-release-notes** command didn't add release-notes properly to some *new* content items.
* Added validation that checks that the `nativeimage` key is not defined in script/integration yml.
* Added to the **format** command the ability to remove `nativeimage` key in case defined in script/integration yml.
* Enhanced the **update-content-graph** command to support `--use-git`, `--imported_path` and `--output-path` arguments.
* Fixed an issue where **doc-review** failed when reviewing command name in some cases.
* Fixed an issue where **download** didn't identify playbooks properly, and downloaded files with UUIDs instead of file/script names.

## 1.8.1
* Fixed an issue where **format** created duplicate configuration parameters.
* Added hidden properties to integration command argument and script argument.
* Added `--override-existing` to **upload** that skips the confirmation prompt for overriding existing content packs. @mattbibbydw
* Fixed an issue where **validate** failed in private repos when attempting to read from a nonexisting `approved_categories.json`.
* Fixed an issue where **validate** used absolute paths when getting remote `pack_metadata.json` files in private repos.
* Fixed an issue in **download**, where names of custom scripts were replaced with UUIDs in IncidentFields and Layouts.

## 1.8.0
* Updated the supported python versions, as `>=3.8,<3.11`, as some of the dependencies are not supported on `3.11` yet.
* Added a **validate** step for **Modeling Rules** testdata files.
* Added the **update-content-graph** command.
* Added the ability to limit the number of CPU cores with `DEMISTO_SDK_MAX_CPU_CORES` envirment variable.
* Added the **prepare-content** command.
* Added support for fromversion/toversion in XSIAM content items (correlation rules, XSIAM dashboards, XSIAM reports and triggers).
* Added a **validate** step checking types of attributes in the schema file of modeling rule.
* Added a **validate** step checking that the dataset name of a modeling rule shows in the xif and schema files.
* Added a **validate** step checking that a correlation rule file does not start with a hyphen.
* Added a **validate** step checking that xsiam content items follow naming conventions.
* Fixed an issue where SDK commands failed on the deprecated `packaging.version.LegacyVersion`, by locking the `packaging` version to `<22`.
* Fixed an issue where **update-release-notes** failed when changing only xif file in **Modeling Rules**.
* Fixed an issue where *is_valid_category* and *is_categories_field_match_standard* failed when running in a private repo.
* Fixed an issue where **validate** didn't fail on the MR103 validation error.
* Fixed the *--release-notes* option, to support the new CHANGELOG format.
* Fixed an issue where **validate** failed when only changing a modeling rules's xif file.
* Fixed an issue where **format** failed on indicator files with a `None` value under the `tabs` key.
* Fixed an issue where **validate** only printed errors for one change of context path, rather than print all.
* Fixed an issue where **download** did not suggest using a username/password when authenticating with XSOAR and using invalid arguments.
* Fixed an issue where **download** failed when listing or downloading content items that are not unicode-encoded.
* Added support for fromversion/toversion in XSIAM content items (correlation rules, XSIAM dashboards, XSIAM reports and triggers).
* Updated the supported python versions, as `>=3.8,<3.11`, as some of the dependencies are not supported on `3.11` yet.
* Added **prepare-content** command which will prepare the pack or content item for the platform.
* Patched an issue where deprecated `packaging.version.LegacyVersion`, locking packaging version to `<22`.

## 1.7.9
* Fixed an issue where an error message in **validate** would not include the suggested fix.
* Added a validation that enforces predefined categories on MP Packs & integration yml files, the validation also ensures that each pack has only one category.
* Fixed an issue where **update-release-notes** did not generate release notes for **XDRC Templates**.
* Fixed an issue where **upload** failed without explaining the reason.
* Improved implementation of the docker_helper module.
* Fixed an issue where **validate** did not check changed pack_metadata.json files when running using git.
* Added support for **xdrctemplate** to content graph.
* Fixed an issue where local copies of the newly-introduced `DemistoClassApiModule.py` were validated.
* Added new release notes templates for the addition and modification of playbooks, layouts and types in the **doc-review** command.
* Fixed an issue where the **doc-review** command failed on descriptions of new content items.
* Added the `Command XXX is deprecated. Use XXX instead.` release notes templates to **doc-review** command.
* Fixed an issue where the **update-release-notes** command didn't add the modeling-rules description for new modeling-rules files.

## 1.7.8
* Added the capability to run the MDX server in a docker container for environments without node.
* Fixed an issue where **generate-docs** with `-c` argument updated sections of the incorrect commands.
* Added IF113 error code to **ALLOWED_IGNORE_ERRORS**.
* Fixed an issue where **validate** failed on playbooks with non-string input values.
* Added the `DEMISTO_SDK_IGNORE_CONTENT_WARNING` environment variable, to allow suppressing warnings when commands are not run under a content repo folder.
* Fixed an issue where **validate** failed to recognize integration tests that were missing from config.json
* Added support for **xpanse** marketplace in **create-id-set** and **create-content-artifacts** commands.
* Fixed an issue where **split** failed on yml files.
* Added support for marketplace-specific tags.
* Fixed an issue where **download** would not run `isort`. @maxgubler
* Fixed an issue where XSIAM Dashboards and Reports images failed the build.
* Added support for **xpanse** marketplace to content graph.

## 1.7.7
* Fixed an issue where paybooks **generate-docs** didn't parse complex input values when no accessor field is given correctly.
* Fixed an issue in the **download** command, where an exception would be raised when downloading system playbooks.
* Fixed an issue where the **upload** failed on playbooks containing a value that starts with `=`.
* Fixed an issue where the **generate-unit-tests** failed to generate assertions, and generate unit tests when command names does not match method name.
* Fixed an issue where the **download** command did not honor the `--no-code-formatting` flag properly. @maxgubler
* Added a new check to **validate**, making sure playbook task values are passed as references.
* Fixed an issue where the **update-release-notes** deleted existing release notes, now appending to it instead.
* Fixed an issue where **validate** printed blank space in case of validation failed and ignored.
* Renamed 'Agent Config' to 'XDRC Templates'.
* Fixed an issue where the **zip-packs** command did not work with the CommonServerUserPython and CommonServerUserPowerShell package.

## 1.7.6

* Fixed parsing of initialization arguments of client classes in the **generate-unit-tests** command.
* Added support for AgentConfig content item in the **upload**, **create-id-set**, **find-dependecies**, **unify** and **create-content-artifacts** commands.
* Added support for XSIAM Report preview image.

## 1.7.5

* Fixed an issue where the **upload** command did not work with the CommonServerUserPython package.
* Fixed an issue in the **download** command, where some playbooks were downloaded as test playbooks.
* Added playbook modification capabilities in **TestSuite**.
* Added a new command **create-content-graph**.
* Fixed an issue in the **upload** command, where the temporary zip would not clean up properly.
* Improved content items parsing in the **create-content-graph** command.
* Added an error when the docker daemon is unavailable when running **lint**.
* Removed the validation of a subtype change for scripts in the **validate** command.
* Fixed an issue where names of XSIAM content items were not normalized properly.
* Fixed an issue where the **download** command was downloading playbooks with **script** (id) and not **scriptName**.
* Fixed an issue where script yml files were not properly identified by `find_type`.
* Removed nightly integrations filtering when deciding if a test should run.
* Added support for XSIAM Dashboard preview image.
* Added the `--no-code-formatting` flag to the **download** command, allowing to skip autopep8 and isort.
* Fixed an issue in the **update-release-notes** command, where generating release notes for modeling rules schema file caused exception.

## 1.7.4

* Fixed an issue where the **doc-review** command showed irrelevant messages.
* Fixed an issue in **validate**, where backward-compatibility failures prevented other validations from running.
* Fixed an issue in **validate**, where content-like files under infrastructure paths were not ignored.
* Fixed an issue in the AMI mapping, where server versions were missing.
* Change the way the normalize name is set for external files.
* Added dump function to XSIAM pack objects to dulicate the files.
* Fixed an issue where the `contribution_converter` did not support changes made to ApiModules.
* Added name normalization according to new convention to XSIAM content items
* Added playbook modification capabilities in **TestSuite**.
* Fixed an issue in create-content-artifacts where it will not get a normalize name for the item and it will try to duplicate the same file.

## 1.7.3

* Fixed an issue in the **format** command where fail when executed from environment without mdx server available.
* Added `Added a`, `Added an` to the list of allowed changelog prefixes.
* Added support for Indicator Types/Reputations in the **upload** command.
* Fixed an issue when running from a subdirectory of a content repo failed.
* Changing the way we are using XSIAM servers api-keys in **test-content** .
* Added a success message to **postman-codegen**.

## 1.7.2

* Fixed an issue in the **validate** command where incident fields were not found in mappers even when they exist
* Added an ability to provide list of marketplace names as a param attribute to **validate** and **upload**
* Added the file type to the error message when it is not supported.
* Fixed an issue where `contribution_converter` incorrectly mapped _Indicator Field_ objects to the _incidentfield_ directory in contribution zip files.
* Fixed a bug where **validate** returned error on empty inputs not used in playbooks.
* Added the `DEMISTO_SDK_CONTENT_PATH` environment variable, implicitly used in various commands.
* Added link to documentation for error messages regarding use cases and tags.

## 1.7.1

* Fixed an issue where *indicatorTypes* and *betaIntegrations* were not found in the id_set.
* Updated the default general `fromVersion` value on **format** to `6.5.0`
* Fixed an issue where the **validate** command did not fail when the integration yml file name was not the same as the folder containing it.
* Added an option to have **generate-docs** take a Playbooks folder path as input, and generate docs for all playbooks in it.
* Fixed an issue where the suggestion in case of `IF113` included uppercase letters for the `cliName` parameter.
* Added new validation to the **validate** command to fail and list all the file paths of files that are using a deprecated integration command / script / playbook.
* **validate** will no longer fail on playbooks calling subplaybooks that have a higher `fromVersion` value, if  calling the subplaybook has `skipifunavailable=True`.
* Fixed an issue where relative paths were not accessed correctly.
* Running any `demisto-sdk` command in a folder with a `.env` file will load it, temporarily overriding existing environment variables.
* Fixed an issue where **validate** did not properly detect deleted files.
* Added new validations to the **validate** command to verify that the schema file exists for a modeling rule and that the schema and rules keys are empty in the yml file.
* Fixed an issue where *find_type* didn't recognize exported incident types.
* Added a new validation to **validate**, making sure all inputs of a playbook are used.
* Added a new validation to **validate**, making sure all inputs used in a playbook declared in the input section.
* The **format** command will now replace the *fromServerVersion* field with *fromVersion*.

## 1.7.0

* Allowed JSON Handlers to accept kwargs, for custoimzing behavior.
* Fixed an issue where an incorrect error was shown when the `id` of a content item differed from its `name` attribute.
* Fixed an issue where the `preserve_quotes` in ruamel_handler received an incorrect value @icholy
* Fixed an issue where ignoring RM110 error code wasn't working and added a validation to **ALLOWED_IGNORE_ERRORS** to validate that all error codes are inserted in the right format.
* Fixed an issue where the contribution credit text was not added correctly to the pack README.
* Changed the contribution file implementation from markdown to a list of contributor names. The **create-content-artifact** will use this list to prepare the needed credit message.
* Added a new validation to the `XSOAR-linter` in the **lint** command for verifying that demisto.log is not used in the code.
* The **generate-docs** command will now auto-generate the Incident Mirroring section when implemented in an integration.
* Added support to automatically generate release notes for deprecated items in the **update-release-notes** command.
* Fixed an issue causing any command to crash when unable to detect local repository properties.
* Fixed an issue where running in a private gitlab repo caused a warning message to be shown multiple times.
* Added a new validation to the **validate** command to verify that markdown and python files do not contain words related to copyright section.
* Fixed an issue where **lint** crashed when provided an input file path (expecting a directory).

## 1.6.9

* Added a new validation that checks whether a pack should be deprecated.
* Added a new ability to the **format** command to deprecate a pack.
* Fixed an issue where the **validate** command sometimes returned a false negative in cases where there are several sub-playbooks with the same ID.
* Added a new validation to the **validate** command to verify that the docker in use is not deprecated.
* Added support for multiple ApiModules in the **unify** command
* Added a check to **validate** command, preventing use of relative urls in README files.
* Added environment variable **DEMISTO_SDK_MARKETPLACE** expected to affect *MarketplaceTagParser* *marketplace* value. The value will be automatically set when passing *marketplace* arg to the commands **unify**, **zip-packs**, **create-content-artifacts** and **upload**.
* Added slack notifier for build failures on the master branch.
* Added support for modeling and parsing rules in the **split** command.
* Added support for README files in **format** command.
* Added a **validate** check, making sure classifier id and name values match. Updated the classifier **format** to update the id accordingly.
* The **generate-docs** command will now auto-generate the playbook image link by default.
* Added the `--custom-image-link` argument to override.
* Added a new flag to **generate-docs** command, allowing to add a custom image link to a playbook README.
* Added a new validation to the **validate** command to verify that the package directory name is the same as the files contained in the that package.
* Added support in the **unify** command to unify a schema into its Modeling Rule.

## 1.6.8

* Fixed an issue where **validate** did not fail on invalid playbook entities' versions (i.e. subplaybooks or scripts with higher fromversion than their parent playbook).
* Added support for running lint via a remote docker ssh connection. Use `DOCKER_HOST` env variable to specify a remote docker connection, such as: `DOCKER_HOST=ssh://myuser@myhost.com`.
* Fixed an issue where the pack cache in *get_marketplaces* caused the function to return invalid values.
* Fixed an issue where running format on a pack with XSIAM entities would fail.
* Added the new `display_name` field to relevant entities in the **create-id-set** command.
* Added a new validation to the **validate** command to verify the existence of "Reliability" parameter if the integration have reputation command.
* Fixed a bug where terminating the **lint** command failed (`ctrl + c`).
* Removed the validation of a subtype change in integrations and scripts from **validate**.
* Fixed an issue where **download** did not behave as expected when prompting for a version update. Reported by @K-Yo
* Added support for adoption release notes.
* Fixed an issue where **merge-id-sets** failed when a key was missing in one id-set.json.
* Fixed a bug where some mypy messages were not parsed properly in **lint**.
* Added a validation to the **validate** command, failing when '`fromversion`' or '`toversion`' in a content entity are incorrect format.
* Added a validation to the **validate** command, checking if `fromversion` <= `toversion`.
* Fixed an issue where coverage reports used the wrong logging level, marking debug logs as errors.
* Added a new validation to the **validate** command, to check when the discouraged `http` prefixes are used when setting defaultvalue, rather than `https`.
* Added a check to the **lint** command for finding hard-coded usage of the http protocol.
* Locked the dependency on Docker.
* Removed a traceback line from the **init** command templates: BaseIntegration, BaseScript.
* Updated the token in **_add_pr_comment** method from the content-bot token to the xsoar-bot token.

## 1.6.7

* Added the `types-markdown` dependency, adding markdown capabilities to existing linters using the [Markdown](https://pypi.org/project/Markdown/) package.
* Added support in the **format** command to remove nonexistent incident/indicator fields from *layouts/mappers*
* Added the `Note: XXX` and `XXX now generally available.` release notes templates to **doc-review** command.
* Updated the logs shown during the docker build step.
* Removed a false warning about configuring the `GITLAB_TOKEN` environment variable when it's not needed.
* Removed duplicate identifiers for XSIAM integrations.
* Updated the *tags* and *use cases* in pack metadata validation to use the local files only.
* Fixed the error message in checkbox validation where the defaultvalue is wrong and added the name of the variable that should be fixed.
* Added types to `find_type_by_path` under tools.py.
* Fixed an issue where YAML files contained incorrect value type for `tests` key when running `format --deprecate`.
* Added a deprecation message to the `tests:` section of yaml files when running `format --deprecate`.
* Added use case for **validate** on *wizard* objects - set_playbook is mapped to all integrations.
* Added the 'integration-get-indicators' commands to be ignored by the **verify_yml_commands_match_readme** validation, the validation will no longer fail if these commands are not in the readme file.
* Added a new validation to the **validate** command to verify that if the phrase "breaking changes" is present in a pack release notes, a JSON file with the same name exists and contains the relevant breaking changes information.
* Improved logs when running test playbooks (in a build).
* Fixed an issue in **upload** did not include list-type content items. @nicolas-rdgs
* Reverted release notes to old format.

## 1.6.6

* Added debug print when excluding item from ID set due to missing dependency.
* Added a validation to the **validate** command, failing when non-ignorable errors are present in .pack-ignore.
* Fixed an issue where `mdx server` did not close when stopped in mid run.
* Fixed an issue where `-vvv` flag did not print logs on debug level.
* enhanced ***validate*** command to list all command names affected by a backward compatibility break, instead of only one.
* Added support for Wizard content item in the **format**, **validate**, **upload**, **create-id-set**, **find-dependecies** and **create-content-artifacts** commands.
* Added a new flag to the **validate** command, allowing to run specific validations.
* Added support in **unify** and **create-content-artifacts** for displaying different documentations (detailed description + readme) for content items, depending on the marketplace version.
* Fixed an issue in **upload** where list items were not uploaded.
* Added a new validation to **validate** command to verify that *cliName* and *id* keys of the incident field or the indicator field are matches.
* Added the flag '-x', '--xsiam' to **upload** command to upload XSIAM entities to XSIAM server.
* Fixed the integration field *isFetchEvents* to be in lowercase.
* Fixed an issue where **validate -i** run after **format -i** on an existing file in the repo instead of **validate -g**.
* Added the following commands: 'update-remote-data', 'get-modified-remote-data', 'update-remote-system' to be ignored by the **verify_yml_commands_match_readme** validation, the validation will no longer fail if these commands are not in the readme file.
* Updated the release note template to include a uniform format for all items.
* Added HelloWorldSlim template option for *--template* flag in **demisto-sdk init** command.
* Fixed an issue where the HelloWorldSlim template in **demisto-sdk init** command had an integration id that was conflicting with HelloWorld integration id.
* Updated the SDK to use demisto-py 3.1.6, allowing use of a proxy with an environment variable.
* Set the default logger level to `warning`, to avoid unwanted debug logs.
* The **format** command now validates that default value of checkbox parameters is a string 'true' or 'false'.
* Fixed an issue where `FileType.PLAYBOOK` would show instead of `Playbook` in readme error messages.
* Added a new validation to **validate** proper defaultvalue for checkbox fields.

## 1.6.5

* Fixed an issue in the **format** command where the `id` field was overwritten for existing JSON files.
* Fixed an issue where the **doc-review** command was successful even when the release-note is malformed.
* Added timestamps to the `demisto-sdk` logger.
* Added time measurements to **lint**.
* Added the flag '-d', '--dependency' to **find-dependencies** command to get the content items that cause the dependencies between two packs.
* Fixed an issue where **update-release-notes** used the *trigger_id* field instead of the *trigger_name* field.
* Fixed an issue where **doc-review** failed to recognize script names, in scripts using the old file structure.
* Fixed an issue where concurrent processes created by **lint** caused deadlocks when opening files.
* Fixed an issue in the **format** command where `_dev` or `_copy` suffixes weren't removed from the subscript names in playbooks and layouts.
* Fixed an issue where **validate** failed on nonexistent `README.md` files.
* Added support of XSIAM content items to the **validate** command.
* Report **lint** summary results and failed packages after reporting time measurements.

## 1.6.4

* Added the new **generate-yml-from-python** command.
* Added a code *type* indication for integration and script objects in the *ID Set*.
* Added the [Vulture](https://github.com/jendrikseipp/vulture) linter to the pre-commit hook.
* The `demisto-sdk` pack will now be distributed via PyPi with a **wheel** file.
* Fixed a bug where any edited json file that contained a forward slash (`/`) escaped.
* Added a new validation to **validate** command to verify that the metadata *currentVersion* is
the same as the last release note version.
* The **validate** command now checks if there're none-deprecated integration commands that are missing from the readme file.
* Fixed an issue where *dockerimage* changes in Scripts weren't recognized by the **update-release-notes** command.
* Fixed an issue where **update-xsoar-config-file** did not properly insert the marketplace packs list to the file.
* Added the pack name to the known words by default when running the **doc-review** command.
* Added support for new XSIAM entities in **create-id-set** command.
* Added support for new XSIAM entities in **create-content-artifacts** command.
* Added support for Parsing/Modeling Rule content item in the **unify** command.
* Added the integration name, the commands name and the script name to the known words by default when running the **doc-review** command.
* Added an argument '-c' '--custom' to the **unify** command, if True will append to the unified yml name/display/id the custom label provided
* Added support for sub words suggestion in kebab-case sentences when running the **doc-review** command.
* Added support for new XSIAM entities in **update-release-notes** command.
* Enhanced the message of alternative suggestion words shown when running **doc-review** command.
* Fixed an incorrect error message, in case `node` is not installed on the machine.
* Fixed an issue in the **lint** command where the *check-dependent-api-modules* argument was set to true by default.
* Added a new command **generate-unit-tests**.
* Added a new validation to **validate** all SIEM integration have the same suffix.
* Fixed the destination path of the unified parsing/modeling rules in **create-content-artifacts** command.
* Fixed an issue in the **validate** command, where we validated wrongfully the existence of readme file for the *ApiModules* pack.
* Fixed an issue in the **validate** command, where an error message that was displayed for scripts validation was incorrect.
* Fixed an issue in the **validate** and **format** commands where *None* arguments in integration commands caused the commands to fail unexpectedly.
* Added support for running tests on XSIAM machines in the **test-content** command.
* Fixed an issue where the **validate** command did not work properly when deleting non-content items.
* Added the flag '-d', '--dependency' to **find-dependencies** command to get the content items that cause the dependencies between two packs.

## 1.6.3

* **Breaking change**: Fixed a typo in the **validate** `--quiet-bc-validation` flag (was `--quite-bc-validation`). @upstart-swiss
* Dropped support for python 3.7: Demisto-SDK is now supported on Python 3.8 or newer.
* Added an argument to YAMLHandler, allowing to set a maximal width for YAML files. This fixes an issue where a wrong default was used.
* Added the detach mechanism to the **upload** command, If you set the --input-config-file flag, any files in the repo's SystemPacks folder will be detached.
* Added the reattach mechanism to the **upload** command, If you set the --input-config-file flag, any detached item in your XSOAR instance that isn't currently in the repo's SystemPacks folder will be re-attached.
* Fixed an issue in the **validate** command that did not work properly when using the *-g* flag.
* Enhanced the dependency message shown when running **lint**.
* Fixed an issue where **update-release-notes** didn't update the currentVersion in pack_metadata.
* Improved the logging in **test-content** for helping catch typos in external playbook configuration.

## 1.6.2

* Added dependency validation support for core marketplacev2 packs.
* Fixed an issue in **update-release-notes** where suggestion fix failed in validation.
* Fixed a bug where `.env` files didn't load. @nicolas-rdgs
* Fixed a bug where **validate** command failed when the *categories* field in the pack metadata was empty for non-integration packs.
* Added *system* and *item-type* arguments to the **download** command, used when downloading system items.
* Added a validation to **validate**, checking that each script, integration and playbook have a README file. This validation only runs when the command is called with either the `-i` or the `-g` flag.
* Fixed a regression issue with **doc-review**, where the `-g` flag did not work.
* Improved the detection of errors in **doc-review** command.
* The **validate** command now checks if a readme file is empty, only for packs that contain playbooks or were written by a partner.
* The **validate** command now makes sure common contextPath values (e.g. `DBotScore.Score`) have a non-empty description, and **format** populates them automatically.
* Fixed an issue where the **generate-outputs** command did not work properly when examples were provided.
* Fixed an issue in the **generate-outputs** command, where the outputs were not written to the specified output path.
* The **generate-outputs** command can now generate outputs from multiple calls to the same command (useful when different args provide different outputs).
* The **generate-outputs** command can now update a yaml file with new outputs, without deleting or overwriting existing ones.
* Fixed a bug where **doc-review** command failed on existing templates.
* Fixed a bug where **validate** command failed when the word demisto is in the repo README file.
* Added support for adding test-playbooks to the zip file result in *create-content-artifacts* command for marketplacev2.
* Fixed an issue in **find-dependencies** where using the argument *-o* without the argument *--all-packs-dependencies* did not print a proper warning.
* Added a **validate** check to prevent deletion of files whose deletion is not supported by the XSOAR marketplace.
* Removed the support in the *maintenance* option of the *-u* flag in the **update-release-notes** command.
* Added validation for forbidden words and phrases in the **doc-review** command.
* Added a retries mechanism to the **test-content** command to stabilize the build process.
* Added support for all `git` platforms to get remote files.
* Refactored the **format** command's effect on the *fromversion* field:
  * Fixed a bug where the *fromversion* field was removed when modifying a content item.
  * Updated the general default *fromversion* and the default *fromversion* of newly-introduced content items (e.g. `Lists`, `Jobs`).
  * Added an interactive mode functionality for all content types, to ask the user whether to set a default *fromversion*, if could not automatically determine its value. Use `-y` to assume 'yes' as an answer to all prompts and run non-interactively.

## 1.6.1

* Added the '--use-packs-known-words' argument to the **doc-review** command
* Added YAML_Loader to handle yaml files in a standard way across modules, replacing PYYAML.
* Fixed an issue when filtering items using the ID set in the **create-content-artifacts** command.
* Fixed an issue in the **generate-docs** command where tables were generated with an empty description column.
* Fixed an issue in the **split** command where splitting failed when using relative input/output paths.
* Added warning when inferred files are missing.
* Added to **validate** a validation for integration image dimensions, which should be 120x50px.
* Improved an error in the **validate** command to better differentiate between the case where a required fetch parameter is malformed or missing.

## 1.6.0

* Fixed an issue in the **create-id-set** command where similar items from different marketplaces were reported as duplicated.
* Fixed typo in demisto-sdk init
* Fixed an issue where the **lint** command did not handle all container exit codes.
* Add to **validate** a validation for pack name to make sure it is unchanged.
* Added a validation to the **validate** command that verifies that the version in the pack_metdata file is written in the correct format.
* Fixed an issue in the **format** command where missing *fromVersion* field in indicator fields caused an error.

## 1.5.9

* Added option to specify `External Playbook Configuration` to change inputs of Playbooks triggered as part of **test-content**
* Improved performance of the **lint** command.
* Improved performance of the **validate** command when checking README images.
* ***create-id-set*** command - the default value of the **marketplace** argument was changed from ‘xsoar’ to all packs existing in the content repository. When using the command, make sure to pass the relevant marketplace to use.

## 1.5.8

* Fixed an issue where the command **doc-review** along with the argument `--release-notes` failed on yml/json files with invalid schema.
* Fixed an issue where the **lint** command failed on packs using python 3.10

## 1.5.7

* Fixed an issue where reading remote yaml files failed.
* Fixed an issue in **validate** failed with no error message for lists (when no fromVersion field was found).
* Fixed an issue when running **validate** or **format** in a gitlab repository, and failing to determine its project id.
* Added an enhancement to **split**, handling an empty output argument.
* Added the ability to add classifiers and mappers to conf.json.
* Added the Alias field to the incident field schema.

## 1.5.6

* Added 'deprecated' release notes template.
* Fixed an issue where **run-test-playbook** command failed to get the task entries when the test playbook finished with errors.
* Fixed an issue in **validate** command when running with `no-conf-json` argument to ignore the `conf.json` file.
* Added error type text (`ERROR` or `WARNING`) to **validate** error prints.
* Fixed an issue where the **format** command on test playbook did not format the ID to be equal to the name of the test playbook.
* Enhanced the **update-release-notes** command to automatically commit release notes config file upon creation.
* The **validate** command will validate that an indicator field of type html has fromVersion of 6.1.0 and above.
* The **format** command will now add fromVersion 6.1.0 to indicator field of type html.
* Added support for beta integrations in the **format** command.
* Fixed an issue where the **postman-codegen** command failed when called with the `--config-out` flag.
* Removed the integration documentation from the detailed description while performing **split** command to the unified yml file.
* Removed the line which indicates the version of the product from the README.md file for new contributions.

## 1.5.5

* Fixed an issue in the **update-release-notes** command, which did not work when changes were made in multiple packs.
* Changed the **validate** command to fail on missing test-playbooks only if no unittests are found.
* Fixed `to_kebab_case`, it will now deal with strings that have hyphens, commas or periods in them, changing them to be hyphens in the new string.
* Fixed an issue in the **create-id-set** command, where the `source` value included the git token if it was specified in the remote url.
* Fixed an issue in the **merge-id-set** command, where merging fails because of duplicates but the packs are in the XSOAR repo but in different version control.
* Fixed missing `Lists` Content Item as valid `IDSetType`
* Added enhancement for **generate-docs**. It is possible to provide both file or a comma seperated list as `examples`. Also, it's possible to provide more than one example for a script or a command.
* Added feature in **format** to sync YML and JSON files to the `master` file structure.
* Added option to specify `Incident Type`, `Incoming Mapper` and `Classifier` when configuring instance in **test-content**
* added a new command **run-test-playbook** to run a test playbook in a given XSOAR instance.
* Fixed an issue in **format** when running on a modified YML, that the `id` value is not changed to its old `id` value.
* Enhancement for **split** command, replace `ApiModule` code block to `import` when splitting a YML.
* Fixed an issue where indicator types were missing from the pack's content, when uploading using **zip-packs**.
* The request data body format generated in the **postman-codegen** will use the python argument's name and not the raw data argument's name.
* Added the flag '--filter-by-id-set' to **create-content-artifacts** to create artifacts only for items in the given id_set.json.

## 1.5.4

* Fixed an issue with the **format** command when contributing via the UI
* The **format** command will now not remove the `defaultRows` key from incident, indicator and generic fields with `type: grid`.
* Fixed an issue with the **validate** command when a layoutscontainer did not have the `fromversion` field set.
* added a new command **update-xsoar-config-file** to handle your XSOAR Configuration File.
* Added `skipVerify` argument in **upload** command to skip pack signature verification.
* Fixed an issue when the **run** command  failed running when there’s more than one playground, by explicitly using the current user’s playground.
* Added support for Job content item in the **format**, **validate**, **upload**, **create-id-set**, **find-dependecies** and **create-content-artifacts** commands.
* Added a **source** field to the **id_set** entitles.
* Two entitles will not consider as duplicates if they share the same pack and the same source.
* Fixed a bug when duplicates were found in **find_dependencies**.
* Added function **get_current_repo** to `tools`.
* The **postman-codegen** will not have duplicates argument name. It will rename them to the minimum distinguished shared path for each of them.

## 1.5.3

* The **format** command will now set `unsearchable: True` for incident, indicator and generic fields.
* Fixed an issue where the **update-release-notes** command crashes with `--help` flag.
* Added validation to the **validate** command that verifies the `unsearchable` key in incident, indicator and generic fields is set to true.
* Removed a validation that DBotRole should be set for automation that requires elevated permissions to the `XSOAR-linter` in the **lint** command.
* Fixed an issue in **Validate** command where playbooks conditional tasks were mishandeled.
* Added a validation to prevent contributors from using the `fromlicense` key as a configuration parameter in an integration's YML
* Added a validation to ensure that the type for **API token** (and similar) parameters are configured correctly as a `credential` type in the integration configuration YML.
* Added an assertion that checks for duplicated requests' names when generating an integration from a postman collection.
* Added support for [.env files](https://pypi.org/project/python-dotenv/). You can now add a `.env` file to your repository with the logging information instead of setting a global environment variables.
* When running **lint** command with --keep-container flag, the docker images are committed.
* The **validate** command will not return missing test playbook error when given a script with dynamic-section tag.

## 1.5.2

* Added a validation to **update-release-notes** command to ensure that the `--version` flag argument is in the right format.
* added a new command **coverage-analyze** to generate and print coverage reports.
* Fixed an issue in **validate** in repositories which are not in GitHub or GitLab
* Added a validation that verifies that readme image absolute links do not contain the working branch name.
* Added support for List content item in the **format**, **validate**, **download**, **upload**, **create-id-set**, **find-dependecies** and **create-content-artifacts** commands.
* Added a validation to ensure reputation command's default argument is set as an array input.
* Added the `--fail-duplicates` flag for the **merge-id-set** command which will fail the command if duplicates are found.
* Added the `--fail-duplicates` flag for the **create-id-set** command which will fail the command if duplicates are found.

## 1.5.1

* Fixed an issue where **validate** command failed to recognized test playbooks for beta integrations as valid tests.
* Fixed an issue were the **validate** command was falsely recognizing image paths in readme files.
* Fixed an issue where the **upload** command error message upon upload failure pointed to wrong file rather than to the pack metadata.
* Added a validation that verifies that each script which appears in incident fields, layouts or layout containers exists in the id_set.json.
* Fixed an issue where the **postman code-gen** command generated double dots for context outputs when it was not needed.
* Fixed an issue where there **validate** command on release notes file crashed when author image was added or modified.
* Added input handling when running **find-dependencies**, replacing string manipulations.
* Fixed an issue where the **validate** command did not handle multiple playbooks with the same name in the id_set.
* Added support for GitLab repositories in **validate**

## 1.5.0

* Fixed an issue where **upload** command failed to upload packs not under content structure.
* Added support for **init** command to run from non-content repo.
* The **split-yml** has been renamed to **split** and now supports splitting Dashboards from unified Generic Modules.
* Fixed an issue where the skipped tests validation ran on the `ApiModules` pack in the **validate** command.
* The **init** command will now create the `Generic Object` entities directories.
* Fixed an issue where the **format** command failed to recognize changed files from git.
* Fixed an issue where the **json-to-outputs** command failed checking whether `0001-01-01T00:00:00` is of type `Date`
* Added to the **generate context** command to generate context paths for integrations from an example file.
* Fixed an issue where **validate** failed on release notes configuration files.
* Fixed an issue where the **validate** command failed on pack input if git detected changed files outside of `Packs` directory.
* Fixed an issue where **validate** command failed to recognize files inside validated pack when validation release notes, resulting in a false error message for missing entity in release note.
* Fixed an issue where the **download** command failed when downloading an invalid YML, instead of skipping it.

## 1.4.9

* Added validation that the support URL in partner contribution pack metadata does not lead to a GitHub repo.
* Enhanced ***generate-docs*** with default `additionalinformation` (description) for common parameters.
* Added to **validate** command a validation that a content item's id and name will not end with spaces.
* The **format** command will now remove trailing whitespaces from content items' id and name fields.
* Fixed an issue where **update-release-notes** could fail on files outside the user given pack.
* Fixed an issue where the **generate-test-playbook** command would not place the playbook in the proper folder.
* Added to **validate** command a validation that packs with `Iron Bank` uses the latest docker from Iron Bank.
* Added to **update-release-notes** command support for `Generic Object` entities.
* Fixed an issue where playbook `fromversion` mismatch validation failed even if `skipunavailable` was set to true.
* Added to the **create artifacts** command support for release notes configuration file.
* Added validation to **validate** for release notes config file.
* Added **isoversize** and **isautoswitchedtoquietmode** fields to the playbook schema.
* Added to the **update-release-notes** command `-bc` flag to generate template for breaking changes version.
* Fixed an issue where **validate** did not search description files correctly, leading to a wrong warning message.

## 1.4.8

* Fixed an issue where yml files with `!reference` failed to load properly.
* Fixed an issue when `View Integration Documentation` button was added twice during the download and re-upload.
* Fixed an issue when `(Partner Contribution)` was added twice to the display name during the download and re-upload.
* Added the following enhancements in the **generate-test-playbook** command:
  * Added the *--commands* argument to generate tasks for specific commands.
  * Added the *--examples* argument to get the command examples file path and generate tasks from the commands and arguments specified there.
  * Added the *--upload* flag to specify whether to upload the test playbook after the generation.
  * Fixed the output condition generation for outputs of type `Boolean`.

## 1.4.7

* Fixed an issue where an empty list for a command context didn't produce an indication other than an empty table.
* Fixed an issue where the **format** command has incorrectly recognized on which files to run when running using git.
* Fixed an issue where author image validations were not checked properly.
* Fixed an issue where new old-formatted scripts and integrations were not validated.
* Fixed an issue where the wording in the from version validation error for subplaybooks was incorrect.
* Fixed an issue where the **update-release-notes** command used the old docker image version instead of the new when detecting a docker change.
* Fixed an issue where the **generate-test-playbook** command used an incorrect argument name as default
* Fixed an issue where the **json-to-outputs** command used an incorrect argument name as default when using `-d`.
* Fixed an issue where validations failed while trying to validate non content files.
* Fixed an issue where README validations did not work post VS Code formatting.
* Fixed an issue where the description validations were inconsistent when running through an integration file or a description file.

## 1.4.6

* Fixed an issue where **validate** suggests, with no reason, running **format** on missing mandatory keys in yml file.
* Skipped existence of TestPlaybook check on community and contribution integrations.
* Fixed an issue where pre-commit didn't run on the demisto_sdk/commands folder.
* The **init** command will now change the script template name in the code to the given script name.
* Expanded the validations performed on beta integrations.
* Added support for PreProcessRules in the **format**, **validate**, **download**, and **create-content-artifacts** commands.
* Improved the error messages in **generate-docs**, if an example was not provided.
* Added to **validate** command a validation that a content entity or a pack name does not contain the words "partner" and "community".
* Fixed an issue where **update-release-notes** ignores *--text* flag while using *-f*
* Fixed the outputs validations in **validate** so enrichment commands will not be checked to have DBotScore outputs.
* Added a new validation to require the dockerimage key to exist in an integration and script yml files.
* Enhanced the **generate-test-playbook** command to use only integration tested on commands, rather than (possibly) other integrations implementing them.
* Expanded unify command to support GenericModules - Unifies a GenericModule object with its Dashboards.
* Added validators for generic objects:
  * Generic Field validator - verify that the 'fromVersion' field is above 6.5.0, 'group' field equals 4 and 'id' field starts with the prefix 'generic_'.
  * Generic Type validator - verify that the 'fromVersion' field is above 6.5.0
  * Generic Module validator - verify that the 'fromVersion' field is above 6.5.0
  * Generic Definition validator - verify that the 'fromVersion' field is above 6.5.0
* Expanded Format command to support Generic Objects - Fixes generic objects according to their validations.
* Fixed an issue where the **update-release-notes** command did not handle ApiModules properly.
* Added option to enter a dictionary or json of format `[{field_name:description}]` in the **json-to-outputs** command,
  with the `-d` flag.
* Improved the outputs for the **format** command.
* Fixed an issue where the validations performed after the **format** command were inconsistent with **validate**.
* Added to the **validate** command a validation for the author image.
* Updated the **create-content-artifacts** command to support generic modules, definitions, fields and types.
* Added an option to ignore errors for file paths and not only file name in .pack-ignore file.

## 1.4.5

* Enhanced the **postman-codegen** command to name all generated arguments with lower case.
* Fixed an issue where the **find-dependencies** command miscalculated the dependencies for playbooks that use generic commands.
* Fixed an issue where the **validate** command failed in external repositories in case the DEMISTO_SDK_GITHUB_TOKEN was not set.
* Fixed an issue where **openapi-codegen** corrupted the swagger file by overwriting configuration to swagger file.
* Updated the **upload** command to support uploading zipped packs to the marketplace.
* Added to the **postman-codegen** command support of path variables.
* Fixed an issue where **openapi-codegen** entered into an infinite loop on circular references in the swagger file.
* The **format** command will now set `fromVersion: 6.2.0` for widgets with 'metrics' data type.
* Updated the **find-dependencies** command to support generic modules, definitions, fields and types.
* Fixed an issue where **openapi-codegen** tried to extract reference example outputs, leading to an exception.
* Added an option to ignore secrets automatically when using the **init** command to create a pack.
* Added a tool that gives the ability to temporarily suppress console output.

## 1.4.4

* When formatting incident types with Auto-Extract rules and without mode field, the **format** command will now add the user selected mode.
* Added new validation that DBotRole is set for scripts that requires elevated permissions to the `XSOAR-linter` in the **lint** command.
* Added url escaping to markdown human readable section in generate docs to avoid autolinking.
* Added a validation that mapper's id and name are matching. Updated the format of mapper to include update_id too.
* Added a validation to ensure that image paths in the README files are valid.
* Fixed **find_type** function to correctly find test files, such as, test script and test playbook.
* Added scheme validations for the new Generic Object Types, Fields, and Modules.
* Renamed the flag *--input-old-version* to *--old-version* in the **generate-docs** command.
* Refactored the **update-release-notes** command:
  * Replaced the *--all* flag with *--use-git* or *-g*.
  * Added the *--force* flag to update the pack release notes without changes in the pack.
  * The **update-release-notes** command will now update all dependent integrations on ApiModule change, even if not specified.
  * If more than one pack has changed, the full list of updated packs will be printed at the end of **update-release-notes** command execution.
  * Fixed an issue where the **update-release-notes** command did not add docker image release notes entry for release notes file if a script was changed.
  * Fixed an issue where the **update-release-notes** command did not detect changed files that had the same name.
  * Fixed an issue in the **update-release-notes** command where the version support of JSON files was mishandled.
* Fixed an issue where **format** did not skip files in test and documentation directories.
* Updated the **create-id-set** command to support generic modules, definitions, fields and types.
* Changed the **convert** command to generate old layout fromversion to 5.0.0 instead of 4.1.0
* Enhanced the command **postman-codegen** with type hints for templates.

## 1.4.3

* Fixed an issue where **json-to-outputs** command returned an incorrect output when json is a list.
* Fixed an issue where if a pack README.md did not exist it could cause an error in the validation process.
* Fixed an issue where the *--name* was incorrectly required in the **init** command.
* Adding the option to run **validate** on a specific path while using git (*-i* & *-g*).
* The **format** command will now change UUIDs in .yml and .json files to their respective content entity name.
* Added a playbook validation to check if a task sub playbook exists in the id set in the **validate** command.
* Added the option to add new tags/usecases to the approved list and to the pack metadata on the same pull request.
* Fixed an issue in **test_content** where when different servers ran tests for the same integration, the server URL parameters were not set correctly.
* Added a validation in the **validate** command to ensure that the ***endpoint*** command is configured correctly in yml file.
* Added a warning when pack_metadata's description field is longer than 130 characters.
* Fixed an issue where a redundant print occurred on release notes validation.
* Added new validation in the **validate** command to ensure that the minimal fromVersion in a widget of type metrics will be 6.2.0.
* Added the *--release-notes* flag to demisto-sdk to get the current version release notes entries.

## 1.4.2

* Added to `pylint` summary an indication if a test was skipped.
* Added to the **init** command the option to specify fromversion.
* Fixed an issue where running **init** command without filling the metadata file.
* Added the *--docker-timeout* flag in the **lint** command to control the request timeout for the Docker client.
* Fixed an issue where **update-release-notes** command added only one docker image release notes entry for release notes file, and not for every entity whom docker image was updated.
* Added a validation to ensure that incident/indicator fields names starts with their pack name in the **validate** command. (Checked only for new files and only when using git *-g*)
* Updated the **find-dependencies** command to return the 'dependencies' according the layout type ('incident', 'indicator').
* Enhanced the "vX" display name validation for scripts and integrations in the **validate** command to check for every versioned script or integration, and not only v2.
* Added the *--fail-duplicates* flag for the **create-id-set** command which will fail the command if duplicates are found.
* Added to the **generate-docs** command automatic addition to git when a new readme file is created.

## 1.4.1

* When in private repo without `DEMSITO_SDK_GITHUB_TOKEN` configured, get_remote_file will take files from the local origin/master.
* Enhanced the **unify** command when giving input of a file and not a directory return a clear error message.
* Added a validation to ensure integrations are not skipped and at least one test playbook is not skipped for each integration or script.
* Added to the Content Tests support for `context_print_dt`, which queries the incident context and prints the result as a json.
* Added new validation for the `xsoar_config.json` file in the **validate** command.
* Added a version differences section to readme in **generate-docs** command.
* Added the *--docs-format* flag in the **integration-diff** command to get the output in README format.
* Added the *--input-old-version* and *--skip-breaking-changes* flags in the **generate-docs** command to get the details for the breaking section and to skip the breaking changes section.

## 1.4.0

* Enable passing a comma-separated list of paths for the `--input` option of the **lint** command.
* Added new validation of unimplemented test-module command in the code to the `XSOAR-linter` in the **lint** command.
* Fixed the **generate-docs** to handle integration authentication parameter.
* Added a validation to ensure that description and README do not contain the word 'Demisto'.
* Improved the deprecated message validation required from playbooks and scripts.
* Added the `--quite-bc-validation` flag for the **validate** command to run the backwards compatibility validation in quite mode (errors is treated like warnings).
* Fixed the **update release notes** command to display a name for old layouts.
* Added the ability to append to the pack README credit to contributors.
* Added identification for parameter differences in **integration-diff** command.
* Fixed **format** to use git as a default value.
* Updated the **upload** command to support reports.
* Fixed an issue where **generate-docs** command was displaying 'None' when credentials parameter display field configured was not configured.
* Fixed an issue where **download** did not return exit code 1 on failure.
* Updated the validation that incident fields' names do not contain the word incident will aplly to core packs only.
* Added a playbook validation to verify all conditional tasks have an 'else' path in **validate** command.
* Renamed the GitHub authentication token environment variable `GITHUB_TOKEN` to `DEMITO_SDK_GITHUB_TOKEN`.
* Added to the **update-release-notes** command automatic addition to git when new release notes file is created.
* Added validation to ensure that integrations, scripts, and playbooks do not contain the entity type in their names.
* Added the **convert** command to convert entities between XSOAR versions.
* Added the *--deprecate* flag in **format** command to deprecate integrations, scripts, and playbooks.
* Fixed an issue where ignoring errors did not work when running the **validate** command on specific files (-i).

## 1.3.9

* Added a validation verifying that the pack's README.md file is not equal to pack description.
* Fixed an issue where the **Assume yes** flag did not work properly for some entities in the **format** command.
* Improved the error messages for separators in folder and file names in the **validate** command.
* Removed the **DISABLE_SDK_VERSION_CHECK** environment variable. To disable new version checks, use the **DEMISTO_SDK_SKIP_VERSION_CHECK** envirnoment variable.
* Fixed an issue where the demisto-sdk version check failed due to a rate limit.
* Fixed an issue with playbooks scheme validation.

## 1.3.8

* Updated the **secrets** command to work on forked branches.

## 1.3.7

* Added a validation to ensure correct image and description file names.
* Fixed an issue where the **validate** command failed when 'display' field in credentials param in yml is empty but 'displaypassword' was provided.
* Added the **integration-diff** command to check differences between two versions of an integration and to return a report of missing and changed elements in the new version.
* Added a validation verifying that the pack's README.md file is not missing or empty for partner packs or packs contains use cases.
* Added a validation to ensure that the integration and script folder and file names will not contain separators (`_`, `-`, ``).
* When formatting new pack, the **format** command will set the *fromversion* key to 5.5.0 in the new files without fromversion.

## 1.3.6

* Added a validation that core packs are not dependent on non-core packs.
* Added a validation that a pack name follows XSOAR standards.
* Fixed an issue where in some cases the `get_remote_file` function failed due to an invalid path.
* Fixed an issue where running **update-release-notes** with updated integration logo, did not detect any file changes.
* Fixed an issue where the **create-id-set** command did not identify unified integrations correctly.
* Fixed an issue where the `CommonTypes` pack was not identified as a dependency for all feed integrations.
* Added support for running SDK commands in private repositories.
* Fixed an issue where running the **init** command did not set the correct category field in an integration .yml file for a newly created pack.
* When formatting new contributed pack, the **format** command will set the *fromversion* key to 6.0.0 in the relevant files.
* If the environment variable "DISABLE_SDK_VERSION_CHECK" is define, the demisto-sdk will no longer check for newer version when running a command.
* Added the `--use-pack-metadata` flag for the **find-dependencies** command to update the calculated dependencies using the the packs metadata files.
* Fixed an issue where **validate** failed on scripts in case the `outputs` field was set to `None`.
* Fixed an issue where **validate** was failing on editing existing release notes.
* Added a validation for README files verifying that the file doesn't contain template text copied from HelloWorld or HelloWorldPremium README.

## 1.3.5

* Added a validation that layoutscontainer's id and name are matching. Updated the format of layoutcontainer to include update_id too.
* Added a validation that commands' names and arguments in core packs, or scripts' arguments do not contain the word incident.
* Fixed issue where running the **generate-docs** command with -c flag ran all the commands and not just the commands specified by the flag.
* Fixed the error message of the **validate** command to not always suggest adding the *description* field.
* Fixed an issue where running **format** on feed integration generated invalid parameter structure.
* Fixed an issue where the **generate-docs** command did not add all the used scripts in a playbook to the README file.
* Fixed an issue where contrib/partner details might be added twice to the same file, when using unify and create-content-artifacts commands
* Fixed issue where running **validate** command on image-related integration did not return the correct outputs to json file.
* When formatting playbooks, the **format** command will now remove empty fields from SetIncident, SetIndicator, CreateNewIncident, CreateNewIndicator script arguments.
* Added an option to fill in the developer email when running the **init** command.

## 1.3.4

* Updated the **validate** command to check that the 'additionalinfo' field only contains the expected value for feed required parameters and not equal to it.
* Added a validation that community/partner details are not in the detailed description file.
* Added a validation that the Use Case tag in pack_metadata file is only used when the pack contains at least one PB, Incident Type or Layout.
* Added a validation that makes sure outputs in integrations are matching the README file when only README has changed.
* Added the *hidden* field to the integration schema.
* Fixed an issue where running **format** on a playbook whose `name` does not equal its `id` would cause other playbooks who use that playbook as a sub-playbook to fail.
* Added support for local custom command configuration file `.demisto-sdk-conf`.
* Updated the **format** command to include an update to the description file of an integration, to remove community/partner details.

## 1.3.3

* Fixed an issue where **lint** failed where *.Dockerfile* exists prior running the lint command.
* Added FeedHelloWorld template option for *--template* flag in **demisto-sdk init** command.
* Fixed issue where **update-release-notes** deleted release note file if command was called more than once.
* Fixed issue where **update-release-notes** added docker image release notes every time the command was called.
* Fixed an issue where running **update-release-notes** on a pack with newly created integration, had also added a docker image entry in the release notes.
* Fixed an issue where `XSOAR-linter` did not find *NotImplementedError* in main.
* Added validation for README files verifying their length (over 30 chars).
* When using *-g* flag in the **validate** command it will now ignore untracked files by default.
* Added the *--include-untracked* flag to the **validate** command to include files which are untracked by git in the validation process.
* Improved the `pykwalify` error outputs in the **validate** command.
* Added the *--print-pykwalify* flag to the **validate** command to print the unchanged output from `pykwalify`.

## 1.3.2

* Updated the format of the outputs when using the *--json-file* flag to create a JSON file output for the **validate** and **lint** commands.
* Added the **doc-review** command to check spelling in .md and .yml files as well as a basic release notes review.
* Added a validation that a pack's display name does not already exist in content repository.
* Fixed an issue where the **validate** command failed to detect duplicate params in an integration.
* Fixed an issue where the **validate** command failed to detect duplicate arguments in a command in an integration.

## 1.3.1

* Fixed an issue where the **validate** command failed to validate the release notes of beta integrations.
* Updated the **upload** command to support indicator fields.
* The **validate** and **update-release-notes** commands will now check changed files against `demisto/master` if it is configured locally.
* Fixed an issue where **validate** would incorrectly identify files as renamed.
* Added a validation that integration properties (such as feed, mappers, mirroring, etc) are not removed.
* Fixed an issue where **validate** failed when comparing branch against commit hash.
* Added the *--no-pipenv* flag to the **split-yml** command.
* Added a validation that incident fields and incident types are not removed from mappers.
* Fixed an issue where the *c
reate-id-set* flag in the *validate* command did not work while not using git.
* Added the *hiddenusername* field to the integration schema.
* Added a validation that images that are not integration images, do not ask for a new version or RN

## 1.3.0

* Do not collect optional dependencies on indicator types reputation commands.
* Fixed an issue where downloading indicator layoutscontainer objects failed.
* Added a validation that makes sure outputs in integrations are matching the README file.
* Fixed an issue where the *create-id-set* flag in the **validate** command did not work.
* Added a warning in case no id_set file is found when running the **validate** command.
* Fixed an issue where changed files were not recognised correctly on forked branches in the **validate** and the **update-release-notes** commands.
* Fixed an issue when files were classified incorrectly when running *update-release-notes*.
* Added a validation that integration and script file paths are compatible with our convention.
* Fixed an issue where id_set.json file was re created whenever running the generate-docs command.
* added the *--json-file* flag to create a JSON file output for the **validate** and **lint** commands.

## 1.2.19

* Fixed an issue where merge id_set was not updated to work with the new entity of Packs.
* Added a validation that the playbook's version matches the version of its sub-playbooks, scripts, and integrations.

## 1.2.18

* Changed the *skip-id-set-creation* flag to *create-id-set* in the **validate** command. Its default value will be False.
* Added support for the 'cve' reputation command in default arg validation.
* Filter out generic and reputation command from scripts and playbooks dependencies calculation.
* Added support for the incident fields in outgoing mappers in the ID set.
* Added a validation that the taskid field and the id field under the task field are both from uuid format and contain the same value.
* Updated the **format** command to generate uuid value for the taskid field and for the id under the task field in case they hold an invalid values.
* Exclude changes from doc_files directory on validation.
* Added a validation that an integration command has at most one default argument.
* Fixing an issue where pack metadata version bump was not enforced when modifying an old format (unified) file.
* Added validation that integration parameter's display names are capitalized and spaced using whitespaces and not underscores.
* Fixed an issue where beta integrations where not running deprecation validations.
* Allowed adding additional information to the deprecated description.
* Fixing an issue when escaping less and greater signs in integration params did not work as expected.

## 1.2.17

* Added a validation that the classifier of an integration exists.
* Added a validation that the mapper of an integration exists.
* Added a validation that the incident types of a classifier exist.
* Added a validation that the incident types of a mapper exist.
* Added support for *text* argument when running **demisto-sdk update-release-notes** on the ApiModules pack.
* Added a validation for the minimal version of an indicator field of type grid.
* Added new validation for incident and indicator fields in classifiers mappers and layouts exist in the content.
* Added cache for get_remote_file to reducing failures from accessing the remote repo.
* Fixed an issue in the **format** command where `_dev` or `_copy` suffixes weren't removed from the `id` of the given playbooks.
* Playbook dependencies from incident and indicator fields are now marked as optional.
* Mappers dependencies from incident types and incident fields are now marked as optional.
* Classifier dependencies from incident types are now marked as optional.
* Updated **demisto-sdk init** command to no longer create `created` field in pack_metadata file
* Updated **generate-docs** command to take the parameters names in setup section from display field and to use additionalinfo field when exist.
* Using the *verbose* argument in the **find-dependencies** command will now log to the console.
* Improved the deprecated message validation required from integrations.
* Fixed an issue in the **generate-docs** command where **Context Example** section was created when it was empty.

## 1.2.16

* Added allowed ignore errors to the *IDSetValidator*.
* Fixed an issue where an irrelevant id_set validation ran in the **validate** command when using the *--id-set* flag.
* Fixed an issue were **generate-docs** command has failed if a command did not exist in commands permissions file.
* Improved a **validate** command message for missing release notes of api module dependencies.

## 1.2.15

* Added the *ID101* to the allowed ignored errors.

## 1.2.14

* SDK repository is now mypy check_untyped_defs complaint.
* The lint command will now ignore the unsubscriptable-object (E1136) pylint error in dockers based on python 3.9 - this will be removed once a new pylint version is released.
* Added an option for **format** to run on a whole pack.
* Added new validation of unimplemented commands from yml in the code to `XSOAR-linter`.
* Fixed an issue where Auto-Extract fields were only checked for newly added incident types in the **validate** command.
* Added a new warning validation of direct access to args/params dicts to `XSOAR-linter`.

## 1.2.13

* Added new validation of indicators usage in CommandResults to `XSOAR-linter`.
* Running **demisto-sdk lint** will automatically run on changed files (same behavior as the -g flag).
* Removed supported version message from the documentation when running **generate_docs**.
* Added a print to indicate backwards compatibility is being checked in **validate** command.
* Added a percent print when running the **validate** command with the *-a* flag.
* Fixed a regression in the **upload** command where it was ignoring `DEMISTO_VERIFY_SSL` env var.
* Fixed an issue where the **upload** command would fail to upload beta integrations.
* Fixed an issue where the **validate** command did not create the *id_set.json* file when running with *-a* flag.
* Added price change validation in the **validate** command.
* Added validations that checks in read-me for empty sections or leftovers from the auto generated read-me that should be changed.
* Added new code validation for *NotImplementedError* to raise a warning in `XSOAR-linter`.
* Added validation for support types in the pack metadata file.
* Added support for *--template* flag in **demisto-sdk init** command.
* Fixed an issue with running **validate** on master branch where the changed files weren't compared to previous commit when using the *-g* flag.
* Fixed an issue where the `XSOAR-linter` ran *NotImplementedError* validation on scripts.
* Added support for Auto-Extract feature validation in incident types in the **validate** command.
* Fixed an issue in the **lint** command where the *-i* flag was ignored.
* Improved **merge-id-sets** command to support merge between two ID sets that contain the same pack.
* Fixed an issue in the **lint** command where flake8 ran twice.

## 1.2.12

* Bandit now reports also on medium severity issues.
* Fixed an issue with support for Docker Desktop on Mac version 2.5.0+.
* Added support for vulture and mypy linting when running without docker.
* Added support for *prev-ver* flag in **update-release-notes** command.
* Improved retry support when building docker images for linting.
* Added the option to create an ID set on a specific pack in **create-id-set** command.
* Added the *--skip-id-set-creation* flag to **validate** command in order to add the capability to run validate command without creating id_set validation.
* Fixed an issue where **validate** command checked docker image tag on ApiModules pack.
* Fixed an issue where **find-dependencies** did not calculate dashboards and reports dependencies.
* Added supported version message to the documentation and release notes files when running **generate_docs** and **update-release-notes** commands respectively.
* Added new code validations for *NotImplementedError* exception raise to `XSOAR-linter`.
* Command create-content-artifacts additional support for **Author_image.png** object.
* Fixed an issue where schemas were not enforced for incident fields, indicator fields and old layouts in the validate command.
* Added support for **update-release-notes** command to update release notes according to master branch.

## 1.2.11

* Fixed an issue where the ***generate-docs*** command reset the enumeration of line numbering after an MD table.
* Updated the **upload** command to support mappers.
* Fixed an issue where exceptions were no printed in the **format** while the *--verbose* flag is set.
* Fixed an issue where *--assume-yes* flag did not work in the **format** command when running on a playbook without a `fromversion` field.
* Fixed an issue where the **format** command would fail in case `conf.json` file was not found instead of skipping the update.
* Fixed an issue where integration with v2 were recognised by the `name` field instead of the `display` field in the **validate** command.
* Added a playbook validation to check if a task script exists in the id set in the **validate** command.
* Added new integration category `File Integrity Management` in the **validate** command.

## 1.2.10

* Added validation for approved content pack use-cases and tags.
* Added new code validations for *CommonServerPython* import to `XSOAR-linter`.
* Added *default value* and *predefined values* to argument description in **generate-docs** command.
* Added a new validation that checks if *get-mapping-fields* command exists if the integration schema has *{ismappable: true}* in **validate** command.
* Fixed an issue where the *--staged* flag recognised added files as modified in the **validate** command.
* Fixed an issue where a backwards compatibility warning was raised for all added files in the **validate** command.
* Fixed an issue where **validate** command failed when no tests were given for a partner supported pack.
* Updated the **download** command to support mappers.
* Fixed an issue where the ***format*** command added a duplicate parameter.
* For partner supported content packs, added support for a list of emails.
* Removed validation of README files from the ***validate*** command.
* Fixed an issue where the ***validate*** command required release notes for ApiModules pack.

## 1.2.9

* Fixed an issue in the **openapi_codegen** command where it created duplicate functions name from the swagger file.
* Fixed an issue in the **update-release-notes** command where the *update type* argument was not verified.
* Fixed an issue in the **validate** command where no error was raised in case a non-existing docker image was presented.
* Fixed an issue in the **format** command where format failed when trying to update invalid Docker image.
* The **format** command will now preserve the **isArray** argument in integration's reputation commands and will show a warning if it set to **false**.
* Fixed an issue in the **lint** command where *finally* clause was not supported in main function.
* Fixed an issue in the **validate** command where changing any entity ID was not validated.
* Fixed an issue in the **validate** command where *--staged* flag did not bring only changed files.
* Fixed the **update-release-notes** command to ignore changes in the metadata file.
* Fixed the **validate** command to ignore metadata changes when checking if a version bump is needed.

## 1.2.8

* Added a new validation that checks in playbooks for the usage of `DeleteContext` in **validate** command.
* Fixed an issue in the **upload** command where it would try to upload content entities with unsupported versions.
* Added a new validation that checks in playbooks for the usage of specific instance in **validate** command.
* Added the **--staged** flag to **validate** command to run on staged files only.

## 1.2.7

* Changed input parameters in **find-dependencies** command.
  * Use ***-i, --input*** instead of ***-p, --path***.
  * Use ***-idp, --id-set-path*** instead of ***-i, --id-set-path***.
* Fixed an issue in the **unify** command where it crashed on an integration without an image file.
* Fixed an issue in the **format** command where unnecessary files were not skipped.
* Fixed an issue in the **update-release-notes** command where the *text* argument was not respected in all cases.
* Fixed an issue in the **validate** command where a warning about detailed description was given for unified or deprecated integrations.
* Improved the error returned by the **validate** command when running on files using the old format.

## 1.2.6

* No longer require setting `DEMISTO_README_VALIDATION` env var to enable README mdx validation. Validation will now run automatically if all necessary node modules are available.
* Fixed an issue in the **validate** command where the `--skip-pack-dependencies` would not skip id-set creation.
* Fixed an issue in the **validate** command where validation would fail if supplied an integration with an empty `commands` key.
* Fixed an issue in the **validate** command where validation would fail due to a required version bump for packs which are not versioned.
* Will use env var `DEMISTO_VERIFY_SSL` to determine if to use a secure connection for commands interacting with the Server when `--insecure` is not passed. If working with a local Server without a trusted certificate, you can set env var `DEMISTO_VERIFY_SSL=no` to avoid using `--insecure` on each command.
* Unifier now adds a link to the integration documentation to the integration detailed description.
* Fixed an issue in the **secrets** command where ignored secrets were not skipped.

## 1.2.5

* Added support for special fields: *defaultclassifier*, *defaultmapperin*, *defaultmapperout* in **download** command.
* Added -y option **format** command to assume "yes" as answer to all prompts and run non-interactively
* Speed up improvements for `validate` of README files.
* Updated the **format** command to adhere to the defined content schema and sub-schemas, aligning its behavior with the **validate** command.
* Added support for canvasContextConnections files in **format** command.

## 1.2.4

* Updated detailed description for community integrations.

## 1.2.3

* Fixed an issue where running **validate** failed on playbook with task that adds tags to the evidence data.
* Added the *displaypassword* field to the integration schema.
* Added new code validations to `XSOAR-linter`.
  * As warnings messages:
    * `demisto.params()` should be used only inside main function.
    * `demisto.args()` should be used only inside main function.
    * Functions args should have type annotations.
* Added `fromversion` field validation to test playbooks and scripts in **validate** command.

## 1.2.2

* Add support for warning msgs in the report and summary to **lint** command.
* Fixed an issue where **json-to-outputs** determined bool values as int.
* Fixed an issue where **update-release-notes** was crushing on `--all` flag.
* Fixed an issue where running **validate**, **update-release-notes** outside of content repo crushed without a meaningful error message.
* Added support for layoutscontainer in **init** contribution flow.
* Added a validation for tlp_color param in feeds in **validate** command.
* Added a validation for removal of integration parameters in **validate** command.
* Fixed an issue where **update-release-notes** was failing with a wrong error message when no pack or input was given.
* Improved formatting output of the **generate-docs** command.
* Add support for env variable *DEMISTO_SDK_ID_SET_REFRESH_INTERVAL*. Set this env variable to the refresh interval in minutes. The id set will be regenerated only if the refresh interval has passed since the last generation. Useful when generating Script documentation, to avoid re-generating the id_set every run.
* Added new code validations to `XSOAR-linter`.
  * As error messages:
    * Longer than 10 seconds sleep statements for non long running integrations.
    * exit() usage.
    * quit() usage.
  * As warnings messages:
    * `demisto.log` should not be used.
    * main function existence.
    * `demito.results` should not be used.
    * `return_output` should not be used.
    * try-except statement in main function.
    * `return_error` usage in main function.
    * only once `return_error` usage.
* Fixed an issue where **lint** command printed logs twice.
* Fixed an issue where *suffix* did not work as expected in the **create-content-artifacts** command.
* Added support for *prev-ver* flag in **lint** and **secrets** commands.
* Added support for *text* flag to **update-release-notes** command to add the same text to all release notes.
* Fixed an issue where **validate** did not recognize added files if they were modified locally.
* Added a validation that checks the `fromversion` field exists and is set to 5.0.0 or above when working or comparing to a non-feature branch in **validate** command.
* Added a validation that checks the certification field in the pack_metadata file is valid in **validate** command.
* The **update-release-notes** command will now automatically add docker image update to the release notes.

## 1.2.1

* Added an additional linter `XSOAR-linter` to the **lint** command which custom validates py files. currently checks for:
  * `Sys.exit` usages with non zero value.
  * Any `Print` usages.
* Fixed an issue where renamed files were failing on *validate*.
* Fixed an issue where single changed files did not required release notes update.
* Fixed an issue where doc_images required release-notes and validations.
* Added handling of dependent packs when running **update-release-notes** on changed *APIModules*.
  * Added new argument *--id-set-path* for id_set.json path.
  * When changes to *APIModule* is detected and an id_set.json is available - the command will update the dependent pack as well.
* Added handling of dependent packs when running **validate** on changed *APIModules*.
  * Added new argument *--id-set-path* for id_set.json path.
  * When changes to *APIModule* is detected and an id_set.json is available - the command will validate that the dependent pack has release notes as well.
* Fixed an issue where the find_type function didn't recognize file types correctly.
* Fixed an issue where **update-release-notes** command did not work properly on Windows.
* Added support for indicator fields in **update-release-notes** command.
* Fixed an issue where files in test dirs where being validated.

## 1.2.0

* Fixed an issue where **format** did not update the test playbook from its pack.
* Fixed an issue where **validate** validated non integration images.
* Fixed an issue where **update-release-notes** did not identified old yml integrations and scripts.
* Added revision templates to the **update-release-notes** command.
* Fixed an issue where **update-release-notes** crashed when a file was renamed.
* Fixed an issue where **validate** failed on deleted files.
* Fixed an issue where **validate** validated all images instead of packs only.
* Fixed an issue where a warning was not printed in the **format** in case a non-supported file type is inputted.
* Fixed an issue where **validate** did not fail if no release notes were added when adding files to existing packs.
* Added handling of incorrect layout paths via the **format** command.
* Refactor **create-content-artifacts** command - Efficient artifacts creation and better logging.
* Fixed an issue where image and description files were not handled correctly by **validate** and **update-release-notes** commands.
* Fixed an issue where the **format** command didn't remove all extra fields in a file.
* Added an error in case an invalid id_set.json file is found while running the **validate** command.
* Added fetch params checks to the **validate** command.

## 1.1.11

* Added line number to secrets' path in **secrets** command report.
* Fixed an issue where **init** a community pack did not present the valid support URL.
* Fixed an issue where **init** offered a non relevant pack support type.
* Fixed an issue where **lint** did not pull docker images for powershell.
* Fixed an issue where **find-dependencies** did not find all the script dependencies.
* Fixed an issue where **find-dependencies** did not collect indicator fields as dependencies for playbooks.
* Updated the **validate** and the **secrets** commands to be less dependent on regex.
* Fixed an issue where **lint** did not run on circle when docker did not return ping.
* Updated the missing release notes error message (RN106) in the **Validate** command.
* Fixed an issue where **Validate** would return missing release notes when two packs with the same substring existed in the modified files.
* Fixed an issue where **update-release-notes** would add duplicate release notes when two packs with the same substring existed in the modified files.
* Fixed an issue where **update-release-notes** would fail to bump new versions if the feature branch was out of sync with the master branch.
* Fixed an issue where a non-descriptive error would be returned when giving the **update-release-notes** command a pack which can not be found.
* Added dependencies check for *widgets* in **find-dependencies** command.
* Added a `update-docker` flag to **format** command.
* Added a `json-to-outputs` flag to the **run** command.
* Added a verbose (`-v`) flag to **format** command.
* Fixed an issue where **download** added the prefix "playbook-" to the name of playbooks.

## 1.1.10

* Updated the **init** command. Relevant only when passing the *--contribution* argument.
  * Added the *--author* option.
  * The *support* field of the pack's metadata is set to *community*.
* Added a proper error message in the **Validate** command upon a missing description in the root of the yml.
* **Format** now works with a relative path.
* **Validate** now fails when all release notes have been excluded.
* Fixed issue where correct error message would not propagate for invalid images.
* Added the *--skip-pack-dependencies* flag to **validate** command to skip pack dependencies validation. Relevant when using the *-g* flag.
* Fixed an issue where **Validate** and **Format** commands failed integrations with `defaultvalue` field in fetch incidents related parameters.
* Fixed an issue in the **Validate** command in which unified YAML files were not ignored.
* Fixed an issue in **generate-docs** where scripts and playbooks inputs and outputs were not parsed correctly.
* Fixed an issue in the **openapi-codegen** command where missing reference fields in the swagger JSON caused errors.
* Fixed an issue in the **openapi-codegen** command where empty objects in the swagger JSON paths caused errors.
* **update-release-notes** command now accept path of the pack instead of pack name.
* Fixed an issue where **generate-docs** was inserting unnecessary escape characters.
* Fixed an issue in the **update-release-notes** command where changes to the pack_metadata were not detected.
* Fixed an issue where **validate** did not check for missing release notes in old format files.

## 1.1.9

* Fixed an issue where **update-release-notes** command failed on invalid file types.

## 1.1.8

* Fixed a regression where **upload** command failed on test playbooks.
* Added new *githubUser* field in pack metadata init command.
* Support beta integration in the commands **split-yml, extract-code, generate-test-playbook and generate-docs.**
* Fixed an issue where **find-dependencies** ignored *toversion* field in content items.
* Added support for *layoutscontainer*, *classifier_5_9_9*, *mapper*, *report*, and *widget* in the **Format** command.
* Fixed an issue where **Format** will set the `ID` field to be equal to the `name` field in modified playbooks.
* Fixed an issue where **Format** did not work for test playbooks.
* Improved **update-release-notes** command:
  * Write content description to release notes for new items.
  * Update format for file types without description: Connections, Incident Types, Indicator Types, Layouts, Incident Fields.
* Added a validation for feedTags param in feeds in **validate** command.
* Fixed readme validation issue in community support packs.
* Added the **openapi-codegen** command to generate integrations from OpenAPI specification files.
* Fixed an issue were release notes validations returned wrong results for *CommonScripts* pack.
* Added validation for image links in README files in **validate** command.
* Added a validation for default value of fetch param in feeds in **validate** command.
* Fixed an issue where the **Init** command failed on scripts.

## 1.1.7

* Fixed an issue where running the **format** command on feed integrations removed the `defaultvalue` fields.
* Playbook branch marked with *skipunavailable* is now set as an optional dependency in the **find-dependencies** command.
* The **feedReputation** parameter can now be hidden in a feed integration.
* Fixed an issue where running the **unify** command on JS package failed.
* Added the *--no-update* flag to the **find-dependencies** command.
* Added the following validations in **validate** command:
  * Validating that a pack does not depend on NonSupported / Deprecated packs.

## 1.1.6

* Added the *--description* option to the **init** command.
* Added the *--contribution* option to the **init** command which converts a contribution zip to proper pack format.
* Improved **validate** command performance time and outputs.
* Added the flag *--no-docker-checks* to **validate** command to skip docker checks.
* Added the flag *--print-ignored-files* to **validate** command to print ignored files report when the command is done.
* Added the following validations in **validate** command:
  * Validating that existing release notes are not modified.
  * Validating release notes are not added to new packs.
  * Validating that the "currentVersion" field was raised in the pack_metadata for modified packs.
  * Validating that the timestamp in the "created" field in the pack_metadata is in ISO format.
* Running `demisto-sdk validate` will run the **validate** command using git and only on committed files (same as using *-g --post-commit*).
* Fixed an issue where release notes were not checked correctly in **validate** command.
* Fixed an issue in the **create-id-set** command where optional playbook tasks were not taken into consideration.
* Added a prompt to the `demisto-sdk update-release-notes` command to prompt users to commit changes before running the release notes command.
* Added support to `layoutscontainer` in **validate** command.

## 1.1.5

* Fixed an issue in **find-dependencies** command.
* **lint** command now verifies flake8 on CommonServerPython script.

## 1.1.4

* Fixed an issue with the default output file name of the **unify** command when using "." as an output path.
* **Unify** command now adds contributor details to the display name and description.
* **Format** command now adds *isFetch* and *incidenttype* fields to integration yml.
* Removed the *feedIncremental* field from the integration schema.
* **Format** command now adds *feedBypassExclusionList*, *Fetch indicators*, *feedReputation*, *feedReliability*,
     *feedExpirationPolicy*, *feedExpirationInterval* and *feedFetchInterval* fields to integration yml.
* Fixed an issue in the playbooks schema.
* Fixed an issue where generated release notes were out of order.
* Improved pack dependencies detection.
* Fixed an issue where test playbooks were mishandled in **validate** command.

## 1.1.3

* Added a validation for invalid id fields in indicators types files in **validate** command.
* Added default behavior for **update-release-notes** command.
* Fixed an error where README files were failing release notes validation.
* Updated format of generated release notes to be more user friendly.
* Improved error messages for the **update-release-notes** command.
* Added support for `Connections`, `Dashboards`, `Widgets`, and `Indicator Types` to **update-release-notes** command.
* **Validate** now supports scripts under the *TestPlaybooks* directory.
* Fixed an issue where **validate** did not support powershell files.

## 1.1.2

* Added a validation for invalid playbookID fields in incidents types files in **validate** command.
* Added a code formatter for python files.
* Fixed an issue where new and old classifiers where mixed on validate command.
* Added *feedIncremental* field to the integration schema.
* Fixed error in the **upload** command where unified YMLs were not uploaded as expected if the given input was a pack.
* Fixed an issue where the **secrets** command failed due to a space character in the file name.
* Ignored RN validation for *NonSupported* pack.
* You can now ignore IF107, SC100, RP102 error codes in the **validate** command.
* Fixed an issue where the **download** command was crashing when received as input a JS integration or script.
* Fixed an issue where **validate** command checked docker image for JS integrations and scripts.
* **validate** command now checks scheme for reports and connections.
* Fixed an issue where **validate** command checked docker when running on all files.
* Fixed an issue where **validate** command did not fail when docker image was not on the latest numeric tag.
* Fixed an issue where beta integrations were not validated correctly in **validate** command.

## 1.1.1

* fixed and issue where file types were not recognized correctly in **validate** command.
* Added better outputs for validate command.

## 1.1.0

* Fixed an issue where changes to only non-validated files would fail validation.
* Fixed an issue in **validate** command where moved files were failing validation for new packs.
* Fixed an issue in **validate** command where added files were failing validation due to wrong file type detection.
* Added support for new classifiers and mappers in **validate** command.
* Removed support of old RN format validation.
* Updated **secrets** command output format.
* Added support for error ignore on deprecated files in **validate** command.
* Improved errors outputs in **validate** command.
* Added support for linting an entire pack.

## 1.0.9

* Fixed a bug where misleading error was presented when pack name was not found.
* **Update-release-notes** now detects added files for packs with versions.
* Readme files are now ignored by **update-release-notes** and validation of release notes.
* Empty release notes no longer cause an uncaught error during validation.

## 1.0.8

* Changed the output format of demisto-sdk secrets.
* Added a validation that checkbox items are not required in integrations.
* Added pack release notes generation and validation.
* Improved pack metadata validation.
* Fixed an issue in **validate** where renamed files caused an error

## 1.0.4

* Fix the **format** command to update the `id` field to be equal to `details` field in indicator-type files, and to `name` field in incident-type & dashboard files.
* Fixed a bug in the **validate** command for layout files that had `sortValues` fields.
* Fixed a bug in the **format** command where `playbookName` field was not always present in the file.
* Fixed a bug in the **format** command where indicatorField wasn't part of the SDK schemas.
* Fixed a bug in **upload** command where created unified docker45 yml files were not deleted.
* Added support for IndicatorTypes directory in packs (for `reputation` files, instead of Misc).
* Fixed parsing playbook condition names as string instead of boolean in **validate** command
* Improved image validation in YAML files.
* Removed validation for else path in playbook condition tasks.

## 1.0.3

* Fixed a bug in the **format** command where comments were being removed from YAML files.
* Added output fields: *file_path* and *kind* for layouts in the id-set.json created by **create-id-set** command.
* Fixed a bug in the **create-id-set** command Who returns Duplicate for Layouts with a different kind.
* Added formatting to **generate-docs** command results replacing all `<br>` tags with `<br/>`.
* Fixed a bug in the **download** command when custom content contained not supported content entity.
* Fixed a bug in **format** command in which boolean strings  (e.g. 'yes' or 'no') were converted to boolean values (e.g. 'True' or 'False').
* **format** command now removes *sourceplaybookid* field from playbook files.
* Fixed a bug in **generate-docs** command in which integration dependencies were not detected when generating documentation for a playbook.

## 1.0.1

* Fixed a bug in the **unify** command when output path was provided empty.
* Improved error message for integration with no tests configured.
* Improved the error message returned from the **validate** command when an integration is missing or contains malformed fetch incidents related parameters.
* Fixed a bug in the **create** command where a unified YML with a docker image for 4.5 was copied incorrectly.
* Missing release notes message are now showing the release notes file path to update.
* Fixed an issue in the **validate** command in which unified YAML files were not ignored.
* File format suggestions are now shown in the relevant file format (JSON or YAML).
* Changed Docker image validation to fail only on non-valid ones.
* Removed backward compatibility validation when Docker image is updated.

## 1.0.0

* Improved the *upload* command to support the upload of all the content entities within a pack.
* The *upload* command now supports the improved pack file structure.
* Added an interactive option to format integrations, scripts and playbooks with No TestPlaybooks configured.
* Added an interactive option to configure *conf.json* file with missing test playbooks for integrations, scripts and playbooks
* Added *download* command to download custom content from Demisto instance to the local content repository.
* Improved validation failure messages to include a command suggestion, wherever relevant, to fix the raised issue.
* Improved 'validate' help and documentation description
* validate - checks that scripts, playbooks, and integrations have the *tests* key.
* validate - checks that test playbooks are configured in `conf.json`.
* demisto-sdk lint - Copy dir better handling.
* demisto-sdk lint - Add error when package missing in docker image.
* Added *-a , --validate-all* option in *validate* to run all validation on all files.
* Added *-i , --input* option in *validate* to run validation on a specified pack/file.
* added *-i, --input* option in *secrets* to run on a specific file.
* Added an allowed hidden parameter: *longRunning* to the hidden integration parameters validation.
* Fixed an issue with **format** command when executing with an output path of a folder and not a file path.
* Bug fixes in generate-docs command given playbook as input.
* Fixed an issue with lint command in which flake8 was not running on unit test files.

## 0.5.2

* Added *-c, --command* option in *generate-docs* to generate a specific command from an integration.
* Fixed an issue when getting README/CHANGELOG files from git and loading them.
* Removed release notes validation for new content.
* Fixed secrets validations for files with the same name in a different directory.
* demisto-sdk lint - parallelization working with specifying the number of workers.
* demisto-sdk lint - logging levels output, 3 levels.
* demisto-sdk lint - JSON report, structured error reports in JSON format.
* demisto-sdk lint - XML JUnit report for unit-tests.
* demisto-sdk lint - new packages used to accelerate execution time.
* demisto-sdk secrets - command now respects the generic whitelist, and not only the pack secrets.

## 0.5.0

[PyPI History][1]

[1]: https://pypi.org/project/demisto-sdk/#history

## 0.4.9

* Fixed an issue in *generate-docs* where Playbooks and Scripts documentation failed.
* Added a graceful error message when executing the *run" command with a misspelled command.
* Added more informative errors upon failures of the *upload* command.
* format command:
  * Added format for json files: IncidentField, IncidentType, IndicatorField, IndicatorType, Layout, Dashboard.
  * Added the *-fv --from-version*, *-nv --no-validation* arguments.
  * Removed the *-t yml_type* argument, the file type will be inferred.
  * Removed the *-g use_git* argument, running format without arguments will run automatically on git diff.
* Fixed an issue in loading playbooks with '=' character.
* Fixed an issue in *validate* failed on deleted README files.

## 0.4.8

* Added the *max* field to the Playbook schema, allowing to define it in tasks loop.
* Fixed an issue in *validate* where Condition branches checks were case sensitive.

## 0.4.7

* Added the *slareminder* field to the Playbook schema.
* Added the *common_server*, *demisto_mock* arguments to the *init* command.
* Fixed an issue in *generate-docs* where the general section was not being generated correctly.
* Fixed an issue in *validate* where Incident type validation failed.

## 0.4.6

* Fixed an issue where the *validate* command did not identify CHANGELOG in packs.
* Added a new command, *id-set* to create the id set - the content dependency tree by file IDs.

## 0.4.5

* generate-docs command:
  * Added the *use_cases*, *permissions*, *command_permissions* and *limitations*.
  * Added the *--insecure* argument to support running the script and integration command in Demisto.
  * Removed the *-t yml_type* argument, the file type will be inferred.
  * The *-o --output* argument is no longer mandatory, default value will be the input file directory.
* Added support for env var: *DEMISTO_SDK_SKIP_VERSION_CHECK*. When set version checks are skipped.
* Fixed an issue in which the CHANGELOG files did not match our scheme.
* Added a validator to verify that there are no hidden integration parameters.
* Fixed an issue where the *validate* command ran on test files.
* Removed the *env-dir* argument from the demisto-sdk.
* README files which are html files will now be skipped in the *validate* command.
* Added support for env var: *DEMISTO_README_VALIDATOR*. When not set the readme validation will not run.

## 0.4.4

* Added a validator for IncidentTypes (incidenttype-*.json).
* Fixed an issue where the -p flag in the *validate* command was not working.
* Added a validator for README.md files.
* Release notes validator will now run on: incident fields, indicator fields, incident types, dashboard and reputations.
* Fixed an issue where the validator of reputation(Indicator Type) did not check on the details field.
* Fixed an issue where the validator attempted validating non-existing files after deletions or name refactoring.
* Removed the *yml_type* argument in the *split-yml*, *extract-code* commands.
* Removed the *file_type* argument in the *generate-test-playbook* command.
* Fixed the *insecure* argument in *upload*.
* Added the *insecure* argument in *run-playbook*.
* Standardise the *-i --input*, *-o --output* to demisto-sdk commands.

## 0.4.3

* Fixed an issue where the incident and indicator field BC check failed.
* Support for linting and unit testing PowerShell integrations.

## 0.4.2

* Fixed an issue where validate failed on Windows.
* Added a validator to verify all branches are handled in conditional task in a playbook.
* Added a warning message when not running the latest sdk version.
* Added a validator to check that the root is connected to all tasks in the playbook.
* Added a validator for Dashboards (dashboard-*.json).
* Added a validator for Indicator Types (reputation-*.json).
* Added a BC validation for changing incident field type.
* Fixed an issue where init command would generate an invalid yml for scripts.
* Fixed an issue in misleading error message in v2 validation hook.
* Fixed an issue in v2 hook which now is set only on newly added scripts.
* Added more indicative message for errors in yaml files.
* Disabled pykwalify info log prints.

## 0.3.10

* Added a BC check for incident fields - changing from version is not allowed.
* Fixed an issue in create-content-artifacts where scripts in Packs in TestPlaybooks dir were copied with a wrong prefix.

## 0.3.9

* Added a validation that incident field can not be required.
* Added validation for fetch incident parameters.
* Added validation for feed integration parameters.
* Added to the *format* command the deletion of the *sourceplaybookid* field.
* Fixed an issue where *fieldMapping* in playbook did not pass the scheme validation.
* Fixed an issue where *create-content-artifacts* did not copy TestPlaybooks in Packs without prefix of *playbook-*.
* Added a validation the a playbook can not have a rolename set.
* Added to the image validator the new DBot default image.
* Added the fields: elasticcommonfields, quiet, quietmode to the Playbook schema.
* Fixed an issue where *validate* failed on integration commands without outputs.
* Added a new hook for naming of v2 integrations and scripts.

## 0.3.8

* Fixed an issue where *create-content-artifact* was not loading the data in the yml correctly.
* Fixed an issue where *unify* broke long lines in script section causing syntax errors

## 0.3.7

* Added *generate-docs* command to generate documentation file for integration, playbook or script.
* Fixed an issue where *unify* created a malformed integration yml.
* Fixed an issue where demisto-sdk **init** creates unit-test file with invalid import.

## 0.3.6

* Fixed an issue where demisto-sdk **validate** failed on modified scripts without error message.

## 0.3.5

* Fixed an issue with docker tag validation for integrations.
* Restructured repo source code.

## 0.3.4

* Saved failing unit tests as a file.
* Fixed an issue where "_test" file for scripts/integrations created using **init** would import the "HelloWorld" templates.
* Fixed an issue in demisto-sdk **validate** - was failing on backward compatiblity check
* Fixed an issue in demisto-sdk **secrets** - empty line in .secrets-ignore always made the secrets check to pass
* Added validation for docker image inside integrations and scripts.
* Added --use-git flag to **format** command to format all changed files.
* Fixed an issue where **validate** did not fail on dockerimage changes with bc check.
* Added new flag **--ignore-entropy** to demisto-sdk **secrets**, this will allow skip entropy secrets check.
* Added --outfile to **lint** to allow saving failed packages to a file.

## 0.3.3

* Added backwards compatibility break error message.
* Added schema for incident types.
* Added **additionalinfo** field to as an available field for integration configuration.
* Added pack parameter for **init**.
* Fixed an issue where error would appear if name parameter is not set in **init**.

## 0.3.2

* Fixed the handling of classifier files in **validate**.

## 0.3.1

* Fixed the handling of newly created reputation files in **validate**.
* Added an option to perform **validate** on a specific file.

## 0.3.0

* Added support for multi-package **lint** both with parallel and without.
* Added all parameter in **lint** to run on all packages and packs in content repository.
* Added **format** for:
  * Scripts
  * Playbooks
  * Integrations
* Improved user outputs for **secrets** command.
* Fixed an issue where **lint** would run pytest and pylint only on a single docker per integration.
* Added auto-complete functionality to demisto-sdk.
* Added git parameter in **lint** to run only on changed packages.
* Added the **run-playbook** command
* Added **run** command which runs a command in the Demisto playground.
* Added **upload** command which uploads an integration or a script to a Demisto instance.
* Fixed and issue where **validate** checked if release notes exist for new integrations and scripts.
* Added **generate-test-playbook** command which generates a basic test playbook for an integration or a script.
* **validate** now supports indicator fields.
* Fixed an issue with layouts scheme validation.
* Adding **init** command.
* Added **json-to-outputs** command which generates the yaml section for outputs from an API raw response.

## 0.2.6

* Fixed an issue with locating release notes for beta integrations in **validate**.

## 0.2.5

* Fixed an issue with locating release notes for beta integrations in **validate**.

## 0.2.4

* Adding image validation to Beta_Integration and Packs in **validate**.

## 0.2.3

* Adding Beta_Integration to the structure validation process.
* Fixing bug where **validate** did checks on TestPlaybooks.
* Added requirements parameter to **lint**.

## 0.2.2

* Fixing bug where **lint** did not return exit code 1 on failure.
* Fixing bug where **validate** did not print error message in case no release notes were give.

## 0.2.1

* **Validate** now checks that the id and name fields are identical in yml files.
* Fixed a bug where sdk did not return any exit code.

## 0.2.0

* Added Release Notes Validator.
* Fixed the Unifier selection of your python file to use as the code.
* **Validate** now supports Indicator fields.
* Fixed a bug where **validate** and **secrets** did not return exit code 1 on failure.
* **Validate** now runs on newly added scripts.

## 0.1.8

* Added support for `--version`.
* Fixed an issue in file_validator when calling `checked_type` method with script regex.

## 0.1.2

* Restructuring validation to support content packs.
* Added secrets validation.
* Added content bundle creation.
* Added lint and unit test run.

## 0.1.1

* Added new logic to the unifier.
* Added detailed README.
* Some small adjustments and fixes.

## 0.1.0

Capabilities:

* **Extract** components(code, image, description etc.) from a Demisto YAML file into a directory.
* **Unify** components(code, image, description etc.) to a single Demisto YAML file.
* **Validate** Demisto content files.<|MERGE_RESOLUTION|>--- conflicted
+++ resolved
@@ -17,11 +17,8 @@
 * Fixed an issue where **upload** command summary was inaccurate when uploading a `Pack` without the `-z` flag.
 * Added pack name and pack version to **upload** command summary.
 * Added support for modeling rules with multi datasets in ****modeling-rules test**** command.
-<<<<<<< HEAD
+* Fixed an issue where **validate** didn't recognize layouts with incident fields missing from `id_set.json` even when `--post-commit` was indicated.
 * Added support to disable the default logging colors with the **DEMISTO_SDK_LOG_NO_COLORS** environment variable.
-=======
-* Fixed an issue where **validate** didn't recognize layouts with incident fields missing from `id_set.json` even when `--post-commit` was indicated.
->>>>>>> 5759115b
 
 ## 1.15.2
 * Fixed an issue where **format** added default arguments to reputation commands which already have one.
