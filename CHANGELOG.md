# Changelog
## Unreleased
* Fixed an issue where the **pre-commit** command runs even in the case of deprecated or powershell integrations or scripts.
* Fixed an issue where **validate** falsely failed with error `PB101` and `PB123` due to condition names discrepancy
* Fixed an issue where the **modeling-rules test** command failed report and error when test data didn't exist.
* Changed the table print for **modeling-rules test** command.
* Updated the **prepare-content** to add contributor details to the `detaileddescription` field based on **supportlevelheader** key.
* Added a new validation (`IN162`) to ensure that each event collector under partner supported packs have the *xsoar* value for the **supportlevelheader** key in its yml.
* A rewrite for the **download** command, with many improvements and fixes, including:
  * Large optimizations: reducing the runtime and CPU usage by a significant amount when there's a considerable amount of custom content items on the server.
  * Improved error handling and messages, logs, and documentation (`demisto-sdk download --help`) for the command.
  * Fixed an issue where custom PowerShell-based integrations and automations would not download properly.
  * Fixed an issue where names of the following custom content items would not have their IDs replaced from UUIDs:
    * Classifiers
    * Dashboards
    * Indicator Types
    * Reports
    * Widgets
  * Fixed an issue where the download would fail when using the '-r' / '--regex' flag when there were multiple custom content items on the server matching the pattern, having the same name.
  * Fixed an issue where integrations / automations with a dot in their name would be saved with an incorrect file name (For example: `Test v1.1.py` would be named `Test v1.py`)

**Note:** Due to the optimization changes made to the **download** command, playbooks might be formatted a bit differently than before when downloaded from the server using the new version. The playbooks should however function and work the same.
* Fixed an issue where the **pre-commit** command, now correctly gathers the associated python file when a yml file is provided as input.

## 1.20.8
* Internal: Fixed an issue where the `tools.get_id` function would not find the ID for layout content items in some cases.
* Internal: Fixed an issue where the `tools.get_display_name` function would return incorrect values for "Indicator Type" content items.
* Changed the error code of the **validate** check for deprecated display names from `IN157` (duplicated a code used by a `nativeimage` check) to `IN160` (new code).
* Changed the error code of the **validate** check for invalid SIEM marketplace values from `IN151` (duplicated a code used by a check for empty command arguments) to `IN161` (new code).
* Added JUnit XML output support for **test-content** command.
* Updated the **run-unit-tests** command to not fail on JavaScript items, but skip them instead.
* Updated the `validate` pre-commit hook to run before the `run-unit-tests` hook. This will prevent `validate` from falling on errors about temporary files that are sometimes created when running unit-tests.
* Added the *auto-replace-uuids* flag to the **download** command. set this flag to False to avoid UUID replacements when downloading using download command.
* Added a new key **supportlevelheader** to the integration schema.
* **format** command will run without the content graph if graph creation fails.
* Updated the `GENERAL_DEFAULT_FROMVERSION` variable from **6.9.0** to **6.10.0**.
* Internal: Replaced the `tools._read_file` function with a more generic `tools.safe_read_unicode` function.
* Internal: Added `pathlib.Path` support to the `tools.get_yml_paths_in_dir` and `tools.get_child_directories` functions.
* Fixed an issue in the **test-modeling-rule** command, where possible exceptions were not caught.
* Added the *--delete_existing_dataset/-dd* flag to the **modeling-rules test** command to delete an existing dataset in the tenant.
* Added a new validation (`IN159`) which validates that reputation commands context outputs are spelled according to standards.
* Internal: Added a `loaded_data` parameter to `YmlSplitter` to allow passing preloaded YAML data.

## 1.20.7
* Fixed an issue where unified integrations / scripts with a period in their name would not split properly.
* Fixed an issue where the documentation was out of date with the current structure of **demisto-sdk** which does not support command auto-completion.
* Improved logging for **lint** and **prepare-content** commands.
* Internal: Added the `CI_SERVER_HOST`, `CI_PROJECT_ID` environment variables.

## 1.20.6
* Added the *--mode* argument to the **pre-commit** command, to run pre-commit with special mode (to run with different settings), supported mode are: 'nightly'.
* Modified the `validate` and `format` pre-commit hooks to run with the `--all` flag only when the `--mode=nightly` argument and `--all` flag were given.
* Modified the `ruff` pre-commit hook to run with `--config=nightly_ruff.toml` argument when running **pre-commit** command wite the `--mode=nightly` argument.
* Fixed an issue where deprecating parsing rules or modeling rules using **format** failed due to schema discrepancies.
* Fixed an issue where kebab-case arguments were not parsed correctly.
* Fixed an issue where **validate** falsely failed with error `RN115` on release notes with linefeed at the end of the file.
<<<<<<< HEAD
* Added the argument `--no-staged` to **pre-commit** to skip collecting on staged files.
=======
* Fixed an issue where **validate** falsely failed with error `DS108` on descriptions ending with new lines followed by square/curly brackets.
* Fixed an issue where **graph** commands would not clean their temporary files properly, causing successive commands to fail.
* Fixed an issue where an error log message changed the terminal color.
>>>>>>> 6f2958de

## 1.20.5
* Fixed an issue where **validate** falsely failed with error `DS108` on descriptions ending with brackets that contains a dot at the end of them.
* Fixed an issue where **modeling-rule test** command failed to properly render the comparison table when boolean value were printed.
* Fixed an issue were format added a dot at end of the description that already ends with question mark and exclamation mark.
* Fixed an issue where **upload** failed when trying to upload an indicator field.
* Updated the **update-content-graph** command to work with external repositories.
* Updated the **validate** command to work with external repositories when using the *--graph* flag.
* added support for `isfetchassets` flag in content graph

## 1.20.4
* Fixed an issue where using **prepare-content**, **upload**, **zip-packs** and **download** on machines with default encoding other than unicode caused errors.
* The **modeling-rules-test** will now ignore test data files containing the `test_data_config_ignore` key.
* Fixed an issue where **modeling-rules init-test-data** command failed on modeling rules that contain the text `call` even not as a separate word.
* Unlocked the dependency on `packaging`.

## 1.20.3
* Added the `FileType.VULTURE_WHITELIST` to the `FileType` enum for `.vulture_whitelist.py` files.
* Improved performance when reading `yml` files.
* Fixed an issue where **format** would add unnecessary period at the end of descriptions ending with brackets.
* Fixed an issue where **format** would not add a period at the end of descriptions, when running on in script files.
* Fixed an issue where running **validate -g** failed reading a `.pack-ignore` file that contained only newlines and spaces.
* Fixed an issue where **upload** failed when trying to upload a list content item.
* Fixed an issue where **download** would skip downloading list content items assigned to specific user roles with no roles.
* Demisto-SDK will now exit gracefully with an appropriate error message when *git* is not installed.
* Updated validation *RN116* to support the structure of **--force** flag in *update-release-notes* command.
* Fixed an issue where the release notes file was not added automatically to git when using the *update-release-notes* command.
* Fixed the structure in *update-release-notes* command when used with the **--force** flag. Now the header will display the pack display name.
* Fixed the support in **validate** for `svg` images to have their theme suffix.
* Modified **validate** to support only .svg files ending with *_dark* or *_light* suffixes.
* Fixed an issue where **modeling-rule test** command failed to properly compare types of fields.
* Fixed an issue where **validate** falsely failed with error `DS108` on descriptions ending with question mark and exclamation mark.
* Updated the **engineinfo** type in the script schema.
* Updated the **modeling-rules init & test** commands to support RULE section fields.
* Stability improvements for **graph create** and **graph update** commands.
* Fixed the *metadata* type in the XSIAM dashboard schema to *map*, with possible values: **lazy_load** and **cache_ttl**

## 1.20.2
* Updated the **pre-commit** command to run on all python versions in one run.
* Added the *--dry-run* flag to the **pre-commit** command, to create the config file without running the command.
* Fixed an issue where the **coverage-analyze** command was not parsing the logs correctly.
* Fixed an issue where **validate** falsly failed with error `DS108` on descriptions ending with a newline.
* Added formatting for script yml files when period is missing in the end of comment field, in the **format** command.
* Fixed an issue where **format** add a newline with a period when the description field missing a period.
* The content graph will now include the **python_version** field that each script/integration uses.
* Updated the **update-release-notes** command message structure when is run with **--force** flag.
* Added the **engineinfo** in to the script schema. This field specifies on which engine the script will run.
* Fixed an issue where **validate** falsely failed with error `DS108` on empty descriptions.
* Added support for lazy loading the of widgets in XSIAM dashboards.
* Added a **validate** check for correlation rules, making sure that `search_window` cannot be empty when `execution_mode` is set to `SCHEDULED`.
* Added the *metadata* key to the XSIAM dashboard schema. This field adds support for dynamic parameters in the dashboards.

## 1.20.1
* Added formatting for yml files when period is missing in the end of description field, in the **format** command.
* Fixed an issue where logging arguments were not in the standard kebab-case. The new arguments are: **console-log-threshold**, **file-log-threshold**, **log-file-path**.
* Added a new validation (`DS108`) to ensure that each description in the yml of script/integration ends with a dot.
* Fixed an issue where the **validate -g** failed reading a `.pack-ignore` file that was previously empty.
* Fixed an issue where the **update-release-notes** failed when changing the `.pack-ignore` file.
* Fixed an issue where the **GR103** validation output was malformed.
* Fixed an issue where the **upload** command failed for private repositories while trying to find the landing_page.json file.
* Added a log when a content item is missing from the repo, in **graph create** and **graph update**.
* Replaced logs with a progress bar in **graph create** and **graph update**.


## 1.20.0
* Fixed an issue where **update-release-notes** generated "available from Cortex XSOAR" instead of "from XSIAM" when run on XSIAM event collectors.
* Added support for controlling the sleep interval and retry count for **modeling-rules test** command.
* Added support for a new marketplace tag `xsoar_saas`.
* Fixed an issue where the **validate -g** failed on `BA102` in external repos even when ignored.
* Fixed an issue where the **validate -g** failed getting the content of `.pack-ignore` files when the external repository is not hosted in Github.
* Fixed an issue where the **validate -g** failed when updating an empty `.pack-ignore` file.
* Added support for yml hidden parameters for `xsoar_saas` marketplace, as part of the **prepare_content** command.
* Added support for custom documentation that will appear only in `xsoar_saas` marketplace, as part of the **prepare_content** command.
* Fixed an issue where the (`GR108`) validation did not fail in the validate command with the `-a` flag.
* Modified **prepare_content** command to be platform specific. For xsoar-saas and XSIAM regarding pack readme and integration description images in markdown files.
* Fixed an issue where the **lint** command was parsing % that may exist in the log data.

## 1.19.2
* Added a period at the end of lines produced by the **generate-docs** command that state the tested version of the product.
* Added the '--junit-path' flag to the **modeling-rules test** command, to allow saving the test results in a JUnit XML file.
* Update `RN112` validation's docs reference link.
* Added support to control the maximum file size and log rotation files count in the sdk logger.
* Fixed an issue with where passing the deprecated logging arguments to any command presented an incorrect recommendation for argument substitution.
* Fixed an issue where the documentation of logging arguments was incorrect.
* Fixed an issue in calculating content graph hash when creating or updating it.
* Fixed an issue where the coloring of the logging messages was not working properly when mixing both Console log and Parallel log handlers.
* Calling **graph create** or **graph update** now run the commands with default arguments, instead of showing the command help.
* Removed the use of chunks when calculating content relationships.
* Added the new environment variables **DEMISTO_DEFAULT_REMOTE** and **DEMISTO_DEFAULT_BRANCH**.
* Fixed an issue where the url regex in the **validate** command was wrong.
* Fixed an issue where **pre-commit** command failed when using global environment.
* Fixed an issue where **validate** would fail in external repos when trying to ignore `BA102`.
* Fixed an issue where **error-code** failed on some error codes.
* Fixes an issue in **format** command where the `-i` option included files in `.venv` directories.
* Updated the comment added to contribution PRs to old packs so it contains a link to the documentation of the **GitHub Codespaces** in xsoar.pan.dev.
* Updated GitPython version to 3.1.32.

## 1.19.1
* Fixed an issue where **unify** failed on integrations using an API a module, when not called from the content root.
* Improved **update-release-notes** logs when changes in dependent API modules are detected.
* Reverted changes released in version 1.19.0 in lint, lint will not fail on `demisto.results`, `return_outputs` and `LOG`.
* Updated the **generate-docs** command to use the content graph instead of the id_set file.
* **Validate** will now validate items which were edited in .pack-ignore.
* Added the '--all' input option for the **prepare-content** command, to support running on all content packs.
* Updated the '-i' input option of the **prepare-content** command to support multiple inputs as a comma-separated list.
* Enhanced the pack metadata properties when dumping pack zips in **prepare-content** command.

## 1.19.0
* Added the **graph** command group. The **create-content-graph** and **update-content-graph** commands were migrated to this command group, and named **graph create** and **graph update** respectively.
* Added the **graph get-relationships** command.
* The **graph create** command will now use a list of known content items from content-private, to avoid false-positives in validation `GR103`. Additionally, `GR103` was added to the **ALLOWED_IGNORE_ERRORS** list.
* The **modeling-rules test** command will now validate that the modeling rules schema mappings are aligned with the test-data mappings.
* Added the *--xsiam* flag to the **init** command in order to create XSIAM content.
* Fixed an issue where the `update-additional-dependencies` **pre-commit** step failed when not running in a content-like repo.
* Removed the format execution step from the `contribution_converter` since it can be executed separately during the contribution process.
* Added a new validation (`GR108`) to **validate**, that assures hidden packs do not have mandatory dependant packs.
* Added a new validation (`PA137`) to **validate**, ensuring the absence of non-ignorable errors in `.pack-ignore`.
* Running **validate** in a GitHub Action will now show errors as annotations, visible in the `Files Changed` tab of the pull request.
* **lint** will now fail on `demisto.results` and `return_outputs` usage, when a pack is `xsoar` or `partner` supported.
* **lint** will now fail on `LOG` usage in python files.
* Updated the **format** command to use the content graph instead of the id_set file.
* Updated **format** command not to fail on unexpected values that returns from the graph, and just add it to the log.
* Removed a redundant debug log on the `tools.get_file` function.

## 1.18.1
* Fixed an issue where the coloring directives where showing in log messages.
* Fixed an issue where **create-content-graph** was not executed upon changes in the parser infra files.
* Added support for `svg` integration images in content repo in **validate** command.
* Added a parameter `skip-packs-known-words` to the **doc-review** command, making sure that pack known words will not be added.

## 1.18.0
* Added the ability to ignore any validation in the **validate** command when running in an external (non-demisto/content) repo, by placing a `.private-repo-settings` file at its root.
* Calling **format** with the `-d` flag now removes test playbooks testing the deprecated content from conf.json.
* Improved the content graph performance when calculating content relationships.
* Improved determinism of SDK unit tests.
* **validate** will now run on all the pack content items when the pack supported marketplaces are modified.
* **pre-commit** no longer runs when there are no modified files (unless provided with input files).
* Added new validation that XSIAM integrations must have `marketplacev2` as the value of the marketplaces field.
* Added an ability to provide list of marketplace names as a credentials-type (type 9) param attribute.
* **doc-review** will run with the `--use-packs-known-words` true by default.
* Added the *deprecated* field to the pack object for the content-graph metadata.
* Calling **modeling-rules init-test-data** will now return the XDM fields output in alphabetical order.
* Added a new validation (`BA125`) to **validate**, assuring internal function names aren't used in customer-facing docs.
* Removed the Pipfile and Pipfile.lock from the templates in the **init** command.
* Disabled the option to create an integration with `Pipfile` and `Pipfile.lock` files, as they are deprecated.
* Added the Sourcery hook to **pre-commit**.
* Added a working directory to the `contribution_converter` in order to support working on a temporary directory.
* Added a waiting period when checking whether the dataset exists in the **modeling-rule test** command.
* Fixed an issue where the *DEMISTO_SDK_SKIP_VERSION_CHECK* was ignored when running on non CI environments.
* Fixed an issue where **validate** falsely detected backwards-compatibility issues, and prevented adding the `marketplaces` key to content items.
* Fixed an issue where the SDK would fail pulling docker images.
* Fixed an issue where **prepare-content** command would add the string `candidate` to scripts and integrations for the *nativeimage* key.
* Fixed an issue where in some cases the **split** command did not remove pack version note from the script.
* Fixed an issue where **validate** would not properly detect dependencies of core packs.
* Fixed an issue where **validate** failed on single-select types incident and indicator fields when given empty value as a select value option.
* Fixed an issue where errors in **validate** were logged as `info`.
* Fixed an issue where **validate** error messages were not logged when an integration param, or the default argument in reputation commands is not valid.
* Fixed an issue where the **format** command would change the value of the `unsearchable` key in fields.
* Fixed an issue where **lint** command failed to pull docker image in Gitlab environment.
* Fixed an issue in **doc-review** command where escape characters within Markdown files were detected as invalid words.
* Fixed an issue where **validate** failed on infrastructure test files.
* Fixed an issue in **update-content-graph** where the neo4j service was unaccessible for non-root users.

## 1.17.2
* Fixed an issue where **lint** and **validate** commands failed on integrations and scripts that use docker images that are not available in the Docker Hub but exist locally.
* Added documentation for the flag **override-existing** used in upload.
* Fixed an issue where **validate** failed on Incident Field items with a `template` value.
* Improved memory efficiency in **update-content-graph** and **create-content-graph** commands.
* Removed support for the `cve_id` name for the default-argument for **cve** reputation commands in **validate**. Now, only `cve` may be used for such commands.
* Fixed an issue where **zip_packs** failed uploading content.
* Added `tenant_timezone` handling to the **modeling-rules init** command, allowing usage with tenants in various timezones.
* Shortened the timeout when checking whether the dataset exists in **test-modeling-rule**.
* Cleaned up project dependencies.
* Added support for the **List** content item in **Xpanse** marketplace.
* Fixed an issue in **run-unit-tests** command when running Powershell tests.
* Fixed an issue where **lint** failed running when a docker container would not init properly.
* Fixed an issue where the *upload* command would upload a pack metadata with wrong display names.
* Performance enhancements when reading yaml files.
* Removed redundant errors and fields from `errors.py`.
* Updated **update-release-notes** to use graph instead of id_set.

## 1.17.1
* Added the `aliasTo` key to the Incident Field schema.
* Modified **validate** to not require fields whose value is always `False`.
* Modified **validate** to use the graph instead of id_set on changed *APIModules*.
* Fixed an issue where `register_module_line()` was not removed from python scripts when the script had no trailing newline.
* Fixed an issue where an integration containing a command without a description would fail to upload while using the **upload** command.
* Fixed an issue where attempting to individually upload `Preprocess Rule` files raised an unclear error message. Note: preprocess rules can not be individually uploaded, but only as part of a pack.
* Fixed an issue where the **upload** command would fail on Indicator Types.
* Fixed an issue where the **upload** command would return the wrong error message when connection credentials are invalid.
* Fixed an issue where the **upload** command would fail parsing input paths.
* added support for the `isfetcheventsandassets` flag in content graph.
* Fixed an issue where the **modeling-rules test** command failed to get the existence of result from dataset in cases where the results take time to load.
* Added an aliasTo key to the incident field schema.

## 1.17.0
* **validate** will only fail on docker related errors if the pack is supported by xsoar.
* Added a validation that assures filename, id, and name have a correct suffix for modeling/parsing rules files.
* Added new **validate** checks, preventing unwanted changes of the marketplaces (BC108,BC109), toversion (BC107)  and fromversion (BC106) fields.
* Removed the `timezone_offset` argument in the *modeling-rules test* command.
* Fixed an issue where **lint** failed when importing functions from CommonServerUserPython.
* The **format** command now will sync hidden parameters with master branch.
* Fixed an issue where lock integration failed on FileNotFound.(PANW-internal only).
* Fixed an issue where **lint** falsely warned of using `demisto.results`.
* Fixed an issue where **validate** always returned *XSIAM Dashboards* and *Correlation Rules* files as valid.
* Added `GR107` validation to **validate** using the graph validations to check that no deprecated items are used by non-deprecated content.
* Fixed an issue where the **modeling-rules test** command failed to get the existence of dataset in cases where the dataset takes more than 1 minute to get indexed.
* Fixed an issue in **lint** where the container used for linting had dependency conflicts with the image used by content, and caused inconsistent results.
* Fixed an issue where the **download** command failed when the playbook has different `name` and `id`.
* Moved the **pre-commmit** command template to the `demisto/content` repository, where it's easier to maintain.
* Fixed an issue where an internal method caused warning messages when reading md files.
* Added support for Pre Process Rules in the **upload** command.
* Fixed an issue where **upload** would not upload items whose `maketplaces` value was an empty list.
* Added a prettyName key to the incident field schema.
* Fixed an issue where **upload** command could not parse content items that are not unicode-encoded.

## 1.16.0
* Added a check to **is_docker_image_latest_tag** to only fail the validation on non-latest image tag when the current tag is older than 3 days.
* Fixed an issue where **upload** would not properly show the installed version in the UI.
* Fixed an issue where the `contribution_converter` failed replacing generated release notes with the contribution form release notes.
* Fixed an issue where an extra levelname was added to a logging message.
* Modified the `mypy` pre-commit hook to run in a virtual environment, rather than the local mypy version.
* Added support to run **validate** with `--git` flag on detached HEAD.
* Added a validation that the **validate** command will fail if the pack name is not prefixed on XSIAM dashboard images.
* Fixed the **generate-test-playbook** which failed on an unexpected keyword argument - 'console_log_threshold'.
* Fixed an issue where **prepare-content** would not properly parse the `fromVersion` and `toVersion` attributes of XSIAM-Dashbaord and XSIAM-Report content items.
* Fixed an issue where **validate** command did not fail on non-existent dependency ids of non-mandatory dependant content.
* Fixed pytest async io deprecation warning.
* Added the `--incident-id` argument (optional) to the **run** command.
* Fixed an issue in **run-unit-tests** and **update-content-graph** where running commands in a docker container was done with insufficient permissions.
* Added the `_time` field to the output compare table of the **modeling-rules test** command.
* Changed the endpoint **download** uses to get system content items.
* Fixed an issue where graph-related tasks failed when files were deleted from the repo.
* Added a **validate** check, and a **format** auto fix for the `fromversion` field in Correlation Rules and XSIAM Dashboards.
* Update the format used for dev-dependencies in pyproject.toml to match modern versions of Poetry.
* Added timestamps to logging messages when running in a CI build.

## 1.15.5
* **Breaking Change**: The default of the **upload** command `--zip` argument is `true`. To upload packs as custom content items use the `--no-zip` argument.
* Removed the `no-implicit-optional` hook from **pre-commit**.
* Removed the `markdownlint` hook from **pre-commit**.
* Fixed an issue in **run-unit-tests** to pass with warnings when no tests are collected.
* Fixed an issue in **run-unit-tests** with the coverage calculation.
* Fixed a notification about log file location appeared more than once.
* Updated the error message when code coverage is below the threshold in **coverage-analyze** to be printed in a more noticeable red color.
* Fixed an issue in **upload** that failed when a comma-separated list of paths is passed to the `--input` argument.
* Running **validate** with the `--graph` flag will now run the graph validations after all other validations.
* improved the generated release note for newly added XSIAM entities when running *update-release-notes* command.
* Fixed an issue where in some cases validation failed when mapping null values.
* Fixed an issue in **upload** command where the `--keep-zip` argument did not clean the working directory.
* Fixed an issue where an extra levelname was added to a logging message.
* Fixed an issue in **upload** where uploading packs to XSIAM failed due to version mismatch.

## 1.15.4
* Fixed an issue where *update-release-notes* and *doc-review* did not handle new content notes as expected.
* Fixed an issue in PEP484 (no-implicit-optional) hook to **pre-commit**.
* Fixed an issue in **upload** with `--input-config-file` where the content items weren't uploaded in the correct pack.
* Added support to disable the default logging colors with the **DEMISTO_SDK_LOG_NO_COLORS** environment variable.

## 1.15.3
* Added the `--init` flag to **download**.
* Added the `--keep-empty-folders` flag to **download**.
* Added `markdown-lint` to **pre-commit**
* Added the PEP484 (no-implicit-optional) hook to **pre-commit**.
* Fixed an issue where the content-graph parsing failed on mappers with undefined mapping.
* Fixed an issue in **validate** where `pack_metadata.json` files were not collected proplely in `--graph` option.
* Fixed an issue where *validate* reputation commands outputs were not checked for new content.
* Added *IN107* and *DB100* error codes to *ALLOWED_IGNORE_ERRORS* list.
* Added a validation that assures feed integrations implement the `integration_reliability` configuration parameter.
* Fixed an issue where the format command did not work as expected on pre-process rules files.
* Fixed an issue where **upload** command failed to upload when the XSOAR version is beta.
* Fixed an issue where **upload** command summary was inaccurate when uploading a `Pack` without the `-z` flag.
* Added pack name and pack version to **upload** command summary.
* Added support for modeling rules with multi datasets in ****modeling-rules test**** command.
* Fixed an issue where **validate** didn't recognize layouts with incident fields missing from `id_set.json` even when `--post-commit` was indicated.

## 1.15.2
* Fixed an issue where **format** added default arguments to reputation commands which already have one.
* Fixed an issue where **validate** fails when adding the *advance* field to the integration required fields.
* Updated the integration Traffic Light Protocol (TLP) color list schema in the **validate** command.
* Fixed an issue where **upload** would not read a repo configuration file properly.
* Fixed an issue where **upload** would not handle the `-x`/`--xsiam` flag properly.
* Fixed an issue where **format** failed to use input from the user, when asking about a `from_version`.
* Added the `-n`/`--assume_no` flag to **format**.

## 1.15.1
* Fixed an issue where **generate-docs** generated fields with double html escaping.
* Fixed an issue where **upload** failed when using the `-z` flag.

## 1.15.0
* **Breaking Change**: the **upload** command now only supports **XSOAR 6.5** or newer (and all XSIAM versions).
* **upload** now uses content models, and calls the `prepare` method of each model before uploading (unless uploading a zipped pack).
* Added a *playbook* modification to **prepare-content**, replacing `getIncident` calls with `getAlerts`, when uploading to XSIAM.
* Added a *playbook* modification to **prepare-content**, replacing `${incident.fieldname}` context accessors with `${alert.fieldname}` when uploading to XSIAM.
* Added a *playbook* modification to **prepare-content**, replacing `incident` to `alert` in task display names, when uploading to XSIAM.
* Added a *layout* modification to **prepare-content**, replacing `Related/Child/Linked Incidents` to `... Alerts` when uploading to XSIAM.
* Added a *script* modification to **prepare-content**, automatically replacing the word `incident` with `alert` when uploading to XSIAM.
* Added a validation that the **validate** command will fail if the `dockerimage` field in scripts/integrations uses any py3-native docker image.
* Updated the `ruff` version used in **pre-commit** to `0.0.269`.
* Fixed an issue in **create-content-graph** which caused missing detection of duplicated content items.
* Fixed an issue where **run-unit-tests** failed on python2 content items.
* Fixed an issue in **validate** where core packs validations were checked against the core packs defined on master branch, rather than on the current branch.
* Fixed an issue in **pre-commit** where `--input` flag was not filtered by the git files.
* Skip reset containers for XSOAR NG and XSIAM(PANW-internal only).
* Fixed an issue where **lint** failed fetching docker image details from a PANW GitLab CI environment. (PANW-internal only).

## 1.14.5
* Added logging in case the container fails to run in **run-unit-tests**.
* Disabled **pre-commit** multiprocessing for `validate` and `format`, as they use a service.
* **pre-commit** now calls `format` with `--assume-yes` and `--no-validate`.
* Fixed an issue where **pre-commit** ran multiple times when checking out build related files.

## 1.14.4
* Added integration configuration for *Cortex REST API* integration.
* Removed `Flake8` from **pre-commit**, as `ruff` covers its basic rules.
* Improved log readability by silencing non-critical `neo4j` (content graph infrastructure) logs.
* Fixed an issue where **run-unit-tests** failed on python2 content items.
* Fixed an issue where **modeling-rules test** did not properly handle query fields that pointed to a string.
* Fixed an issue when trying to fetch remote files when not under the content repo.
* Fixed a validation that the **modeling-rules test** command will fail if no test data file exist.
* Fixed an issue where **format** command failed while updating the `fromversion` entry.
* Added support for mapping uuid to names for Layout files in the **download** command.

## 1.14.3
* Fixed an issue where **run-unit-tests** failed running on items with `test_data`.
* Updated the demisto-py to v3.2.10 which now supports url decoding for the proxy authentication password.
* Fixed an issue where **generate-outputs** did not generate context paths for empty lists or dictionaries in the response.

## 1.14.2
* Added the `--staged-only` flag to **pre-commit**.
* Fixed an issue where **run-unit-tests** failed running on items with `test_data`.
* Fixed an issue where **pre-commit** ran on unchanged files.
* Add the ability to run **secrets** in **pre-commit** by passing a `--secrets` flag.
* Added support to override the log file with the **DEMISTO_SDK_LOG_FILE_PATH** environment variable.

## 1.14.1
* Fixed an issue where **update-release-notes** command failed when running on a pack that contains deprecated integrations without the `commands` section.
* Added toVersion and fromVersion to XSIAM content items schema.
* Fixed an issue where **validate** failed when attempting to map null values in a classifier and layout.
* Added search marketplace functionality to XSIAM client.
* Fixed an issue in **pre-commit** command where `MYPYPATH` was not set properly.
* Updated the integration category list in the **init** command.
* Fixed an issue where in some environments docker errors were not caught.
* Added a validation that the **validate** command will fail on README files if an image does not exist in the specified path.

## 1.14.0
* Added the `DEMISTO_SDK_GRAPH_FORCE_CREATE` environment variable. Use it to force the SDK to recreate the graph, rather than update it.
* Added support for code importing multi-level ApiModules to **lint**.
* Added a validation that the **modeling-rules test** command will fail if no test data file exist.
* Added support for the `<~XPANSE>` marketplace tag in release notes.
* Added support for marketplace tags in the **doc-review** command.
* Added **generate-unit-tests** documentation to the repo README.
* Added the `hiddenpassword` field to the integration schema, allowing **validate** to run on integrations with username-only inputs.
* Improved logs and error handling in the **modeling-rules test** command.
* Improved the warning message displayed for Contribution PRs editing outdated code.
* Improved the clarity of error messages for cases where yml files cannot be parsed as a dictionary.
* Updated the `XSIAMReport` schema.
* Standardized repo-wide logging. All logs are now created in one logger instance.
* **lint** now prevents unit-tests from accessing online resources in runtime.
* Updated the logs shown during lint when running in docker.
* Fixed an issue where **validate** showed errors twice.
* Fixed an issue where **validate** did not fail when xif files had wrong naming.
* Fixed an issue where **doc-review** required dot suffixes in release notes describing new content.
* Fixed an issue where **download** command failed when running on a beta integration.
* Fixed an issue where **update-release-notes** generated release notes for packs in their initial version (1.0.0).
* Fixed an issue with **update-content-graph** where `--use-git` parameter was ignored when using `--imported-path` parameter.
* Fixed an issue where **validate** failed on playbooks with valid inputs, since it did not collect the playbook inputs occurrences properly.

## 1.13.0
* Added the pack version to the code files when calling **unify**. The same value is removed when calling **split**.
* Added a message showing the output path when **prepare-content** is called.
* Contribution PRs that update outdated packs now display a warning message.
* Fixed an issue when kebab-case has a misspelling in one of the sub words, the suggestion might be confusing.
* Improved caching and stability for **lint**.
* Added support for *.xif* files in the **secrets** command.
* Fixed an issue where **validate** would fail when playbook inputs contain Transform Language (DT).
* Added a new **validate** check, making sure a first level header exist in release notes (RN116)
* Fixed an issue where **lint** would not properly handle multiple ApiModules imports.

## 1.12.0
* Added the **pre-commit** command, to improve code quality of XSOAR content.
* Added the **run-unit-tests** command, to run unit tests of given content items inside their respective docker images.
* Added support for filepath arguments in the **validate** and **format** commands.
* Added pre-commit hooks for `validate`, `format`, `run-unit-tests` and `update-docker-image` commands.
* Fixed an issue in the **download** command where layouts were overriden even without the `-f` option.
* Fixed an issue where Demisto-SDK did not detect layout ID when using the **download** command.
* Fixed an issue where the **lint** command ran on `native:dev` supported content when passing the `--docker-image all` flag, instead it will run on `native:candidate`.
* Added support for `native:candidate` as a docker image flag for **lint** command.
* Added a modification for layouts in **prepare-content**, replacing `Related Incidents`, `Linked Incidents` and `Child Incidents` with the suitable `... Alerts` name when uploading to XSIAM.
* Fixed an issue where logs and messages would not show when using the **download** command.
* Fixed an issue where the `server_min_version` field in metadata was an empty value when parsing packs without content items.
* Fixed an issue where running **openapi-codegen** resulted in false-positive error messages.
* Fixed an issue where **generate-python-to-yml** generated input arguments as required even though required=False was specified.
* Fixed an issue where **generate-python-to-yml** generated input arguments a default arguments when default=some_value was provided.
* Fixed a bug where **validate** returned error on playbook inputs with special characters.
* Fixed an issue where **validate** did not properly check `conf.json` when the latter is modified.
* Fixed an issue in the **upload** command, where a prompt was not showing on the console.
* Fixed an issue where running **lint** failed installing dependencies in containers.

## 1.11.0
* **Note: Demisto-SDK will soon stop supporting Python 3.8**
* Fixed an issue where using **download** on non-unicode content, merging them into existing files caused an error.
* Changed an internal setting to allow writing non-ascii content (unicode) using `YAMLHandler` and `JSONHandler`.
* Fixed an issue where an error message in **unify** was unclear for invalid input.
* Fixed an issue where running **validate** failed with **is_valid_integration_file_path_in_folder** on integrations that use API modules.
* Fixed an issue where **validate** failed with **is_valid_integration_file_path_in_folder** on integrations that use the `MSAPIModule`.
* Added **validate** check for the `modules` field in `pack_metadata.json` files.
* Changed **lint** to skip deprecated content, unless when using the `-i` flag.
* Fixed an issue where **update-release-notes** failed when a new *Parsing Rule* was added to a pack.
* Refactored the logging framework. Demisto-SDK logs will now be written to `.demist_sdk_debug.log` under the content path (when detected) or the current directory.
* Added `GR105` validation to **validate** command to check that no duplicate IDs are used.
* Added support for API Modules imported in API modules in the **unify** command.
* Added **validate** check, to make sure every Python file has a corresponding unit test file.

## 1.10.6
* Fixed an issue where running **validate** with the `-g` flag would skip some validations for old-formatted (unified) integration/script files.
* Deprecated integrations and scripts will not run anymore when providing the **--all-packs** to the **lint** command.
* Fixed an issue where a pack `serverMinVersion` would be calculated by the minimal fromVersion of its content items.
* Added the `--docker-image-target` flag to **lint** for testing native supported content with new images.

## 1.10.5
* Fixed an issue where running **run-test-playbook** would not use the `verify` parameter correctly. @ajoga
* Added a newline at the end of README files generated in **generate-docs**.
* Added the value `3` (out of bounds) to the `onChangeRepAlg` and `reputationCalc` fields under the `IncidentType` and `GenericType` schemas. **validate** will allow using it now.
* Fixed an issue where **doc-review** required dot suffixes in release notes describing new content.
* Fixed an issue where **validate** failed on Feed Integrations after adding the new *Collect/Connect* section field.
* Fixed an issue where using **postman-codegen** failed converting strings containing digits to kebab-case.
* Fixed an issue where the ***error-code*** command could not parse List[str] parameter.
* Updated validation *LO107* to support more section types in XSIAM layouts.

## 1.10.4
* Added support for running **lint** in multiple native-docker images.

## 1.10.3
* Fixed an issue where running **format** would fail after running npm install.
* Improved the graph validations in the **validate** command:
  - GR100 will now run on all content items of changed packs.
  - GR101 and GR102 will now catch invalid fromversion/toversion of files **using** the changed items.
  - GR103 errors will raise a warning when using the *-a* flag, but an error if using the *-i* or *g* flags.
* Fixed an issue where test-playbooks timed out.
* Fixed an issue where making a change in a module using an ApiModule would cause lint to run on the ApiModule unnecessarily.
* Fixed an issue where the `marketplace` field was not used when dumping pack zips.
* Fixed a typo in the README content generated with **update-release-notes** for updating integrations.
* Fixed an issue in **validate**, where using the `-gr` and `-i` flags did not run properly.
* Added the `sectionorder` field to integration scheme.
* Fixed an issue where in some occasions running of test-playbooks could receive session timeouts.
* Fixed an issue where **validate** command failed on core pack dependencies validation because of test dependencies.

## 1.10.2
* Added markdown lint formatting for README files in the **format** command.
* Fixed an issue where **lint** failed when using the `-cdam` flag with changed dependant api modules.
* Fixed an issue in the **upload** command, where `json`-based content items were not unified correctly when using the `--zip` argument.
* Added XPANSE core packs validations.

## 1.10.1
* Fixed an issue where **update-content-graph** failed to execute.

## 1.10.0
* **Breaking change**: Removed usage of `pipenv`, `isort` and `autopep8` in the **split** and **download** commands. Removed the `--no-pipenv` and `--no-code-formatting` flags. Please see https://xsoar.pan.dev/docs/tutorials/tut-setup-dev-remote for the recommended environment setup.
* Fixed an issue in **prepare-content** command where large code lines were broken.
* Fixed an issue where git-*renamed_files* were not retrieved properly.
* Fixed an issue where test dependencies were calculated in all level dependencies calculation.
* Added formatting and validation to XSIAM content types.
* Fixed an issue where several XSIAM content types were not validated when passing the `-a` flag.
* Added a UUID to name mapper for **download** it replaces UUIDs with names on all downloaded files.
* Updated the demisto-py to v3.2.6 which now supports basic proxy authentication.
* Improved the message shown when using **upload** and overwriting packs.
* Added support for the **Layout Rule** content type in the id-set and the content graph.
* Updated the default general `fromVersion` value on **format** to `6.8.0`
* Fixed an issue where **lint** sometimes failed when using the `-cdam` flag due to wrong file duplications filtering.
* Added the content graph to **validate**, use with the `--graph` flag.

## 1.9.0
* Fixed an issue where the Slack notifier was using a deprecated argument.
* Added the `--docker-image` argument to the **lint** command, which allows determining the docker image to run lint on. Possible options are: `'native:ga'`, `'native:maintenance'`, `'native:dev'`, `'all'`, a specific docker image (from Docker Hub) or, the default `'from-yml'`.
* Fixed an issue in **prepare-content** command where large code lines were broken.
* Added a logger warning to **get_demisto_version**, the task will now fail with a more informative message.
* Fixed an issue where the **upload** and **prepare-content** commands didn't add `fromServerVersion` and `toServerVersion` to layouts.
* Updated **lint** to use graph instead of id_set when running with `--check-dependent-api-module` flag.
* Added the marketplaces field to all schemas.
* Added the flag `--xsoar-only` to the **doc-review** command which enables reviewing documents that belong to XSOAR-supported Packs.
* Fixed an issue in **update-release-notes** command where an error occurred when executing the same command a second time.
* Fixed an issue where **validate** would not always ignore errors listed under `.pack-ignore`.
* Fixed an issue where running **validate** on a specific pack didn't test all the relevant entities.
* Fixed an issue where fields ending with `_x2` where not replaced in the appropriate Marketplace.

## 1.8.3
* Changed **validate** to allow hiding parameters of type 0, 4, 12 and 14 when replacing with type 9 (credentials) with the same name.
* Fixed an issue where **update-release-notes** fails to update *MicrosoftApiModule* dependent integrations.
* Fixed an issue where the **upload** command failed because `docker_native_image_config.json` file could not be found.
* Added a metadata file to the content graph zip, to be used in the **update-content-graph** command.
* Updated the **validate** and **update-release-notes** commands to unskip the *Triggers Recommendations* content type.


## 1.8.2
* Fixed an issue where demisto-py failed to upload content to XSIAM when `DEMISTO_USERNAME` environment variable is set.
* Fixed an issue where the **prepare-content** command output invalid automation name when used with the --*custom* argument.
* Fixed an issue where modeling rules with arbitrary whitespace characters were not parsed correctly.
* Added support for the **nativeImage** key for an integration/script in the **prepare-content** command.
* Added **validate** checks for integrations declared deprecated (display name, description) but missing the `deprecated` flag.
* Changed the **validate** command to fail on the IN145 error code only when the parameter with type 4 is not hidden.
* Fixed an issue where downloading content layouts with `detailsV2=None` resulted in an error.
* Fixed an issue where **xdrctemplate** was missing 'external' prefix.
* Fixed an issue in **prepare-content** command providing output path.
* Updated the **validate** and **update-release-notes** commands to skip the *Triggers Recommendations* content type.
* Added a new validation to the **validate** command to verify that the release notes headers are in the correct format.
* Changed the **validate** command to fail on the IN140 error code only when the skipped integration has no unit tests.
* Changed **validate** to allow hiding parameters of type 4 (secret) when replacing with type 9 (credentials) with the same name.
* Fixed an issue where the **update-release-notes** command didn't add release-notes properly to some *new* content items.
* Added validation that checks that the `nativeimage` key is not defined in script/integration yml.
* Added to the **format** command the ability to remove `nativeimage` key in case defined in script/integration yml.
* Enhanced the **update-content-graph** command to support `--use-git`, `--imported_path` and `--output-path` arguments.
* Fixed an issue where **doc-review** failed when reviewing command name in some cases.
* Fixed an issue where **download** didn't identify playbooks properly, and downloaded files with UUIDs instead of file/script names.

## 1.8.1
* Fixed an issue where **format** created duplicate configuration parameters.
* Added hidden properties to integration command argument and script argument.
* Added `--override-existing` to **upload** that skips the confirmation prompt for overriding existing content packs. @mattbibbydw
* Fixed an issue where **validate** failed in private repos when attempting to read from a nonexisting `approved_categories.json`.
* Fixed an issue where **validate** used absolute paths when getting remote `pack_metadata.json` files in private repos.
* Fixed an issue in **download**, where names of custom scripts were replaced with UUIDs in IncidentFields and Layouts.

## 1.8.0
* Updated the supported python versions, as `>=3.8,<3.11`, as some of the dependencies are not supported on `3.11` yet.
* Added a **validate** step for **Modeling Rules** testdata files.
* Added the **update-content-graph** command.
* Added the ability to limit the number of CPU cores with `DEMISTO_SDK_MAX_CPU_CORES` envirment variable.
* Added the **prepare-content** command.
* Added support for fromversion/toversion in XSIAM content items (correlation rules, XSIAM dashboards, XSIAM reports and triggers).
* Added a **validate** step checking types of attributes in the schema file of modeling rule.
* Added a **validate** step checking that the dataset name of a modeling rule shows in the xif and schema files.
* Added a **validate** step checking that a correlation rule file does not start with a hyphen.
* Added a **validate** step checking that xsiam content items follow naming conventions.
* Fixed an issue where SDK commands failed on the deprecated `packaging.version.LegacyVersion`, by locking the `packaging` version to `<22`.
* Fixed an issue where **update-release-notes** failed when changing only xif file in **Modeling Rules**.
* Fixed an issue where *is_valid_category* and *is_categories_field_match_standard* failed when running in a private repo.
* Fixed an issue where **validate** didn't fail on the MR103 validation error.
* Fixed the *--release-notes* option, to support the new CHANGELOG format.
* Fixed an issue where **validate** failed when only changing a modeling rules's xif file.
* Fixed an issue where **format** failed on indicator files with a `None` value under the `tabs` key.
* Fixed an issue where **validate** only printed errors for one change of context path, rather than print all.
* Fixed an issue where **download** did not suggest using a username/password when authenticating with XSOAR and using invalid arguments.
* Fixed an issue where **download** failed when listing or downloading content items that are not unicode-encoded.
* Added support for fromversion/toversion in XSIAM content items (correlation rules, XSIAM dashboards, XSIAM reports and triggers).
* Updated the supported python versions, as `>=3.8,<3.11`, as some of the dependencies are not supported on `3.11` yet.
* Added **prepare-content** command which will prepare the pack or content item for the platform.
* Patched an issue where deprecated `packaging.version.LegacyVersion`, locking packaging version to `<22`.

## 1.7.9
* Fixed an issue where an error message in **validate** would not include the suggested fix.
* Added a validation that enforces predefined categories on MP Packs & integration yml files, the validation also ensures that each pack has only one category.
* Fixed an issue where **update-release-notes** did not generate release notes for **XDRC Templates**.
* Fixed an issue where **upload** failed without explaining the reason.
* Improved implementation of the docker_helper module.
* Fixed an issue where **validate** did not check changed pack_metadata.json files when running using git.
* Added support for **xdrctemplate** to content graph.
* Fixed an issue where local copies of the newly-introduced `DemistoClassApiModule.py` were validated.
* Added new release notes templates for the addition and modification of playbooks, layouts and types in the **doc-review** command.
* Fixed an issue where the **doc-review** command failed on descriptions of new content items.
* Added the `Command XXX is deprecated. Use XXX instead.` release notes templates to **doc-review** command.
* Fixed an issue where the **update-release-notes** command didn't add the modeling-rules description for new modeling-rules files.

## 1.7.8
* Added the capability to run the MDX server in a docker container for environments without node.
* Fixed an issue where **generate-docs** with `-c` argument updated sections of the incorrect commands.
* Added IF113 error code to **ALLOWED_IGNORE_ERRORS**.
* Fixed an issue where **validate** failed on playbooks with non-string input values.
* Added the `DEMISTO_SDK_IGNORE_CONTENT_WARNING` environment variable, to allow suppressing warnings when commands are not run under a content repo folder.
* Fixed an issue where **validate** failed to recognize integration tests that were missing from config.json
* Added support for **xpanse** marketplace in **create-id-set** and **create-content-artifacts** commands.
* Fixed an issue where **split** failed on yml files.
* Added support for marketplace-specific tags.
* Fixed an issue where **download** would not run `isort`. @maxgubler
* Fixed an issue where XSIAM Dashboards and Reports images failed the build.
* Added support for **xpanse** marketplace to content graph.

## 1.7.7
* Fixed an issue where paybooks **generate-docs** didn't parse complex input values when no accessor field is given correctly.
* Fixed an issue in the **download** command, where an exception would be raised when downloading system playbooks.
* Fixed an issue where the **upload** failed on playbooks containing a value that starts with `=`.
* Fixed an issue where the **generate-unit-tests** failed to generate assertions, and generate unit tests when command names does not match method name.
* Fixed an issue where the **download** command did not honor the `--no-code-formatting` flag properly. @maxgubler
* Added a new check to **validate**, making sure playbook task values are passed as references.
* Fixed an issue where the **update-release-notes** deleted existing release notes, now appending to it instead.
* Fixed an issue where **validate** printed blank space in case of validation failed and ignored.
* Renamed 'Agent Config' to 'XDRC Templates'.
* Fixed an issue where the **zip-packs** command did not work with the CommonServerUserPython and CommonServerUserPowerShell package.

## 1.7.6

* Fixed parsing of initialization arguments of client classes in the **generate-unit-tests** command.
* Added support for AgentConfig content item in the **upload**, **create-id-set**, **find-dependecies**, **unify** and **create-content-artifacts** commands.
* Added support for XSIAM Report preview image.

## 1.7.5

* Fixed an issue where the **upload** command did not work with the CommonServerUserPython package.
* Fixed an issue in the **download** command, where some playbooks were downloaded as test playbooks.
* Added playbook modification capabilities in **TestSuite**.
* Added a new command **create-content-graph**.
* Fixed an issue in the **upload** command, where the temporary zip would not clean up properly.
* Improved content items parsing in the **create-content-graph** command.
* Added an error when the docker daemon is unavailable when running **lint**.
* Removed the validation of a subtype change for scripts in the **validate** command.
* Fixed an issue where names of XSIAM content items were not normalized properly.
* Fixed an issue where the **download** command was downloading playbooks with **script** (id) and not **scriptName**.
* Fixed an issue where script yml files were not properly identified by `find_type`.
* Removed nightly integrations filtering when deciding if a test should run.
* Added support for XSIAM Dashboard preview image.
* Added the `--no-code-formatting` flag to the **download** command, allowing to skip autopep8 and isort.
* Fixed an issue in the **update-release-notes** command, where generating release notes for modeling rules schema file caused exception.

## 1.7.4

* Fixed an issue where the **doc-review** command showed irrelevant messages.
* Fixed an issue in **validate**, where backward-compatibility failures prevented other validations from running.
* Fixed an issue in **validate**, where content-like files under infrastructure paths were not ignored.
* Fixed an issue in the AMI mapping, where server versions were missing.
* Change the way the normalize name is set for external files.
* Added dump function to XSIAM pack objects to dulicate the files.
* Fixed an issue where the `contribution_converter` did not support changes made to ApiModules.
* Added name normalization according to new convention to XSIAM content items
* Added playbook modification capabilities in **TestSuite**.
* Fixed an issue in create-content-artifacts where it will not get a normalize name for the item and it will try to duplicate the same file.

## 1.7.3

* Fixed an issue in the **format** command where fail when executed from environment without mdx server available.
* Added `Added a`, `Added an` to the list of allowed changelog prefixes.
* Added support for Indicator Types/Reputations in the **upload** command.
* Fixed an issue when running from a subdirectory of a content repo failed.
* Changing the way we are using XSIAM servers api-keys in **test-content** .
* Added a success message to **postman-codegen**.

## 1.7.2

* Fixed an issue in the **validate** command where incident fields were not found in mappers even when they exist
* Added an ability to provide list of marketplace names as a param attribute to **validate** and **upload**
* Added the file type to the error message when it is not supported.
* Fixed an issue where `contribution_converter` incorrectly mapped _Indicator Field_ objects to the _incidentfield_ directory in contribution zip files.
* Fixed a bug where **validate** returned error on empty inputs not used in playbooks.
* Added the `DEMISTO_SDK_CONTENT_PATH` environment variable, implicitly used in various commands.
* Added link to documentation for error messages regarding use cases and tags.

## 1.7.1

* Fixed an issue where *indicatorTypes* and *betaIntegrations* were not found in the id_set.
* Updated the default general `fromVersion` value on **format** to `6.5.0`
* Fixed an issue where the **validate** command did not fail when the integration yml file name was not the same as the folder containing it.
* Added an option to have **generate-docs** take a Playbooks folder path as input, and generate docs for all playbooks in it.
* Fixed an issue where the suggestion in case of `IF113` included uppercase letters for the `cliName` parameter.
* Added new validation to the **validate** command to fail and list all the file paths of files that are using a deprecated integration command / script / playbook.
* **validate** will no longer fail on playbooks calling subplaybooks that have a higher `fromVersion` value, if  calling the subplaybook has `skipifunavailable=True`.
* Fixed an issue where relative paths were not accessed correctly.
* Running any `demisto-sdk` command in a folder with a `.env` file will load it, temporarily overriding existing environment variables.
* Fixed an issue where **validate** did not properly detect deleted files.
* Added new validations to the **validate** command to verify that the schema file exists for a modeling rule and that the schema and rules keys are empty in the yml file.
* Fixed an issue where *find_type* didn't recognize exported incident types.
* Added a new validation to **validate**, making sure all inputs of a playbook are used.
* Added a new validation to **validate**, making sure all inputs used in a playbook declared in the input section.
* The **format** command will now replace the *fromServerVersion* field with *fromVersion*.

## 1.7.0

* Allowed JSON Handlers to accept kwargs, for custoimzing behavior.
* Fixed an issue where an incorrect error was shown when the `id` of a content item differed from its `name` attribute.
* Fixed an issue where the `preserve_quotes` in ruamel_handler received an incorrect value @icholy
* Fixed an issue where ignoring RM110 error code wasn't working and added a validation to **ALLOWED_IGNORE_ERRORS** to validate that all error codes are inserted in the right format.
* Fixed an issue where the contribution credit text was not added correctly to the pack README.
* Changed the contribution file implementation from markdown to a list of contributor names. The **create-content-artifact** will use this list to prepare the needed credit message.
* Added a new validation to the `XSOAR-linter` in the **lint** command for verifying that demisto.log is not used in the code.
* The **generate-docs** command will now auto-generate the Incident Mirroring section when implemented in an integration.
* Added support to automatically generate release notes for deprecated items in the **update-release-notes** command.
* Fixed an issue causing any command to crash when unable to detect local repository properties.
* Fixed an issue where running in a private gitlab repo caused a warning message to be shown multiple times.
* Added a new validation to the **validate** command to verify that markdown and python files do not contain words related to copyright section.
* Fixed an issue where **lint** crashed when provided an input file path (expecting a directory).

## 1.6.9

* Added a new validation that checks whether a pack should be deprecated.
* Added a new ability to the **format** command to deprecate a pack.
* Fixed an issue where the **validate** command sometimes returned a false negative in cases where there are several sub-playbooks with the same ID.
* Added a new validation to the **validate** command to verify that the docker in use is not deprecated.
* Added support for multiple ApiModules in the **unify** command
* Added a check to **validate** command, preventing use of relative urls in README files.
* Added environment variable **DEMISTO_SDK_MARKETPLACE** expected to affect *MarketplaceTagParser* *marketplace* value. The value will be automatically set when passing *marketplace* arg to the commands **unify**, **zip-packs**, **create-content-artifacts** and **upload**.
* Added slack notifier for build failures on the master branch.
* Added support for modeling and parsing rules in the **split** command.
* Added support for README files in **format** command.
* Added a **validate** check, making sure classifier id and name values match. Updated the classifier **format** to update the id accordingly.
* The **generate-docs** command will now auto-generate the playbook image link by default.
* Added the `--custom-image-link` argument to override.
* Added a new flag to **generate-docs** command, allowing to add a custom image link to a playbook README.
* Added a new validation to the **validate** command to verify that the package directory name is the same as the files contained in the that package.
* Added support in the **unify** command to unify a schema into its Modeling Rule.

## 1.6.8

* Fixed an issue where **validate** did not fail on invalid playbook entities' versions (i.e. subplaybooks or scripts with higher fromversion than their parent playbook).
* Added support for running lint via a remote docker ssh connection. Use `DOCKER_HOST` env variable to specify a remote docker connection, such as: `DOCKER_HOST=ssh://myuser@myhost.com`.
* Fixed an issue where the pack cache in *get_marketplaces* caused the function to return invalid values.
* Fixed an issue where running format on a pack with XSIAM entities would fail.
* Added the new `display_name` field to relevant entities in the **create-id-set** command.
* Added a new validation to the **validate** command to verify the existence of "Reliability" parameter if the integration have reputation command.
* Fixed a bug where terminating the **lint** command failed (`ctrl + c`).
* Removed the validation of a subtype change in integrations and scripts from **validate**.
* Fixed an issue where **download** did not behave as expected when prompting for a version update. Reported by @K-Yo
* Added support for adoption release notes.
* Fixed an issue where **merge-id-sets** failed when a key was missing in one id-set.json.
* Fixed a bug where some mypy messages were not parsed properly in **lint**.
* Added a validation to the **validate** command, failing when '`fromversion`' or '`toversion`' in a content entity are incorrect format.
* Added a validation to the **validate** command, checking if `fromversion` <= `toversion`.
* Fixed an issue where coverage reports used the wrong logging level, marking debug logs as errors.
* Added a new validation to the **validate** command, to check when the discouraged `http` prefixes are used when setting defaultvalue, rather than `https`.
* Added a check to the **lint** command for finding hard-coded usage of the http protocol.
* Locked the dependency on Docker.
* Removed a traceback line from the **init** command templates: BaseIntegration, BaseScript.
* Updated the token in **_add_pr_comment** method from the content-bot token to the xsoar-bot token.

## 1.6.7

* Added the `types-markdown` dependency, adding markdown capabilities to existing linters using the [Markdown](https://pypi.org/project/Markdown/) package.
* Added support in the **format** command to remove nonexistent incident/indicator fields from *layouts/mappers*
* Added the `Note: XXX` and `XXX now generally available.` release notes templates to **doc-review** command.
* Updated the logs shown during the docker build step.
* Removed a false warning about configuring the `GITLAB_TOKEN` environment variable when it's not needed.
* Removed duplicate identifiers for XSIAM integrations.
* Updated the *tags* and *use cases* in pack metadata validation to use the local files only.
* Fixed the error message in checkbox validation where the defaultvalue is wrong and added the name of the variable that should be fixed.
* Added types to `find_type_by_path` under tools.py.
* Fixed an issue where YAML files contained incorrect value type for `tests` key when running `format --deprecate`.
* Added a deprecation message to the `tests:` section of yaml files when running `format --deprecate`.
* Added use case for **validate** on *wizard* objects - set_playbook is mapped to all integrations.
* Added the 'integration-get-indicators' commands to be ignored by the **verify_yml_commands_match_readme** validation, the validation will no longer fail if these commands are not in the readme file.
* Added a new validation to the **validate** command to verify that if the phrase "breaking changes" is present in a pack release notes, a JSON file with the same name exists and contains the relevant breaking changes information.
* Improved logs when running test playbooks (in a build).
* Fixed an issue in **upload** did not include list-type content items. @nicolas-rdgs
* Reverted release notes to old format.

## 1.6.6

* Added debug print when excluding item from ID set due to missing dependency.
* Added a validation to the **validate** command, failing when non-ignorable errors are present in .pack-ignore.
* Fixed an issue where `mdx server` did not close when stopped in mid run.
* Fixed an issue where `-vvv` flag did not print logs on debug level.
* enhanced ***validate*** command to list all command names affected by a backward compatibility break, instead of only one.
* Added support for Wizard content item in the **format**, **validate**, **upload**, **create-id-set**, **find-dependecies** and **create-content-artifacts** commands.
* Added a new flag to the **validate** command, allowing to run specific validations.
* Added support in **unify** and **create-content-artifacts** for displaying different documentations (detailed description + readme) for content items, depending on the marketplace version.
* Fixed an issue in **upload** where list items were not uploaded.
* Added a new validation to **validate** command to verify that *cliName* and *id* keys of the incident field or the indicator field are matches.
* Added the flag '-x', '--xsiam' to **upload** command to upload XSIAM entities to XSIAM server.
* Fixed the integration field *isFetchEvents* to be in lowercase.
* Fixed an issue where **validate -i** run after **format -i** on an existing file in the repo instead of **validate -g**.
* Added the following commands: 'update-remote-data', 'get-modified-remote-data', 'update-remote-system' to be ignored by the **verify_yml_commands_match_readme** validation, the validation will no longer fail if these commands are not in the readme file.
* Updated the release note template to include a uniform format for all items.
* Added HelloWorldSlim template option for *--template* flag in **demisto-sdk init** command.
* Fixed an issue where the HelloWorldSlim template in **demisto-sdk init** command had an integration id that was conflicting with HelloWorld integration id.
* Updated the SDK to use demisto-py 3.1.6, allowing use of a proxy with an environment variable.
* Set the default logger level to `warning`, to avoid unwanted debug logs.
* The **format** command now validates that default value of checkbox parameters is a string 'true' or 'false'.
* Fixed an issue where `FileType.PLAYBOOK` would show instead of `Playbook` in readme error messages.
* Added a new validation to **validate** proper defaultvalue for checkbox fields.

## 1.6.5

* Fixed an issue in the **format** command where the `id` field was overwritten for existing JSON files.
* Fixed an issue where the **doc-review** command was successful even when the release-note is malformed.
* Added timestamps to the `demisto-sdk` logger.
* Added time measurements to **lint**.
* Added the flag '-d', '--dependency' to **find-dependencies** command to get the content items that cause the dependencies between two packs.
* Fixed an issue where **update-release-notes** used the *trigger_id* field instead of the *trigger_name* field.
* Fixed an issue where **doc-review** failed to recognize script names, in scripts using the old file structure.
* Fixed an issue where concurrent processes created by **lint** caused deadlocks when opening files.
* Fixed an issue in the **format** command where `_dev` or `_copy` suffixes weren't removed from the subscript names in playbooks and layouts.
* Fixed an issue where **validate** failed on nonexistent `README.md` files.
* Added support of XSIAM content items to the **validate** command.
* Report **lint** summary results and failed packages after reporting time measurements.

## 1.6.4

* Added the new **generate-yml-from-python** command.
* Added a code *type* indication for integration and script objects in the *ID Set*.
* Added the [Vulture](https://github.com/jendrikseipp/vulture) linter to the pre-commit hook.
* The `demisto-sdk` pack will now be distributed via PyPi with a **wheel** file.
* Fixed a bug where any edited json file that contained a forward slash (`/`) escaped.
* Added a new validation to **validate** command to verify that the metadata *currentVersion* is
the same as the last release note version.
* The **validate** command now checks if there're none-deprecated integration commands that are missing from the readme file.
* Fixed an issue where *dockerimage* changes in Scripts weren't recognized by the **update-release-notes** command.
* Fixed an issue where **update-xsoar-config-file** did not properly insert the marketplace packs list to the file.
* Added the pack name to the known words by default when running the **doc-review** command.
* Added support for new XSIAM entities in **create-id-set** command.
* Added support for new XSIAM entities in **create-content-artifacts** command.
* Added support for Parsing/Modeling Rule content item in the **unify** command.
* Added the integration name, the commands name and the script name to the known words by default when running the **doc-review** command.
* Added an argument '-c' '--custom' to the **unify** command, if True will append to the unified yml name/display/id the custom label provided
* Added support for sub words suggestion in kebab-case sentences when running the **doc-review** command.
* Added support for new XSIAM entities in **update-release-notes** command.
* Enhanced the message of alternative suggestion words shown when running **doc-review** command.
* Fixed an incorrect error message, in case `node` is not installed on the machine.
* Fixed an issue in the **lint** command where the *check-dependent-api-modules* argument was set to true by default.
* Added a new command **generate-unit-tests**.
* Added a new validation to **validate** all SIEM integration have the same suffix.
* Fixed the destination path of the unified parsing/modeling rules in **create-content-artifacts** command.
* Fixed an issue in the **validate** command, where we validated wrongfully the existence of readme file for the *ApiModules* pack.
* Fixed an issue in the **validate** command, where an error message that was displayed for scripts validation was incorrect.
* Fixed an issue in the **validate** and **format** commands where *None* arguments in integration commands caused the commands to fail unexpectedly.
* Added support for running tests on XSIAM machines in the **test-content** command.
* Fixed an issue where the **validate** command did not work properly when deleting non-content items.
* Added the flag '-d', '--dependency' to **find-dependencies** command to get the content items that cause the dependencies between two packs.

## 1.6.3

* **Breaking change**: Fixed a typo in the **validate** `--quiet-bc-validation` flag (was `--quite-bc-validation`). @upstart-swiss
* Dropped support for python 3.7: Demisto-SDK is now supported on Python 3.8 or newer.
* Added an argument to YAMLHandler, allowing to set a maximal width for YAML files. This fixes an issue where a wrong default was used.
* Added the detach mechanism to the **upload** command, If you set the --input-config-file flag, any files in the repo's SystemPacks folder will be detached.
* Added the reattach mechanism to the **upload** command, If you set the --input-config-file flag, any detached item in your XSOAR instance that isn't currently in the repo's SystemPacks folder will be re-attached.
* Fixed an issue in the **validate** command that did not work properly when using the *-g* flag.
* Enhanced the dependency message shown when running **lint**.
* Fixed an issue where **update-release-notes** didn't update the currentVersion in pack_metadata.
* Improved the logging in **test-content** for helping catch typos in external playbook configuration.

## 1.6.2

* Added dependency validation support for core marketplacev2 packs.
* Fixed an issue in **update-release-notes** where suggestion fix failed in validation.
* Fixed a bug where `.env` files didn't load. @nicolas-rdgs
* Fixed a bug where **validate** command failed when the *categories* field in the pack metadata was empty for non-integration packs.
* Added *system* and *item-type* arguments to the **download** command, used when downloading system items.
* Added a validation to **validate**, checking that each script, integration and playbook have a README file. This validation only runs when the command is called with either the `-i` or the `-g` flag.
* Fixed a regression issue with **doc-review**, where the `-g` flag did not work.
* Improved the detection of errors in **doc-review** command.
* The **validate** command now checks if a readme file is empty, only for packs that contain playbooks or were written by a partner.
* The **validate** command now makes sure common contextPath values (e.g. `DBotScore.Score`) have a non-empty description, and **format** populates them automatically.
* Fixed an issue where the **generate-outputs** command did not work properly when examples were provided.
* Fixed an issue in the **generate-outputs** command, where the outputs were not written to the specified output path.
* The **generate-outputs** command can now generate outputs from multiple calls to the same command (useful when different args provide different outputs).
* The **generate-outputs** command can now update a yaml file with new outputs, without deleting or overwriting existing ones.
* Fixed a bug where **doc-review** command failed on existing templates.
* Fixed a bug where **validate** command failed when the word demisto is in the repo README file.
* Added support for adding test-playbooks to the zip file result in *create-content-artifacts* command for marketplacev2.
* Fixed an issue in **find-dependencies** where using the argument *-o* without the argument *--all-packs-dependencies* did not print a proper warning.
* Added a **validate** check to prevent deletion of files whose deletion is not supported by the XSOAR marketplace.
* Removed the support in the *maintenance* option of the *-u* flag in the **update-release-notes** command.
* Added validation for forbidden words and phrases in the **doc-review** command.
* Added a retries mechanism to the **test-content** command to stabilize the build process.
* Added support for all `git` platforms to get remote files.
* Refactored the **format** command's effect on the *fromversion* field:
  * Fixed a bug where the *fromversion* field was removed when modifying a content item.
  * Updated the general default *fromversion* and the default *fromversion* of newly-introduced content items (e.g. `Lists`, `Jobs`).
  * Added an interactive mode functionality for all content types, to ask the user whether to set a default *fromversion*, if could not automatically determine its value. Use `-y` to assume 'yes' as an answer to all prompts and run non-interactively.

## 1.6.1

* Added the '--use-packs-known-words' argument to the **doc-review** command
* Added YAML_Loader to handle yaml files in a standard way across modules, replacing PYYAML.
* Fixed an issue when filtering items using the ID set in the **create-content-artifacts** command.
* Fixed an issue in the **generate-docs** command where tables were generated with an empty description column.
* Fixed an issue in the **split** command where splitting failed when using relative input/output paths.
* Added warning when inferred files are missing.
* Added to **validate** a validation for integration image dimensions, which should be 120x50px.
* Improved an error in the **validate** command to better differentiate between the case where a required fetch parameter is malformed or missing.

## 1.6.0

* Fixed an issue in the **create-id-set** command where similar items from different marketplaces were reported as duplicated.
* Fixed typo in demisto-sdk init
* Fixed an issue where the **lint** command did not handle all container exit codes.
* Add to **validate** a validation for pack name to make sure it is unchanged.
* Added a validation to the **validate** command that verifies that the version in the pack_metdata file is written in the correct format.
* Fixed an issue in the **format** command where missing *fromVersion* field in indicator fields caused an error.

## 1.5.9

* Added option to specify `External Playbook Configuration` to change inputs of Playbooks triggered as part of **test-content**
* Improved performance of the **lint** command.
* Improved performance of the **validate** command when checking README images.
* ***create-id-set*** command - the default value of the **marketplace** argument was changed from ‘xsoar’ to all packs existing in the content repository. When using the command, make sure to pass the relevant marketplace to use.

## 1.5.8

* Fixed an issue where the command **doc-review** along with the argument `--release-notes` failed on yml/json files with invalid schema.
* Fixed an issue where the **lint** command failed on packs using python 3.10

## 1.5.7

* Fixed an issue where reading remote yaml files failed.
* Fixed an issue in **validate** failed with no error message for lists (when no fromVersion field was found).
* Fixed an issue when running **validate** or **format** in a gitlab repository, and failing to determine its project id.
* Added an enhancement to **split**, handling an empty output argument.
* Added the ability to add classifiers and mappers to conf.json.
* Added the Alias field to the incident field schema.

## 1.5.6

* Added 'deprecated' release notes template.
* Fixed an issue where **run-test-playbook** command failed to get the task entries when the test playbook finished with errors.
* Fixed an issue in **validate** command when running with `no-conf-json` argument to ignore the `conf.json` file.
* Added error type text (`ERROR` or `WARNING`) to **validate** error prints.
* Fixed an issue where the **format** command on test playbook did not format the ID to be equal to the name of the test playbook.
* Enhanced the **update-release-notes** command to automatically commit release notes config file upon creation.
* The **validate** command will validate that an indicator field of type html has fromVersion of 6.1.0 and above.
* The **format** command will now add fromVersion 6.1.0 to indicator field of type html.
* Added support for beta integrations in the **format** command.
* Fixed an issue where the **postman-codegen** command failed when called with the `--config-out` flag.
* Removed the integration documentation from the detailed description while performing **split** command to the unified yml file.
* Removed the line which indicates the version of the product from the README.md file for new contributions.

## 1.5.5

* Fixed an issue in the **update-release-notes** command, which did not work when changes were made in multiple packs.
* Changed the **validate** command to fail on missing test-playbooks only if no unittests are found.
* Fixed `to_kebab_case`, it will now deal with strings that have hyphens, commas or periods in them, changing them to be hyphens in the new string.
* Fixed an issue in the **create-id-set** command, where the `source` value included the git token if it was specified in the remote url.
* Fixed an issue in the **merge-id-set** command, where merging fails because of duplicates but the packs are in the XSOAR repo but in different version control.
* Fixed missing `Lists` Content Item as valid `IDSetType`
* Added enhancement for **generate-docs**. It is possible to provide both file or a comma seperated list as `examples`. Also, it's possible to provide more than one example for a script or a command.
* Added feature in **format** to sync YML and JSON files to the `master` file structure.
* Added option to specify `Incident Type`, `Incoming Mapper` and `Classifier` when configuring instance in **test-content**
* added a new command **run-test-playbook** to run a test playbook in a given XSOAR instance.
* Fixed an issue in **format** when running on a modified YML, that the `id` value is not changed to its old `id` value.
* Enhancement for **split** command, replace `ApiModule` code block to `import` when splitting a YML.
* Fixed an issue where indicator types were missing from the pack's content, when uploading using **zip-packs**.
* The request data body format generated in the **postman-codegen** will use the python argument's name and not the raw data argument's name.
* Added the flag '--filter-by-id-set' to **create-content-artifacts** to create artifacts only for items in the given id_set.json.

## 1.5.4

* Fixed an issue with the **format** command when contributing via the UI
* The **format** command will now not remove the `defaultRows` key from incident, indicator and generic fields with `type: grid`.
* Fixed an issue with the **validate** command when a layoutscontainer did not have the `fromversion` field set.
* added a new command **update-xsoar-config-file** to handle your XSOAR Configuration File.
* Added `skipVerify` argument in **upload** command to skip pack signature verification.
* Fixed an issue when the **run** command  failed running when there’s more than one playground, by explicitly using the current user’s playground.
* Added support for Job content item in the **format**, **validate**, **upload**, **create-id-set**, **find-dependecies** and **create-content-artifacts** commands.
* Added a **source** field to the **id_set** entitles.
* Two entitles will not consider as duplicates if they share the same pack and the same source.
* Fixed a bug when duplicates were found in **find_dependencies**.
* Added function **get_current_repo** to `tools`.
* The **postman-codegen** will not have duplicates argument name. It will rename them to the minimum distinguished shared path for each of them.

## 1.5.3

* The **format** command will now set `unsearchable: True` for incident, indicator and generic fields.
* Fixed an issue where the **update-release-notes** command crashes with `--help` flag.
* Added validation to the **validate** command that verifies the `unsearchable` key in incident, indicator and generic fields is set to true.
* Removed a validation that DBotRole should be set for automation that requires elevated permissions to the `XSOAR-linter` in the **lint** command.
* Fixed an issue in **Validate** command where playbooks conditional tasks were mishandeled.
* Added a validation to prevent contributors from using the `fromlicense` key as a configuration parameter in an integration's YML
* Added a validation to ensure that the type for **API token** (and similar) parameters are configured correctly as a `credential` type in the integration configuration YML.
* Added an assertion that checks for duplicated requests' names when generating an integration from a postman collection.
* Added support for [.env files](https://pypi.org/project/python-dotenv/). You can now add a `.env` file to your repository with the logging information instead of setting a global environment variables.
* When running **lint** command with --keep-container flag, the docker images are committed.
* The **validate** command will not return missing test playbook error when given a script with dynamic-section tag.

## 1.5.2

* Added a validation to **update-release-notes** command to ensure that the `--version` flag argument is in the right format.
* added a new command **coverage-analyze** to generate and print coverage reports.
* Fixed an issue in **validate** in repositories which are not in GitHub or GitLab
* Added a validation that verifies that readme image absolute links do not contain the working branch name.
* Added support for List content item in the **format**, **validate**, **download**, **upload**, **create-id-set**, **find-dependecies** and **create-content-artifacts** commands.
* Added a validation to ensure reputation command's default argument is set as an array input.
* Added the `--fail-duplicates` flag for the **merge-id-set** command which will fail the command if duplicates are found.
* Added the `--fail-duplicates` flag for the **create-id-set** command which will fail the command if duplicates are found.

## 1.5.1

* Fixed an issue where **validate** command failed to recognized test playbooks for beta integrations as valid tests.
* Fixed an issue were the **validate** command was falsely recognizing image paths in readme files.
* Fixed an issue where the **upload** command error message upon upload failure pointed to wrong file rather than to the pack metadata.
* Added a validation that verifies that each script which appears in incident fields, layouts or layout containers exists in the id_set.json.
* Fixed an issue where the **postman code-gen** command generated double dots for context outputs when it was not needed.
* Fixed an issue where there **validate** command on release notes file crashed when author image was added or modified.
* Added input handling when running **find-dependencies**, replacing string manipulations.
* Fixed an issue where the **validate** command did not handle multiple playbooks with the same name in the id_set.
* Added support for GitLab repositories in **validate**

## 1.5.0

* Fixed an issue where **upload** command failed to upload packs not under content structure.
* Added support for **init** command to run from non-content repo.
* The **split-yml** has been renamed to **split** and now supports splitting Dashboards from unified Generic Modules.
* Fixed an issue where the skipped tests validation ran on the `ApiModules` pack in the **validate** command.
* The **init** command will now create the `Generic Object` entities directories.
* Fixed an issue where the **format** command failed to recognize changed files from git.
* Fixed an issue where the **json-to-outputs** command failed checking whether `0001-01-01T00:00:00` is of type `Date`
* Added to the **generate context** command to generate context paths for integrations from an example file.
* Fixed an issue where **validate** failed on release notes configuration files.
* Fixed an issue where the **validate** command failed on pack input if git detected changed files outside of `Packs` directory.
* Fixed an issue where **validate** command failed to recognize files inside validated pack when validation release notes, resulting in a false error message for missing entity in release note.
* Fixed an issue where the **download** command failed when downloading an invalid YML, instead of skipping it.

## 1.4.9

* Added validation that the support URL in partner contribution pack metadata does not lead to a GitHub repo.
* Enhanced ***generate-docs*** with default `additionalinformation` (description) for common parameters.
* Added to **validate** command a validation that a content item's id and name will not end with spaces.
* The **format** command will now remove trailing whitespaces from content items' id and name fields.
* Fixed an issue where **update-release-notes** could fail on files outside the user given pack.
* Fixed an issue where the **generate-test-playbook** command would not place the playbook in the proper folder.
* Added to **validate** command a validation that packs with `Iron Bank` uses the latest docker from Iron Bank.
* Added to **update-release-notes** command support for `Generic Object` entities.
* Fixed an issue where playbook `fromversion` mismatch validation failed even if `skipunavailable` was set to true.
* Added to the **create artifacts** command support for release notes configuration file.
* Added validation to **validate** for release notes config file.
* Added **isoversize** and **isautoswitchedtoquietmode** fields to the playbook schema.
* Added to the **update-release-notes** command `-bc` flag to generate template for breaking changes version.
* Fixed an issue where **validate** did not search description files correctly, leading to a wrong warning message.

## 1.4.8

* Fixed an issue where yml files with `!reference` failed to load properly.
* Fixed an issue when `View Integration Documentation` button was added twice during the download and re-upload.
* Fixed an issue when `(Partner Contribution)` was added twice to the display name during the download and re-upload.
* Added the following enhancements in the **generate-test-playbook** command:
  * Added the *--commands* argument to generate tasks for specific commands.
  * Added the *--examples* argument to get the command examples file path and generate tasks from the commands and arguments specified there.
  * Added the *--upload* flag to specify whether to upload the test playbook after the generation.
  * Fixed the output condition generation for outputs of type `Boolean`.

## 1.4.7

* Fixed an issue where an empty list for a command context didn't produce an indication other than an empty table.
* Fixed an issue where the **format** command has incorrectly recognized on which files to run when running using git.
* Fixed an issue where author image validations were not checked properly.
* Fixed an issue where new old-formatted scripts and integrations were not validated.
* Fixed an issue where the wording in the from version validation error for subplaybooks was incorrect.
* Fixed an issue where the **update-release-notes** command used the old docker image version instead of the new when detecting a docker change.
* Fixed an issue where the **generate-test-playbook** command used an incorrect argument name as default
* Fixed an issue where the **json-to-outputs** command used an incorrect argument name as default when using `-d`.
* Fixed an issue where validations failed while trying to validate non content files.
* Fixed an issue where README validations did not work post VS Code formatting.
* Fixed an issue where the description validations were inconsistent when running through an integration file or a description file.

## 1.4.6

* Fixed an issue where **validate** suggests, with no reason, running **format** on missing mandatory keys in yml file.
* Skipped existence of TestPlaybook check on community and contribution integrations.
* Fixed an issue where pre-commit didn't run on the demisto_sdk/commands folder.
* The **init** command will now change the script template name in the code to the given script name.
* Expanded the validations performed on beta integrations.
* Added support for PreProcessRules in the **format**, **validate**, **download**, and **create-content-artifacts** commands.
* Improved the error messages in **generate-docs**, if an example was not provided.
* Added to **validate** command a validation that a content entity or a pack name does not contain the words "partner" and "community".
* Fixed an issue where **update-release-notes** ignores *--text* flag while using *-f*
* Fixed the outputs validations in **validate** so enrichment commands will not be checked to have DBotScore outputs.
* Added a new validation to require the dockerimage key to exist in an integration and script yml files.
* Enhanced the **generate-test-playbook** command to use only integration tested on commands, rather than (possibly) other integrations implementing them.
* Expanded unify command to support GenericModules - Unifies a GenericModule object with its Dashboards.
* Added validators for generic objects:
  * Generic Field validator - verify that the 'fromVersion' field is above 6.5.0, 'group' field equals 4 and 'id' field starts with the prefix 'generic_'.
  * Generic Type validator - verify that the 'fromVersion' field is above 6.5.0
  * Generic Module validator - verify that the 'fromVersion' field is above 6.5.0
  * Generic Definition validator - verify that the 'fromVersion' field is above 6.5.0
* Expanded Format command to support Generic Objects - Fixes generic objects according to their validations.
* Fixed an issue where the **update-release-notes** command did not handle ApiModules properly.
* Added option to enter a dictionary or json of format `[{field_name:description}]` in the **json-to-outputs** command,
  with the `-d` flag.
* Improved the outputs for the **format** command.
* Fixed an issue where the validations performed after the **format** command were inconsistent with **validate**.
* Added to the **validate** command a validation for the author image.
* Updated the **create-content-artifacts** command to support generic modules, definitions, fields and types.
* Added an option to ignore errors for file paths and not only file name in .pack-ignore file.

## 1.4.5

* Enhanced the **postman-codegen** command to name all generated arguments with lower case.
* Fixed an issue where the **find-dependencies** command miscalculated the dependencies for playbooks that use generic commands.
* Fixed an issue where the **validate** command failed in external repositories in case the DEMISTO_SDK_GITHUB_TOKEN was not set.
* Fixed an issue where **openapi-codegen** corrupted the swagger file by overwriting configuration to swagger file.
* Updated the **upload** command to support uploading zipped packs to the marketplace.
* Added to the **postman-codegen** command support of path variables.
* Fixed an issue where **openapi-codegen** entered into an infinite loop on circular references in the swagger file.
* The **format** command will now set `fromVersion: 6.2.0` for widgets with 'metrics' data type.
* Updated the **find-dependencies** command to support generic modules, definitions, fields and types.
* Fixed an issue where **openapi-codegen** tried to extract reference example outputs, leading to an exception.
* Added an option to ignore secrets automatically when using the **init** command to create a pack.
* Added a tool that gives the ability to temporarily suppress console output.

## 1.4.4

* When formatting incident types with Auto-Extract rules and without mode field, the **format** command will now add the user selected mode.
* Added new validation that DBotRole is set for scripts that requires elevated permissions to the `XSOAR-linter` in the **lint** command.
* Added url escaping to markdown human readable section in generate docs to avoid autolinking.
* Added a validation that mapper's id and name are matching. Updated the format of mapper to include update_id too.
* Added a validation to ensure that image paths in the README files are valid.
* Fixed **find_type** function to correctly find test files, such as, test script and test playbook.
* Added scheme validations for the new Generic Object Types, Fields, and Modules.
* Renamed the flag *--input-old-version* to *--old-version* in the **generate-docs** command.
* Refactored the **update-release-notes** command:
  * Replaced the *--all* flag with *--use-git* or *-g*.
  * Added the *--force* flag to update the pack release notes without changes in the pack.
  * The **update-release-notes** command will now update all dependent integrations on ApiModule change, even if not specified.
  * If more than one pack has changed, the full list of updated packs will be printed at the end of **update-release-notes** command execution.
  * Fixed an issue where the **update-release-notes** command did not add docker image release notes entry for release notes file if a script was changed.
  * Fixed an issue where the **update-release-notes** command did not detect changed files that had the same name.
  * Fixed an issue in the **update-release-notes** command where the version support of JSON files was mishandled.
* Fixed an issue where **format** did not skip files in test and documentation directories.
* Updated the **create-id-set** command to support generic modules, definitions, fields and types.
* Changed the **convert** command to generate old layout fromversion to 5.0.0 instead of 4.1.0
* Enhanced the command **postman-codegen** with type hints for templates.

## 1.4.3

* Fixed an issue where **json-to-outputs** command returned an incorrect output when json is a list.
* Fixed an issue where if a pack README.md did not exist it could cause an error in the validation process.
* Fixed an issue where the *--name* was incorrectly required in the **init** command.
* Adding the option to run **validate** on a specific path while using git (*-i* & *-g*).
* The **format** command will now change UUIDs in .yml and .json files to their respective content entity name.
* Added a playbook validation to check if a task sub playbook exists in the id set in the **validate** command.
* Added the option to add new tags/usecases to the approved list and to the pack metadata on the same pull request.
* Fixed an issue in **test_content** where when different servers ran tests for the same integration, the server URL parameters were not set correctly.
* Added a validation in the **validate** command to ensure that the ***endpoint*** command is configured correctly in yml file.
* Added a warning when pack_metadata's description field is longer than 130 characters.
* Fixed an issue where a redundant print occurred on release notes validation.
* Added new validation in the **validate** command to ensure that the minimal fromVersion in a widget of type metrics will be 6.2.0.
* Added the *--release-notes* flag to demisto-sdk to get the current version release notes entries.

## 1.4.2

* Added to `pylint` summary an indication if a test was skipped.
* Added to the **init** command the option to specify fromversion.
* Fixed an issue where running **init** command without filling the metadata file.
* Added the *--docker-timeout* flag in the **lint** command to control the request timeout for the Docker client.
* Fixed an issue where **update-release-notes** command added only one docker image release notes entry for release notes file, and not for every entity whom docker image was updated.
* Added a validation to ensure that incident/indicator fields names starts with their pack name in the **validate** command. (Checked only for new files and only when using git *-g*)
* Updated the **find-dependencies** command to return the 'dependencies' according the layout type ('incident', 'indicator').
* Enhanced the "vX" display name validation for scripts and integrations in the **validate** command to check for every versioned script or integration, and not only v2.
* Added the *--fail-duplicates* flag for the **create-id-set** command which will fail the command if duplicates are found.
* Added to the **generate-docs** command automatic addition to git when a new readme file is created.

## 1.4.1

* When in private repo without `DEMSITO_SDK_GITHUB_TOKEN` configured, get_remote_file will take files from the local origin/master.
* Enhanced the **unify** command when giving input of a file and not a directory return a clear error message.
* Added a validation to ensure integrations are not skipped and at least one test playbook is not skipped for each integration or script.
* Added to the Content Tests support for `context_print_dt`, which queries the incident context and prints the result as a json.
* Added new validation for the `xsoar_config.json` file in the **validate** command.
* Added a version differences section to readme in **generate-docs** command.
* Added the *--docs-format* flag in the **integration-diff** command to get the output in README format.
* Added the *--input-old-version* and *--skip-breaking-changes* flags in the **generate-docs** command to get the details for the breaking section and to skip the breaking changes section.

## 1.4.0

* Enable passing a comma-separated list of paths for the `--input` option of the **lint** command.
* Added new validation of unimplemented test-module command in the code to the `XSOAR-linter` in the **lint** command.
* Fixed the **generate-docs** to handle integration authentication parameter.
* Added a validation to ensure that description and README do not contain the word 'Demisto'.
* Improved the deprecated message validation required from playbooks and scripts.
* Added the `--quite-bc-validation` flag for the **validate** command to run the backwards compatibility validation in quite mode (errors is treated like warnings).
* Fixed the **update release notes** command to display a name for old layouts.
* Added the ability to append to the pack README credit to contributors.
* Added identification for parameter differences in **integration-diff** command.
* Fixed **format** to use git as a default value.
* Updated the **upload** command to support reports.
* Fixed an issue where **generate-docs** command was displaying 'None' when credentials parameter display field configured was not configured.
* Fixed an issue where **download** did not return exit code 1 on failure.
* Updated the validation that incident fields' names do not contain the word incident will aplly to core packs only.
* Added a playbook validation to verify all conditional tasks have an 'else' path in **validate** command.
* Renamed the GitHub authentication token environment variable `GITHUB_TOKEN` to `DEMITO_SDK_GITHUB_TOKEN`.
* Added to the **update-release-notes** command automatic addition to git when new release notes file is created.
* Added validation to ensure that integrations, scripts, and playbooks do not contain the entity type in their names.
* Added the **convert** command to convert entities between XSOAR versions.
* Added the *--deprecate* flag in **format** command to deprecate integrations, scripts, and playbooks.
* Fixed an issue where ignoring errors did not work when running the **validate** command on specific files (-i).

## 1.3.9

* Added a validation verifying that the pack's README.md file is not equal to pack description.
* Fixed an issue where the **Assume yes** flag did not work properly for some entities in the **format** command.
* Improved the error messages for separators in folder and file names in the **validate** command.
* Removed the **DISABLE_SDK_VERSION_CHECK** environment variable. To disable new version checks, use the **DEMISTO_SDK_SKIP_VERSION_CHECK** envirnoment variable.
* Fixed an issue where the demisto-sdk version check failed due to a rate limit.
* Fixed an issue with playbooks scheme validation.

## 1.3.8

* Updated the **secrets** command to work on forked branches.

## 1.3.7

* Added a validation to ensure correct image and description file names.
* Fixed an issue where the **validate** command failed when 'display' field in credentials param in yml is empty but 'displaypassword' was provided.
* Added the **integration-diff** command to check differences between two versions of an integration and to return a report of missing and changed elements in the new version.
* Added a validation verifying that the pack's README.md file is not missing or empty for partner packs or packs contains use cases.
* Added a validation to ensure that the integration and script folder and file names will not contain separators (`_`, `-`, ``).
* When formatting new pack, the **format** command will set the *fromversion* key to 5.5.0 in the new files without fromversion.

## 1.3.6

* Added a validation that core packs are not dependent on non-core packs.
* Added a validation that a pack name follows XSOAR standards.
* Fixed an issue where in some cases the `get_remote_file` function failed due to an invalid path.
* Fixed an issue where running **update-release-notes** with updated integration logo, did not detect any file changes.
* Fixed an issue where the **create-id-set** command did not identify unified integrations correctly.
* Fixed an issue where the `CommonTypes` pack was not identified as a dependency for all feed integrations.
* Added support for running SDK commands in private repositories.
* Fixed an issue where running the **init** command did not set the correct category field in an integration .yml file for a newly created pack.
* When formatting new contributed pack, the **format** command will set the *fromversion* key to 6.0.0 in the relevant files.
* If the environment variable "DISABLE_SDK_VERSION_CHECK" is define, the demisto-sdk will no longer check for newer version when running a command.
* Added the `--use-pack-metadata` flag for the **find-dependencies** command to update the calculated dependencies using the the packs metadata files.
* Fixed an issue where **validate** failed on scripts in case the `outputs` field was set to `None`.
* Fixed an issue where **validate** was failing on editing existing release notes.
* Added a validation for README files verifying that the file doesn't contain template text copied from HelloWorld or HelloWorldPremium README.

## 1.3.5

* Added a validation that layoutscontainer's id and name are matching. Updated the format of layoutcontainer to include update_id too.
* Added a validation that commands' names and arguments in core packs, or scripts' arguments do not contain the word incident.
* Fixed issue where running the **generate-docs** command with -c flag ran all the commands and not just the commands specified by the flag.
* Fixed the error message of the **validate** command to not always suggest adding the *description* field.
* Fixed an issue where running **format** on feed integration generated invalid parameter structure.
* Fixed an issue where the **generate-docs** command did not add all the used scripts in a playbook to the README file.
* Fixed an issue where contrib/partner details might be added twice to the same file, when using unify and create-content-artifacts commands
* Fixed issue where running **validate** command on image-related integration did not return the correct outputs to json file.
* When formatting playbooks, the **format** command will now remove empty fields from SetIncident, SetIndicator, CreateNewIncident, CreateNewIndicator script arguments.
* Added an option to fill in the developer email when running the **init** command.

## 1.3.4

* Updated the **validate** command to check that the 'additionalinfo' field only contains the expected value for feed required parameters and not equal to it.
* Added a validation that community/partner details are not in the detailed description file.
* Added a validation that the Use Case tag in pack_metadata file is only used when the pack contains at least one PB, Incident Type or Layout.
* Added a validation that makes sure outputs in integrations are matching the README file when only README has changed.
* Added the *hidden* field to the integration schema.
* Fixed an issue where running **format** on a playbook whose `name` does not equal its `id` would cause other playbooks who use that playbook as a sub-playbook to fail.
* Added support for local custom command configuration file `.demisto-sdk-conf`.
* Updated the **format** command to include an update to the description file of an integration, to remove community/partner details.

## 1.3.3

* Fixed an issue where **lint** failed where *.Dockerfile* exists prior running the lint command.
* Added FeedHelloWorld template option for *--template* flag in **demisto-sdk init** command.
* Fixed issue where **update-release-notes** deleted release note file if command was called more than once.
* Fixed issue where **update-release-notes** added docker image release notes every time the command was called.
* Fixed an issue where running **update-release-notes** on a pack with newly created integration, had also added a docker image entry in the release notes.
* Fixed an issue where `XSOAR-linter` did not find *NotImplementedError* in main.
* Added validation for README files verifying their length (over 30 chars).
* When using *-g* flag in the **validate** command it will now ignore untracked files by default.
* Added the *--include-untracked* flag to the **validate** command to include files which are untracked by git in the validation process.
* Improved the `pykwalify` error outputs in the **validate** command.
* Added the *--print-pykwalify* flag to the **validate** command to print the unchanged output from `pykwalify`.

## 1.3.2

* Updated the format of the outputs when using the *--json-file* flag to create a JSON file output for the **validate** and **lint** commands.
* Added the **doc-review** command to check spelling in .md and .yml files as well as a basic release notes review.
* Added a validation that a pack's display name does not already exist in content repository.
* Fixed an issue where the **validate** command failed to detect duplicate params in an integration.
* Fixed an issue where the **validate** command failed to detect duplicate arguments in a command in an integration.

## 1.3.1

* Fixed an issue where the **validate** command failed to validate the release notes of beta integrations.
* Updated the **upload** command to support indicator fields.
* The **validate** and **update-release-notes** commands will now check changed files against `demisto/master` if it is configured locally.
* Fixed an issue where **validate** would incorrectly identify files as renamed.
* Added a validation that integration properties (such as feed, mappers, mirroring, etc) are not removed.
* Fixed an issue where **validate** failed when comparing branch against commit hash.
* Added the *--no-pipenv* flag to the **split-yml** command.
* Added a validation that incident fields and incident types are not removed from mappers.
* Fixed an issue where the *c
reate-id-set* flag in the *validate* command did not work while not using git.
* Added the *hiddenusername* field to the integration schema.
* Added a validation that images that are not integration images, do not ask for a new version or RN

## 1.3.0

* Do not collect optional dependencies on indicator types reputation commands.
* Fixed an issue where downloading indicator layoutscontainer objects failed.
* Added a validation that makes sure outputs in integrations are matching the README file.
* Fixed an issue where the *create-id-set* flag in the **validate** command did not work.
* Added a warning in case no id_set file is found when running the **validate** command.
* Fixed an issue where changed files were not recognised correctly on forked branches in the **validate** and the **update-release-notes** commands.
* Fixed an issue when files were classified incorrectly when running *update-release-notes*.
* Added a validation that integration and script file paths are compatible with our convention.
* Fixed an issue where id_set.json file was re created whenever running the generate-docs command.
* added the *--json-file* flag to create a JSON file output for the **validate** and **lint** commands.

## 1.2.19

* Fixed an issue where merge id_set was not updated to work with the new entity of Packs.
* Added a validation that the playbook's version matches the version of its sub-playbooks, scripts, and integrations.

## 1.2.18

* Changed the *skip-id-set-creation* flag to *create-id-set* in the **validate** command. Its default value will be False.
* Added support for the 'cve' reputation command in default arg validation.
* Filter out generic and reputation command from scripts and playbooks dependencies calculation.
* Added support for the incident fields in outgoing mappers in the ID set.
* Added a validation that the taskid field and the id field under the task field are both from uuid format and contain the same value.
* Updated the **format** command to generate uuid value for the taskid field and for the id under the task field in case they hold an invalid values.
* Exclude changes from doc_files directory on validation.
* Added a validation that an integration command has at most one default argument.
* Fixing an issue where pack metadata version bump was not enforced when modifying an old format (unified) file.
* Added validation that integration parameter's display names are capitalized and spaced using whitespaces and not underscores.
* Fixed an issue where beta integrations where not running deprecation validations.
* Allowed adding additional information to the deprecated description.
* Fixing an issue when escaping less and greater signs in integration params did not work as expected.

## 1.2.17

* Added a validation that the classifier of an integration exists.
* Added a validation that the mapper of an integration exists.
* Added a validation that the incident types of a classifier exist.
* Added a validation that the incident types of a mapper exist.
* Added support for *text* argument when running **demisto-sdk update-release-notes** on the ApiModules pack.
* Added a validation for the minimal version of an indicator field of type grid.
* Added new validation for incident and indicator fields in classifiers mappers and layouts exist in the content.
* Added cache for get_remote_file to reducing failures from accessing the remote repo.
* Fixed an issue in the **format** command where `_dev` or `_copy` suffixes weren't removed from the `id` of the given playbooks.
* Playbook dependencies from incident and indicator fields are now marked as optional.
* Mappers dependencies from incident types and incident fields are now marked as optional.
* Classifier dependencies from incident types are now marked as optional.
* Updated **demisto-sdk init** command to no longer create `created` field in pack_metadata file
* Updated **generate-docs** command to take the parameters names in setup section from display field and to use additionalinfo field when exist.
* Using the *verbose* argument in the **find-dependencies** command will now log to the console.
* Improved the deprecated message validation required from integrations.
* Fixed an issue in the **generate-docs** command where **Context Example** section was created when it was empty.

## 1.2.16

* Added allowed ignore errors to the *IDSetValidator*.
* Fixed an issue where an irrelevant id_set validation ran in the **validate** command when using the *--id-set* flag.
* Fixed an issue were **generate-docs** command has failed if a command did not exist in commands permissions file.
* Improved a **validate** command message for missing release notes of api module dependencies.

## 1.2.15

* Added the *ID101* to the allowed ignored errors.

## 1.2.14

* SDK repository is now mypy check_untyped_defs complaint.
* The lint command will now ignore the unsubscriptable-object (E1136) pylint error in dockers based on python 3.9 - this will be removed once a new pylint version is released.
* Added an option for **format** to run on a whole pack.
* Added new validation of unimplemented commands from yml in the code to `XSOAR-linter`.
* Fixed an issue where Auto-Extract fields were only checked for newly added incident types in the **validate** command.
* Added a new warning validation of direct access to args/params dicts to `XSOAR-linter`.

## 1.2.13

* Added new validation of indicators usage in CommandResults to `XSOAR-linter`.
* Running **demisto-sdk lint** will automatically run on changed files (same behavior as the -g flag).
* Removed supported version message from the documentation when running **generate_docs**.
* Added a print to indicate backwards compatibility is being checked in **validate** command.
* Added a percent print when running the **validate** command with the *-a* flag.
* Fixed a regression in the **upload** command where it was ignoring `DEMISTO_VERIFY_SSL` env var.
* Fixed an issue where the **upload** command would fail to upload beta integrations.
* Fixed an issue where the **validate** command did not create the *id_set.json* file when running with *-a* flag.
* Added price change validation in the **validate** command.
* Added validations that checks in read-me for empty sections or leftovers from the auto generated read-me that should be changed.
* Added new code validation for *NotImplementedError* to raise a warning in `XSOAR-linter`.
* Added validation for support types in the pack metadata file.
* Added support for *--template* flag in **demisto-sdk init** command.
* Fixed an issue with running **validate** on master branch where the changed files weren't compared to previous commit when using the *-g* flag.
* Fixed an issue where the `XSOAR-linter` ran *NotImplementedError* validation on scripts.
* Added support for Auto-Extract feature validation in incident types in the **validate** command.
* Fixed an issue in the **lint** command where the *-i* flag was ignored.
* Improved **merge-id-sets** command to support merge between two ID sets that contain the same pack.
* Fixed an issue in the **lint** command where flake8 ran twice.

## 1.2.12

* Bandit now reports also on medium severity issues.
* Fixed an issue with support for Docker Desktop on Mac version 2.5.0+.
* Added support for vulture and mypy linting when running without docker.
* Added support for *prev-ver* flag in **update-release-notes** command.
* Improved retry support when building docker images for linting.
* Added the option to create an ID set on a specific pack in **create-id-set** command.
* Added the *--skip-id-set-creation* flag to **validate** command in order to add the capability to run validate command without creating id_set validation.
* Fixed an issue where **validate** command checked docker image tag on ApiModules pack.
* Fixed an issue where **find-dependencies** did not calculate dashboards and reports dependencies.
* Added supported version message to the documentation and release notes files when running **generate_docs** and **update-release-notes** commands respectively.
* Added new code validations for *NotImplementedError* exception raise to `XSOAR-linter`.
* Command create-content-artifacts additional support for **Author_image.png** object.
* Fixed an issue where schemas were not enforced for incident fields, indicator fields and old layouts in the validate command.
* Added support for **update-release-notes** command to update release notes according to master branch.

## 1.2.11

* Fixed an issue where the ***generate-docs*** command reset the enumeration of line numbering after an MD table.
* Updated the **upload** command to support mappers.
* Fixed an issue where exceptions were no printed in the **format** while the *--verbose* flag is set.
* Fixed an issue where *--assume-yes* flag did not work in the **format** command when running on a playbook without a `fromversion` field.
* Fixed an issue where the **format** command would fail in case `conf.json` file was not found instead of skipping the update.
* Fixed an issue where integration with v2 were recognised by the `name` field instead of the `display` field in the **validate** command.
* Added a playbook validation to check if a task script exists in the id set in the **validate** command.
* Added new integration category `File Integrity Management` in the **validate** command.

## 1.2.10

* Added validation for approved content pack use-cases and tags.
* Added new code validations for *CommonServerPython* import to `XSOAR-linter`.
* Added *default value* and *predefined values* to argument description in **generate-docs** command.
* Added a new validation that checks if *get-mapping-fields* command exists if the integration schema has *{ismappable: true}* in **validate** command.
* Fixed an issue where the *--staged* flag recognised added files as modified in the **validate** command.
* Fixed an issue where a backwards compatibility warning was raised for all added files in the **validate** command.
* Fixed an issue where **validate** command failed when no tests were given for a partner supported pack.
* Updated the **download** command to support mappers.
* Fixed an issue where the ***format*** command added a duplicate parameter.
* For partner supported content packs, added support for a list of emails.
* Removed validation of README files from the ***validate*** command.
* Fixed an issue where the ***validate*** command required release notes for ApiModules pack.

## 1.2.9

* Fixed an issue in the **openapi_codegen** command where it created duplicate functions name from the swagger file.
* Fixed an issue in the **update-release-notes** command where the *update type* argument was not verified.
* Fixed an issue in the **validate** command where no error was raised in case a non-existing docker image was presented.
* Fixed an issue in the **format** command where format failed when trying to update invalid Docker image.
* The **format** command will now preserve the **isArray** argument in integration's reputation commands and will show a warning if it set to **false**.
* Fixed an issue in the **lint** command where *finally* clause was not supported in main function.
* Fixed an issue in the **validate** command where changing any entity ID was not validated.
* Fixed an issue in the **validate** command where *--staged* flag did not bring only changed files.
* Fixed the **update-release-notes** command to ignore changes in the metadata file.
* Fixed the **validate** command to ignore metadata changes when checking if a version bump is needed.

## 1.2.8

* Added a new validation that checks in playbooks for the usage of `DeleteContext` in **validate** command.
* Fixed an issue in the **upload** command where it would try to upload content entities with unsupported versions.
* Added a new validation that checks in playbooks for the usage of specific instance in **validate** command.
* Added the **--staged** flag to **validate** command to run on staged files only.

## 1.2.7

* Changed input parameters in **find-dependencies** command.
  * Use ***-i, --input*** instead of ***-p, --path***.
  * Use ***-idp, --id-set-path*** instead of ***-i, --id-set-path***.
* Fixed an issue in the **unify** command where it crashed on an integration without an image file.
* Fixed an issue in the **format** command where unnecessary files were not skipped.
* Fixed an issue in the **update-release-notes** command where the *text* argument was not respected in all cases.
* Fixed an issue in the **validate** command where a warning about detailed description was given for unified or deprecated integrations.
* Improved the error returned by the **validate** command when running on files using the old format.

## 1.2.6

* No longer require setting `DEMISTO_README_VALIDATION` env var to enable README mdx validation. Validation will now run automatically if all necessary node modules are available.
* Fixed an issue in the **validate** command where the `--skip-pack-dependencies` would not skip id-set creation.
* Fixed an issue in the **validate** command where validation would fail if supplied an integration with an empty `commands` key.
* Fixed an issue in the **validate** command where validation would fail due to a required version bump for packs which are not versioned.
* Will use env var `DEMISTO_VERIFY_SSL` to determine if to use a secure connection for commands interacting with the Server when `--insecure` is not passed. If working with a local Server without a trusted certificate, you can set env var `DEMISTO_VERIFY_SSL=no` to avoid using `--insecure` on each command.
* Unifier now adds a link to the integration documentation to the integration detailed description.
* Fixed an issue in the **secrets** command where ignored secrets were not skipped.

## 1.2.5

* Added support for special fields: *defaultclassifier*, *defaultmapperin*, *defaultmapperout* in **download** command.
* Added -y option **format** command to assume "yes" as answer to all prompts and run non-interactively
* Speed up improvements for `validate` of README files.
* Updated the **format** command to adhere to the defined content schema and sub-schemas, aligning its behavior with the **validate** command.
* Added support for canvasContextConnections files in **format** command.

## 1.2.4

* Updated detailed description for community integrations.

## 1.2.3

* Fixed an issue where running **validate** failed on playbook with task that adds tags to the evidence data.
* Added the *displaypassword* field to the integration schema.
* Added new code validations to `XSOAR-linter`.
  * As warnings messages:
    * `demisto.params()` should be used only inside main function.
    * `demisto.args()` should be used only inside main function.
    * Functions args should have type annotations.
* Added `fromversion` field validation to test playbooks and scripts in **validate** command.

## 1.2.2

* Add support for warning msgs in the report and summary to **lint** command.
* Fixed an issue where **json-to-outputs** determined bool values as int.
* Fixed an issue where **update-release-notes** was crushing on `--all` flag.
* Fixed an issue where running **validate**, **update-release-notes** outside of content repo crushed without a meaningful error message.
* Added support for layoutscontainer in **init** contribution flow.
* Added a validation for tlp_color param in feeds in **validate** command.
* Added a validation for removal of integration parameters in **validate** command.
* Fixed an issue where **update-release-notes** was failing with a wrong error message when no pack or input was given.
* Improved formatting output of the **generate-docs** command.
* Add support for env variable *DEMISTO_SDK_ID_SET_REFRESH_INTERVAL*. Set this env variable to the refresh interval in minutes. The id set will be regenerated only if the refresh interval has passed since the last generation. Useful when generating Script documentation, to avoid re-generating the id_set every run.
* Added new code validations to `XSOAR-linter`.
  * As error messages:
    * Longer than 10 seconds sleep statements for non long running integrations.
    * exit() usage.
    * quit() usage.
  * As warnings messages:
    * `demisto.log` should not be used.
    * main function existence.
    * `demito.results` should not be used.
    * `return_output` should not be used.
    * try-except statement in main function.
    * `return_error` usage in main function.
    * only once `return_error` usage.
* Fixed an issue where **lint** command printed logs twice.
* Fixed an issue where *suffix* did not work as expected in the **create-content-artifacts** command.
* Added support for *prev-ver* flag in **lint** and **secrets** commands.
* Added support for *text* flag to **update-release-notes** command to add the same text to all release notes.
* Fixed an issue where **validate** did not recognize added files if they were modified locally.
* Added a validation that checks the `fromversion` field exists and is set to 5.0.0 or above when working or comparing to a non-feature branch in **validate** command.
* Added a validation that checks the certification field in the pack_metadata file is valid in **validate** command.
* The **update-release-notes** command will now automatically add docker image update to the release notes.

## 1.2.1

* Added an additional linter `XSOAR-linter` to the **lint** command which custom validates py files. currently checks for:
  * `Sys.exit` usages with non zero value.
  * Any `Print` usages.
* Fixed an issue where renamed files were failing on *validate*.
* Fixed an issue where single changed files did not required release notes update.
* Fixed an issue where doc_images required release-notes and validations.
* Added handling of dependent packs when running **update-release-notes** on changed *APIModules*.
  * Added new argument *--id-set-path* for id_set.json path.
  * When changes to *APIModule* is detected and an id_set.json is available - the command will update the dependent pack as well.
* Added handling of dependent packs when running **validate** on changed *APIModules*.
  * Added new argument *--id-set-path* for id_set.json path.
  * When changes to *APIModule* is detected and an id_set.json is available - the command will validate that the dependent pack has release notes as well.
* Fixed an issue where the find_type function didn't recognize file types correctly.
* Fixed an issue where **update-release-notes** command did not work properly on Windows.
* Added support for indicator fields in **update-release-notes** command.
* Fixed an issue where files in test dirs where being validated.

## 1.2.0

* Fixed an issue where **format** did not update the test playbook from its pack.
* Fixed an issue where **validate** validated non integration images.
* Fixed an issue where **update-release-notes** did not identified old yml integrations and scripts.
* Added revision templates to the **update-release-notes** command.
* Fixed an issue where **update-release-notes** crashed when a file was renamed.
* Fixed an issue where **validate** failed on deleted files.
* Fixed an issue where **validate** validated all images instead of packs only.
* Fixed an issue where a warning was not printed in the **format** in case a non-supported file type is inputted.
* Fixed an issue where **validate** did not fail if no release notes were added when adding files to existing packs.
* Added handling of incorrect layout paths via the **format** command.
* Refactor **create-content-artifacts** command - Efficient artifacts creation and better logging.
* Fixed an issue where image and description files were not handled correctly by **validate** and **update-release-notes** commands.
* Fixed an issue where the **format** command didn't remove all extra fields in a file.
* Added an error in case an invalid id_set.json file is found while running the **validate** command.
* Added fetch params checks to the **validate** command.

## 1.1.11

* Added line number to secrets' path in **secrets** command report.
* Fixed an issue where **init** a community pack did not present the valid support URL.
* Fixed an issue where **init** offered a non relevant pack support type.
* Fixed an issue where **lint** did not pull docker images for powershell.
* Fixed an issue where **find-dependencies** did not find all the script dependencies.
* Fixed an issue where **find-dependencies** did not collect indicator fields as dependencies for playbooks.
* Updated the **validate** and the **secrets** commands to be less dependent on regex.
* Fixed an issue where **lint** did not run on circle when docker did not return ping.
* Updated the missing release notes error message (RN106) in the **Validate** command.
* Fixed an issue where **Validate** would return missing release notes when two packs with the same substring existed in the modified files.
* Fixed an issue where **update-release-notes** would add duplicate release notes when two packs with the same substring existed in the modified files.
* Fixed an issue where **update-release-notes** would fail to bump new versions if the feature branch was out of sync with the master branch.
* Fixed an issue where a non-descriptive error would be returned when giving the **update-release-notes** command a pack which can not be found.
* Added dependencies check for *widgets* in **find-dependencies** command.
* Added a `update-docker` flag to **format** command.
* Added a `json-to-outputs` flag to the **run** command.
* Added a verbose (`-v`) flag to **format** command.
* Fixed an issue where **download** added the prefix "playbook-" to the name of playbooks.

## 1.1.10

* Updated the **init** command. Relevant only when passing the *--contribution* argument.
  * Added the *--author* option.
  * The *support* field of the pack's metadata is set to *community*.
* Added a proper error message in the **Validate** command upon a missing description in the root of the yml.
* **Format** now works with a relative path.
* **Validate** now fails when all release notes have been excluded.
* Fixed issue where correct error message would not propagate for invalid images.
* Added the *--skip-pack-dependencies* flag to **validate** command to skip pack dependencies validation. Relevant when using the *-g* flag.
* Fixed an issue where **Validate** and **Format** commands failed integrations with `defaultvalue` field in fetch incidents related parameters.
* Fixed an issue in the **Validate** command in which unified YAML files were not ignored.
* Fixed an issue in **generate-docs** where scripts and playbooks inputs and outputs were not parsed correctly.
* Fixed an issue in the **openapi-codegen** command where missing reference fields in the swagger JSON caused errors.
* Fixed an issue in the **openapi-codegen** command where empty objects in the swagger JSON paths caused errors.
* **update-release-notes** command now accept path of the pack instead of pack name.
* Fixed an issue where **generate-docs** was inserting unnecessary escape characters.
* Fixed an issue in the **update-release-notes** command where changes to the pack_metadata were not detected.
* Fixed an issue where **validate** did not check for missing release notes in old format files.

## 1.1.9

* Fixed an issue where **update-release-notes** command failed on invalid file types.

## 1.1.8

* Fixed a regression where **upload** command failed on test playbooks.
* Added new *githubUser* field in pack metadata init command.
* Support beta integration in the commands **split-yml, extract-code, generate-test-playbook and generate-docs.**
* Fixed an issue where **find-dependencies** ignored *toversion* field in content items.
* Added support for *layoutscontainer*, *classifier_5_9_9*, *mapper*, *report*, and *widget* in the **Format** command.
* Fixed an issue where **Format** will set the `ID` field to be equal to the `name` field in modified playbooks.
* Fixed an issue where **Format** did not work for test playbooks.
* Improved **update-release-notes** command:
  * Write content description to release notes for new items.
  * Update format for file types without description: Connections, Incident Types, Indicator Types, Layouts, Incident Fields.
* Added a validation for feedTags param in feeds in **validate** command.
* Fixed readme validation issue in community support packs.
* Added the **openapi-codegen** command to generate integrations from OpenAPI specification files.
* Fixed an issue were release notes validations returned wrong results for *CommonScripts* pack.
* Added validation for image links in README files in **validate** command.
* Added a validation for default value of fetch param in feeds in **validate** command.
* Fixed an issue where the **Init** command failed on scripts.

## 1.1.7

* Fixed an issue where running the **format** command on feed integrations removed the `defaultvalue` fields.
* Playbook branch marked with *skipunavailable* is now set as an optional dependency in the **find-dependencies** command.
* The **feedReputation** parameter can now be hidden in a feed integration.
* Fixed an issue where running the **unify** command on JS package failed.
* Added the *--no-update* flag to the **find-dependencies** command.
* Added the following validations in **validate** command:
  * Validating that a pack does not depend on NonSupported / Deprecated packs.

## 1.1.6

* Added the *--description* option to the **init** command.
* Added the *--contribution* option to the **init** command which converts a contribution zip to proper pack format.
* Improved **validate** command performance time and outputs.
* Added the flag *--no-docker-checks* to **validate** command to skip docker checks.
* Added the flag *--print-ignored-files* to **validate** command to print ignored files report when the command is done.
* Added the following validations in **validate** command:
  * Validating that existing release notes are not modified.
  * Validating release notes are not added to new packs.
  * Validating that the "currentVersion" field was raised in the pack_metadata for modified packs.
  * Validating that the timestamp in the "created" field in the pack_metadata is in ISO format.
* Running `demisto-sdk validate` will run the **validate** command using git and only on committed files (same as using *-g --post-commit*).
* Fixed an issue where release notes were not checked correctly in **validate** command.
* Fixed an issue in the **create-id-set** command where optional playbook tasks were not taken into consideration.
* Added a prompt to the `demisto-sdk update-release-notes` command to prompt users to commit changes before running the release notes command.
* Added support to `layoutscontainer` in **validate** command.

## 1.1.5

* Fixed an issue in **find-dependencies** command.
* **lint** command now verifies flake8 on CommonServerPython script.

## 1.1.4

* Fixed an issue with the default output file name of the **unify** command when using "." as an output path.
* **Unify** command now adds contributor details to the display name and description.
* **Format** command now adds *isFetch* and *incidenttype* fields to integration yml.
* Removed the *feedIncremental* field from the integration schema.
* **Format** command now adds *feedBypassExclusionList*, *Fetch indicators*, *feedReputation*, *feedReliability*,
     *feedExpirationPolicy*, *feedExpirationInterval* and *feedFetchInterval* fields to integration yml.
* Fixed an issue in the playbooks schema.
* Fixed an issue where generated release notes were out of order.
* Improved pack dependencies detection.
* Fixed an issue where test playbooks were mishandled in **validate** command.

## 1.1.3

* Added a validation for invalid id fields in indicators types files in **validate** command.
* Added default behavior for **update-release-notes** command.
* Fixed an error where README files were failing release notes validation.
* Updated format of generated release notes to be more user friendly.
* Improved error messages for the **update-release-notes** command.
* Added support for `Connections`, `Dashboards`, `Widgets`, and `Indicator Types` to **update-release-notes** command.
* **Validate** now supports scripts under the *TestPlaybooks* directory.
* Fixed an issue where **validate** did not support powershell files.

## 1.1.2

* Added a validation for invalid playbookID fields in incidents types files in **validate** command.
* Added a code formatter for python files.
* Fixed an issue where new and old classifiers where mixed on validate command.
* Added *feedIncremental* field to the integration schema.
* Fixed error in the **upload** command where unified YMLs were not uploaded as expected if the given input was a pack.
* Fixed an issue where the **secrets** command failed due to a space character in the file name.
* Ignored RN validation for *NonSupported* pack.
* You can now ignore IF107, SC100, RP102 error codes in the **validate** command.
* Fixed an issue where the **download** command was crashing when received as input a JS integration or script.
* Fixed an issue where **validate** command checked docker image for JS integrations and scripts.
* **validate** command now checks scheme for reports and connections.
* Fixed an issue where **validate** command checked docker when running on all files.
* Fixed an issue where **validate** command did not fail when docker image was not on the latest numeric tag.
* Fixed an issue where beta integrations were not validated correctly in **validate** command.

## 1.1.1

* fixed and issue where file types were not recognized correctly in **validate** command.
* Added better outputs for validate command.

## 1.1.0

* Fixed an issue where changes to only non-validated files would fail validation.
* Fixed an issue in **validate** command where moved files were failing validation for new packs.
* Fixed an issue in **validate** command where added files were failing validation due to wrong file type detection.
* Added support for new classifiers and mappers in **validate** command.
* Removed support of old RN format validation.
* Updated **secrets** command output format.
* Added support for error ignore on deprecated files in **validate** command.
* Improved errors outputs in **validate** command.
* Added support for linting an entire pack.

## 1.0.9

* Fixed a bug where misleading error was presented when pack name was not found.
* **Update-release-notes** now detects added files for packs with versions.
* Readme files are now ignored by **update-release-notes** and validation of release notes.
* Empty release notes no longer cause an uncaught error during validation.

## 1.0.8

* Changed the output format of demisto-sdk secrets.
* Added a validation that checkbox items are not required in integrations.
* Added pack release notes generation and validation.
* Improved pack metadata validation.
* Fixed an issue in **validate** where renamed files caused an error

## 1.0.4

* Fix the **format** command to update the `id` field to be equal to `details` field in indicator-type files, and to `name` field in incident-type & dashboard files.
* Fixed a bug in the **validate** command for layout files that had `sortValues` fields.
* Fixed a bug in the **format** command where `playbookName` field was not always present in the file.
* Fixed a bug in the **format** command where indicatorField wasn't part of the SDK schemas.
* Fixed a bug in **upload** command where created unified docker45 yml files were not deleted.
* Added support for IndicatorTypes directory in packs (for `reputation` files, instead of Misc).
* Fixed parsing playbook condition names as string instead of boolean in **validate** command
* Improved image validation in YAML files.
* Removed validation for else path in playbook condition tasks.

## 1.0.3

* Fixed a bug in the **format** command where comments were being removed from YAML files.
* Added output fields: *file_path* and *kind* for layouts in the id-set.json created by **create-id-set** command.
* Fixed a bug in the **create-id-set** command Who returns Duplicate for Layouts with a different kind.
* Added formatting to **generate-docs** command results replacing all `<br>` tags with `<br/>`.
* Fixed a bug in the **download** command when custom content contained not supported content entity.
* Fixed a bug in **format** command in which boolean strings  (e.g. 'yes' or 'no') were converted to boolean values (e.g. 'True' or 'False').
* **format** command now removes *sourceplaybookid* field from playbook files.
* Fixed a bug in **generate-docs** command in which integration dependencies were not detected when generating documentation for a playbook.

## 1.0.1

* Fixed a bug in the **unify** command when output path was provided empty.
* Improved error message for integration with no tests configured.
* Improved the error message returned from the **validate** command when an integration is missing or contains malformed fetch incidents related parameters.
* Fixed a bug in the **create** command where a unified YML with a docker image for 4.5 was copied incorrectly.
* Missing release notes message are now showing the release notes file path to update.
* Fixed an issue in the **validate** command in which unified YAML files were not ignored.
* File format suggestions are now shown in the relevant file format (JSON or YAML).
* Changed Docker image validation to fail only on non-valid ones.
* Removed backward compatibility validation when Docker image is updated.

## 1.0.0

* Improved the *upload* command to support the upload of all the content entities within a pack.
* The *upload* command now supports the improved pack file structure.
* Added an interactive option to format integrations, scripts and playbooks with No TestPlaybooks configured.
* Added an interactive option to configure *conf.json* file with missing test playbooks for integrations, scripts and playbooks
* Added *download* command to download custom content from Demisto instance to the local content repository.
* Improved validation failure messages to include a command suggestion, wherever relevant, to fix the raised issue.
* Improved 'validate' help and documentation description
* validate - checks that scripts, playbooks, and integrations have the *tests* key.
* validate - checks that test playbooks are configured in `conf.json`.
* demisto-sdk lint - Copy dir better handling.
* demisto-sdk lint - Add error when package missing in docker image.
* Added *-a , --validate-all* option in *validate* to run all validation on all files.
* Added *-i , --input* option in *validate* to run validation on a specified pack/file.
* added *-i, --input* option in *secrets* to run on a specific file.
* Added an allowed hidden parameter: *longRunning* to the hidden integration parameters validation.
* Fixed an issue with **format** command when executing with an output path of a folder and not a file path.
* Bug fixes in generate-docs command given playbook as input.
* Fixed an issue with lint command in which flake8 was not running on unit test files.

## 0.5.2

* Added *-c, --command* option in *generate-docs* to generate a specific command from an integration.
* Fixed an issue when getting README/CHANGELOG files from git and loading them.
* Removed release notes validation for new content.
* Fixed secrets validations for files with the same name in a different directory.
* demisto-sdk lint - parallelization working with specifying the number of workers.
* demisto-sdk lint - logging levels output, 3 levels.
* demisto-sdk lint - JSON report, structured error reports in JSON format.
* demisto-sdk lint - XML JUnit report for unit-tests.
* demisto-sdk lint - new packages used to accelerate execution time.
* demisto-sdk secrets - command now respects the generic whitelist, and not only the pack secrets.

## 0.5.0

[PyPI History][1]

[1]: https://pypi.org/project/demisto-sdk/#history

## 0.4.9

* Fixed an issue in *generate-docs* where Playbooks and Scripts documentation failed.
* Added a graceful error message when executing the *run" command with a misspelled command.
* Added more informative errors upon failures of the *upload* command.
* format command:
  * Added format for json files: IncidentField, IncidentType, IndicatorField, IndicatorType, Layout, Dashboard.
  * Added the *-fv --from-version*, *-nv --no-validation* arguments.
  * Removed the *-t yml_type* argument, the file type will be inferred.
  * Removed the *-g use_git* argument, running format without arguments will run automatically on git diff.
* Fixed an issue in loading playbooks with '=' character.
* Fixed an issue in *validate* failed on deleted README files.

## 0.4.8

* Added the *max* field to the Playbook schema, allowing to define it in tasks loop.
* Fixed an issue in *validate* where Condition branches checks were case sensitive.

## 0.4.7

* Added the *slareminder* field to the Playbook schema.
* Added the *common_server*, *demisto_mock* arguments to the *init* command.
* Fixed an issue in *generate-docs* where the general section was not being generated correctly.
* Fixed an issue in *validate* where Incident type validation failed.

## 0.4.6

* Fixed an issue where the *validate* command did not identify CHANGELOG in packs.
* Added a new command, *id-set* to create the id set - the content dependency tree by file IDs.

## 0.4.5

* generate-docs command:
  * Added the *use_cases*, *permissions*, *command_permissions* and *limitations*.
  * Added the *--insecure* argument to support running the script and integration command in Demisto.
  * Removed the *-t yml_type* argument, the file type will be inferred.
  * The *-o --output* argument is no longer mandatory, default value will be the input file directory.
* Added support for env var: *DEMISTO_SDK_SKIP_VERSION_CHECK*. When set version checks are skipped.
* Fixed an issue in which the CHANGELOG files did not match our scheme.
* Added a validator to verify that there are no hidden integration parameters.
* Fixed an issue where the *validate* command ran on test files.
* Removed the *env-dir* argument from the demisto-sdk.
* README files which are html files will now be skipped in the *validate* command.
* Added support for env var: *DEMISTO_README_VALIDATOR*. When not set the readme validation will not run.

## 0.4.4

* Added a validator for IncidentTypes (incidenttype-*.json).
* Fixed an issue where the -p flag in the *validate* command was not working.
* Added a validator for README.md files.
* Release notes validator will now run on: incident fields, indicator fields, incident types, dashboard and reputations.
* Fixed an issue where the validator of reputation(Indicator Type) did not check on the details field.
* Fixed an issue where the validator attempted validating non-existing files after deletions or name refactoring.
* Removed the *yml_type* argument in the *split-yml*, *extract-code* commands.
* Removed the *file_type* argument in the *generate-test-playbook* command.
* Fixed the *insecure* argument in *upload*.
* Added the *insecure* argument in *run-playbook*.
* Standardise the *-i --input*, *-o --output* to demisto-sdk commands.

## 0.4.3

* Fixed an issue where the incident and indicator field BC check failed.
* Support for linting and unit testing PowerShell integrations.

## 0.4.2

* Fixed an issue where validate failed on Windows.
* Added a validator to verify all branches are handled in conditional task in a playbook.
* Added a warning message when not running the latest sdk version.
* Added a validator to check that the root is connected to all tasks in the playbook.
* Added a validator for Dashboards (dashboard-*.json).
* Added a validator for Indicator Types (reputation-*.json).
* Added a BC validation for changing incident field type.
* Fixed an issue where init command would generate an invalid yml for scripts.
* Fixed an issue in misleading error message in v2 validation hook.
* Fixed an issue in v2 hook which now is set only on newly added scripts.
* Added more indicative message for errors in yaml files.
* Disabled pykwalify info log prints.

## 0.3.10

* Added a BC check for incident fields - changing from version is not allowed.
* Fixed an issue in create-content-artifacts where scripts in Packs in TestPlaybooks dir were copied with a wrong prefix.

## 0.3.9

* Added a validation that incident field can not be required.
* Added validation for fetch incident parameters.
* Added validation for feed integration parameters.
* Added to the *format* command the deletion of the *sourceplaybookid* field.
* Fixed an issue where *fieldMapping* in playbook did not pass the scheme validation.
* Fixed an issue where *create-content-artifacts* did not copy TestPlaybooks in Packs without prefix of *playbook-*.
* Added a validation the a playbook can not have a rolename set.
* Added to the image validator the new DBot default image.
* Added the fields: elasticcommonfields, quiet, quietmode to the Playbook schema.
* Fixed an issue where *validate* failed on integration commands without outputs.
* Added a new hook for naming of v2 integrations and scripts.

## 0.3.8

* Fixed an issue where *create-content-artifact* was not loading the data in the yml correctly.
* Fixed an issue where *unify* broke long lines in script section causing syntax errors

## 0.3.7

* Added *generate-docs* command to generate documentation file for integration, playbook or script.
* Fixed an issue where *unify* created a malformed integration yml.
* Fixed an issue where demisto-sdk **init** creates unit-test file with invalid import.

## 0.3.6

* Fixed an issue where demisto-sdk **validate** failed on modified scripts without error message.

## 0.3.5

* Fixed an issue with docker tag validation for integrations.
* Restructured repo source code.

## 0.3.4

* Saved failing unit tests as a file.
* Fixed an issue where "_test" file for scripts/integrations created using **init** would import the "HelloWorld" templates.
* Fixed an issue in demisto-sdk **validate** - was failing on backward compatiblity check
* Fixed an issue in demisto-sdk **secrets** - empty line in .secrets-ignore always made the secrets check to pass
* Added validation for docker image inside integrations and scripts.
* Added --use-git flag to **format** command to format all changed files.
* Fixed an issue where **validate** did not fail on dockerimage changes with bc check.
* Added new flag **--ignore-entropy** to demisto-sdk **secrets**, this will allow skip entropy secrets check.
* Added --outfile to **lint** to allow saving failed packages to a file.

## 0.3.3

* Added backwards compatibility break error message.
* Added schema for incident types.
* Added **additionalinfo** field to as an available field for integration configuration.
* Added pack parameter for **init**.
* Fixed an issue where error would appear if name parameter is not set in **init**.

## 0.3.2

* Fixed the handling of classifier files in **validate**.

## 0.3.1

* Fixed the handling of newly created reputation files in **validate**.
* Added an option to perform **validate** on a specific file.

## 0.3.0

* Added support for multi-package **lint** both with parallel and without.
* Added all parameter in **lint** to run on all packages and packs in content repository.
* Added **format** for:
  * Scripts
  * Playbooks
  * Integrations
* Improved user outputs for **secrets** command.
* Fixed an issue where **lint** would run pytest and pylint only on a single docker per integration.
* Added auto-complete functionality to demisto-sdk.
* Added git parameter in **lint** to run only on changed packages.
* Added the **run-playbook** command
* Added **run** command which runs a command in the Demisto playground.
* Added **upload** command which uploads an integration or a script to a Demisto instance.
* Fixed and issue where **validate** checked if release notes exist for new integrations and scripts.
* Added **generate-test-playbook** command which generates a basic test playbook for an integration or a script.
* **validate** now supports indicator fields.
* Fixed an issue with layouts scheme validation.
* Adding **init** command.
* Added **json-to-outputs** command which generates the yaml section for outputs from an API raw response.

## 0.2.6

* Fixed an issue with locating release notes for beta integrations in **validate**.

## 0.2.5

* Fixed an issue with locating release notes for beta integrations in **validate**.

## 0.2.4

* Adding image validation to Beta_Integration and Packs in **validate**.

## 0.2.3

* Adding Beta_Integration to the structure validation process.
* Fixing bug where **validate** did checks on TestPlaybooks.
* Added requirements parameter to **lint**.

## 0.2.2

* Fixing bug where **lint** did not return exit code 1 on failure.
* Fixing bug where **validate** did not print error message in case no release notes were give.

## 0.2.1

* **Validate** now checks that the id and name fields are identical in yml files.
* Fixed a bug where sdk did not return any exit code.

## 0.2.0

* Added Release Notes Validator.
* Fixed the Unifier selection of your python file to use as the code.
* **Validate** now supports Indicator fields.
* Fixed a bug where **validate** and **secrets** did not return exit code 1 on failure.
* **Validate** now runs on newly added scripts.

## 0.1.8

* Added support for `--version`.
* Fixed an issue in file_validator when calling `checked_type` method with script regex.

## 0.1.2

* Restructuring validation to support content packs.
* Added secrets validation.
* Added content bundle creation.
* Added lint and unit test run.

## 0.1.1

* Added new logic to the unifier.
* Added detailed README.
* Some small adjustments and fixes.

## 0.1.0

Capabilities:

* **Extract** components(code, image, description etc.) from a Demisto YAML file into a directory.
* **Unify** components(code, image, description etc.) to a single Demisto YAML file.
* **Validate** Demisto content files.<|MERGE_RESOLUTION|>--- conflicted
+++ resolved
@@ -1,5 +1,6 @@
 # Changelog
 ## Unreleased
+* Added the argument `--no-staged` to **pre-commit** to skip collecting on staged files.
 * Fixed an issue where the **pre-commit** command runs even in the case of deprecated or powershell integrations or scripts.
 * Fixed an issue where **validate** falsely failed with error `PB101` and `PB123` due to condition names discrepancy
 * Fixed an issue where the **modeling-rules test** command failed report and error when test data didn't exist.
@@ -54,13 +55,9 @@
 * Fixed an issue where deprecating parsing rules or modeling rules using **format** failed due to schema discrepancies.
 * Fixed an issue where kebab-case arguments were not parsed correctly.
 * Fixed an issue where **validate** falsely failed with error `RN115` on release notes with linefeed at the end of the file.
-<<<<<<< HEAD
-* Added the argument `--no-staged` to **pre-commit** to skip collecting on staged files.
-=======
 * Fixed an issue where **validate** falsely failed with error `DS108` on descriptions ending with new lines followed by square/curly brackets.
 * Fixed an issue where **graph** commands would not clean their temporary files properly, causing successive commands to fail.
 * Fixed an issue where an error log message changed the terminal color.
->>>>>>> 6f2958de
 
 ## 1.20.5
 * Fixed an issue where **validate** falsely failed with error `DS108` on descriptions ending with brackets that contains a dot at the end of them.
