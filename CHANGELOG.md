--- conflicted
+++ resolved
@@ -4,12 +4,9 @@
 * Fixed an issue where pre-commit didn't run on the demisto_sdk/commands folder.
 * The **init** command will now change the script template name in the code to the given script name.
 * Expanded the validations performed on beta integrations.
-<<<<<<< HEAD
+* Improved the error messages in **generate-docs**, if an example was not provided.
 * Added to **validate** command a validation that a content entity or a pack name does not contain the words "partner" and "community".
 
-=======
-* Improved the error messages in **generate-docs**, if an example was not provided.
->>>>>>> be4d06ee
 # 1.4.5
 * Enhanced the **postman-codegen** command to name all generated arguments with lower case.
 * Fixed an issue where the **find-dependencies** command miscalculated the dependencies for playbooks that use generic commands.
