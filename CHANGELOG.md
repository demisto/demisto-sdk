# Changelog

## Unreleased
* Added the `--init` flag to **download**.
* Added the `--keep-empty-folders` flag to **download**.
* Added `markdown-lint` to **pre-commit**
* Added the PEP484 (no-implicit-optional) hook to **pre-commit**.
* Fixed an issue where the content-graph parsing failed on mappers with undefined mapping.
* Fixed an issue in **validate** where `pack_metadata.json` files were not collected proplely in `--graph` option.
* Fixed an issue where *validate* reputation commands outputs were not checked for new content.
* Added *IN107* and *DB100* error codes to *ALLOWED_IGNORE_ERRORS* list.
* Added a validation that assures feed integrations implement the `integration_reliability` configuration parameter.
* Fixed an issue where the format command did not work as expected on pre-process rules files.
* Fixed an issue where **upload** command failed to upload when the XSOAR version is beta.
* Fixed an issue where **upload** command summary was inaccurate when uploading a `Pack` without the `-z` flag.
<<<<<<< HEAD
* Added pack name and pack version to **upload** command summary.
=======
* Added support for modeling rules with multi datasets in ****modeling-rules test**** command.
>>>>>>> c3c67627

## 1.15.2
* Fixed an issue where **format** added default arguments to reputation commands which already have one.
* Fixed an issue where **validate** fails when adding the *advance* field to the integration required fields.
* Updated the integration Traffic Light Protocol (TLP) color list schema in the **validate** command.
* Fixed an issue where **upload** would not read a repo configuration file properly.
* Fixed an issue where **upload** would not handle the `-x`/`--xsiam` flag properly.
* Fixed an issue where **format** failed to use input from the user, when asking about a `from_version`.
* Added the `-n`/`--assume_no` flag to **format**.

## 1.15.1
* Fixed an issue where **generate-docs** generated fields with double html escaping.
* Fixed an issue where **upload** failed when using the `-z` flag.

## 1.15.0
* **Breaking Change**: the **upload** command now only supports **XSOAR 6.5** or newer (and all XSIAM versions).
* **upload** now uses content models, and calls the `prepare` method of each model before uploading (unless uploading a zipped pack).
* Added a *playbook* modification to **prepare-content**, replacing `getIncident` calls with `getAlerts`, when uploading to XSIAM.
* Added a *playbook* modification to **prepare-content**, replacing `${incident.fieldname}` context accessors with `${alert.fieldname}` when uploading to XSIAM.
* Added a *playbook* modification to **prepare-content**, replacing `incident` to `alert` in task display names, when uploading to XSIAM.
* Added a *layout* modification to **prepare-content**, replacing `Related/Child/Linked Incidents` to `... Alerts` when uploading to XSIAM.
* Added a *script* modification to **prepare-content**, automatically replacing the word `incident` with `alert` when uploading to XSIAM.
* Added a validation that the **validate** command will fail if the `dockerimage` field in scripts/integrations uses any py3-native docker image.
* Updated the `ruff` version used in **pre-commit** to `0.0.269`.
* Fixed an issue in **create-content-graph** which caused missing detection of duplicated content items.
* Fixed an issue where **run-unit-tests** failed on python2 content items.
* Fixed an issue in **validate** where core packs validations were checked against the core packs defined on master branch, rather than on the current branch.
* Fixed an issue in **pre-commit** where `--input` flag was not filtered by the git files.
* Skip reset containers for XSOAR NG and XSIAM(PANW-internal only).
* Fixed an issue where **lint** failed fetching docker image details from a PANW GitLab CI environment. (PANW-internal only).

## 1.14.5
* Added logging in case the container fails to run in **run-unit-tests**.
* Disabled **pre-commit** multiprocessing for `validate` and `format`, as they use a service.
* **pre-commit** now calls `format` with `--assume-yes` and `--no-validate`.
* Fixed an issue where **pre-commit** ran multiple times when checking out build related files.

## 1.14.4
* Added integration configuration for *Cortex REST API* integration.
* Removed `Flake8` from **pre-commit**, as `ruff` covers its basic rules.
* Improved log readability by silencing non-critical `neo4j` (content graph infrastructure) logs.
* Fixed an issue where **run-unit-tests** failed on python2 content items.
* Fixed an issue where **modeling-rules test** did not properly handle query fields that pointed to a string.
* Fixed an issue when trying to fetch remote files when not under the content repo.
* Fixed a validation that the **modeling-rules test** command will fail if no test data file exist.
* Fixed an issue where **format** command failed while updating the `fromversion` entry.
* Added support for mapping uuid to names for Layout files in the **download** command.

## 1.14.3
* Fixed an issue where **run-unit-tests** failed running on items with `test_data`.
* Updated the demisto-py to v3.2.10 which now supports url decoding for the proxy authentication password.
* Fixed an issue where **generate-outputs** did not generate context paths for empty lists or dictionaries in the response.

## 1.14.2
* Added the `--staged-only` flag to **pre-commit**.
* Fixed an issue where **run-unit-tests** failed running on items with `test_data`.
* Fixed an issue where **pre-commit** ran on unchanged files.
* Add the ability to run **secrets** in **pre-commit** by passing a `--secrets` flag.
* Added support to override the log file with the **DEMISTO_SDK_LOG_FILE_PATH** environment variable.

## 1.14.1
* Fixed an issue where **update-release-notes** command failed when running on a pack that contains deprecated integrations without the `commands` section.
* Added toVersion and fromVersion to XSIAM content items schema.
* Fixed an issue where **validate** failed when attempting to map null values in a classifier and layout.
* Added search marketplace functionality to XSIAM client.
* Fixed an issue in **pre-commit** command where `MYPYPATH` was not set properly.
* Updated the integration category list in the **init** command.
* Fixed an issue where in some environments docker errors were not caught.
* Added a validation that the **validate** command will fail on README files if an image does not exist in the specified path.

## 1.14.0
* Added the `DEMISTO_SDK_GRAPH_FORCE_CREATE` environment variable. Use it to force the SDK to recreate the graph, rather than update it.
* Added support for code importing multi-level ApiModules to **lint**.
* Added a validation that the **modeling-rules test** command will fail if no test data file exist.
* Added support for the `<~XPANSE>` marketplace tag in release notes.
* Added support for marketplace tags in the **doc-review** command.
* Added **generate-unit-tests** documentation to the repo README.
* Added the `hiddenpassword` field to the integration schema, allowing **validate** to run on integrations with username-only inputs.
* Improved logs and error handling in the **modeling-rules test** command.
* Improved the warning message displayed for Contribution PRs editing outdated code.
* Improved the clarity of error messages for cases where yml files cannot be parsed as a dictionary.
* Updated the `XSIAMReport` schema.
* Standardized repo-wide logging. All logs are now created in one logger instance.
* **lint** now prevents unit-tests from accessing online resources in runtime.
* Updated the logs shown during lint when running in docker.
* Fixed an issue where **validate** showed errors twice.
* Fixed an issue where **validate** did not fail when xif files had wrong naming.
* Fixed an issue where **doc-review** required dot suffixes in release notes describing new content.
* Fixed an issue where **download** command failed when running on a beta integration.
* Fixed an issue where **update-release-notes** generated release notes for packs in their initial version (1.0.0).
* Fixed an issue with **update-content-graph** where `--use-git` parameter was ignored when using `--imported-path` parameter.
* Fixed an issue where **validate** failed on playbooks with valid inputs, since it did not collect the playbook inputs occurrences properly.

## 1.13.0
* Added the pack version to the code files when calling **unify**. The same value is removed when calling **split**.
* Added a message showing the output path when **prepare-content** is called.
* Contribution PRs that update outdated packs now display a warning message.
* Fixed an issue when kebab-case has a misspelling in one of the sub words, the suggestion might be confusing.
* Improved caching and stability for **lint**.
* Added support for *.xif* files in the **secrets** command.
* Fixed an issue where **validate** would fail when playbook inputs contain Transform Language (DT).
* Added a new **validate** check, making sure a first level header exist in release notes (RN116)
* Fixed an issue where **lint** would not properly handle multiple ApiModules imports.

## 1.12.0
* Added the **pre-commit** command, to improve code quality of XSOAR content.
* Added the **run-unit-tests** command, to run unit tests of given content items inside their respective docker images.
* Added support for filepath arguments in the **validate** and **format** commands.
* Added pre-commit hooks for `validate`, `format`, `run-unit-tests` and `update-docker-image` commands.
* Fixed an issue in the **download** command where layouts were overriden even without the `-f` option.
* Fixed an issue where Demisto-SDK did not detect layout ID when using the **download** command.
* Fixed an issue where the **lint** command ran on `native:dev` supported content when passing the `--docker-image all` flag, instead it will run on `native:candidate`.
* Added support for `native:candidate` as a docker image flag for **lint** command.
* Added a modification for layouts in **prepare-content**, replacing `Related Incidents`, `Linked Incidents` and `Child Incidents` with the suitable `... Alerts` name when uploading to XSIAM.
* Fixed an issue where logs and messages would not show when using the **download** command.
* Fixed an issue where the `server_min_version` field in metadata was an empty value when parsing packs without content items.
* Fixed an issue where running **openapi-codegen** resulted in false-positive error messages.
* Fixed an issue where **generate-python-to-yml** generated input arguments as required even though required=False was specified.
* Fixed an issue where **generate-python-to-yml** generated input arguments a default arguments when default=some_value was provided.
* Fixed a bug where **validate** returned error on playbook inputs with special characters.
* Fixed an issue where **validate** did not properly check `conf.json` when the latter is modified.
* Fixed an issue in the **upload** command, where a prompt was not showing on the console.
* Fixed an issue where running **lint** failed installing dependencies in containers.

## 1.11.0
* **Note: Demisto-SDK will soon stop supporting Python 3.8**
* Fixed an issue where using **download** on non-unicode content, merging them into existing files caused an error.
* Changed an internal setting to allow writing non-ascii content (unicode) using `YAMLHandler` and `JSONHandler`.
* Fixed an issue where an error message in **unify** was unclear for invalid input.
* Fixed an issue where running **validate** failed with **is_valid_integration_file_path_in_folder** on integrations that use API modules.
* Fixed an issue where **validate** failed with **is_valid_integration_file_path_in_folder** on integrations that use the `MSAPIModule`.
* Added **validate** check for the `modules` field in `pack_metadata.json` files.
* Changed **lint** to skip deprecated content, unless when using the `-i` flag.
* Fixed an issue where **update-release-notes** failed when a new *Parsing Rule* was added to a pack.
* Refactored the logging framework. Demisto-SDK logs will now be written to `.demist_sdk_debug.log` under the content path (when detected) or the current directory.
* Added `GR105` validation to **validate** command to check that no duplicate IDs are used.
* Added support for API Modules imported in API modules in the **unify** command.
* Added **validate** check, to make sure every Python file has a corresponding unit test file.

## 1.10.6
* Fixed an issue where running **validate** with the `-g` flag would skip some validations for old-formatted (unified) integration/script files.
* Deprecated integrations and scripts will not run anymore when providing the **--all-packs** to the **lint** command.
* Fixed an issue where a pack `serverMinVersion` would be calculated by the minimal fromVersion of its content items.
* Added the `--docker-image-target` flag to **lint** for testing native supported content with new images.

## 1.10.5
* Fixed an issue where running **run-test-playbook** would not use the `verify` parameter correctly. @ajoga
* Added a newline at the end of README files generated in **generate-docs**.
* Added the value `3` (out of bounds) to the `onChangeRepAlg` and `reputationCalc` fields under the `IncidentType` and `GenericType` schemas. **validate** will allow using it now.
* Fixed an issue where **doc-review** required dot suffixes in release notes describing new content.
* Fixed an issue where **validate** failed on Feed Integrations after adding the new *Collect/Connect* section field.
* Fixed an issue where using **postman-codegen** failed converting strings containing digits to kebab-case.
* Fixed an issue where the ***error-code*** command could not parse List[str] parameter.
* Updated validation *LO107* to support more section types in XSIAM layouts.

## 1.10.4
* Added support for running **lint** in multiple native-docker images.

## 1.10.3
* Fixed an issue where running **format** would fail after running npm install.
* Improved the graph validations in the **validate** command:
  - GR100 will now run on all content items of changed packs.
  - GR101 and GR102 will now catch invalid fromversion/toversion of files **using** the changed items.
  - GR103 errors will raise a warning when using the *-a* flag, but an error if using the *-i* or *g* flags.
* Fixed an issue where test-playbooks timed out.
* Fixed an issue where making a change in a module using an ApiModule would cause lint to run on the ApiModule unnecessarily.
* Fixed an issue where the `marketplace` field was not used when dumping pack zips.
* Fixed a typo in the README content generated with **update-release-notes** for updating integrations.
* Fixed an issue in **validate**, where using the `-gr` and `-i` flags did not run properly.
* Added the `sectionorder` field to integration scheme.
* Fixed an issue where in some occasions running of test-playbooks could receive session timeouts.
* Fixed an issue where **validate** command failed on core pack dependencies validation because of test dependencies.

## 1.10.2
* Added markdown lint formatting for README files in the **format** command.
* Fixed an issue where **lint** failed when using the `-cdam` flag with changed dependant api modules.
* Fixed an issue in the **upload** command, where `json`-based content items were not unified correctly when using the `--zip` argument.
* Added XPANSE core packs validations.

## 1.10.1
* Fixed an issue where **update-content-graph** failed to execute.

## 1.10.0
* **Breaking change**: Removed usage of `pipenv`, `isort` and `autopep8` in the **split** and **download** commands. Removed the `--no-pipenv` and `--no-code-formatting` flags. Please see https://xsoar.pan.dev/docs/tutorials/tut-setup-dev-remote for the recommended environment setup.
* Fixed an issue in **prepare-content** command where large code lines were broken.
* Fixed an issue where git-*renamed_files* were not retrieved properly.
* Fixed an issue where test dependencies were calculated in all level dependencies calculation.
* Added formatting and validation to XSIAM content types.
* Fixed an issue where several XSIAM content types were not validated when passing the `-a` flag.
* Added a UUID to name mapper for **download** it replaces UUIDs with names on all downloaded files.
* Updated the demisto-py to v3.2.6 which now supports basic proxy authentication.
* Improved the message shown when using **upload** and overwriting packs.
* Added support for the **Layout Rule** content type in the id-set and the content graph.
* Updated the default general `fromVersion` value on **format** to `6.8.0`
* Fixed an issue where **lint** sometimes failed when using the `-cdam` flag due to wrong file duplications filtering.
* Added the content graph to **validate**, use with the `--graph` flag.

## 1.9.0
* Fixed an issue where the Slack notifier was using a deprecated argument.
* Added the `--docker-image` argument to the **lint** command, which allows determining the docker image to run lint on. Possible options are: `'native:ga'`, `'native:maintenance'`, `'native:dev'`, `'all'`, a specific docker image (from Docker Hub) or, the default `'from-yml'`.
* Fixed an issue in **prepare-content** command where large code lines were broken.
* Added a logger warning to **get_demisto_version**, the task will now fail with a more informative message.
* Fixed an issue where the **upload** and **prepare-content** commands didn't add `fromServerVersion` and `toServerVersion` to layouts.
* Updated **lint** to use graph instead of id_set when running with `--check-dependent-api-module` flag.
* Added the marketplaces field to all schemas.
* Added the flag `--xsoar-only` to the **doc-review** command which enables reviewing documents that belong to XSOAR-supported Packs.
* Fixed an issue in **update-release-notes** command where an error occurred when executing the same command a second time.
* Fixed an issue where **validate** would not always ignore errors listed under `.pack-ignore`.
* Fixed an issue where running **validate** on a specific pack didn't test all the relevant entities.
* Fixed an issue where fields ending with `_x2` where not replaced in the appropriate Marketplace.

## 1.8.3
* Changed **validate** to allow hiding parameters of type 0, 4, 12 and 14 when replacing with type 9 (credentials) with the same name.
* Fixed an issue where **update-release-notes** fails to update *MicrosoftApiModule* dependent integrations.
* Fixed an issue where the **upload** command failed because `docker_native_image_config.json` file could not be found.
* Added a metadata file to the content graph zip, to be used in the **update-content-graph** command.
* Updated the **validate** and **update-release-notes** commands to unskip the *Triggers Recommendations* content type.


## 1.8.2
* Fixed an issue where demisto-py failed to upload content to XSIAM when `DEMISTO_USERNAME` environment variable is set.
* Fixed an issue where the **prepare-content** command output invalid automation name when used with the --*custom* argument.
* Fixed an issue where modeling rules with arbitrary whitespace characters were not parsed correctly.
* Added support for the **nativeImage** key for an integration/script in the **prepare-content** command.
* Added **validate** checks for integrations declared deprecated (display name, description) but missing the `deprecated` flag.
* Changed the **validate** command to fail on the IN145 error code only when the parameter with type 4 is not hidden.
* Fixed an issue where downloading content layouts with `detailsV2=None` resulted in an error.
* Fixed an issue where **xdrctemplate** was missing 'external' prefix.
* Fixed an issue in **prepare-content** command providing output path.
* Updated the **validate** and **update-release-notes** commands to skip the *Triggers Recommendations* content type.
* Added a new validation to the **validate** command to verify that the release notes headers are in the correct format.
* Changed the **validate** command to fail on the IN140 error code only when the skipped integration has no unit tests.
* Changed **validate** to allow hiding parameters of type 4 (secret) when replacing with type 9 (credentials) with the same name.
* Fixed an issue where the **update-release-notes** command didn't add release-notes properly to some *new* content items.
* Added validation that checks that the `nativeimage` key is not defined in script/integration yml.
* Added to the **format** command the ability to remove `nativeimage` key in case defined in script/integration yml.
* Enhanced the **update-content-graph** command to support `--use-git`, `--imported_path` and `--output-path` arguments.
* Fixed an issue where **doc-review** failed when reviewing command name in some cases.
* Fixed an issue where **download** didn't identify playbooks properly, and downloaded files with UUIDs instead of file/script names.

## 1.8.1
* Fixed an issue where **format** created duplicate configuration parameters.
* Added hidden properties to integration command argument and script argument.
* Added `--override-existing` to **upload** that skips the confirmation prompt for overriding existing content packs. @mattbibbydw
* Fixed an issue where **validate** failed in private repos when attempting to read from a nonexisting `approved_categories.json`.
* Fixed an issue where **validate** used absolute paths when getting remote `pack_metadata.json` files in private repos.
* Fixed an issue in **download**, where names of custom scripts were replaced with UUIDs in IncidentFields and Layouts.

## 1.8.0
* Updated the supported python versions, as `>=3.8,<3.11`, as some of the dependencies are not supported on `3.11` yet.
* Added a **validate** step for **Modeling Rules** testdata files.
* Added the **update-content-graph** command.
* Added the ability to limit the number of CPU cores with `DEMISTO_SDK_MAX_CPU_CORES` envirment variable.
* Added the **prepare-content** command.
* Added support for fromversion/toversion in XSIAM content items (correlation rules, XSIAM dashboards, XSIAM reports and triggers).
* Added a **validate** step checking types of attributes in the schema file of modeling rule.
* Added a **validate** step checking that the dataset name of a modeling rule shows in the xif and schema files.
* Added a **validate** step checking that a correlation rule file does not start with a hyphen.
* Added a **validate** step checking that xsiam content items follow naming conventions.
* Fixed an issue where SDK commands failed on the deprecated `packaging.version.LegacyVersion`, by locking the `packaging` version to `<22`.
* Fixed an issue where **update-release-notes** failed when changing only xif file in **Modeling Rules**.
* Fixed an issue where *is_valid_category* and *is_categories_field_match_standard* failed when running in a private repo.
* Fixed an issue where **validate** didn't fail on the MR103 validation error.
* Fixed the *--release-notes* option, to support the new CHANGELOG format.
* Fixed an issue where **validate** failed when only changing a modeling rules's xif file.
* Fixed an issue where **format** failed on indicator files with a `None` value under the `tabs` key.
* Fixed an issue where **validate** only printed errors for one change of context path, rather than print all.
* Fixed an issue where **download** did not suggest using a username/password when authenticating with XSOAR and using invalid arguments.
* Fixed an issue where **download** failed when listing or downloading content items that are not unicode-encoded.
* Added support for fromversion/toversion in XSIAM content items (correlation rules, XSIAM dashboards, XSIAM reports and triggers).
* Updated the supported python versions, as `>=3.8,<3.11`, as some of the dependencies are not supported on `3.11` yet.
* Added **prepare-content** command which will prepare the pack or content item for the platform.
* Patched an issue where deprecated `packaging.version.LegacyVersion`, locking packaging version to `<22`.

## 1.7.9
* Fixed an issue where an error message in **validate** would not include the suggested fix.
* Added a validation that enforces predefined categories on MP Packs & integration yml files, the validation also ensures that each pack has only one category.
* Fixed an issue where **update-release-notes** did not generate release notes for **XDRC Templates**.
* Fixed an issue where **upload** failed without explaining the reason.
* Improved implementation of the docker_helper module.
* Fixed an issue where **validate** did not check changed pack_metadata.json files when running using git.
* Added support for **xdrctemplate** to content graph.
* Fixed an issue where local copies of the newly-introduced `DemistoClassApiModule.py` were validated.
* Added new release notes templates for the addition and modification of playbooks, layouts and types in the **doc-review** command.
* Fixed an issue where the **doc-review** command failed on descriptions of new content items.
* Added the `Command XXX is deprecated. Use XXX instead.` release notes templates to **doc-review** command.
* Fixed an issue where the **update-release-notes** command didn't add the modeling-rules description for new modeling-rules files.

## 1.7.8
* Added the capability to run the MDX server in a docker container for environments without node.
* Fixed an issue where **generate-docs** with `-c` argument updated sections of the incorrect commands.
* Added IF113 error code to **ALLOWED_IGNORE_ERRORS**.
* Fixed an issue where **validate** failed on playbooks with non-string input values.
* Added the `DEMISTO_SDK_IGNORE_CONTENT_WARNING` environment variable, to allow suppressing warnings when commands are not run under a content repo folder.
* Fixed an issue where **validate** failed to recognize integration tests that were missing from config.json
* Added support for **xpanse** marketplace in **create-id-set** and **create-content-artifacts** commands.
* Fixed an issue where **split** failed on yml files.
* Added support for marketplace-specific tags.
* Fixed an issue where **download** would not run `isort`. @maxgubler
* Fixed an issue where XSIAM Dashboards and Reports images failed the build.
* Added support for **xpanse** marketplace to content graph.

## 1.7.7
* Fixed an issue where paybooks **generate-docs** didn't parse complex input values when no accessor field is given correctly.
* Fixed an issue in the **download** command, where an exception would be raised when downloading system playbooks.
* Fixed an issue where the **upload** failed on playbooks containing a value that starts with `=`.
* Fixed an issue where the **generate-unit-tests** failed to generate assertions, and generate unit tests when command names does not match method name.
* Fixed an issue where the **download** command did not honor the `--no-code-formatting` flag properly. @maxgubler
* Added a new check to **validate**, making sure playbook task values are passed as references.
* Fixed an issue where the **update-release-notes** deleted existing release notes, now appending to it instead.
* Fixed an issue where **validate** printed blank space in case of validation failed and ignored.
* Renamed 'Agent Config' to 'XDRC Templates'.
* Fixed an issue where the **zip-packs** command did not work with the CommonServerUserPython and CommonServerUserPowerShell package.

## 1.7.6

* Fixed parsing of initialization arguments of client classes in the **generate-unit-tests** command.
* Added support for AgentConfig content item in the **upload**, **create-id-set**, **find-dependecies**, **unify** and **create-content-artifacts** commands.
* Added support for XSIAM Report preview image.

## 1.7.5

* Fixed an issue where the **upload** command did not work with the CommonServerUserPython package.
* Fixed an issue in the **download** command, where some playbooks were downloaded as test playbooks.
* Added playbook modification capabilities in **TestSuite**.
* Added a new command **create-content-graph**.
* Fixed an issue in the **upload** command, where the temporary zip would not clean up properly.
* Improved content items parsing in the **create-content-graph** command.
* Added an error when the docker daemon is unavailable when running **lint**.
* Removed the validation of a subtype change for scripts in the **validate** command.
* Fixed an issue where names of XSIAM content items were not normalized properly.
* Fixed an issue where the **download** command was downloading playbooks with **script** (id) and not **scriptName**.
* Fixed an issue where script yml files were not properly identified by `find_type`.
* Removed nightly integrations filtering when deciding if a test should run.
* Added support for XSIAM Dashboard preview image.
* Added the `--no-code-formatting` flag to the **download** command, allowing to skip autopep8 and isort.
* Fixed an issue in the **update-release-notes** command, where generating release notes for modeling rules schema file caused exception.

## 1.7.4

* Fixed an issue where the **doc-review** command showed irrelevant messages.
* Fixed an issue in **validate**, where backward-compatibility failures prevented other validations from running.
* Fixed an issue in **validate**, where content-like files under infrastructure paths were not ignored.
* Fixed an issue in the AMI mapping, where server versions were missing.
* Change the way the normalize name is set for external files.
* Added dump function to XSIAM pack objects to dulicate the files.
* Fixed an issue where the `contribution_converter` did not support changes made to ApiModules.
* Added name normalization according to new convention to XSIAM content items
* Added playbook modification capabilities in **TestSuite**.
* Fixed an issue in create-content-artifacts where it will not get a normalize name for the item and it will try to duplicate the same file.

## 1.7.3

* Fixed an issue in the **format** command where fail when executed from environment without mdx server available.
* Added `Added a`, `Added an` to the list of allowed changelog prefixes.
* Added support for Indicator Types/Reputations in the **upload** command.
* Fixed an issue when running from a subdirectory of a content repo failed.
* Changing the way we are using XSIAM servers api-keys in **test-content** .
* Added a success message to **postman-codegen**.

## 1.7.2

* Fixed an issue in the **validate** command where incident fields were not found in mappers even when they exist
* Added an ability to provide list of marketplace names as a param attribute to **validate** and **upload**
* Added the file type to the error message when it is not supported.
* Fixed an issue where `contribution_converter` incorrectly mapped _Indicator Field_ objects to the _incidentfield_ directory in contribution zip files.
* Fixed a bug where **validate** returned error on empty inputs not used in playbooks.
* Added the `DEMISTO_SDK_CONTENT_PATH` environment variable, implicitly used in various commands.
* Added link to documentation for error messages regarding use cases and tags.

## 1.7.1

* Fixed an issue where *indicatorTypes* and *betaIntegrations* were not found in the id_set.
* Updated the default general `fromVersion` value on **format** to `6.5.0`
* Fixed an issue where the **validate** command did not fail when the integration yml file name was not the same as the folder containing it.
* Added an option to have **generate-docs** take a Playbooks folder path as input, and generate docs for all playbooks in it.
* Fixed an issue where the suggestion in case of `IF113` included uppercase letters for the `cliName` parameter.
* Added new validation to the **validate** command to fail and list all the file paths of files that are using a deprecated integration command / script / playbook.
* **validate** will no longer fail on playbooks calling subplaybooks that have a higher `fromVersion` value, if  calling the subplaybook has `skipifunavailable=True`.
* Fixed an issue where relative paths were not accessed correctly.
* Running any `demisto-sdk` command in a folder with a `.env` file will load it, temporarily overriding existing environment variables.
* Fixed an issue where **validate** did not properly detect deleted files.
* Added new validations to the **validate** command to verify that the schema file exists for a modeling rule and that the schema and rules keys are empty in the yml file.
* Fixed an issue where *find_type* didn't recognize exported incident types.
* Added a new validation to **validate**, making sure all inputs of a playbook are used.
* Added a new validation to **validate**, making sure all inputs used in a playbook declared in the input section.
* The **format** command will now replace the *fromServerVersion* field with *fromVersion*.

## 1.7.0

* Allowed JSON Handlers to accept kwargs, for custoimzing behavior.
* Fixed an issue where an incorrect error was shown when the `id` of a content item differed from its `name` attribute.
* Fixed an issue where the `preserve_quotes` in ruamel_handler received an incorrect value @icholy
* Fixed an issue where ignoring RM110 error code wasn't working and added a validation to **ALLOWED_IGNORE_ERRORS** to validate that all error codes are inserted in the right format.
* Fixed an issue where the contribution credit text was not added correctly to the pack README.
* Changed the contribution file implementation from markdown to a list of contributor names. The **create-content-artifact** will use this list to prepare the needed credit message.
* Added a new validation to the `XSOAR-linter` in the **lint** command for verifying that demisto.log is not used in the code.
* The **generate-docs** command will now auto-generate the Incident Mirroring section when implemented in an integration.
* Added support to automatically generate release notes for deprecated items in the **update-release-notes** command.
* Fixed an issue causing any command to crash when unable to detect local repository properties.
* Fixed an issue where running in a private gitlab repo caused a warning message to be shown multiple times.
* Added a new validation to the **validate** command to verify that markdown and python files do not contain words related to copyright section.
* Fixed an issue where **lint** crashed when provided an input file path (expecting a directory).

## 1.6.9

* Added a new validation that checks whether a pack should be deprecated.
* Added a new ability to the **format** command to deprecate a pack.
* Fixed an issue where the **validate** command sometimes returned a false negative in cases where there are several sub-playbooks with the same ID.
* Added a new validation to the **validate** command to verify that the docker in use is not deprecated.
* Added support for multiple ApiModules in the **unify** command
* Added a check to **validate** command, preventing use of relative urls in README files.
* Added environment variable **DEMISTO_SDK_MARKETPLACE** expected to affect *MarketplaceTagParser* *marketplace* value. The value will be automatically set when passing *marketplace* arg to the commands **unify**, **zip-packs**, **create-content-artifacts** and **upload**.
* Added slack notifier for build failures on the master branch.
* Added support for modeling and parsing rules in the **split** command.
* Added support for README files in **format** command.
* Added a **validate** check, making sure classifier id and name values match. Updated the classifier **format** to update the id accordingly.
* The **generate-docs** command will now auto-generate the playbook image link by default.
* Added the `--custom-image-link` argument to override.
* Added a new flag to **generate-docs** command, allowing to add a custom image link to a playbook README.
* Added a new validation to the **validate** command to verify that the package directory name is the same as the files contained in the that package.
* Added support in the **unify** command to unify a schema into its Modeling Rule.

## 1.6.8

* Fixed an issue where **validate** did not fail on invalid playbook entities' versions (i.e. subplaybooks or scripts with higher fromversion than their parent playbook).
* Added support for running lint via a remote docker ssh connection. Use `DOCKER_HOST` env variable to specify a remote docker connection, such as: `DOCKER_HOST=ssh://myuser@myhost.com`.
* Fixed an issue where the pack cache in *get_marketplaces* caused the function to return invalid values.
* Fixed an issue where running format on a pack with XSIAM entities would fail.
* Added the new `display_name` field to relevant entities in the **create-id-set** command.
* Added a new validation to the **validate** command to verify the existence of "Reliability" parameter if the integration have reputation command.
* Fixed a bug where terminating the **lint** command failed (`ctrl + c`).
* Removed the validation of a subtype change in integrations and scripts from **validate**.
* Fixed an issue where **download** did not behave as expected when prompting for a version update. Reported by @K-Yo
* Added support for adoption release notes.
* Fixed an issue where **merge-id-sets** failed when a key was missing in one id-set.json.
* Fixed a bug where some mypy messages were not parsed properly in **lint**.
* Added a validation to the **validate** command, failing when '`fromversion`' or '`toversion`' in a content entity are incorrect format.
* Added a validation to the **validate** command, checking if `fromversion` <= `toversion`.
* Fixed an issue where coverage reports used the wrong logging level, marking debug logs as errors.
* Added a new validation to the **validate** command, to check when the discouraged `http` prefixes are used when setting defaultvalue, rather than `https`.
* Added a check to the **lint** command for finding hard-coded usage of the http protocol.
* Locked the dependency on Docker.
* Removed a traceback line from the **init** command templates: BaseIntegration, BaseScript.
* Updated the token in **_add_pr_comment** method from the content-bot token to the xsoar-bot token.

## 1.6.7

* Added the `types-markdown` dependency, adding markdown capabilities to existing linters using the [Markdown](https://pypi.org/project/Markdown/) package.
* Added support in the **format** command to remove nonexistent incident/indicator fields from *layouts/mappers*
* Added the `Note: XXX` and `XXX now generally available.` release notes templates to **doc-review** command.
* Updated the logs shown during the docker build step.
* Removed a false warning about configuring the `GITLAB_TOKEN` environment variable when it's not needed.
* Removed duplicate identifiers for XSIAM integrations.
* Updated the *tags* and *use cases* in pack metadata validation to use the local files only.
* Fixed the error message in checkbox validation where the defaultvalue is wrong and added the name of the variable that should be fixed.
* Added types to `find_type_by_path` under tools.py.
* Fixed an issue where YAML files contained incorrect value type for `tests` key when running `format --deprecate`.
* Added a deprecation message to the `tests:` section of yaml files when running `format --deprecate`.
* Added use case for **validate** on *wizard* objects - set_playbook is mapped to all integrations.
* Added the 'integration-get-indicators' commands to be ignored by the **verify_yml_commands_match_readme** validation, the validation will no longer fail if these commands are not in the readme file.
* Added a new validation to the **validate** command to verify that if the phrase "breaking changes" is present in a pack release notes, a JSON file with the same name exists and contains the relevant breaking changes information.
* Improved logs when running test playbooks (in a build).
* Fixed an issue in **upload** did not include list-type content items. @nicolas-rdgs
* Reverted release notes to old format.

## 1.6.6

* Added debug print when excluding item from ID set due to missing dependency.
* Added a validation to the **validate** command, failing when non-ignorable errors are present in .pack-ignore.
* Fixed an issue where `mdx server` did not close when stopped in mid run.
* Fixed an issue where `-vvv` flag did not print logs on debug level.
* enhanced ***validate*** command to list all command names affected by a backward compatibility break, instead of only one.
* Added support for Wizard content item in the **format**, **validate**, **upload**, **create-id-set**, **find-dependecies** and **create-content-artifacts** commands.
* Added a new flag to the **validate** command, allowing to run specific validations.
* Added support in **unify** and **create-content-artifacts** for displaying different documentations (detailed description + readme) for content items, depending on the marketplace version.
* Fixed an issue in **upload** where list items were not uploaded.
* Added a new validation to **validate** command to verify that *cliName* and *id* keys of the incident field or the indicator field are matches.
* Added the flag '-x', '--xsiam' to **upload** command to upload XSIAM entities to XSIAM server.
* Fixed the integration field *isFetchEvents* to be in lowercase.
* Fixed an issue where **validate -i** run after **format -i** on an existing file in the repo instead of **validate -g**.
* Added the following commands: 'update-remote-data', 'get-modified-remote-data', 'update-remote-system' to be ignored by the **verify_yml_commands_match_readme** validation, the validation will no longer fail if these commands are not in the readme file.
* Updated the release note template to include a uniform format for all items.
* Added HelloWorldSlim template option for *--template* flag in **demisto-sdk init** command.
* Fixed an issue where the HelloWorldSlim template in **demisto-sdk init** command had an integration id that was conflicting with HelloWorld integration id.
* Updated the SDK to use demisto-py 3.1.6, allowing use of a proxy with an environment variable.
* Set the default logger level to `warning`, to avoid unwanted debug logs.
* The **format** command now validates that default value of checkbox parameters is a string 'true' or 'false'.
* Fixed an issue where `FileType.PLAYBOOK` would show instead of `Playbook` in readme error messages.
* Added a new validation to **validate** proper defaultvalue for checkbox fields.

## 1.6.5

* Fixed an issue in the **format** command where the `id` field was overwritten for existing JSON files.
* Fixed an issue where the **doc-review** command was successful even when the release-note is malformed.
* Added timestamps to the `demisto-sdk` logger.
* Added time measurements to **lint**.
* Added the flag '-d', '--dependency' to **find-dependencies** command to get the content items that cause the dependencies between two packs.
* Fixed an issue where **update-release-notes** used the *trigger_id* field instead of the *trigger_name* field.
* Fixed an issue where **doc-review** failed to recognize script names, in scripts using the old file structure.
* Fixed an issue where concurrent processes created by **lint** caused deadlocks when opening files.
* Fixed an issue in the **format** command where `_dev` or `_copy` suffixes weren't removed from the subscript names in playbooks and layouts.
* Fixed an issue where **validate** failed on nonexistent `README.md` files.
* Added support of XSIAM content items to the **validate** command.
* Report **lint** summary results and failed packages after reporting time measurements.

## 1.6.4

* Added the new **generate-yml-from-python** command.
* Added a code *type* indication for integration and script objects in the *ID Set*.
* Added the [Vulture](https://github.com/jendrikseipp/vulture) linter to the pre-commit hook.
* The `demisto-sdk` pack will now be distributed via PyPi with a **wheel** file.
* Fixed a bug where any edited json file that contained a forward slash (`/`) escaped.
* Added a new validation to **validate** command to verify that the metadata *currentVersion* is
the same as the last release note version.
* The **validate** command now checks if there're none-deprecated integration commands that are missing from the readme file.
* Fixed an issue where *dockerimage* changes in Scripts weren't recognized by the **update-release-notes** command.
* Fixed an issue where **update-xsoar-config-file** did not properly insert the marketplace packs list to the file.
* Added the pack name to the known words by default when running the **doc-review** command.
* Added support for new XSIAM entities in **create-id-set** command.
* Added support for new XSIAM entities in **create-content-artifacts** command.
* Added support for Parsing/Modeling Rule content item in the **unify** command.
* Added the integration name, the commands name and the script name to the known words by default when running the **doc-review** command.
* Added an argument '-c' '--custom' to the **unify** command, if True will append to the unified yml name/display/id the custom label provided
* Added support for sub words suggestion in kebab-case sentences when running the **doc-review** command.
* Added support for new XSIAM entities in **update-release-notes** command.
* Enhanced the message of alternative suggestion words shown when running **doc-review** command.
* Fixed an incorrect error message, in case `node` is not installed on the machine.
* Fixed an issue in the **lint** command where the *check-dependent-api-modules* argument was set to true by default.
* Added a new command **generate-unit-tests**.
* Added a new validation to **validate** all SIEM integration have the same suffix.
* Fixed the destination path of the unified parsing/modeling rules in **create-content-artifacts** command.
* Fixed an issue in the **validate** command, where we validated wrongfully the existence of readme file for the *ApiModules* pack.
* Fixed an issue in the **validate** command, where an error message that was displayed for scripts validation was incorrect.
* Fixed an issue in the **validate** and **format** commands where *None* arguments in integration commands caused the commands to fail unexpectedly.
* Added support for running tests on XSIAM machines in the **test-content** command.
* Fixed an issue where the **validate** command did not work properly when deleting non-content items.
* Added the flag '-d', '--dependency' to **find-dependencies** command to get the content items that cause the dependencies between two packs.

## 1.6.3

* **Breaking change**: Fixed a typo in the **validate** `--quiet-bc-validation` flag (was `--quite-bc-validation`). @upstart-swiss
* Dropped support for python 3.7: Demisto-SDK is now supported on Python 3.8 or newer.
* Added an argument to YAMLHandler, allowing to set a maximal width for YAML files. This fixes an issue where a wrong default was used.
* Added the detach mechanism to the **upload** command, If you set the --input-config-file flag, any files in the repo's SystemPacks folder will be detached.
* Added the reattach mechanism to the **upload** command, If you set the --input-config-file flag, any detached item in your XSOAR instance that isn't currently in the repo's SystemPacks folder will be re-attached.
* Fixed an issue in the **validate** command that did not work properly when using the *-g* flag.
* Enhanced the dependency message shown when running **lint**.
* Fixed an issue where **update-release-notes** didn't update the currentVersion in pack_metadata.
* Improved the logging in **test-content** for helping catch typos in external playbook configuration.

## 1.6.2

* Added dependency validation support for core marketplacev2 packs.
* Fixed an issue in **update-release-notes** where suggestion fix failed in validation.
* Fixed a bug where `.env` files didn't load. @nicolas-rdgs
* Fixed a bug where **validate** command failed when the *categories* field in the pack metadata was empty for non-integration packs.
* Added *system* and *item-type* arguments to the **download** command, used when downloading system items.
* Added a validation to **validate**, checking that each script, integration and playbook have a README file. This validation only runs when the command is called with either the `-i` or the `-g` flag.
* Fixed a regression issue with **doc-review**, where the `-g` flag did not work.
* Improved the detection of errors in **doc-review** command.
* The **validate** command now checks if a readme file is empty, only for packs that contain playbooks or were written by a partner.
* The **validate** command now makes sure common contextPath values (e.g. `DBotScore.Score`) have a non-empty description, and **format** populates them automatically.
* Fixed an issue where the **generate-outputs** command did not work properly when examples were provided.
* Fixed an issue in the **generate-outputs** command, where the outputs were not written to the specified output path.
* The **generate-outputs** command can now generate outputs from multiple calls to the same command (useful when different args provide different outputs).
* The **generate-outputs** command can now update a yaml file with new outputs, without deleting or overwriting existing ones.
* Fixed a bug where **doc-review** command failed on existing templates.
* Fixed a bug where **validate** command failed when the word demisto is in the repo README file.
* Added support for adding test-playbooks to the zip file result in *create-content-artifacts* command for marketplacev2.
* Fixed an issue in **find-dependencies** where using the argument *-o* without the argument *--all-packs-dependencies* did not print a proper warning.
* Added a **validate** check to prevent deletion of files whose deletion is not supported by the XSOAR marketplace.
* Removed the support in the *maintenance* option of the *-u* flag in the **update-release-notes** command.
* Added validation for forbidden words and phrases in the **doc-review** command.
* Added a retries mechanism to the **test-content** command to stabilize the build process.
* Added support for all `git` platforms to get remote files.
* Refactored the **format** command's effect on the *fromversion* field:
  * Fixed a bug where the *fromversion* field was removed when modifying a content item.
  * Updated the general default *fromversion* and the default *fromversion* of newly-introduced content items (e.g. `Lists`, `Jobs`).
  * Added an interactive mode functionality for all content types, to ask the user whether to set a default *fromversion*, if could not automatically determine its value. Use `-y` to assume 'yes' as an answer to all prompts and run non-interactively.

## 1.6.1

* Added the '--use-packs-known-words' argument to the **doc-review** command
* Added YAML_Loader to handle yaml files in a standard way across modules, replacing PYYAML.
* Fixed an issue when filtering items using the ID set in the **create-content-artifacts** command.
* Fixed an issue in the **generate-docs** command where tables were generated with an empty description column.
* Fixed an issue in the **split** command where splitting failed when using relative input/output paths.
* Added warning when inferred files are missing.
* Added to **validate** a validation for integration image dimensions, which should be 120x50px.
* Improved an error in the **validate** command to better differentiate between the case where a required fetch parameter is malformed or missing.

## 1.6.0

* Fixed an issue in the **create-id-set** command where similar items from different marketplaces were reported as duplicated.
* Fixed typo in demisto-sdk init
* Fixed an issue where the **lint** command did not handle all container exit codes.
* Add to **validate** a validation for pack name to make sure it is unchanged.
* Added a validation to the **validate** command that verifies that the version in the pack_metdata file is written in the correct format.
* Fixed an issue in the **format** command where missing *fromVersion* field in indicator fields caused an error.

## 1.5.9

* Added option to specify `External Playbook Configuration` to change inputs of Playbooks triggered as part of **test-content**
* Improved performance of the **lint** command.
* Improved performance of the **validate** command when checking README images.
* ***create-id-set*** command - the default value of the **marketplace** argument was changed from ‘xsoar’ to all packs existing in the content repository. When using the command, make sure to pass the relevant marketplace to use.

## 1.5.8

* Fixed an issue where the command **doc-review** along with the argument `--release-notes` failed on yml/json files with invalid schema.
* Fixed an issue where the **lint** command failed on packs using python 3.10

## 1.5.7

* Fixed an issue where reading remote yaml files failed.
* Fixed an issue in **validate** failed with no error message for lists (when no fromVersion field was found).
* Fixed an issue when running **validate** or **format** in a gitlab repository, and failing to determine its project id.
* Added an enhancement to **split**, handling an empty output argument.
* Added the ability to add classifiers and mappers to conf.json.
* Added the Alias field to the incident field schema.

## 1.5.6

* Added 'deprecated' release notes template.
* Fixed an issue where **run-test-playbook** command failed to get the task entries when the test playbook finished with errors.
* Fixed an issue in **validate** command when running with `no-conf-json` argument to ignore the `conf.json` file.
* Added error type text (`ERROR` or `WARNING`) to **validate** error prints.
* Fixed an issue where the **format** command on test playbook did not format the ID to be equal to the name of the test playbook.
* Enhanced the **update-release-notes** command to automatically commit release notes config file upon creation.
* The **validate** command will validate that an indicator field of type html has fromVersion of 6.1.0 and above.
* The **format** command will now add fromVersion 6.1.0 to indicator field of type html.
* Added support for beta integrations in the **format** command.
* Fixed an issue where the **postman-codegen** command failed when called with the `--config-out` flag.
* Removed the integration documentation from the detailed description while performing **split** command to the unified yml file.
* Removed the line which indicates the version of the product from the README.md file for new contributions.

## 1.5.5

* Fixed an issue in the **update-release-notes** command, which did not work when changes were made in multiple packs.
* Changed the **validate** command to fail on missing test-playbooks only if no unittests are found.
* Fixed `to_kebab_case`, it will now deal with strings that have hyphens, commas or periods in them, changing them to be hyphens in the new string.
* Fixed an issue in the **create-id-set** command, where the `source` value included the git token if it was specified in the remote url.
* Fixed an issue in the **merge-id-set** command, where merging fails because of duplicates but the packs are in the XSOAR repo but in different version control.
* Fixed missing `Lists` Content Item as valid `IDSetType`
* Added enhancement for **generate-docs**. It is possible to provide both file or a comma seperated list as `examples`. Also, it's possible to provide more than one example for a script or a command.
* Added feature in **format** to sync YML and JSON files to the `master` file structure.
* Added option to specify `Incident Type`, `Incoming Mapper` and `Classifier` when configuring instance in **test-content**
* added a new command **run-test-playbook** to run a test playbook in a given XSOAR instance.
* Fixed an issue in **format** when running on a modified YML, that the `id` value is not changed to its old `id` value.
* Enhancement for **split** command, replace `ApiModule` code block to `import` when splitting a YML.
* Fixed an issue where indicator types were missing from the pack's content, when uploading using **zip-packs**.
* The request data body format generated in the **postman-codegen** will use the python argument's name and not the raw data argument's name.
* Added the flag '--filter-by-id-set' to **create-content-artifacts** to create artifacts only for items in the given id_set.json.

## 1.5.4

* Fixed an issue with the **format** command when contributing via the UI
* The **format** command will now not remove the `defaultRows` key from incident, indicator and generic fields with `type: grid`.
* Fixed an issue with the **validate** command when a layoutscontainer did not have the `fromversion` field set.
* added a new command **update-xsoar-config-file** to handle your XSOAR Configuration File.
* Added `skipVerify` argument in **upload** command to skip pack signature verification.
* Fixed an issue when the **run** command  failed running when there’s more than one playground, by explicitly using the current user’s playground.
* Added support for Job content item in the **format**, **validate**, **upload**, **create-id-set**, **find-dependecies** and **create-content-artifacts** commands.
* Added a **source** field to the **id_set** entitles.
* Two entitles will not consider as duplicates if they share the same pack and the same source.
* Fixed a bug when duplicates were found in **find_dependencies**.
* Added function **get_current_repo** to `tools`.
* The **postman-codegen** will not have duplicates argument name. It will rename them to the minimum distinguished shared path for each of them.

## 1.5.3

* The **format** command will now set `unsearchable: True` for incident, indicator and generic fields.
* Fixed an issue where the **update-release-notes** command crashes with `--help` flag.
* Added validation to the **validate** command that verifies the `unsearchable` key in incident, indicator and generic fields is set to true.
* Removed a validation that DBotRole should be set for automation that requires elevated permissions to the `XSOAR-linter` in the **lint** command.
* Fixed an issue in **Validate** command where playbooks conditional tasks were mishandeled.
* Added a validation to prevent contributors from using the `fromlicense` key as a configuration parameter in an integration's YML
* Added a validation to ensure that the type for **API token** (and similar) parameters are configured correctly as a `credential` type in the integration configuration YML.
* Added an assertion that checks for duplicated requests' names when generating an integration from a postman collection.
* Added support for [.env files](https://pypi.org/project/python-dotenv/). You can now add a `.env` file to your repository with the logging information instead of setting a global environment variables.
* When running **lint** command with --keep-container flag, the docker images are committed.
* The **validate** command will not return missing test playbook error when given a script with dynamic-section tag.

## 1.5.2

* Added a validation to **update-release-notes** command to ensure that the `--version` flag argument is in the right format.
* added a new command **coverage-analyze** to generate and print coverage reports.
* Fixed an issue in **validate** in repositories which are not in GitHub or GitLab
* Added a validation that verifies that readme image absolute links do not contain the working branch name.
* Added support for List content item in the **format**, **validate**, **download**, **upload**, **create-id-set**, **find-dependecies** and **create-content-artifacts** commands.
* Added a validation to ensure reputation command's default argument is set as an array input.
* Added the `--fail-duplicates` flag for the **merge-id-set** command which will fail the command if duplicates are found.
* Added the `--fail-duplicates` flag for the **create-id-set** command which will fail the command if duplicates are found.

## 1.5.1

* Fixed an issue where **validate** command failed to recognized test playbooks for beta integrations as valid tests.
* Fixed an issue were the **validate** command was falsely recognizing image paths in readme files.
* Fixed an issue where the **upload** command error message upon upload failure pointed to wrong file rather than to the pack metadata.
* Added a validation that verifies that each script which appears in incident fields, layouts or layout containers exists in the id_set.json.
* Fixed an issue where the **postman code-gen** command generated double dots for context outputs when it was not needed.
* Fixed an issue where there **validate** command on release notes file crashed when author image was added or modified.
* Added input handling when running **find-dependencies**, replacing string manipulations.
* Fixed an issue where the **validate** command did not handle multiple playbooks with the same name in the id_set.
* Added support for GitLab repositories in **validate**

## 1.5.0

* Fixed an issue where **upload** command failed to upload packs not under content structure.
* Added support for **init** command to run from non-content repo.
* The **split-yml** has been renamed to **split** and now supports splitting Dashboards from unified Generic Modules.
* Fixed an issue where the skipped tests validation ran on the `ApiModules` pack in the **validate** command.
* The **init** command will now create the `Generic Object` entities directories.
* Fixed an issue where the **format** command failed to recognize changed files from git.
* Fixed an issue where the **json-to-outputs** command failed checking whether `0001-01-01T00:00:00` is of type `Date`
* Added to the **generate context** command to generate context paths for integrations from an example file.
* Fixed an issue where **validate** failed on release notes configuration files.
* Fixed an issue where the **validate** command failed on pack input if git detected changed files outside of `Packs` directory.
* Fixed an issue where **validate** command failed to recognize files inside validated pack when validation release notes, resulting in a false error message for missing entity in release note.
* Fixed an issue where the **download** command failed when downloading an invalid YML, instead of skipping it.

## 1.4.9

* Added validation that the support URL in partner contribution pack metadata does not lead to a GitHub repo.
* Enhanced ***generate-docs*** with default `additionalinformation` (description) for common parameters.
* Added to **validate** command a validation that a content item's id and name will not end with spaces.
* The **format** command will now remove trailing whitespaces from content items' id and name fields.
* Fixed an issue where **update-release-notes** could fail on files outside the user given pack.
* Fixed an issue where the **generate-test-playbook** command would not place the playbook in the proper folder.
* Added to **validate** command a validation that packs with `Iron Bank` uses the latest docker from Iron Bank.
* Added to **update-release-notes** command support for `Generic Object` entities.
* Fixed an issue where playbook `fromversion` mismatch validation failed even if `skipunavailable` was set to true.
* Added to the **create artifacts** command support for release notes configuration file.
* Added validation to **validate** for release notes config file.
* Added **isoversize** and **isautoswitchedtoquietmode** fields to the playbook schema.
* Added to the **update-release-notes** command `-bc` flag to generate template for breaking changes version.
* Fixed an issue where **validate** did not search description files correctly, leading to a wrong warning message.

## 1.4.8

* Fixed an issue where yml files with `!reference` failed to load properly.
* Fixed an issue when `View Integration Documentation` button was added twice during the download and re-upload.
* Fixed an issue when `(Partner Contribution)` was added twice to the display name during the download and re-upload.
* Added the following enhancements in the **generate-test-playbook** command:
  * Added the *--commands* argument to generate tasks for specific commands.
  * Added the *--examples* argument to get the command examples file path and generate tasks from the commands and arguments specified there.
  * Added the *--upload* flag to specify whether to upload the test playbook after the generation.
  * Fixed the output condition generation for outputs of type `Boolean`.

## 1.4.7

* Fixed an issue where an empty list for a command context didn't produce an indication other than an empty table.
* Fixed an issue where the **format** command has incorrectly recognized on which files to run when running using git.
* Fixed an issue where author image validations were not checked properly.
* Fixed an issue where new old-formatted scripts and integrations were not validated.
* Fixed an issue where the wording in the from version validation error for subplaybooks was incorrect.
* Fixed an issue where the **update-release-notes** command used the old docker image version instead of the new when detecting a docker change.
* Fixed an issue where the **generate-test-playbook** command used an incorrect argument name as default
* Fixed an issue where the **json-to-outputs** command used an incorrect argument name as default when using `-d`.
* Fixed an issue where validations failed while trying to validate non content files.
* Fixed an issue where README validations did not work post VS Code formatting.
* Fixed an issue where the description validations were inconsistent when running through an integration file or a description file.

## 1.4.6

* Fixed an issue where **validate** suggests, with no reason, running **format** on missing mandatory keys in yml file.
* Skipped existence of TestPlaybook check on community and contribution integrations.
* Fixed an issue where pre-commit didn't run on the demisto_sdk/commands folder.
* The **init** command will now change the script template name in the code to the given script name.
* Expanded the validations performed on beta integrations.
* Added support for PreProcessRules in the **format**, **validate**, **download**, and **create-content-artifacts** commands.
* Improved the error messages in **generate-docs**, if an example was not provided.
* Added to **validate** command a validation that a content entity or a pack name does not contain the words "partner" and "community".
* Fixed an issue where **update-release-notes** ignores *--text* flag while using *-f*
* Fixed the outputs validations in **validate** so enrichment commands will not be checked to have DBotScore outputs.
* Added a new validation to require the dockerimage key to exist in an integration and script yml files.
* Enhanced the **generate-test-playbook** command to use only integration tested on commands, rather than (possibly) other integrations implementing them.
* Expanded unify command to support GenericModules - Unifies a GenericModule object with its Dashboards.
* Added validators for generic objects:
  * Generic Field validator - verify that the 'fromVersion' field is above 6.5.0, 'group' field equals 4 and 'id' field starts with the prefix 'generic_'.
  * Generic Type validator - verify that the 'fromVersion' field is above 6.5.0
  * Generic Module validator - verify that the 'fromVersion' field is above 6.5.0
  * Generic Definition validator - verify that the 'fromVersion' field is above 6.5.0
* Expanded Format command to support Generic Objects - Fixes generic objects according to their validations.
* Fixed an issue where the **update-release-notes** command did not handle ApiModules properly.
* Added option to enter a dictionary or json of format `[{field_name:description}]` in the **json-to-outputs** command,
  with the `-d` flag.
* Improved the outputs for the **format** command.
* Fixed an issue where the validations performed after the **format** command were inconsistent with **validate**.
* Added to the **validate** command a validation for the author image.
* Updated the **create-content-artifacts** command to support generic modules, definitions, fields and types.
* Added an option to ignore errors for file paths and not only file name in .pack-ignore file.

## 1.4.5

* Enhanced the **postman-codegen** command to name all generated arguments with lower case.
* Fixed an issue where the **find-dependencies** command miscalculated the dependencies for playbooks that use generic commands.
* Fixed an issue where the **validate** command failed in external repositories in case the DEMISTO_SDK_GITHUB_TOKEN was not set.
* Fixed an issue where **openapi-codegen** corrupted the swagger file by overwriting configuration to swagger file.
* Updated the **upload** command to support uploading zipped packs to the marketplace.
* Added to the **postman-codegen** command support of path variables.
* Fixed an issue where **openapi-codegen** entered into an infinite loop on circular references in the swagger file.
* The **format** command will now set `fromVersion: 6.2.0` for widgets with 'metrics' data type.
* Updated the **find-dependencies** command to support generic modules, definitions, fields and types.
* Fixed an issue where **openapi-codegen** tried to extract reference example outputs, leading to an exception.
* Added an option to ignore secrets automatically when using the **init** command to create a pack.
* Added a tool that gives the ability to temporarily suppress console output.

## 1.4.4

* When formatting incident types with Auto-Extract rules and without mode field, the **format** command will now add the user selected mode.
* Added new validation that DBotRole is set for scripts that requires elevated permissions to the `XSOAR-linter` in the **lint** command.
* Added url escaping to markdown human readable section in generate docs to avoid autolinking.
* Added a validation that mapper's id and name are matching. Updated the format of mapper to include update_id too.
* Added a validation to ensure that image paths in the README files are valid.
* Fixed **find_type** function to correctly find test files, such as, test script and test playbook.
* Added scheme validations for the new Generic Object Types, Fields, and Modules.
* Renamed the flag *--input-old-version* to *--old-version* in the **generate-docs** command.
* Refactored the **update-release-notes** command:
  * Replaced the *--all* flag with *--use-git* or *-g*.
  * Added the *--force* flag to update the pack release notes without changes in the pack.
  * The **update-release-notes** command will now update all dependent integrations on ApiModule change, even if not specified.
  * If more than one pack has changed, the full list of updated packs will be printed at the end of **update-release-notes** command execution.
  * Fixed an issue where the **update-release-notes** command did not add docker image release notes entry for release notes file if a script was changed.
  * Fixed an issue where the **update-release-notes** command did not detect changed files that had the same name.
  * Fixed an issue in the **update-release-notes** command where the version support of JSON files was mishandled.
* Fixed an issue where **format** did not skip files in test and documentation directories.
* Updated the **create-id-set** command to support generic modules, definitions, fields and types.
* Changed the **convert** command to generate old layout fromversion to 5.0.0 instead of 4.1.0
* Enhanced the command **postman-codegen** with type hints for templates.

## 1.4.3

* Fixed an issue where **json-to-outputs** command returned an incorrect output when json is a list.
* Fixed an issue where if a pack README.md did not exist it could cause an error in the validation process.
* Fixed an issue where the *--name* was incorrectly required in the **init** command.
* Adding the option to run **validate** on a specific path while using git (*-i* & *-g*).
* The **format** command will now change UUIDs in .yml and .json files to their respective content entity name.
* Added a playbook validation to check if a task sub playbook exists in the id set in the **validate** command.
* Added the option to add new tags/usecases to the approved list and to the pack metadata on the same pull request.
* Fixed an issue in **test_content** where when different servers ran tests for the same integration, the server URL parameters were not set correctly.
* Added a validation in the **validate** command to ensure that the ***endpoint*** command is configured correctly in yml file.
* Added a warning when pack_metadata's description field is longer than 130 characters.
* Fixed an issue where a redundant print occurred on release notes validation.
* Added new validation in the **validate** command to ensure that the minimal fromVersion in a widget of type metrics will be 6.2.0.
* Added the *--release-notes* flag to demisto-sdk to get the current version release notes entries.

## 1.4.2

* Added to `pylint` summary an indication if a test was skipped.
* Added to the **init** command the option to specify fromversion.
* Fixed an issue where running **init** command without filling the metadata file.
* Added the *--docker-timeout* flag in the **lint** command to control the request timeout for the Docker client.
* Fixed an issue where **update-release-notes** command added only one docker image release notes entry for release notes file, and not for every entity whom docker image was updated.
* Added a validation to ensure that incident/indicator fields names starts with their pack name in the **validate** command. (Checked only for new files and only when using git *-g*)
* Updated the **find-dependencies** command to return the 'dependencies' according the layout type ('incident', 'indicator').
* Enhanced the "vX" display name validation for scripts and integrations in the **validate** command to check for every versioned script or integration, and not only v2.
* Added the *--fail-duplicates* flag for the **create-id-set** command which will fail the command if duplicates are found.
* Added to the **generate-docs** command automatic addition to git when a new readme file is created.

## 1.4.1

* When in private repo without `DEMSITO_SDK_GITHUB_TOKEN` configured, get_remote_file will take files from the local origin/master.
* Enhanced the **unify** command when giving input of a file and not a directory return a clear error message.
* Added a validation to ensure integrations are not skipped and at least one test playbook is not skipped for each integration or script.
* Added to the Content Tests support for `context_print_dt`, which queries the incident context and prints the result as a json.
* Added new validation for the `xsoar_config.json` file in the **validate** command.
* Added a version differences section to readme in **generate-docs** command.
* Added the *--docs-format* flag in the **integration-diff** command to get the output in README format.
* Added the *--input-old-version* and *--skip-breaking-changes* flags in the **generate-docs** command to get the details for the breaking section and to skip the breaking changes section.

## 1.4.0

* Enable passing a comma-separated list of paths for the `--input` option of the **lint** command.
* Added new validation of unimplemented test-module command in the code to the `XSOAR-linter` in the **lint** command.
* Fixed the **generate-docs** to handle integration authentication parameter.
* Added a validation to ensure that description and README do not contain the word 'Demisto'.
* Improved the deprecated message validation required from playbooks and scripts.
* Added the `--quite-bc-validation` flag for the **validate** command to run the backwards compatibility validation in quite mode (errors is treated like warnings).
* Fixed the **update release notes** command to display a name for old layouts.
* Added the ability to append to the pack README credit to contributors.
* Added identification for parameter differences in **integration-diff** command.
* Fixed **format** to use git as a default value.
* Updated the **upload** command to support reports.
* Fixed an issue where **generate-docs** command was displaying 'None' when credentials parameter display field configured was not configured.
* Fixed an issue where **download** did not return exit code 1 on failure.
* Updated the validation that incident fields' names do not contain the word incident will aplly to core packs only.
* Added a playbook validation to verify all conditional tasks have an 'else' path in **validate** command.
* Renamed the GitHub authentication token environment variable `GITHUB_TOKEN` to `DEMITO_SDK_GITHUB_TOKEN`.
* Added to the **update-release-notes** command automatic addition to git when new release notes file is created.
* Added validation to ensure that integrations, scripts, and playbooks do not contain the entity type in their names.
* Added the **convert** command to convert entities between XSOAR versions.
* Added the *--deprecate* flag in **format** command to deprecate integrations, scripts, and playbooks.
* Fixed an issue where ignoring errors did not work when running the **validate** command on specific files (-i).

## 1.3.9

* Added a validation verifying that the pack's README.md file is not equal to pack description.
* Fixed an issue where the **Assume yes** flag did not work properly for some entities in the **format** command.
* Improved the error messages for separators in folder and file names in the **validate** command.
* Removed the **DISABLE_SDK_VERSION_CHECK** environment variable. To disable new version checks, use the **DEMISTO_SDK_SKIP_VERSION_CHECK** envirnoment variable.
* Fixed an issue where the demisto-sdk version check failed due to a rate limit.
* Fixed an issue with playbooks scheme validation.

## 1.3.8

* Updated the **secrets** command to work on forked branches.

## 1.3.7

* Added a validation to ensure correct image and description file names.
* Fixed an issue where the **validate** command failed when 'display' field in credentials param in yml is empty but 'displaypassword' was provided.
* Added the **integration-diff** command to check differences between two versions of an integration and to return a report of missing and changed elements in the new version.
* Added a validation verifying that the pack's README.md file is not missing or empty for partner packs or packs contains use cases.
* Added a validation to ensure that the integration and script folder and file names will not contain separators (`_`, `-`, ``).
* When formatting new pack, the **format** command will set the *fromversion* key to 5.5.0 in the new files without fromversion.

## 1.3.6

* Added a validation that core packs are not dependent on non-core packs.
* Added a validation that a pack name follows XSOAR standards.
* Fixed an issue where in some cases the `get_remote_file` function failed due to an invalid path.
* Fixed an issue where running **update-release-notes** with updated integration logo, did not detect any file changes.
* Fixed an issue where the **create-id-set** command did not identify unified integrations correctly.
* Fixed an issue where the `CommonTypes` pack was not identified as a dependency for all feed integrations.
* Added support for running SDK commands in private repositories.
* Fixed an issue where running the **init** command did not set the correct category field in an integration .yml file for a newly created pack.
* When formatting new contributed pack, the **format** command will set the *fromversion* key to 6.0.0 in the relevant files.
* If the environment variable "DISABLE_SDK_VERSION_CHECK" is define, the demisto-sdk will no longer check for newer version when running a command.
* Added the `--use-pack-metadata` flag for the **find-dependencies** command to update the calculated dependencies using the the packs metadata files.
* Fixed an issue where **validate** failed on scripts in case the `outputs` field was set to `None`.
* Fixed an issue where **validate** was failing on editing existing release notes.
* Added a validation for README files verifying that the file doesn't contain template text copied from HelloWorld or HelloWorldPremium README.

## 1.3.5

* Added a validation that layoutscontainer's id and name are matching. Updated the format of layoutcontainer to include update_id too.
* Added a validation that commands' names and arguments in core packs, or scripts' arguments do not contain the word incident.
* Fixed issue where running the **generate-docs** command with -c flag ran all the commands and not just the commands specified by the flag.
* Fixed the error message of the **validate** command to not always suggest adding the *description* field.
* Fixed an issue where running **format** on feed integration generated invalid parameter structure.
* Fixed an issue where the **generate-docs** command did not add all the used scripts in a playbook to the README file.
* Fixed an issue where contrib/partner details might be added twice to the same file, when using unify and create-content-artifacts commands
* Fixed issue where running **validate** command on image-related integration did not return the correct outputs to json file.
* When formatting playbooks, the **format** command will now remove empty fields from SetIncident, SetIndicator, CreateNewIncident, CreateNewIndicator script arguments.
* Added an option to fill in the developer email when running the **init** command.

## 1.3.4

* Updated the **validate** command to check that the 'additionalinfo' field only contains the expected value for feed required parameters and not equal to it.
* Added a validation that community/partner details are not in the detailed description file.
* Added a validation that the Use Case tag in pack_metadata file is only used when the pack contains at least one PB, Incident Type or Layout.
* Added a validation that makes sure outputs in integrations are matching the README file when only README has changed.
* Added the *hidden* field to the integration schema.
* Fixed an issue where running **format** on a playbook whose `name` does not equal its `id` would cause other playbooks who use that playbook as a sub-playbook to fail.
* Added support for local custom command configuration file `.demisto-sdk-conf`.
* Updated the **format** command to include an update to the description file of an integration, to remove community/partner details.

## 1.3.3

* Fixed an issue where **lint** failed where *.Dockerfile* exists prior running the lint command.
* Added FeedHelloWorld template option for *--template* flag in **demisto-sdk init** command.
* Fixed issue where **update-release-notes** deleted release note file if command was called more than once.
* Fixed issue where **update-release-notes** added docker image release notes every time the command was called.
* Fixed an issue where running **update-release-notes** on a pack with newly created integration, had also added a docker image entry in the release notes.
* Fixed an issue where `XSOAR-linter` did not find *NotImplementedError* in main.
* Added validation for README files verifying their length (over 30 chars).
* When using *-g* flag in the **validate** command it will now ignore untracked files by default.
* Added the *--include-untracked* flag to the **validate** command to include files which are untracked by git in the validation process.
* Improved the `pykwalify` error outputs in the **validate** command.
* Added the *--print-pykwalify* flag to the **validate** command to print the unchanged output from `pykwalify`.

## 1.3.2

* Updated the format of the outputs when using the *--json-file* flag to create a JSON file output for the **validate** and **lint** commands.
* Added the **doc-review** command to check spelling in .md and .yml files as well as a basic release notes review.
* Added a validation that a pack's display name does not already exist in content repository.
* Fixed an issue where the **validate** command failed to detect duplicate params in an integration.
* Fixed an issue where the **validate** command failed to detect duplicate arguments in a command in an integration.

## 1.3.1

* Fixed an issue where the **validate** command failed to validate the release notes of beta integrations.
* Updated the **upload** command to support indicator fields.
* The **validate** and **update-release-notes** commands will now check changed files against `demisto/master` if it is configured locally.
* Fixed an issue where **validate** would incorrectly identify files as renamed.
* Added a validation that integration properties (such as feed, mappers, mirroring, etc) are not removed.
* Fixed an issue where **validate** failed when comparing branch against commit hash.
* Added the *--no-pipenv* flag to the **split-yml** command.
* Added a validation that incident fields and incident types are not removed from mappers.
* Fixed an issue where the *c
reate-id-set* flag in the *validate* command did not work while not using git.
* Added the *hiddenusername* field to the integration schema.
* Added a validation that images that are not integration images, do not ask for a new version or RN

## 1.3.0

* Do not collect optional dependencies on indicator types reputation commands.
* Fixed an issue where downloading indicator layoutscontainer objects failed.
* Added a validation that makes sure outputs in integrations are matching the README file.
* Fixed an issue where the *create-id-set* flag in the **validate** command did not work.
* Added a warning in case no id_set file is found when running the **validate** command.
* Fixed an issue where changed files were not recognised correctly on forked branches in the **validate** and the **update-release-notes** commands.
* Fixed an issue when files were classified incorrectly when running *update-release-notes*.
* Added a validation that integration and script file paths are compatible with our convention.
* Fixed an issue where id_set.json file was re created whenever running the generate-docs command.
* added the *--json-file* flag to create a JSON file output for the **validate** and **lint** commands.

## 1.2.19

* Fixed an issue where merge id_set was not updated to work with the new entity of Packs.
* Added a validation that the playbook's version matches the version of its sub-playbooks, scripts, and integrations.

## 1.2.18

* Changed the *skip-id-set-creation* flag to *create-id-set* in the **validate** command. Its default value will be False.
* Added support for the 'cve' reputation command in default arg validation.
* Filter out generic and reputation command from scripts and playbooks dependencies calculation.
* Added support for the incident fields in outgoing mappers in the ID set.
* Added a validation that the taskid field and the id field under the task field are both from uuid format and contain the same value.
* Updated the **format** command to generate uuid value for the taskid field and for the id under the task field in case they hold an invalid values.
* Exclude changes from doc_files directory on validation.
* Added a validation that an integration command has at most one default argument.
* Fixing an issue where pack metadata version bump was not enforced when modifying an old format (unified) file.
* Added validation that integration parameter's display names are capitalized and spaced using whitespaces and not underscores.
* Fixed an issue where beta integrations where not running deprecation validations.
* Allowed adding additional information to the deprecated description.
* Fixing an issue when escaping less and greater signs in integration params did not work as expected.

## 1.2.17

* Added a validation that the classifier of an integration exists.
* Added a validation that the mapper of an integration exists.
* Added a validation that the incident types of a classifier exist.
* Added a validation that the incident types of a mapper exist.
* Added support for *text* argument when running **demisto-sdk update-release-notes** on the ApiModules pack.
* Added a validation for the minimal version of an indicator field of type grid.
* Added new validation for incident and indicator fields in classifiers mappers and layouts exist in the content.
* Added cache for get_remote_file to reducing failures from accessing the remote repo.
* Fixed an issue in the **format** command where `_dev` or `_copy` suffixes weren't removed from the `id` of the given playbooks.
* Playbook dependencies from incident and indicator fields are now marked as optional.
* Mappers dependencies from incident types and incident fields are now marked as optional.
* Classifier dependencies from incident types are now marked as optional.
* Updated **demisto-sdk init** command to no longer create `created` field in pack_metadata file
* Updated **generate-docs** command to take the parameters names in setup section from display field and to use additionalinfo field when exist.
* Using the *verbose* argument in the **find-dependencies** command will now log to the console.
* Improved the deprecated message validation required from integrations.
* Fixed an issue in the **generate-docs** command where **Context Example** section was created when it was empty.

## 1.2.16

* Added allowed ignore errors to the *IDSetValidator*.
* Fixed an issue where an irrelevant id_set validation ran in the **validate** command when using the *--id-set* flag.
* Fixed an issue were **generate-docs** command has failed if a command did not exist in commands permissions file.
* Improved a **validate** command message for missing release notes of api module dependencies.

## 1.2.15

* Added the *ID101* to the allowed ignored errors.

## 1.2.14

* SDK repository is now mypy check_untyped_defs complaint.
* The lint command will now ignore the unsubscriptable-object (E1136) pylint error in dockers based on python 3.9 - this will be removed once a new pylint version is released.
* Added an option for **format** to run on a whole pack.
* Added new validation of unimplemented commands from yml in the code to `XSOAR-linter`.
* Fixed an issue where Auto-Extract fields were only checked for newly added incident types in the **validate** command.
* Added a new warning validation of direct access to args/params dicts to `XSOAR-linter`.

## 1.2.13

* Added new validation of indicators usage in CommandResults to `XSOAR-linter`.
* Running **demisto-sdk lint** will automatically run on changed files (same behavior as the -g flag).
* Removed supported version message from the documentation when running **generate_docs**.
* Added a print to indicate backwards compatibility is being checked in **validate** command.
* Added a percent print when running the **validate** command with the *-a* flag.
* Fixed a regression in the **upload** command where it was ignoring `DEMISTO_VERIFY_SSL` env var.
* Fixed an issue where the **upload** command would fail to upload beta integrations.
* Fixed an issue where the **validate** command did not create the *id_set.json* file when running with *-a* flag.
* Added price change validation in the **validate** command.
* Added validations that checks in read-me for empty sections or leftovers from the auto generated read-me that should be changed.
* Added new code validation for *NotImplementedError* to raise a warning in `XSOAR-linter`.
* Added validation for support types in the pack metadata file.
* Added support for *--template* flag in **demisto-sdk init** command.
* Fixed an issue with running **validate** on master branch where the changed files weren't compared to previous commit when using the *-g* flag.
* Fixed an issue where the `XSOAR-linter` ran *NotImplementedError* validation on scripts.
* Added support for Auto-Extract feature validation in incident types in the **validate** command.
* Fixed an issue in the **lint** command where the *-i* flag was ignored.
* Improved **merge-id-sets** command to support merge between two ID sets that contain the same pack.
* Fixed an issue in the **lint** command where flake8 ran twice.

## 1.2.12

* Bandit now reports also on medium severity issues.
* Fixed an issue with support for Docker Desktop on Mac version 2.5.0+.
* Added support for vulture and mypy linting when running without docker.
* Added support for *prev-ver* flag in **update-release-notes** command.
* Improved retry support when building docker images for linting.
* Added the option to create an ID set on a specific pack in **create-id-set** command.
* Added the *--skip-id-set-creation* flag to **validate** command in order to add the capability to run validate command without creating id_set validation.
* Fixed an issue where **validate** command checked docker image tag on ApiModules pack.
* Fixed an issue where **find-dependencies** did not calculate dashboards and reports dependencies.
* Added supported version message to the documentation and release notes files when running **generate_docs** and **update-release-notes** commands respectively.
* Added new code validations for *NotImplementedError* exception raise to `XSOAR-linter`.
* Command create-content-artifacts additional support for **Author_image.png** object.
* Fixed an issue where schemas were not enforced for incident fields, indicator fields and old layouts in the validate command.
* Added support for **update-release-notes** command to update release notes according to master branch.

## 1.2.11

* Fixed an issue where the ***generate-docs*** command reset the enumeration of line numbering after an MD table.
* Updated the **upload** command to support mappers.
* Fixed an issue where exceptions were no printed in the **format** while the *--verbose* flag is set.
* Fixed an issue where *--assume-yes* flag did not work in the **format** command when running on a playbook without a `fromversion` field.
* Fixed an issue where the **format** command would fail in case `conf.json` file was not found instead of skipping the update.
* Fixed an issue where integration with v2 were recognised by the `name` field instead of the `display` field in the **validate** command.
* Added a playbook validation to check if a task script exists in the id set in the **validate** command.
* Added new integration category `File Integrity Management` in the **validate** command.

## 1.2.10

* Added validation for approved content pack use-cases and tags.
* Added new code validations for *CommonServerPython* import to `XSOAR-linter`.
* Added *default value* and *predefined values* to argument description in **generate-docs** command.
* Added a new validation that checks if *get-mapping-fields* command exists if the integration schema has *{ismappable: true}* in **validate** command.
* Fixed an issue where the *--staged* flag recognised added files as modified in the **validate** command.
* Fixed an issue where a backwards compatibility warning was raised for all added files in the **validate** command.
* Fixed an issue where **validate** command failed when no tests were given for a partner supported pack.
* Updated the **download** command to support mappers.
* Fixed an issue where the ***format*** command added a duplicate parameter.
* For partner supported content packs, added support for a list of emails.
* Removed validation of README files from the ***validate*** command.
* Fixed an issue where the ***validate*** command required release notes for ApiModules pack.

## 1.2.9

* Fixed an issue in the **openapi_codegen** command where it created duplicate functions name from the swagger file.
* Fixed an issue in the **update-release-notes** command where the *update type* argument was not verified.
* Fixed an issue in the **validate** command where no error was raised in case a non-existing docker image was presented.
* Fixed an issue in the **format** command where format failed when trying to update invalid Docker image.
* The **format** command will now preserve the **isArray** argument in integration's reputation commands and will show a warning if it set to **false**.
* Fixed an issue in the **lint** command where *finally* clause was not supported in main function.
* Fixed an issue in the **validate** command where changing any entity ID was not validated.
* Fixed an issue in the **validate** command where *--staged* flag did not bring only changed files.
* Fixed the **update-release-notes** command to ignore changes in the metadata file.
* Fixed the **validate** command to ignore metadata changes when checking if a version bump is needed.

## 1.2.8

* Added a new validation that checks in playbooks for the usage of `DeleteContext` in **validate** command.
* Fixed an issue in the **upload** command where it would try to upload content entities with unsupported versions.
* Added a new validation that checks in playbooks for the usage of specific instance in **validate** command.
* Added the **--staged** flag to **validate** command to run on staged files only.

## 1.2.7

* Changed input parameters in **find-dependencies** command.
  * Use ***-i, --input*** instead of ***-p, --path***.
  * Use ***-idp, --id-set-path*** instead of ***-i, --id-set-path***.
* Fixed an issue in the **unify** command where it crashed on an integration without an image file.
* Fixed an issue in the **format** command where unnecessary files were not skipped.
* Fixed an issue in the **update-release-notes** command where the *text* argument was not respected in all cases.
* Fixed an issue in the **validate** command where a warning about detailed description was given for unified or deprecated integrations.
* Improved the error returned by the **validate** command when running on files using the old format.

## 1.2.6

* No longer require setting `DEMISTO_README_VALIDATION` env var to enable README mdx validation. Validation will now run automatically if all necessary node modules are available.
* Fixed an issue in the **validate** command where the `--skip-pack-dependencies` would not skip id-set creation.
* Fixed an issue in the **validate** command where validation would fail if supplied an integration with an empty `commands` key.
* Fixed an issue in the **validate** command where validation would fail due to a required version bump for packs which are not versioned.
* Will use env var `DEMISTO_VERIFY_SSL` to determine if to use a secure connection for commands interacting with the Server when `--insecure` is not passed. If working with a local Server without a trusted certificate, you can set env var `DEMISTO_VERIFY_SSL=no` to avoid using `--insecure` on each command.
* Unifier now adds a link to the integration documentation to the integration detailed description.
* Fixed an issue in the **secrets** command where ignored secrets were not skipped.

## 1.2.5

* Added support for special fields: *defaultclassifier*, *defaultmapperin*, *defaultmapperout* in **download** command.
* Added -y option **format** command to assume "yes" as answer to all prompts and run non-interactively
* Speed up improvements for `validate` of README files.
* Updated the **format** command to adhere to the defined content schema and sub-schemas, aligning its behavior with the **validate** command.
* Added support for canvasContextConnections files in **format** command.

## 1.2.4

* Updated detailed description for community integrations.

## 1.2.3

* Fixed an issue where running **validate** failed on playbook with task that adds tags to the evidence data.
* Added the *displaypassword* field to the integration schema.
* Added new code validations to `XSOAR-linter`.
  * As warnings messages:
    * `demisto.params()` should be used only inside main function.
    * `demisto.args()` should be used only inside main function.
    * Functions args should have type annotations.
* Added `fromversion` field validation to test playbooks and scripts in **validate** command.

## 1.2.2

* Add support for warning msgs in the report and summary to **lint** command.
* Fixed an issue where **json-to-outputs** determined bool values as int.
* Fixed an issue where **update-release-notes** was crushing on `--all` flag.
* Fixed an issue where running **validate**, **update-release-notes** outside of content repo crushed without a meaningful error message.
* Added support for layoutscontainer in **init** contribution flow.
* Added a validation for tlp_color param in feeds in **validate** command.
* Added a validation for removal of integration parameters in **validate** command.
* Fixed an issue where **update-release-notes** was failing with a wrong error message when no pack or input was given.
* Improved formatting output of the **generate-docs** command.
* Add support for env variable *DEMISTO_SDK_ID_SET_REFRESH_INTERVAL*. Set this env variable to the refresh interval in minutes. The id set will be regenerated only if the refresh interval has passed since the last generation. Useful when generating Script documentation, to avoid re-generating the id_set every run.
* Added new code validations to `XSOAR-linter`.
  * As error messages:
    * Longer than 10 seconds sleep statements for non long running integrations.
    * exit() usage.
    * quit() usage.
  * As warnings messages:
    * `demisto.log` should not be used.
    * main function existence.
    * `demito.results` should not be used.
    * `return_output` should not be used.
    * try-except statement in main function.
    * `return_error` usage in main function.
    * only once `return_error` usage.
* Fixed an issue where **lint** command printed logs twice.
* Fixed an issue where *suffix* did not work as expected in the **create-content-artifacts** command.
* Added support for *prev-ver* flag in **lint** and **secrets** commands.
* Added support for *text* flag to **update-release-notes** command to add the same text to all release notes.
* Fixed an issue where **validate** did not recognize added files if they were modified locally.
* Added a validation that checks the `fromversion` field exists and is set to 5.0.0 or above when working or comparing to a non-feature branch in **validate** command.
* Added a validation that checks the certification field in the pack_metadata file is valid in **validate** command.
* The **update-release-notes** command will now automatically add docker image update to the release notes.

## 1.2.1

* Added an additional linter `XSOAR-linter` to the **lint** command which custom validates py files. currently checks for:
  * `Sys.exit` usages with non zero value.
  * Any `Print` usages.
* Fixed an issue where renamed files were failing on *validate*.
* Fixed an issue where single changed files did not required release notes update.
* Fixed an issue where doc_images required release-notes and validations.
* Added handling of dependent packs when running **update-release-notes** on changed *APIModules*.
  * Added new argument *--id-set-path* for id_set.json path.
  * When changes to *APIModule* is detected and an id_set.json is available - the command will update the dependent pack as well.
* Added handling of dependent packs when running **validate** on changed *APIModules*.
  * Added new argument *--id-set-path* for id_set.json path.
  * When changes to *APIModule* is detected and an id_set.json is available - the command will validate that the dependent pack has release notes as well.
* Fixed an issue where the find_type function didn't recognize file types correctly.
* Fixed an issue where **update-release-notes** command did not work properly on Windows.
* Added support for indicator fields in **update-release-notes** command.
* Fixed an issue where files in test dirs where being validated.

## 1.2.0

* Fixed an issue where **format** did not update the test playbook from its pack.
* Fixed an issue where **validate** validated non integration images.
* Fixed an issue where **update-release-notes** did not identified old yml integrations and scripts.
* Added revision templates to the **update-release-notes** command.
* Fixed an issue where **update-release-notes** crashed when a file was renamed.
* Fixed an issue where **validate** failed on deleted files.
* Fixed an issue where **validate** validated all images instead of packs only.
* Fixed an issue where a warning was not printed in the **format** in case a non-supported file type is inputted.
* Fixed an issue where **validate** did not fail if no release notes were added when adding files to existing packs.
* Added handling of incorrect layout paths via the **format** command.
* Refactor **create-content-artifacts** command - Efficient artifacts creation and better logging.
* Fixed an issue where image and description files were not handled correctly by **validate** and **update-release-notes** commands.
* Fixed an issue where the **format** command didn't remove all extra fields in a file.
* Added an error in case an invalid id_set.json file is found while running the **validate** command.
* Added fetch params checks to the **validate** command.

## 1.1.11

* Added line number to secrets' path in **secrets** command report.
* Fixed an issue where **init** a community pack did not present the valid support URL.
* Fixed an issue where **init** offered a non relevant pack support type.
* Fixed an issue where **lint** did not pull docker images for powershell.
* Fixed an issue where **find-dependencies** did not find all the script dependencies.
* Fixed an issue where **find-dependencies** did not collect indicator fields as dependencies for playbooks.
* Updated the **validate** and the **secrets** commands to be less dependent on regex.
* Fixed an issue where **lint** did not run on circle when docker did not return ping.
* Updated the missing release notes error message (RN106) in the **Validate** command.
* Fixed an issue where **Validate** would return missing release notes when two packs with the same substring existed in the modified files.
* Fixed an issue where **update-release-notes** would add duplicate release notes when two packs with the same substring existed in the modified files.
* Fixed an issue where **update-release-notes** would fail to bump new versions if the feature branch was out of sync with the master branch.
* Fixed an issue where a non-descriptive error would be returned when giving the **update-release-notes** command a pack which can not be found.
* Added dependencies check for *widgets* in **find-dependencies** command.
* Added a `update-docker` flag to **format** command.
* Added a `json-to-outputs` flag to the **run** command.
* Added a verbose (`-v`) flag to **format** command.
* Fixed an issue where **download** added the prefix "playbook-" to the name of playbooks.

## 1.1.10

* Updated the **init** command. Relevant only when passing the *--contribution* argument.
  * Added the *--author* option.
  * The *support* field of the pack's metadata is set to *community*.
* Added a proper error message in the **Validate** command upon a missing description in the root of the yml.
* **Format** now works with a relative path.
* **Validate** now fails when all release notes have been excluded.
* Fixed issue where correct error message would not propagate for invalid images.
* Added the *--skip-pack-dependencies* flag to **validate** command to skip pack dependencies validation. Relevant when using the *-g* flag.
* Fixed an issue where **Validate** and **Format** commands failed integrations with `defaultvalue` field in fetch incidents related parameters.
* Fixed an issue in the **Validate** command in which unified YAML files were not ignored.
* Fixed an issue in **generate-docs** where scripts and playbooks inputs and outputs were not parsed correctly.
* Fixed an issue in the **openapi-codegen** command where missing reference fields in the swagger JSON caused errors.
* Fixed an issue in the **openapi-codegen** command where empty objects in the swagger JSON paths caused errors.
* **update-release-notes** command now accept path of the pack instead of pack name.
* Fixed an issue where **generate-docs** was inserting unnecessary escape characters.
* Fixed an issue in the **update-release-notes** command where changes to the pack_metadata were not detected.
* Fixed an issue where **validate** did not check for missing release notes in old format files.

## 1.1.9

* Fixed an issue where **update-release-notes** command failed on invalid file types.

## 1.1.8

* Fixed a regression where **upload** command failed on test playbooks.
* Added new *githubUser* field in pack metadata init command.
* Support beta integration in the commands **split-yml, extract-code, generate-test-playbook and generate-docs.**
* Fixed an issue where **find-dependencies** ignored *toversion* field in content items.
* Added support for *layoutscontainer*, *classifier_5_9_9*, *mapper*, *report*, and *widget* in the **Format** command.
* Fixed an issue where **Format** will set the `ID` field to be equal to the `name` field in modified playbooks.
* Fixed an issue where **Format** did not work for test playbooks.
* Improved **update-release-notes** command:
  * Write content description to release notes for new items.
  * Update format for file types without description: Connections, Incident Types, Indicator Types, Layouts, Incident Fields.
* Added a validation for feedTags param in feeds in **validate** command.
* Fixed readme validation issue in community support packs.
* Added the **openapi-codegen** command to generate integrations from OpenAPI specification files.
* Fixed an issue were release notes validations returned wrong results for *CommonScripts* pack.
* Added validation for image links in README files in **validate** command.
* Added a validation for default value of fetch param in feeds in **validate** command.
* Fixed an issue where the **Init** command failed on scripts.

## 1.1.7

* Fixed an issue where running the **format** command on feed integrations removed the `defaultvalue` fields.
* Playbook branch marked with *skipunavailable* is now set as an optional dependency in the **find-dependencies** command.
* The **feedReputation** parameter can now be hidden in a feed integration.
* Fixed an issue where running the **unify** command on JS package failed.
* Added the *--no-update* flag to the **find-dependencies** command.
* Added the following validations in **validate** command:
  * Validating that a pack does not depend on NonSupported / Deprecated packs.

## 1.1.6

* Added the *--description* option to the **init** command.
* Added the *--contribution* option to the **init** command which converts a contribution zip to proper pack format.
* Improved **validate** command performance time and outputs.
* Added the flag *--no-docker-checks* to **validate** command to skip docker checks.
* Added the flag *--print-ignored-files* to **validate** command to print ignored files report when the command is done.
* Added the following validations in **validate** command:
  * Validating that existing release notes are not modified.
  * Validating release notes are not added to new packs.
  * Validating that the "currentVersion" field was raised in the pack_metadata for modified packs.
  * Validating that the timestamp in the "created" field in the pack_metadata is in ISO format.
* Running `demisto-sdk validate` will run the **validate** command using git and only on committed files (same as using *-g --post-commit*).
* Fixed an issue where release notes were not checked correctly in **validate** command.
* Fixed an issue in the **create-id-set** command where optional playbook tasks were not taken into consideration.
* Added a prompt to the `demisto-sdk update-release-notes` command to prompt users to commit changes before running the release notes command.
* Added support to `layoutscontainer` in **validate** command.

## 1.1.5

* Fixed an issue in **find-dependencies** command.
* **lint** command now verifies flake8 on CommonServerPython script.

## 1.1.4

* Fixed an issue with the default output file name of the **unify** command when using "." as an output path.
* **Unify** command now adds contributor details to the display name and description.
* **Format** command now adds *isFetch* and *incidenttype* fields to integration yml.
* Removed the *feedIncremental* field from the integration schema.
* **Format** command now adds *feedBypassExclusionList*, *Fetch indicators*, *feedReputation*, *feedReliability*,
     *feedExpirationPolicy*, *feedExpirationInterval* and *feedFetchInterval* fields to integration yml.
* Fixed an issue in the playbooks schema.
* Fixed an issue where generated release notes were out of order.
* Improved pack dependencies detection.
* Fixed an issue where test playbooks were mishandled in **validate** command.

## 1.1.3

* Added a validation for invalid id fields in indicators types files in **validate** command.
* Added default behavior for **update-release-notes** command.
* Fixed an error where README files were failing release notes validation.
* Updated format of generated release notes to be more user friendly.
* Improved error messages for the **update-release-notes** command.
* Added support for `Connections`, `Dashboards`, `Widgets`, and `Indicator Types` to **update-release-notes** command.
* **Validate** now supports scripts under the *TestPlaybooks* directory.
* Fixed an issue where **validate** did not support powershell files.

## 1.1.2

* Added a validation for invalid playbookID fields in incidents types files in **validate** command.
* Added a code formatter for python files.
* Fixed an issue where new and old classifiers where mixed on validate command.
* Added *feedIncremental* field to the integration schema.
* Fixed error in the **upload** command where unified YMLs were not uploaded as expected if the given input was a pack.
* Fixed an issue where the **secrets** command failed due to a space character in the file name.
* Ignored RN validation for *NonSupported* pack.
* You can now ignore IF107, SC100, RP102 error codes in the **validate** command.
* Fixed an issue where the **download** command was crashing when received as input a JS integration or script.
* Fixed an issue where **validate** command checked docker image for JS integrations and scripts.
* **validate** command now checks scheme for reports and connections.
* Fixed an issue where **validate** command checked docker when running on all files.
* Fixed an issue where **validate** command did not fail when docker image was not on the latest numeric tag.
* Fixed an issue where beta integrations were not validated correctly in **validate** command.

## 1.1.1

* fixed and issue where file types were not recognized correctly in **validate** command.
* Added better outputs for validate command.

## 1.1.0

* Fixed an issue where changes to only non-validated files would fail validation.
* Fixed an issue in **validate** command where moved files were failing validation for new packs.
* Fixed an issue in **validate** command where added files were failing validation due to wrong file type detection.
* Added support for new classifiers and mappers in **validate** command.
* Removed support of old RN format validation.
* Updated **secrets** command output format.
* Added support for error ignore on deprecated files in **validate** command.
* Improved errors outputs in **validate** command.
* Added support for linting an entire pack.

## 1.0.9

* Fixed a bug where misleading error was presented when pack name was not found.
* **Update-release-notes** now detects added files for packs with versions.
* Readme files are now ignored by **update-release-notes** and validation of release notes.
* Empty release notes no longer cause an uncaught error during validation.

## 1.0.8

* Changed the output format of demisto-sdk secrets.
* Added a validation that checkbox items are not required in integrations.
* Added pack release notes generation and validation.
* Improved pack metadata validation.
* Fixed an issue in **validate** where renamed files caused an error

## 1.0.4

* Fix the **format** command to update the `id` field to be equal to `details` field in indicator-type files, and to `name` field in incident-type & dashboard files.
* Fixed a bug in the **validate** command for layout files that had `sortValues` fields.
* Fixed a bug in the **format** command where `playbookName` field was not always present in the file.
* Fixed a bug in the **format** command where indicatorField wasn't part of the SDK schemas.
* Fixed a bug in **upload** command where created unified docker45 yml files were not deleted.
* Added support for IndicatorTypes directory in packs (for `reputation` files, instead of Misc).
* Fixed parsing playbook condition names as string instead of boolean in **validate** command
* Improved image validation in YAML files.
* Removed validation for else path in playbook condition tasks.

## 1.0.3

* Fixed a bug in the **format** command where comments were being removed from YAML files.
* Added output fields: *file_path* and *kind* for layouts in the id-set.json created by **create-id-set** command.
* Fixed a bug in the **create-id-set** command Who returns Duplicate for Layouts with a different kind.
* Added formatting to **generate-docs** command results replacing all `<br>` tags with `<br/>`.
* Fixed a bug in the **download** command when custom content contained not supported content entity.
* Fixed a bug in **format** command in which boolean strings  (e.g. 'yes' or 'no') were converted to boolean values (e.g. 'True' or 'False').
* **format** command now removes *sourceplaybookid* field from playbook files.
* Fixed a bug in **generate-docs** command in which integration dependencies were not detected when generating documentation for a playbook.

## 1.0.1

* Fixed a bug in the **unify** command when output path was provided empty.
* Improved error message for integration with no tests configured.
* Improved the error message returned from the **validate** command when an integration is missing or contains malformed fetch incidents related parameters.
* Fixed a bug in the **create** command where a unified YML with a docker image for 4.5 was copied incorrectly.
* Missing release notes message are now showing the release notes file path to update.
* Fixed an issue in the **validate** command in which unified YAML files were not ignored.
* File format suggestions are now shown in the relevant file format (JSON or YAML).
* Changed Docker image validation to fail only on non-valid ones.
* Removed backward compatibility validation when Docker image is updated.

## 1.0.0

* Improved the *upload* command to support the upload of all the content entities within a pack.
* The *upload* command now supports the improved pack file structure.
* Added an interactive option to format integrations, scripts and playbooks with No TestPlaybooks configured.
* Added an interactive option to configure *conf.json* file with missing test playbooks for integrations, scripts and playbooks
* Added *download* command to download custom content from Demisto instance to the local content repository.
* Improved validation failure messages to include a command suggestion, wherever relevant, to fix the raised issue.
* Improved 'validate' help and documentation description
* validate - checks that scripts, playbooks, and integrations have the *tests* key.
* validate - checks that test playbooks are configured in `conf.json`.
* demisto-sdk lint - Copy dir better handling.
* demisto-sdk lint - Add error when package missing in docker image.
* Added *-a , --validate-all* option in *validate* to run all validation on all files.
* Added *-i , --input* option in *validate* to run validation on a specified pack/file.
* added *-i, --input* option in *secrets* to run on a specific file.
* Added an allowed hidden parameter: *longRunning* to the hidden integration parameters validation.
* Fixed an issue with **format** command when executing with an output path of a folder and not a file path.
* Bug fixes in generate-docs command given playbook as input.
* Fixed an issue with lint command in which flake8 was not running on unit test files.

## 0.5.2

* Added *-c, --command* option in *generate-docs* to generate a specific command from an integration.
* Fixed an issue when getting README/CHANGELOG files from git and loading them.
* Removed release notes validation for new content.
* Fixed secrets validations for files with the same name in a different directory.
* demisto-sdk lint - parallelization working with specifying the number of workers.
* demisto-sdk lint - logging levels output, 3 levels.
* demisto-sdk lint - JSON report, structured error reports in JSON format.
* demisto-sdk lint - XML JUnit report for unit-tests.
* demisto-sdk lint - new packages used to accelerate execution time.
* demisto-sdk secrets - command now respects the generic whitelist, and not only the pack secrets.

## 0.5.0

[PyPI History][1]

[1]: https://pypi.org/project/demisto-sdk/#history

## 0.4.9

* Fixed an issue in *generate-docs* where Playbooks and Scripts documentation failed.
* Added a graceful error message when executing the *run" command with a misspelled command.
* Added more informative errors upon failures of the *upload* command.
* format command:
  * Added format for json files: IncidentField, IncidentType, IndicatorField, IndicatorType, Layout, Dashboard.
  * Added the *-fv --from-version*, *-nv --no-validation* arguments.
  * Removed the *-t yml_type* argument, the file type will be inferred.
  * Removed the *-g use_git* argument, running format without arguments will run automatically on git diff.
* Fixed an issue in loading playbooks with '=' character.
* Fixed an issue in *validate* failed on deleted README files.

## 0.4.8

* Added the *max* field to the Playbook schema, allowing to define it in tasks loop.
* Fixed an issue in *validate* where Condition branches checks were case sensitive.

## 0.4.7

* Added the *slareminder* field to the Playbook schema.
* Added the *common_server*, *demisto_mock* arguments to the *init* command.
* Fixed an issue in *generate-docs* where the general section was not being generated correctly.
* Fixed an issue in *validate* where Incident type validation failed.

## 0.4.6

* Fixed an issue where the *validate* command did not identify CHANGELOG in packs.
* Added a new command, *id-set* to create the id set - the content dependency tree by file IDs.

## 0.4.5

* generate-docs command:
  * Added the *use_cases*, *permissions*, *command_permissions* and *limitations*.
  * Added the *--insecure* argument to support running the script and integration command in Demisto.
  * Removed the *-t yml_type* argument, the file type will be inferred.
  * The *-o --output* argument is no longer mandatory, default value will be the input file directory.
* Added support for env var: *DEMISTO_SDK_SKIP_VERSION_CHECK*. When set version checks are skipped.
* Fixed an issue in which the CHANGELOG files did not match our scheme.
* Added a validator to verify that there are no hidden integration parameters.
* Fixed an issue where the *validate* command ran on test files.
* Removed the *env-dir* argument from the demisto-sdk.
* README files which are html files will now be skipped in the *validate* command.
* Added support for env var: *DEMISTO_README_VALIDATOR*. When not set the readme validation will not run.

## 0.4.4

* Added a validator for IncidentTypes (incidenttype-*.json).
* Fixed an issue where the -p flag in the *validate* command was not working.
* Added a validator for README.md files.
* Release notes validator will now run on: incident fields, indicator fields, incident types, dashboard and reputations.
* Fixed an issue where the validator of reputation(Indicator Type) did not check on the details field.
* Fixed an issue where the validator attempted validating non-existing files after deletions or name refactoring.
* Removed the *yml_type* argument in the *split-yml*, *extract-code* commands.
* Removed the *file_type* argument in the *generate-test-playbook* command.
* Fixed the *insecure* argument in *upload*.
* Added the *insecure* argument in *run-playbook*.
* Standardise the *-i --input*, *-o --output* to demisto-sdk commands.

## 0.4.3

* Fixed an issue where the incident and indicator field BC check failed.
* Support for linting and unit testing PowerShell integrations.

## 0.4.2

* Fixed an issue where validate failed on Windows.
* Added a validator to verify all branches are handled in conditional task in a playbook.
* Added a warning message when not running the latest sdk version.
* Added a validator to check that the root is connected to all tasks in the playbook.
* Added a validator for Dashboards (dashboard-*.json).
* Added a validator for Indicator Types (reputation-*.json).
* Added a BC validation for changing incident field type.
* Fixed an issue where init command would generate an invalid yml for scripts.
* Fixed an issue in misleading error message in v2 validation hook.
* Fixed an issue in v2 hook which now is set only on newly added scripts.
* Added more indicative message for errors in yaml files.
* Disabled pykwalify info log prints.

## 0.3.10

* Added a BC check for incident fields - changing from version is not allowed.
* Fixed an issue in create-content-artifacts where scripts in Packs in TestPlaybooks dir were copied with a wrong prefix.

## 0.3.9

* Added a validation that incident field can not be required.
* Added validation for fetch incident parameters.
* Added validation for feed integration parameters.
* Added to the *format* command the deletion of the *sourceplaybookid* field.
* Fixed an issue where *fieldMapping* in playbook did not pass the scheme validation.
* Fixed an issue where *create-content-artifacts* did not copy TestPlaybooks in Packs without prefix of *playbook-*.
* Added a validation the a playbook can not have a rolename set.
* Added to the image validator the new DBot default image.
* Added the fields: elasticcommonfields, quiet, quietmode to the Playbook schema.
* Fixed an issue where *validate* failed on integration commands without outputs.
* Added a new hook for naming of v2 integrations and scripts.

## 0.3.8

* Fixed an issue where *create-content-artifact* was not loading the data in the yml correctly.
* Fixed an issue where *unify* broke long lines in script section causing syntax errors

## 0.3.7

* Added *generate-docs* command to generate documentation file for integration, playbook or script.
* Fixed an issue where *unify* created a malformed integration yml.
* Fixed an issue where demisto-sdk **init** creates unit-test file with invalid import.

## 0.3.6

* Fixed an issue where demisto-sdk **validate** failed on modified scripts without error message.

## 0.3.5

* Fixed an issue with docker tag validation for integrations.
* Restructured repo source code.

## 0.3.4

* Saved failing unit tests as a file.
* Fixed an issue where "_test" file for scripts/integrations created using **init** would import the "HelloWorld" templates.
* Fixed an issue in demisto-sdk **validate** - was failing on backward compatiblity check
* Fixed an issue in demisto-sdk **secrets** - empty line in .secrets-ignore always made the secrets check to pass
* Added validation for docker image inside integrations and scripts.
* Added --use-git flag to **format** command to format all changed files.
* Fixed an issue where **validate** did not fail on dockerimage changes with bc check.
* Added new flag **--ignore-entropy** to demisto-sdk **secrets**, this will allow skip entropy secrets check.
* Added --outfile to **lint** to allow saving failed packages to a file.

## 0.3.3

* Added backwards compatibility break error message.
* Added schema for incident types.
* Added **additionalinfo** field to as an available field for integration configuration.
* Added pack parameter for **init**.
* Fixed an issue where error would appear if name parameter is not set in **init**.

## 0.3.2

* Fixed the handling of classifier files in **validate**.

## 0.3.1

* Fixed the handling of newly created reputation files in **validate**.
* Added an option to perform **validate** on a specific file.

## 0.3.0

* Added support for multi-package **lint** both with parallel and without.
* Added all parameter in **lint** to run on all packages and packs in content repository.
* Added **format** for:
  * Scripts
  * Playbooks
  * Integrations
* Improved user outputs for **secrets** command.
* Fixed an issue where **lint** would run pytest and pylint only on a single docker per integration.
* Added auto-complete functionality to demisto-sdk.
* Added git parameter in **lint** to run only on changed packages.
* Added the **run-playbook** command
* Added **run** command which runs a command in the Demisto playground.
* Added **upload** command which uploads an integration or a script to a Demisto instance.
* Fixed and issue where **validate** checked if release notes exist for new integrations and scripts.
* Added **generate-test-playbook** command which generates a basic test playbook for an integration or a script.
* **validate** now supports indicator fields.
* Fixed an issue with layouts scheme validation.
* Adding **init** command.
* Added **json-to-outputs** command which generates the yaml section for outputs from an API raw response.

## 0.2.6

* Fixed an issue with locating release notes for beta integrations in **validate**.

## 0.2.5

* Fixed an issue with locating release notes for beta integrations in **validate**.

## 0.2.4

* Adding image validation to Beta_Integration and Packs in **validate**.

## 0.2.3

* Adding Beta_Integration to the structure validation process.
* Fixing bug where **validate** did checks on TestPlaybooks.
* Added requirements parameter to **lint**.

## 0.2.2

* Fixing bug where **lint** did not return exit code 1 on failure.
* Fixing bug where **validate** did not print error message in case no release notes were give.

## 0.2.1

* **Validate** now checks that the id and name fields are identical in yml files.
* Fixed a bug where sdk did not return any exit code.

## 0.2.0

* Added Release Notes Validator.
* Fixed the Unifier selection of your python file to use as the code.
* **Validate** now supports Indicator fields.
* Fixed a bug where **validate** and **secrets** did not return exit code 1 on failure.
* **Validate** now runs on newly added scripts.

## 0.1.8

* Added support for `--version`.
* Fixed an issue in file_validator when calling `checked_type` method with script regex.

## 0.1.2

* Restructuring validation to support content packs.
* Added secrets validation.
* Added content bundle creation.
* Added lint and unit test run.

## 0.1.1

* Added new logic to the unifier.
* Added detailed README.
* Some small adjustments and fixes.

## 0.1.0

Capabilities:

* **Extract** components(code, image, description etc.) from a Demisto YAML file into a directory.
* **Unify** components(code, image, description etc.) to a single Demisto YAML file.
* **Validate** Demisto content files.<|MERGE_RESOLUTION|>--- conflicted
+++ resolved
@@ -13,11 +13,8 @@
 * Fixed an issue where the format command did not work as expected on pre-process rules files.
 * Fixed an issue where **upload** command failed to upload when the XSOAR version is beta.
 * Fixed an issue where **upload** command summary was inaccurate when uploading a `Pack` without the `-z` flag.
-<<<<<<< HEAD
 * Added pack name and pack version to **upload** command summary.
-=======
 * Added support for modeling rules with multi datasets in ****modeling-rules test**** command.
->>>>>>> c3c67627
 
 ## 1.15.2
 * Fixed an issue where **format** added default arguments to reputation commands which already have one.
