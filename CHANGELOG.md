# Changelog
* Added to `pylint` summary an indication if a test was skipped.
* Added to the **init** command the option to specify fromversion.
* Fixed an issue where running **init** command without filling the metadata file.
* Added the *--docker-timeout* flag in the **lint** command to control the request timeout for the Docker client.
<<<<<<< HEAD
* Added new validation that DBotRole is set for scripts that requires elevated permissions to the `XSOAR-linter` in the **lint** command.
=======
* Fixed an issue where **update-release-notes** command added only one docker image release notes entry for release notes file, and not for every entity whom docker image was updated.
>>>>>>> dd870e84

# 1.4.1
* When in private repo without `DEMSITO_SDK_GITHUB_TOKEN` configured, get_remote_file will take files from the local origin/master.
* Enhanced the **unify** command when giving input of a file and not a directory return a clear error message.
* Added a validation to ensure integrations are not skipped and at least one test playbook is not skipped for each integration or script.
* Added to the Content Tests support for `context_print_dt`, which queries the incident context and prints the result as a json.
* Added new validation for the `xsoar_config.json` file in the **validate** command.
* Updated the **find-dependencies** command to return the 'dependencies' according the layout type ('incident', 'indicator').
* Added a version differences section to readme in **generate-docs** command.
* Added the *--docs-format* flag in the **integration-diff** command to get the output in README format.
* Added the *--input-old-version* and *--skip-breaking-changes* flags in the **generate-docs** command to get the details for the breaking section and to skip the breaking changes section.
* Enhanced the `is_valid_file` validation for scripts and integrations in the **validate** command to check for every versioned script or integration, and not only v2.
* Added the `--fail-duplicates` flag for the **create-id-set** command which will fail the command if duplicates are found.
* Added to the **generate-docs** command automatic addition to git when a new readme file is created.

# 1.4.0
* Enable passing a comma-separated list of paths for the `--input` option of the **lint** command.
* Added new validation of unimplemented test-module command in the code to the `XSOAR-linter` in the **lint** command.
* Fixed the **generate-docs** to handle integration authentication parameter.
* Added a validation to ensure that description and README do not contain the word 'Demisto'.
* Improved the deprecated message validation required from playbooks and scripts.
* Added the `--quite-bc-validation` flag for the **validate** command to run the backwards compatibility validation in quite mode (errors is treated like warnings).
* Fixed the **update release notes** command to display a name for old layouts.
* Added the ability to append to the pack README credit to contributors.
* Added identification for parameter differences in **integration-diff** command.
* Fixed **format** to use git as a default value.
* Updated the **upload** command to support reports.
* Fixed an issue where **generate-docs** command was displaying 'None' when credentials parameter display field configured was not configured.
* Fixed an issue where **download** did not return exit code 1 on failure.
* Updated the validation that incident fields' names do not contain the word incident will aplly to core packs only.
* Added a playbook validation to verify all conditional tasks have an 'else' path in **validate** command.
* Renamed the GitHub authentication token environment variable `GITHUB_TOKEN` to `DEMITO_SDK_GITHUB_TOKEN`.
* Added to the **update-release-notes** command automatic addition to git when new release notes file is created.
* Added validation to ensure that integrations, scripts, and playbooks do not contain the entity type in their names.
* Added the **convert** command to convert entities between XSOAR versions.
* Added the *--deprecate* flag in **format** command to deprecate integrations, scripts, and playbooks.
* Fixed an issue where ignoring errors did not work when running the **validate** command on specific files (-i).

# 1.3.9
* Added a validation verifying that the pack's README.md file is not equal to pack description.
* Fixed an issue where the **Assume yes** flag did not work properly for some entities in the **format** command.
* Improved the error messages for separators in folder and file names in the **validate** command.
* Removed the **DISABLE_SDK_VERSION_CHECK** environment variable. To disable new version checks, use the **DEMISTO_SDK_SKIP_VERSION_CHECK** envirnoment variable.
* Fixed an issue where the demisto-sdk version check failed due to a rate limit.
* Fixed an issue with playbooks scheme validation.

# 1.3.8
* Updated the **secrets** command to work on forked branches.

# 1.3.7
* Added a validation to ensure correct image and description file names.
* Fixed an issue where the **validate** command failed when 'display' field in credentials param in yml is empty but 'displaypassword' was provided.
* Added the **integration-diff** command to check differences between two versions of an integration and to return a report of missing and changed elements in the new version.
* Added a validation verifying that the pack's README.md file is not missing or empty for partner packs or packs contains use cases.
* Added a validation to ensure that the integration and script folder and file names will not contain separators (`_`, `-`, ` `).
* When formatting new pack, the **format** command will set the *fromversion* key to 5.5.0 in the new files without fromversion.

# 1.3.6
* Added a validation that core packs are not dependent on non-core packs.
* Added a validation that a pack name follows XSOAR standards.
* Fixed an issue where in some cases the `get_remote_file` function failed due to an invalid path.
* Fixed an issue where running **update-release-notes** with updated integration logo, did not detect any file changes.
* Fixed an issue where the **create-id-set** command did not identify unified integrations correctly.
* Fixed an issue where the `CommonTypes` pack was not identified as a dependency for all feed integrations.
* Added support for running SDK commands in private repositories.
* Fixed an issue where running the **init** command did not set the correct category field in an integration .yml file for a newly created pack.
* When formatting new contributed pack, the **format** command will set the *fromversion* key to 6.0.0 in the relevant files.
* If the environment variable "DISABLE_SDK_VERSION_CHECK" is define, the demisto-sdk will no longer check for newer version when running a command.
* Added the `--use-pack-metadata` flag for the **find-dependencies** command to update the calculated dependencies using the the packs metadata files.
* Fixed an issue where **validate** failed on scripts in case the `outputs` field was set to `None`.
* Fixed an issue where **validate** was failing on editing existing release notes.
* Added a validation for README files verifying that the file doesn't contain template text copied from HelloWorld or HelloWorldPremium README.

# 1.3.5
* Added a validation that layoutscontainer's id and name are matching. Updated the format of layoutcontainer to include update_id too.
* Added a validation that commands' names and arguments in core packs, or scripts' arguments do not contain the word incident.
* Fixed issue where running the **generate-docs** command with -c flag ran all the commands and not just the commands specified by the flag.
* Fixed the error message of the **validate** command to not always suggest adding the *description* field.
* Fixed an issue where running **format** on feed integration generated invalid parameter structure.
* Fixed an issue where the **generate-docs** command did not add all the used scripts in a playbook to the README file.
* Fixed an issue where contrib/partner details might be added twice to the same file, when using unify and create-content-artifacts commands
* Fixed issue where running **validate** command on image-related integration did not return the correct outputs to json file.
* When formatting playbooks, the **format** command will now remove empty fields from SetIncident, SetIndicator, CreateNewIncident, CreateNewIndicator script arguments.
* Added an option to fill in the developer email when running the **init** command.

# 1.3.4
* Updated the **validate** command to check that the 'additionalinfo' field only contains the expected value for feed required parameters and not equal to it.
* Added a validation that community/partner details are not in the detailed description file.
* Added a validation that the Use Case tag in pack_metadata file is only used when the pack contains at least one PB, Incident Type or Layout.
* Added a validation that makes sure outputs in integrations are matching the README file when only README has changed.
* Added the *hidden* field to the integration schema.
* Fixed an issue where running **format** on a playbook whose `name` does not equal its `id` would cause other playbooks who use that playbook as a sub-playbook to fail.
* Added support for local custom command configuration file `.demisto-sdk-conf`.
* Updated the **format** command to include an update to the description file of an integration, to remove community/partner details.

# 1.3.3
* Fixed an issue where **lint** failed where *.Dockerfile* exists prior running the lint command.
* Added FeedHelloWorld template option for *--template* flag in **demisto-sdk init** command.
* Fixed issue where **update-release-notes** deleted release note file if command was called more than once.
* Fixed issue where **update-release-notes** added docker image release notes every time the command was called.
* Fixed an issue where running **update-release-notes** on a pack with newly created integration, had also added a docker image entry in the release notes.
* Fixed an issue where `XSOAR-linter` did not find *NotImplementedError* in main.
* Added validation for README files verifying their length (over 30 chars).
* When using *-g* flag in the **validate** command it will now ignore untracked files by default.
* Added the *--include-untracked* flag to the **validate** command to include files which are untracked by git in the validation process.
* Improved the `pykwalify` error outputs in the **validate** command.
* Added the *--print-pykwalify* flag to the **validate** command to print the unchanged output from `pykwalify`.

# 1.3.2
* Updated the format of the outputs when using the *--json-file* flag to create a JSON file output for the **validate** and **lint** commands.
* Added the **doc-review** command to check spelling in .md and .yml files as well as a basic release notes review.
* Added a validation that a pack's display name does not already exist in content repository.
* Fixed an issue where the **validate** command failed to detect duplicate params in an integration.
* Fixed an issue where the **validate** command failed to detect duplicate arguments in a command in an integration.

# 1.3.1
* Fixed an issue where the **validate** command failed to validate the release notes of beta integrations.
* Updated the **upload** command to support indicator fields.
* The **validate** and **update-release-notes** commands will now check changed files against `demisto/master` if it is configured locally.
* Fixed an issue where **validate** would incorrectly identify files as renamed.
* Added a validation that integration properties (such as feed, mappers, mirroring, etc) are not removed.
* Fixed an issue where **validate** failed when comparing branch against commit hash.
* Added the *--no-pipenv* flag to the **split-yml** command.
* Added a validation that incident fields and incident types are not removed from mappers.
* Fixed an issue where the *c
reate-id-set* flag in the *validate* command did not work while not using git.
* Added the *hiddenusername* field to the integration schema.
* Added a validation that images that are not integration images, do not ask for a new version or RN

# 1.3.0
* Do not collect optional dependencies on indicator types reputation commands.
* Fixed an issue where downloading indicator layoutscontainer objects failed.
* Added a validation that makes sure outputs in integrations are matching the README file.
* Fixed an issue where the *create-id-set* flag in the **validate** command did not work.
* Added a warning in case no id_set file is found when running the **validate** command.
* Fixed an issue where changed files were not recognised correctly on forked branches in the **validate** and the **update-release-notes** commands.
* Fixed an issue when files were classified incorrectly when running *update-release-notes*.
* Added a validation that integration and script file paths are compatible with our convention.
* Fixed an issue where id_set.json file was re created whenever running the generate-docs command.
* added the *--json-file* flag to create a JSON file output for the **validate** and **lint** commands.

# 1.2.19
* Fixed an issue where merge id_set was not updated to work with the new entity of Packs.
* Added a validation that the playbook's version matches the version of its sub-playbooks, scripts, and integrations.

# 1.2.18
* Changed the *skip-id-set-creation* flag to *create-id-set* in the **validate** command. Its default value will be False.
* Added support for the 'cve' reputation command in default arg validation.
* Filter out generic and reputation command from scripts and playbooks dependencies calculation.
* Added support for the incident fields in outgoing mappers in the ID set.
* Added a validation that the taskid field and the id field under the task field are both from uuid format and contain the same value.
* Updated the **format** command to generate uuid value for the taskid field and for the id under the task field in case they hold an invalid values.
* Exclude changes from doc_files directory on validation.
* Added a validation that an integration command has at most one default argument.
* Fixing an issue where pack metadata version bump was not enforced when modifying an old format (unified) file.
* Added validation that integration parameter's display names are capitalized and spaced using whitespaces and not underscores.
* Fixed an issue where beta integrations where not running deprecation validations.
* Allowed adding additional information to the deprecated description.
* Fixing an issue when escaping less and greater signs in integration params did not work as expected.

# 1.2.17
* Added a validation that the classifier of an integration exists.
* Added a validation that the mapper of an integration exists.
* Added a validation that the incident types of a classifier exist.
* Added a validation that the incident types of a mapper exist.
* Added support for *text* argument when running **demisto-sdk update-release-notes** on the ApiModules pack.
* Added a validation for the minimal version of an indicator field of type grid.
* Added new validation for incident and indicator fields in classifiers mappers and layouts exist in the content.
* Added cache for get_remote_file to reducing failures from accessing the remote repo.
* Fixed an issue in the **format** command where `_dev` or `_copy` suffixes weren't removed from the `id` of the given playbooks.
* Playbook dependencies from incident and indicator fields are now marked as optional.
* Mappers dependencies from incident types and incident fields are now marked as optional.
* Classifier dependencies from incident types are now marked as optional.
* Updated **demisto-sdk init** command to no longer create `created` field in pack_metadata file
* Updated **generate-docs** command to take the parameters names in setup section from display field and to use additionalinfo field when exist.
* Using the *verbose* argument in the **find-dependencies** command will now log to the console.
* Improved the deprecated message validation required from integrations.
* Fixed an issue in the **generate-docs** command where **Context Example** section was created when it was empty.

# 1.2.16
* Added allowed ignore errors to the *IDSetValidator*.
* Fixed an issue where an irrelevant id_set validation ran in the **validate** command when using the *--id-set* flag.
* Fixed an issue were **generate-docs** command has failed if a command did not exist in commands permissions file.
* Improved a **validate** command message for missing release notes of api module dependencies.

# 1.2.15
* Added the *ID101* to the allowed ignored errors.

# 1.2.14
* SDK repository is now mypy check_untyped_defs complaint.
* The lint command will now ignore the unsubscriptable-object (E1136) pylint error in dockers based on python 3.9 - this will be removed once a new pylint version is released.
* Added an option for **format** to run on a whole pack.
* Added new validation of unimplemented commands from yml in the code to `XSOAR-linter`.
* Fixed an issue where Auto-Extract fields were only checked for newly added incident types in the **validate** command.
* Added a new warning validation of direct access to args/params dicts to `XSOAR-linter`.

# 1.2.13
* Added new validation of indicators usage in CommandResults to `XSOAR-linter`.
* Running **demisto-sdk lint** will automatically run on changed files (same behavior as the -g flag).
* Removed supported version message from the documentation when running **generate_docs**.
* Added a print to indicate backwards compatibility is being checked in **validate** command.
* Added a percent print when running the **validate** command with the *-a* flag.
* Fixed a regression in the **upload** command where it was ignoring `DEMISTO_VERIFY_SSL` env var.
* Fixed an issue where the **upload** command would fail to upload beta integrations.
* Fixed an issue where the **validate** command did not create the *id_set.json* file when running with *-a* flag.
* Added price change validation in the **validate** command.
* Added validations that checks in read-me for empty sections or leftovers from the auto generated read-me that should be changed.
* Added new code validation for *NotImplementedError* to raise a warning in `XSOAR-linter`.
* Added validation for support types in the pack metadata file.
* Added support for *--template* flag in **demisto-sdk init** command.
* Fixed an issue with running **validate** on master branch where the changed files weren't compared to previous commit when using the *-g* flag.
* Fixed an issue where the `XSOAR-linter` ran *NotImplementedError* validation on scripts.
* Added support for Auto-Extract feature validation in incident types in the **validate** command.
* Fixed an issue in the **lint** command where the *-i* flag was ignored.
* Improved **merge-id-sets** command to support merge between two ID sets that contain the same pack.
* Fixed an issue in the **lint** command where flake8 ran twice.

# 1.2.12
* Bandit now reports also on medium severity issues.
* Fixed an issue with support for Docker Desktop on Mac version 2.5.0+.
* Added support for vulture and mypy linting when running without docker.
* Added support for *prev-ver* flag in **update-release-notes** command.
* Improved retry support when building docker images for linting.
* Added the option to create an ID set on a specific pack in **create-id-set** command.
* Added the *--skip-id-set-creation* flag to **validate** command in order to add the capability to run validate command without creating id_set validation.
* Fixed an issue where **validate** command checked docker image tag on ApiModules pack.
* Fixed an issue where **find-dependencies** did not calculate dashboards and reports dependencies.
* Added supported version message to the documentation and release notes files when running **generate_docs** and **update-release-notes** commands respectively.
* Added new code validations for *NotImplementedError* exception raise to `XSOAR-linter`.
* Command create-content-artifacts additional support for **Author_image.png** object.
* Fixed an issue where schemas were not enforced for incident fields, indicator fields and old layouts in the validate command.
* Added support for **update-release-notes** command to update release notes according to master branch.

# 1.2.11
* Fixed an issue where the ***generate-docs*** command reset the enumeration of line numbering after an MD table.
* Updated the **upload** command to support mappers.
* Fixed an issue where exceptions were no printed in the **format** while the *--verbose* flag is set.
* Fixed an issue where *--assume-yes* flag did not work in the **format** command when running on a playbook without a `fromversion` field.
* Fixed an issue where the **format** command would fail in case `conf.json` file was not found instead of skipping the update.
* Fixed an issue where integration with v2 were recognised by the `name` field instead of the `display` field in the **validate** command.
* Added a playbook validation to check if a task script exists in the id set in the **validate** command.
* Added new integration category `File Integrity Management` in the **validate** command.

# 1.2.10
* Added validation for approved content pack use-cases and tags.
* Added new code validations for *CommonServerPython* import to `XSOAR-linter`.
* Added *default value* and *predefined values* to argument description in **generate-docs** command.
* Added a new validation that checks if *get-mapping-fields* command exists if the integration schema has *{ismappable: true}* in **validate** command.
* Fixed an issue where the *--staged* flag recognised added files as modified in the **validate** command.
* Fixed an issue where a backwards compatibility warning was raised for all added files in the **validate** command.
* Fixed an issue where **validate** command failed when no tests were given for a partner supported pack.
* Updated the **download** command to support mappers.
* Fixed an issue where the ***format*** command added a duplicate parameter.
* For partner supported content packs, added support for a list of emails.
* Removed validation of README files from the ***validate*** command.
* Fixed an issue where the ***validate*** command required release notes for ApiModules pack.

# 1.2.9
* Fixed an issue in the **openapi_codegen** command where it created duplicate functions name from the swagger file.
* Fixed an issue in the **update-release-notes** command where the *update type* argument was not verified.
* Fixed an issue in the **validate** command where no error was raised in case a non-existing docker image was presented.
* Fixed an issue in the **format** command where format failed when trying to update invalid Docker image.
* The **format** command will now preserve the **isArray** argument in integration's reputation commands and will show a warning if it set to **false**.
* Fixed an issue in the **lint** command where *finally* clause was not supported in main function.
* Fixed an issue in the **validate** command where changing any entity ID was not validated.
* Fixed an issue in the **validate** command where *--staged* flag did not bring only changed files.
* Fixed the **update-release-notes** command to ignore changes in the metadata file.
* Fixed the **validate** command to ignore metadata changes when checking if a version bump is needed.


# 1.2.8
* Added a new validation that checks in playbooks for the usage of `DeleteContext` in **validate** command.
* Fixed an issue in the **upload** command where it would try to upload content entities with unsupported versions.
* Added a new validation that checks in playbooks for the usage of specific instance in **validate** command.
* Added the **--staged** flag to **validate** command to run on staged files only.


# 1.2.7
* Changed input parameters in **find-dependencies** command.
   - Use ***-i, --input*** instead of ***-p, --path***.
   - Use ***-idp, --id-set-path*** instead of ***-i, --id-set-path***.
* Fixed an issue in the **unify** command where it crashed on an integration without an image file.
* Fixed an issue in the **format** command where unnecessary files were not skipped.
* Fixed an issue in the **update-release-notes** command where the *text* argument was not respected in all cases.
* Fixed an issue in the **validate** command where a warning about detailed description was given for unified or deprecated integrations.
* Improved the error returned by the **validate** command when running on files using the old format.

# 1.2.6
* No longer require setting `DEMISTO_README_VALIDATION` env var to enable README mdx validation. Validation will now run automatically if all necessary node modules are available.
* Fixed an issue in the **validate** command where the `--skip-pack-dependencies` would not skip id-set creation.
* Fixed an issue in the **validate** command where validation would fail if supplied an integration with an empty `commands` key.
* Fixed an issue in the **validate** command where validation would fail due to a required version bump for packs which are not versioned.
* Will use env var `DEMISTO_VERIFY_SSL` to determine if to use a secure connection for commands interacting with the Server when `--insecure` is not passed. If working with a local Server without a trusted certificate, you can set env var `DEMISTO_VERIFY_SSL=no` to avoid using `--insecure` on each command.
* Unifier now adds a link to the integration documentation to the integration detailed description.
* Fixed an issue in the **secrets** command where ignored secrets were not skipped.

# 1.2.5
* Added support for special fields: *defaultclassifier*, *defaultmapperin*, *defaultmapperout* in **download** command.
* Added -y option **format** command to assume "yes" as answer to all prompts and run non-interactively
* Speed up improvements for `validate` of README files.
* Updated the **format** command to adhere to the defined content schema and sub-schemas, aligning its behavior with the **validate** command.
* Added support for canvasContextConnections files in **format** command.

# 1.2.4
* Updated detailed description for community integrations.

# 1.2.3
* Fixed an issue where running **validate** failed on playbook with task that adds tags to the evidence data.
* Added the *displaypassword* field to the integration schema.
* Added new code validations to `XSOAR-linter`.
    * As warnings messages:
        * `demisto.params()` should be used only inside main function.
        * `demisto.args()` should be used only inside main function.
        * Functions args should have type annotations.
* Added `fromversion` field validation to test playbooks and scripts in **validate** command.

# 1.2.2
* Add support for warning msgs in the report and summary to **lint** command.
* Fixed an issue where **json-to-outputs** determined bool values as int.
* Fixed an issue where **update-release-notes** was crushing on `--all` flag.
* Fixed an issue where running **validate**, **update-release-notes** outside of content repo crushed without a meaningful error message.
* Added support for layoutscontainer in **init** contribution flow.
* Added a validation for tlp_color param in feeds in **validate** command.
* Added a validation for removal of integration parameters in **validate** command.
* Fixed an issue where **update-release-notes** was failing with a wrong error message when no pack or input was given.
* Improved formatting output of the **generate-docs** command.
* Add support for env variable *DEMISTO_SDK_ID_SET_REFRESH_INTERVAL*. Set this env variable to the refresh interval in minutes. The id set will be regenerated only if the refresh interval has passed since the last generation. Useful when generating Script documentation, to avoid re-generating the id_set every run.
* Added new code validations to `XSOAR-linter`.
    * As error messages:
        * Longer than 10 seconds sleep statements for non long running integrations.
        * exit() usage.
        * quit() usage.
    * As warnings messages:
        * `demisto.log` should not be used.
        * main function existence.
        * `demito.results` should not be used.
        * `return_output` should not be used.
        * try-except statement in main function.
        * `return_error` usage in main function.
        * only once `return_error` usage.
* Fixed an issue where **lint** command printed logs twice.
* Fixed an issue where *suffix* did not work as expected in the **create-content-artifacts** command.
* Added support for *prev-ver* flag in **lint** and **secrets** commands.
* Added support for *text* flag to **update-release-notes** command to add the same text to all release notes.
* Fixed an issue where **validate** did not recognize added files if they were modified locally.
* Added a validation that checks the `fromversion` field exists and is set to 5.0.0 or above when working or comparing to a non-feature branch in **validate** command.
* Added a validation that checks the certification field in the pack_metadata file is valid in **validate** command.
* The **update-release-notes** command will now automatically add docker image update to the release notes.

# 1.2.1
* Added an additional linter `XSOAR-linter` to the **lint** command which custom validates py files. currently checks for:
    * `Sys.exit` usages with non zero value.
    * Any `Print` usages.
* Fixed an issue where renamed files were failing on *validate*.
* Fixed an issue where single changed files did not required release notes update.
* Fixed an issue where doc_images required release-notes and validations.
* Added handling of dependent packs when running **update-release-notes** on changed *APIModules*.
    * Added new argument *--id-set-path* for id_set.json path.
    * When changes to *APIModule* is detected and an id_set.json is available - the command will update the dependent pack as well.
* Added handling of dependent packs when running **validate** on changed *APIModules*.
    * Added new argument *--id-set-path* for id_set.json path.
    * When changes to *APIModule* is detected and an id_set.json is available - the command will validate that the dependent pack has release notes as well.
* Fixed an issue where the find_type function didn't recognize file types correctly.
* Fixed an issue where **update-release-notes** command did not work properly on Windows.
* Added support for indicator fields in **update-release-notes** command.
* Fixed an issue where files in test dirs where being validated.


# 1.2.0
* Fixed an issue where **format** did not update the test playbook from its pack.
* Fixed an issue where **validate** validated non integration images.
* Fixed an issue where **update-release-notes** did not identified old yml integrations and scripts.
* Added revision templates to the **update-release-notes** command.
* Fixed an issue where **update-release-notes** crashed when a file was renamed.
* Fixed an issue where **validate** failed on deleted files.
* Fixed an issue where **validate** validated all images instead of packs only.
* Fixed an issue where a warning was not printed in the **format** in case a non-supported file type is inputted.
* Fixed an issue where **validate** did not fail if no release notes were added when adding files to existing packs.
* Added handling of incorrect layout paths via the **format** command.
* Refactor **create-content-artifacts** command - Efficient artifacts creation and better logging.
* Fixed an issue where image and description files were not handled correctly by **validate** and **update-release-notes** commands.
* Fixed an issue where the **format** command didn't remove all extra fields in a file.
* Added an error in case an invalid id_set.json file is found while running the **validate** command.
* Added fetch params checks to the **validate** command.

# 1.1.11
* Added line number to secrets' path in **secrets** command report.
* Fixed an issue where **init** a community pack did not present the valid support URL.
* Fixed an issue where **init** offered a non relevant pack support type.
* Fixed an issue where **lint** did not pull docker images for powershell.
* Fixed an issue where **find-dependencies** did not find all the script dependencies.
* Fixed an issue where **find-dependencies** did not collect indicator fields as dependencies for playbooks.
* Updated the **validate** and the **secrets** commands to be less dependent on regex.
* Fixed an issue where **lint** did not run on circle when docker did not return ping.
* Updated the missing release notes error message (RN106) in the **Validate** command.
* Fixed an issue where **Validate** would return missing release notes when two packs with the same substring existed in the modified files.
* Fixed an issue where **update-release-notes** would add duplicate release notes when two packs with the same substring existed in the modified files.
* Fixed an issue where **update-release-notes** would fail to bump new versions if the feature branch was out of sync with the master branch.
* Fixed an issue where a non-descriptive error would be returned when giving the **update-release-notes** command a pack which can not be found.
* Added dependencies check for *widgets* in **find-dependencies** command.
* Added a `update-docker` flag to **format** command.
* Added a `json-to-outputs` flag to the **run** command.
* Added a verbose (`-v`) flag to **format** command.
* Fixed an issue where **download** added the prefix "playbook-" to the name of playbooks.

# 1.1.10
* Updated the **init** command. Relevant only when passing the *--contribution* argument.
   * Added the *--author* option.
   * The *support* field of the pack's metadata is set to *community*.
* Added a proper error message in the **Validate** command upon a missing description in the root of the yml.
* **Format** now works with a relative path.
* **Validate** now fails when all release notes have been excluded.
* Fixed issue where correct error message would not propagate for invalid images.
* Added the *--skip-pack-dependencies* flag to **validate** command to skip pack dependencies validation. Relevant when using the *-g* flag.
* Fixed an issue where **Validate** and **Format** commands failed integrations with `defaultvalue` field in fetch incidents related parameters.
* Fixed an issue in the **Validate** command in which unified YAML files were not ignored.
* Fixed an issue in **generate-docs** where scripts and playbooks inputs and outputs were not parsed correctly.
* Fixed an issue in the **openapi-codegen** command where missing reference fields in the swagger JSON caused errors.
* Fixed an issue in the **openapi-codegen** command where empty objects in the swagger JSON paths caused errors.
* **update-release-notes** command now accept path of the pack instead of pack name.
* Fixed an issue where **generate-docs** was inserting unnecessary escape characters.
* Fixed an issue in the **update-release-notes** command where changes to the pack_metadata were not detected.
* Fixed an issue where **validate** did not check for missing release notes in old format files.

# 1.1.9
* Fixed an issue where **update-release-notes** command failed on invalid file types.

# 1.1.8
* Fixed a regression where **upload** command failed on test playbooks.
* Added new *githubUser* field in pack metadata init command.
* Support beta integration in the commands **split-yml, extract-code, generate-test-playbook and generate-docs.**
* Fixed an issue where **find-dependencies** ignored *toversion* field in content items.
* Added support for *layoutscontainer*, *classifier_5_9_9*, *mapper*, *report*, and *widget* in the **Format** command.
* Fixed an issue where **Format** will set the `ID` field to be equal to the `name` field in modified playbooks.
* Fixed an issue where **Format** did not work for test playbooks.
* Improved **update-release-notes** command:
    * Write content description to release notes for new items.
    * Update format for file types without description: Connections, Incident Types, Indicator Types, Layouts, Incident Fields.
* Added a validation for feedTags param in feeds in **validate** command.
* Fixed readme validation issue in community support packs.
* Added the **openapi-codegen** command to generate integrations from OpenAPI specification files.
* Fixed an issue were release notes validations returned wrong results for *CommonScripts* pack.
* Added validation for image links in README files in **validate** command.
* Added a validation for default value of fetch param in feeds in **validate** command.
* Fixed an issue where the **Init** command failed on scripts.

# 1.1.7
* Fixed an issue where running the **format** command on feed integrations removed the `defaultvalue` fields.
* Playbook branch marked with *skipunavailable* is now set as an optional dependency in the **find-dependencies** command.
* The **feedReputation** parameter can now be hidden in a feed integration.
* Fixed an issue where running the **unify** command on JS package failed.
* Added the *--no-update* flag to the **find-dependencies** command.
* Added the following validations in **validate** command:
   * Validating that a pack does not depend on NonSupported / Deprecated packs.

# 1.1.6
* Added the *--description* option to the **init** command.
* Added the *--contribution* option to the **init** command which converts a contribution zip to proper pack format.
* Improved **validate** command performance time and outputs.
* Added the flag *--no-docker-checks* to **validate** command to skip docker checks.
* Added the flag *--print-ignored-files* to **validate** command to print ignored files report when the command is done.
* Added the following validations in **validate** command:
   * Validating that existing release notes are not modified.
   * Validating release notes are not added to new packs.
   * Validating that the "currentVersion" field was raised in the pack_metadata for modified packs.
   * Validating that the timestamp in the "created" field in the pack_metadata is in ISO format.
* Running `demisto-sdk validate` will run the **validate** command using git and only on committed files (same as using *-g --post-commit*).
* Fixed an issue where release notes were not checked correctly in **validate** command.
* Fixed an issue in the **create-id-set** command where optional playbook tasks were not taken into consideration.
* Added a prompt to the `demisto-sdk update-release-notes` command to prompt users to commit changes before running the release notes command.
* Added support to `layoutscontainer` in **validate** command.

# 1.1.5
* Fixed an issue in **find-dependencies** command.
* **lint** command now verifies flake8 on CommonServerPython script.

# 1.1.4
* Fixed an issue with the default output file name of the **unify** command when using "." as an output path.
* **Unify** command now adds contributor details to the display name and description.
* **Format** command now adds *isFetch* and *incidenttype* fields to integration yml.
* Removed the *feedIncremental* field from the integration schema.
* **Format** command now adds *feedBypassExclusionList*, *Fetch indicators*, *feedReputation*, *feedReliability*,
     *feedExpirationPolicy*, *feedExpirationInterval* and *feedFetchInterval* fields to integration yml.
* Fixed an issue in the playbooks schema.
* Fixed an issue where generated release notes were out of order.
* Improved pack dependencies detection.
* Fixed an issue where test playbooks were mishandled in **validate** command.

# 1.1.3
* Added a validation for invalid id fields in indicators types files in **validate** command.
* Added default behavior for **update-release-notes** command.
* Fixed an error where README files were failing release notes validation.
* Updated format of generated release notes to be more user friendly.
* Improved error messages for the **update-release-notes** command.
* Added support for `Connections`, `Dashboards`, `Widgets`, and `Indicator Types` to **update-release-notes** command.
* **Validate** now supports scripts under the *TestPlaybooks* directory.
* Fixed an issue where **validate** did not support powershell files.

# 1.1.2
* Added a validation for invalid playbookID fields in incidents types files in **validate** command.
* Added a code formatter for python files.
* Fixed an issue where new and old classifiers where mixed on validate command.
* Added *feedIncremental* field to the integration schema.
* Fixed error in the **upload** command where unified YMLs were not uploaded as expected if the given input was a pack.
* Fixed an issue where the **secrets** command failed due to a space character in the file name.
* Ignored RN validation for *NonSupported* pack.
* You can now ignore IF107, SC100, RP102 error codes in the **validate** command.
* Fixed an issue where the **download** command was crashing when received as input a JS integration or script.
* Fixed an issue where **validate** command checked docker image for JS integrations and scripts.
* **validate** command now checks scheme for reports and connections.
* Fixed an issue where **validate** command checked docker when running on all files.
* Fixed an issue where **validate** command did not fail when docker image was not on the latest numeric tag.
* Fixed an issue where beta integrations were not validated correctly in **validate** command.

# 1.1.1
* fixed and issue where file types were not recognized correctly in **validate** command.
* Added better outputs for validate command.

# 1.1.0
* Fixed an issue where changes to only non-validated files would fail validation.
* Fixed an issue in **validate** command where moved files were failing validation for new packs.
* Fixed an issue in **validate** command where added files were failing validation due to wrong file type detection.
* Added support for new classifiers and mappers in **validate** command.
* Removed support of old RN format validation.
* Updated **secrets** command output format.
* Added support for error ignore on deprecated files in **validate** command.
* Improved errors outputs in **validate** command.
* Added support for linting an entire pack.

# 1.0.9
* Fixed a bug where misleading error was presented when pack name was not found.
* **Update-release-notes** now detects added files for packs with versions.
* Readme files are now ignored by **update-release-notes** and validation of release notes.
* Empty release notes no longer cause an uncaught error during validation.

# 1.0.8
* Changed the output format of demisto-sdk secrets.
* Added a validation that checkbox items are not required in integrations.
* Added pack release notes generation and validation.
* Improved pack metadata validation.
* Fixed an issue in **validate** where renamed files caused an error

# 1.0.4
* Fix the **format** command to update the `id` field to be equal to `details` field in indicator-type files, and to `name` field in incident-type & dashboard files.
* Fixed a bug in the **validate** command for layout files that had `sortValues` fields.
* Fixed a bug in the **format** command where `playbookName` field was not always present in the file.
* Fixed a bug in the **format** command where indicatorField wasn't part of the SDK schemas.
* Fixed a bug in **upload** command where created unified docker45 yml files were not deleted.
* Added support for IndicatorTypes directory in packs (for `reputation` files, instead of Misc).
* Fixed parsing playbook condition names as string instead of boolean in **validate** command
* Improved image validation in YAML files.
* Removed validation for else path in playbook condition tasks.

# 1.0.3
* Fixed a bug in the **format** command where comments were being removed from YAML files.
* Added output fields: _file_path_ and _kind_ for layouts in the id-set.json created by **create-id-set** command.
* Fixed a bug in the **create-id-set** command Who returns Duplicate for Layouts with a different kind.
* Added formatting to **generate-docs** command results replacing all `<br>` tags with `<br/>`.
* Fixed a bug in the **download** command when custom content contained not supported content entity.
* Fixed a bug in **format** command in which boolean strings  (e.g. 'yes' or 'no') were converted to boolean values (e.g. 'True' or 'False').
* **format** command now removes *sourceplaybookid* field from playbook files.
* Fixed a bug in **generate-docs** command in which integration dependencies were not detected when generating documentation for a playbook.


# 1.0.1
* Fixed a bug in the **unify** command when output path was provided empty.
* Improved error message for integration with no tests configured.
* Improved the error message returned from the **validate** command when an integration is missing or contains malformed fetch incidents related parameters.
* Fixed a bug in the **create** command where a unified YML with a docker image for 4.5 was copied incorrectly.
* Missing release notes message are now showing the release notes file path to update.
* Fixed an issue in the **validate** command in which unified YAML files were not ignored.
* File format suggestions are now shown in the relevant file format (JSON or YAML).
* Changed Docker image validation to fail only on non-valid ones.
* Removed backward compatibility validation when Docker image is updated.

# 1.0.0
* Improved the *upload* command to support the upload of all the content entities within a pack.
* The *upload* command now supports the improved pack file structure.
* Added an interactive option to format integrations, scripts and playbooks with No TestPlaybooks configured.
* Added an interactive option to configure *conf.json* file with missing test playbooks for integrations, scripts and playbooks
* Added *download* command to download custom content from Demisto instance to the local content repository.
* Improved validation failure messages to include a command suggestion, wherever relevant, to fix the raised issue.
* Improved 'validate' help and documentation description
* validate - checks that scripts, playbooks, and integrations have the *tests* key.
* validate - checks that test playbooks are configured in `conf.json`.
* demisto-sdk lint - Copy dir better handling.
* demisto-sdk lint - Add error when package missing in docker image.
* Added *-a , --validate-all* option in *validate* to run all validation on all files.
* Added *-i , --input* option in *validate* to run validation on a specified pack/file.
* added *-i, --input* option in *secrets* to run on a specific file.
* Added an allowed hidden parameter: *longRunning* to the hidden integration parameters validation.
* Fixed an issue with **format** command when executing with an output path of a folder and not a file path.
* Bug fixes in generate-docs command given playbook as input.
* Fixed an issue with lint command in which flake8 was not running on unit test files.

# 0.5.2
* Added *-c, --command* option in *generate-docs* to generate a specific command from an integration.
* Fixed an issue when getting README/CHANGELOG files from git and loading them.
* Removed release notes validation for new content.
* Fixed secrets validations for files with the same name in a different directory.
* demisto-sdk lint - parallelization working with specifying the number of workers.
* demisto-sdk lint - logging levels output, 3 levels.
* demisto-sdk lint - JSON report, structured error reports in JSON format.
* demisto-sdk lint - XML JUnit report for unit-tests.
* demisto-sdk lint - new packages used to accelerate execution time.
* demisto-sdk secrets - command now respects the generic whitelist, and not only the pack secrets.

# 0.5.0
[PyPI History][1]

[1]: https://pypi.org/project/demisto-sdk/#history
# 0.4.9
* Fixed an issue in *generate-docs* where Playbooks and Scripts documentation failed.
* Added a graceful error message when executing the *run" command with a misspelled command.
* Added more informative errors upon failures of the *upload* command.
* format command:
    * Added format for json files: IncidentField, IncidentType, IndicatorField, IndicatorType, Layout, Dashboard.
    * Added the *-fv --from-version*, *-nv --no-validation* arguments.
    * Removed the *-t yml_type* argument, the file type will be inferred.
    * Removed the *-g use_git* argument, running format without arguments will run automatically on git diff.
* Fixed an issue in loading playbooks with '=' character.
* Fixed an issue in *validate* failed on deleted README files.

# 0.4.8
* Added the *max* field to the Playbook schema, allowing to define it in tasks loop.
* Fixed an issue in *validate* where Condition branches checks were case sensitive.

# 0.4.7
* Added the *slareminder* field to the Playbook schema.
* Added the *common_server*, *demisto_mock* arguments to the *init* command.
* Fixed an issue in *generate-docs* where the general section was not being generated correctly.
* Fixed an issue in *validate* where Incident type validation failed.

# 0.4.6
* Fixed an issue where the *validate* command did not identify CHANGELOG in packs.
* Added a new command, *id-set* to create the id set - the content dependency tree by file IDs.

# 0.4.5
* generate-docs command:
    * Added the *use_cases*, *permissions*, *command_permissions* and *limitations*.
    * Added the *--insecure* argument to support running the script and integration command in Demisto.
    * Removed the *-t yml_type* argument, the file type will be inferred.
    * The *-o --output* argument is no longer mandatory, default value will be the input file directory.
* Added support for env var: *DEMISTO_SDK_SKIP_VERSION_CHECK*. When set version checks are skipped.
* Fixed an issue in which the CHANGELOG files did not match our scheme.
* Added a validator to verify that there are no hidden integration parameters.
* Fixed an issue where the *validate* command ran on test files.
* Removed the *env-dir* argument from the demisto-sdk.
* README files which are html files will now be skipped in the *validate* command.
* Added support for env var: *DEMISTO_README_VALIDATOR*. When not set the readme validation will not run.

# 0.4.4
* Added a validator for IncidentTypes (incidenttype-*.json).
* Fixed an issue where the -p flag in the *validate* command was not working.
* Added a validator for README.md files.
* Release notes validator will now run on: incident fields, indicator fields, incident types, dashboard and reputations.
* Fixed an issue where the validator of reputation(Indicator Type) did not check on the details field.
* Fixed an issue where the validator attempted validating non-existing files after deletions or name refactoring.
* Removed the *yml_type* argument in the *split-yml*, *extract-code* commands.
* Removed the *file_type* argument in the *generate-test-playbook* command.
* Fixed the *insecure* argument in *upload*.
* Added the *insecure* argument in *run-playbook*.
* Standardise the *-i --input*, *-o --output* to demisto-sdk commands.

# 0.4.3
* Fixed an issue where the incident and indicator field BC check failed.
* Support for linting and unit testing PowerShell integrations.

# 0.4.2
* Fixed an issue where validate failed on Windows.
* Added a validator to verify all branches are handled in conditional task in a playbook.
* Added a warning message when not running the latest sdk version.
* Added a validator to check that the root is connected to all tasks in the playbook.
* Added a validator for Dashboards (dashboard-*.json).
* Added a validator for Indicator Types (reputation-*.json).
* Added a BC validation for changing incident field type.
* Fixed an issue where init command would generate an invalid yml for scripts.
* Fixed an issue in misleading error message in v2 validation hook.
* Fixed an issue in v2 hook which now is set only on newly added scripts.
* Added more indicative message for errors in yaml files.
* Disabled pykwalify info log prints.

# 0.3.10
* Added a BC check for incident fields - changing from version is not allowed.
* Fixed an issue in create-content-artifacts where scripts in Packs in TestPlaybooks dir were copied with a wrong prefix.


# 0.3.9
* Added a validation that incident field can not be required.
* Added validation for fetch incident parameters.
* Added validation for feed integration parameters.
* Added to the *format* command the deletion of the *sourceplaybookid* field.
* Fixed an issue where *fieldMapping* in playbook did not pass the scheme validation.
* Fixed an issue where *create-content-artifacts* did not copy TestPlaybooks in Packs without prefix of *playbook-*.
* Added a validation the a playbook can not have a rolename set.
* Added to the image validator the new DBot default image.
* Added the fields: elasticcommonfields, quiet, quietmode to the Playbook schema.
* Fixed an issue where *validate* failed on integration commands without outputs.
* Added a new hook for naming of v2 integrations and scripts.


# 0.3.8
* Fixed an issue where *create-content-artifact* was not loading the data in the yml correctly.
* Fixed an issue where *unify* broke long lines in script section causing syntax errors


# 0.3.7
* Added *generate-docs* command to generate documentation file for integration, playbook or script.
* Fixed an issue where *unify* created a malformed integration yml.
* Fixed an issue where demisto-sdk **init** creates unit-test file with invalid import.


# 0.3.6
* Fixed an issue where demisto-sdk **validate** failed on modified scripts without error message.


# 0.3.5
* Fixed an issue with docker tag validation for integrations.
* Restructured repo source code.


# 0.3.4
* Saved failing unit tests as a file.
* Fixed an issue where "_test" file for scripts/integrations created using **init** would import the "HelloWorld" templates.
* Fixed an issue in demisto-sdk **validate** - was failing on backward compatiblity check
* Fixed an issue in demisto-sdk **secrets** - empty line in .secrets-ignore always made the secrets check to pass
* Added validation for docker image inside integrations and scripts.
* Added --use-git flag to **format** command to format all changed files.
* Fixed an issue where **validate** did not fail on dockerimage changes with bc check.
* Added new flag **--ignore-entropy** to demisto-sdk **secrets**, this will allow skip entropy secrets check.
* Added --outfile to **lint** to allow saving failed packages to a file.


# 0.3.3
* Added backwards compatibility break error message.
* Added schema for incident types.
* Added **additionalinfo** field to as an available field for integration configuration.
* Added pack parameter for **init**.
* Fixed an issue where error would appear if name parameter is not set in **init**.


# 0.3.2
* Fixed the handling of classifier files in **validate**.


# 0.3.1
* Fixed the handling of newly created reputation files in **validate**.
* Added an option to perform **validate** on a specific file.


# 0.3.0
* Added support for multi-package **lint** both with parallel and without.
* Added all parameter in **lint** to run on all packages and packs in content repository.
* Added **format** for:
    * Scripts
    * Playbooks
    * Integrations
* Improved user outputs for **secrets** command.
* Fixed an issue where **lint** would run pytest and pylint only on a single docker per integration.
* Added auto-complete functionality to demisto-sdk.
* Added git parameter in **lint** to run only on changed packages.
* Added the **run-playbook** command
* Added **run** command which runs a command in the Demisto playground.
* Added **upload** command which uploads an integration or a script to a Demisto instance.
* Fixed and issue where **validate** checked if release notes exist for new integrations and scripts.
* Added **generate-test-playbook** command which generates a basic test playbook for an integration or a script.
* **validate** now supports indicator fields.
* Fixed an issue with layouts scheme validation.
* Adding **init** command.
* Added **json-to-outputs** command which generates the yaml section for outputs from an API raw response.

# 0.2.6

* Fixed an issue with locating release notes for beta integrations in **validate**.

# 0.2.5

* Fixed an issue with locating release notes for beta integrations in **validate**.

# 0.2.4

* Adding image validation to Beta_Integration and Packs in **validate**.

# 0.2.3

* Adding Beta_Integration to the structure validation process.
* Fixing bug where **validate** did checks on TestPlaybooks.
* Added requirements parameter to **lint**.

# 0.2.2

* Fixing bug where **lint** did not return exit code 1 on failure.
* Fixing bug where **validate** did not print error message in case no release notes were give.

# 0.2.1

* **Validate** now checks that the id and name fields are identical in yml files.
* Fixed a bug where sdk did not return any exit code.

# 0.2.0

* Added Release Notes Validator.
* Fixed the Unifier selection of your python file to use as the code.
* **Validate** now supports Indicator fields.
* Fixed a bug where **validate** and **secrets** did not return exit code 1 on failure.
* **Validate** now runs on newly added scripts.

# 0.1.8

* Added support for `--version`.
* Fixed an issue in file_validator when calling `checked_type` method with script regex.

# 0.1.2
* Restructuring validation to support content packs.
* Added secrets validation.
* Added content bundle creation.
* Added lint and unit test run.

# 0.1.1

* Added new logic to the unifier.
* Added detailed README.
* Some small adjustments and fixes.

# 0.1.0

Capabilities:
* **Extract** components(code, image, description etc.) from a Demisto YAML file into a directory.
* **Unify** components(code, image, description etc.) to a single Demisto YAML file.
* **Validate** Demisto content files.<|MERGE_RESOLUTION|>--- conflicted
+++ resolved
@@ -3,11 +3,8 @@
 * Added to the **init** command the option to specify fromversion.
 * Fixed an issue where running **init** command without filling the metadata file.
 * Added the *--docker-timeout* flag in the **lint** command to control the request timeout for the Docker client.
-<<<<<<< HEAD
+* Fixed an issue where **update-release-notes** command added only one docker image release notes entry for release notes file, and not for every entity whom docker image was updated.
 * Added new validation that DBotRole is set for scripts that requires elevated permissions to the `XSOAR-linter` in the **lint** command.
-=======
-* Fixed an issue where **update-release-notes** command added only one docker image release notes entry for release notes file, and not for every entity whom docker image was updated.
->>>>>>> dd870e84
 
 # 1.4.1
 * When in private repo without `DEMSITO_SDK_GITHUB_TOKEN` configured, get_remote_file will take files from the local origin/master.
