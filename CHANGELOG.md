--- conflicted
+++ resolved
@@ -1,15 +1,12 @@
 # Changelog
-<<<<<<< HEAD
+* Fixed an issue where yml files with '!reference' failed to load properly.
+* Fixed an issue when `View Integration Documentation` button was added twice during the download and re-upload.
+* Fixed an issue when `(Partner Contribution)` was added twice to the display name during the download and re-upload.
 * Added the following enhancements in the **generate-test-playbook** command:
     * Added the *--commands* argument to generate tasks for specific commands.
     * Added the *--examples* argument to get the command examples file path and generate tasks from the commands and arguments specified there.
     * Added the *--upload* flag to specify whether to upload the test playbook after the generation.
     * Fixed the output condition generation for outputs of type 'Boolean'.
-=======
-* Fixed an issue where yml files with '!reference' failed to load properly.
-* Fixed an issue when `View Integration Documentation` button was added twice during the download and re-upload.
-* Fixed an issue when `(Partner Contribution)` was added twice to the display name during the download and re-upload.
->>>>>>> a8da4f4f
 
 # 1.4.7
 * Fixed an issue where an empty list for a command context didn't produce an indication other than an empty table.
