--- conflicted
+++ resolved
@@ -3,13 +3,10 @@
 ## Unreleased
 * Fixed an issue where **update-release-notes** command failed when running on a pack that contains deprecated integrations without the `commands` section.
 * Fixed an issue where **validate** failed when attempting to map null values in a classifier.
-<<<<<<< HEAD
-* Fixed an issue where **generate-outputs** did not generate context paths for empty lists or dictionaries in the response.
-=======
 * Fixed an issue in **pre-commit** command where `MYPYPATH` was not set properly.
 * Updated the integration category list in the **init** command.
 * Fixed an issue where in some environments docker errors were not caught.
->>>>>>> 09942042
+* Fixed an issue where **generate-outputs** did not generate context paths for empty lists or dictionaries in the response.
 
 ## 1.14.0
 * Added the `DEMISTO_SDK_GRAPH_FORCE_CREATE` environment variable. Use it to force the SDK to recreate the graph, rather than update it.
