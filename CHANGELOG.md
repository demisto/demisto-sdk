# Changelog
## Unreleased
<<<<<<< HEAD
* Added the *--delete_existing_dataset/-dd* flag to the **modeling-rules test** command to delete an existing dataset in the tenant.
=======
* Improved **update-release-notes** logs when changes in dependent API modules are detected.
* Reverted changes released in version 1.19.0 in lint, lint will not fail on `demisto.results`, `return_outputs` and `LOG`.
* Updated the **generate-docs** command to use the content graph instead of the id_set file.

## 1.19.0
>>>>>>> 948209ba
* Added the **graph** command group. The **create-content-graph** and **update-content-graph** commands were migrated to this command group, and named **graph create** and **graph update** respectively.
* Added the **graph get-relationships** command.
* The **graph create** command will now use a list of known content items from content-private, to avoid false-positives in validation `GR103`. Additionally, `GR103` was added to the **ALLOWED_IGNORE_ERRORS** list.
* The **modeling-rules test** command will now validate that the modeling rules schema mappings are aligned with the test-data mappings.
* Added the *--xsiam* flag to the **init** command in order to create XSIAM content.
* Fixed an issue where the `update-additional-dependencies` **pre-commit** step failed when not running in a content-like repo.
* Removed the format execution step from the `contribution_converter` since it can be executed separately during the contribution process.
* Added a new validation (`GR108`) to **validate**, that assures hidden packs do not have mandatory dependant packs.
* Added a new validation (`PA137`) to **validate**, ensuring the absence of non-ignorable errors in `.pack-ignore`.
* Running **validate** in a GitHub Action will now show errors as annotations, visible in the `Files Changed` tab of the pull request.
* **lint** will now fail on `demisto.results` and `return_outputs` usage, when a pack is `xsoar` or `partner` supported.
* **lint** will now fail on `LOG` usage in python files.
* Updated the **format** command to use the content graph instead of the id_set file.
* Updated **format** command not to fail on unexpected values that returns from the graph, and just add it to the log.
* Removed a redundant debug log on the `tools.get_file` function.

## 1.18.1
* Fixed an issue where the coloring directives where showing in log messages.
* Fixed an issue where **create-content-graph** was not executed upon changes in the parser infra files.
* Added support for `svg` integration images in content repo in **validate** command.
* Added a parameter `skip-packs-known-words` to the **doc-review** command, making sure that pack known words will not be added.

## 1.18.0
* Added the ability to ignore any validation in the **validate** command when running in an external (non-demisto/content) repo, by placing a `.private-repo-settings` file at its root.
* Calling **format** with the `-d` flag now removes test playbooks testing the deprecated content from conf.json.
* Improved the content graph performance when calculating content relationships.
* Improved determinism of SDK unit tests.
* **validate** will now run on all the pack content items when the pack supported marketplaces are modified.
* **pre-commit** no longer runs when there are no modified files (unless provided with input files).
* Added new validation that XSIAM integrations must have `marketplacev2` as the value of the marketplaces field.
* Added an ability to provide list of marketplace names as a credentials-type (type 9) param attribute.
* **doc-review** will run with the `--use-packs-known-words` true by default.
* Added the *deprecated* field to the pack object for the content-graph metadata.
* Calling **modeling-rules init-test-data** will now return the XDM fields output in alphabetical order.
* Added a new validation (`BA125`) to **validate**, assuring internal function names aren't used in customer-facing docs.
* Removed the Pipfile and Pipfile.lock from the templates in the **init** command.
* Disabled the option to create an integration with `Pipfile` and `Pipfile.lock` files, as they are deprecated.
* Added the Sourcery hook to **pre-commit**.
* Added a working directory to the `contribution_converter` in order to support working on a temporary directory.
* Added a waiting period when checking whether the dataset exists in the **modeling-rule test** command.
* Fixed an issue where the *DEMISTO_SDK_SKIP_VERSION_CHECK* was ignored when running on non CI environments.
* Fixed an issue where **validate** falsely detected backwards-compatibility issues, and prevented adding the `marketplaces` key to content items.
* Fixed an issue where the SDK would fail pulling docker images.
* Fixed an issue where **prepare-content** command would add the string `candidate` to scripts and integrations for the *nativeimage* key.
* Fixed an issue where in some cases the **split** command did not remove pack version note from the script.
* Fixed an issue where **validate** would not properly detect dependencies of core packs.
* Fixed an issue where **validate** failed on single-select types incident and indicator fields when given empty value as a select value option.
* Fixed an issue where errors in **validate** were logged as `info`.
* Fixed an issue where **validate** error messages were not logged when an integration param, or the default argument in reputation commands is not valid.
* Fixed an issue where the **format** command would change the value of the `unsearchable` key in fields.
* Fixed an issue where **lint** command failed to pull docker image in Gitlab environment.
* Fixed an issue in **doc-review** command where escape characters within Markdown files were detected as invalid words.
* Fixed an issue where **validate** failed on infrastructure test files.
* Fixed an issue in **update-content-graph** where the neo4j service was unaccessible for non-root users.

## 1.17.2
* Fixed an issue where **lint** and **validate** commands failed on integrations and scripts that use docker images that are not available in the Docker Hub but exist locally.
* Added documentation for the flag **override-existing** used in upload.
* Fixed an issue where **validate** failed on Incident Field items with a `template` value.
* Improved memory efficiency in **update-content-graph** and **create-content-graph** commands.
* Removed support for the `cve_id` name for the default-argument for **cve** reputation commands in **validate**. Now, only `cve` may be used for such commands.
* Fixed an issue where **zip_packs** failed uploading content.
* Added `tenant_timezone` handling to the **modeling-rules init** command, allowing usage with tenants in various timezones.
* Shortened the timeout when checking whether the dataset exists in **test-modeling-rule**.
* Cleaned up project dependencies.
* Added support for the **List** content item in **Xpanse** marketplace.
* Fixed an issue in **run-unit-tests** command when running Powershell tests.
* Fixed an issue where **lint** failed running when a docker container would not init properly.
* Fixed an issue where the *upload* command would upload a pack metadata with wrong display names.
* Performance enhancements when reading yaml files.
* Removed redundant errors and fields from `errors.py`.
* Updated **update-release-notes** to use graph instead of id_set.

## 1.17.1
* Added the `aliasTo` key to the Incident Field schema.
* Modified **validate** to not require fields whose value is always `False`.
* Modified **validate** to use the graph instead of id_set on changed *APIModules*.
* Fixed an issue where `register_module_line()` was not removed from python scripts when the script had no trailing newline.
* Fixed an issue where an integration containing a command without a description would fail to upload while using the **upload** command.
* Fixed an issue where attempting to individually upload `Preprocess Rule` files raised an unclear error message. Note: preprocess rules can not be individually uploaded, but only as part of a pack.
* Fixed an issue where the **upload** command would fail on Indicator Types.
* Fixed an issue where the **upload** command would return the wrong error message when connection credentials are invalid.
* Fixed an issue where the **upload** command would fail parsing input paths.
* added support for the `isfetcheventsandassets` flag in content graph.
* Fixed an issue where the **modeling-rules test** command failed to get the existence of result from dataset in cases where the results take time to load.
* Added an aliasTo key to the incident field schema.

## 1.17.0
* **validate** will only fail on docker related errors if the pack is supported by xsoar.
* Added a validation that assures filename, id, and name have a correct suffix for modeling/parsing rules files.
* Added new **validate** checks, preventing unwanted changes of the marketplaces (BC108,BC109), toversion (BC107)  and fromversion (BC106) fields.
* Removed the `timezone_offset` argument in the *modeling-rules test* command.
* Fixed an issue where **lint** failed when importing functions from CommonServerUserPython.
* The **format** command now will sync hidden parameters with master branch.
* Fixed an issue where lock integration failed on FileNotFound.(PANW-internal only).
* Fixed an issue where **lint** falsely warned of using `demisto.results`.
* Fixed an issue where **validate** always returned *XSIAM Dashboards* and *Correlation Rules* files as valid.
* Added `GR107` validation to **validate** using the graph validations to check that no deprecated items are used by non-deprecated content.
* Fixed an issue where the **modeling-rules test** command failed to get the existence of dataset in cases where the dataset takes more than 1 minute to get indexed.
* Fixed an issue in **lint** where the container used for linting had dependency conflicts with the image used by content, and caused inconsistent results.
* Fixed an issue where the **download** command failed when the playbook has different `name` and `id`.
* Moved the **pre-commmit** command template to the `demisto/content` repository, where it's easier to maintain.
* Fixed an issue where an internal method caused warning messages when reading md files.
* Added support for Pre Process Rules in the **upload** command.
* Fixed an issue where **upload** would not upload items whose `maketplaces` value was an empty list.
* Added a prettyName key to the incident field schema.
* Fixed an issue where **upload** command could not parse content items that are not unicode-encoded.

## 1.16.0
* Added a check to **is_docker_image_latest_tag** to only fail the validation on non-latest image tag when the current tag is older than 3 days.
* Fixed an issue where **upload** would not properly show the installed version in the UI.
* Fixed an issue where the `contribution_converter` failed replacing generated release notes with the contribution form release notes.
* Fixed an issue where an extra levelname was added to a logging message.
* Modified the `mypy` pre-commit hook to run in a virtual environment, rather than the local mypy version.
* Added support to run **validate** with `--git` flag on detached HEAD.
* Added a validation that the **validate** command will fail if the pack name is not prefixed on XSIAM dashboard images.
* Fixed the **generate-test-playbook** which failed on an unexpected keyword argument - 'console_log_threshold'.
* Fixed an issue where **prepare-content** would not properly parse the `fromVersion` and `toVersion` attributes of XSIAM-Dashbaord and XSIAM-Report content items.
* Fixed an issue where **validate** command did not fail on non-existent dependency ids of non-mandatory dependant content.
* Fixed pytest async io deprecation warning.
* Added the `--incident-id` argument (optional) to the **run** command.
* Fixed an issue in **run-unit-tests** and **update-content-graph** where running commands in a docker container was done with insufficient permissions.
* Added the `_time` field to the output compare table of the **modeling-rules test** command.
* Changed the endpoint **download** uses to get system content items.
* Fixed an issue where graph-related tasks failed when files were deleted from the repo.
* Added a **validate** check, and a **format** auto fix for the `fromversion` field in Correlation Rules and XSIAM Dashboards.
* Update the format used for dev-dependencies in pyproject.toml to match modern versions of Poetry.
* Added timestamps to logging messages when running in a CI build.

## 1.15.5
* **Breaking Change**: The default of the **upload** command `--zip` argument is `true`. To upload packs as custom content items use the `--no-zip` argument.
* Removed the `no-implicit-optional` hook from **pre-commit**.
* Removed the `markdownlint` hook from **pre-commit**.
* Fixed an issue in **run-unit-tests** to pass with warnings when no tests are collected.
* Fixed an issue in **run-unit-tests** with the coverage calculation.
* Fixed a notification about log file location appeared more than once.
* Updated the error message when code coverage is below the threshold in **coverage-analyze** to be printed in a more noticeable red color.
* Fixed an issue in **upload** that failed when a comma-separated list of paths is passed to the `--input` argument.
* Running **validate** with the `--graph` flag will now run the graph validations after all other validations.
* improved the generated release note for newly added XSIAM entities when running *update-release-notes* command.
* Fixed an issue where in some cases validation failed when mapping null values.
* Fixed an issue in **upload** command where the `--keep-zip` argument did not clean the working directory.
* Fixed an issue where an extra levelname was added to a logging message.
* Fixed an issue in **upload** where uploading packs to XSIAM failed due to version mismatch.

## 1.15.4
* Fixed an issue where *update-release-notes* and *doc-review* did not handle new content notes as expected.
* Fixed an issue in PEP484 (no-implicit-optional) hook to **pre-commit**.
* Fixed an issue in **upload** with `--input-config-file` where the content items weren't uploaded in the correct pack.
* Added support to disable the default logging colors with the **DEMISTO_SDK_LOG_NO_COLORS** environment variable.

## 1.15.3
* Added the `--init` flag to **download**.
* Added the `--keep-empty-folders` flag to **download**.
* Added `markdown-lint` to **pre-commit**
* Added the PEP484 (no-implicit-optional) hook to **pre-commit**.
* Fixed an issue where the content-graph parsing failed on mappers with undefined mapping.
* Fixed an issue in **validate** where `pack_metadata.json` files were not collected proplely in `--graph` option.
* Fixed an issue where *validate* reputation commands outputs were not checked for new content.
* Added *IN107* and *DB100* error codes to *ALLOWED_IGNORE_ERRORS* list.
* Added a validation that assures feed integrations implement the `integration_reliability` configuration parameter.
* Fixed an issue where the format command did not work as expected on pre-process rules files.
* Fixed an issue where **upload** command failed to upload when the XSOAR version is beta.
* Fixed an issue where **upload** command summary was inaccurate when uploading a `Pack` without the `-z` flag.
* Added pack name and pack version to **upload** command summary.
* Added support for modeling rules with multi datasets in ****modeling-rules test**** command.
* Fixed an issue where **validate** didn't recognize layouts with incident fields missing from `id_set.json` even when `--post-commit` was indicated.

## 1.15.2
* Fixed an issue where **format** added default arguments to reputation commands which already have one.
* Fixed an issue where **validate** fails when adding the *advance* field to the integration required fields.
* Updated the integration Traffic Light Protocol (TLP) color list schema in the **validate** command.
* Fixed an issue where **upload** would not read a repo configuration file properly.
* Fixed an issue where **upload** would not handle the `-x`/`--xsiam` flag properly.
* Fixed an issue where **format** failed to use input from the user, when asking about a `from_version`.
* Added the `-n`/`--assume_no` flag to **format**.

## 1.15.1
* Fixed an issue where **generate-docs** generated fields with double html escaping.
* Fixed an issue where **upload** failed when using the `-z` flag.

## 1.15.0
* **Breaking Change**: the **upload** command now only supports **XSOAR 6.5** or newer (and all XSIAM versions).
* **upload** now uses content models, and calls the `prepare` method of each model before uploading (unless uploading a zipped pack).
* Added a *playbook* modification to **prepare-content**, replacing `getIncident` calls with `getAlerts`, when uploading to XSIAM.
* Added a *playbook* modification to **prepare-content**, replacing `${incident.fieldname}` context accessors with `${alert.fieldname}` when uploading to XSIAM.
* Added a *playbook* modification to **prepare-content**, replacing `incident` to `alert` in task display names, when uploading to XSIAM.
* Added a *layout* modification to **prepare-content**, replacing `Related/Child/Linked Incidents` to `... Alerts` when uploading to XSIAM.
* Added a *script* modification to **prepare-content**, automatically replacing the word `incident` with `alert` when uploading to XSIAM.
* Added a validation that the **validate** command will fail if the `dockerimage` field in scripts/integrations uses any py3-native docker image.
* Updated the `ruff` version used in **pre-commit** to `0.0.269`.
* Fixed an issue in **create-content-graph** which caused missing detection of duplicated content items.
* Fixed an issue where **run-unit-tests** failed on python2 content items.
* Fixed an issue in **validate** where core packs validations were checked against the core packs defined on master branch, rather than on the current branch.
* Fixed an issue in **pre-commit** where `--input` flag was not filtered by the git files.
* Skip reset containers for XSOAR NG and XSIAM(PANW-internal only).
* Fixed an issue where **lint** failed fetching docker image details from a PANW GitLab CI environment. (PANW-internal only).

## 1.14.5
* Added logging in case the container fails to run in **run-unit-tests**.
* Disabled **pre-commit** multiprocessing for `validate` and `format`, as they use a service.
* **pre-commit** now calls `format` with `--assume-yes` and `--no-validate`.
* Fixed an issue where **pre-commit** ran multiple times when checking out build related files.

## 1.14.4
* Added integration configuration for *Cortex REST API* integration.
* Removed `Flake8` from **pre-commit**, as `ruff` covers its basic rules.
* Improved log readability by silencing non-critical `neo4j` (content graph infrastructure) logs.
* Fixed an issue where **run-unit-tests** failed on python2 content items.
* Fixed an issue where **modeling-rules test** did not properly handle query fields that pointed to a string.
* Fixed an issue when trying to fetch remote files when not under the content repo.
* Fixed a validation that the **modeling-rules test** command will fail if no test data file exist.
* Fixed an issue where **format** command failed while updating the `fromversion` entry.
* Added support for mapping uuid to names for Layout files in the **download** command.

## 1.14.3
* Fixed an issue where **run-unit-tests** failed running on items with `test_data`.
* Updated the demisto-py to v3.2.10 which now supports url decoding for the proxy authentication password.
* Fixed an issue where **generate-outputs** did not generate context paths for empty lists or dictionaries in the response.

## 1.14.2
* Added the `--staged-only` flag to **pre-commit**.
* Fixed an issue where **run-unit-tests** failed running on items with `test_data`.
* Fixed an issue where **pre-commit** ran on unchanged files.
* Add the ability to run **secrets** in **pre-commit** by passing a `--secrets` flag.
* Added support to override the log file with the **DEMISTO_SDK_LOG_FILE_PATH** environment variable.

## 1.14.1
* Fixed an issue where **update-release-notes** command failed when running on a pack that contains deprecated integrations without the `commands` section.
* Added toVersion and fromVersion to XSIAM content items schema.
* Fixed an issue where **validate** failed when attempting to map null values in a classifier and layout.
* Added search marketplace functionality to XSIAM client.
* Fixed an issue in **pre-commit** command where `MYPYPATH` was not set properly.
* Updated the integration category list in the **init** command.
* Fixed an issue where in some environments docker errors were not caught.
* Added a validation that the **validate** command will fail on README files if an image does not exist in the specified path.

## 1.14.0
* Added the `DEMISTO_SDK_GRAPH_FORCE_CREATE` environment variable. Use it to force the SDK to recreate the graph, rather than update it.
* Added support for code importing multi-level ApiModules to **lint**.
* Added a validation that the **modeling-rules test** command will fail if no test data file exist.
* Added support for the `<~XPANSE>` marketplace tag in release notes.
* Added support for marketplace tags in the **doc-review** command.
* Added **generate-unit-tests** documentation to the repo README.
* Added the `hiddenpassword` field to the integration schema, allowing **validate** to run on integrations with username-only inputs.
* Improved logs and error handling in the **modeling-rules test** command.
* Improved the warning message displayed for Contribution PRs editing outdated code.
* Improved the clarity of error messages for cases where yml files cannot be parsed as a dictionary.
* Updated the `XSIAMReport` schema.
* Standardized repo-wide logging. All logs are now created in one logger instance.
* **lint** now prevents unit-tests from accessing online resources in runtime.
* Updated the logs shown during lint when running in docker.
* Fixed an issue where **validate** showed errors twice.
* Fixed an issue where **validate** did not fail when xif files had wrong naming.
* Fixed an issue where **doc-review** required dot suffixes in release notes describing new content.
* Fixed an issue where **download** command failed when running on a beta integration.
* Fixed an issue where **update-release-notes** generated release notes for packs in their initial version (1.0.0).
* Fixed an issue with **update-content-graph** where `--use-git` parameter was ignored when using `--imported-path` parameter.
* Fixed an issue where **validate** failed on playbooks with valid inputs, since it did not collect the playbook inputs occurrences properly.

## 1.13.0
* Added the pack version to the code files when calling **unify**. The same value is removed when calling **split**.
* Added a message showing the output path when **prepare-content** is called.
* Contribution PRs that update outdated packs now display a warning message.
* Fixed an issue when kebab-case has a misspelling in one of the sub words, the suggestion might be confusing.
* Improved caching and stability for **lint**.
* Added support for *.xif* files in the **secrets** command.
* Fixed an issue where **validate** would fail when playbook inputs contain Transform Language (DT).
* Added a new **validate** check, making sure a first level header exist in release notes (RN116)
* Fixed an issue where **lint** would not properly handle multiple ApiModules imports.

## 1.12.0
* Added the **pre-commit** command, to improve code quality of XSOAR content.
* Added the **run-unit-tests** command, to run unit tests of given content items inside their respective docker images.
* Added support for filepath arguments in the **validate** and **format** commands.
* Added pre-commit hooks for `validate`, `format`, `run-unit-tests` and `update-docker-image` commands.
* Fixed an issue in the **download** command where layouts were overriden even without the `-f` option.
* Fixed an issue where Demisto-SDK did not detect layout ID when using the **download** command.
* Fixed an issue where the **lint** command ran on `native:dev` supported content when passing the `--docker-image all` flag, instead it will run on `native:candidate`.
* Added support for `native:candidate` as a docker image flag for **lint** command.
* Added a modification for layouts in **prepare-content**, replacing `Related Incidents`, `Linked Incidents` and `Child Incidents` with the suitable `... Alerts` name when uploading to XSIAM.
* Fixed an issue where logs and messages would not show when using the **download** command.
* Fixed an issue where the `server_min_version` field in metadata was an empty value when parsing packs without content items.
* Fixed an issue where running **openapi-codegen** resulted in false-positive error messages.
* Fixed an issue where **generate-python-to-yml** generated input arguments as required even though required=False was specified.
* Fixed an issue where **generate-python-to-yml** generated input arguments a default arguments when default=some_value was provided.
* Fixed a bug where **validate** returned error on playbook inputs with special characters.
* Fixed an issue where **validate** did not properly check `conf.json` when the latter is modified.
* Fixed an issue in the **upload** command, where a prompt was not showing on the console.
* Fixed an issue where running **lint** failed installing dependencies in containers.

## 1.11.0
* **Note: Demisto-SDK will soon stop supporting Python 3.8**
* Fixed an issue where using **download** on non-unicode content, merging them into existing files caused an error.
* Changed an internal setting to allow writing non-ascii content (unicode) using `YAMLHandler` and `JSONHandler`.
* Fixed an issue where an error message in **unify** was unclear for invalid input.
* Fixed an issue where running **validate** failed with **is_valid_integration_file_path_in_folder** on integrations that use API modules.
* Fixed an issue where **validate** failed with **is_valid_integration_file_path_in_folder** on integrations that use the `MSAPIModule`.
* Added **validate** check for the `modules` field in `pack_metadata.json` files.
* Changed **lint** to skip deprecated content, unless when using the `-i` flag.
* Fixed an issue where **update-release-notes** failed when a new *Parsing Rule* was added to a pack.
* Refactored the logging framework. Demisto-SDK logs will now be written to `.demist_sdk_debug.log` under the content path (when detected) or the current directory.
* Added `GR105` validation to **validate** command to check that no duplicate IDs are used.
* Added support for API Modules imported in API modules in the **unify** command.
* Added **validate** check, to make sure every Python file has a corresponding unit test file.

## 1.10.6
* Fixed an issue where running **validate** with the `-g` flag would skip some validations for old-formatted (unified) integration/script files.
* Deprecated integrations and scripts will not run anymore when providing the **--all-packs** to the **lint** command.
* Fixed an issue where a pack `serverMinVersion` would be calculated by the minimal fromVersion of its content items.
* Added the `--docker-image-target` flag to **lint** for testing native supported content with new images.

## 1.10.5
* Fixed an issue where running **run-test-playbook** would not use the `verify` parameter correctly. @ajoga
* Added a newline at the end of README files generated in **generate-docs**.
* Added the value `3` (out of bounds) to the `onChangeRepAlg` and `reputationCalc` fields under the `IncidentType` and `GenericType` schemas. **validate** will allow using it now.
* Fixed an issue where **doc-review** required dot suffixes in release notes describing new content.
* Fixed an issue where **validate** failed on Feed Integrations after adding the new *Collect/Connect* section field.
* Fixed an issue where using **postman-codegen** failed converting strings containing digits to kebab-case.
* Fixed an issue where the ***error-code*** command could not parse List[str] parameter.
* Updated validation *LO107* to support more section types in XSIAM layouts.

## 1.10.4
* Added support for running **lint** in multiple native-docker images.

## 1.10.3
* Fixed an issue where running **format** would fail after running npm install.
* Improved the graph validations in the **validate** command:
  - GR100 will now run on all content items of changed packs.
  - GR101 and GR102 will now catch invalid fromversion/toversion of files **using** the changed items.
  - GR103 errors will raise a warning when using the *-a* flag, but an error if using the *-i* or *g* flags.
* Fixed an issue where test-playbooks timed out.
* Fixed an issue where making a change in a module using an ApiModule would cause lint to run on the ApiModule unnecessarily.
* Fixed an issue where the `marketplace` field was not used when dumping pack zips.
* Fixed a typo in the README content generated with **update-release-notes** for updating integrations.
* Fixed an issue in **validate**, where using the `-gr` and `-i` flags did not run properly.
* Added the `sectionorder` field to integration scheme.
* Fixed an issue where in some occasions running of test-playbooks could receive session timeouts.
* Fixed an issue where **validate** command failed on core pack dependencies validation because of test dependencies.

## 1.10.2
* Added markdown lint formatting for README files in the **format** command.
* Fixed an issue where **lint** failed when using the `-cdam` flag with changed dependant api modules.
* Fixed an issue in the **upload** command, where `json`-based content items were not unified correctly when using the `--zip` argument.
* Added XPANSE core packs validations.

## 1.10.1
* Fixed an issue where **update-content-graph** failed to execute.

## 1.10.0
* **Breaking change**: Removed usage of `pipenv`, `isort` and `autopep8` in the **split** and **download** commands. Removed the `--no-pipenv` and `--no-code-formatting` flags. Please see https://xsoar.pan.dev/docs/tutorials/tut-setup-dev-remote for the recommended environment setup.
* Fixed an issue in **prepare-content** command where large code lines were broken.
* Fixed an issue where git-*renamed_files* were not retrieved properly.
* Fixed an issue where test dependencies were calculated in all level dependencies calculation.
* Added formatting and validation to XSIAM content types.
* Fixed an issue where several XSIAM content types were not validated when passing the `-a` flag.
* Added a UUID to name mapper for **download** it replaces UUIDs with names on all downloaded files.
* Updated the demisto-py to v3.2.6 which now supports basic proxy authentication.
* Improved the message shown when using **upload** and overwriting packs.
* Added support for the **Layout Rule** content type in the id-set and the content graph.
* Updated the default general `fromVersion` value on **format** to `6.8.0`
* Fixed an issue where **lint** sometimes failed when using the `-cdam` flag due to wrong file duplications filtering.
* Added the content graph to **validate**, use with the `--graph` flag.

## 1.9.0
* Fixed an issue where the Slack notifier was using a deprecated argument.
* Added the `--docker-image` argument to the **lint** command, which allows determining the docker image to run lint on. Possible options are: `'native:ga'`, `'native:maintenance'`, `'native:dev'`, `'all'`, a specific docker image (from Docker Hub) or, the default `'from-yml'`.
* Fixed an issue in **prepare-content** command where large code lines were broken.
* Added a logger warning to **get_demisto_version**, the task will now fail with a more informative message.
* Fixed an issue where the **upload** and **prepare-content** commands didn't add `fromServerVersion` and `toServerVersion` to layouts.
* Updated **lint** to use graph instead of id_set when running with `--check-dependent-api-module` flag.
* Added the marketplaces field to all schemas.
* Added the flag `--xsoar-only` to the **doc-review** command which enables reviewing documents that belong to XSOAR-supported Packs.
* Fixed an issue in **update-release-notes** command where an error occurred when executing the same command a second time.
* Fixed an issue where **validate** would not always ignore errors listed under `.pack-ignore`.
* Fixed an issue where running **validate** on a specific pack didn't test all the relevant entities.
* Fixed an issue where fields ending with `_x2` where not replaced in the appropriate Marketplace.

## 1.8.3
* Changed **validate** to allow hiding parameters of type 0, 4, 12 and 14 when replacing with type 9 (credentials) with the same name.
* Fixed an issue where **update-release-notes** fails to update *MicrosoftApiModule* dependent integrations.
* Fixed an issue where the **upload** command failed because `docker_native_image_config.json` file could not be found.
* Added a metadata file to the content graph zip, to be used in the **update-content-graph** command.
* Updated the **validate** and **update-release-notes** commands to unskip the *Triggers Recommendations* content type.


## 1.8.2
* Fixed an issue where demisto-py failed to upload content to XSIAM when `DEMISTO_USERNAME` environment variable is set.
* Fixed an issue where the **prepare-content** command output invalid automation name when used with the --*custom* argument.
* Fixed an issue where modeling rules with arbitrary whitespace characters were not parsed correctly.
* Added support for the **nativeImage** key for an integration/script in the **prepare-content** command.
* Added **validate** checks for integrations declared deprecated (display name, description) but missing the `deprecated` flag.
* Changed the **validate** command to fail on the IN145 error code only when the parameter with type 4 is not hidden.
* Fixed an issue where downloading content layouts with `detailsV2=None` resulted in an error.
* Fixed an issue where **xdrctemplate** was missing 'external' prefix.
* Fixed an issue in **prepare-content** command providing output path.
* Updated the **validate** and **update-release-notes** commands to skip the *Triggers Recommendations* content type.
* Added a new validation to the **validate** command to verify that the release notes headers are in the correct format.
* Changed the **validate** command to fail on the IN140 error code only when the skipped integration has no unit tests.
* Changed **validate** to allow hiding parameters of type 4 (secret) when replacing with type 9 (credentials) with the same name.
* Fixed an issue where the **update-release-notes** command didn't add release-notes properly to some *new* content items.
* Added validation that checks that the `nativeimage` key is not defined in script/integration yml.
* Added to the **format** command the ability to remove `nativeimage` key in case defined in script/integration yml.
* Enhanced the **update-content-graph** command to support `--use-git`, `--imported_path` and `--output-path` arguments.
* Fixed an issue where **doc-review** failed when reviewing command name in some cases.
* Fixed an issue where **download** didn't identify playbooks properly, and downloaded files with UUIDs instead of file/script names.

## 1.8.1
* Fixed an issue where **format** created duplicate configuration parameters.
* Added hidden properties to integration command argument and script argument.
* Added `--override-existing` to **upload** that skips the confirmation prompt for overriding existing content packs. @mattbibbydw
* Fixed an issue where **validate** failed in private repos when attempting to read from a nonexisting `approved_categories.json`.
* Fixed an issue where **validate** used absolute paths when getting remote `pack_metadata.json` files in private repos.
* Fixed an issue in **download**, where names of custom scripts were replaced with UUIDs in IncidentFields and Layouts.

## 1.8.0
* Updated the supported python versions, as `>=3.8,<3.11`, as some of the dependencies are not supported on `3.11` yet.
* Added a **validate** step for **Modeling Rules** testdata files.
* Added the **update-content-graph** command.
* Added the ability to limit the number of CPU cores with `DEMISTO_SDK_MAX_CPU_CORES` envirment variable.
* Added the **prepare-content** command.
* Added support for fromversion/toversion in XSIAM content items (correlation rules, XSIAM dashboards, XSIAM reports and triggers).
* Added a **validate** step checking types of attributes in the schema file of modeling rule.
* Added a **validate** step checking that the dataset name of a modeling rule shows in the xif and schema files.
* Added a **validate** step checking that a correlation rule file does not start with a hyphen.
* Added a **validate** step checking that xsiam content items follow naming conventions.
* Fixed an issue where SDK commands failed on the deprecated `packaging.version.LegacyVersion`, by locking the `packaging` version to `<22`.
* Fixed an issue where **update-release-notes** failed when changing only xif file in **Modeling Rules**.
* Fixed an issue where *is_valid_category* and *is_categories_field_match_standard* failed when running in a private repo.
* Fixed an issue where **validate** didn't fail on the MR103 validation error.
* Fixed the *--release-notes* option, to support the new CHANGELOG format.
* Fixed an issue where **validate** failed when only changing a modeling rules's xif file.
* Fixed an issue where **format** failed on indicator files with a `None` value under the `tabs` key.
* Fixed an issue where **validate** only printed errors for one change of context path, rather than print all.
* Fixed an issue where **download** did not suggest using a username/password when authenticating with XSOAR and using invalid arguments.
* Fixed an issue where **download** failed when listing or downloading content items that are not unicode-encoded.
* Added support for fromversion/toversion in XSIAM content items (correlation rules, XSIAM dashboards, XSIAM reports and triggers).
* Updated the supported python versions, as `>=3.8,<3.11`, as some of the dependencies are not supported on `3.11` yet.
* Added **prepare-content** command which will prepare the pack or content item for the platform.
* Patched an issue where deprecated `packaging.version.LegacyVersion`, locking packaging version to `<22`.

## 1.7.9
* Fixed an issue where an error message in **validate** would not include the suggested fix.
* Added a validation that enforces predefined categories on MP Packs & integration yml files, the validation also ensures that each pack has only one category.
* Fixed an issue where **update-release-notes** did not generate release notes for **XDRC Templates**.
* Fixed an issue where **upload** failed without explaining the reason.
* Improved implementation of the docker_helper module.
* Fixed an issue where **validate** did not check changed pack_metadata.json files when running using git.
* Added support for **xdrctemplate** to content graph.
* Fixed an issue where local copies of the newly-introduced `DemistoClassApiModule.py` were validated.
* Added new release notes templates for the addition and modification of playbooks, layouts and types in the **doc-review** command.
* Fixed an issue where the **doc-review** command failed on descriptions of new content items.
* Added the `Command XXX is deprecated. Use XXX instead.` release notes templates to **doc-review** command.
* Fixed an issue where the **update-release-notes** command didn't add the modeling-rules description for new modeling-rules files.

## 1.7.8
* Added the capability to run the MDX server in a docker container for environments without node.
* Fixed an issue where **generate-docs** with `-c` argument updated sections of the incorrect commands.
* Added IF113 error code to **ALLOWED_IGNORE_ERRORS**.
* Fixed an issue where **validate** failed on playbooks with non-string input values.
* Added the `DEMISTO_SDK_IGNORE_CONTENT_WARNING` environment variable, to allow suppressing warnings when commands are not run under a content repo folder.
* Fixed an issue where **validate** failed to recognize integration tests that were missing from config.json
* Added support for **xpanse** marketplace in **create-id-set** and **create-content-artifacts** commands.
* Fixed an issue where **split** failed on yml files.
* Added support for marketplace-specific tags.
* Fixed an issue where **download** would not run `isort`. @maxgubler
* Fixed an issue where XSIAM Dashboards and Reports images failed the build.
* Added support for **xpanse** marketplace to content graph.

## 1.7.7
* Fixed an issue where paybooks **generate-docs** didn't parse complex input values when no accessor field is given correctly.
* Fixed an issue in the **download** command, where an exception would be raised when downloading system playbooks.
* Fixed an issue where the **upload** failed on playbooks containing a value that starts with `=`.
* Fixed an issue where the **generate-unit-tests** failed to generate assertions, and generate unit tests when command names does not match method name.
* Fixed an issue where the **download** command did not honor the `--no-code-formatting` flag properly. @maxgubler
* Added a new check to **validate**, making sure playbook task values are passed as references.
* Fixed an issue where the **update-release-notes** deleted existing release notes, now appending to it instead.
* Fixed an issue where **validate** printed blank space in case of validation failed and ignored.
* Renamed 'Agent Config' to 'XDRC Templates'.
* Fixed an issue where the **zip-packs** command did not work with the CommonServerUserPython and CommonServerUserPowerShell package.

## 1.7.6

* Fixed parsing of initialization arguments of client classes in the **generate-unit-tests** command.
* Added support for AgentConfig content item in the **upload**, **create-id-set**, **find-dependecies**, **unify** and **create-content-artifacts** commands.
* Added support for XSIAM Report preview image.

## 1.7.5

* Fixed an issue where the **upload** command did not work with the CommonServerUserPython package.
* Fixed an issue in the **download** command, where some playbooks were downloaded as test playbooks.
* Added playbook modification capabilities in **TestSuite**.
* Added a new command **create-content-graph**.
* Fixed an issue in the **upload** command, where the temporary zip would not clean up properly.
* Improved content items parsing in the **create-content-graph** command.
* Added an error when the docker daemon is unavailable when running **lint**.
* Removed the validation of a subtype change for scripts in the **validate** command.
* Fixed an issue where names of XSIAM content items were not normalized properly.
* Fixed an issue where the **download** command was downloading playbooks with **script** (id) and not **scriptName**.
* Fixed an issue where script yml files were not properly identified by `find_type`.
* Removed nightly integrations filtering when deciding if a test should run.
* Added support for XSIAM Dashboard preview image.
* Added the `--no-code-formatting` flag to the **download** command, allowing to skip autopep8 and isort.
* Fixed an issue in the **update-release-notes** command, where generating release notes for modeling rules schema file caused exception.

## 1.7.4

* Fixed an issue where the **doc-review** command showed irrelevant messages.
* Fixed an issue in **validate**, where backward-compatibility failures prevented other validations from running.
* Fixed an issue in **validate**, where content-like files under infrastructure paths were not ignored.
* Fixed an issue in the AMI mapping, where server versions were missing.
* Change the way the normalize name is set for external files.
* Added dump function to XSIAM pack objects to dulicate the files.
* Fixed an issue where the `contribution_converter` did not support changes made to ApiModules.
* Added name normalization according to new convention to XSIAM content items
* Added playbook modification capabilities in **TestSuite**.
* Fixed an issue in create-content-artifacts where it will not get a normalize name for the item and it will try to duplicate the same file.

## 1.7.3

* Fixed an issue in the **format** command where fail when executed from environment without mdx server available.
* Added `Added a`, `Added an` to the list of allowed changelog prefixes.
* Added support for Indicator Types/Reputations in the **upload** command.
* Fixed an issue when running from a subdirectory of a content repo failed.
* Changing the way we are using XSIAM servers api-keys in **test-content** .
* Added a success message to **postman-codegen**.

## 1.7.2

* Fixed an issue in the **validate** command where incident fields were not found in mappers even when they exist
* Added an ability to provide list of marketplace names as a param attribute to **validate** and **upload**
* Added the file type to the error message when it is not supported.
* Fixed an issue where `contribution_converter` incorrectly mapped _Indicator Field_ objects to the _incidentfield_ directory in contribution zip files.
* Fixed a bug where **validate** returned error on empty inputs not used in playbooks.
* Added the `DEMISTO_SDK_CONTENT_PATH` environment variable, implicitly used in various commands.
* Added link to documentation for error messages regarding use cases and tags.

## 1.7.1

* Fixed an issue where *indicatorTypes* and *betaIntegrations* were not found in the id_set.
* Updated the default general `fromVersion` value on **format** to `6.5.0`
* Fixed an issue where the **validate** command did not fail when the integration yml file name was not the same as the folder containing it.
* Added an option to have **generate-docs** take a Playbooks folder path as input, and generate docs for all playbooks in it.
* Fixed an issue where the suggestion in case of `IF113` included uppercase letters for the `cliName` parameter.
* Added new validation to the **validate** command to fail and list all the file paths of files that are using a deprecated integration command / script / playbook.
* **validate** will no longer fail on playbooks calling subplaybooks that have a higher `fromVersion` value, if  calling the subplaybook has `skipifunavailable=True`.
* Fixed an issue where relative paths were not accessed correctly.
* Running any `demisto-sdk` command in a folder with a `.env` file will load it, temporarily overriding existing environment variables.
* Fixed an issue where **validate** did not properly detect deleted files.
* Added new validations to the **validate** command to verify that the schema file exists for a modeling rule and that the schema and rules keys are empty in the yml file.
* Fixed an issue where *find_type* didn't recognize exported incident types.
* Added a new validation to **validate**, making sure all inputs of a playbook are used.
* Added a new validation to **validate**, making sure all inputs used in a playbook declared in the input section.
* The **format** command will now replace the *fromServerVersion* field with *fromVersion*.

## 1.7.0

* Allowed JSON Handlers to accept kwargs, for custoimzing behavior.
* Fixed an issue where an incorrect error was shown when the `id` of a content item differed from its `name` attribute.
* Fixed an issue where the `preserve_quotes` in ruamel_handler received an incorrect value @icholy
* Fixed an issue where ignoring RM110 error code wasn't working and added a validation to **ALLOWED_IGNORE_ERRORS** to validate that all error codes are inserted in the right format.
* Fixed an issue where the contribution credit text was not added correctly to the pack README.
* Changed the contribution file implementation from markdown to a list of contributor names. The **create-content-artifact** will use this list to prepare the needed credit message.
* Added a new validation to the `XSOAR-linter` in the **lint** command for verifying that demisto.log is not used in the code.
* The **generate-docs** command will now auto-generate the Incident Mirroring section when implemented in an integration.
* Added support to automatically generate release notes for deprecated items in the **update-release-notes** command.
* Fixed an issue causing any command to crash when unable to detect local repository properties.
* Fixed an issue where running in a private gitlab repo caused a warning message to be shown multiple times.
* Added a new validation to the **validate** command to verify that markdown and python files do not contain words related to copyright section.
* Fixed an issue where **lint** crashed when provided an input file path (expecting a directory).

## 1.6.9

* Added a new validation that checks whether a pack should be deprecated.
* Added a new ability to the **format** command to deprecate a pack.
* Fixed an issue where the **validate** command sometimes returned a false negative in cases where there are several sub-playbooks with the same ID.
* Added a new validation to the **validate** command to verify that the docker in use is not deprecated.
* Added support for multiple ApiModules in the **unify** command
* Added a check to **validate** command, preventing use of relative urls in README files.
* Added environment variable **DEMISTO_SDK_MARKETPLACE** expected to affect *MarketplaceTagParser* *marketplace* value. The value will be automatically set when passing *marketplace* arg to the commands **unify**, **zip-packs**, **create-content-artifacts** and **upload**.
* Added slack notifier for build failures on the master branch.
* Added support for modeling and parsing rules in the **split** command.
* Added support for README files in **format** command.
* Added a **validate** check, making sure classifier id and name values match. Updated the classifier **format** to update the id accordingly.
* The **generate-docs** command will now auto-generate the playbook image link by default.
* Added the `--custom-image-link` argument to override.
* Added a new flag to **generate-docs** command, allowing to add a custom image link to a playbook README.
* Added a new validation to the **validate** command to verify that the package directory name is the same as the files contained in the that package.
* Added support in the **unify** command to unify a schema into its Modeling Rule.

## 1.6.8

* Fixed an issue where **validate** did not fail on invalid playbook entities' versions (i.e. subplaybooks or scripts with higher fromversion than their parent playbook).
* Added support for running lint via a remote docker ssh connection. Use `DOCKER_HOST` env variable to specify a remote docker connection, such as: `DOCKER_HOST=ssh://myuser@myhost.com`.
* Fixed an issue where the pack cache in *get_marketplaces* caused the function to return invalid values.
* Fixed an issue where running format on a pack with XSIAM entities would fail.
* Added the new `display_name` field to relevant entities in the **create-id-set** command.
* Added a new validation to the **validate** command to verify the existence of "Reliability" parameter if the integration have reputation command.
* Fixed a bug where terminating the **lint** command failed (`ctrl + c`).
* Removed the validation of a subtype change in integrations and scripts from **validate**.
* Fixed an issue where **download** did not behave as expected when prompting for a version update. Reported by @K-Yo
* Added support for adoption release notes.
* Fixed an issue where **merge-id-sets** failed when a key was missing in one id-set.json.
* Fixed a bug where some mypy messages were not parsed properly in **lint**.
* Added a validation to the **validate** command, failing when '`fromversion`' or '`toversion`' in a content entity are incorrect format.
* Added a validation to the **validate** command, checking if `fromversion` <= `toversion`.
* Fixed an issue where coverage reports used the wrong logging level, marking debug logs as errors.
* Added a new validation to the **validate** command, to check when the discouraged `http` prefixes are used when setting defaultvalue, rather than `https`.
* Added a check to the **lint** command for finding hard-coded usage of the http protocol.
* Locked the dependency on Docker.
* Removed a traceback line from the **init** command templates: BaseIntegration, BaseScript.
* Updated the token in **_add_pr_comment** method from the content-bot token to the xsoar-bot token.

## 1.6.7

* Added the `types-markdown` dependency, adding markdown capabilities to existing linters using the [Markdown](https://pypi.org/project/Markdown/) package.
* Added support in the **format** command to remove nonexistent incident/indicator fields from *layouts/mappers*
* Added the `Note: XXX` and `XXX now generally available.` release notes templates to **doc-review** command.
* Updated the logs shown during the docker build step.
* Removed a false warning about configuring the `GITLAB_TOKEN` environment variable when it's not needed.
* Removed duplicate identifiers for XSIAM integrations.
* Updated the *tags* and *use cases* in pack metadata validation to use the local files only.
* Fixed the error message in checkbox validation where the defaultvalue is wrong and added the name of the variable that should be fixed.
* Added types to `find_type_by_path` under tools.py.
* Fixed an issue where YAML files contained incorrect value type for `tests` key when running `format --deprecate`.
* Added a deprecation message to the `tests:` section of yaml files when running `format --deprecate`.
* Added use case for **validate** on *wizard* objects - set_playbook is mapped to all integrations.
* Added the 'integration-get-indicators' commands to be ignored by the **verify_yml_commands_match_readme** validation, the validation will no longer fail if these commands are not in the readme file.
* Added a new validation to the **validate** command to verify that if the phrase "breaking changes" is present in a pack release notes, a JSON file with the same name exists and contains the relevant breaking changes information.
* Improved logs when running test playbooks (in a build).
* Fixed an issue in **upload** did not include list-type content items. @nicolas-rdgs
* Reverted release notes to old format.

## 1.6.6

* Added debug print when excluding item from ID set due to missing dependency.
* Added a validation to the **validate** command, failing when non-ignorable errors are present in .pack-ignore.
* Fixed an issue where `mdx server` did not close when stopped in mid run.
* Fixed an issue where `-vvv` flag did not print logs on debug level.
* enhanced ***validate*** command to list all command names affected by a backward compatibility break, instead of only one.
* Added support for Wizard content item in the **format**, **validate**, **upload**, **create-id-set**, **find-dependecies** and **create-content-artifacts** commands.
* Added a new flag to the **validate** command, allowing to run specific validations.
* Added support in **unify** and **create-content-artifacts** for displaying different documentations (detailed description + readme) for content items, depending on the marketplace version.
* Fixed an issue in **upload** where list items were not uploaded.
* Added a new validation to **validate** command to verify that *cliName* and *id* keys of the incident field or the indicator field are matches.
* Added the flag '-x', '--xsiam' to **upload** command to upload XSIAM entities to XSIAM server.
* Fixed the integration field *isFetchEvents* to be in lowercase.
* Fixed an issue where **validate -i** run after **format -i** on an existing file in the repo instead of **validate -g**.
* Added the following commands: 'update-remote-data', 'get-modified-remote-data', 'update-remote-system' to be ignored by the **verify_yml_commands_match_readme** validation, the validation will no longer fail if these commands are not in the readme file.
* Updated the release note template to include a uniform format for all items.
* Added HelloWorldSlim template option for *--template* flag in **demisto-sdk init** command.
* Fixed an issue where the HelloWorldSlim template in **demisto-sdk init** command had an integration id that was conflicting with HelloWorld integration id.
* Updated the SDK to use demisto-py 3.1.6, allowing use of a proxy with an environment variable.
* Set the default logger level to `warning`, to avoid unwanted debug logs.
* The **format** command now validates that default value of checkbox parameters is a string 'true' or 'false'.
* Fixed an issue where `FileType.PLAYBOOK` would show instead of `Playbook` in readme error messages.
* Added a new validation to **validate** proper defaultvalue for checkbox fields.

## 1.6.5

* Fixed an issue in the **format** command where the `id` field was overwritten for existing JSON files.
* Fixed an issue where the **doc-review** command was successful even when the release-note is malformed.
* Added timestamps to the `demisto-sdk` logger.
* Added time measurements to **lint**.
* Added the flag '-d', '--dependency' to **find-dependencies** command to get the content items that cause the dependencies between two packs.
* Fixed an issue where **update-release-notes** used the *trigger_id* field instead of the *trigger_name* field.
* Fixed an issue where **doc-review** failed to recognize script names, in scripts using the old file structure.
* Fixed an issue where concurrent processes created by **lint** caused deadlocks when opening files.
* Fixed an issue in the **format** command where `_dev` or `_copy` suffixes weren't removed from the subscript names in playbooks and layouts.
* Fixed an issue where **validate** failed on nonexistent `README.md` files.
* Added support of XSIAM content items to the **validate** command.
* Report **lint** summary results and failed packages after reporting time measurements.

## 1.6.4

* Added the new **generate-yml-from-python** command.
* Added a code *type* indication for integration and script objects in the *ID Set*.
* Added the [Vulture](https://github.com/jendrikseipp/vulture) linter to the pre-commit hook.
* The `demisto-sdk` pack will now be distributed via PyPi with a **wheel** file.
* Fixed a bug where any edited json file that contained a forward slash (`/`) escaped.
* Added a new validation to **validate** command to verify that the metadata *currentVersion* is
the same as the last release note version.
* The **validate** command now checks if there're none-deprecated integration commands that are missing from the readme file.
* Fixed an issue where *dockerimage* changes in Scripts weren't recognized by the **update-release-notes** command.
* Fixed an issue where **update-xsoar-config-file** did not properly insert the marketplace packs list to the file.
* Added the pack name to the known words by default when running the **doc-review** command.
* Added support for new XSIAM entities in **create-id-set** command.
* Added support for new XSIAM entities in **create-content-artifacts** command.
* Added support for Parsing/Modeling Rule content item in the **unify** command.
* Added the integration name, the commands name and the script name to the known words by default when running the **doc-review** command.
* Added an argument '-c' '--custom' to the **unify** command, if True will append to the unified yml name/display/id the custom label provided
* Added support for sub words suggestion in kebab-case sentences when running the **doc-review** command.
* Added support for new XSIAM entities in **update-release-notes** command.
* Enhanced the message of alternative suggestion words shown when running **doc-review** command.
* Fixed an incorrect error message, in case `node` is not installed on the machine.
* Fixed an issue in the **lint** command where the *check-dependent-api-modules* argument was set to true by default.
* Added a new command **generate-unit-tests**.
* Added a new validation to **validate** all SIEM integration have the same suffix.
* Fixed the destination path of the unified parsing/modeling rules in **create-content-artifacts** command.
* Fixed an issue in the **validate** command, where we validated wrongfully the existence of readme file for the *ApiModules* pack.
* Fixed an issue in the **validate** command, where an error message that was displayed for scripts validation was incorrect.
* Fixed an issue in the **validate** and **format** commands where *None* arguments in integration commands caused the commands to fail unexpectedly.
* Added support for running tests on XSIAM machines in the **test-content** command.
* Fixed an issue where the **validate** command did not work properly when deleting non-content items.
* Added the flag '-d', '--dependency' to **find-dependencies** command to get the content items that cause the dependencies between two packs.

## 1.6.3

* **Breaking change**: Fixed a typo in the **validate** `--quiet-bc-validation` flag (was `--quite-bc-validation`). @upstart-swiss
* Dropped support for python 3.7: Demisto-SDK is now supported on Python 3.8 or newer.
* Added an argument to YAMLHandler, allowing to set a maximal width for YAML files. This fixes an issue where a wrong default was used.
* Added the detach mechanism to the **upload** command, If you set the --input-config-file flag, any files in the repo's SystemPacks folder will be detached.
* Added the reattach mechanism to the **upload** command, If you set the --input-config-file flag, any detached item in your XSOAR instance that isn't currently in the repo's SystemPacks folder will be re-attached.
* Fixed an issue in the **validate** command that did not work properly when using the *-g* flag.
* Enhanced the dependency message shown when running **lint**.
* Fixed an issue where **update-release-notes** didn't update the currentVersion in pack_metadata.
* Improved the logging in **test-content** for helping catch typos in external playbook configuration.

## 1.6.2

* Added dependency validation support for core marketplacev2 packs.
* Fixed an issue in **update-release-notes** where suggestion fix failed in validation.
* Fixed a bug where `.env` files didn't load. @nicolas-rdgs
* Fixed a bug where **validate** command failed when the *categories* field in the pack metadata was empty for non-integration packs.
* Added *system* and *item-type* arguments to the **download** command, used when downloading system items.
* Added a validation to **validate**, checking that each script, integration and playbook have a README file. This validation only runs when the command is called with either the `-i` or the `-g` flag.
* Fixed a regression issue with **doc-review**, where the `-g` flag did not work.
* Improved the detection of errors in **doc-review** command.
* The **validate** command now checks if a readme file is empty, only for packs that contain playbooks or were written by a partner.
* The **validate** command now makes sure common contextPath values (e.g. `DBotScore.Score`) have a non-empty description, and **format** populates them automatically.
* Fixed an issue where the **generate-outputs** command did not work properly when examples were provided.
* Fixed an issue in the **generate-outputs** command, where the outputs were not written to the specified output path.
* The **generate-outputs** command can now generate outputs from multiple calls to the same command (useful when different args provide different outputs).
* The **generate-outputs** command can now update a yaml file with new outputs, without deleting or overwriting existing ones.
* Fixed a bug where **doc-review** command failed on existing templates.
* Fixed a bug where **validate** command failed when the word demisto is in the repo README file.
* Added support for adding test-playbooks to the zip file result in *create-content-artifacts* command for marketplacev2.
* Fixed an issue in **find-dependencies** where using the argument *-o* without the argument *--all-packs-dependencies* did not print a proper warning.
* Added a **validate** check to prevent deletion of files whose deletion is not supported by the XSOAR marketplace.
* Removed the support in the *maintenance* option of the *-u* flag in the **update-release-notes** command.
* Added validation for forbidden words and phrases in the **doc-review** command.
* Added a retries mechanism to the **test-content** command to stabilize the build process.
* Added support for all `git` platforms to get remote files.
* Refactored the **format** command's effect on the *fromversion* field:
  * Fixed a bug where the *fromversion* field was removed when modifying a content item.
  * Updated the general default *fromversion* and the default *fromversion* of newly-introduced content items (e.g. `Lists`, `Jobs`).
  * Added an interactive mode functionality for all content types, to ask the user whether to set a default *fromversion*, if could not automatically determine its value. Use `-y` to assume 'yes' as an answer to all prompts and run non-interactively.

## 1.6.1

* Added the '--use-packs-known-words' argument to the **doc-review** command
* Added YAML_Loader to handle yaml files in a standard way across modules, replacing PYYAML.
* Fixed an issue when filtering items using the ID set in the **create-content-artifacts** command.
* Fixed an issue in the **generate-docs** command where tables were generated with an empty description column.
* Fixed an issue in the **split** command where splitting failed when using relative input/output paths.
* Added warning when inferred files are missing.
* Added to **validate** a validation for integration image dimensions, which should be 120x50px.
* Improved an error in the **validate** command to better differentiate between the case where a required fetch parameter is malformed or missing.

## 1.6.0

* Fixed an issue in the **create-id-set** command where similar items from different marketplaces were reported as duplicated.
* Fixed typo in demisto-sdk init
* Fixed an issue where the **lint** command did not handle all container exit codes.
* Add to **validate** a validation for pack name to make sure it is unchanged.
* Added a validation to the **validate** command that verifies that the version in the pack_metdata file is written in the correct format.
* Fixed an issue in the **format** command where missing *fromVersion* field in indicator fields caused an error.

## 1.5.9

* Added option to specify `External Playbook Configuration` to change inputs of Playbooks triggered as part of **test-content**
* Improved performance of the **lint** command.
* Improved performance of the **validate** command when checking README images.
* ***create-id-set*** command - the default value of the **marketplace** argument was changed from ‘xsoar’ to all packs existing in the content repository. When using the command, make sure to pass the relevant marketplace to use.

## 1.5.8

* Fixed an issue where the command **doc-review** along with the argument `--release-notes` failed on yml/json files with invalid schema.
* Fixed an issue where the **lint** command failed on packs using python 3.10

## 1.5.7

* Fixed an issue where reading remote yaml files failed.
* Fixed an issue in **validate** failed with no error message for lists (when no fromVersion field was found).
* Fixed an issue when running **validate** or **format** in a gitlab repository, and failing to determine its project id.
* Added an enhancement to **split**, handling an empty output argument.
* Added the ability to add classifiers and mappers to conf.json.
* Added the Alias field to the incident field schema.

## 1.5.6

* Added 'deprecated' release notes template.
* Fixed an issue where **run-test-playbook** command failed to get the task entries when the test playbook finished with errors.
* Fixed an issue in **validate** command when running with `no-conf-json` argument to ignore the `conf.json` file.
* Added error type text (`ERROR` or `WARNING`) to **validate** error prints.
* Fixed an issue where the **format** command on test playbook did not format the ID to be equal to the name of the test playbook.
* Enhanced the **update-release-notes** command to automatically commit release notes config file upon creation.
* The **validate** command will validate that an indicator field of type html has fromVersion of 6.1.0 and above.
* The **format** command will now add fromVersion 6.1.0 to indicator field of type html.
* Added support for beta integrations in the **format** command.
* Fixed an issue where the **postman-codegen** command failed when called with the `--config-out` flag.
* Removed the integration documentation from the detailed description while performing **split** command to the unified yml file.
* Removed the line which indicates the version of the product from the README.md file for new contributions.

## 1.5.5

* Fixed an issue in the **update-release-notes** command, which did not work when changes were made in multiple packs.
* Changed the **validate** command to fail on missing test-playbooks only if no unittests are found.
* Fixed `to_kebab_case`, it will now deal with strings that have hyphens, commas or periods in them, changing them to be hyphens in the new string.
* Fixed an issue in the **create-id-set** command, where the `source` value included the git token if it was specified in the remote url.
* Fixed an issue in the **merge-id-set** command, where merging fails because of duplicates but the packs are in the XSOAR repo but in different version control.
* Fixed missing `Lists` Content Item as valid `IDSetType`
* Added enhancement for **generate-docs**. It is possible to provide both file or a comma seperated list as `examples`. Also, it's possible to provide more than one example for a script or a command.
* Added feature in **format** to sync YML and JSON files to the `master` file structure.
* Added option to specify `Incident Type`, `Incoming Mapper` and `Classifier` when configuring instance in **test-content**
* added a new command **run-test-playbook** to run a test playbook in a given XSOAR instance.
* Fixed an issue in **format** when running on a modified YML, that the `id` value is not changed to its old `id` value.
* Enhancement for **split** command, replace `ApiModule` code block to `import` when splitting a YML.
* Fixed an issue where indicator types were missing from the pack's content, when uploading using **zip-packs**.
* The request data body format generated in the **postman-codegen** will use the python argument's name and not the raw data argument's name.
* Added the flag '--filter-by-id-set' to **create-content-artifacts** to create artifacts only for items in the given id_set.json.

## 1.5.4

* Fixed an issue with the **format** command when contributing via the UI
* The **format** command will now not remove the `defaultRows` key from incident, indicator and generic fields with `type: grid`.
* Fixed an issue with the **validate** command when a layoutscontainer did not have the `fromversion` field set.
* added a new command **update-xsoar-config-file** to handle your XSOAR Configuration File.
* Added `skipVerify` argument in **upload** command to skip pack signature verification.
* Fixed an issue when the **run** command  failed running when there’s more than one playground, by explicitly using the current user’s playground.
* Added support for Job content item in the **format**, **validate**, **upload**, **create-id-set**, **find-dependecies** and **create-content-artifacts** commands.
* Added a **source** field to the **id_set** entitles.
* Two entitles will not consider as duplicates if they share the same pack and the same source.
* Fixed a bug when duplicates were found in **find_dependencies**.
* Added function **get_current_repo** to `tools`.
* The **postman-codegen** will not have duplicates argument name. It will rename them to the minimum distinguished shared path for each of them.

## 1.5.3

* The **format** command will now set `unsearchable: True` for incident, indicator and generic fields.
* Fixed an issue where the **update-release-notes** command crashes with `--help` flag.
* Added validation to the **validate** command that verifies the `unsearchable` key in incident, indicator and generic fields is set to true.
* Removed a validation that DBotRole should be set for automation that requires elevated permissions to the `XSOAR-linter` in the **lint** command.
* Fixed an issue in **Validate** command where playbooks conditional tasks were mishandeled.
* Added a validation to prevent contributors from using the `fromlicense` key as a configuration parameter in an integration's YML
* Added a validation to ensure that the type for **API token** (and similar) parameters are configured correctly as a `credential` type in the integration configuration YML.
* Added an assertion that checks for duplicated requests' names when generating an integration from a postman collection.
* Added support for [.env files](https://pypi.org/project/python-dotenv/). You can now add a `.env` file to your repository with the logging information instead of setting a global environment variables.
* When running **lint** command with --keep-container flag, the docker images are committed.
* The **validate** command will not return missing test playbook error when given a script with dynamic-section tag.

## 1.5.2

* Added a validation to **update-release-notes** command to ensure that the `--version` flag argument is in the right format.
* added a new command **coverage-analyze** to generate and print coverage reports.
* Fixed an issue in **validate** in repositories which are not in GitHub or GitLab
* Added a validation that verifies that readme image absolute links do not contain the working branch name.
* Added support for List content item in the **format**, **validate**, **download**, **upload**, **create-id-set**, **find-dependecies** and **create-content-artifacts** commands.
* Added a validation to ensure reputation command's default argument is set as an array input.
* Added the `--fail-duplicates` flag for the **merge-id-set** command which will fail the command if duplicates are found.
* Added the `--fail-duplicates` flag for the **create-id-set** command which will fail the command if duplicates are found.

## 1.5.1

* Fixed an issue where **validate** command failed to recognized test playbooks for beta integrations as valid tests.
* Fixed an issue were the **validate** command was falsely recognizing image paths in readme files.
* Fixed an issue where the **upload** command error message upon upload failure pointed to wrong file rather than to the pack metadata.
* Added a validation that verifies that each script which appears in incident fields, layouts or layout containers exists in the id_set.json.
* Fixed an issue where the **postman code-gen** command generated double dots for context outputs when it was not needed.
* Fixed an issue where there **validate** command on release notes file crashed when author image was added or modified.
* Added input handling when running **find-dependencies**, replacing string manipulations.
* Fixed an issue where the **validate** command did not handle multiple playbooks with the same name in the id_set.
* Added support for GitLab repositories in **validate**

## 1.5.0

* Fixed an issue where **upload** command failed to upload packs not under content structure.
* Added support for **init** command to run from non-content repo.
* The **split-yml** has been renamed to **split** and now supports splitting Dashboards from unified Generic Modules.
* Fixed an issue where the skipped tests validation ran on the `ApiModules` pack in the **validate** command.
* The **init** command will now create the `Generic Object` entities directories.
* Fixed an issue where the **format** command failed to recognize changed files from git.
* Fixed an issue where the **json-to-outputs** command failed checking whether `0001-01-01T00:00:00` is of type `Date`
* Added to the **generate context** command to generate context paths for integrations from an example file.
* Fixed an issue where **validate** failed on release notes configuration files.
* Fixed an issue where the **validate** command failed on pack input if git detected changed files outside of `Packs` directory.
* Fixed an issue where **validate** command failed to recognize files inside validated pack when validation release notes, resulting in a false error message for missing entity in release note.
* Fixed an issue where the **download** command failed when downloading an invalid YML, instead of skipping it.

## 1.4.9

* Added validation that the support URL in partner contribution pack metadata does not lead to a GitHub repo.
* Enhanced ***generate-docs*** with default `additionalinformation` (description) for common parameters.
* Added to **validate** command a validation that a content item's id and name will not end with spaces.
* The **format** command will now remove trailing whitespaces from content items' id and name fields.
* Fixed an issue where **update-release-notes** could fail on files outside the user given pack.
* Fixed an issue where the **generate-test-playbook** command would not place the playbook in the proper folder.
* Added to **validate** command a validation that packs with `Iron Bank` uses the latest docker from Iron Bank.
* Added to **update-release-notes** command support for `Generic Object` entities.
* Fixed an issue where playbook `fromversion` mismatch validation failed even if `skipunavailable` was set to true.
* Added to the **create artifacts** command support for release notes configuration file.
* Added validation to **validate** for release notes config file.
* Added **isoversize** and **isautoswitchedtoquietmode** fields to the playbook schema.
* Added to the **update-release-notes** command `-bc` flag to generate template for breaking changes version.
* Fixed an issue where **validate** did not search description files correctly, leading to a wrong warning message.

## 1.4.8

* Fixed an issue where yml files with `!reference` failed to load properly.
* Fixed an issue when `View Integration Documentation` button was added twice during the download and re-upload.
* Fixed an issue when `(Partner Contribution)` was added twice to the display name during the download and re-upload.
* Added the following enhancements in the **generate-test-playbook** command:
  * Added the *--commands* argument to generate tasks for specific commands.
  * Added the *--examples* argument to get the command examples file path and generate tasks from the commands and arguments specified there.
  * Added the *--upload* flag to specify whether to upload the test playbook after the generation.
  * Fixed the output condition generation for outputs of type `Boolean`.

## 1.4.7

* Fixed an issue where an empty list for a command context didn't produce an indication other than an empty table.
* Fixed an issue where the **format** command has incorrectly recognized on which files to run when running using git.
* Fixed an issue where author image validations were not checked properly.
* Fixed an issue where new old-formatted scripts and integrations were not validated.
* Fixed an issue where the wording in the from version validation error for subplaybooks was incorrect.
* Fixed an issue where the **update-release-notes** command used the old docker image version instead of the new when detecting a docker change.
* Fixed an issue where the **generate-test-playbook** command used an incorrect argument name as default
* Fixed an issue where the **json-to-outputs** command used an incorrect argument name as default when using `-d`.
* Fixed an issue where validations failed while trying to validate non content files.
* Fixed an issue where README validations did not work post VS Code formatting.
* Fixed an issue where the description validations were inconsistent when running through an integration file or a description file.

## 1.4.6

* Fixed an issue where **validate** suggests, with no reason, running **format** on missing mandatory keys in yml file.
* Skipped existence of TestPlaybook check on community and contribution integrations.
* Fixed an issue where pre-commit didn't run on the demisto_sdk/commands folder.
* The **init** command will now change the script template name in the code to the given script name.
* Expanded the validations performed on beta integrations.
* Added support for PreProcessRules in the **format**, **validate**, **download**, and **create-content-artifacts** commands.
* Improved the error messages in **generate-docs**, if an example was not provided.
* Added to **validate** command a validation that a content entity or a pack name does not contain the words "partner" and "community".
* Fixed an issue where **update-release-notes** ignores *--text* flag while using *-f*
* Fixed the outputs validations in **validate** so enrichment commands will not be checked to have DBotScore outputs.
* Added a new validation to require the dockerimage key to exist in an integration and script yml files.
* Enhanced the **generate-test-playbook** command to use only integration tested on commands, rather than (possibly) other integrations implementing them.
* Expanded unify command to support GenericModules - Unifies a GenericModule object with its Dashboards.
* Added validators for generic objects:
  * Generic Field validator - verify that the 'fromVersion' field is above 6.5.0, 'group' field equals 4 and 'id' field starts with the prefix 'generic_'.
  * Generic Type validator - verify that the 'fromVersion' field is above 6.5.0
  * Generic Module validator - verify that the 'fromVersion' field is above 6.5.0
  * Generic Definition validator - verify that the 'fromVersion' field is above 6.5.0
* Expanded Format command to support Generic Objects - Fixes generic objects according to their validations.
* Fixed an issue where the **update-release-notes** command did not handle ApiModules properly.
* Added option to enter a dictionary or json of format `[{field_name:description}]` in the **json-to-outputs** command,
  with the `-d` flag.
* Improved the outputs for the **format** command.
* Fixed an issue where the validations performed after the **format** command were inconsistent with **validate**.
* Added to the **validate** command a validation for the author image.
* Updated the **create-content-artifacts** command to support generic modules, definitions, fields and types.
* Added an option to ignore errors for file paths and not only file name in .pack-ignore file.

## 1.4.5

* Enhanced the **postman-codegen** command to name all generated arguments with lower case.
* Fixed an issue where the **find-dependencies** command miscalculated the dependencies for playbooks that use generic commands.
* Fixed an issue where the **validate** command failed in external repositories in case the DEMISTO_SDK_GITHUB_TOKEN was not set.
* Fixed an issue where **openapi-codegen** corrupted the swagger file by overwriting configuration to swagger file.
* Updated the **upload** command to support uploading zipped packs to the marketplace.
* Added to the **postman-codegen** command support of path variables.
* Fixed an issue where **openapi-codegen** entered into an infinite loop on circular references in the swagger file.
* The **format** command will now set `fromVersion: 6.2.0` for widgets with 'metrics' data type.
* Updated the **find-dependencies** command to support generic modules, definitions, fields and types.
* Fixed an issue where **openapi-codegen** tried to extract reference example outputs, leading to an exception.
* Added an option to ignore secrets automatically when using the **init** command to create a pack.
* Added a tool that gives the ability to temporarily suppress console output.

## 1.4.4

* When formatting incident types with Auto-Extract rules and without mode field, the **format** command will now add the user selected mode.
* Added new validation that DBotRole is set for scripts that requires elevated permissions to the `XSOAR-linter` in the **lint** command.
* Added url escaping to markdown human readable section in generate docs to avoid autolinking.
* Added a validation that mapper's id and name are matching. Updated the format of mapper to include update_id too.
* Added a validation to ensure that image paths in the README files are valid.
* Fixed **find_type** function to correctly find test files, such as, test script and test playbook.
* Added scheme validations for the new Generic Object Types, Fields, and Modules.
* Renamed the flag *--input-old-version* to *--old-version* in the **generate-docs** command.
* Refactored the **update-release-notes** command:
  * Replaced the *--all* flag with *--use-git* or *-g*.
  * Added the *--force* flag to update the pack release notes without changes in the pack.
  * The **update-release-notes** command will now update all dependent integrations on ApiModule change, even if not specified.
  * If more than one pack has changed, the full list of updated packs will be printed at the end of **update-release-notes** command execution.
  * Fixed an issue where the **update-release-notes** command did not add docker image release notes entry for release notes file if a script was changed.
  * Fixed an issue where the **update-release-notes** command did not detect changed files that had the same name.
  * Fixed an issue in the **update-release-notes** command where the version support of JSON files was mishandled.
* Fixed an issue where **format** did not skip files in test and documentation directories.
* Updated the **create-id-set** command to support generic modules, definitions, fields and types.
* Changed the **convert** command to generate old layout fromversion to 5.0.0 instead of 4.1.0
* Enhanced the command **postman-codegen** with type hints for templates.

## 1.4.3

* Fixed an issue where **json-to-outputs** command returned an incorrect output when json is a list.
* Fixed an issue where if a pack README.md did not exist it could cause an error in the validation process.
* Fixed an issue where the *--name* was incorrectly required in the **init** command.
* Adding the option to run **validate** on a specific path while using git (*-i* & *-g*).
* The **format** command will now change UUIDs in .yml and .json files to their respective content entity name.
* Added a playbook validation to check if a task sub playbook exists in the id set in the **validate** command.
* Added the option to add new tags/usecases to the approved list and to the pack metadata on the same pull request.
* Fixed an issue in **test_content** where when different servers ran tests for the same integration, the server URL parameters were not set correctly.
* Added a validation in the **validate** command to ensure that the ***endpoint*** command is configured correctly in yml file.
* Added a warning when pack_metadata's description field is longer than 130 characters.
* Fixed an issue where a redundant print occurred on release notes validation.
* Added new validation in the **validate** command to ensure that the minimal fromVersion in a widget of type metrics will be 6.2.0.
* Added the *--release-notes* flag to demisto-sdk to get the current version release notes entries.

## 1.4.2

* Added to `pylint` summary an indication if a test was skipped.
* Added to the **init** command the option to specify fromversion.
* Fixed an issue where running **init** command without filling the metadata file.
* Added the *--docker-timeout* flag in the **lint** command to control the request timeout for the Docker client.
* Fixed an issue where **update-release-notes** command added only one docker image release notes entry for release notes file, and not for every entity whom docker image was updated.
* Added a validation to ensure that incident/indicator fields names starts with their pack name in the **validate** command. (Checked only for new files and only when using git *-g*)
* Updated the **find-dependencies** command to return the 'dependencies' according the layout type ('incident', 'indicator').
* Enhanced the "vX" display name validation for scripts and integrations in the **validate** command to check for every versioned script or integration, and not only v2.
* Added the *--fail-duplicates* flag for the **create-id-set** command which will fail the command if duplicates are found.
* Added to the **generate-docs** command automatic addition to git when a new readme file is created.

## 1.4.1

* When in private repo without `DEMSITO_SDK_GITHUB_TOKEN` configured, get_remote_file will take files from the local origin/master.
* Enhanced the **unify** command when giving input of a file and not a directory return a clear error message.
* Added a validation to ensure integrations are not skipped and at least one test playbook is not skipped for each integration or script.
* Added to the Content Tests support for `context_print_dt`, which queries the incident context and prints the result as a json.
* Added new validation for the `xsoar_config.json` file in the **validate** command.
* Added a version differences section to readme in **generate-docs** command.
* Added the *--docs-format* flag in the **integration-diff** command to get the output in README format.
* Added the *--input-old-version* and *--skip-breaking-changes* flags in the **generate-docs** command to get the details for the breaking section and to skip the breaking changes section.

## 1.4.0

* Enable passing a comma-separated list of paths for the `--input` option of the **lint** command.
* Added new validation of unimplemented test-module command in the code to the `XSOAR-linter` in the **lint** command.
* Fixed the **generate-docs** to handle integration authentication parameter.
* Added a validation to ensure that description and README do not contain the word 'Demisto'.
* Improved the deprecated message validation required from playbooks and scripts.
* Added the `--quite-bc-validation` flag for the **validate** command to run the backwards compatibility validation in quite mode (errors is treated like warnings).
* Fixed the **update release notes** command to display a name for old layouts.
* Added the ability to append to the pack README credit to contributors.
* Added identification for parameter differences in **integration-diff** command.
* Fixed **format** to use git as a default value.
* Updated the **upload** command to support reports.
* Fixed an issue where **generate-docs** command was displaying 'None' when credentials parameter display field configured was not configured.
* Fixed an issue where **download** did not return exit code 1 on failure.
* Updated the validation that incident fields' names do not contain the word incident will aplly to core packs only.
* Added a playbook validation to verify all conditional tasks have an 'else' path in **validate** command.
* Renamed the GitHub authentication token environment variable `GITHUB_TOKEN` to `DEMITO_SDK_GITHUB_TOKEN`.
* Added to the **update-release-notes** command automatic addition to git when new release notes file is created.
* Added validation to ensure that integrations, scripts, and playbooks do not contain the entity type in their names.
* Added the **convert** command to convert entities between XSOAR versions.
* Added the *--deprecate* flag in **format** command to deprecate integrations, scripts, and playbooks.
* Fixed an issue where ignoring errors did not work when running the **validate** command on specific files (-i).

## 1.3.9

* Added a validation verifying that the pack's README.md file is not equal to pack description.
* Fixed an issue where the **Assume yes** flag did not work properly for some entities in the **format** command.
* Improved the error messages for separators in folder and file names in the **validate** command.
* Removed the **DISABLE_SDK_VERSION_CHECK** environment variable. To disable new version checks, use the **DEMISTO_SDK_SKIP_VERSION_CHECK** envirnoment variable.
* Fixed an issue where the demisto-sdk version check failed due to a rate limit.
* Fixed an issue with playbooks scheme validation.

## 1.3.8

* Updated the **secrets** command to work on forked branches.

## 1.3.7

* Added a validation to ensure correct image and description file names.
* Fixed an issue where the **validate** command failed when 'display' field in credentials param in yml is empty but 'displaypassword' was provided.
* Added the **integration-diff** command to check differences between two versions of an integration and to return a report of missing and changed elements in the new version.
* Added a validation verifying that the pack's README.md file is not missing or empty for partner packs or packs contains use cases.
* Added a validation to ensure that the integration and script folder and file names will not contain separators (`_`, `-`, ``).
* When formatting new pack, the **format** command will set the *fromversion* key to 5.5.0 in the new files without fromversion.

## 1.3.6

* Added a validation that core packs are not dependent on non-core packs.
* Added a validation that a pack name follows XSOAR standards.
* Fixed an issue where in some cases the `get_remote_file` function failed due to an invalid path.
* Fixed an issue where running **update-release-notes** with updated integration logo, did not detect any file changes.
* Fixed an issue where the **create-id-set** command did not identify unified integrations correctly.
* Fixed an issue where the `CommonTypes` pack was not identified as a dependency for all feed integrations.
* Added support for running SDK commands in private repositories.
* Fixed an issue where running the **init** command did not set the correct category field in an integration .yml file for a newly created pack.
* When formatting new contributed pack, the **format** command will set the *fromversion* key to 6.0.0 in the relevant files.
* If the environment variable "DISABLE_SDK_VERSION_CHECK" is define, the demisto-sdk will no longer check for newer version when running a command.
* Added the `--use-pack-metadata` flag for the **find-dependencies** command to update the calculated dependencies using the the packs metadata files.
* Fixed an issue where **validate** failed on scripts in case the `outputs` field was set to `None`.
* Fixed an issue where **validate** was failing on editing existing release notes.
* Added a validation for README files verifying that the file doesn't contain template text copied from HelloWorld or HelloWorldPremium README.

## 1.3.5

* Added a validation that layoutscontainer's id and name are matching. Updated the format of layoutcontainer to include update_id too.
* Added a validation that commands' names and arguments in core packs, or scripts' arguments do not contain the word incident.
* Fixed issue where running the **generate-docs** command with -c flag ran all the commands and not just the commands specified by the flag.
* Fixed the error message of the **validate** command to not always suggest adding the *description* field.
* Fixed an issue where running **format** on feed integration generated invalid parameter structure.
* Fixed an issue where the **generate-docs** command did not add all the used scripts in a playbook to the README file.
* Fixed an issue where contrib/partner details might be added twice to the same file, when using unify and create-content-artifacts commands
* Fixed issue where running **validate** command on image-related integration did not return the correct outputs to json file.
* When formatting playbooks, the **format** command will now remove empty fields from SetIncident, SetIndicator, CreateNewIncident, CreateNewIndicator script arguments.
* Added an option to fill in the developer email when running the **init** command.

## 1.3.4

* Updated the **validate** command to check that the 'additionalinfo' field only contains the expected value for feed required parameters and not equal to it.
* Added a validation that community/partner details are not in the detailed description file.
* Added a validation that the Use Case tag in pack_metadata file is only used when the pack contains at least one PB, Incident Type or Layout.
* Added a validation that makes sure outputs in integrations are matching the README file when only README has changed.
* Added the *hidden* field to the integration schema.
* Fixed an issue where running **format** on a playbook whose `name` does not equal its `id` would cause other playbooks who use that playbook as a sub-playbook to fail.
* Added support for local custom command configuration file `.demisto-sdk-conf`.
* Updated the **format** command to include an update to the description file of an integration, to remove community/partner details.

## 1.3.3

* Fixed an issue where **lint** failed where *.Dockerfile* exists prior running the lint command.
* Added FeedHelloWorld template option for *--template* flag in **demisto-sdk init** command.
* Fixed issue where **update-release-notes** deleted release note file if command was called more than once.
* Fixed issue where **update-release-notes** added docker image release notes every time the command was called.
* Fixed an issue where running **update-release-notes** on a pack with newly created integration, had also added a docker image entry in the release notes.
* Fixed an issue where `XSOAR-linter` did not find *NotImplementedError* in main.
* Added validation for README files verifying their length (over 30 chars).
* When using *-g* flag in the **validate** command it will now ignore untracked files by default.
* Added the *--include-untracked* flag to the **validate** command to include files which are untracked by git in the validation process.
* Improved the `pykwalify` error outputs in the **validate** command.
* Added the *--print-pykwalify* flag to the **validate** command to print the unchanged output from `pykwalify`.

## 1.3.2

* Updated the format of the outputs when using the *--json-file* flag to create a JSON file output for the **validate** and **lint** commands.
* Added the **doc-review** command to check spelling in .md and .yml files as well as a basic release notes review.
* Added a validation that a pack's display name does not already exist in content repository.
* Fixed an issue where the **validate** command failed to detect duplicate params in an integration.
* Fixed an issue where the **validate** command failed to detect duplicate arguments in a command in an integration.

## 1.3.1

* Fixed an issue where the **validate** command failed to validate the release notes of beta integrations.
* Updated the **upload** command to support indicator fields.
* The **validate** and **update-release-notes** commands will now check changed files against `demisto/master` if it is configured locally.
* Fixed an issue where **validate** would incorrectly identify files as renamed.
* Added a validation that integration properties (such as feed, mappers, mirroring, etc) are not removed.
* Fixed an issue where **validate** failed when comparing branch against commit hash.
* Added the *--no-pipenv* flag to the **split-yml** command.
* Added a validation that incident fields and incident types are not removed from mappers.
* Fixed an issue where the *c
reate-id-set* flag in the *validate* command did not work while not using git.
* Added the *hiddenusername* field to the integration schema.
* Added a validation that images that are not integration images, do not ask for a new version or RN

## 1.3.0

* Do not collect optional dependencies on indicator types reputation commands.
* Fixed an issue where downloading indicator layoutscontainer objects failed.
* Added a validation that makes sure outputs in integrations are matching the README file.
* Fixed an issue where the *create-id-set* flag in the **validate** command did not work.
* Added a warning in case no id_set file is found when running the **validate** command.
* Fixed an issue where changed files were not recognised correctly on forked branches in the **validate** and the **update-release-notes** commands.
* Fixed an issue when files were classified incorrectly when running *update-release-notes*.
* Added a validation that integration and script file paths are compatible with our convention.
* Fixed an issue where id_set.json file was re created whenever running the generate-docs command.
* added the *--json-file* flag to create a JSON file output for the **validate** and **lint** commands.

## 1.2.19

* Fixed an issue where merge id_set was not updated to work with the new entity of Packs.
* Added a validation that the playbook's version matches the version of its sub-playbooks, scripts, and integrations.

## 1.2.18

* Changed the *skip-id-set-creation* flag to *create-id-set* in the **validate** command. Its default value will be False.
* Added support for the 'cve' reputation command in default arg validation.
* Filter out generic and reputation command from scripts and playbooks dependencies calculation.
* Added support for the incident fields in outgoing mappers in the ID set.
* Added a validation that the taskid field and the id field under the task field are both from uuid format and contain the same value.
* Updated the **format** command to generate uuid value for the taskid field and for the id under the task field in case they hold an invalid values.
* Exclude changes from doc_files directory on validation.
* Added a validation that an integration command has at most one default argument.
* Fixing an issue where pack metadata version bump was not enforced when modifying an old format (unified) file.
* Added validation that integration parameter's display names are capitalized and spaced using whitespaces and not underscores.
* Fixed an issue where beta integrations where not running deprecation validations.
* Allowed adding additional information to the deprecated description.
* Fixing an issue when escaping less and greater signs in integration params did not work as expected.

## 1.2.17

* Added a validation that the classifier of an integration exists.
* Added a validation that the mapper of an integration exists.
* Added a validation that the incident types of a classifier exist.
* Added a validation that the incident types of a mapper exist.
* Added support for *text* argument when running **demisto-sdk update-release-notes** on the ApiModules pack.
* Added a validation for the minimal version of an indicator field of type grid.
* Added new validation for incident and indicator fields in classifiers mappers and layouts exist in the content.
* Added cache for get_remote_file to reducing failures from accessing the remote repo.
* Fixed an issue in the **format** command where `_dev` or `_copy` suffixes weren't removed from the `id` of the given playbooks.
* Playbook dependencies from incident and indicator fields are now marked as optional.
* Mappers dependencies from incident types and incident fields are now marked as optional.
* Classifier dependencies from incident types are now marked as optional.
* Updated **demisto-sdk init** command to no longer create `created` field in pack_metadata file
* Updated **generate-docs** command to take the parameters names in setup section from display field and to use additionalinfo field when exist.
* Using the *verbose* argument in the **find-dependencies** command will now log to the console.
* Improved the deprecated message validation required from integrations.
* Fixed an issue in the **generate-docs** command where **Context Example** section was created when it was empty.

## 1.2.16

* Added allowed ignore errors to the *IDSetValidator*.
* Fixed an issue where an irrelevant id_set validation ran in the **validate** command when using the *--id-set* flag.
* Fixed an issue were **generate-docs** command has failed if a command did not exist in commands permissions file.
* Improved a **validate** command message for missing release notes of api module dependencies.

## 1.2.15

* Added the *ID101* to the allowed ignored errors.

## 1.2.14

* SDK repository is now mypy check_untyped_defs complaint.
* The lint command will now ignore the unsubscriptable-object (E1136) pylint error in dockers based on python 3.9 - this will be removed once a new pylint version is released.
* Added an option for **format** to run on a whole pack.
* Added new validation of unimplemented commands from yml in the code to `XSOAR-linter`.
* Fixed an issue where Auto-Extract fields were only checked for newly added incident types in the **validate** command.
* Added a new warning validation of direct access to args/params dicts to `XSOAR-linter`.

## 1.2.13

* Added new validation of indicators usage in CommandResults to `XSOAR-linter`.
* Running **demisto-sdk lint** will automatically run on changed files (same behavior as the -g flag).
* Removed supported version message from the documentation when running **generate_docs**.
* Added a print to indicate backwards compatibility is being checked in **validate** command.
* Added a percent print when running the **validate** command with the *-a* flag.
* Fixed a regression in the **upload** command where it was ignoring `DEMISTO_VERIFY_SSL` env var.
* Fixed an issue where the **upload** command would fail to upload beta integrations.
* Fixed an issue where the **validate** command did not create the *id_set.json* file when running with *-a* flag.
* Added price change validation in the **validate** command.
* Added validations that checks in read-me for empty sections or leftovers from the auto generated read-me that should be changed.
* Added new code validation for *NotImplementedError* to raise a warning in `XSOAR-linter`.
* Added validation for support types in the pack metadata file.
* Added support for *--template* flag in **demisto-sdk init** command.
* Fixed an issue with running **validate** on master branch where the changed files weren't compared to previous commit when using the *-g* flag.
* Fixed an issue where the `XSOAR-linter` ran *NotImplementedError* validation on scripts.
* Added support for Auto-Extract feature validation in incident types in the **validate** command.
* Fixed an issue in the **lint** command where the *-i* flag was ignored.
* Improved **merge-id-sets** command to support merge between two ID sets that contain the same pack.
* Fixed an issue in the **lint** command where flake8 ran twice.

## 1.2.12

* Bandit now reports also on medium severity issues.
* Fixed an issue with support for Docker Desktop on Mac version 2.5.0+.
* Added support for vulture and mypy linting when running without docker.
* Added support for *prev-ver* flag in **update-release-notes** command.
* Improved retry support when building docker images for linting.
* Added the option to create an ID set on a specific pack in **create-id-set** command.
* Added the *--skip-id-set-creation* flag to **validate** command in order to add the capability to run validate command without creating id_set validation.
* Fixed an issue where **validate** command checked docker image tag on ApiModules pack.
* Fixed an issue where **find-dependencies** did not calculate dashboards and reports dependencies.
* Added supported version message to the documentation and release notes files when running **generate_docs** and **update-release-notes** commands respectively.
* Added new code validations for *NotImplementedError* exception raise to `XSOAR-linter`.
* Command create-content-artifacts additional support for **Author_image.png** object.
* Fixed an issue where schemas were not enforced for incident fields, indicator fields and old layouts in the validate command.
* Added support for **update-release-notes** command to update release notes according to master branch.

## 1.2.11

* Fixed an issue where the ***generate-docs*** command reset the enumeration of line numbering after an MD table.
* Updated the **upload** command to support mappers.
* Fixed an issue where exceptions were no printed in the **format** while the *--verbose* flag is set.
* Fixed an issue where *--assume-yes* flag did not work in the **format** command when running on a playbook without a `fromversion` field.
* Fixed an issue where the **format** command would fail in case `conf.json` file was not found instead of skipping the update.
* Fixed an issue where integration with v2 were recognised by the `name` field instead of the `display` field in the **validate** command.
* Added a playbook validation to check if a task script exists in the id set in the **validate** command.
* Added new integration category `File Integrity Management` in the **validate** command.

## 1.2.10

* Added validation for approved content pack use-cases and tags.
* Added new code validations for *CommonServerPython* import to `XSOAR-linter`.
* Added *default value* and *predefined values* to argument description in **generate-docs** command.
* Added a new validation that checks if *get-mapping-fields* command exists if the integration schema has *{ismappable: true}* in **validate** command.
* Fixed an issue where the *--staged* flag recognised added files as modified in the **validate** command.
* Fixed an issue where a backwards compatibility warning was raised for all added files in the **validate** command.
* Fixed an issue where **validate** command failed when no tests were given for a partner supported pack.
* Updated the **download** command to support mappers.
* Fixed an issue where the ***format*** command added a duplicate parameter.
* For partner supported content packs, added support for a list of emails.
* Removed validation of README files from the ***validate*** command.
* Fixed an issue where the ***validate*** command required release notes for ApiModules pack.

## 1.2.9

* Fixed an issue in the **openapi_codegen** command where it created duplicate functions name from the swagger file.
* Fixed an issue in the **update-release-notes** command where the *update type* argument was not verified.
* Fixed an issue in the **validate** command where no error was raised in case a non-existing docker image was presented.
* Fixed an issue in the **format** command where format failed when trying to update invalid Docker image.
* The **format** command will now preserve the **isArray** argument in integration's reputation commands and will show a warning if it set to **false**.
* Fixed an issue in the **lint** command where *finally* clause was not supported in main function.
* Fixed an issue in the **validate** command where changing any entity ID was not validated.
* Fixed an issue in the **validate** command where *--staged* flag did not bring only changed files.
* Fixed the **update-release-notes** command to ignore changes in the metadata file.
* Fixed the **validate** command to ignore metadata changes when checking if a version bump is needed.

## 1.2.8

* Added a new validation that checks in playbooks for the usage of `DeleteContext` in **validate** command.
* Fixed an issue in the **upload** command where it would try to upload content entities with unsupported versions.
* Added a new validation that checks in playbooks for the usage of specific instance in **validate** command.
* Added the **--staged** flag to **validate** command to run on staged files only.

## 1.2.7

* Changed input parameters in **find-dependencies** command.
  * Use ***-i, --input*** instead of ***-p, --path***.
  * Use ***-idp, --id-set-path*** instead of ***-i, --id-set-path***.
* Fixed an issue in the **unify** command where it crashed on an integration without an image file.
* Fixed an issue in the **format** command where unnecessary files were not skipped.
* Fixed an issue in the **update-release-notes** command where the *text* argument was not respected in all cases.
* Fixed an issue in the **validate** command where a warning about detailed description was given for unified or deprecated integrations.
* Improved the error returned by the **validate** command when running on files using the old format.

## 1.2.6

* No longer require setting `DEMISTO_README_VALIDATION` env var to enable README mdx validation. Validation will now run automatically if all necessary node modules are available.
* Fixed an issue in the **validate** command where the `--skip-pack-dependencies` would not skip id-set creation.
* Fixed an issue in the **validate** command where validation would fail if supplied an integration with an empty `commands` key.
* Fixed an issue in the **validate** command where validation would fail due to a required version bump for packs which are not versioned.
* Will use env var `DEMISTO_VERIFY_SSL` to determine if to use a secure connection for commands interacting with the Server when `--insecure` is not passed. If working with a local Server without a trusted certificate, you can set env var `DEMISTO_VERIFY_SSL=no` to avoid using `--insecure` on each command.
* Unifier now adds a link to the integration documentation to the integration detailed description.
* Fixed an issue in the **secrets** command where ignored secrets were not skipped.

## 1.2.5

* Added support for special fields: *defaultclassifier*, *defaultmapperin*, *defaultmapperout* in **download** command.
* Added -y option **format** command to assume "yes" as answer to all prompts and run non-interactively
* Speed up improvements for `validate` of README files.
* Updated the **format** command to adhere to the defined content schema and sub-schemas, aligning its behavior with the **validate** command.
* Added support for canvasContextConnections files in **format** command.

## 1.2.4

* Updated detailed description for community integrations.

## 1.2.3

* Fixed an issue where running **validate** failed on playbook with task that adds tags to the evidence data.
* Added the *displaypassword* field to the integration schema.
* Added new code validations to `XSOAR-linter`.
  * As warnings messages:
    * `demisto.params()` should be used only inside main function.
    * `demisto.args()` should be used only inside main function.
    * Functions args should have type annotations.
* Added `fromversion` field validation to test playbooks and scripts in **validate** command.

## 1.2.2

* Add support for warning msgs in the report and summary to **lint** command.
* Fixed an issue where **json-to-outputs** determined bool values as int.
* Fixed an issue where **update-release-notes** was crushing on `--all` flag.
* Fixed an issue where running **validate**, **update-release-notes** outside of content repo crushed without a meaningful error message.
* Added support for layoutscontainer in **init** contribution flow.
* Added a validation for tlp_color param in feeds in **validate** command.
* Added a validation for removal of integration parameters in **validate** command.
* Fixed an issue where **update-release-notes** was failing with a wrong error message when no pack or input was given.
* Improved formatting output of the **generate-docs** command.
* Add support for env variable *DEMISTO_SDK_ID_SET_REFRESH_INTERVAL*. Set this env variable to the refresh interval in minutes. The id set will be regenerated only if the refresh interval has passed since the last generation. Useful when generating Script documentation, to avoid re-generating the id_set every run.
* Added new code validations to `XSOAR-linter`.
  * As error messages:
    * Longer than 10 seconds sleep statements for non long running integrations.
    * exit() usage.
    * quit() usage.
  * As warnings messages:
    * `demisto.log` should not be used.
    * main function existence.
    * `demito.results` should not be used.
    * `return_output` should not be used.
    * try-except statement in main function.
    * `return_error` usage in main function.
    * only once `return_error` usage.
* Fixed an issue where **lint** command printed logs twice.
* Fixed an issue where *suffix* did not work as expected in the **create-content-artifacts** command.
* Added support for *prev-ver* flag in **lint** and **secrets** commands.
* Added support for *text* flag to **update-release-notes** command to add the same text to all release notes.
* Fixed an issue where **validate** did not recognize added files if they were modified locally.
* Added a validation that checks the `fromversion` field exists and is set to 5.0.0 or above when working or comparing to a non-feature branch in **validate** command.
* Added a validation that checks the certification field in the pack_metadata file is valid in **validate** command.
* The **update-release-notes** command will now automatically add docker image update to the release notes.

## 1.2.1

* Added an additional linter `XSOAR-linter` to the **lint** command which custom validates py files. currently checks for:
  * `Sys.exit` usages with non zero value.
  * Any `Print` usages.
* Fixed an issue where renamed files were failing on *validate*.
* Fixed an issue where single changed files did not required release notes update.
* Fixed an issue where doc_images required release-notes and validations.
* Added handling of dependent packs when running **update-release-notes** on changed *APIModules*.
  * Added new argument *--id-set-path* for id_set.json path.
  * When changes to *APIModule* is detected and an id_set.json is available - the command will update the dependent pack as well.
* Added handling of dependent packs when running **validate** on changed *APIModules*.
  * Added new argument *--id-set-path* for id_set.json path.
  * When changes to *APIModule* is detected and an id_set.json is available - the command will validate that the dependent pack has release notes as well.
* Fixed an issue where the find_type function didn't recognize file types correctly.
* Fixed an issue where **update-release-notes** command did not work properly on Windows.
* Added support for indicator fields in **update-release-notes** command.
* Fixed an issue where files in test dirs where being validated.

## 1.2.0

* Fixed an issue where **format** did not update the test playbook from its pack.
* Fixed an issue where **validate** validated non integration images.
* Fixed an issue where **update-release-notes** did not identified old yml integrations and scripts.
* Added revision templates to the **update-release-notes** command.
* Fixed an issue where **update-release-notes** crashed when a file was renamed.
* Fixed an issue where **validate** failed on deleted files.
* Fixed an issue where **validate** validated all images instead of packs only.
* Fixed an issue where a warning was not printed in the **format** in case a non-supported file type is inputted.
* Fixed an issue where **validate** did not fail if no release notes were added when adding files to existing packs.
* Added handling of incorrect layout paths via the **format** command.
* Refactor **create-content-artifacts** command - Efficient artifacts creation and better logging.
* Fixed an issue where image and description files were not handled correctly by **validate** and **update-release-notes** commands.
* Fixed an issue where the **format** command didn't remove all extra fields in a file.
* Added an error in case an invalid id_set.json file is found while running the **validate** command.
* Added fetch params checks to the **validate** command.

## 1.1.11

* Added line number to secrets' path in **secrets** command report.
* Fixed an issue where **init** a community pack did not present the valid support URL.
* Fixed an issue where **init** offered a non relevant pack support type.
* Fixed an issue where **lint** did not pull docker images for powershell.
* Fixed an issue where **find-dependencies** did not find all the script dependencies.
* Fixed an issue where **find-dependencies** did not collect indicator fields as dependencies for playbooks.
* Updated the **validate** and the **secrets** commands to be less dependent on regex.
* Fixed an issue where **lint** did not run on circle when docker did not return ping.
* Updated the missing release notes error message (RN106) in the **Validate** command.
* Fixed an issue where **Validate** would return missing release notes when two packs with the same substring existed in the modified files.
* Fixed an issue where **update-release-notes** would add duplicate release notes when two packs with the same substring existed in the modified files.
* Fixed an issue where **update-release-notes** would fail to bump new versions if the feature branch was out of sync with the master branch.
* Fixed an issue where a non-descriptive error would be returned when giving the **update-release-notes** command a pack which can not be found.
* Added dependencies check for *widgets* in **find-dependencies** command.
* Added a `update-docker` flag to **format** command.
* Added a `json-to-outputs` flag to the **run** command.
* Added a verbose (`-v`) flag to **format** command.
* Fixed an issue where **download** added the prefix "playbook-" to the name of playbooks.

## 1.1.10

* Updated the **init** command. Relevant only when passing the *--contribution* argument.
  * Added the *--author* option.
  * The *support* field of the pack's metadata is set to *community*.
* Added a proper error message in the **Validate** command upon a missing description in the root of the yml.
* **Format** now works with a relative path.
* **Validate** now fails when all release notes have been excluded.
* Fixed issue where correct error message would not propagate for invalid images.
* Added the *--skip-pack-dependencies* flag to **validate** command to skip pack dependencies validation. Relevant when using the *-g* flag.
* Fixed an issue where **Validate** and **Format** commands failed integrations with `defaultvalue` field in fetch incidents related parameters.
* Fixed an issue in the **Validate** command in which unified YAML files were not ignored.
* Fixed an issue in **generate-docs** where scripts and playbooks inputs and outputs were not parsed correctly.
* Fixed an issue in the **openapi-codegen** command where missing reference fields in the swagger JSON caused errors.
* Fixed an issue in the **openapi-codegen** command where empty objects in the swagger JSON paths caused errors.
* **update-release-notes** command now accept path of the pack instead of pack name.
* Fixed an issue where **generate-docs** was inserting unnecessary escape characters.
* Fixed an issue in the **update-release-notes** command where changes to the pack_metadata were not detected.
* Fixed an issue where **validate** did not check for missing release notes in old format files.

## 1.1.9

* Fixed an issue where **update-release-notes** command failed on invalid file types.

## 1.1.8

* Fixed a regression where **upload** command failed on test playbooks.
* Added new *githubUser* field in pack metadata init command.
* Support beta integration in the commands **split-yml, extract-code, generate-test-playbook and generate-docs.**
* Fixed an issue where **find-dependencies** ignored *toversion* field in content items.
* Added support for *layoutscontainer*, *classifier_5_9_9*, *mapper*, *report*, and *widget* in the **Format** command.
* Fixed an issue where **Format** will set the `ID` field to be equal to the `name` field in modified playbooks.
* Fixed an issue where **Format** did not work for test playbooks.
* Improved **update-release-notes** command:
  * Write content description to release notes for new items.
  * Update format for file types without description: Connections, Incident Types, Indicator Types, Layouts, Incident Fields.
* Added a validation for feedTags param in feeds in **validate** command.
* Fixed readme validation issue in community support packs.
* Added the **openapi-codegen** command to generate integrations from OpenAPI specification files.
* Fixed an issue were release notes validations returned wrong results for *CommonScripts* pack.
* Added validation for image links in README files in **validate** command.
* Added a validation for default value of fetch param in feeds in **validate** command.
* Fixed an issue where the **Init** command failed on scripts.

## 1.1.7

* Fixed an issue where running the **format** command on feed integrations removed the `defaultvalue` fields.
* Playbook branch marked with *skipunavailable* is now set as an optional dependency in the **find-dependencies** command.
* The **feedReputation** parameter can now be hidden in a feed integration.
* Fixed an issue where running the **unify** command on JS package failed.
* Added the *--no-update* flag to the **find-dependencies** command.
* Added the following validations in **validate** command:
  * Validating that a pack does not depend on NonSupported / Deprecated packs.

## 1.1.6

* Added the *--description* option to the **init** command.
* Added the *--contribution* option to the **init** command which converts a contribution zip to proper pack format.
* Improved **validate** command performance time and outputs.
* Added the flag *--no-docker-checks* to **validate** command to skip docker checks.
* Added the flag *--print-ignored-files* to **validate** command to print ignored files report when the command is done.
* Added the following validations in **validate** command:
  * Validating that existing release notes are not modified.
  * Validating release notes are not added to new packs.
  * Validating that the "currentVersion" field was raised in the pack_metadata for modified packs.
  * Validating that the timestamp in the "created" field in the pack_metadata is in ISO format.
* Running `demisto-sdk validate` will run the **validate** command using git and only on committed files (same as using *-g --post-commit*).
* Fixed an issue where release notes were not checked correctly in **validate** command.
* Fixed an issue in the **create-id-set** command where optional playbook tasks were not taken into consideration.
* Added a prompt to the `demisto-sdk update-release-notes` command to prompt users to commit changes before running the release notes command.
* Added support to `layoutscontainer` in **validate** command.

## 1.1.5

* Fixed an issue in **find-dependencies** command.
* **lint** command now verifies flake8 on CommonServerPython script.

## 1.1.4

* Fixed an issue with the default output file name of the **unify** command when using "." as an output path.
* **Unify** command now adds contributor details to the display name and description.
* **Format** command now adds *isFetch* and *incidenttype* fields to integration yml.
* Removed the *feedIncremental* field from the integration schema.
* **Format** command now adds *feedBypassExclusionList*, *Fetch indicators*, *feedReputation*, *feedReliability*,
     *feedExpirationPolicy*, *feedExpirationInterval* and *feedFetchInterval* fields to integration yml.
* Fixed an issue in the playbooks schema.
* Fixed an issue where generated release notes were out of order.
* Improved pack dependencies detection.
* Fixed an issue where test playbooks were mishandled in **validate** command.

## 1.1.3

* Added a validation for invalid id fields in indicators types files in **validate** command.
* Added default behavior for **update-release-notes** command.
* Fixed an error where README files were failing release notes validation.
* Updated format of generated release notes to be more user friendly.
* Improved error messages for the **update-release-notes** command.
* Added support for `Connections`, `Dashboards`, `Widgets`, and `Indicator Types` to **update-release-notes** command.
* **Validate** now supports scripts under the *TestPlaybooks* directory.
* Fixed an issue where **validate** did not support powershell files.

## 1.1.2

* Added a validation for invalid playbookID fields in incidents types files in **validate** command.
* Added a code formatter for python files.
* Fixed an issue where new and old classifiers where mixed on validate command.
* Added *feedIncremental* field to the integration schema.
* Fixed error in the **upload** command where unified YMLs were not uploaded as expected if the given input was a pack.
* Fixed an issue where the **secrets** command failed due to a space character in the file name.
* Ignored RN validation for *NonSupported* pack.
* You can now ignore IF107, SC100, RP102 error codes in the **validate** command.
* Fixed an issue where the **download** command was crashing when received as input a JS integration or script.
* Fixed an issue where **validate** command checked docker image for JS integrations and scripts.
* **validate** command now checks scheme for reports and connections.
* Fixed an issue where **validate** command checked docker when running on all files.
* Fixed an issue where **validate** command did not fail when docker image was not on the latest numeric tag.
* Fixed an issue where beta integrations were not validated correctly in **validate** command.

## 1.1.1

* fixed and issue where file types were not recognized correctly in **validate** command.
* Added better outputs for validate command.

## 1.1.0

* Fixed an issue where changes to only non-validated files would fail validation.
* Fixed an issue in **validate** command where moved files were failing validation for new packs.
* Fixed an issue in **validate** command where added files were failing validation due to wrong file type detection.
* Added support for new classifiers and mappers in **validate** command.
* Removed support of old RN format validation.
* Updated **secrets** command output format.
* Added support for error ignore on deprecated files in **validate** command.
* Improved errors outputs in **validate** command.
* Added support for linting an entire pack.

## 1.0.9

* Fixed a bug where misleading error was presented when pack name was not found.
* **Update-release-notes** now detects added files for packs with versions.
* Readme files are now ignored by **update-release-notes** and validation of release notes.
* Empty release notes no longer cause an uncaught error during validation.

## 1.0.8

* Changed the output format of demisto-sdk secrets.
* Added a validation that checkbox items are not required in integrations.
* Added pack release notes generation and validation.
* Improved pack metadata validation.
* Fixed an issue in **validate** where renamed files caused an error

## 1.0.4

* Fix the **format** command to update the `id` field to be equal to `details` field in indicator-type files, and to `name` field in incident-type & dashboard files.
* Fixed a bug in the **validate** command for layout files that had `sortValues` fields.
* Fixed a bug in the **format** command where `playbookName` field was not always present in the file.
* Fixed a bug in the **format** command where indicatorField wasn't part of the SDK schemas.
* Fixed a bug in **upload** command where created unified docker45 yml files were not deleted.
* Added support for IndicatorTypes directory in packs (for `reputation` files, instead of Misc).
* Fixed parsing playbook condition names as string instead of boolean in **validate** command
* Improved image validation in YAML files.
* Removed validation for else path in playbook condition tasks.

## 1.0.3

* Fixed a bug in the **format** command where comments were being removed from YAML files.
* Added output fields: *file_path* and *kind* for layouts in the id-set.json created by **create-id-set** command.
* Fixed a bug in the **create-id-set** command Who returns Duplicate for Layouts with a different kind.
* Added formatting to **generate-docs** command results replacing all `<br>` tags with `<br/>`.
* Fixed a bug in the **download** command when custom content contained not supported content entity.
* Fixed a bug in **format** command in which boolean strings  (e.g. 'yes' or 'no') were converted to boolean values (e.g. 'True' or 'False').
* **format** command now removes *sourceplaybookid* field from playbook files.
* Fixed a bug in **generate-docs** command in which integration dependencies were not detected when generating documentation for a playbook.

## 1.0.1

* Fixed a bug in the **unify** command when output path was provided empty.
* Improved error message for integration with no tests configured.
* Improved the error message returned from the **validate** command when an integration is missing or contains malformed fetch incidents related parameters.
* Fixed a bug in the **create** command where a unified YML with a docker image for 4.5 was copied incorrectly.
* Missing release notes message are now showing the release notes file path to update.
* Fixed an issue in the **validate** command in which unified YAML files were not ignored.
* File format suggestions are now shown in the relevant file format (JSON or YAML).
* Changed Docker image validation to fail only on non-valid ones.
* Removed backward compatibility validation when Docker image is updated.

## 1.0.0

* Improved the *upload* command to support the upload of all the content entities within a pack.
* The *upload* command now supports the improved pack file structure.
* Added an interactive option to format integrations, scripts and playbooks with No TestPlaybooks configured.
* Added an interactive option to configure *conf.json* file with missing test playbooks for integrations, scripts and playbooks
* Added *download* command to download custom content from Demisto instance to the local content repository.
* Improved validation failure messages to include a command suggestion, wherever relevant, to fix the raised issue.
* Improved 'validate' help and documentation description
* validate - checks that scripts, playbooks, and integrations have the *tests* key.
* validate - checks that test playbooks are configured in `conf.json`.
* demisto-sdk lint - Copy dir better handling.
* demisto-sdk lint - Add error when package missing in docker image.
* Added *-a , --validate-all* option in *validate* to run all validation on all files.
* Added *-i , --input* option in *validate* to run validation on a specified pack/file.
* added *-i, --input* option in *secrets* to run on a specific file.
* Added an allowed hidden parameter: *longRunning* to the hidden integration parameters validation.
* Fixed an issue with **format** command when executing with an output path of a folder and not a file path.
* Bug fixes in generate-docs command given playbook as input.
* Fixed an issue with lint command in which flake8 was not running on unit test files.

## 0.5.2

* Added *-c, --command* option in *generate-docs* to generate a specific command from an integration.
* Fixed an issue when getting README/CHANGELOG files from git and loading them.
* Removed release notes validation for new content.
* Fixed secrets validations for files with the same name in a different directory.
* demisto-sdk lint - parallelization working with specifying the number of workers.
* demisto-sdk lint - logging levels output, 3 levels.
* demisto-sdk lint - JSON report, structured error reports in JSON format.
* demisto-sdk lint - XML JUnit report for unit-tests.
* demisto-sdk lint - new packages used to accelerate execution time.
* demisto-sdk secrets - command now respects the generic whitelist, and not only the pack secrets.

## 0.5.0

[PyPI History][1]

[1]: https://pypi.org/project/demisto-sdk/#history

## 0.4.9

* Fixed an issue in *generate-docs* where Playbooks and Scripts documentation failed.
* Added a graceful error message when executing the *run" command with a misspelled command.
* Added more informative errors upon failures of the *upload* command.
* format command:
  * Added format for json files: IncidentField, IncidentType, IndicatorField, IndicatorType, Layout, Dashboard.
  * Added the *-fv --from-version*, *-nv --no-validation* arguments.
  * Removed the *-t yml_type* argument, the file type will be inferred.
  * Removed the *-g use_git* argument, running format without arguments will run automatically on git diff.
* Fixed an issue in loading playbooks with '=' character.
* Fixed an issue in *validate* failed on deleted README files.

## 0.4.8

* Added the *max* field to the Playbook schema, allowing to define it in tasks loop.
* Fixed an issue in *validate* where Condition branches checks were case sensitive.

## 0.4.7

* Added the *slareminder* field to the Playbook schema.
* Added the *common_server*, *demisto_mock* arguments to the *init* command.
* Fixed an issue in *generate-docs* where the general section was not being generated correctly.
* Fixed an issue in *validate* where Incident type validation failed.

## 0.4.6

* Fixed an issue where the *validate* command did not identify CHANGELOG in packs.
* Added a new command, *id-set* to create the id set - the content dependency tree by file IDs.

## 0.4.5

* generate-docs command:
  * Added the *use_cases*, *permissions*, *command_permissions* and *limitations*.
  * Added the *--insecure* argument to support running the script and integration command in Demisto.
  * Removed the *-t yml_type* argument, the file type will be inferred.
  * The *-o --output* argument is no longer mandatory, default value will be the input file directory.
* Added support for env var: *DEMISTO_SDK_SKIP_VERSION_CHECK*. When set version checks are skipped.
* Fixed an issue in which the CHANGELOG files did not match our scheme.
* Added a validator to verify that there are no hidden integration parameters.
* Fixed an issue where the *validate* command ran on test files.
* Removed the *env-dir* argument from the demisto-sdk.
* README files which are html files will now be skipped in the *validate* command.
* Added support for env var: *DEMISTO_README_VALIDATOR*. When not set the readme validation will not run.

## 0.4.4

* Added a validator for IncidentTypes (incidenttype-*.json).
* Fixed an issue where the -p flag in the *validate* command was not working.
* Added a validator for README.md files.
* Release notes validator will now run on: incident fields, indicator fields, incident types, dashboard and reputations.
* Fixed an issue where the validator of reputation(Indicator Type) did not check on the details field.
* Fixed an issue where the validator attempted validating non-existing files after deletions or name refactoring.
* Removed the *yml_type* argument in the *split-yml*, *extract-code* commands.
* Removed the *file_type* argument in the *generate-test-playbook* command.
* Fixed the *insecure* argument in *upload*.
* Added the *insecure* argument in *run-playbook*.
* Standardise the *-i --input*, *-o --output* to demisto-sdk commands.

## 0.4.3

* Fixed an issue where the incident and indicator field BC check failed.
* Support for linting and unit testing PowerShell integrations.

## 0.4.2

* Fixed an issue where validate failed on Windows.
* Added a validator to verify all branches are handled in conditional task in a playbook.
* Added a warning message when not running the latest sdk version.
* Added a validator to check that the root is connected to all tasks in the playbook.
* Added a validator for Dashboards (dashboard-*.json).
* Added a validator for Indicator Types (reputation-*.json).
* Added a BC validation for changing incident field type.
* Fixed an issue where init command would generate an invalid yml for scripts.
* Fixed an issue in misleading error message in v2 validation hook.
* Fixed an issue in v2 hook which now is set only on newly added scripts.
* Added more indicative message for errors in yaml files.
* Disabled pykwalify info log prints.

## 0.3.10

* Added a BC check for incident fields - changing from version is not allowed.
* Fixed an issue in create-content-artifacts where scripts in Packs in TestPlaybooks dir were copied with a wrong prefix.

## 0.3.9

* Added a validation that incident field can not be required.
* Added validation for fetch incident parameters.
* Added validation for feed integration parameters.
* Added to the *format* command the deletion of the *sourceplaybookid* field.
* Fixed an issue where *fieldMapping* in playbook did not pass the scheme validation.
* Fixed an issue where *create-content-artifacts* did not copy TestPlaybooks in Packs without prefix of *playbook-*.
* Added a validation the a playbook can not have a rolename set.
* Added to the image validator the new DBot default image.
* Added the fields: elasticcommonfields, quiet, quietmode to the Playbook schema.
* Fixed an issue where *validate* failed on integration commands without outputs.
* Added a new hook for naming of v2 integrations and scripts.

## 0.3.8

* Fixed an issue where *create-content-artifact* was not loading the data in the yml correctly.
* Fixed an issue where *unify* broke long lines in script section causing syntax errors

## 0.3.7

* Added *generate-docs* command to generate documentation file for integration, playbook or script.
* Fixed an issue where *unify* created a malformed integration yml.
* Fixed an issue where demisto-sdk **init** creates unit-test file with invalid import.

## 0.3.6

* Fixed an issue where demisto-sdk **validate** failed on modified scripts without error message.

## 0.3.5

* Fixed an issue with docker tag validation for integrations.
* Restructured repo source code.

## 0.3.4

* Saved failing unit tests as a file.
* Fixed an issue where "_test" file for scripts/integrations created using **init** would import the "HelloWorld" templates.
* Fixed an issue in demisto-sdk **validate** - was failing on backward compatiblity check
* Fixed an issue in demisto-sdk **secrets** - empty line in .secrets-ignore always made the secrets check to pass
* Added validation for docker image inside integrations and scripts.
* Added --use-git flag to **format** command to format all changed files.
* Fixed an issue where **validate** did not fail on dockerimage changes with bc check.
* Added new flag **--ignore-entropy** to demisto-sdk **secrets**, this will allow skip entropy secrets check.
* Added --outfile to **lint** to allow saving failed packages to a file.

## 0.3.3

* Added backwards compatibility break error message.
* Added schema for incident types.
* Added **additionalinfo** field to as an available field for integration configuration.
* Added pack parameter for **init**.
* Fixed an issue where error would appear if name parameter is not set in **init**.

## 0.3.2

* Fixed the handling of classifier files in **validate**.

## 0.3.1

* Fixed the handling of newly created reputation files in **validate**.
* Added an option to perform **validate** on a specific file.

## 0.3.0

* Added support for multi-package **lint** both with parallel and without.
* Added all parameter in **lint** to run on all packages and packs in content repository.
* Added **format** for:
  * Scripts
  * Playbooks
  * Integrations
* Improved user outputs for **secrets** command.
* Fixed an issue where **lint** would run pytest and pylint only on a single docker per integration.
* Added auto-complete functionality to demisto-sdk.
* Added git parameter in **lint** to run only on changed packages.
* Added the **run-playbook** command
* Added **run** command which runs a command in the Demisto playground.
* Added **upload** command which uploads an integration or a script to a Demisto instance.
* Fixed and issue where **validate** checked if release notes exist for new integrations and scripts.
* Added **generate-test-playbook** command which generates a basic test playbook for an integration or a script.
* **validate** now supports indicator fields.
* Fixed an issue with layouts scheme validation.
* Adding **init** command.
* Added **json-to-outputs** command which generates the yaml section for outputs from an API raw response.

## 0.2.6

* Fixed an issue with locating release notes for beta integrations in **validate**.

## 0.2.5

* Fixed an issue with locating release notes for beta integrations in **validate**.

## 0.2.4

* Adding image validation to Beta_Integration and Packs in **validate**.

## 0.2.3

* Adding Beta_Integration to the structure validation process.
* Fixing bug where **validate** did checks on TestPlaybooks.
* Added requirements parameter to **lint**.

## 0.2.2

* Fixing bug where **lint** did not return exit code 1 on failure.
* Fixing bug where **validate** did not print error message in case no release notes were give.

## 0.2.1

* **Validate** now checks that the id and name fields are identical in yml files.
* Fixed a bug where sdk did not return any exit code.

## 0.2.0

* Added Release Notes Validator.
* Fixed the Unifier selection of your python file to use as the code.
* **Validate** now supports Indicator fields.
* Fixed a bug where **validate** and **secrets** did not return exit code 1 on failure.
* **Validate** now runs on newly added scripts.

## 0.1.8

* Added support for `--version`.
* Fixed an issue in file_validator when calling `checked_type` method with script regex.

## 0.1.2

* Restructuring validation to support content packs.
* Added secrets validation.
* Added content bundle creation.
* Added lint and unit test run.

## 0.1.1

* Added new logic to the unifier.
* Added detailed README.
* Some small adjustments and fixes.

## 0.1.0

Capabilities:

* **Extract** components(code, image, description etc.) from a Demisto YAML file into a directory.
* **Unify** components(code, image, description etc.) to a single Demisto YAML file.
* **Validate** Demisto content files.<|MERGE_RESOLUTION|>--- conflicted
+++ resolved
@@ -1,14 +1,11 @@
 # Changelog
 ## Unreleased
-<<<<<<< HEAD
 * Added the *--delete_existing_dataset/-dd* flag to the **modeling-rules test** command to delete an existing dataset in the tenant.
-=======
 * Improved **update-release-notes** logs when changes in dependent API modules are detected.
 * Reverted changes released in version 1.19.0 in lint, lint will not fail on `demisto.results`, `return_outputs` and `LOG`.
 * Updated the **generate-docs** command to use the content graph instead of the id_set file.
 
 ## 1.19.0
->>>>>>> 948209ba
 * Added the **graph** command group. The **create-content-graph** and **update-content-graph** commands were migrated to this command group, and named **graph create** and **graph update** respectively.
 * Added the **graph get-relationships** command.
 * The **graph create** command will now use a list of known content items from content-private, to avoid false-positives in validation `GR103`. Additionally, `GR103` was added to the **ALLOWED_IGNORE_ERRORS** list.
