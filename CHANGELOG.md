# Changelog

## Unreleased
<<<<<<< HEAD
* Added a validation to the **validate** command, failing when non-ignorable errors are present in .pack-ignore.
=======
* enhanced ***validate*** command to list all command names affected by a backward compatibility break, instead of only one.
* Added a new flag to the **validate** command, allowing to run specific validations.

## 1.6.5

>>>>>>> 4ce7f8d9
* Fixed an issue in the **format** command where the `id` field was overwritten for existing JSON files.
* Fixed an issue where the **doc-review** command was successful even when the release-note is malformed.
* Added timestamps to the `demisto-sdk` logger.
* Added time measurements to **lint**.
* Added the flag '-d', '--dependency' to **find-dependencies** command to get the content items that cause the dependencies between two packs.
* Fixed an issue where **doc-review** failed to recognize script names, in scripts using the old file structure.
* Fixed an issue where concurrent processes created by **lint** caused deadlocks when opening files.
* Fixed an issue in the **format** command where `_dev` or `_copy` suffixes weren't removed from the subscript names in playbooks and layouts.
* Fixed an issue where **validate** failed on nonexistent `README.md` files.
* Added support of XSIAM content items to the **validate** command.
* Report **lint** summary results and failed packages after reporting time measurements.

## 1.6.4

* Added the new **generate-yml-from-python** command.
* Added a code *type* indication for integration and script objects in the *ID Set*.
* Added the [Vulture](https://github.com/jendrikseipp/vulture) linter to the pre-commit hook.
* The `demisto-sdk` pack will now be distributed via PyPi with a **wheel** file.
* Fixed a bug where any edited json file that contained a forward slash (`/`) escaped.
* Added a new validation to **validate** command to verify that the metadata *currentVersion* is
the same as the last release note version.
* The **validate** command now checks if there're none-deprecated integration commands that are missing from the readme file.
* Fixed an issue where *dockerimage* changes in Scripts weren't recognized by the **update-release-notes** command.
* Fixed an issue where **update-xsoar-config-file** did not properly insert the marketplace packs list to the file.
* Added the pack name to the known words by default when running the **doc-review** command.
* Added support for new XSIAM entities in **create-id-set** command.
* Added support for new XSIAM entities in **create-content-artifacts** command.
* Added support for Parsing/Modeling Rule content item in the **unify** command.
* Added the integration name, the commands name and the script name to the known words by default when running the **doc-review** command.
* Added an argument '-c' '--custom' to the **unify** command, if True will append to the unified yml name/display/id the custom label provided
* Added support for sub words suggestion in kebab-case sentences when running the **doc-review** command.
* Added support for new XSIAM entities in **update-release-notes** command.
* Enhanced the message of alternative suggestion words shown when running **doc-review** command.
* Fixed an incorrect error message, in case `node` is not installed on the machine.
* Fixed an issue in the **lint** command where the *check-dependent-api-modules* argument was set to true by default.
* Added a new command **generate-unit-tests**.
* Added a new validation to **validate** all SIEM integration have the same suffix.
* Fixed the destination path of the unified parsing/modeling rules in **create-content-artifacts** command.
* Fixed an issue in the **validate** command, where we validated wrongfully the existence of readme file for the *ApiModules* pack.
* Fixed an issue in the **validate** command, where an error message that was displayed for scripts validation was incorrect.
* Fixed an issue in the **validate** and **format** commands where *None* arguments in integration commands caused the commands to fail unexpectedly.
* Added support for running tests on XSIAM machines in the **test-content** command.
* Fixed an issue where the **validate** command did not work properly when deleting non-content items.
* Added the flag '-d', '--dependency' to **find-dependencies** command to get the content items that cause the dependencies between two packs.

## 1.6.3

* **Breaking change**: Fixed a typo in the **validate** `--quiet-bc-validation` flag (was `--quite-bc-validation`). @upstart-swiss
* Dropped support for python 3.7: Demisto-SDK is now supported on Python 3.8 or newer.
* Added an argument to YAMLHandler, allowing to set a maximal width for YAML files. This fixes an issue where a wrong default was used.
* Added the detach mechanism to the **upload** command, If you set the --input-config-file flag, any files in the repo's SystemPacks folder will be detached.
* Added the reattach mechanism to the **upload** command, If you set the --input-config-file flag, any detached item in your XSOAR instance that isn't currently in the repo's SystemPacks folder will be re-attached.
* Fixed an issue in the **validate** command that did not work properly when using the *-g* flag.
* Enhanced the dependency message shown when running **lint**.
* Fixed an issue where **update-release-notes** didn't update the currentVersion in pack_metadata.
* Improved the logging in **test-content** for helping catch typos in external playbook configuration.

## 1.6.2

* Added dependency validation support for core marketplacev2 packs.
* Fixed an issue in **update-release-notes** where suggestion fix failed in validation.
* Fixed a bug where `.env` files didn't load. @nicolas-rdgs
* Fixed a bug where **validate** command failed when the *categories* field in the pack metadata was empty for non-integration packs.
* Added *system* and *item-type* arguments to the **download** command, used when downloading system items.
* Added a validation to **validate**, checking that each script, integration and playbook have a README file. This validation only runs when the command is called with either the `-i` or the `-g` flag.
* Fixed a regression issue with **doc-review**, where the `-g` flag did not work.
* Improved the detection of errors in **doc-review** command.
* The **validate** command now checks if a readme file is empty, only for packs that contain playbooks or were written by a partner.
* The **validate** command now makes sure common contextPath values (e.g. `DBotScore.Score`) have a non-empty description, and **format** populates them automatically.
* Fixed an issue where the **generate-outputs** command did not work properly when examples were provided.
* Fixed an issue in the **generate-outputs** command, where the outputs were not written to the specified output path.
* The **generate-outputs** command can now generate outputs from multiple calls to the same command (useful when different args provide different outputs).
* The **generate-outputs** command can now update a yaml file with new outputs, without deleting or overwriting existing ones.
* Fixed a bug where **doc-review** command failed on existing templates.
* Fixed a bug where **validate** command failed when the word demisto is in the repo README file.
* Added support for adding test-playbooks to the zip file result in *create-content-artifacts* command for marketplacev2.
* Fixed an issue in **find-dependencies** where using the argument *-o* without the argument *--all-packs-dependencies* did not print a proper warning.
* Added a **validate** check to prevent deletion of files whose deletion is not supported by the XSOAR marketplace.
* Removed the support in the *maintenance* option of the *-u* flag in the **update-release-notes** command.
* Added validation for forbidden words and phrases in the **doc-review** command.
* Added a retries mechanism to the **test-content** command to stabilize the build process.
* Added support for all `git` platforms to get remote files.
* Refactored the **format** command's effect on the *fromversion* field:
  * Fixed a bug where the *fromversion* field was removed when modifying a content item.
  * Updated the general default *fromversion* and the default *fromversion* of newly-introduced content items (e.g. `Lists`, `Jobs`).
  * Added an interactive mode functionality for all content types, to ask the user whether to set a default *fromversion*, if could not automatically determine its value. Use `-y` to assume 'yes' as an answer to all prompts and run non-interactively.

## 1.6.1

* Added the '--use-packs-known-words' argument to the **doc-review** command
* Added YAML_Loader to handle yaml files in a standard way across modules, replacing PYYAML.
* Fixed an issue when filtering items using the ID set in the **create-content-artifacts** command.
* Fixed an issue in the **generate-docs** command where tables were generated with an empty description column.
* Fixed an issue in the **split** command where splitting failed when using relative input/output paths.
* Added warning when inferred files are missing.
* Added to **validate** a validation for integration image dimensions, which should be 120x50px.
* Improved an error in the **validate** command to better differentiate between the case where a required fetch parameter is malformed or missing.

## 1.6.0

* Fixed an issue in the **create-id-set** command where similar items from different marketplaces were reported as duplicated.
* Fixed typo in demisto-sdk init
* Fixed an issue where the **lint** command did not handle all container exit codes.
* Add to **validate** a validation for pack name to make sure it is unchanged.
* Added a validation to the **validate** command that verifies that the version in the pack_metdata file is written in the correct format.
* Fixed an issue in the **format** command where missing *fromVersion* field in indicator fields caused an error.

## 1.5.9

* Added option to specify `External Playbook Configuration` to change inputs of Playbooks triggered as part of **test-content**
* Improved performance of the **lint** command.
* Improved performance of the **validate** command when checking README images.
* ***create-id-set*** command - the default value of the **marketplace** argument was changed from ‘xsoar’ to all packs existing in the content repository. When using the command, make sure to pass the relevant marketplace to use.

## 1.5.8

* Fixed an issue where the command **doc-review** along with the argument `--release-notes` failed on yml/json files with invalid schema.
* Fixed an issue where the **lint** command failed on packs using python 3.10

## 1.5.7

* Fixed an issue where reading remote yaml files failed.
* Fixed an issue in **validate** failed with no error message for lists (when no fromVersion field was found).
* Fixed an issue when running **validate** or **format** in a gitlab repository, and failing to determine its project id.
* Added an enhancement to **split**, handling an empty output argument.
* Added the ability to add classifiers and mappers to conf.json.
* Added the Alias field to the incident field schema.

## 1.5.6

* Added 'deprecated' release notes template.
* Fixed an issue where **run-test-playbook** command failed to get the task entries when the test playbook finished with errors.
* Fixed an issue in **validate** command when running with `no-conf-json` argument to ignore the `conf.json` file.
* Added error type text (`ERROR` or `WARNING`) to **validate** error prints.
* Fixed an issue where the **format** command on test playbook did not format the ID to be equal to the name of the test playbook.
* Enhanced the **update-release-notes** command to automatically commit release notes config file upon creation.
* The **validate** command will validate that an indicator field of type html has fromVersion of 6.1.0 and above.
* The **format** command will now add fromVersion 6.1.0 to indicator field of type html.
* Added support for beta integrations in the **format** command.
* Fixed an issue where the **postman-codegen** command failed when called with the `--config-out` flag.
* Removed the integration documentation from the detailed description while performing **split** command to the unified yml file.
* Removed the line which indicates the version of the product from the README.md file for new contributions.

## 1.5.5

* Fixed an issue in the **update-release-notes** command, which did not work when changes were made in multiple packs.
* Changed the **validate** command to fail on missing test-playbooks only if no unittests are found.
* Fixed `to_kebab_case`, it will now deal with strings that have hyphens, commas or periods in them, changing them to be hyphens in the new string.
* Fixed an issue in the **create-id-set** command, where the `source` value included the git token if it was specified in the remote url.
* Fixed an issue in the **merge-id-set** command, where merging fails because of duplicates but the packs are in the XSOAR repo but in different version control.
* Fixed missing `Lists` Content Item as valid `IDSetType`
* Added enhancement for **generate-docs**. It is possible to provide both file or a comma seperated list as `examples`. Also, it's possible to provide more than one example for a script or a command.
* Added feature in **format** to sync YML and JSON files to the `master` file structure.
* Added option to specify `Incident Type`, `Incoming Mapper` and `Classifier` when configuring instance in **test-content**
* added a new command **run-test-playbook** to run a test playbook in a given XSOAR instance.
* Fixed an issue in **format** when running on a modified YML, that the `id` value is not changed to its old `id` value.
* Enhancement for **split** command, replace `ApiModule` code block to `import` when splitting a YML.
* Fixed an issue where indicator types were missing from the pack's content, when uploading using **zip-packs**.
* The request data body format generated in the **postman-codegen** will use the python argument's name and not the raw data argument's name.
* Added the flag '--filter-by-id-set' to **create-content-artifacts** to create artifacts only for items in the given id_set.json.

## 1.5.4

* Fixed an issue with the **format** command when contributing via the UI
* The **format** command will now not remove the `defaultRows` key from incident, indicator and generic fields with `type: grid`.
* Fixed an issue with the **validate** command when a layoutscontainer did not have the `fromversion` field set.
* added a new command **update-xsoar-config-file** to handle your XSOAR Configuration File.
* Added `skipVerify` argument in **upload** command to skip pack signature verification.
* Fixed an issue when the **run** command  failed running when there’s more than one playground, by explicitly using the current user’s playground.
* Added support for Job content item in the **format**, **validate**, **upload**, **create-id-set**, **find-dependecies** and **create-content-artifacts** commands.
* Added a **source** field to the **id_set** entitles.
* Two entitles will not consider as duplicates if they share the same pack and the same source.
* Fixed a bug when duplicates were found in **find_dependencies**.
* Added function **get_current_repo** to `tools`.
* The **postman-codegen** will not have duplicates argument name. It will rename them to the minimum distinguished shared path for each of them.

## 1.5.3

* The **format** command will now set `unsearchable: True` for incident, indicator and generic fields.
* Fixed an issue where the **update-release-notes** command crashes with `--help` flag.
* Added validation to the **validate** command that verifies the `unsearchable` key in incident, indicator and generic fields is set to true.
* Removed a validation that DBotRole should be set for automation that requires elevated permissions to the `XSOAR-linter` in the **lint** command.
* Fixed an issue in **Validate** command where playbooks conditional tasks were mishandeled.
* Added a validation to prevent contributors from using the `fromlicense` key as a configuration parameter in an integration's YML
* Added a validation to ensure that the type for **API token** (and similar) parameters are configured correctly as a `credential` type in the integration configuration YML.
* Added an assertion that checks for duplicated requests' names when generating an integration from a postman collection.
* Added support for [.env files](https://pypi.org/project/python-dotenv/). You can now add a `.env` file to your repository with the logging information instead of setting a global environment variables.
* When running **lint** command with --keep-container flag, the docker images are committed.
* The **validate** command will not return missing test playbook error when given a script with dynamic-section tag.

## 1.5.2

* Added a validation to **update-release-notes** command to ensure that the `--version` flag argument is in the right format.
* added a new command **coverage-analyze** to generate and print coverage reports.
* Fixed an issue in **validate** in repositories which are not in GitHub or GitLab
* Added a validation that verifies that readme image absolute links do not contain the working branch name.
* Added support for List content item in the **format**, **validate**, **download**, **upload**, **create-id-set**, **find-dependecies** and **create-content-artifacts** commands.
* Added a validation to ensure reputation command's default argument is set as an array input.
* Added the `--fail-duplicates` flag for the **merge-id-set** command which will fail the command if duplicates are found.
* Added the `--fail-duplicates` flag for the **create-id-set** command which will fail the command if duplicates are found.

## 1.5.1

* Fixed an issue where **validate** command failed to recognized test playbooks for beta integrations as valid tests.
* Fixed an issue were the **validate** command was falsely recognizing image paths in readme files.
* Fixed an issue where the **upload** command error message upon upload failure pointed to wrong file rather than to the pack metadata.
* Added a validation that verifies that each script which appears in incident fields, layouts or layout containers exists in the id_set.json.
* Fixed an issue where the **postman code-gen** command generated double dots for context outputs when it was not needed.
* Fixed an issue where there **validate** command on release notes file crashed when author image was added or modified.
* Added input handling when running **find-dependencies**, replacing string manipulations.
* Fixed an issue where the **validate** command did not handle multiple playbooks with the same name in the id_set.
* Added support for GitLab repositories in **validate**

## 1.5.0

* Fixed an issue where **upload** command failed to upload packs not under content structure.
* Added support for **init** command to run from non-content repo.
* The **split-yml** has been renamed to **split** and now supports splitting Dashboards from unified Generic Modules.
* Fixed an issue where the skipped tests validation ran on the `ApiModules` pack in the **validate** command.
* The **init** command will now create the `Generic Object` entities directories.
* Fixed an issue where the **format** command failed to recognize changed files from git.
* Fixed an issue where the **json-to-outputs** command failed checking whether `0001-01-01T00:00:00` is of type `Date`
* Added to the **generate context** command to generate context paths for integrations from an example file.
* Fixed an issue where **validate** failed on release notes configuration files.
* Fixed an issue where the **validate** command failed on pack input if git detected changed files outside of `Packs` directory.
* Fixed an issue where **validate** command failed to recognize files inside validated pack when validation release notes, resulting in a false error message for missing entity in release note.
* Fixed an issue where the **download** command failed when downloading an invalid YML, instead of skipping it.

## 1.4.9

* Added validation that the support URL in partner contribution pack metadata does not lead to a GitHub repo.
* Enhanced ***generate-docs*** with default `additionalinformation` (description) for common parameters.
* Added to **validate** command a validation that a content item's id and name will not end with spaces.
* The **format** command will now remove trailing whitespaces from content items' id and name fields.
* Fixed an issue where **update-release-notes** could fail on files outside the user given pack.
* Fixed an issue where the **generate-test-playbook** command would not place the playbook in the proper folder.
* Added to **validate** command a validation that packs with `Iron Bank` uses the latest docker from Iron Bank.
* Added to **update-release-notes** command support for `Generic Object` entities.
* Fixed an issue where playbook `fromversion` mismatch validation failed even if `skipunavailable` was set to true.
* Added to the **create artifacts** command support for release notes configuration file.
* Added validation to **validate** for release notes config file.
* Added **isoversize** and **isautoswitchedtoquietmode** fields to the playbook schema.
* Added to the **update-release-notes** command `-bc` flag to generate template for breaking changes version.
* Fixed an issue where **validate** did not search description files correctly, leading to a wrong warning message.

## 1.4.8

* Fixed an issue where yml files with `!reference` failed to load properly.
* Fixed an issue when `View Integration Documentation` button was added twice during the download and re-upload.
* Fixed an issue when `(Partner Contribution)` was added twice to the display name during the download and re-upload.
* Added the following enhancements in the **generate-test-playbook** command:
  * Added the *--commands* argument to generate tasks for specific commands.
  * Added the *--examples* argument to get the command examples file path and generate tasks from the commands and arguments specified there.
  * Added the *--upload* flag to specify whether to upload the test playbook after the generation.
  * Fixed the output condition generation for outputs of type `Boolean`.

## 1.4.7

* Fixed an issue where an empty list for a command context didn't produce an indication other than an empty table.
* Fixed an issue where the **format** command has incorrectly recognized on which files to run when running using git.
* Fixed an issue where author image validations were not checked properly.
* Fixed an issue where new old-formatted scripts and integrations were not validated.
* Fixed an issue where the wording in the from version validation error for subplaybooks was incorrect.
* Fixed an issue where the **update-release-notes** command used the old docker image version instead of the new when detecting a docker change.
* Fixed an issue where the **generate-test-playbook** command used an incorrect argument name as default
* Fixed an issue where the **json-to-outputs** command used an incorrect argument name as default when using `-d`.
* Fixed an issue where validations failed while trying to validate non content files.
* Fixed an issue where README validations did not work post VS Code formatting.
* Fixed an issue where the description validations were inconsistent when running through an integration file or a description file.

## 1.4.6

* Fixed an issue where **validate** suggests, with no reason, running **format** on missing mandatory keys in yml file.
* Skipped existence of TestPlaybook check on community and contribution integrations.
* Fixed an issue where pre-commit didn't run on the demisto_sdk/commands folder.
* The **init** command will now change the script template name in the code to the given script name.
* Expanded the validations performed on beta integrations.
* Added support for PreProcessRules in the **format**, **validate**, **download**, and **create-content-artifacts** commands.
* Improved the error messages in **generate-docs**, if an example was not provided.
* Added to **validate** command a validation that a content entity or a pack name does not contain the words "partner" and "community".
* Fixed an issue where **update-release-notes** ignores *--text* flag while using *-f*
* Fixed the outputs validations in **validate** so enrichment commands will not be checked to have DBotScore outputs.
* Added a new validation to require the dockerimage key to exist in an integration and script yml files.
* Enhanced the **generate-test-playbook** command to use only integration tested on commands, rather than (possibly) other integrations implementing them.
* Expanded unify command to support GenericModules - Unifies a GenericModule object with its Dashboards.
* Added validators for generic objects:
  * Generic Field validator - verify that the 'fromVersion' field is above 6.5.0, 'group' field equals 4 and 'id' field starts with the prefix 'generic_'.
  * Generic Type validator - verify that the 'fromVersion' field is above 6.5.0
  * Generic Module validator - verify that the 'fromVersion' field is above 6.5.0
  * Generic Definition validator - verify that the 'fromVersion' field is above 6.5.0
* Expanded Format command to support Generic Objects - Fixes generic objects according to their validations.
* Fixed an issue where the **update-release-notes** command did not handle ApiModules properly.
* Added option to enter a dictionary or json of format `[{field_name:description}]` in the **json-to-outputs** command,
  with the `-d` flag.
* Improved the outputs for the **format** command.
* Fixed an issue where the validations performed after the **format** command were inconsistent with **validate**.
* Added to the **validate** command a validation for the author image.
* Updated the **create-content-artifacts** command to support generic modules, definitions, fields and types.
* Added an option to ignore errors for file paths and not only file name in .pack-ignore file.

## 1.4.5

* Enhanced the **postman-codegen** command to name all generated arguments with lower case.
* Fixed an issue where the **find-dependencies** command miscalculated the dependencies for playbooks that use generic commands.
* Fixed an issue where the **validate** command failed in external repositories in case the DEMISTO_SDK_GITHUB_TOKEN was not set.
* Fixed an issue where **openapi-codegen** corrupted the swagger file by overwriting configuration to swagger file.
* Updated the **upload** command to support uploading zipped packs to the marketplace.
* Added to the **postman-codegen** command support of path variables.
* Fixed an issue where **openapi-codegen** entered into an infinite loop on circular references in the swagger file.
* The **format** command will now set `fromVersion: 6.2.0` for widgets with 'metrics' data type.
* Updated the **find-dependencies** command to support generic modules, definitions, fields and types.
* Fixed an issue where **openapi-codegen** tried to extract reference example outputs, leading to an exception.
* Added an option to ignore secrets automatically when using the **init** command to create a pack.
* Added a tool that gives the ability to temporarily suppress console output.

## 1.4.4

* When formatting incident types with Auto-Extract rules and without mode field, the **format** command will now add the user selected mode.
* Added new validation that DBotRole is set for scripts that requires elevated permissions to the `XSOAR-linter` in the **lint** command.
* Added url escaping to markdown human readable section in generate docs to avoid autolinking.
* Added a validation that mapper's id and name are matching. Updated the format of mapper to include update_id too.
* Added a validation to ensure that image paths in the README files are valid.
* Fixed **find_type** function to correctly find test files, such as, test script and test playbook.
* Added scheme validations for the new Generic Object Types, Fields, and Modules.
* Renamed the flag *--input-old-version* to *--old-version* in the **generate-docs** command.
* Refactored the **update-release-notes** command:
  * Replaced the *--all* flag with *--use-git* or *-g*.
  * Added the *--force* flag to update the pack release notes without changes in the pack.
  * The **update-release-notes** command will now update all dependent integrations on ApiModule change, even if not specified.
  * If more than one pack has changed, the full list of updated packs will be printed at the end of **update-release-notes** command execution.
  * Fixed an issue where the **update-release-notes** command did not add docker image release notes entry for release notes file if a script was changed.
  * Fixed an issue where the **update-release-notes** command did not detect changed files that had the same name.
  * Fixed an issue in the **update-release-notes** command where the version support of JSON files was mishandled.
* Fixed an issue where **format** did not skip files in test and documentation directories.
* Updated the **create-id-set** command to support generic modules, definitions, fields and types.
* Changed the **convert** command to generate old layout fromversion to 5.0.0 instead of 4.1.0
* Enhanced the command **postman-codegen** with type hints for templates.

## 1.4.3

* Fixed an issue where **json-to-outputs** command returned an incorrect output when json is a list.
* Fixed an issue where if a pack README.md did not exist it could cause an error in the validation process.
* Fixed an issue where the *--name* was incorrectly required in the **init** command.
* Adding the option to run **validate** on a specific path while using git (*-i* & *-g*).
* The **format** command will now change UUIDs in .yml and .json files to their respective content entity name.
* Added a playbook validation to check if a task sub playbook exists in the id set in the **validate** command.
* Added the option to add new tags/usecases to the approved list and to the pack metadata on the same pull request.
* Fixed an issue in **test_content** where when different servers ran tests for the same integration, the server URL parameters were not set correctly.
* Added a validation in the **validate** command to ensure that the ***endpoint*** command is configured correctly in yml file.
* Added a warning when pack_metadata's description field is longer than 130 characters.
* Fixed an issue where a redundant print occurred on release notes validation.
* Added new validation in the **validate** command to ensure that the minimal fromVersion in a widget of type metrics will be 6.2.0.
* Added the *--release-notes* flag to demisto-sdk to get the current version release notes entries.

## 1.4.2

* Added to `pylint` summary an indication if a test was skipped.
* Added to the **init** command the option to specify fromversion.
* Fixed an issue where running **init** command without filling the metadata file.
* Added the *--docker-timeout* flag in the **lint** command to control the request timeout for the Docker client.
* Fixed an issue where **update-release-notes** command added only one docker image release notes entry for release notes file, and not for every entity whom docker image was updated.
* Added a validation to ensure that incident/indicator fields names starts with their pack name in the **validate** command. (Checked only for new files and only when using git *-g*)
* Updated the **find-dependencies** command to return the 'dependencies' according the layout type ('incident', 'indicator').
* Enhanced the "vX" display name validation for scripts and integrations in the **validate** command to check for every versioned script or integration, and not only v2.
* Added the *--fail-duplicates* flag for the **create-id-set** command which will fail the command if duplicates are found.
* Added to the **generate-docs** command automatic addition to git when a new readme file is created.

## 1.4.1

* When in private repo without `DEMSITO_SDK_GITHUB_TOKEN` configured, get_remote_file will take files from the local origin/master.
* Enhanced the **unify** command when giving input of a file and not a directory return a clear error message.
* Added a validation to ensure integrations are not skipped and at least one test playbook is not skipped for each integration or script.
* Added to the Content Tests support for `context_print_dt`, which queries the incident context and prints the result as a json.
* Added new validation for the `xsoar_config.json` file in the **validate** command.
* Added a version differences section to readme in **generate-docs** command.
* Added the *--docs-format* flag in the **integration-diff** command to get the output in README format.
* Added the *--input-old-version* and *--skip-breaking-changes* flags in the **generate-docs** command to get the details for the breaking section and to skip the breaking changes section.

## 1.4.0

* Enable passing a comma-separated list of paths for the `--input` option of the **lint** command.
* Added new validation of unimplemented test-module command in the code to the `XSOAR-linter` in the **lint** command.
* Fixed the **generate-docs** to handle integration authentication parameter.
* Added a validation to ensure that description and README do not contain the word 'Demisto'.
* Improved the deprecated message validation required from playbooks and scripts.
* Added the `--quite-bc-validation` flag for the **validate** command to run the backwards compatibility validation in quite mode (errors is treated like warnings).
* Fixed the **update release notes** command to display a name for old layouts.
* Added the ability to append to the pack README credit to contributors.
* Added identification for parameter differences in **integration-diff** command.
* Fixed **format** to use git as a default value.
* Updated the **upload** command to support reports.
* Fixed an issue where **generate-docs** command was displaying 'None' when credentials parameter display field configured was not configured.
* Fixed an issue where **download** did not return exit code 1 on failure.
* Updated the validation that incident fields' names do not contain the word incident will aplly to core packs only.
* Added a playbook validation to verify all conditional tasks have an 'else' path in **validate** command.
* Renamed the GitHub authentication token environment variable `GITHUB_TOKEN` to `DEMITO_SDK_GITHUB_TOKEN`.
* Added to the **update-release-notes** command automatic addition to git when new release notes file is created.
* Added validation to ensure that integrations, scripts, and playbooks do not contain the entity type in their names.
* Added the **convert** command to convert entities between XSOAR versions.
* Added the *--deprecate* flag in **format** command to deprecate integrations, scripts, and playbooks.
* Fixed an issue where ignoring errors did not work when running the **validate** command on specific files (-i).

## 1.3.9

* Added a validation verifying that the pack's README.md file is not equal to pack description.
* Fixed an issue where the **Assume yes** flag did not work properly for some entities in the **format** command.
* Improved the error messages for separators in folder and file names in the **validate** command.
* Removed the **DISABLE_SDK_VERSION_CHECK** environment variable. To disable new version checks, use the **DEMISTO_SDK_SKIP_VERSION_CHECK** envirnoment variable.
* Fixed an issue where the demisto-sdk version check failed due to a rate limit.
* Fixed an issue with playbooks scheme validation.

## 1.3.8

* Updated the **secrets** command to work on forked branches.

## 1.3.7

* Added a validation to ensure correct image and description file names.
* Fixed an issue where the **validate** command failed when 'display' field in credentials param in yml is empty but 'displaypassword' was provided.
* Added the **integration-diff** command to check differences between two versions of an integration and to return a report of missing and changed elements in the new version.
* Added a validation verifying that the pack's README.md file is not missing or empty for partner packs or packs contains use cases.
* Added a validation to ensure that the integration and script folder and file names will not contain separators (`_`, `-`, ``).
* When formatting new pack, the **format** command will set the *fromversion* key to 5.5.0 in the new files without fromversion.

## 1.3.6

* Added a validation that core packs are not dependent on non-core packs.
* Added a validation that a pack name follows XSOAR standards.
* Fixed an issue where in some cases the `get_remote_file` function failed due to an invalid path.
* Fixed an issue where running **update-release-notes** with updated integration logo, did not detect any file changes.
* Fixed an issue where the **create-id-set** command did not identify unified integrations correctly.
* Fixed an issue where the `CommonTypes` pack was not identified as a dependency for all feed integrations.
* Added support for running SDK commands in private repositories.
* Fixed an issue where running the **init** command did not set the correct category field in an integration .yml file for a newly created pack.
* When formatting new contributed pack, the **format** command will set the *fromversion* key to 6.0.0 in the relevant files.
* If the environment variable "DISABLE_SDK_VERSION_CHECK" is define, the demisto-sdk will no longer check for newer version when running a command.
* Added the `--use-pack-metadata` flag for the **find-dependencies** command to update the calculated dependencies using the the packs metadata files.
* Fixed an issue where **validate** failed on scripts in case the `outputs` field was set to `None`.
* Fixed an issue where **validate** was failing on editing existing release notes.
* Added a validation for README files verifying that the file doesn't contain template text copied from HelloWorld or HelloWorldPremium README.

## 1.3.5

* Added a validation that layoutscontainer's id and name are matching. Updated the format of layoutcontainer to include update_id too.
* Added a validation that commands' names and arguments in core packs, or scripts' arguments do not contain the word incident.
* Fixed issue where running the **generate-docs** command with -c flag ran all the commands and not just the commands specified by the flag.
* Fixed the error message of the **validate** command to not always suggest adding the *description* field.
* Fixed an issue where running **format** on feed integration generated invalid parameter structure.
* Fixed an issue where the **generate-docs** command did not add all the used scripts in a playbook to the README file.
* Fixed an issue where contrib/partner details might be added twice to the same file, when using unify and create-content-artifacts commands
* Fixed issue where running **validate** command on image-related integration did not return the correct outputs to json file.
* When formatting playbooks, the **format** command will now remove empty fields from SetIncident, SetIndicator, CreateNewIncident, CreateNewIndicator script arguments.
* Added an option to fill in the developer email when running the **init** command.

## 1.3.4

* Updated the **validate** command to check that the 'additionalinfo' field only contains the expected value for feed required parameters and not equal to it.
* Added a validation that community/partner details are not in the detailed description file.
* Added a validation that the Use Case tag in pack_metadata file is only used when the pack contains at least one PB, Incident Type or Layout.
* Added a validation that makes sure outputs in integrations are matching the README file when only README has changed.
* Added the *hidden* field to the integration schema.
* Fixed an issue where running **format** on a playbook whose `name` does not equal its `id` would cause other playbooks who use that playbook as a sub-playbook to fail.
* Added support for local custom command configuration file `.demisto-sdk-conf`.
* Updated the **format** command to include an update to the description file of an integration, to remove community/partner details.

## 1.3.3

* Fixed an issue where **lint** failed where *.Dockerfile* exists prior running the lint command.
* Added FeedHelloWorld template option for *--template* flag in **demisto-sdk init** command.
* Fixed issue where **update-release-notes** deleted release note file if command was called more than once.
* Fixed issue where **update-release-notes** added docker image release notes every time the command was called.
* Fixed an issue where running **update-release-notes** on a pack with newly created integration, had also added a docker image entry in the release notes.
* Fixed an issue where `XSOAR-linter` did not find *NotImplementedError* in main.
* Added validation for README files verifying their length (over 30 chars).
* When using *-g* flag in the **validate** command it will now ignore untracked files by default.
* Added the *--include-untracked* flag to the **validate** command to include files which are untracked by git in the validation process.
* Improved the `pykwalify` error outputs in the **validate** command.
* Added the *--print-pykwalify* flag to the **validate** command to print the unchanged output from `pykwalify`.

## 1.3.2

* Updated the format of the outputs when using the *--json-file* flag to create a JSON file output for the **validate** and **lint** commands.
* Added the **doc-review** command to check spelling in .md and .yml files as well as a basic release notes review.
* Added a validation that a pack's display name does not already exist in content repository.
* Fixed an issue where the **validate** command failed to detect duplicate params in an integration.
* Fixed an issue where the **validate** command failed to detect duplicate arguments in a command in an integration.

## 1.3.1

* Fixed an issue where the **validate** command failed to validate the release notes of beta integrations.
* Updated the **upload** command to support indicator fields.
* The **validate** and **update-release-notes** commands will now check changed files against `demisto/master` if it is configured locally.
* Fixed an issue where **validate** would incorrectly identify files as renamed.
* Added a validation that integration properties (such as feed, mappers, mirroring, etc) are not removed.
* Fixed an issue where **validate** failed when comparing branch against commit hash.
* Added the *--no-pipenv* flag to the **split-yml** command.
* Added a validation that incident fields and incident types are not removed from mappers.
* Fixed an issue where the *c
reate-id-set* flag in the *validate* command did not work while not using git.
* Added the *hiddenusername* field to the integration schema.
* Added a validation that images that are not integration images, do not ask for a new version or RN

## 1.3.0

* Do not collect optional dependencies on indicator types reputation commands.
* Fixed an issue where downloading indicator layoutscontainer objects failed.
* Added a validation that makes sure outputs in integrations are matching the README file.
* Fixed an issue where the *create-id-set* flag in the **validate** command did not work.
* Added a warning in case no id_set file is found when running the **validate** command.
* Fixed an issue where changed files were not recognised correctly on forked branches in the **validate** and the **update-release-notes** commands.
* Fixed an issue when files were classified incorrectly when running *update-release-notes*.
* Added a validation that integration and script file paths are compatible with our convention.
* Fixed an issue where id_set.json file was re created whenever running the generate-docs command.
* added the *--json-file* flag to create a JSON file output for the **validate** and **lint** commands.

## 1.2.19

* Fixed an issue where merge id_set was not updated to work with the new entity of Packs.
* Added a validation that the playbook's version matches the version of its sub-playbooks, scripts, and integrations.

## 1.2.18

* Changed the *skip-id-set-creation* flag to *create-id-set* in the **validate** command. Its default value will be False.
* Added support for the 'cve' reputation command in default arg validation.
* Filter out generic and reputation command from scripts and playbooks dependencies calculation.
* Added support for the incident fields in outgoing mappers in the ID set.
* Added a validation that the taskid field and the id field under the task field are both from uuid format and contain the same value.
* Updated the **format** command to generate uuid value for the taskid field and for the id under the task field in case they hold an invalid values.
* Exclude changes from doc_files directory on validation.
* Added a validation that an integration command has at most one default argument.
* Fixing an issue where pack metadata version bump was not enforced when modifying an old format (unified) file.
* Added validation that integration parameter's display names are capitalized and spaced using whitespaces and not underscores.
* Fixed an issue where beta integrations where not running deprecation validations.
* Allowed adding additional information to the deprecated description.
* Fixing an issue when escaping less and greater signs in integration params did not work as expected.

## 1.2.17

* Added a validation that the classifier of an integration exists.
* Added a validation that the mapper of an integration exists.
* Added a validation that the incident types of a classifier exist.
* Added a validation that the incident types of a mapper exist.
* Added support for *text* argument when running **demisto-sdk update-release-notes** on the ApiModules pack.
* Added a validation for the minimal version of an indicator field of type grid.
* Added new validation for incident and indicator fields in classifiers mappers and layouts exist in the content.
* Added cache for get_remote_file to reducing failures from accessing the remote repo.
* Fixed an issue in the **format** command where `_dev` or `_copy` suffixes weren't removed from the `id` of the given playbooks.
* Playbook dependencies from incident and indicator fields are now marked as optional.
* Mappers dependencies from incident types and incident fields are now marked as optional.
* Classifier dependencies from incident types are now marked as optional.
* Updated **demisto-sdk init** command to no longer create `created` field in pack_metadata file
* Updated **generate-docs** command to take the parameters names in setup section from display field and to use additionalinfo field when exist.
* Using the *verbose* argument in the **find-dependencies** command will now log to the console.
* Improved the deprecated message validation required from integrations.
* Fixed an issue in the **generate-docs** command where **Context Example** section was created when it was empty.

## 1.2.16

* Added allowed ignore errors to the *IDSetValidator*.
* Fixed an issue where an irrelevant id_set validation ran in the **validate** command when using the *--id-set* flag.
* Fixed an issue were **generate-docs** command has failed if a command did not exist in commands permissions file.
* Improved a **validate** command message for missing release notes of api module dependencies.

## 1.2.15

* Added the *ID101* to the allowed ignored errors.

## 1.2.14

* SDK repository is now mypy check_untyped_defs complaint.
* The lint command will now ignore the unsubscriptable-object (E1136) pylint error in dockers based on python 3.9 - this will be removed once a new pylint version is released.
* Added an option for **format** to run on a whole pack.
* Added new validation of unimplemented commands from yml in the code to `XSOAR-linter`.
* Fixed an issue where Auto-Extract fields were only checked for newly added incident types in the **validate** command.
* Added a new warning validation of direct access to args/params dicts to `XSOAR-linter`.

## 1.2.13

* Added new validation of indicators usage in CommandResults to `XSOAR-linter`.
* Running **demisto-sdk lint** will automatically run on changed files (same behavior as the -g flag).
* Removed supported version message from the documentation when running **generate_docs**.
* Added a print to indicate backwards compatibility is being checked in **validate** command.
* Added a percent print when running the **validate** command with the *-a* flag.
* Fixed a regression in the **upload** command where it was ignoring `DEMISTO_VERIFY_SSL` env var.
* Fixed an issue where the **upload** command would fail to upload beta integrations.
* Fixed an issue where the **validate** command did not create the *id_set.json* file when running with *-a* flag.
* Added price change validation in the **validate** command.
* Added validations that checks in read-me for empty sections or leftovers from the auto generated read-me that should be changed.
* Added new code validation for *NotImplementedError* to raise a warning in `XSOAR-linter`.
* Added validation for support types in the pack metadata file.
* Added support for *--template* flag in **demisto-sdk init** command.
* Fixed an issue with running **validate** on master branch where the changed files weren't compared to previous commit when using the *-g* flag.
* Fixed an issue where the `XSOAR-linter` ran *NotImplementedError* validation on scripts.
* Added support for Auto-Extract feature validation in incident types in the **validate** command.
* Fixed an issue in the **lint** command where the *-i* flag was ignored.
* Improved **merge-id-sets** command to support merge between two ID sets that contain the same pack.
* Fixed an issue in the **lint** command where flake8 ran twice.

## 1.2.12

* Bandit now reports also on medium severity issues.
* Fixed an issue with support for Docker Desktop on Mac version 2.5.0+.
* Added support for vulture and mypy linting when running without docker.
* Added support for *prev-ver* flag in **update-release-notes** command.
* Improved retry support when building docker images for linting.
* Added the option to create an ID set on a specific pack in **create-id-set** command.
* Added the *--skip-id-set-creation* flag to **validate** command in order to add the capability to run validate command without creating id_set validation.
* Fixed an issue where **validate** command checked docker image tag on ApiModules pack.
* Fixed an issue where **find-dependencies** did not calculate dashboards and reports dependencies.
* Added supported version message to the documentation and release notes files when running **generate_docs** and **update-release-notes** commands respectively.
* Added new code validations for *NotImplementedError* exception raise to `XSOAR-linter`.
* Command create-content-artifacts additional support for **Author_image.png** object.
* Fixed an issue where schemas were not enforced for incident fields, indicator fields and old layouts in the validate command.
* Added support for **update-release-notes** command to update release notes according to master branch.

## 1.2.11

* Fixed an issue where the ***generate-docs*** command reset the enumeration of line numbering after an MD table.
* Updated the **upload** command to support mappers.
* Fixed an issue where exceptions were no printed in the **format** while the *--verbose* flag is set.
* Fixed an issue where *--assume-yes* flag did not work in the **format** command when running on a playbook without a `fromversion` field.
* Fixed an issue where the **format** command would fail in case `conf.json` file was not found instead of skipping the update.
* Fixed an issue where integration with v2 were recognised by the `name` field instead of the `display` field in the **validate** command.
* Added a playbook validation to check if a task script exists in the id set in the **validate** command.
* Added new integration category `File Integrity Management` in the **validate** command.

## 1.2.10

* Added validation for approved content pack use-cases and tags.
* Added new code validations for *CommonServerPython* import to `XSOAR-linter`.
* Added *default value* and *predefined values* to argument description in **generate-docs** command.
* Added a new validation that checks if *get-mapping-fields* command exists if the integration schema has *{ismappable: true}* in **validate** command.
* Fixed an issue where the *--staged* flag recognised added files as modified in the **validate** command.
* Fixed an issue where a backwards compatibility warning was raised for all added files in the **validate** command.
* Fixed an issue where **validate** command failed when no tests were given for a partner supported pack.
* Updated the **download** command to support mappers.
* Fixed an issue where the ***format*** command added a duplicate parameter.
* For partner supported content packs, added support for a list of emails.
* Removed validation of README files from the ***validate*** command.
* Fixed an issue where the ***validate*** command required release notes for ApiModules pack.

## 1.2.9

* Fixed an issue in the **openapi_codegen** command where it created duplicate functions name from the swagger file.
* Fixed an issue in the **update-release-notes** command where the *update type* argument was not verified.
* Fixed an issue in the **validate** command where no error was raised in case a non-existing docker image was presented.
* Fixed an issue in the **format** command where format failed when trying to update invalid Docker image.
* The **format** command will now preserve the **isArray** argument in integration's reputation commands and will show a warning if it set to **false**.
* Fixed an issue in the **lint** command where *finally* clause was not supported in main function.
* Fixed an issue in the **validate** command where changing any entity ID was not validated.
* Fixed an issue in the **validate** command where *--staged* flag did not bring only changed files.
* Fixed the **update-release-notes** command to ignore changes in the metadata file.
* Fixed the **validate** command to ignore metadata changes when checking if a version bump is needed.

## 1.2.8

* Added a new validation that checks in playbooks for the usage of `DeleteContext` in **validate** command.
* Fixed an issue in the **upload** command where it would try to upload content entities with unsupported versions.
* Added a new validation that checks in playbooks for the usage of specific instance in **validate** command.
* Added the **--staged** flag to **validate** command to run on staged files only.

## 1.2.7

* Changed input parameters in **find-dependencies** command.
  * Use ***-i, --input*** instead of ***-p, --path***.
  * Use ***-idp, --id-set-path*** instead of ***-i, --id-set-path***.
* Fixed an issue in the **unify** command where it crashed on an integration without an image file.
* Fixed an issue in the **format** command where unnecessary files were not skipped.
* Fixed an issue in the **update-release-notes** command where the *text* argument was not respected in all cases.
* Fixed an issue in the **validate** command where a warning about detailed description was given for unified or deprecated integrations.
* Improved the error returned by the **validate** command when running on files using the old format.

## 1.2.6

* No longer require setting `DEMISTO_README_VALIDATION` env var to enable README mdx validation. Validation will now run automatically if all necessary node modules are available.
* Fixed an issue in the **validate** command where the `--skip-pack-dependencies` would not skip id-set creation.
* Fixed an issue in the **validate** command where validation would fail if supplied an integration with an empty `commands` key.
* Fixed an issue in the **validate** command where validation would fail due to a required version bump for packs which are not versioned.
* Will use env var `DEMISTO_VERIFY_SSL` to determine if to use a secure connection for commands interacting with the Server when `--insecure` is not passed. If working with a local Server without a trusted certificate, you can set env var `DEMISTO_VERIFY_SSL=no` to avoid using `--insecure` on each command.
* Unifier now adds a link to the integration documentation to the integration detailed description.
* Fixed an issue in the **secrets** command where ignored secrets were not skipped.

## 1.2.5

* Added support for special fields: *defaultclassifier*, *defaultmapperin*, *defaultmapperout* in **download** command.
* Added -y option **format** command to assume "yes" as answer to all prompts and run non-interactively
* Speed up improvements for `validate` of README files.
* Updated the **format** command to adhere to the defined content schema and sub-schemas, aligning its behavior with the **validate** command.
* Added support for canvasContextConnections files in **format** command.

## 1.2.4

* Updated detailed description for community integrations.

## 1.2.3

* Fixed an issue where running **validate** failed on playbook with task that adds tags to the evidence data.
* Added the *displaypassword* field to the integration schema.
* Added new code validations to `XSOAR-linter`.
  * As warnings messages:
    * `demisto.params()` should be used only inside main function.
    * `demisto.args()` should be used only inside main function.
    * Functions args should have type annotations.
* Added `fromversion` field validation to test playbooks and scripts in **validate** command.

## 1.2.2

* Add support for warning msgs in the report and summary to **lint** command.
* Fixed an issue where **json-to-outputs** determined bool values as int.
* Fixed an issue where **update-release-notes** was crushing on `--all` flag.
* Fixed an issue where running **validate**, **update-release-notes** outside of content repo crushed without a meaningful error message.
* Added support for layoutscontainer in **init** contribution flow.
* Added a validation for tlp_color param in feeds in **validate** command.
* Added a validation for removal of integration parameters in **validate** command.
* Fixed an issue where **update-release-notes** was failing with a wrong error message when no pack or input was given.
* Improved formatting output of the **generate-docs** command.
* Add support for env variable *DEMISTO_SDK_ID_SET_REFRESH_INTERVAL*. Set this env variable to the refresh interval in minutes. The id set will be regenerated only if the refresh interval has passed since the last generation. Useful when generating Script documentation, to avoid re-generating the id_set every run.
* Added new code validations to `XSOAR-linter`.
  * As error messages:
    * Longer than 10 seconds sleep statements for non long running integrations.
    * exit() usage.
    * quit() usage.
  * As warnings messages:
    * `demisto.log` should not be used.
    * main function existence.
    * `demito.results` should not be used.
    * `return_output` should not be used.
    * try-except statement in main function.
    * `return_error` usage in main function.
    * only once `return_error` usage.
* Fixed an issue where **lint** command printed logs twice.
* Fixed an issue where *suffix* did not work as expected in the **create-content-artifacts** command.
* Added support for *prev-ver* flag in **lint** and **secrets** commands.
* Added support for *text* flag to **update-release-notes** command to add the same text to all release notes.
* Fixed an issue where **validate** did not recognize added files if they were modified locally.
* Added a validation that checks the `fromversion` field exists and is set to 5.0.0 or above when working or comparing to a non-feature branch in **validate** command.
* Added a validation that checks the certification field in the pack_metadata file is valid in **validate** command.
* The **update-release-notes** command will now automatically add docker image update to the release notes.

## 1.2.1

* Added an additional linter `XSOAR-linter` to the **lint** command which custom validates py files. currently checks for:
  * `Sys.exit` usages with non zero value.
  * Any `Print` usages.
* Fixed an issue where renamed files were failing on *validate*.
* Fixed an issue where single changed files did not required release notes update.
* Fixed an issue where doc_images required release-notes and validations.
* Added handling of dependent packs when running **update-release-notes** on changed *APIModules*.
  * Added new argument *--id-set-path* for id_set.json path.
  * When changes to *APIModule* is detected and an id_set.json is available - the command will update the dependent pack as well.
* Added handling of dependent packs when running **validate** on changed *APIModules*.
  * Added new argument *--id-set-path* for id_set.json path.
  * When changes to *APIModule* is detected and an id_set.json is available - the command will validate that the dependent pack has release notes as well.
* Fixed an issue where the find_type function didn't recognize file types correctly.
* Fixed an issue where **update-release-notes** command did not work properly on Windows.
* Added support for indicator fields in **update-release-notes** command.
* Fixed an issue where files in test dirs where being validated.

## 1.2.0

* Fixed an issue where **format** did not update the test playbook from its pack.
* Fixed an issue where **validate** validated non integration images.
* Fixed an issue where **update-release-notes** did not identified old yml integrations and scripts.
* Added revision templates to the **update-release-notes** command.
* Fixed an issue where **update-release-notes** crashed when a file was renamed.
* Fixed an issue where **validate** failed on deleted files.
* Fixed an issue where **validate** validated all images instead of packs only.
* Fixed an issue where a warning was not printed in the **format** in case a non-supported file type is inputted.
* Fixed an issue where **validate** did not fail if no release notes were added when adding files to existing packs.
* Added handling of incorrect layout paths via the **format** command.
* Refactor **create-content-artifacts** command - Efficient artifacts creation and better logging.
* Fixed an issue where image and description files were not handled correctly by **validate** and **update-release-notes** commands.
* Fixed an issue where the **format** command didn't remove all extra fields in a file.
* Added an error in case an invalid id_set.json file is found while running the **validate** command.
* Added fetch params checks to the **validate** command.

## 1.1.11

* Added line number to secrets' path in **secrets** command report.
* Fixed an issue where **init** a community pack did not present the valid support URL.
* Fixed an issue where **init** offered a non relevant pack support type.
* Fixed an issue where **lint** did not pull docker images for powershell.
* Fixed an issue where **find-dependencies** did not find all the script dependencies.
* Fixed an issue where **find-dependencies** did not collect indicator fields as dependencies for playbooks.
* Updated the **validate** and the **secrets** commands to be less dependent on regex.
* Fixed an issue where **lint** did not run on circle when docker did not return ping.
* Updated the missing release notes error message (RN106) in the **Validate** command.
* Fixed an issue where **Validate** would return missing release notes when two packs with the same substring existed in the modified files.
* Fixed an issue where **update-release-notes** would add duplicate release notes when two packs with the same substring existed in the modified files.
* Fixed an issue where **update-release-notes** would fail to bump new versions if the feature branch was out of sync with the master branch.
* Fixed an issue where a non-descriptive error would be returned when giving the **update-release-notes** command a pack which can not be found.
* Added dependencies check for *widgets* in **find-dependencies** command.
* Added a `update-docker` flag to **format** command.
* Added a `json-to-outputs` flag to the **run** command.
* Added a verbose (`-v`) flag to **format** command.
* Fixed an issue where **download** added the prefix "playbook-" to the name of playbooks.

## 1.1.10

* Updated the **init** command. Relevant only when passing the *--contribution* argument.
  * Added the *--author* option.
  * The *support* field of the pack's metadata is set to *community*.
* Added a proper error message in the **Validate** command upon a missing description in the root of the yml.
* **Format** now works with a relative path.
* **Validate** now fails when all release notes have been excluded.
* Fixed issue where correct error message would not propagate for invalid images.
* Added the *--skip-pack-dependencies* flag to **validate** command to skip pack dependencies validation. Relevant when using the *-g* flag.
* Fixed an issue where **Validate** and **Format** commands failed integrations with `defaultvalue` field in fetch incidents related parameters.
* Fixed an issue in the **Validate** command in which unified YAML files were not ignored.
* Fixed an issue in **generate-docs** where scripts and playbooks inputs and outputs were not parsed correctly.
* Fixed an issue in the **openapi-codegen** command where missing reference fields in the swagger JSON caused errors.
* Fixed an issue in the **openapi-codegen** command where empty objects in the swagger JSON paths caused errors.
* **update-release-notes** command now accept path of the pack instead of pack name.
* Fixed an issue where **generate-docs** was inserting unnecessary escape characters.
* Fixed an issue in the **update-release-notes** command where changes to the pack_metadata were not detected.
* Fixed an issue where **validate** did not check for missing release notes in old format files.

## 1.1.9

* Fixed an issue where **update-release-notes** command failed on invalid file types.

## 1.1.8

* Fixed a regression where **upload** command failed on test playbooks.
* Added new *githubUser* field in pack metadata init command.
* Support beta integration in the commands **split-yml, extract-code, generate-test-playbook and generate-docs.**
* Fixed an issue where **find-dependencies** ignored *toversion* field in content items.
* Added support for *layoutscontainer*, *classifier_5_9_9*, *mapper*, *report*, and *widget* in the **Format** command.
* Fixed an issue where **Format** will set the `ID` field to be equal to the `name` field in modified playbooks.
* Fixed an issue where **Format** did not work for test playbooks.
* Improved **update-release-notes** command:
  * Write content description to release notes for new items.
  * Update format for file types without description: Connections, Incident Types, Indicator Types, Layouts, Incident Fields.
* Added a validation for feedTags param in feeds in **validate** command.
* Fixed readme validation issue in community support packs.
* Added the **openapi-codegen** command to generate integrations from OpenAPI specification files.
* Fixed an issue were release notes validations returned wrong results for *CommonScripts* pack.
* Added validation for image links in README files in **validate** command.
* Added a validation for default value of fetch param in feeds in **validate** command.
* Fixed an issue where the **Init** command failed on scripts.

## 1.1.7

* Fixed an issue where running the **format** command on feed integrations removed the `defaultvalue` fields.
* Playbook branch marked with *skipunavailable* is now set as an optional dependency in the **find-dependencies** command.
* The **feedReputation** parameter can now be hidden in a feed integration.
* Fixed an issue where running the **unify** command on JS package failed.
* Added the *--no-update* flag to the **find-dependencies** command.
* Added the following validations in **validate** command:
  * Validating that a pack does not depend on NonSupported / Deprecated packs.

## 1.1.6

* Added the *--description* option to the **init** command.
* Added the *--contribution* option to the **init** command which converts a contribution zip to proper pack format.
* Improved **validate** command performance time and outputs.
* Added the flag *--no-docker-checks* to **validate** command to skip docker checks.
* Added the flag *--print-ignored-files* to **validate** command to print ignored files report when the command is done.
* Added the following validations in **validate** command:
  * Validating that existing release notes are not modified.
  * Validating release notes are not added to new packs.
  * Validating that the "currentVersion" field was raised in the pack_metadata for modified packs.
  * Validating that the timestamp in the "created" field in the pack_metadata is in ISO format.
* Running `demisto-sdk validate` will run the **validate** command using git and only on committed files (same as using *-g --post-commit*).
* Fixed an issue where release notes were not checked correctly in **validate** command.
* Fixed an issue in the **create-id-set** command where optional playbook tasks were not taken into consideration.
* Added a prompt to the `demisto-sdk update-release-notes` command to prompt users to commit changes before running the release notes command.
* Added support to `layoutscontainer` in **validate** command.

## 1.1.5

* Fixed an issue in **find-dependencies** command.
* **lint** command now verifies flake8 on CommonServerPython script.

## 1.1.4

* Fixed an issue with the default output file name of the **unify** command when using "." as an output path.
* **Unify** command now adds contributor details to the display name and description.
* **Format** command now adds *isFetch* and *incidenttype* fields to integration yml.
* Removed the *feedIncremental* field from the integration schema.
* **Format** command now adds *feedBypassExclusionList*, *Fetch indicators*, *feedReputation*, *feedReliability*,
     *feedExpirationPolicy*, *feedExpirationInterval* and *feedFetchInterval* fields to integration yml.
* Fixed an issue in the playbooks schema.
* Fixed an issue where generated release notes were out of order.
* Improved pack dependencies detection.
* Fixed an issue where test playbooks were mishandled in **validate** command.

## 1.1.3

* Added a validation for invalid id fields in indicators types files in **validate** command.
* Added default behavior for **update-release-notes** command.
* Fixed an error where README files were failing release notes validation.
* Updated format of generated release notes to be more user friendly.
* Improved error messages for the **update-release-notes** command.
* Added support for `Connections`, `Dashboards`, `Widgets`, and `Indicator Types` to **update-release-notes** command.
* **Validate** now supports scripts under the *TestPlaybooks* directory.
* Fixed an issue where **validate** did not support powershell files.

## 1.1.2

* Added a validation for invalid playbookID fields in incidents types files in **validate** command.
* Added a code formatter for python files.
* Fixed an issue where new and old classifiers where mixed on validate command.
* Added *feedIncremental* field to the integration schema.
* Fixed error in the **upload** command where unified YMLs were not uploaded as expected if the given input was a pack.
* Fixed an issue where the **secrets** command failed due to a space character in the file name.
* Ignored RN validation for *NonSupported* pack.
* You can now ignore IF107, SC100, RP102 error codes in the **validate** command.
* Fixed an issue where the **download** command was crashing when received as input a JS integration or script.
* Fixed an issue where **validate** command checked docker image for JS integrations and scripts.
* **validate** command now checks scheme for reports and connections.
* Fixed an issue where **validate** command checked docker when running on all files.
* Fixed an issue where **validate** command did not fail when docker image was not on the latest numeric tag.
* Fixed an issue where beta integrations were not validated correctly in **validate** command.

## 1.1.1

* fixed and issue where file types were not recognized correctly in **validate** command.
* Added better outputs for validate command.

## 1.1.0

* Fixed an issue where changes to only non-validated files would fail validation.
* Fixed an issue in **validate** command where moved files were failing validation for new packs.
* Fixed an issue in **validate** command where added files were failing validation due to wrong file type detection.
* Added support for new classifiers and mappers in **validate** command.
* Removed support of old RN format validation.
* Updated **secrets** command output format.
* Added support for error ignore on deprecated files in **validate** command.
* Improved errors outputs in **validate** command.
* Added support for linting an entire pack.

## 1.0.9

* Fixed a bug where misleading error was presented when pack name was not found.
* **Update-release-notes** now detects added files for packs with versions.
* Readme files are now ignored by **update-release-notes** and validation of release notes.
* Empty release notes no longer cause an uncaught error during validation.

## 1.0.8

* Changed the output format of demisto-sdk secrets.
* Added a validation that checkbox items are not required in integrations.
* Added pack release notes generation and validation.
* Improved pack metadata validation.
* Fixed an issue in **validate** where renamed files caused an error

## 1.0.4

* Fix the **format** command to update the `id` field to be equal to `details` field in indicator-type files, and to `name` field in incident-type & dashboard files.
* Fixed a bug in the **validate** command for layout files that had `sortValues` fields.
* Fixed a bug in the **format** command where `playbookName` field was not always present in the file.
* Fixed a bug in the **format** command where indicatorField wasn't part of the SDK schemas.
* Fixed a bug in **upload** command where created unified docker45 yml files were not deleted.
* Added support for IndicatorTypes directory in packs (for `reputation` files, instead of Misc).
* Fixed parsing playbook condition names as string instead of boolean in **validate** command
* Improved image validation in YAML files.
* Removed validation for else path in playbook condition tasks.

## 1.0.3

* Fixed a bug in the **format** command where comments were being removed from YAML files.
* Added output fields: *file_path* and *kind* for layouts in the id-set.json created by **create-id-set** command.
* Fixed a bug in the **create-id-set** command Who returns Duplicate for Layouts with a different kind.
* Added formatting to **generate-docs** command results replacing all `<br>` tags with `<br/>`.
* Fixed a bug in the **download** command when custom content contained not supported content entity.
* Fixed a bug in **format** command in which boolean strings  (e.g. 'yes' or 'no') were converted to boolean values (e.g. 'True' or 'False').
* **format** command now removes *sourceplaybookid* field from playbook files.
* Fixed a bug in **generate-docs** command in which integration dependencies were not detected when generating documentation for a playbook.

## 1.0.1

* Fixed a bug in the **unify** command when output path was provided empty.
* Improved error message for integration with no tests configured.
* Improved the error message returned from the **validate** command when an integration is missing or contains malformed fetch incidents related parameters.
* Fixed a bug in the **create** command where a unified YML with a docker image for 4.5 was copied incorrectly.
* Missing release notes message are now showing the release notes file path to update.
* Fixed an issue in the **validate** command in which unified YAML files were not ignored.
* File format suggestions are now shown in the relevant file format (JSON or YAML).
* Changed Docker image validation to fail only on non-valid ones.
* Removed backward compatibility validation when Docker image is updated.

## 1.0.0

* Improved the *upload* command to support the upload of all the content entities within a pack.
* The *upload* command now supports the improved pack file structure.
* Added an interactive option to format integrations, scripts and playbooks with No TestPlaybooks configured.
* Added an interactive option to configure *conf.json* file with missing test playbooks for integrations, scripts and playbooks
* Added *download* command to download custom content from Demisto instance to the local content repository.
* Improved validation failure messages to include a command suggestion, wherever relevant, to fix the raised issue.
* Improved 'validate' help and documentation description
* validate - checks that scripts, playbooks, and integrations have the *tests* key.
* validate - checks that test playbooks are configured in `conf.json`.
* demisto-sdk lint - Copy dir better handling.
* demisto-sdk lint - Add error when package missing in docker image.
* Added *-a , --validate-all* option in *validate* to run all validation on all files.
* Added *-i , --input* option in *validate* to run validation on a specified pack/file.
* added *-i, --input* option in *secrets* to run on a specific file.
* Added an allowed hidden parameter: *longRunning* to the hidden integration parameters validation.
* Fixed an issue with **format** command when executing with an output path of a folder and not a file path.
* Bug fixes in generate-docs command given playbook as input.
* Fixed an issue with lint command in which flake8 was not running on unit test files.

## 0.5.2

* Added *-c, --command* option in *generate-docs* to generate a specific command from an integration.
* Fixed an issue when getting README/CHANGELOG files from git and loading them.
* Removed release notes validation for new content.
* Fixed secrets validations for files with the same name in a different directory.
* demisto-sdk lint - parallelization working with specifying the number of workers.
* demisto-sdk lint - logging levels output, 3 levels.
* demisto-sdk lint - JSON report, structured error reports in JSON format.
* demisto-sdk lint - XML JUnit report for unit-tests.
* demisto-sdk lint - new packages used to accelerate execution time.
* demisto-sdk secrets - command now respects the generic whitelist, and not only the pack secrets.

## 0.5.0

[PyPI History][1]

[1]: https://pypi.org/project/demisto-sdk/#history

## 0.4.9

* Fixed an issue in *generate-docs* where Playbooks and Scripts documentation failed.
* Added a graceful error message when executing the *run" command with a misspelled command.
* Added more informative errors upon failures of the *upload* command.
* format command:
  * Added format for json files: IncidentField, IncidentType, IndicatorField, IndicatorType, Layout, Dashboard.
  * Added the *-fv --from-version*, *-nv --no-validation* arguments.
  * Removed the *-t yml_type* argument, the file type will be inferred.
  * Removed the *-g use_git* argument, running format without arguments will run automatically on git diff.
* Fixed an issue in loading playbooks with '=' character.
* Fixed an issue in *validate* failed on deleted README files.

## 0.4.8

* Added the *max* field to the Playbook schema, allowing to define it in tasks loop.
* Fixed an issue in *validate* where Condition branches checks were case sensitive.

## 0.4.7

* Added the *slareminder* field to the Playbook schema.
* Added the *common_server*, *demisto_mock* arguments to the *init* command.
* Fixed an issue in *generate-docs* where the general section was not being generated correctly.
* Fixed an issue in *validate* where Incident type validation failed.

## 0.4.6

* Fixed an issue where the *validate* command did not identify CHANGELOG in packs.
* Added a new command, *id-set* to create the id set - the content dependency tree by file IDs.

## 0.4.5

* generate-docs command:
  * Added the *use_cases*, *permissions*, *command_permissions* and *limitations*.
  * Added the *--insecure* argument to support running the script and integration command in Demisto.
  * Removed the *-t yml_type* argument, the file type will be inferred.
  * The *-o --output* argument is no longer mandatory, default value will be the input file directory.
* Added support for env var: *DEMISTO_SDK_SKIP_VERSION_CHECK*. When set version checks are skipped.
* Fixed an issue in which the CHANGELOG files did not match our scheme.
* Added a validator to verify that there are no hidden integration parameters.
* Fixed an issue where the *validate* command ran on test files.
* Removed the *env-dir* argument from the demisto-sdk.
* README files which are html files will now be skipped in the *validate* command.
* Added support for env var: *DEMISTO_README_VALIDATOR*. When not set the readme validation will not run.

## 0.4.4

* Added a validator for IncidentTypes (incidenttype-*.json).
* Fixed an issue where the -p flag in the *validate* command was not working.
* Added a validator for README.md files.
* Release notes validator will now run on: incident fields, indicator fields, incident types, dashboard and reputations.
* Fixed an issue where the validator of reputation(Indicator Type) did not check on the details field.
* Fixed an issue where the validator attempted validating non-existing files after deletions or name refactoring.
* Removed the *yml_type* argument in the *split-yml*, *extract-code* commands.
* Removed the *file_type* argument in the *generate-test-playbook* command.
* Fixed the *insecure* argument in *upload*.
* Added the *insecure* argument in *run-playbook*.
* Standardise the *-i --input*, *-o --output* to demisto-sdk commands.

## 0.4.3

* Fixed an issue where the incident and indicator field BC check failed.
* Support for linting and unit testing PowerShell integrations.

## 0.4.2

* Fixed an issue where validate failed on Windows.
* Added a validator to verify all branches are handled in conditional task in a playbook.
* Added a warning message when not running the latest sdk version.
* Added a validator to check that the root is connected to all tasks in the playbook.
* Added a validator for Dashboards (dashboard-*.json).
* Added a validator for Indicator Types (reputation-*.json).
* Added a BC validation for changing incident field type.
* Fixed an issue where init command would generate an invalid yml for scripts.
* Fixed an issue in misleading error message in v2 validation hook.
* Fixed an issue in v2 hook which now is set only on newly added scripts.
* Added more indicative message for errors in yaml files.
* Disabled pykwalify info log prints.

## 0.3.10

* Added a BC check for incident fields - changing from version is not allowed.
* Fixed an issue in create-content-artifacts where scripts in Packs in TestPlaybooks dir were copied with a wrong prefix.

## 0.3.9

* Added a validation that incident field can not be required.
* Added validation for fetch incident parameters.
* Added validation for feed integration parameters.
* Added to the *format* command the deletion of the *sourceplaybookid* field.
* Fixed an issue where *fieldMapping* in playbook did not pass the scheme validation.
* Fixed an issue where *create-content-artifacts* did not copy TestPlaybooks in Packs without prefix of *playbook-*.
* Added a validation the a playbook can not have a rolename set.
* Added to the image validator the new DBot default image.
* Added the fields: elasticcommonfields, quiet, quietmode to the Playbook schema.
* Fixed an issue where *validate* failed on integration commands without outputs.
* Added a new hook for naming of v2 integrations and scripts.

## 0.3.8

* Fixed an issue where *create-content-artifact* was not loading the data in the yml correctly.
* Fixed an issue where *unify* broke long lines in script section causing syntax errors

## 0.3.7

* Added *generate-docs* command to generate documentation file for integration, playbook or script.
* Fixed an issue where *unify* created a malformed integration yml.
* Fixed an issue where demisto-sdk **init** creates unit-test file with invalid import.

## 0.3.6

* Fixed an issue where demisto-sdk **validate** failed on modified scripts without error message.

## 0.3.5

* Fixed an issue with docker tag validation for integrations.
* Restructured repo source code.

## 0.3.4

* Saved failing unit tests as a file.
* Fixed an issue where "_test" file for scripts/integrations created using **init** would import the "HelloWorld" templates.
* Fixed an issue in demisto-sdk **validate** - was failing on backward compatiblity check
* Fixed an issue in demisto-sdk **secrets** - empty line in .secrets-ignore always made the secrets check to pass
* Added validation for docker image inside integrations and scripts.
* Added --use-git flag to **format** command to format all changed files.
* Fixed an issue where **validate** did not fail on dockerimage changes with bc check.
* Added new flag **--ignore-entropy** to demisto-sdk **secrets**, this will allow skip entropy secrets check.
* Added --outfile to **lint** to allow saving failed packages to a file.

## 0.3.3

* Added backwards compatibility break error message.
* Added schema for incident types.
* Added **additionalinfo** field to as an available field for integration configuration.
* Added pack parameter for **init**.
* Fixed an issue where error would appear if name parameter is not set in **init**.

## 0.3.2

* Fixed the handling of classifier files in **validate**.

## 0.3.1

* Fixed the handling of newly created reputation files in **validate**.
* Added an option to perform **validate** on a specific file.

## 0.3.0

* Added support for multi-package **lint** both with parallel and without.
* Added all parameter in **lint** to run on all packages and packs in content repository.
* Added **format** for:
  * Scripts
  * Playbooks
  * Integrations
* Improved user outputs for **secrets** command.
* Fixed an issue where **lint** would run pytest and pylint only on a single docker per integration.
* Added auto-complete functionality to demisto-sdk.
* Added git parameter in **lint** to run only on changed packages.
* Added the **run-playbook** command
* Added **run** command which runs a command in the Demisto playground.
* Added **upload** command which uploads an integration or a script to a Demisto instance.
* Fixed and issue where **validate** checked if release notes exist for new integrations and scripts.
* Added **generate-test-playbook** command which generates a basic test playbook for an integration or a script.
* **validate** now supports indicator fields.
* Fixed an issue with layouts scheme validation.
* Adding **init** command.
* Added **json-to-outputs** command which generates the yaml section for outputs from an API raw response.

## 0.2.6

* Fixed an issue with locating release notes for beta integrations in **validate**.

## 0.2.5

* Fixed an issue with locating release notes for beta integrations in **validate**.

## 0.2.4

* Adding image validation to Beta_Integration and Packs in **validate**.

## 0.2.3

* Adding Beta_Integration to the structure validation process.
* Fixing bug where **validate** did checks on TestPlaybooks.
* Added requirements parameter to **lint**.

## 0.2.2

* Fixing bug where **lint** did not return exit code 1 on failure.
* Fixing bug where **validate** did not print error message in case no release notes were give.

## 0.2.1

* **Validate** now checks that the id and name fields are identical in yml files.
* Fixed a bug where sdk did not return any exit code.

## 0.2.0

* Added Release Notes Validator.
* Fixed the Unifier selection of your python file to use as the code.
* **Validate** now supports Indicator fields.
* Fixed a bug where **validate** and **secrets** did not return exit code 1 on failure.
* **Validate** now runs on newly added scripts.

## 0.1.8

* Added support for `--version`.
* Fixed an issue in file_validator when calling `checked_type` method with script regex.

## 0.1.2

* Restructuring validation to support content packs.
* Added secrets validation.
* Added content bundle creation.
* Added lint and unit test run.

## 0.1.1

* Added new logic to the unifier.
* Added detailed README.
* Some small adjustments and fixes.

## 0.1.0

Capabilities:

* **Extract** components(code, image, description etc.) from a Demisto YAML file into a directory.
* **Unify** components(code, image, description etc.) to a single Demisto YAML file.
* **Validate** Demisto content files.<|MERGE_RESOLUTION|>--- conflicted
+++ resolved
@@ -1,15 +1,11 @@
 # Changelog
 
 ## Unreleased
-<<<<<<< HEAD
 * Added a validation to the **validate** command, failing when non-ignorable errors are present in .pack-ignore.
-=======
 * enhanced ***validate*** command to list all command names affected by a backward compatibility break, instead of only one.
 * Added a new flag to the **validate** command, allowing to run specific validations.
 
 ## 1.6.5
-
->>>>>>> 4ce7f8d9
 * Fixed an issue in the **format** command where the `id` field was overwritten for existing JSON files.
 * Fixed an issue where the **doc-review** command was successful even when the release-note is malformed.
 * Added timestamps to the `demisto-sdk` logger.
