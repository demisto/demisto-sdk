--- conflicted
+++ resolved
@@ -2,11 +2,8 @@
 * Added the *--skip-pack-dependencies* flag to **validate** command to skip pack dependencies validation. Relevant when using the *-g* flag.
 * Fixed an issue where **Validate** and **Format** commands failed integrations with `defaultvalue` field in fetch incidents related parameters.
 * Fixed an issue in the **Validate** command in which unified YAML files were not ignored.
-<<<<<<< HEAD
+* Fixed an issue in **generate-docs** where scripts and playbooks inputs and outputs were not parsed correctly.
 * Fixed an issue in the **openapi-codegen** command where missing reference fields in the swagger JSON caused errors.
-=======
-* Fixed an issue in **generate-docs** where scripts and playbooks inputs and outputs were not parsed correctly.
->>>>>>> 5fab595e
 
 # 1.1.9
 * Fixed an issue where **update-release-notes** command failed on invalid file types.
