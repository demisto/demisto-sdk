# Changelog

# 1.4.6
* Fixed an issue where **validate** suggests, with no reason, running **format** on missing mandatory keys in yml file.
* Skipped existence of TestPlaybook check on community and contribution integrations.
* Fixed an issue where pre-commit didn't run on the demisto_sdk/commands folder.
* The **init** command will now change the script template name in the code to the given script name.
* Expanded the validations performed on beta integrations.
* Improved the error messages in **generate-docs**, if an example was not provided.
* Added to **validate** command a validation that a content entity or a pack name does not contain the words "partner" and "community".
* Fixed an issue where **update-release-notes** ignores *--text* flag while using *-f*
* Fixed the outputs validations in **validate** so enrichment commands will not be checked to have DBotScore outputs.
* Added a new validation to require the dockerimage key to exist in an integration and script yml files.
* Enhanced the **generate-test-playbook** command to use only integration tested on commands, rather than (possibly) other integrations implementing them.
* Expanded unify command to support GenericModules - Unifies a GenericModule object with its Dashboards.
* Added validators for generic objects:
  - Generic Field validator - verify that the 'fromVersion' field is above 6.5.0, 'group' field equals 4 and 'id' field starts with the prefix 'generic_'.
  - Generic Type validator - verify that the 'fromVersion' field is above 6.5.0
  - Generic Module validator - verify that the 'fromVersion' field is above 6.5.0
  - Generic Definition validator - verify that the 'fromVersion' field is above 6.5.0
 * Expanded Format command to support Generic Objects - Fixes generic objects according to their validations.
* Fixed an issue where the **update-release-notes** command did not handle ApiModules properly.
* Added option to enter a dictionary or json of format `[{field_name:description}]` in the **json-to-outputs** command,
  with the `-d` flag.
* Improved the outputs for the **format** command.
* Fixed an issue where the validations performed after the **format** command were inconsistent with **validate**.
* Added to the **validate** command a validation for the author image.
* Updated the **create-content-artifacts** command to support generic modules, definitions, fields and types.

# 1.4.5
* Enhanced the **postman-codegen** command to name all generated arguments with lower case.
* Fixed an issue where the **find-dependencies** command miscalculated the dependencies for playbooks that use generic commands.
* Fixed an issue where the **validate** command failed in external repositories in case the DEMISTO_SDK_GITHUB_TOKEN was not set.
* Fixed an issue where **openapi-codegen** corrupted the swagger file by overwriting configuration to swagger file.
* Updated the **upload** command to support uploading zipped packs to the marketplace.
* Added to the **postman-codegen** command support of path variables.
* Fixed an issue where **openapi-codegen** entered into an infinite loop on circular references in the swagger file.
* The **format** command will now set `fromVersion: 6.2.0` for widgets with 'metrics' data type.
* Updated the **find-dependencies** command to support generic modules, definitions, fields and types.
* Fixed an issue where **openapi-codegen** tried to extract reference example outputs, leading to an exception.
* Added an option to ignore secrets automatically when using the **init** command to create a pack.
* Added a tool that gives the ability to temporarily suppress console output.

# 1.4.4
* When formatting incident types with Auto-Extract rules and without mode field, the **format** command will now add the user selected mode.
* Added new validation that DBotRole is set for scripts that requires elevated permissions to the `XSOAR-linter` in the **lint** command.
* Added url escaping to markdown human readable section in generate docs to avoid autolinking.
* Added a validation that mapper's id and name are matching. Updated the format of mapper to include update_id too.
* Added a validation to ensure that image paths in the README files are valid.
* Fixed **find_type** function to correctly find test files, such as, test script and test playbook.
* Added scheme validations for the new Generic Object Types, Fields, and Modules.
* Renamed the flag *--input-old-version* to *--old-version* in the **generate-docs** command.
* Refactored the **update-release-notes** command:
  - Replaced the *--all* flag with *--use-git* or *-g*.
  - Added the *--force* flag to update the pack release notes without changes in the pack.
  - The **update-release-notes** command will now update all dependent integrations on ApiModule change, even if not specified.
  - If more than one pack has changed, the full list of updated packs will be printed at the end of **update-release-notes** command execution.
  - Fixed an issue where the **update-release-notes** command did not add docker image release notes entry for release notes file if a script was changed.
  - Fixed an issue where the **update-release-notes** command did not detect changed files that had the same name.
  - Fixed an issue in the **update-release-notes** command where the version support of JSON files was mishandled.
* Fixed an issue where **format** did not skip files in test and documentation directories.
* Updated the **create-id-set** command to support generic modules, definitions, fields and types.
* Changed the **convert** command to generate old layout fromversion to 5.0.0 instead of 4.1.0
* Enhanced the command **postman-codegen** with type hints for templates.

# 1.4.3
* Fixed an issue where **json-to-outputs** command returned an incorrect output when json is a list.
* Fixed an issue where if a pack README.md did not exist it could cause an error in the validation process.
* Fixed an issue where the *--name* was incorrectly required in the **init** command.
* Adding the option to run **validate** on a specific path while using git (*-i* & *-g*).
* The **format** command will now change UUIDs in .yml and .json files to their respective content entity name.
* Added a playbook validation to check if a task sub playbook exists in the id set in the **validate** command.
* Added the option to add new tags/usecases to the approved list and to the pack metadata on the same pull request.
* Fixed an issue in **test_content** where when different servers ran tests for the same integration, the server URL parameters were not set correctly.
* Added a validation in the **validate** command to ensure that the ***endpoint*** command is configured correctly in yml file.
* Added a warning when pack_metadata's description field is longer than 130 characters.
* Fixed an issue where a redundant print occurred on release notes validation.
<<<<<<< HEAD
* Fixed an issue where the **format** command has incorrectly recognized on which files to run when running using git.
=======
* Added new validation in the **validate** command to ensure that the minimal fromVersion in a widget of type metrics will be 6.2.0.
* Added the *--release-notes* flag to demisto-sdk to get the current version release notes entries.
>>>>>>> daf1155a

# 1.4.2
* Added to `pylint` summary an indication if a test was skipped.
* Added to the **init** command the option to specify fromversion.
* Fixed an issue where running **init** command without filling the metadata file.
* Added the *--docker-timeout* flag in the **lint** command to control the request timeout for the Docker client.
* Fixed an issue where **update-release-notes** command added only one docker image release notes entry for release notes file, and not for every entity whom docker image was updated.
* Added a validation to ensure that incident/indicator fields names starts with their pack name in the **validate** command. (Checked only for new files and only when using git *-g*)
* Updated the **find-dependencies** command to return the 'dependencies' according the layout type ('incident', 'indicator').
* Enhanced the "vX" display name validation for scripts and integrations in the **validate** command to check for every versioned script or integration, and not only v2.
* Added the *--fail-duplicates* flag for the **create-id-set** command which will fail the command if duplicates are found.
* Added to the **generate-docs** command automatic addition to git when a new readme file is created.

# 1.4.1
* When in private repo without `DEMSITO_SDK_GITHUB_TOKEN` configured, get_remote_file will take files from the local origin/master.
* Enhanced the **unify** command when giving input of a file and not a directory return a clear error message.
* Added a validation to ensure integrations are not skipped and at least one test playbook is not skipped for each integration or script.
* Added to the Content Tests support for `context_print_dt`, which queries the incident context and prints the result as a json.
* Added new validation for the `xsoar_config.json` file in the **validate** command.
* Added a version differences section to readme in **generate-docs** command.
* Added the *--docs-format* flag in the **integration-diff** command to get the output in README format.
* Added the *--input-old-version* and *--skip-breaking-changes* flags in the **generate-docs** command to get the details for the breaking section and to skip the breaking changes section.

# 1.4.0
* Enable passing a comma-separated list of paths for the `--input` option of the **lint** command.
* Added new validation of unimplemented test-module command in the code to the `XSOAR-linter` in the **lint** command.
* Fixed the **generate-docs** to handle integration authentication parameter.
* Added a validation to ensure that description and README do not contain the word 'Demisto'.
* Improved the deprecated message validation required from playbooks and scripts.
* Added the `--quite-bc-validation` flag for the **validate** command to run the backwards compatibility validation in quite mode (errors is treated like warnings).
* Fixed the **update release notes** command to display a name for old layouts.
* Added the ability to append to the pack README credit to contributors.
* Added identification for parameter differences in **integration-diff** command.
* Fixed **format** to use git as a default value.
* Updated the **upload** command to support reports.
* Fixed an issue where **generate-docs** command was displaying 'None' when credentials parameter display field configured was not configured.
* Fixed an issue where **download** did not return exit code 1 on failure.
* Updated the validation that incident fields' names do not contain the word incident will aplly to core packs only.
* Added a playbook validation to verify all conditional tasks have an 'else' path in **validate** command.
* Renamed the GitHub authentication token environment variable `GITHUB_TOKEN` to `DEMITO_SDK_GITHUB_TOKEN`.
* Added to the **update-release-notes** command automatic addition to git when new release notes file is created.
* Added validation to ensure that integrations, scripts, and playbooks do not contain the entity type in their names.
* Added the **convert** command to convert entities between XSOAR versions.
* Added the *--deprecate* flag in **format** command to deprecate integrations, scripts, and playbooks.
* Fixed an issue where ignoring errors did not work when running the **validate** command on specific files (-i).

# 1.3.9
* Added a validation verifying that the pack's README.md file is not equal to pack description.
* Fixed an issue where the **Assume yes** flag did not work properly for some entities in the **format** command.
* Improved the error messages for separators in folder and file names in the **validate** command.
* Removed the **DISABLE_SDK_VERSION_CHECK** environment variable. To disable new version checks, use the **DEMISTO_SDK_SKIP_VERSION_CHECK** envirnoment variable.
* Fixed an issue where the demisto-sdk version check failed due to a rate limit.
* Fixed an issue with playbooks scheme validation.

# 1.3.8
* Updated the **secrets** command to work on forked branches.

# 1.3.7
* Added a validation to ensure correct image and description file names.
* Fixed an issue where the **validate** command failed when 'display' field in credentials param in yml is empty but 'displaypassword' was provided.
* Added the **integration-diff** command to check differences between two versions of an integration and to return a report of missing and changed elements in the new version.
* Added a validation verifying that the pack's README.md file is not missing or empty for partner packs or packs contains use cases.
* Added a validation to ensure that the integration and script folder and file names will not contain separators (`_`, `-`, ` `).
* When formatting new pack, the **format** command will set the *fromversion* key to 5.5.0 in the new files without fromversion.

# 1.3.6
* Added a validation that core packs are not dependent on non-core packs.
* Added a validation that a pack name follows XSOAR standards.
* Fixed an issue where in some cases the `get_remote_file` function failed due to an invalid path.
* Fixed an issue where running **update-release-notes** with updated integration logo, did not detect any file changes.
* Fixed an issue where the **create-id-set** command did not identify unified integrations correctly.
* Fixed an issue where the `CommonTypes` pack was not identified as a dependency for all feed integrations.
* Added support for running SDK commands in private repositories.
* Fixed an issue where running the **init** command did not set the correct category field in an integration .yml file for a newly created pack.
* When formatting new contributed pack, the **format** command will set the *fromversion* key to 6.0.0 in the relevant files.
* If the environment variable "DISABLE_SDK_VERSION_CHECK" is define, the demisto-sdk will no longer check for newer version when running a command.
* Added the `--use-pack-metadata` flag for the **find-dependencies** command to update the calculated dependencies using the the packs metadata files.
* Fixed an issue where **validate** failed on scripts in case the `outputs` field was set to `None`.
* Fixed an issue where **validate** was failing on editing existing release notes.
* Added a validation for README files verifying that the file doesn't contain template text copied from HelloWorld or HelloWorldPremium README.

# 1.3.5
* Added a validation that layoutscontainer's id and name are matching. Updated the format of layoutcontainer to include update_id too.
* Added a validation that commands' names and arguments in core packs, or scripts' arguments do not contain the word incident.
* Fixed issue where running the **generate-docs** command with -c flag ran all the commands and not just the commands specified by the flag.
* Fixed the error message of the **validate** command to not always suggest adding the *description* field.
* Fixed an issue where running **format** on feed integration generated invalid parameter structure.
* Fixed an issue where the **generate-docs** command did not add all the used scripts in a playbook to the README file.
* Fixed an issue where contrib/partner details might be added twice to the same file, when using unify and create-content-artifacts commands
* Fixed issue where running **validate** command on image-related integration did not return the correct outputs to json file.
* When formatting playbooks, the **format** command will now remove empty fields from SetIncident, SetIndicator, CreateNewIncident, CreateNewIndicator script arguments.
* Added an option to fill in the developer email when running the **init** command.

# 1.3.4
* Updated the **validate** command to check that the 'additionalinfo' field only contains the expected value for feed required parameters and not equal to it.
* Added a validation that community/partner details are not in the detailed description file.
* Added a validation that the Use Case tag in pack_metadata file is only used when the pack contains at least one PB, Incident Type or Layout.
* Added a validation that makes sure outputs in integrations are matching the README file when only README has changed.
* Added the *hidden* field to the integration schema.
* Fixed an issue where running **format** on a playbook whose `name` does not equal its `id` would cause other playbooks who use that playbook as a sub-playbook to fail.
* Added support for local custom command configuration file `.demisto-sdk-conf`.
* Updated the **format** command to include an update to the description file of an integration, to remove community/partner details.

# 1.3.3
* Fixed an issue where **lint** failed where *.Dockerfile* exists prior running the lint command.
* Added FeedHelloWorld template option for *--template* flag in **demisto-sdk init** command.
* Fixed issue where **update-release-notes** deleted release note file if command was called more than once.
* Fixed issue where **update-release-notes** added docker image release notes every time the command was called.
* Fixed an issue where running **update-release-notes** on a pack with newly created integration, had also added a docker image entry in the release notes.
* Fixed an issue where `XSOAR-linter` did not find *NotImplementedError* in main.
* Added validation for README files verifying their length (over 30 chars).
* When using *-g* flag in the **validate** command it will now ignore untracked files by default.
* Added the *--include-untracked* flag to the **validate** command to include files which are untracked by git in the validation process.
* Improved the `pykwalify` error outputs in the **validate** command.
* Added the *--print-pykwalify* flag to the **validate** command to print the unchanged output from `pykwalify`.

# 1.3.2
* Updated the format of the outputs when using the *--json-file* flag to create a JSON file output for the **validate** and **lint** commands.
* Added the **doc-review** command to check spelling in .md and .yml files as well as a basic release notes review.
* Added a validation that a pack's display name does not already exist in content repository.
* Fixed an issue where the **validate** command failed to detect duplicate params in an integration.
* Fixed an issue where the **validate** command failed to detect duplicate arguments in a command in an integration.

# 1.3.1
* Fixed an issue where the **validate** command failed to validate the release notes of beta integrations.
* Updated the **upload** command to support indicator fields.
* The **validate** and **update-release-notes** commands will now check changed files against `demisto/master` if it is configured locally.
* Fixed an issue where **validate** would incorrectly identify files as renamed.
* Added a validation that integration properties (such as feed, mappers, mirroring, etc) are not removed.
* Fixed an issue where **validate** failed when comparing branch against commit hash.
* Added the *--no-pipenv* flag to the **split-yml** command.
* Added a validation that incident fields and incident types are not removed from mappers.
* Fixed an issue where the *c
reate-id-set* flag in the *validate* command did not work while not using git.
* Added the *hiddenusername* field to the integration schema.
* Added a validation that images that are not integration images, do not ask for a new version or RN

# 1.3.0
* Do not collect optional dependencies on indicator types reputation commands.
* Fixed an issue where downloading indicator layoutscontainer objects failed.
* Added a validation that makes sure outputs in integrations are matching the README file.
* Fixed an issue where the *create-id-set* flag in the **validate** command did not work.
* Added a warning in case no id_set file is found when running the **validate** command.
* Fixed an issue where changed files were not recognised correctly on forked branches in the **validate** and the **update-release-notes** commands.
* Fixed an issue when files were classified incorrectly when running *update-release-notes*.
* Added a validation that integration and script file paths are compatible with our convention.
* Fixed an issue where id_set.json file was re created whenever running the generate-docs command.
* added the *--json-file* flag to create a JSON file output for the **validate** and **lint** commands.

# 1.2.19
* Fixed an issue where merge id_set was not updated to work with the new entity of Packs.
* Added a validation that the playbook's version matches the version of its sub-playbooks, scripts, and integrations.

# 1.2.18
* Changed the *skip-id-set-creation* flag to *create-id-set* in the **validate** command. Its default value will be False.
* Added support for the 'cve' reputation command in default arg validation.
* Filter out generic and reputation command from scripts and playbooks dependencies calculation.
* Added support for the incident fields in outgoing mappers in the ID set.
* Added a validation that the taskid field and the id field under the task field are both from uuid format and contain the same value.
* Updated the **format** command to generate uuid value for the taskid field and for the id under the task field in case they hold an invalid values.
* Exclude changes from doc_files directory on validation.
* Added a validation that an integration command has at most one default argument.
* Fixing an issue where pack metadata version bump was not enforced when modifying an old format (unified) file.
* Added validation that integration parameter's display names are capitalized and spaced using whitespaces and not underscores.
* Fixed an issue where beta integrations where not running deprecation validations.
* Allowed adding additional information to the deprecated description.
* Fixing an issue when escaping less and greater signs in integration params did not work as expected.

# 1.2.17
* Added a validation that the classifier of an integration exists.
* Added a validation that the mapper of an integration exists.
* Added a validation that the incident types of a classifier exist.
* Added a validation that the incident types of a mapper exist.
* Added support for *text* argument when running **demisto-sdk update-release-notes** on the ApiModules pack.
* Added a validation for the minimal version of an indicator field of type grid.
* Added new validation for incident and indicator fields in classifiers mappers and layouts exist in the content.
* Added cache for get_remote_file to reducing failures from accessing the remote repo.
* Fixed an issue in the **format** command where `_dev` or `_copy` suffixes weren't removed from the `id` of the given playbooks.
* Playbook dependencies from incident and indicator fields are now marked as optional.
* Mappers dependencies from incident types and incident fields are now marked as optional.
* Classifier dependencies from incident types are now marked as optional.
* Updated **demisto-sdk init** command to no longer create `created` field in pack_metadata file
* Updated **generate-docs** command to take the parameters names in setup section from display field and to use additionalinfo field when exist.
* Using the *verbose* argument in the **find-dependencies** command will now log to the console.
* Improved the deprecated message validation required from integrations.
* Fixed an issue in the **generate-docs** command where **Context Example** section was created when it was empty.

# 1.2.16
* Added allowed ignore errors to the *IDSetValidator*.
* Fixed an issue where an irrelevant id_set validation ran in the **validate** command when using the *--id-set* flag.
* Fixed an issue were **generate-docs** command has failed if a command did not exist in commands permissions file.
* Improved a **validate** command message for missing release notes of api module dependencies.

# 1.2.15
* Added the *ID101* to the allowed ignored errors.

# 1.2.14
* SDK repository is now mypy check_untyped_defs complaint.
* The lint command will now ignore the unsubscriptable-object (E1136) pylint error in dockers based on python 3.9 - this will be removed once a new pylint version is released.
* Added an option for **format** to run on a whole pack.
* Added new validation of unimplemented commands from yml in the code to `XSOAR-linter`.
* Fixed an issue where Auto-Extract fields were only checked for newly added incident types in the **validate** command.
* Added a new warning validation of direct access to args/params dicts to `XSOAR-linter`.

# 1.2.13
* Added new validation of indicators usage in CommandResults to `XSOAR-linter`.
* Running **demisto-sdk lint** will automatically run on changed files (same behavior as the -g flag).
* Removed supported version message from the documentation when running **generate_docs**.
* Added a print to indicate backwards compatibility is being checked in **validate** command.
* Added a percent print when running the **validate** command with the *-a* flag.
* Fixed a regression in the **upload** command where it was ignoring `DEMISTO_VERIFY_SSL` env var.
* Fixed an issue where the **upload** command would fail to upload beta integrations.
* Fixed an issue where the **validate** command did not create the *id_set.json* file when running with *-a* flag.
* Added price change validation in the **validate** command.
* Added validations that checks in read-me for empty sections or leftovers from the auto generated read-me that should be changed.
* Added new code validation for *NotImplementedError* to raise a warning in `XSOAR-linter`.
* Added validation for support types in the pack metadata file.
* Added support for *--template* flag in **demisto-sdk init** command.
* Fixed an issue with running **validate** on master branch where the changed files weren't compared to previous commit when using the *-g* flag.
* Fixed an issue where the `XSOAR-linter` ran *NotImplementedError* validation on scripts.
* Added support for Auto-Extract feature validation in incident types in the **validate** command.
* Fixed an issue in the **lint** command where the *-i* flag was ignored.
* Improved **merge-id-sets** command to support merge between two ID sets that contain the same pack.
* Fixed an issue in the **lint** command where flake8 ran twice.

# 1.2.12
* Bandit now reports also on medium severity issues.
* Fixed an issue with support for Docker Desktop on Mac version 2.5.0+.
* Added support for vulture and mypy linting when running without docker.
* Added support for *prev-ver* flag in **update-release-notes** command.
* Improved retry support when building docker images for linting.
* Added the option to create an ID set on a specific pack in **create-id-set** command.
* Added the *--skip-id-set-creation* flag to **validate** command in order to add the capability to run validate command without creating id_set validation.
* Fixed an issue where **validate** command checked docker image tag on ApiModules pack.
* Fixed an issue where **find-dependencies** did not calculate dashboards and reports dependencies.
* Added supported version message to the documentation and release notes files when running **generate_docs** and **update-release-notes** commands respectively.
* Added new code validations for *NotImplementedError* exception raise to `XSOAR-linter`.
* Command create-content-artifacts additional support for **Author_image.png** object.
* Fixed an issue where schemas were not enforced for incident fields, indicator fields and old layouts in the validate command.
* Added support for **update-release-notes** command to update release notes according to master branch.

# 1.2.11
* Fixed an issue where the ***generate-docs*** command reset the enumeration of line numbering after an MD table.
* Updated the **upload** command to support mappers.
* Fixed an issue where exceptions were no printed in the **format** while the *--verbose* flag is set.
* Fixed an issue where *--assume-yes* flag did not work in the **format** command when running on a playbook without a `fromversion` field.
* Fixed an issue where the **format** command would fail in case `conf.json` file was not found instead of skipping the update.
* Fixed an issue where integration with v2 were recognised by the `name` field instead of the `display` field in the **validate** command.
* Added a playbook validation to check if a task script exists in the id set in the **validate** command.
* Added new integration category `File Integrity Management` in the **validate** command.

# 1.2.10
* Added validation for approved content pack use-cases and tags.
* Added new code validations for *CommonServerPython* import to `XSOAR-linter`.
* Added *default value* and *predefined values* to argument description in **generate-docs** command.
* Added a new validation that checks if *get-mapping-fields* command exists if the integration schema has *{ismappable: true}* in **validate** command.
* Fixed an issue where the *--staged* flag recognised added files as modified in the **validate** command.
* Fixed an issue where a backwards compatibility warning was raised for all added files in the **validate** command.
* Fixed an issue where **validate** command failed when no tests were given for a partner supported pack.
* Updated the **download** command to support mappers.
* Fixed an issue where the ***format*** command added a duplicate parameter.
* For partner supported content packs, added support for a list of emails.
* Removed validation of README files from the ***validate*** command.
* Fixed an issue where the ***validate*** command required release notes for ApiModules pack.

# 1.2.9
* Fixed an issue in the **openapi_codegen** command where it created duplicate functions name from the swagger file.
* Fixed an issue in the **update-release-notes** command where the *update type* argument was not verified.
* Fixed an issue in the **validate** command where no error was raised in case a non-existing docker image was presented.
* Fixed an issue in the **format** command where format failed when trying to update invalid Docker image.
* The **format** command will now preserve the **isArray** argument in integration's reputation commands and will show a warning if it set to **false**.
* Fixed an issue in the **lint** command where *finally* clause was not supported in main function.
* Fixed an issue in the **validate** command where changing any entity ID was not validated.
* Fixed an issue in the **validate** command where *--staged* flag did not bring only changed files.
* Fixed the **update-release-notes** command to ignore changes in the metadata file.
* Fixed the **validate** command to ignore metadata changes when checking if a version bump is needed.


# 1.2.8
* Added a new validation that checks in playbooks for the usage of `DeleteContext` in **validate** command.
* Fixed an issue in the **upload** command where it would try to upload content entities with unsupported versions.
* Added a new validation that checks in playbooks for the usage of specific instance in **validate** command.
* Added the **--staged** flag to **validate** command to run on staged files only.


# 1.2.7
* Changed input parameters in **find-dependencies** command.
   - Use ***-i, --input*** instead of ***-p, --path***.
   - Use ***-idp, --id-set-path*** instead of ***-i, --id-set-path***.
* Fixed an issue in the **unify** command where it crashed on an integration without an image file.
* Fixed an issue in the **format** command where unnecessary files were not skipped.
* Fixed an issue in the **update-release-notes** command where the *text* argument was not respected in all cases.
* Fixed an issue in the **validate** command where a warning about detailed description was given for unified or deprecated integrations.
* Improved the error returned by the **validate** command when running on files using the old format.

# 1.2.6
* No longer require setting `DEMISTO_README_VALIDATION` env var to enable README mdx validation. Validation will now run automatically if all necessary node modules are available.
* Fixed an issue in the **validate** command where the `--skip-pack-dependencies` would not skip id-set creation.
* Fixed an issue in the **validate** command where validation would fail if supplied an integration with an empty `commands` key.
* Fixed an issue in the **validate** command where validation would fail due to a required version bump for packs which are not versioned.
* Will use env var `DEMISTO_VERIFY_SSL` to determine if to use a secure connection for commands interacting with the Server when `--insecure` is not passed. If working with a local Server without a trusted certificate, you can set env var `DEMISTO_VERIFY_SSL=no` to avoid using `--insecure` on each command.
* Unifier now adds a link to the integration documentation to the integration detailed description.
* Fixed an issue in the **secrets** command where ignored secrets were not skipped.

# 1.2.5
* Added support for special fields: *defaultclassifier*, *defaultmapperin*, *defaultmapperout* in **download** command.
* Added -y option **format** command to assume "yes" as answer to all prompts and run non-interactively
* Speed up improvements for `validate` of README files.
* Updated the **format** command to adhere to the defined content schema and sub-schemas, aligning its behavior with the **validate** command.
* Added support for canvasContextConnections files in **format** command.

# 1.2.4
* Updated detailed description for community integrations.

# 1.2.3
* Fixed an issue where running **validate** failed on playbook with task that adds tags to the evidence data.
* Added the *displaypassword* field to the integration schema.
* Added new code validations to `XSOAR-linter`.
    * As warnings messages:
        * `demisto.params()` should be used only inside main function.
        * `demisto.args()` should be used only inside main function.
        * Functions args should have type annotations.
* Added `fromversion` field validation to test playbooks and scripts in **validate** command.

# 1.2.2
* Add support for warning msgs in the report and summary to **lint** command.
* Fixed an issue where **json-to-outputs** determined bool values as int.
* Fixed an issue where **update-release-notes** was crushing on `--all` flag.
* Fixed an issue where running **validate**, **update-release-notes** outside of content repo crushed without a meaningful error message.
* Added support for layoutscontainer in **init** contribution flow.
* Added a validation for tlp_color param in feeds in **validate** command.
* Added a validation for removal of integration parameters in **validate** command.
* Fixed an issue where **update-release-notes** was failing with a wrong error message when no pack or input was given.
* Improved formatting output of the **generate-docs** command.
* Add support for env variable *DEMISTO_SDK_ID_SET_REFRESH_INTERVAL*. Set this env variable to the refresh interval in minutes. The id set will be regenerated only if the refresh interval has passed since the last generation. Useful when generating Script documentation, to avoid re-generating the id_set every run.
* Added new code validations to `XSOAR-linter`.
    * As error messages:
        * Longer than 10 seconds sleep statements for non long running integrations.
        * exit() usage.
        * quit() usage.
    * As warnings messages:
        * `demisto.log` should not be used.
        * main function existence.
        * `demito.results` should not be used.
        * `return_output` should not be used.
        * try-except statement in main function.
        * `return_error` usage in main function.
        * only once `return_error` usage.
* Fixed an issue where **lint** command printed logs twice.
* Fixed an issue where *suffix* did not work as expected in the **create-content-artifacts** command.
* Added support for *prev-ver* flag in **lint** and **secrets** commands.
* Added support for *text* flag to **update-release-notes** command to add the same text to all release notes.
* Fixed an issue where **validate** did not recognize added files if they were modified locally.
* Added a validation that checks the `fromversion` field exists and is set to 5.0.0 or above when working or comparing to a non-feature branch in **validate** command.
* Added a validation that checks the certification field in the pack_metadata file is valid in **validate** command.
* The **update-release-notes** command will now automatically add docker image update to the release notes.

# 1.2.1
* Added an additional linter `XSOAR-linter` to the **lint** command which custom validates py files. currently checks for:
    * `Sys.exit` usages with non zero value.
    * Any `Print` usages.
* Fixed an issue where renamed files were failing on *validate*.
* Fixed an issue where single changed files did not required release notes update.
* Fixed an issue where doc_images required release-notes and validations.
* Added handling of dependent packs when running **update-release-notes** on changed *APIModules*.
    * Added new argument *--id-set-path* for id_set.json path.
    * When changes to *APIModule* is detected and an id_set.json is available - the command will update the dependent pack as well.
* Added handling of dependent packs when running **validate** on changed *APIModules*.
    * Added new argument *--id-set-path* for id_set.json path.
    * When changes to *APIModule* is detected and an id_set.json is available - the command will validate that the dependent pack has release notes as well.
* Fixed an issue where the find_type function didn't recognize file types correctly.
* Fixed an issue where **update-release-notes** command did not work properly on Windows.
* Added support for indicator fields in **update-release-notes** command.
* Fixed an issue where files in test dirs where being validated.


# 1.2.0
* Fixed an issue where **format** did not update the test playbook from its pack.
* Fixed an issue where **validate** validated non integration images.
* Fixed an issue where **update-release-notes** did not identified old yml integrations and scripts.
* Added revision templates to the **update-release-notes** command.
* Fixed an issue where **update-release-notes** crashed when a file was renamed.
* Fixed an issue where **validate** failed on deleted files.
* Fixed an issue where **validate** validated all images instead of packs only.
* Fixed an issue where a warning was not printed in the **format** in case a non-supported file type is inputted.
* Fixed an issue where **validate** did not fail if no release notes were added when adding files to existing packs.
* Added handling of incorrect layout paths via the **format** command.
* Refactor **create-content-artifacts** command - Efficient artifacts creation and better logging.
* Fixed an issue where image and description files were not handled correctly by **validate** and **update-release-notes** commands.
* Fixed an issue where the **format** command didn't remove all extra fields in a file.
* Added an error in case an invalid id_set.json file is found while running the **validate** command.
* Added fetch params checks to the **validate** command.

# 1.1.11
* Added line number to secrets' path in **secrets** command report.
* Fixed an issue where **init** a community pack did not present the valid support URL.
* Fixed an issue where **init** offered a non relevant pack support type.
* Fixed an issue where **lint** did not pull docker images for powershell.
* Fixed an issue where **find-dependencies** did not find all the script dependencies.
* Fixed an issue where **find-dependencies** did not collect indicator fields as dependencies for playbooks.
* Updated the **validate** and the **secrets** commands to be less dependent on regex.
* Fixed an issue where **lint** did not run on circle when docker did not return ping.
* Updated the missing release notes error message (RN106) in the **Validate** command.
* Fixed an issue where **Validate** would return missing release notes when two packs with the same substring existed in the modified files.
* Fixed an issue where **update-release-notes** would add duplicate release notes when two packs with the same substring existed in the modified files.
* Fixed an issue where **update-release-notes** would fail to bump new versions if the feature branch was out of sync with the master branch.
* Fixed an issue where a non-descriptive error would be returned when giving the **update-release-notes** command a pack which can not be found.
* Added dependencies check for *widgets* in **find-dependencies** command.
* Added a `update-docker` flag to **format** command.
* Added a `json-to-outputs` flag to the **run** command.
* Added a verbose (`-v`) flag to **format** command.
* Fixed an issue where **download** added the prefix "playbook-" to the name of playbooks.

# 1.1.10
* Updated the **init** command. Relevant only when passing the *--contribution* argument.
   * Added the *--author* option.
   * The *support* field of the pack's metadata is set to *community*.
* Added a proper error message in the **Validate** command upon a missing description in the root of the yml.
* **Format** now works with a relative path.
* **Validate** now fails when all release notes have been excluded.
* Fixed issue where correct error message would not propagate for invalid images.
* Added the *--skip-pack-dependencies* flag to **validate** command to skip pack dependencies validation. Relevant when using the *-g* flag.
* Fixed an issue where **Validate** and **Format** commands failed integrations with `defaultvalue` field in fetch incidents related parameters.
* Fixed an issue in the **Validate** command in which unified YAML files were not ignored.
* Fixed an issue in **generate-docs** where scripts and playbooks inputs and outputs were not parsed correctly.
* Fixed an issue in the **openapi-codegen** command where missing reference fields in the swagger JSON caused errors.
* Fixed an issue in the **openapi-codegen** command where empty objects in the swagger JSON paths caused errors.
* **update-release-notes** command now accept path of the pack instead of pack name.
* Fixed an issue where **generate-docs** was inserting unnecessary escape characters.
* Fixed an issue in the **update-release-notes** command where changes to the pack_metadata were not detected.
* Fixed an issue where **validate** did not check for missing release notes in old format files.

# 1.1.9
* Fixed an issue where **update-release-notes** command failed on invalid file types.

# 1.1.8
* Fixed a regression where **upload** command failed on test playbooks.
* Added new *githubUser* field in pack metadata init command.
* Support beta integration in the commands **split-yml, extract-code, generate-test-playbook and generate-docs.**
* Fixed an issue where **find-dependencies** ignored *toversion* field in content items.
* Added support for *layoutscontainer*, *classifier_5_9_9*, *mapper*, *report*, and *widget* in the **Format** command.
* Fixed an issue where **Format** will set the `ID` field to be equal to the `name` field in modified playbooks.
* Fixed an issue where **Format** did not work for test playbooks.
* Improved **update-release-notes** command:
    * Write content description to release notes for new items.
    * Update format for file types without description: Connections, Incident Types, Indicator Types, Layouts, Incident Fields.
* Added a validation for feedTags param in feeds in **validate** command.
* Fixed readme validation issue in community support packs.
* Added the **openapi-codegen** command to generate integrations from OpenAPI specification files.
* Fixed an issue were release notes validations returned wrong results for *CommonScripts* pack.
* Added validation for image links in README files in **validate** command.
* Added a validation for default value of fetch param in feeds in **validate** command.
* Fixed an issue where the **Init** command failed on scripts.

# 1.1.7
* Fixed an issue where running the **format** command on feed integrations removed the `defaultvalue` fields.
* Playbook branch marked with *skipunavailable* is now set as an optional dependency in the **find-dependencies** command.
* The **feedReputation** parameter can now be hidden in a feed integration.
* Fixed an issue where running the **unify** command on JS package failed.
* Added the *--no-update* flag to the **find-dependencies** command.
* Added the following validations in **validate** command:
   * Validating that a pack does not depend on NonSupported / Deprecated packs.

# 1.1.6
* Added the *--description* option to the **init** command.
* Added the *--contribution* option to the **init** command which converts a contribution zip to proper pack format.
* Improved **validate** command performance time and outputs.
* Added the flag *--no-docker-checks* to **validate** command to skip docker checks.
* Added the flag *--print-ignored-files* to **validate** command to print ignored files report when the command is done.
* Added the following validations in **validate** command:
   * Validating that existing release notes are not modified.
   * Validating release notes are not added to new packs.
   * Validating that the "currentVersion" field was raised in the pack_metadata for modified packs.
   * Validating that the timestamp in the "created" field in the pack_metadata is in ISO format.
* Running `demisto-sdk validate` will run the **validate** command using git and only on committed files (same as using *-g --post-commit*).
* Fixed an issue where release notes were not checked correctly in **validate** command.
* Fixed an issue in the **create-id-set** command where optional playbook tasks were not taken into consideration.
* Added a prompt to the `demisto-sdk update-release-notes` command to prompt users to commit changes before running the release notes command.
* Added support to `layoutscontainer` in **validate** command.

# 1.1.5
* Fixed an issue in **find-dependencies** command.
* **lint** command now verifies flake8 on CommonServerPython script.

# 1.1.4
* Fixed an issue with the default output file name of the **unify** command when using "." as an output path.
* **Unify** command now adds contributor details to the display name and description.
* **Format** command now adds *isFetch* and *incidenttype* fields to integration yml.
* Removed the *feedIncremental* field from the integration schema.
* **Format** command now adds *feedBypassExclusionList*, *Fetch indicators*, *feedReputation*, *feedReliability*,
     *feedExpirationPolicy*, *feedExpirationInterval* and *feedFetchInterval* fields to integration yml.
* Fixed an issue in the playbooks schema.
* Fixed an issue where generated release notes were out of order.
* Improved pack dependencies detection.
* Fixed an issue where test playbooks were mishandled in **validate** command.

# 1.1.3
* Added a validation for invalid id fields in indicators types files in **validate** command.
* Added default behavior for **update-release-notes** command.
* Fixed an error where README files were failing release notes validation.
* Updated format of generated release notes to be more user friendly.
* Improved error messages for the **update-release-notes** command.
* Added support for `Connections`, `Dashboards`, `Widgets`, and `Indicator Types` to **update-release-notes** command.
* **Validate** now supports scripts under the *TestPlaybooks* directory.
* Fixed an issue where **validate** did not support powershell files.

# 1.1.2
* Added a validation for invalid playbookID fields in incidents types files in **validate** command.
* Added a code formatter for python files.
* Fixed an issue where new and old classifiers where mixed on validate command.
* Added *feedIncremental* field to the integration schema.
* Fixed error in the **upload** command where unified YMLs were not uploaded as expected if the given input was a pack.
* Fixed an issue where the **secrets** command failed due to a space character in the file name.
* Ignored RN validation for *NonSupported* pack.
* You can now ignore IF107, SC100, RP102 error codes in the **validate** command.
* Fixed an issue where the **download** command was crashing when received as input a JS integration or script.
* Fixed an issue where **validate** command checked docker image for JS integrations and scripts.
* **validate** command now checks scheme for reports and connections.
* Fixed an issue where **validate** command checked docker when running on all files.
* Fixed an issue where **validate** command did not fail when docker image was not on the latest numeric tag.
* Fixed an issue where beta integrations were not validated correctly in **validate** command.

# 1.1.1
* fixed and issue where file types were not recognized correctly in **validate** command.
* Added better outputs for validate command.

# 1.1.0
* Fixed an issue where changes to only non-validated files would fail validation.
* Fixed an issue in **validate** command where moved files were failing validation for new packs.
* Fixed an issue in **validate** command where added files were failing validation due to wrong file type detection.
* Added support for new classifiers and mappers in **validate** command.
* Removed support of old RN format validation.
* Updated **secrets** command output format.
* Added support for error ignore on deprecated files in **validate** command.
* Improved errors outputs in **validate** command.
* Added support for linting an entire pack.

# 1.0.9
* Fixed a bug where misleading error was presented when pack name was not found.
* **Update-release-notes** now detects added files for packs with versions.
* Readme files are now ignored by **update-release-notes** and validation of release notes.
* Empty release notes no longer cause an uncaught error during validation.

# 1.0.8
* Changed the output format of demisto-sdk secrets.
* Added a validation that checkbox items are not required in integrations.
* Added pack release notes generation and validation.
* Improved pack metadata validation.
* Fixed an issue in **validate** where renamed files caused an error

# 1.0.4
* Fix the **format** command to update the `id` field to be equal to `details` field in indicator-type files, and to `name` field in incident-type & dashboard files.
* Fixed a bug in the **validate** command for layout files that had `sortValues` fields.
* Fixed a bug in the **format** command where `playbookName` field was not always present in the file.
* Fixed a bug in the **format** command where indicatorField wasn't part of the SDK schemas.
* Fixed a bug in **upload** command where created unified docker45 yml files were not deleted.
* Added support for IndicatorTypes directory in packs (for `reputation` files, instead of Misc).
* Fixed parsing playbook condition names as string instead of boolean in **validate** command
* Improved image validation in YAML files.
* Removed validation for else path in playbook condition tasks.

# 1.0.3
* Fixed a bug in the **format** command where comments were being removed from YAML files.
* Added output fields: _file_path_ and _kind_ for layouts in the id-set.json created by **create-id-set** command.
* Fixed a bug in the **create-id-set** command Who returns Duplicate for Layouts with a different kind.
* Added formatting to **generate-docs** command results replacing all `<br>` tags with `<br/>`.
* Fixed a bug in the **download** command when custom content contained not supported content entity.
* Fixed a bug in **format** command in which boolean strings  (e.g. 'yes' or 'no') were converted to boolean values (e.g. 'True' or 'False').
* **format** command now removes *sourceplaybookid* field from playbook files.
* Fixed a bug in **generate-docs** command in which integration dependencies were not detected when generating documentation for a playbook.


# 1.0.1
* Fixed a bug in the **unify** command when output path was provided empty.
* Improved error message for integration with no tests configured.
* Improved the error message returned from the **validate** command when an integration is missing or contains malformed fetch incidents related parameters.
* Fixed a bug in the **create** command where a unified YML with a docker image for 4.5 was copied incorrectly.
* Missing release notes message are now showing the release notes file path to update.
* Fixed an issue in the **validate** command in which unified YAML files were not ignored.
* File format suggestions are now shown in the relevant file format (JSON or YAML).
* Changed Docker image validation to fail only on non-valid ones.
* Removed backward compatibility validation when Docker image is updated.

# 1.0.0
* Improved the *upload* command to support the upload of all the content entities within a pack.
* The *upload* command now supports the improved pack file structure.
* Added an interactive option to format integrations, scripts and playbooks with No TestPlaybooks configured.
* Added an interactive option to configure *conf.json* file with missing test playbooks for integrations, scripts and playbooks
* Added *download* command to download custom content from Demisto instance to the local content repository.
* Improved validation failure messages to include a command suggestion, wherever relevant, to fix the raised issue.
* Improved 'validate' help and documentation description
* validate - checks that scripts, playbooks, and integrations have the *tests* key.
* validate - checks that test playbooks are configured in `conf.json`.
* demisto-sdk lint - Copy dir better handling.
* demisto-sdk lint - Add error when package missing in docker image.
* Added *-a , --validate-all* option in *validate* to run all validation on all files.
* Added *-i , --input* option in *validate* to run validation on a specified pack/file.
* added *-i, --input* option in *secrets* to run on a specific file.
* Added an allowed hidden parameter: *longRunning* to the hidden integration parameters validation.
* Fixed an issue with **format** command when executing with an output path of a folder and not a file path.
* Bug fixes in generate-docs command given playbook as input.
* Fixed an issue with lint command in which flake8 was not running on unit test files.

# 0.5.2
* Added *-c, --command* option in *generate-docs* to generate a specific command from an integration.
* Fixed an issue when getting README/CHANGELOG files from git and loading them.
* Removed release notes validation for new content.
* Fixed secrets validations for files with the same name in a different directory.
* demisto-sdk lint - parallelization working with specifying the number of workers.
* demisto-sdk lint - logging levels output, 3 levels.
* demisto-sdk lint - JSON report, structured error reports in JSON format.
* demisto-sdk lint - XML JUnit report for unit-tests.
* demisto-sdk lint - new packages used to accelerate execution time.
* demisto-sdk secrets - command now respects the generic whitelist, and not only the pack secrets.

# 0.5.0
[PyPI History][1]

[1]: https://pypi.org/project/demisto-sdk/#history
# 0.4.9
* Fixed an issue in *generate-docs* where Playbooks and Scripts documentation failed.
* Added a graceful error message when executing the *run" command with a misspelled command.
* Added more informative errors upon failures of the *upload* command.
* format command:
    * Added format for json files: IncidentField, IncidentType, IndicatorField, IndicatorType, Layout, Dashboard.
    * Added the *-fv --from-version*, *-nv --no-validation* arguments.
    * Removed the *-t yml_type* argument, the file type will be inferred.
    * Removed the *-g use_git* argument, running format without arguments will run automatically on git diff.
* Fixed an issue in loading playbooks with '=' character.
* Fixed an issue in *validate* failed on deleted README files.

# 0.4.8
* Added the *max* field to the Playbook schema, allowing to define it in tasks loop.
* Fixed an issue in *validate* where Condition branches checks were case sensitive.

# 0.4.7
* Added the *slareminder* field to the Playbook schema.
* Added the *common_server*, *demisto_mock* arguments to the *init* command.
* Fixed an issue in *generate-docs* where the general section was not being generated correctly.
* Fixed an issue in *validate* where Incident type validation failed.

# 0.4.6
* Fixed an issue where the *validate* command did not identify CHANGELOG in packs.
* Added a new command, *id-set* to create the id set - the content dependency tree by file IDs.

# 0.4.5
* generate-docs command:
    * Added the *use_cases*, *permissions*, *command_permissions* and *limitations*.
    * Added the *--insecure* argument to support running the script and integration command in Demisto.
    * Removed the *-t yml_type* argument, the file type will be inferred.
    * The *-o --output* argument is no longer mandatory, default value will be the input file directory.
* Added support for env var: *DEMISTO_SDK_SKIP_VERSION_CHECK*. When set version checks are skipped.
* Fixed an issue in which the CHANGELOG files did not match our scheme.
* Added a validator to verify that there are no hidden integration parameters.
* Fixed an issue where the *validate* command ran on test files.
* Removed the *env-dir* argument from the demisto-sdk.
* README files which are html files will now be skipped in the *validate* command.
* Added support for env var: *DEMISTO_README_VALIDATOR*. When not set the readme validation will not run.

# 0.4.4
* Added a validator for IncidentTypes (incidenttype-*.json).
* Fixed an issue where the -p flag in the *validate* command was not working.
* Added a validator for README.md files.
* Release notes validator will now run on: incident fields, indicator fields, incident types, dashboard and reputations.
* Fixed an issue where the validator of reputation(Indicator Type) did not check on the details field.
* Fixed an issue where the validator attempted validating non-existing files after deletions or name refactoring.
* Removed the *yml_type* argument in the *split-yml*, *extract-code* commands.
* Removed the *file_type* argument in the *generate-test-playbook* command.
* Fixed the *insecure* argument in *upload*.
* Added the *insecure* argument in *run-playbook*.
* Standardise the *-i --input*, *-o --output* to demisto-sdk commands.

# 0.4.3
* Fixed an issue where the incident and indicator field BC check failed.
* Support for linting and unit testing PowerShell integrations.

# 0.4.2
* Fixed an issue where validate failed on Windows.
* Added a validator to verify all branches are handled in conditional task in a playbook.
* Added a warning message when not running the latest sdk version.
* Added a validator to check that the root is connected to all tasks in the playbook.
* Added a validator for Dashboards (dashboard-*.json).
* Added a validator for Indicator Types (reputation-*.json).
* Added a BC validation for changing incident field type.
* Fixed an issue where init command would generate an invalid yml for scripts.
* Fixed an issue in misleading error message in v2 validation hook.
* Fixed an issue in v2 hook which now is set only on newly added scripts.
* Added more indicative message for errors in yaml files.
* Disabled pykwalify info log prints.

# 0.3.10
* Added a BC check for incident fields - changing from version is not allowed.
* Fixed an issue in create-content-artifacts where scripts in Packs in TestPlaybooks dir were copied with a wrong prefix.


# 0.3.9
* Added a validation that incident field can not be required.
* Added validation for fetch incident parameters.
* Added validation for feed integration parameters.
* Added to the *format* command the deletion of the *sourceplaybookid* field.
* Fixed an issue where *fieldMapping* in playbook did not pass the scheme validation.
* Fixed an issue where *create-content-artifacts* did not copy TestPlaybooks in Packs without prefix of *playbook-*.
* Added a validation the a playbook can not have a rolename set.
* Added to the image validator the new DBot default image.
* Added the fields: elasticcommonfields, quiet, quietmode to the Playbook schema.
* Fixed an issue where *validate* failed on integration commands without outputs.
* Added a new hook for naming of v2 integrations and scripts.


# 0.3.8
* Fixed an issue where *create-content-artifact* was not loading the data in the yml correctly.
* Fixed an issue where *unify* broke long lines in script section causing syntax errors


# 0.3.7
* Added *generate-docs* command to generate documentation file for integration, playbook or script.
* Fixed an issue where *unify* created a malformed integration yml.
* Fixed an issue where demisto-sdk **init** creates unit-test file with invalid import.


# 0.3.6
* Fixed an issue where demisto-sdk **validate** failed on modified scripts without error message.


# 0.3.5
* Fixed an issue with docker tag validation for integrations.
* Restructured repo source code.


# 0.3.4
* Saved failing unit tests as a file.
* Fixed an issue where "_test" file for scripts/integrations created using **init** would import the "HelloWorld" templates.
* Fixed an issue in demisto-sdk **validate** - was failing on backward compatiblity check
* Fixed an issue in demisto-sdk **secrets** - empty line in .secrets-ignore always made the secrets check to pass
* Added validation for docker image inside integrations and scripts.
* Added --use-git flag to **format** command to format all changed files.
* Fixed an issue where **validate** did not fail on dockerimage changes with bc check.
* Added new flag **--ignore-entropy** to demisto-sdk **secrets**, this will allow skip entropy secrets check.
* Added --outfile to **lint** to allow saving failed packages to a file.


# 0.3.3
* Added backwards compatibility break error message.
* Added schema for incident types.
* Added **additionalinfo** field to as an available field for integration configuration.
* Added pack parameter for **init**.
* Fixed an issue where error would appear if name parameter is not set in **init**.


# 0.3.2
* Fixed the handling of classifier files in **validate**.


# 0.3.1
* Fixed the handling of newly created reputation files in **validate**.
* Added an option to perform **validate** on a specific file.


# 0.3.0
* Added support for multi-package **lint** both with parallel and without.
* Added all parameter in **lint** to run on all packages and packs in content repository.
* Added **format** for:
    * Scripts
    * Playbooks
    * Integrations
* Improved user outputs for **secrets** command.
* Fixed an issue where **lint** would run pytest and pylint only on a single docker per integration.
* Added auto-complete functionality to demisto-sdk.
* Added git parameter in **lint** to run only on changed packages.
* Added the **run-playbook** command
* Added **run** command which runs a command in the Demisto playground.
* Added **upload** command which uploads an integration or a script to a Demisto instance.
* Fixed and issue where **validate** checked if release notes exist for new integrations and scripts.
* Added **generate-test-playbook** command which generates a basic test playbook for an integration or a script.
* **validate** now supports indicator fields.
* Fixed an issue with layouts scheme validation.
* Adding **init** command.
* Added **json-to-outputs** command which generates the yaml section for outputs from an API raw response.

# 0.2.6
* Fixed an issue with locating release notes for beta integrations in **validate**.

# 0.2.5
* Fixed an issue with locating release notes for beta integrations in **validate**.

# 0.2.4
* Adding image validation to Beta_Integration and Packs in **validate**.

# 0.2.3
* Adding Beta_Integration to the structure validation process.
* Fixing bug where **validate** did checks on TestPlaybooks.
* Added requirements parameter to **lint**.

# 0.2.2
* Fixing bug where **lint** did not return exit code 1 on failure.
* Fixing bug where **validate** did not print error message in case no release notes were give.

# 0.2.1
* **Validate** now checks that the id and name fields are identical in yml files.
* Fixed a bug where sdk did not return any exit code.

# 0.2.0
* Added Release Notes Validator.
* Fixed the Unifier selection of your python file to use as the code.
* **Validate** now supports Indicator fields.
* Fixed a bug where **validate** and **secrets** did not return exit code 1 on failure.
* **Validate** now runs on newly added scripts.

# 0.1.8
* Added support for `--version`.
* Fixed an issue in file_validator when calling `checked_type` method with script regex.

# 0.1.2
* Restructuring validation to support content packs.
* Added secrets validation.
* Added content bundle creation.
* Added lint and unit test run.

# 0.1.1
* Added new logic to the unifier.
* Added detailed README.
* Some small adjustments and fixes.

# 0.1.0
Capabilities:
* **Extract** components(code, image, description etc.) from a Demisto YAML file into a directory.
* **Unify** components(code, image, description etc.) to a single Demisto YAML file.
* **Validate** Demisto content files.<|MERGE_RESOLUTION|>--- conflicted
+++ resolved
@@ -1,4 +1,5 @@
 # Changelog
+* Fixed an issue where the **format** command has incorrectly recognized on which files to run when running using git.
 
 # 1.4.6
 * Fixed an issue where **validate** suggests, with no reason, running **format** on missing mandatory keys in yml file.
@@ -75,12 +76,8 @@
 * Added a validation in the **validate** command to ensure that the ***endpoint*** command is configured correctly in yml file.
 * Added a warning when pack_metadata's description field is longer than 130 characters.
 * Fixed an issue where a redundant print occurred on release notes validation.
-<<<<<<< HEAD
-* Fixed an issue where the **format** command has incorrectly recognized on which files to run when running using git.
-=======
 * Added new validation in the **validate** command to ensure that the minimal fromVersion in a widget of type metrics will be 6.2.0.
 * Added the *--release-notes* flag to demisto-sdk to get the current version release notes entries.
->>>>>>> daf1155a
 
 # 1.4.2
 * Added to `pylint` summary an indication if a test was skipped.
