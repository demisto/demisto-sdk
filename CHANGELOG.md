--- conflicted
+++ resolved
@@ -12,11 +12,8 @@
 * Fixed an issue where **doc-review** required dot suffixes in release notes describing new content.
 * Improved logs and error handling in the **modeling-rules test** command.
 * Fixed an issue where **download** command failed when running on a beta integration.
-<<<<<<< HEAD
 * Added the `DEMISTO_SDK_GRAPH_FORCE_CREATE` environment variable. Use it to force the SDK to recreate the graph, rather than update it. 
-=======
 * Added support for code importing multi-level ApiModules to **lint**.
->>>>>>> 7b64e87e
 
 ## 1.13.0
 * Added the pack version to the code files when calling **unify**. The same value is removed when calling **split**.
