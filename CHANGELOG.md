--- conflicted
+++ resolved
@@ -8,12 +8,9 @@
 * Fixed an issue where **run-playbook** command did not work.
 * Fixed an issue in **setup-env** command where the virtual environment failed to set up.
 * Fixed an issue in **pre-commit** command where `False` properties were deleted.
-<<<<<<< HEAD
-* Added support for *Assets Modeling Rule* as a new content item in *content-graph*, *schemas* and all *demisto-sdk* commands.
-=======
 * Fixed an issue in **coverage-analyze** command where the `report_dir` does not exist.
 * Fixed an issue in **upload** command where the `marketplace` field was not taken into consideration when uploading single content-items.
->>>>>>> b5fec54e
+* Added support for *Assets Modeling Rule* as a new content item in *content-graph*, *schemas* and all *demisto-sdk* commands.
 
 ## 1.23.0
 * Added support for inputs sections and outputs sections in a playbook.
