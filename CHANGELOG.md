# Changelog

## Unreleased
<<<<<<< HEAD
* Fixed an issue where **lint** failed when using the `-cdam` flag with changed dependant api modules due to partial file duplications filtering.
* Added the `--docker-image-target` flag to **lint** for testing native supported content with new images.
=======
* Added a newline at the end of README files generated in **generate-docs**.
* Added the value `3` (out of bounds) to the `onChangeRepAlg` and `reputationCalc` fields under the `IncidentType` and `GenericType` schemas. **validate** will allow using it now.
* Added support for running **lint** in multiple native-docker images.
* Fixed an issue where **doc-review** required dot suffixes in release notes describing new content.

## 1.10.4
* Added support for running **lint** in multiple native-docker images.

## 1.10.3
* Fixed an issue where running **format** would fail after running npm install.
* Improved the graph validations in the **validate** command:
  - GR100 will now run on all content items of changed packs.
  - GR101 and GR102 will now catch invalid fromversion/toversion of files **using** the changed items.
  - GR103 errors will raise a warning when using the *-a* flag, but an error if using the *-i* or *g* flags.
* Fixed an issue where test-playbooks timed out.
* Fixed an issue where making a change in a module using an ApiModule would cause lint to run on the ApiModule unnecessarily.
* Fixed an issue where the `marketplace` field was not used when dumping pack zips.
* Fixed a typo in the README content generated with **update-release-notes** for updating integrations.
* Fixed an issue in **validate**, where using the `-gr` and `-i` flags did not run properly.
* Added the `sectionorder` field to integration scheme.
* Fixed an issue where in some occasions running of test-playbooks could receive session timeouts.
* Fixed an issue where **validate** command failed on core pack dependencies validation because of test dependencies.

## 1.10.2
* Added markdown lint formatting for README files in the **format** command.
* Fixed an issue where **lint** failed when using the `-cdam` flag with changed dependant api modules.
* Fixed an issue in the **upload** command, where `json`-based content items were not unified correctly when using the `--zip` argument.
* Added XPANSE core packs validations.
>>>>>>> a06faadc

## 1.10.1
* Fixed an issue where **update-content-graph** failed to execute.

## 1.10.0
* **Breaking change**: Removed usage of `pipenv`, `isort` and `autopep8` in the **split** and **download** commands. Removed the `--no-pipenv` and `--no-code-formatting` flags. Please see https://xsoar.pan.dev/docs/tutorials/tut-setup-dev-remote for the recommended environment setup.
* Fixed an issue in **prepare-content** command where large code lines were broken.
* Fixed an issue where git-*renamed_files* were not retrieved properly.
* Fixed an issue where test dependencies were calculated in all level dependencies calculation.
* Added formatting and validation to XSIAM content types.
* Fixed an issue where several XSIAM content types were not validated when passing the `-a` flag.
* Added a UUID to name mapper for **download** it replaces UUIDs with names on all downloaded files.
* Updated the demisto-py to v3.2.6 which now supports basic proxy authentication.
* Improved the message shown when using **upload** and overwriting packs.
* Added support for the **Layout Rule** content type in the id-set and the content graph.
* Updated the default general `fromVersion` value on **format** to `6.8.0`
* Fixed an issue where **lint** sometimes failed when using the `-cdam` flag due to wrong file duplications filtering.
* Added the content graph to **validate**, use with the `--graph` flag.


## 1.9.0
* Fixed an issue where the Slack notifier was using a deprecated argument.
* Added the `--docker-image` argument to the **lint** command, which allows determining the docker image to run lint on. Possible options are: `'native:ga'`, `'native:maintenance'`, `'native:dev'`, `'all'`, a specific docker image (from Docker Hub) or, the default `'from-yml'`.
* Fixed an issue in **prepare-content** command where large code lines were broken.
* Added a logger warning to **get_demisto_version**, the task will now fail with a more informative message.
* Fixed an issue where the **upload** and **prepare-content** commands didn't add `fromServerVersion` and `toServerVersion` to layouts.
* Updated **lint** to use graph instead of id_set when running with `--check-dependent-api-module` flag.
* Added the marketplaces field to all schemas.
* Added the flag `--xsoar-only` to the **doc-review** command which enables reviewing documents that belong to XSOAR-supported Packs.
* Fixed an issue in **update-release-notes** command where an error occurred when executing the same command a second time.
* Fixed an issue where **validate** would not always ignore errors listed under `.pack-ignore`.
* Fixed an issue where running **validate** on a specific pack didn't test all the relevant entities.
* Fixed an issue where fields ending with `_x2` where not replaced in the appropriate Marketplace.

## 1.8.3
* Changed **validate** to allow hiding parameters of type 0, 4, 12 and 14 when replacing with type 9 (credentials) with the same name.
* Fixed an issue where **update-release-notes** fails to update *MicrosoftApiModule* dependent integrations.
* Fixed an issue where the **upload** command failed because `docker_native_image_config.json` file could not be found.
* Added a metadata file to the content graph zip, to be used in the **update-content-graph** command.
* Updated the **validate** and **update-release-notes** commands to unskip the *Triggers Recommendations* content type.


## 1.8.2
* Fixed an issue where demisto-py failed to upload content to XSIAM when `DEMISTO_USERNAME` environment variable is set.
* Fixed an issue where the **prepare-content** command output invalid automation name when used with the --*custom* argument.
* Fixed an issue where modeling rules with arbitrary whitespace characters were not parsed correctly.
* Added support for the **nativeImage** key for an integration/script in the **prepare-content** command.
* Added **validate** checks for integrations declared deprecated (display name, description) but missing the `deprecated` flag.
* Changed the **validate** command to fail on the IN145 error code only when the parameter with type 4 is not hidden.
* Fixed an issue where downloading content layouts with `detailsV2=None` resulted in an error.
* Fixed an issue where **xdrctemplate** was missing 'external' prefix.
* Fixed an issue in **prepare-content** command providing output path.
* Updated the **validate** and **update-release-notes** commands to skip the *Triggers Recommendations* content type.
* Added a new validation to the **validate** command to verify that the release notes headers are in the correct format.
* Changed the **validate** command to fail on the IN140 error code only when the skipped integration has no unit tests.
* Changed **validate** to allow hiding parameters of type 4 (secret) when replacing with type 9 (credentials) with the same name.
* Fixed an issue where the **update-release-notes** command didn't add release-notes properly to some *new* content items.
* Added validation that checks that the `nativeimage` key is not defined in script/integration yml.
* Added to the **format** command the ability to remove `nativeimage` key in case defined in script/integration yml.
* Enhanced the **update-content-graph** command to support `--use-git`, `--imported_path` and `--output-path` arguments.
* Fixed an issue where **doc-review** failed when reviewing command name in some cases.
* Fixed an issue where **download** didn't identify playbooks properly, and downloaded files with UUIDs instead of file/script names.

## 1.8.1
* Fixed an issue where **format** created duplicate configuration parameters.
* Added hidden properties to integration command argument and script argument.
* Added `--override-existing` to **upload** that skips the confirmation prompt for overriding existing content packs. @mattbibbydw
* Fixed an issue where **validate** failed in private repos when attempting to read from a nonexisting `approved_categories.json`.
* Fixed an issue where **validate** used absolute paths when getting remote `pack_metadata.json` files in private repos.
* Fixed an issue in **download**, where names of custom scripts were replaced with UUIDs in IncidentFields and Layouts.

## 1.8.0
* Updated the supported python versions, as `>=3.8,<3.11`, as some of the dependencies are not supported on `3.11` yet.
* Added a **validate** step for **Modeling Rules** testdata files.
* Added the **update-content-graph** command.
* Added the ability to limit the number of CPU cores with `DEMISTO_SDK_MAX_CPU_CORES` envirment variable.
* Added the **prepare-content** command.
* Added support for fromversion/toversion in XSIAM content items (correlation rules, XSIAM dashboards, XSIAM reports and triggers).
* Added a **validate** step checking types of attributes in the schema file of modeling rule.
* Added a **validate** step checking that the dataset name of a modeling rule shows in the xif and schema files.
* Added a **validate** step checking that a correlation rule file does not start with a hyphen.
* Added a **validate** step checking that xsiam content items follow naming conventions.
* Fixed an issue where SDK commands failed on the deprecated `packaging.version.LegacyVersion`, by locking the `packaging` version to `<22`.
* Fixed an issue where **update-release-notes** failed when changing only xif file in **Modeling Rules**.
* Fixed an issue where *is_valid_category* and *is_categories_field_match_standard* failed when running in a private repo.
* Fixed an issue where **validate** didn't fail on the MR103 validation error.
* Fixed the *--release-notes* option, to support the new CHANGELOG format.
* Fixed an issue where **validate** failed when only changing a modeling rules's xif file.
* Fixed an issue where **format** failed on indicator files with a `None` value under the `tabs` key.
* Fixed an issue where **validate** only printed errors for one change of context path, rather than print all.
* Fixed an issue where **download** did not suggest using a username/password when authenticating with XSOAR and using invalid arguments.
* Fixed an issue where **download** failed when listing or downloading content items that are not unicode-encoded.
* Added support for fromversion/toversion in XSIAM content items (correlation rules, XSIAM dashboards, XSIAM reports and triggers).
* Updated the supported python versions, as `>=3.8,<3.11`, as some of the dependencies are not supported on `3.11` yet.
* Added **prepare-content** command which will prepare the pack or content item for the platform.
* Patched an issue where deprecated `packaging.version.LegacyVersion`, locking packaging version to `<22`.

## 1.7.9
* Fixed an issue where an error message in **validate** would not include the suggested fix.
* Added a validation that enforces predefined categories on MP Packs & integration yml files, the validation also ensures that each pack has only one category.
* Fixed an issue where **update-release-notes** did not generate release notes for **XDRC Templates**.
* Fixed an issue where **upload** failed without explaining the reason.
* Improved implementation of the docker_helper module.
* Fixed an issue where **validate** did not check changed pack_metadata.json files when running using git.
* Added support for **xdrctemplate** to content graph.
* Fixed an issue where local copies of the newly-introduced `DemistoClassApiModule.py` were validated.
* Added new release notes templates for the addition and modification of playbooks, layouts and types in the **doc-review** command.
* Fixed an issue where the **doc-review** command failed on descriptions of new content items.
* Added the `Command XXX is deprecated. Use XXX instead.` release notes templates to **doc-review** command.
* Fixed an issue where the **update-release-notes** command didn't add the modeling-rules description for new modeling-rules files.

## 1.7.8
* Added the capability to run the MDX server in a docker container for environments without node.
* Fixed an issue where **generate-docs** with `-c` argument updated sections of the incorrect commands.
* Added IF113 error code to **ALLOWED_IGNORE_ERRORS**.
* Fixed an issue where **validate** failed on playbooks with non-string input values.
* Added the `DEMISTO_SDK_IGNORE_CONTENT_WARNING` environment variable, to allow suppressing warnings when commands are not run under a content repo folder.
* Fixed an issue where **validate** failed to recognize integration tests that were missing from config.json
* Added support for **xpanse** marketplace in **create-id-set** and **create-content-artifacts** commands.
* Fixed an issue where **split** failed on yml files.
* Added support for marketplace-specific tags.
* Fixed an issue where **download** would not run `isort`. @maxgubler
* Fixed an issue where XSIAM Dashboards and Reports images failed the build.
* Added support for **xpanse** marketplace to content graph.

## 1.7.7
* Fixed an issue where paybooks **generate-docs** didn't parse complex input values when no accessor field is given correctly.
* Fixed an issue in the **download** command, where an exception would be raised when downloading system playbooks.
* Fixed an issue where the **upload** failed on playbooks containing a value that starts with `=`.
* Fixed an issue where the **generate-unit-tests** failed to generate assertions, and generate unit tests when command names does not match method name.
* Fixed an issue where the **download** command did not honor the `--no-code-formatting` flag properly. @maxgubler
* Added a new check to **validate**, making sure playbook task values are passed as references.
* Fixed an issue where the **update-release-notes** deleted existing release notes, now appending to it instead.
* Fixed an issue where **validate** printed blank space in case of validation failed and ignored.
* Renamed 'Agent Config' to 'XDRC Templates'.
* Fixed an issue where the **zip-packs** command did not work with the CommonServerUserPython and CommonServerUserPowerShell package.

## 1.7.6

* Fixed parsing of initialization arguments of client classes in the **generate-unit-tests** command.
* Added support for AgentConfig content item in the **upload**, **create-id-set**, **find-dependecies**, **unify** and **create-content-artifacts** commands.
* Added support for XSIAM Report preview image.

## 1.7.5

* Fixed an issue where the **upload** command did not work with the CommonServerUserPython package.
* Fixed an issue in the **download** command, where some playbooks were downloaded as test playbooks.
* Added playbook modification capabilities in **TestSuite**.
* Added a new command **create-content-graph**.
* Fixed an issue in the **upload** command, where the temporary zip would not clean up properly.
* Improved content items parsing in the **create-content-graph** command.
* Added an error when the docker daemon is unavailable when running **lint**.
* Removed the validation of a subtype change for scripts in the **validate** command.
* Fixed an issue where names of XSIAM content items were not normalized properly.
* Fixed an issue where the **download** command was downloading playbooks with **script** (id) and not **scriptName**.
* Fixed an issue where script yml files were not properly identified by `find_type`.
* Removed nightly integrations filtering when deciding if a test should run.
* Added support for XSIAM Dashboard preview image.
* Added the `--no-code-formatting` flag to the **download** command, allowing to skip autopep8 and isort.
* Fixed an issue in the **update-release-notes** command, where generating release notes for modeling rules schema file caused exception.

## 1.7.4

* Fixed an issue where the **doc-review** command showed irrelevant messages.
* Fixed an issue in **validate**, where backward-compatibility failures prevented other validations from running.
* Fixed an issue in **validate**, where content-like files under infrastructure paths were not ignored.
* Fixed an issue in the AMI mapping, where server versions were missing.
* Change the way the normalize name is set for external files.
* Added dump function to XSIAM pack objects to dulicate the files.
* Fixed an issue where the `contribution_converter` did not support changes made to ApiModules.
* Added name normalization according to new convention to XSIAM content items
* Added playbook modification capabilities in **TestSuite**.
* Fixed an issue in create-content-artifacts where it will not get a normalize name for the item and it will try to duplicate the same file.

## 1.7.3

* Fixed an issue in the **format** command where fail when executed from environment without mdx server available.
* Added `Added a`, `Added an` to the list of allowed changelog prefixes.
* Added support for Indicator Types/Reputations in the **upload** command.
* Fixed an issue when running from a subdirectory of a content repo failed.
* Changing the way we are using XSIAM servers api-keys in **test-content** .
* Added a success message to **postman-codegen**.

## 1.7.2

* Fixed an issue in the **validate** command where incident fields were not found in mappers even when they exist
* Added an ability to provide list of marketplace names as a param attribute to **validate** and **upload**
* Added the file type to the error message when it is not supported.
* Fixed an issue where `contribution_converter` incorrectly mapped _Indicator Field_ objects to the _incidentfield_ directory in contribution zip files.
* Fixed a bug where **validate** returned error on empty inputs not used in playbooks.
* Added the `DEMISTO_SDK_CONTENT_PATH` environment variable, implicitly used in various commands.
* Added link to documentation for error messages regarding use cases and tags.

## 1.7.1

* Fixed an issue where *indicatorTypes* and *betaIntegrations* were not found in the id_set.
* Updated the default general `fromVersion` value on **format** to `6.5.0`
* Fixed an issue where the **validate** command did not fail when the integration yml file name was not the same as the folder containing it.
* Added an option to have **generate-docs** take a Playbooks folder path as input, and generate docs for all playbooks in it.
* Fixed an issue where the suggestion in case of `IF113` included uppercase letters for the `cliName` parameter.
* Added new validation to the **validate** command to fail and list all the file paths of files that are using a deprecated integration command / script / playbook.
* **validate** will no longer fail on playbooks calling subplaybooks that have a higher `fromVersion` value, if  calling the subplaybook has `skipifunavailable=True`.
* Fixed an issue where relative paths were not accessed correctly.
* Running any `demisto-sdk` command in a folder with a `.env` file will load it, temporarily overriding existing environment variables.
* Fixed an issue where **validate** did not properly detect deleted files.
* Added new validations to the **validate** command to verify that the schema file exists for a modeling rule and that the schema and rules keys are empty in the yml file.
* Fixed an issue where *find_type* didn't recognize exported incident types.
* Added a new validation to **validate**, making sure all inputs of a playbook are used.
* Added a new validation to **validate**, making sure all inputs used in a playbook declared in the input section.
* The **format** command will now replace the *fromServerVersion* field with *fromVersion*.

## 1.7.0

* Allowed JSON Handlers to accept kwargs, for custoimzing behavior.
* Fixed an issue where an incorrect error was shown when the `id` of a content item differed from its `name` attribute.
* Fixed an issue where the `preserve_quotes` in ruamel_handler received an incorrect value @icholy
* Fixed an issue where ignoring RM110 error code wasn't working and added a validation to **ALLOWED_IGNORE_ERRORS** to validate that all error codes are inserted in the right format.
* Fixed an issue where the contribution credit text was not added correctly to the pack README.
* Changed the contribution file implementation from markdown to a list of contributor names. The **create-content-artifact** will use this list to prepare the needed credit message.
* Added a new validation to the `XSOAR-linter` in the **lint** command for verifying that demisto.log is not used in the code.
* The **generate-docs** command will now auto-generate the Incident Mirroring section when implemented in an integration.
* Added support to automatically generate release notes for deprecated items in the **update-release-notes** command.
* Fixed an issue causing any command to crash when unable to detect local repository properties.
* Fixed an issue where running in a private gitlab repo caused a warning message to be shown multiple times.
* Added a new validation to the **validate** command to verify that markdown and python files do not contain words related to copyright section.
* Fixed an issue where **lint** crashed when provided an input file path (expecting a directory).

## 1.6.9

* Added a new validation that checks whether a pack should be deprecated.
* Added a new ability to the **format** command to deprecate a pack.
* Fixed an issue where the **validate** command sometimes returned a false negative in cases where there are several sub-playbooks with the same ID.
* Added a new validation to the **validate** command to verify that the docker in use is not deprecated.
* Added support for multiple ApiModules in the **unify** command
* Added a check to **validate** command, preventing use of relative urls in README files.
* Added environment variable **DEMISTO_SDK_MARKETPLACE** expected to affect *MarketplaceTagParser* *marketplace* value. The value will be automatically set when passing *marketplace* arg to the commands **unify**, **zip-packs**, **create-content-artifacts** and **upload**.
* Added slack notifier for build failures on the master branch.
* Added support for modeling and parsing rules in the **split** command.
* Added support for README files in **format** command.
* Added a **validate** check, making sure classifier id and name values match. Updated the classifier **format** to update the id accordingly.
* The **generate-docs** command will now auto-generate the playbook image link by default.
* Added the `--custom-image-link` argument to override.
* Added a new flag to **generate-docs** command, allowing to add a custom image link to a playbook README.
* Added a new validation to the **validate** command to verify that the package directory name is the same as the files contained in the that package.
* Added support in the **unify** command to unify a schema into its Modeling Rule.

## 1.6.8

* Fixed an issue where **validate** did not fail on invalid playbook entities' versions (i.e. subplaybooks or scripts with higher fromversion than their parent playbook).
* Added support for running lint via a remote docker ssh connection. Use `DOCKER_HOST` env variable to specify a remote docker connection, such as: `DOCKER_HOST=ssh://myuser@myhost.com`.
* Fixed an issue where the pack cache in *get_marketplaces* caused the function to return invalid values.
* Fixed an issue where running format on a pack with XSIAM entities would fail.
* Added the new `display_name` field to relevant entities in the **create-id-set** command.
* Added a new validation to the **validate** command to verify the existence of "Reliability" parameter if the integration have reputation command.
* Fixed a bug where terminating the **lint** command failed (`ctrl + c`).
* Removed the validation of a subtype change in integrations and scripts from **validate**.
* Fixed an issue where **download** did not behave as expected when prompting for a version update. Reported by @K-Yo
* Added support for adoption release notes.
* Fixed an issue where **merge-id-sets** failed when a key was missing in one id-set.json.
* Fixed a bug where some mypy messages were not parsed properly in **lint**.
* Added a validation to the **validate** command, failing when '`fromversion`' or '`toversion`' in a content entity are incorrect format.
* Added a validation to the **validate** command, checking if `fromversion` <= `toversion`.
* Fixed an issue where coverage reports used the wrong logging level, marking debug logs as errors.
* Added a new validation to the **validate** command, to check when the discouraged `http` prefixes are used when setting defaultvalue, rather than `https`.
* Added a check to the **lint** command for finding hard-coded usage of the http protocol.
* Locked the dependency on Docker.
* Removed a traceback line from the **init** command templates: BaseIntegration, BaseScript.
* Updated the token in **_add_pr_comment** method from the content-bot token to the xsoar-bot token.

## 1.6.7

* Added the `types-markdown` dependency, adding markdown capabilities to existing linters using the [Markdown](https://pypi.org/project/Markdown/) package.
* Added support in the **format** command to remove nonexistent incident/indicator fields from *layouts/mappers*
* Added the `Note: XXX` and `XXX now generally available.` release notes templates to **doc-review** command.
* Updated the logs shown during the docker build step.
* Removed a false warning about configuring the `GITLAB_TOKEN` environment variable when it's not needed.
* Removed duplicate identifiers for XSIAM integrations.
* Updated the *tags* and *use cases* in pack metadata validation to use the local files only.
* Fixed the error message in checkbox validation where the defaultvalue is wrong and added the name of the variable that should be fixed.
* Added types to `find_type_by_path` under tools.py.
* Fixed an issue where YAML files contained incorrect value type for `tests` key when running `format --deprecate`.
* Added a deprecation message to the `tests:` section of yaml files when running `format --deprecate`.
* Added use case for **validate** on *wizard* objects - set_playbook is mapped to all integrations.
* Added the 'integration-get-indicators' commands to be ignored by the **verify_yml_commands_match_readme** validation, the validation will no longer fail if these commands are not in the readme file.
* Added a new validation to the **validate** command to verify that if the phrase "breaking changes" is present in a pack release notes, a JSON file with the same name exists and contains the relevant breaking changes information.
* Improved logs when running test playbooks (in a build).
* Fixed an issue in **upload** did not include list-type content items. @nicolas-rdgs
* Reverted release notes to old format.

## 1.6.6

* Added debug print when excluding item from ID set due to missing dependency.
* Added a validation to the **validate** command, failing when non-ignorable errors are present in .pack-ignore.
* Fixed an issue where `mdx server` did not close when stopped in mid run.
* Fixed an issue where `-vvv` flag did not print logs on debug level.
* enhanced ***validate*** command to list all command names affected by a backward compatibility break, instead of only one.
* Added support for Wizard content item in the **format**, **validate**, **upload**, **create-id-set**, **find-dependecies** and **create-content-artifacts** commands.
* Added a new flag to the **validate** command, allowing to run specific validations.
* Added support in **unify** and **create-content-artifacts** for displaying different documentations (detailed description + readme) for content items, depending on the marketplace version.
* Fixed an issue in **upload** where list items were not uploaded.
* Added a new validation to **validate** command to verify that *cliName* and *id* keys of the incident field or the indicator field are matches.
* Added the flag '-x', '--xsiam' to **upload** command to upload XSIAM entities to XSIAM server.
* Fixed the integration field *isFetchEvents* to be in lowercase.
* Fixed an issue where **validate -i** run after **format -i** on an existing file in the repo instead of **validate -g**.
* Added the following commands: 'update-remote-data', 'get-modified-remote-data', 'update-remote-system' to be ignored by the **verify_yml_commands_match_readme** validation, the validation will no longer fail if these commands are not in the readme file.
* Updated the release note template to include a uniform format for all items.
* Added HelloWorldSlim template option for *--template* flag in **demisto-sdk init** command.
* Fixed an issue where the HelloWorldSlim template in **demisto-sdk init** command had an integration id that was conflicting with HelloWorld integration id.
* Updated the SDK to use demisto-py 3.1.6, allowing use of a proxy with an environment variable.
* Set the default logger level to `warning`, to avoid unwanted debug logs.
* The **format** command now validates that default value of checkbox parameters is a string 'true' or 'false'.
* Fixed an issue where `FileType.PLAYBOOK` would show instead of `Playbook` in readme error messages.
* Added a new validation to **validate** proper defaultvalue for checkbox fields.

## 1.6.5

* Fixed an issue in the **format** command where the `id` field was overwritten for existing JSON files.
* Fixed an issue where the **doc-review** command was successful even when the release-note is malformed.
* Added timestamps to the `demisto-sdk` logger.
* Added time measurements to **lint**.
* Added the flag '-d', '--dependency' to **find-dependencies** command to get the content items that cause the dependencies between two packs.
* Fixed an issue where **update-release-notes** used the *trigger_id* field instead of the *trigger_name* field.
* Fixed an issue where **doc-review** failed to recognize script names, in scripts using the old file structure.
* Fixed an issue where concurrent processes created by **lint** caused deadlocks when opening files.
* Fixed an issue in the **format** command where `_dev` or `_copy` suffixes weren't removed from the subscript names in playbooks and layouts.
* Fixed an issue where **validate** failed on nonexistent `README.md` files.
* Added support of XSIAM content items to the **validate** command.
* Report **lint** summary results and failed packages after reporting time measurements.

## 1.6.4

* Added the new **generate-yml-from-python** command.
* Added a code *type* indication for integration and script objects in the *ID Set*.
* Added the [Vulture](https://github.com/jendrikseipp/vulture) linter to the pre-commit hook.
* The `demisto-sdk` pack will now be distributed via PyPi with a **wheel** file.
* Fixed a bug where any edited json file that contained a forward slash (`/`) escaped.
* Added a new validation to **validate** command to verify that the metadata *currentVersion* is
the same as the last release note version.
* The **validate** command now checks if there're none-deprecated integration commands that are missing from the readme file.
* Fixed an issue where *dockerimage* changes in Scripts weren't recognized by the **update-release-notes** command.
* Fixed an issue where **update-xsoar-config-file** did not properly insert the marketplace packs list to the file.
* Added the pack name to the known words by default when running the **doc-review** command.
* Added support for new XSIAM entities in **create-id-set** command.
* Added support for new XSIAM entities in **create-content-artifacts** command.
* Added support for Parsing/Modeling Rule content item in the **unify** command.
* Added the integration name, the commands name and the script name to the known words by default when running the **doc-review** command.
* Added an argument '-c' '--custom' to the **unify** command, if True will append to the unified yml name/display/id the custom label provided
* Added support for sub words suggestion in kebab-case sentences when running the **doc-review** command.
* Added support for new XSIAM entities in **update-release-notes** command.
* Enhanced the message of alternative suggestion words shown when running **doc-review** command.
* Fixed an incorrect error message, in case `node` is not installed on the machine.
* Fixed an issue in the **lint** command where the *check-dependent-api-modules* argument was set to true by default.
* Added a new command **generate-unit-tests**.
* Added a new validation to **validate** all SIEM integration have the same suffix.
* Fixed the destination path of the unified parsing/modeling rules in **create-content-artifacts** command.
* Fixed an issue in the **validate** command, where we validated wrongfully the existence of readme file for the *ApiModules* pack.
* Fixed an issue in the **validate** command, where an error message that was displayed for scripts validation was incorrect.
* Fixed an issue in the **validate** and **format** commands where *None* arguments in integration commands caused the commands to fail unexpectedly.
* Added support for running tests on XSIAM machines in the **test-content** command.
* Fixed an issue where the **validate** command did not work properly when deleting non-content items.
* Added the flag '-d', '--dependency' to **find-dependencies** command to get the content items that cause the dependencies between two packs.

## 1.6.3

* **Breaking change**: Fixed a typo in the **validate** `--quiet-bc-validation` flag (was `--quite-bc-validation`). @upstart-swiss
* Dropped support for python 3.7: Demisto-SDK is now supported on Python 3.8 or newer.
* Added an argument to YAMLHandler, allowing to set a maximal width for YAML files. This fixes an issue where a wrong default was used.
* Added the detach mechanism to the **upload** command, If you set the --input-config-file flag, any files in the repo's SystemPacks folder will be detached.
* Added the reattach mechanism to the **upload** command, If you set the --input-config-file flag, any detached item in your XSOAR instance that isn't currently in the repo's SystemPacks folder will be re-attached.
* Fixed an issue in the **validate** command that did not work properly when using the *-g* flag.
* Enhanced the dependency message shown when running **lint**.
* Fixed an issue where **update-release-notes** didn't update the currentVersion in pack_metadata.
* Improved the logging in **test-content** for helping catch typos in external playbook configuration.

## 1.6.2

* Added dependency validation support for core marketplacev2 packs.
* Fixed an issue in **update-release-notes** where suggestion fix failed in validation.
* Fixed a bug where `.env` files didn't load. @nicolas-rdgs
* Fixed a bug where **validate** command failed when the *categories* field in the pack metadata was empty for non-integration packs.
* Added *system* and *item-type* arguments to the **download** command, used when downloading system items.
* Added a validation to **validate**, checking that each script, integration and playbook have a README file. This validation only runs when the command is called with either the `-i` or the `-g` flag.
* Fixed a regression issue with **doc-review**, where the `-g` flag did not work.
* Improved the detection of errors in **doc-review** command.
* The **validate** command now checks if a readme file is empty, only for packs that contain playbooks or were written by a partner.
* The **validate** command now makes sure common contextPath values (e.g. `DBotScore.Score`) have a non-empty description, and **format** populates them automatically.
* Fixed an issue where the **generate-outputs** command did not work properly when examples were provided.
* Fixed an issue in the **generate-outputs** command, where the outputs were not written to the specified output path.
* The **generate-outputs** command can now generate outputs from multiple calls to the same command (useful when different args provide different outputs).
* The **generate-outputs** command can now update a yaml file with new outputs, without deleting or overwriting existing ones.
* Fixed a bug where **doc-review** command failed on existing templates.
* Fixed a bug where **validate** command failed when the word demisto is in the repo README file.
* Added support for adding test-playbooks to the zip file result in *create-content-artifacts* command for marketplacev2.
* Fixed an issue in **find-dependencies** where using the argument *-o* without the argument *--all-packs-dependencies* did not print a proper warning.
* Added a **validate** check to prevent deletion of files whose deletion is not supported by the XSOAR marketplace.
* Removed the support in the *maintenance* option of the *-u* flag in the **update-release-notes** command.
* Added validation for forbidden words and phrases in the **doc-review** command.
* Added a retries mechanism to the **test-content** command to stabilize the build process.
* Added support for all `git` platforms to get remote files.
* Refactored the **format** command's effect on the *fromversion* field:
  * Fixed a bug where the *fromversion* field was removed when modifying a content item.
  * Updated the general default *fromversion* and the default *fromversion* of newly-introduced content items (e.g. `Lists`, `Jobs`).
  * Added an interactive mode functionality for all content types, to ask the user whether to set a default *fromversion*, if could not automatically determine its value. Use `-y` to assume 'yes' as an answer to all prompts and run non-interactively.

## 1.6.1

* Added the '--use-packs-known-words' argument to the **doc-review** command
* Added YAML_Loader to handle yaml files in a standard way across modules, replacing PYYAML.
* Fixed an issue when filtering items using the ID set in the **create-content-artifacts** command.
* Fixed an issue in the **generate-docs** command where tables were generated with an empty description column.
* Fixed an issue in the **split** command where splitting failed when using relative input/output paths.
* Added warning when inferred files are missing.
* Added to **validate** a validation for integration image dimensions, which should be 120x50px.
* Improved an error in the **validate** command to better differentiate between the case where a required fetch parameter is malformed or missing.

## 1.6.0

* Fixed an issue in the **create-id-set** command where similar items from different marketplaces were reported as duplicated.
* Fixed typo in demisto-sdk init
* Fixed an issue where the **lint** command did not handle all container exit codes.
* Add to **validate** a validation for pack name to make sure it is unchanged.
* Added a validation to the **validate** command that verifies that the version in the pack_metdata file is written in the correct format.
* Fixed an issue in the **format** command where missing *fromVersion* field in indicator fields caused an error.

## 1.5.9

* Added option to specify `External Playbook Configuration` to change inputs of Playbooks triggered as part of **test-content**
* Improved performance of the **lint** command.
* Improved performance of the **validate** command when checking README images.
* ***create-id-set*** command - the default value of the **marketplace** argument was changed from ‘xsoar’ to all packs existing in the content repository. When using the command, make sure to pass the relevant marketplace to use.

## 1.5.8

* Fixed an issue where the command **doc-review** along with the argument `--release-notes` failed on yml/json files with invalid schema.
* Fixed an issue where the **lint** command failed on packs using python 3.10

## 1.5.7

* Fixed an issue where reading remote yaml files failed.
* Fixed an issue in **validate** failed with no error message for lists (when no fromVersion field was found).
* Fixed an issue when running **validate** or **format** in a gitlab repository, and failing to determine its project id.
* Added an enhancement to **split**, handling an empty output argument.
* Added the ability to add classifiers and mappers to conf.json.
* Added the Alias field to the incident field schema.

## 1.5.6

* Added 'deprecated' release notes template.
* Fixed an issue where **run-test-playbook** command failed to get the task entries when the test playbook finished with errors.
* Fixed an issue in **validate** command when running with `no-conf-json` argument to ignore the `conf.json` file.
* Added error type text (`ERROR` or `WARNING`) to **validate** error prints.
* Fixed an issue where the **format** command on test playbook did not format the ID to be equal to the name of the test playbook.
* Enhanced the **update-release-notes** command to automatically commit release notes config file upon creation.
* The **validate** command will validate that an indicator field of type html has fromVersion of 6.1.0 and above.
* The **format** command will now add fromVersion 6.1.0 to indicator field of type html.
* Added support for beta integrations in the **format** command.
* Fixed an issue where the **postman-codegen** command failed when called with the `--config-out` flag.
* Removed the integration documentation from the detailed description while performing **split** command to the unified yml file.
* Removed the line which indicates the version of the product from the README.md file for new contributions.

## 1.5.5

* Fixed an issue in the **update-release-notes** command, which did not work when changes were made in multiple packs.
* Changed the **validate** command to fail on missing test-playbooks only if no unittests are found.
* Fixed `to_kebab_case`, it will now deal with strings that have hyphens, commas or periods in them, changing them to be hyphens in the new string.
* Fixed an issue in the **create-id-set** command, where the `source` value included the git token if it was specified in the remote url.
* Fixed an issue in the **merge-id-set** command, where merging fails because of duplicates but the packs are in the XSOAR repo but in different version control.
* Fixed missing `Lists` Content Item as valid `IDSetType`
* Added enhancement for **generate-docs**. It is possible to provide both file or a comma seperated list as `examples`. Also, it's possible to provide more than one example for a script or a command.
* Added feature in **format** to sync YML and JSON files to the `master` file structure.
* Added option to specify `Incident Type`, `Incoming Mapper` and `Classifier` when configuring instance in **test-content**
* added a new command **run-test-playbook** to run a test playbook in a given XSOAR instance.
* Fixed an issue in **format** when running on a modified YML, that the `id` value is not changed to its old `id` value.
* Enhancement for **split** command, replace `ApiModule` code block to `import` when splitting a YML.
* Fixed an issue where indicator types were missing from the pack's content, when uploading using **zip-packs**.
* The request data body format generated in the **postman-codegen** will use the python argument's name and not the raw data argument's name.
* Added the flag '--filter-by-id-set' to **create-content-artifacts** to create artifacts only for items in the given id_set.json.

## 1.5.4

* Fixed an issue with the **format** command when contributing via the UI
* The **format** command will now not remove the `defaultRows` key from incident, indicator and generic fields with `type: grid`.
* Fixed an issue with the **validate** command when a layoutscontainer did not have the `fromversion` field set.
* added a new command **update-xsoar-config-file** to handle your XSOAR Configuration File.
* Added `skipVerify` argument in **upload** command to skip pack signature verification.
* Fixed an issue when the **run** command  failed running when there’s more than one playground, by explicitly using the current user’s playground.
* Added support for Job content item in the **format**, **validate**, **upload**, **create-id-set**, **find-dependecies** and **create-content-artifacts** commands.
* Added a **source** field to the **id_set** entitles.
* Two entitles will not consider as duplicates if they share the same pack and the same source.
* Fixed a bug when duplicates were found in **find_dependencies**.
* Added function **get_current_repo** to `tools`.
* The **postman-codegen** will not have duplicates argument name. It will rename them to the minimum distinguished shared path for each of them.

## 1.5.3

* The **format** command will now set `unsearchable: True` for incident, indicator and generic fields.
* Fixed an issue where the **update-release-notes** command crashes with `--help` flag.
* Added validation to the **validate** command that verifies the `unsearchable` key in incident, indicator and generic fields is set to true.
* Removed a validation that DBotRole should be set for automation that requires elevated permissions to the `XSOAR-linter` in the **lint** command.
* Fixed an issue in **Validate** command where playbooks conditional tasks were mishandeled.
* Added a validation to prevent contributors from using the `fromlicense` key as a configuration parameter in an integration's YML
* Added a validation to ensure that the type for **API token** (and similar) parameters are configured correctly as a `credential` type in the integration configuration YML.
* Added an assertion that checks for duplicated requests' names when generating an integration from a postman collection.
* Added support for [.env files](https://pypi.org/project/python-dotenv/). You can now add a `.env` file to your repository with the logging information instead of setting a global environment variables.
* When running **lint** command with --keep-container flag, the docker images are committed.
* The **validate** command will not return missing test playbook error when given a script with dynamic-section tag.

## 1.5.2

* Added a validation to **update-release-notes** command to ensure that the `--version` flag argument is in the right format.
* added a new command **coverage-analyze** to generate and print coverage reports.
* Fixed an issue in **validate** in repositories which are not in GitHub or GitLab
* Added a validation that verifies that readme image absolute links do not contain the working branch name.
* Added support for List content item in the **format**, **validate**, **download**, **upload**, **create-id-set**, **find-dependecies** and **create-content-artifacts** commands.
* Added a validation to ensure reputation command's default argument is set as an array input.
* Added the `--fail-duplicates` flag for the **merge-id-set** command which will fail the command if duplicates are found.
* Added the `--fail-duplicates` flag for the **create-id-set** command which will fail the command if duplicates are found.

## 1.5.1

* Fixed an issue where **validate** command failed to recognized test playbooks for beta integrations as valid tests.
* Fixed an issue were the **validate** command was falsely recognizing image paths in readme files.
* Fixed an issue where the **upload** command error message upon upload failure pointed to wrong file rather than to the pack metadata.
* Added a validation that verifies that each script which appears in incident fields, layouts or layout containers exists in the id_set.json.
* Fixed an issue where the **postman code-gen** command generated double dots for context outputs when it was not needed.
* Fixed an issue where there **validate** command on release notes file crashed when author image was added or modified.
* Added input handling when running **find-dependencies**, replacing string manipulations.
* Fixed an issue where the **validate** command did not handle multiple playbooks with the same name in the id_set.
* Added support for GitLab repositories in **validate**

## 1.5.0

* Fixed an issue where **upload** command failed to upload packs not under content structure.
* Added support for **init** command to run from non-content repo.
* The **split-yml** has been renamed to **split** and now supports splitting Dashboards from unified Generic Modules.
* Fixed an issue where the skipped tests validation ran on the `ApiModules` pack in the **validate** command.
* The **init** command will now create the `Generic Object` entities directories.
* Fixed an issue where the **format** command failed to recognize changed files from git.
* Fixed an issue where the **json-to-outputs** command failed checking whether `0001-01-01T00:00:00` is of type `Date`
* Added to the **generate context** command to generate context paths for integrations from an example file.
* Fixed an issue where **validate** failed on release notes configuration files.
* Fixed an issue where the **validate** command failed on pack input if git detected changed files outside of `Packs` directory.
* Fixed an issue where **validate** command failed to recognize files inside validated pack when validation release notes, resulting in a false error message for missing entity in release note.
* Fixed an issue where the **download** command failed when downloading an invalid YML, instead of skipping it.

## 1.4.9

* Added validation that the support URL in partner contribution pack metadata does not lead to a GitHub repo.
* Enhanced ***generate-docs*** with default `additionalinformation` (description) for common parameters.
* Added to **validate** command a validation that a content item's id and name will not end with spaces.
* The **format** command will now remove trailing whitespaces from content items' id and name fields.
* Fixed an issue where **update-release-notes** could fail on files outside the user given pack.
* Fixed an issue where the **generate-test-playbook** command would not place the playbook in the proper folder.
* Added to **validate** command a validation that packs with `Iron Bank` uses the latest docker from Iron Bank.
* Added to **update-release-notes** command support for `Generic Object` entities.
* Fixed an issue where playbook `fromversion` mismatch validation failed even if `skipunavailable` was set to true.
* Added to the **create artifacts** command support for release notes configuration file.
* Added validation to **validate** for release notes config file.
* Added **isoversize** and **isautoswitchedtoquietmode** fields to the playbook schema.
* Added to the **update-release-notes** command `-bc` flag to generate template for breaking changes version.
* Fixed an issue where **validate** did not search description files correctly, leading to a wrong warning message.

## 1.4.8

* Fixed an issue where yml files with `!reference` failed to load properly.
* Fixed an issue when `View Integration Documentation` button was added twice during the download and re-upload.
* Fixed an issue when `(Partner Contribution)` was added twice to the display name during the download and re-upload.
* Added the following enhancements in the **generate-test-playbook** command:
  * Added the *--commands* argument to generate tasks for specific commands.
  * Added the *--examples* argument to get the command examples file path and generate tasks from the commands and arguments specified there.
  * Added the *--upload* flag to specify whether to upload the test playbook after the generation.
  * Fixed the output condition generation for outputs of type `Boolean`.

## 1.4.7

* Fixed an issue where an empty list for a command context didn't produce an indication other than an empty table.
* Fixed an issue where the **format** command has incorrectly recognized on which files to run when running using git.
* Fixed an issue where author image validations were not checked properly.
* Fixed an issue where new old-formatted scripts and integrations were not validated.
* Fixed an issue where the wording in the from version validation error for subplaybooks was incorrect.
* Fixed an issue where the **update-release-notes** command used the old docker image version instead of the new when detecting a docker change.
* Fixed an issue where the **generate-test-playbook** command used an incorrect argument name as default
* Fixed an issue where the **json-to-outputs** command used an incorrect argument name as default when using `-d`.
* Fixed an issue where validations failed while trying to validate non content files.
* Fixed an issue where README validations did not work post VS Code formatting.
* Fixed an issue where the description validations were inconsistent when running through an integration file or a description file.

## 1.4.6

* Fixed an issue where **validate** suggests, with no reason, running **format** on missing mandatory keys in yml file.
* Skipped existence of TestPlaybook check on community and contribution integrations.
* Fixed an issue where pre-commit didn't run on the demisto_sdk/commands folder.
* The **init** command will now change the script template name in the code to the given script name.
* Expanded the validations performed on beta integrations.
* Added support for PreProcessRules in the **format**, **validate**, **download**, and **create-content-artifacts** commands.
* Improved the error messages in **generate-docs**, if an example was not provided.
* Added to **validate** command a validation that a content entity or a pack name does not contain the words "partner" and "community".
* Fixed an issue where **update-release-notes** ignores *--text* flag while using *-f*
* Fixed the outputs validations in **validate** so enrichment commands will not be checked to have DBotScore outputs.
* Added a new validation to require the dockerimage key to exist in an integration and script yml files.
* Enhanced the **generate-test-playbook** command to use only integration tested on commands, rather than (possibly) other integrations implementing them.
* Expanded unify command to support GenericModules - Unifies a GenericModule object with its Dashboards.
* Added validators for generic objects:
  * Generic Field validator - verify that the 'fromVersion' field is above 6.5.0, 'group' field equals 4 and 'id' field starts with the prefix 'generic_'.
  * Generic Type validator - verify that the 'fromVersion' field is above 6.5.0
  * Generic Module validator - verify that the 'fromVersion' field is above 6.5.0
  * Generic Definition validator - verify that the 'fromVersion' field is above 6.5.0
* Expanded Format command to support Generic Objects - Fixes generic objects according to their validations.
* Fixed an issue where the **update-release-notes** command did not handle ApiModules properly.
* Added option to enter a dictionary or json of format `[{field_name:description}]` in the **json-to-outputs** command,
  with the `-d` flag.
* Improved the outputs for the **format** command.
* Fixed an issue where the validations performed after the **format** command were inconsistent with **validate**.
* Added to the **validate** command a validation for the author image.
* Updated the **create-content-artifacts** command to support generic modules, definitions, fields and types.
* Added an option to ignore errors for file paths and not only file name in .pack-ignore file.

## 1.4.5

* Enhanced the **postman-codegen** command to name all generated arguments with lower case.
* Fixed an issue where the **find-dependencies** command miscalculated the dependencies for playbooks that use generic commands.
* Fixed an issue where the **validate** command failed in external repositories in case the DEMISTO_SDK_GITHUB_TOKEN was not set.
* Fixed an issue where **openapi-codegen** corrupted the swagger file by overwriting configuration to swagger file.
* Updated the **upload** command to support uploading zipped packs to the marketplace.
* Added to the **postman-codegen** command support of path variables.
* Fixed an issue where **openapi-codegen** entered into an infinite loop on circular references in the swagger file.
* The **format** command will now set `fromVersion: 6.2.0` for widgets with 'metrics' data type.
* Updated the **find-dependencies** command to support generic modules, definitions, fields and types.
* Fixed an issue where **openapi-codegen** tried to extract reference example outputs, leading to an exception.
* Added an option to ignore secrets automatically when using the **init** command to create a pack.
* Added a tool that gives the ability to temporarily suppress console output.

## 1.4.4

* When formatting incident types with Auto-Extract rules and without mode field, the **format** command will now add the user selected mode.
* Added new validation that DBotRole is set for scripts that requires elevated permissions to the `XSOAR-linter` in the **lint** command.
* Added url escaping to markdown human readable section in generate docs to avoid autolinking.
* Added a validation that mapper's id and name are matching. Updated the format of mapper to include update_id too.
* Added a validation to ensure that image paths in the README files are valid.
* Fixed **find_type** function to correctly find test files, such as, test script and test playbook.
* Added scheme validations for the new Generic Object Types, Fields, and Modules.
* Renamed the flag *--input-old-version* to *--old-version* in the **generate-docs** command.
* Refactored the **update-release-notes** command:
  * Replaced the *--all* flag with *--use-git* or *-g*.
  * Added the *--force* flag to update the pack release notes without changes in the pack.
  * The **update-release-notes** command will now update all dependent integrations on ApiModule change, even if not specified.
  * If more than one pack has changed, the full list of updated packs will be printed at the end of **update-release-notes** command execution.
  * Fixed an issue where the **update-release-notes** command did not add docker image release notes entry for release notes file if a script was changed.
  * Fixed an issue where the **update-release-notes** command did not detect changed files that had the same name.
  * Fixed an issue in the **update-release-notes** command where the version support of JSON files was mishandled.
* Fixed an issue where **format** did not skip files in test and documentation directories.
* Updated the **create-id-set** command to support generic modules, definitions, fields and types.
* Changed the **convert** command to generate old layout fromversion to 5.0.0 instead of 4.1.0
* Enhanced the command **postman-codegen** with type hints for templates.

## 1.4.3

* Fixed an issue where **json-to-outputs** command returned an incorrect output when json is a list.
* Fixed an issue where if a pack README.md did not exist it could cause an error in the validation process.
* Fixed an issue where the *--name* was incorrectly required in the **init** command.
* Adding the option to run **validate** on a specific path while using git (*-i* & *-g*).
* The **format** command will now change UUIDs in .yml and .json files to their respective content entity name.
* Added a playbook validation to check if a task sub playbook exists in the id set in the **validate** command.
* Added the option to add new tags/usecases to the approved list and to the pack metadata on the same pull request.
* Fixed an issue in **test_content** where when different servers ran tests for the same integration, the server URL parameters were not set correctly.
* Added a validation in the **validate** command to ensure that the ***endpoint*** command is configured correctly in yml file.
* Added a warning when pack_metadata's description field is longer than 130 characters.
* Fixed an issue where a redundant print occurred on release notes validation.
* Added new validation in the **validate** command to ensure that the minimal fromVersion in a widget of type metrics will be 6.2.0.
* Added the *--release-notes* flag to demisto-sdk to get the current version release notes entries.

## 1.4.2

* Added to `pylint` summary an indication if a test was skipped.
* Added to the **init** command the option to specify fromversion.
* Fixed an issue where running **init** command without filling the metadata file.
* Added the *--docker-timeout* flag in the **lint** command to control the request timeout for the Docker client.
* Fixed an issue where **update-release-notes** command added only one docker image release notes entry for release notes file, and not for every entity whom docker image was updated.
* Added a validation to ensure that incident/indicator fields names starts with their pack name in the **validate** command. (Checked only for new files and only when using git *-g*)
* Updated the **find-dependencies** command to return the 'dependencies' according the layout type ('incident', 'indicator').
* Enhanced the "vX" display name validation for scripts and integrations in the **validate** command to check for every versioned script or integration, and not only v2.
* Added the *--fail-duplicates* flag for the **create-id-set** command which will fail the command if duplicates are found.
* Added to the **generate-docs** command automatic addition to git when a new readme file is created.

## 1.4.1

* When in private repo without `DEMSITO_SDK_GITHUB_TOKEN` configured, get_remote_file will take files from the local origin/master.
* Enhanced the **unify** command when giving input of a file and not a directory return a clear error message.
* Added a validation to ensure integrations are not skipped and at least one test playbook is not skipped for each integration or script.
* Added to the Content Tests support for `context_print_dt`, which queries the incident context and prints the result as a json.
* Added new validation for the `xsoar_config.json` file in the **validate** command.
* Added a version differences section to readme in **generate-docs** command.
* Added the *--docs-format* flag in the **integration-diff** command to get the output in README format.
* Added the *--input-old-version* and *--skip-breaking-changes* flags in the **generate-docs** command to get the details for the breaking section and to skip the breaking changes section.

## 1.4.0

* Enable passing a comma-separated list of paths for the `--input` option of the **lint** command.
* Added new validation of unimplemented test-module command in the code to the `XSOAR-linter` in the **lint** command.
* Fixed the **generate-docs** to handle integration authentication parameter.
* Added a validation to ensure that description and README do not contain the word 'Demisto'.
* Improved the deprecated message validation required from playbooks and scripts.
* Added the `--quite-bc-validation` flag for the **validate** command to run the backwards compatibility validation in quite mode (errors is treated like warnings).
* Fixed the **update release notes** command to display a name for old layouts.
* Added the ability to append to the pack README credit to contributors.
* Added identification for parameter differences in **integration-diff** command.
* Fixed **format** to use git as a default value.
* Updated the **upload** command to support reports.
* Fixed an issue where **generate-docs** command was displaying 'None' when credentials parameter display field configured was not configured.
* Fixed an issue where **download** did not return exit code 1 on failure.
* Updated the validation that incident fields' names do not contain the word incident will aplly to core packs only.
* Added a playbook validation to verify all conditional tasks have an 'else' path in **validate** command.
* Renamed the GitHub authentication token environment variable `GITHUB_TOKEN` to `DEMITO_SDK_GITHUB_TOKEN`.
* Added to the **update-release-notes** command automatic addition to git when new release notes file is created.
* Added validation to ensure that integrations, scripts, and playbooks do not contain the entity type in their names.
* Added the **convert** command to convert entities between XSOAR versions.
* Added the *--deprecate* flag in **format** command to deprecate integrations, scripts, and playbooks.
* Fixed an issue where ignoring errors did not work when running the **validate** command on specific files (-i).

## 1.3.9

* Added a validation verifying that the pack's README.md file is not equal to pack description.
* Fixed an issue where the **Assume yes** flag did not work properly for some entities in the **format** command.
* Improved the error messages for separators in folder and file names in the **validate** command.
* Removed the **DISABLE_SDK_VERSION_CHECK** environment variable. To disable new version checks, use the **DEMISTO_SDK_SKIP_VERSION_CHECK** envirnoment variable.
* Fixed an issue where the demisto-sdk version check failed due to a rate limit.
* Fixed an issue with playbooks scheme validation.

## 1.3.8

* Updated the **secrets** command to work on forked branches.

## 1.3.7

* Added a validation to ensure correct image and description file names.
* Fixed an issue where the **validate** command failed when 'display' field in credentials param in yml is empty but 'displaypassword' was provided.
* Added the **integration-diff** command to check differences between two versions of an integration and to return a report of missing and changed elements in the new version.
* Added a validation verifying that the pack's README.md file is not missing or empty for partner packs or packs contains use cases.
* Added a validation to ensure that the integration and script folder and file names will not contain separators (`_`, `-`, ``).
* When formatting new pack, the **format** command will set the *fromversion* key to 5.5.0 in the new files without fromversion.

## 1.3.6

* Added a validation that core packs are not dependent on non-core packs.
* Added a validation that a pack name follows XSOAR standards.
* Fixed an issue where in some cases the `get_remote_file` function failed due to an invalid path.
* Fixed an issue where running **update-release-notes** with updated integration logo, did not detect any file changes.
* Fixed an issue where the **create-id-set** command did not identify unified integrations correctly.
* Fixed an issue where the `CommonTypes` pack was not identified as a dependency for all feed integrations.
* Added support for running SDK commands in private repositories.
* Fixed an issue where running the **init** command did not set the correct category field in an integration .yml file for a newly created pack.
* When formatting new contributed pack, the **format** command will set the *fromversion* key to 6.0.0 in the relevant files.
* If the environment variable "DISABLE_SDK_VERSION_CHECK" is define, the demisto-sdk will no longer check for newer version when running a command.
* Added the `--use-pack-metadata` flag for the **find-dependencies** command to update the calculated dependencies using the the packs metadata files.
* Fixed an issue where **validate** failed on scripts in case the `outputs` field was set to `None`.
* Fixed an issue where **validate** was failing on editing existing release notes.
* Added a validation for README files verifying that the file doesn't contain template text copied from HelloWorld or HelloWorldPremium README.

## 1.3.5

* Added a validation that layoutscontainer's id and name are matching. Updated the format of layoutcontainer to include update_id too.
* Added a validation that commands' names and arguments in core packs, or scripts' arguments do not contain the word incident.
* Fixed issue where running the **generate-docs** command with -c flag ran all the commands and not just the commands specified by the flag.
* Fixed the error message of the **validate** command to not always suggest adding the *description* field.
* Fixed an issue where running **format** on feed integration generated invalid parameter structure.
* Fixed an issue where the **generate-docs** command did not add all the used scripts in a playbook to the README file.
* Fixed an issue where contrib/partner details might be added twice to the same file, when using unify and create-content-artifacts commands
* Fixed issue where running **validate** command on image-related integration did not return the correct outputs to json file.
* When formatting playbooks, the **format** command will now remove empty fields from SetIncident, SetIndicator, CreateNewIncident, CreateNewIndicator script arguments.
* Added an option to fill in the developer email when running the **init** command.

## 1.3.4

* Updated the **validate** command to check that the 'additionalinfo' field only contains the expected value for feed required parameters and not equal to it.
* Added a validation that community/partner details are not in the detailed description file.
* Added a validation that the Use Case tag in pack_metadata file is only used when the pack contains at least one PB, Incident Type or Layout.
* Added a validation that makes sure outputs in integrations are matching the README file when only README has changed.
* Added the *hidden* field to the integration schema.
* Fixed an issue where running **format** on a playbook whose `name` does not equal its `id` would cause other playbooks who use that playbook as a sub-playbook to fail.
* Added support for local custom command configuration file `.demisto-sdk-conf`.
* Updated the **format** command to include an update to the description file of an integration, to remove community/partner details.

## 1.3.3

* Fixed an issue where **lint** failed where *.Dockerfile* exists prior running the lint command.
* Added FeedHelloWorld template option for *--template* flag in **demisto-sdk init** command.
* Fixed issue where **update-release-notes** deleted release note file if command was called more than once.
* Fixed issue where **update-release-notes** added docker image release notes every time the command was called.
* Fixed an issue where running **update-release-notes** on a pack with newly created integration, had also added a docker image entry in the release notes.
* Fixed an issue where `XSOAR-linter` did not find *NotImplementedError* in main.
* Added validation for README files verifying their length (over 30 chars).
* When using *-g* flag in the **validate** command it will now ignore untracked files by default.
* Added the *--include-untracked* flag to the **validate** command to include files which are untracked by git in the validation process.
* Improved the `pykwalify` error outputs in the **validate** command.
* Added the *--print-pykwalify* flag to the **validate** command to print the unchanged output from `pykwalify`.

## 1.3.2

* Updated the format of the outputs when using the *--json-file* flag to create a JSON file output for the **validate** and **lint** commands.
* Added the **doc-review** command to check spelling in .md and .yml files as well as a basic release notes review.
* Added a validation that a pack's display name does not already exist in content repository.
* Fixed an issue where the **validate** command failed to detect duplicate params in an integration.
* Fixed an issue where the **validate** command failed to detect duplicate arguments in a command in an integration.

## 1.3.1

* Fixed an issue where the **validate** command failed to validate the release notes of beta integrations.
* Updated the **upload** command to support indicator fields.
* The **validate** and **update-release-notes** commands will now check changed files against `demisto/master` if it is configured locally.
* Fixed an issue where **validate** would incorrectly identify files as renamed.
* Added a validation that integration properties (such as feed, mappers, mirroring, etc) are not removed.
* Fixed an issue where **validate** failed when comparing branch against commit hash.
* Added the *--no-pipenv* flag to the **split-yml** command.
* Added a validation that incident fields and incident types are not removed from mappers.
* Fixed an issue where the *c
reate-id-set* flag in the *validate* command did not work while not using git.
* Added the *hiddenusername* field to the integration schema.
* Added a validation that images that are not integration images, do not ask for a new version or RN

## 1.3.0

* Do not collect optional dependencies on indicator types reputation commands.
* Fixed an issue where downloading indicator layoutscontainer objects failed.
* Added a validation that makes sure outputs in integrations are matching the README file.
* Fixed an issue where the *create-id-set* flag in the **validate** command did not work.
* Added a warning in case no id_set file is found when running the **validate** command.
* Fixed an issue where changed files were not recognised correctly on forked branches in the **validate** and the **update-release-notes** commands.
* Fixed an issue when files were classified incorrectly when running *update-release-notes*.
* Added a validation that integration and script file paths are compatible with our convention.
* Fixed an issue where id_set.json file was re created whenever running the generate-docs command.
* added the *--json-file* flag to create a JSON file output for the **validate** and **lint** commands.

## 1.2.19

* Fixed an issue where merge id_set was not updated to work with the new entity of Packs.
* Added a validation that the playbook's version matches the version of its sub-playbooks, scripts, and integrations.

## 1.2.18

* Changed the *skip-id-set-creation* flag to *create-id-set* in the **validate** command. Its default value will be False.
* Added support for the 'cve' reputation command in default arg validation.
* Filter out generic and reputation command from scripts and playbooks dependencies calculation.
* Added support for the incident fields in outgoing mappers in the ID set.
* Added a validation that the taskid field and the id field under the task field are both from uuid format and contain the same value.
* Updated the **format** command to generate uuid value for the taskid field and for the id under the task field in case they hold an invalid values.
* Exclude changes from doc_files directory on validation.
* Added a validation that an integration command has at most one default argument.
* Fixing an issue where pack metadata version bump was not enforced when modifying an old format (unified) file.
* Added validation that integration parameter's display names are capitalized and spaced using whitespaces and not underscores.
* Fixed an issue where beta integrations where not running deprecation validations.
* Allowed adding additional information to the deprecated description.
* Fixing an issue when escaping less and greater signs in integration params did not work as expected.

## 1.2.17

* Added a validation that the classifier of an integration exists.
* Added a validation that the mapper of an integration exists.
* Added a validation that the incident types of a classifier exist.
* Added a validation that the incident types of a mapper exist.
* Added support for *text* argument when running **demisto-sdk update-release-notes** on the ApiModules pack.
* Added a validation for the minimal version of an indicator field of type grid.
* Added new validation for incident and indicator fields in classifiers mappers and layouts exist in the content.
* Added cache for get_remote_file to reducing failures from accessing the remote repo.
* Fixed an issue in the **format** command where `_dev` or `_copy` suffixes weren't removed from the `id` of the given playbooks.
* Playbook dependencies from incident and indicator fields are now marked as optional.
* Mappers dependencies from incident types and incident fields are now marked as optional.
* Classifier dependencies from incident types are now marked as optional.
* Updated **demisto-sdk init** command to no longer create `created` field in pack_metadata file
* Updated **generate-docs** command to take the parameters names in setup section from display field and to use additionalinfo field when exist.
* Using the *verbose* argument in the **find-dependencies** command will now log to the console.
* Improved the deprecated message validation required from integrations.
* Fixed an issue in the **generate-docs** command where **Context Example** section was created when it was empty.

## 1.2.16

* Added allowed ignore errors to the *IDSetValidator*.
* Fixed an issue where an irrelevant id_set validation ran in the **validate** command when using the *--id-set* flag.
* Fixed an issue were **generate-docs** command has failed if a command did not exist in commands permissions file.
* Improved a **validate** command message for missing release notes of api module dependencies.

## 1.2.15

* Added the *ID101* to the allowed ignored errors.

## 1.2.14

* SDK repository is now mypy check_untyped_defs complaint.
* The lint command will now ignore the unsubscriptable-object (E1136) pylint error in dockers based on python 3.9 - this will be removed once a new pylint version is released.
* Added an option for **format** to run on a whole pack.
* Added new validation of unimplemented commands from yml in the code to `XSOAR-linter`.
* Fixed an issue where Auto-Extract fields were only checked for newly added incident types in the **validate** command.
* Added a new warning validation of direct access to args/params dicts to `XSOAR-linter`.

## 1.2.13

* Added new validation of indicators usage in CommandResults to `XSOAR-linter`.
* Running **demisto-sdk lint** will automatically run on changed files (same behavior as the -g flag).
* Removed supported version message from the documentation when running **generate_docs**.
* Added a print to indicate backwards compatibility is being checked in **validate** command.
* Added a percent print when running the **validate** command with the *-a* flag.
* Fixed a regression in the **upload** command where it was ignoring `DEMISTO_VERIFY_SSL` env var.
* Fixed an issue where the **upload** command would fail to upload beta integrations.
* Fixed an issue where the **validate** command did not create the *id_set.json* file when running with *-a* flag.
* Added price change validation in the **validate** command.
* Added validations that checks in read-me for empty sections or leftovers from the auto generated read-me that should be changed.
* Added new code validation for *NotImplementedError* to raise a warning in `XSOAR-linter`.
* Added validation for support types in the pack metadata file.
* Added support for *--template* flag in **demisto-sdk init** command.
* Fixed an issue with running **validate** on master branch where the changed files weren't compared to previous commit when using the *-g* flag.
* Fixed an issue where the `XSOAR-linter` ran *NotImplementedError* validation on scripts.
* Added support for Auto-Extract feature validation in incident types in the **validate** command.
* Fixed an issue in the **lint** command where the *-i* flag was ignored.
* Improved **merge-id-sets** command to support merge between two ID sets that contain the same pack.
* Fixed an issue in the **lint** command where flake8 ran twice.

## 1.2.12

* Bandit now reports also on medium severity issues.
* Fixed an issue with support for Docker Desktop on Mac version 2.5.0+.
* Added support for vulture and mypy linting when running without docker.
* Added support for *prev-ver* flag in **update-release-notes** command.
* Improved retry support when building docker images for linting.
* Added the option to create an ID set on a specific pack in **create-id-set** command.
* Added the *--skip-id-set-creation* flag to **validate** command in order to add the capability to run validate command without creating id_set validation.
* Fixed an issue where **validate** command checked docker image tag on ApiModules pack.
* Fixed an issue where **find-dependencies** did not calculate dashboards and reports dependencies.
* Added supported version message to the documentation and release notes files when running **generate_docs** and **update-release-notes** commands respectively.
* Added new code validations for *NotImplementedError* exception raise to `XSOAR-linter`.
* Command create-content-artifacts additional support for **Author_image.png** object.
* Fixed an issue where schemas were not enforced for incident fields, indicator fields and old layouts in the validate command.
* Added support for **update-release-notes** command to update release notes according to master branch.

## 1.2.11

* Fixed an issue where the ***generate-docs*** command reset the enumeration of line numbering after an MD table.
* Updated the **upload** command to support mappers.
* Fixed an issue where exceptions were no printed in the **format** while the *--verbose* flag is set.
* Fixed an issue where *--assume-yes* flag did not work in the **format** command when running on a playbook without a `fromversion` field.
* Fixed an issue where the **format** command would fail in case `conf.json` file was not found instead of skipping the update.
* Fixed an issue where integration with v2 were recognised by the `name` field instead of the `display` field in the **validate** command.
* Added a playbook validation to check if a task script exists in the id set in the **validate** command.
* Added new integration category `File Integrity Management` in the **validate** command.

## 1.2.10

* Added validation for approved content pack use-cases and tags.
* Added new code validations for *CommonServerPython* import to `XSOAR-linter`.
* Added *default value* and *predefined values* to argument description in **generate-docs** command.
* Added a new validation that checks if *get-mapping-fields* command exists if the integration schema has *{ismappable: true}* in **validate** command.
* Fixed an issue where the *--staged* flag recognised added files as modified in the **validate** command.
* Fixed an issue where a backwards compatibility warning was raised for all added files in the **validate** command.
* Fixed an issue where **validate** command failed when no tests were given for a partner supported pack.
* Updated the **download** command to support mappers.
* Fixed an issue where the ***format*** command added a duplicate parameter.
* For partner supported content packs, added support for a list of emails.
* Removed validation of README files from the ***validate*** command.
* Fixed an issue where the ***validate*** command required release notes for ApiModules pack.

## 1.2.9

* Fixed an issue in the **openapi_codegen** command where it created duplicate functions name from the swagger file.
* Fixed an issue in the **update-release-notes** command where the *update type* argument was not verified.
* Fixed an issue in the **validate** command where no error was raised in case a non-existing docker image was presented.
* Fixed an issue in the **format** command where format failed when trying to update invalid Docker image.
* The **format** command will now preserve the **isArray** argument in integration's reputation commands and will show a warning if it set to **false**.
* Fixed an issue in the **lint** command where *finally* clause was not supported in main function.
* Fixed an issue in the **validate** command where changing any entity ID was not validated.
* Fixed an issue in the **validate** command where *--staged* flag did not bring only changed files.
* Fixed the **update-release-notes** command to ignore changes in the metadata file.
* Fixed the **validate** command to ignore metadata changes when checking if a version bump is needed.

## 1.2.8

* Added a new validation that checks in playbooks for the usage of `DeleteContext` in **validate** command.
* Fixed an issue in the **upload** command where it would try to upload content entities with unsupported versions.
* Added a new validation that checks in playbooks for the usage of specific instance in **validate** command.
* Added the **--staged** flag to **validate** command to run on staged files only.

## 1.2.7

* Changed input parameters in **find-dependencies** command.
  * Use ***-i, --input*** instead of ***-p, --path***.
  * Use ***-idp, --id-set-path*** instead of ***-i, --id-set-path***.
* Fixed an issue in the **unify** command where it crashed on an integration without an image file.
* Fixed an issue in the **format** command where unnecessary files were not skipped.
* Fixed an issue in the **update-release-notes** command where the *text* argument was not respected in all cases.
* Fixed an issue in the **validate** command where a warning about detailed description was given for unified or deprecated integrations.
* Improved the error returned by the **validate** command when running on files using the old format.

## 1.2.6

* No longer require setting `DEMISTO_README_VALIDATION` env var to enable README mdx validation. Validation will now run automatically if all necessary node modules are available.
* Fixed an issue in the **validate** command where the `--skip-pack-dependencies` would not skip id-set creation.
* Fixed an issue in the **validate** command where validation would fail if supplied an integration with an empty `commands` key.
* Fixed an issue in the **validate** command where validation would fail due to a required version bump for packs which are not versioned.
* Will use env var `DEMISTO_VERIFY_SSL` to determine if to use a secure connection for commands interacting with the Server when `--insecure` is not passed. If working with a local Server without a trusted certificate, you can set env var `DEMISTO_VERIFY_SSL=no` to avoid using `--insecure` on each command.
* Unifier now adds a link to the integration documentation to the integration detailed description.
* Fixed an issue in the **secrets** command where ignored secrets were not skipped.

## 1.2.5

* Added support for special fields: *defaultclassifier*, *defaultmapperin*, *defaultmapperout* in **download** command.
* Added -y option **format** command to assume "yes" as answer to all prompts and run non-interactively
* Speed up improvements for `validate` of README files.
* Updated the **format** command to adhere to the defined content schema and sub-schemas, aligning its behavior with the **validate** command.
* Added support for canvasContextConnections files in **format** command.

## 1.2.4

* Updated detailed description for community integrations.

## 1.2.3

* Fixed an issue where running **validate** failed on playbook with task that adds tags to the evidence data.
* Added the *displaypassword* field to the integration schema.
* Added new code validations to `XSOAR-linter`.
  * As warnings messages:
    * `demisto.params()` should be used only inside main function.
    * `demisto.args()` should be used only inside main function.
    * Functions args should have type annotations.
* Added `fromversion` field validation to test playbooks and scripts in **validate** command.

## 1.2.2

* Add support for warning msgs in the report and summary to **lint** command.
* Fixed an issue where **json-to-outputs** determined bool values as int.
* Fixed an issue where **update-release-notes** was crushing on `--all` flag.
* Fixed an issue where running **validate**, **update-release-notes** outside of content repo crushed without a meaningful error message.
* Added support for layoutscontainer in **init** contribution flow.
* Added a validation for tlp_color param in feeds in **validate** command.
* Added a validation for removal of integration parameters in **validate** command.
* Fixed an issue where **update-release-notes** was failing with a wrong error message when no pack or input was given.
* Improved formatting output of the **generate-docs** command.
* Add support for env variable *DEMISTO_SDK_ID_SET_REFRESH_INTERVAL*. Set this env variable to the refresh interval in minutes. The id set will be regenerated only if the refresh interval has passed since the last generation. Useful when generating Script documentation, to avoid re-generating the id_set every run.
* Added new code validations to `XSOAR-linter`.
  * As error messages:
    * Longer than 10 seconds sleep statements for non long running integrations.
    * exit() usage.
    * quit() usage.
  * As warnings messages:
    * `demisto.log` should not be used.
    * main function existence.
    * `demito.results` should not be used.
    * `return_output` should not be used.
    * try-except statement in main function.
    * `return_error` usage in main function.
    * only once `return_error` usage.
* Fixed an issue where **lint** command printed logs twice.
* Fixed an issue where *suffix* did not work as expected in the **create-content-artifacts** command.
* Added support for *prev-ver* flag in **lint** and **secrets** commands.
* Added support for *text* flag to **update-release-notes** command to add the same text to all release notes.
* Fixed an issue where **validate** did not recognize added files if they were modified locally.
* Added a validation that checks the `fromversion` field exists and is set to 5.0.0 or above when working or comparing to a non-feature branch in **validate** command.
* Added a validation that checks the certification field in the pack_metadata file is valid in **validate** command.
* The **update-release-notes** command will now automatically add docker image update to the release notes.

## 1.2.1

* Added an additional linter `XSOAR-linter` to the **lint** command which custom validates py files. currently checks for:
  * `Sys.exit` usages with non zero value.
  * Any `Print` usages.
* Fixed an issue where renamed files were failing on *validate*.
* Fixed an issue where single changed files did not required release notes update.
* Fixed an issue where doc_images required release-notes and validations.
* Added handling of dependent packs when running **update-release-notes** on changed *APIModules*.
  * Added new argument *--id-set-path* for id_set.json path.
  * When changes to *APIModule* is detected and an id_set.json is available - the command will update the dependent pack as well.
* Added handling of dependent packs when running **validate** on changed *APIModules*.
  * Added new argument *--id-set-path* for id_set.json path.
  * When changes to *APIModule* is detected and an id_set.json is available - the command will validate that the dependent pack has release notes as well.
* Fixed an issue where the find_type function didn't recognize file types correctly.
* Fixed an issue where **update-release-notes** command did not work properly on Windows.
* Added support for indicator fields in **update-release-notes** command.
* Fixed an issue where files in test dirs where being validated.

## 1.2.0

* Fixed an issue where **format** did not update the test playbook from its pack.
* Fixed an issue where **validate** validated non integration images.
* Fixed an issue where **update-release-notes** did not identified old yml integrations and scripts.
* Added revision templates to the **update-release-notes** command.
* Fixed an issue where **update-release-notes** crashed when a file was renamed.
* Fixed an issue where **validate** failed on deleted files.
* Fixed an issue where **validate** validated all images instead of packs only.
* Fixed an issue where a warning was not printed in the **format** in case a non-supported file type is inputted.
* Fixed an issue where **validate** did not fail if no release notes were added when adding files to existing packs.
* Added handling of incorrect layout paths via the **format** command.
* Refactor **create-content-artifacts** command - Efficient artifacts creation and better logging.
* Fixed an issue where image and description files were not handled correctly by **validate** and **update-release-notes** commands.
* Fixed an issue where the **format** command didn't remove all extra fields in a file.
* Added an error in case an invalid id_set.json file is found while running the **validate** command.
* Added fetch params checks to the **validate** command.

## 1.1.11

* Added line number to secrets' path in **secrets** command report.
* Fixed an issue where **init** a community pack did not present the valid support URL.
* Fixed an issue where **init** offered a non relevant pack support type.
* Fixed an issue where **lint** did not pull docker images for powershell.
* Fixed an issue where **find-dependencies** did not find all the script dependencies.
* Fixed an issue where **find-dependencies** did not collect indicator fields as dependencies for playbooks.
* Updated the **validate** and the **secrets** commands to be less dependent on regex.
* Fixed an issue where **lint** did not run on circle when docker did not return ping.
* Updated the missing release notes error message (RN106) in the **Validate** command.
* Fixed an issue where **Validate** would return missing release notes when two packs with the same substring existed in the modified files.
* Fixed an issue where **update-release-notes** would add duplicate release notes when two packs with the same substring existed in the modified files.
* Fixed an issue where **update-release-notes** would fail to bump new versions if the feature branch was out of sync with the master branch.
* Fixed an issue where a non-descriptive error would be returned when giving the **update-release-notes** command a pack which can not be found.
* Added dependencies check for *widgets* in **find-dependencies** command.
* Added a `update-docker` flag to **format** command.
* Added a `json-to-outputs` flag to the **run** command.
* Added a verbose (`-v`) flag to **format** command.
* Fixed an issue where **download** added the prefix "playbook-" to the name of playbooks.

## 1.1.10

* Updated the **init** command. Relevant only when passing the *--contribution* argument.
  * Added the *--author* option.
  * The *support* field of the pack's metadata is set to *community*.
* Added a proper error message in the **Validate** command upon a missing description in the root of the yml.
* **Format** now works with a relative path.
* **Validate** now fails when all release notes have been excluded.
* Fixed issue where correct error message would not propagate for invalid images.
* Added the *--skip-pack-dependencies* flag to **validate** command to skip pack dependencies validation. Relevant when using the *-g* flag.
* Fixed an issue where **Validate** and **Format** commands failed integrations with `defaultvalue` field in fetch incidents related parameters.
* Fixed an issue in the **Validate** command in which unified YAML files were not ignored.
* Fixed an issue in **generate-docs** where scripts and playbooks inputs and outputs were not parsed correctly.
* Fixed an issue in the **openapi-codegen** command where missing reference fields in the swagger JSON caused errors.
* Fixed an issue in the **openapi-codegen** command where empty objects in the swagger JSON paths caused errors.
* **update-release-notes** command now accept path of the pack instead of pack name.
* Fixed an issue where **generate-docs** was inserting unnecessary escape characters.
* Fixed an issue in the **update-release-notes** command where changes to the pack_metadata were not detected.
* Fixed an issue where **validate** did not check for missing release notes in old format files.

## 1.1.9

* Fixed an issue where **update-release-notes** command failed on invalid file types.

## 1.1.8

* Fixed a regression where **upload** command failed on test playbooks.
* Added new *githubUser* field in pack metadata init command.
* Support beta integration in the commands **split-yml, extract-code, generate-test-playbook and generate-docs.**
* Fixed an issue where **find-dependencies** ignored *toversion* field in content items.
* Added support for *layoutscontainer*, *classifier_5_9_9*, *mapper*, *report*, and *widget* in the **Format** command.
* Fixed an issue where **Format** will set the `ID` field to be equal to the `name` field in modified playbooks.
* Fixed an issue where **Format** did not work for test playbooks.
* Improved **update-release-notes** command:
  * Write content description to release notes for new items.
  * Update format for file types without description: Connections, Incident Types, Indicator Types, Layouts, Incident Fields.
* Added a validation for feedTags param in feeds in **validate** command.
* Fixed readme validation issue in community support packs.
* Added the **openapi-codegen** command to generate integrations from OpenAPI specification files.
* Fixed an issue were release notes validations returned wrong results for *CommonScripts* pack.
* Added validation for image links in README files in **validate** command.
* Added a validation for default value of fetch param in feeds in **validate** command.
* Fixed an issue where the **Init** command failed on scripts.

## 1.1.7

* Fixed an issue where running the **format** command on feed integrations removed the `defaultvalue` fields.
* Playbook branch marked with *skipunavailable* is now set as an optional dependency in the **find-dependencies** command.
* The **feedReputation** parameter can now be hidden in a feed integration.
* Fixed an issue where running the **unify** command on JS package failed.
* Added the *--no-update* flag to the **find-dependencies** command.
* Added the following validations in **validate** command:
  * Validating that a pack does not depend on NonSupported / Deprecated packs.

## 1.1.6

* Added the *--description* option to the **init** command.
* Added the *--contribution* option to the **init** command which converts a contribution zip to proper pack format.
* Improved **validate** command performance time and outputs.
* Added the flag *--no-docker-checks* to **validate** command to skip docker checks.
* Added the flag *--print-ignored-files* to **validate** command to print ignored files report when the command is done.
* Added the following validations in **validate** command:
  * Validating that existing release notes are not modified.
  * Validating release notes are not added to new packs.
  * Validating that the "currentVersion" field was raised in the pack_metadata for modified packs.
  * Validating that the timestamp in the "created" field in the pack_metadata is in ISO format.
* Running `demisto-sdk validate` will run the **validate** command using git and only on committed files (same as using *-g --post-commit*).
* Fixed an issue where release notes were not checked correctly in **validate** command.
* Fixed an issue in the **create-id-set** command where optional playbook tasks were not taken into consideration.
* Added a prompt to the `demisto-sdk update-release-notes` command to prompt users to commit changes before running the release notes command.
* Added support to `layoutscontainer` in **validate** command.

## 1.1.5

* Fixed an issue in **find-dependencies** command.
* **lint** command now verifies flake8 on CommonServerPython script.

## 1.1.4

* Fixed an issue with the default output file name of the **unify** command when using "." as an output path.
* **Unify** command now adds contributor details to the display name and description.
* **Format** command now adds *isFetch* and *incidenttype* fields to integration yml.
* Removed the *feedIncremental* field from the integration schema.
* **Format** command now adds *feedBypassExclusionList*, *Fetch indicators*, *feedReputation*, *feedReliability*,
     *feedExpirationPolicy*, *feedExpirationInterval* and *feedFetchInterval* fields to integration yml.
* Fixed an issue in the playbooks schema.
* Fixed an issue where generated release notes were out of order.
* Improved pack dependencies detection.
* Fixed an issue where test playbooks were mishandled in **validate** command.

## 1.1.3

* Added a validation for invalid id fields in indicators types files in **validate** command.
* Added default behavior for **update-release-notes** command.
* Fixed an error where README files were failing release notes validation.
* Updated format of generated release notes to be more user friendly.
* Improved error messages for the **update-release-notes** command.
* Added support for `Connections`, `Dashboards`, `Widgets`, and `Indicator Types` to **update-release-notes** command.
* **Validate** now supports scripts under the *TestPlaybooks* directory.
* Fixed an issue where **validate** did not support powershell files.

## 1.1.2

* Added a validation for invalid playbookID fields in incidents types files in **validate** command.
* Added a code formatter for python files.
* Fixed an issue where new and old classifiers where mixed on validate command.
* Added *feedIncremental* field to the integration schema.
* Fixed error in the **upload** command where unified YMLs were not uploaded as expected if the given input was a pack.
* Fixed an issue where the **secrets** command failed due to a space character in the file name.
* Ignored RN validation for *NonSupported* pack.
* You can now ignore IF107, SC100, RP102 error codes in the **validate** command.
* Fixed an issue where the **download** command was crashing when received as input a JS integration or script.
* Fixed an issue where **validate** command checked docker image for JS integrations and scripts.
* **validate** command now checks scheme for reports and connections.
* Fixed an issue where **validate** command checked docker when running on all files.
* Fixed an issue where **validate** command did not fail when docker image was not on the latest numeric tag.
* Fixed an issue where beta integrations were not validated correctly in **validate** command.

## 1.1.1

* fixed and issue where file types were not recognized correctly in **validate** command.
* Added better outputs for validate command.

## 1.1.0

* Fixed an issue where changes to only non-validated files would fail validation.
* Fixed an issue in **validate** command where moved files were failing validation for new packs.
* Fixed an issue in **validate** command where added files were failing validation due to wrong file type detection.
* Added support for new classifiers and mappers in **validate** command.
* Removed support of old RN format validation.
* Updated **secrets** command output format.
* Added support for error ignore on deprecated files in **validate** command.
* Improved errors outputs in **validate** command.
* Added support for linting an entire pack.

## 1.0.9

* Fixed a bug where misleading error was presented when pack name was not found.
* **Update-release-notes** now detects added files for packs with versions.
* Readme files are now ignored by **update-release-notes** and validation of release notes.
* Empty release notes no longer cause an uncaught error during validation.

## 1.0.8

* Changed the output format of demisto-sdk secrets.
* Added a validation that checkbox items are not required in integrations.
* Added pack release notes generation and validation.
* Improved pack metadata validation.
* Fixed an issue in **validate** where renamed files caused an error

## 1.0.4

* Fix the **format** command to update the `id` field to be equal to `details` field in indicator-type files, and to `name` field in incident-type & dashboard files.
* Fixed a bug in the **validate** command for layout files that had `sortValues` fields.
* Fixed a bug in the **format** command where `playbookName` field was not always present in the file.
* Fixed a bug in the **format** command where indicatorField wasn't part of the SDK schemas.
* Fixed a bug in **upload** command where created unified docker45 yml files were not deleted.
* Added support for IndicatorTypes directory in packs (for `reputation` files, instead of Misc).
* Fixed parsing playbook condition names as string instead of boolean in **validate** command
* Improved image validation in YAML files.
* Removed validation for else path in playbook condition tasks.

## 1.0.3

* Fixed a bug in the **format** command where comments were being removed from YAML files.
* Added output fields: *file_path* and *kind* for layouts in the id-set.json created by **create-id-set** command.
* Fixed a bug in the **create-id-set** command Who returns Duplicate for Layouts with a different kind.
* Added formatting to **generate-docs** command results replacing all `<br>` tags with `<br/>`.
* Fixed a bug in the **download** command when custom content contained not supported content entity.
* Fixed a bug in **format** command in which boolean strings  (e.g. 'yes' or 'no') were converted to boolean values (e.g. 'True' or 'False').
* **format** command now removes *sourceplaybookid* field from playbook files.
* Fixed a bug in **generate-docs** command in which integration dependencies were not detected when generating documentation for a playbook.

## 1.0.1

* Fixed a bug in the **unify** command when output path was provided empty.
* Improved error message for integration with no tests configured.
* Improved the error message returned from the **validate** command when an integration is missing or contains malformed fetch incidents related parameters.
* Fixed a bug in the **create** command where a unified YML with a docker image for 4.5 was copied incorrectly.
* Missing release notes message are now showing the release notes file path to update.
* Fixed an issue in the **validate** command in which unified YAML files were not ignored.
* File format suggestions are now shown in the relevant file format (JSON or YAML).
* Changed Docker image validation to fail only on non-valid ones.
* Removed backward compatibility validation when Docker image is updated.

## 1.0.0

* Improved the *upload* command to support the upload of all the content entities within a pack.
* The *upload* command now supports the improved pack file structure.
* Added an interactive option to format integrations, scripts and playbooks with No TestPlaybooks configured.
* Added an interactive option to configure *conf.json* file with missing test playbooks for integrations, scripts and playbooks
* Added *download* command to download custom content from Demisto instance to the local content repository.
* Improved validation failure messages to include a command suggestion, wherever relevant, to fix the raised issue.
* Improved 'validate' help and documentation description
* validate - checks that scripts, playbooks, and integrations have the *tests* key.
* validate - checks that test playbooks are configured in `conf.json`.
* demisto-sdk lint - Copy dir better handling.
* demisto-sdk lint - Add error when package missing in docker image.
* Added *-a , --validate-all* option in *validate* to run all validation on all files.
* Added *-i , --input* option in *validate* to run validation on a specified pack/file.
* added *-i, --input* option in *secrets* to run on a specific file.
* Added an allowed hidden parameter: *longRunning* to the hidden integration parameters validation.
* Fixed an issue with **format** command when executing with an output path of a folder and not a file path.
* Bug fixes in generate-docs command given playbook as input.
* Fixed an issue with lint command in which flake8 was not running on unit test files.

## 0.5.2

* Added *-c, --command* option in *generate-docs* to generate a specific command from an integration.
* Fixed an issue when getting README/CHANGELOG files from git and loading them.
* Removed release notes validation for new content.
* Fixed secrets validations for files with the same name in a different directory.
* demisto-sdk lint - parallelization working with specifying the number of workers.
* demisto-sdk lint - logging levels output, 3 levels.
* demisto-sdk lint - JSON report, structured error reports in JSON format.
* demisto-sdk lint - XML JUnit report for unit-tests.
* demisto-sdk lint - new packages used to accelerate execution time.
* demisto-sdk secrets - command now respects the generic whitelist, and not only the pack secrets.

## 0.5.0

[PyPI History][1]

[1]: https://pypi.org/project/demisto-sdk/#history

## 0.4.9

* Fixed an issue in *generate-docs* where Playbooks and Scripts documentation failed.
* Added a graceful error message when executing the *run" command with a misspelled command.
* Added more informative errors upon failures of the *upload* command.
* format command:
  * Added format for json files: IncidentField, IncidentType, IndicatorField, IndicatorType, Layout, Dashboard.
  * Added the *-fv --from-version*, *-nv --no-validation* arguments.
  * Removed the *-t yml_type* argument, the file type will be inferred.
  * Removed the *-g use_git* argument, running format without arguments will run automatically on git diff.
* Fixed an issue in loading playbooks with '=' character.
* Fixed an issue in *validate* failed on deleted README files.

## 0.4.8

* Added the *max* field to the Playbook schema, allowing to define it in tasks loop.
* Fixed an issue in *validate* where Condition branches checks were case sensitive.

## 0.4.7

* Added the *slareminder* field to the Playbook schema.
* Added the *common_server*, *demisto_mock* arguments to the *init* command.
* Fixed an issue in *generate-docs* where the general section was not being generated correctly.
* Fixed an issue in *validate* where Incident type validation failed.

## 0.4.6

* Fixed an issue where the *validate* command did not identify CHANGELOG in packs.
* Added a new command, *id-set* to create the id set - the content dependency tree by file IDs.

## 0.4.5

* generate-docs command:
  * Added the *use_cases*, *permissions*, *command_permissions* and *limitations*.
  * Added the *--insecure* argument to support running the script and integration command in Demisto.
  * Removed the *-t yml_type* argument, the file type will be inferred.
  * The *-o --output* argument is no longer mandatory, default value will be the input file directory.
* Added support for env var: *DEMISTO_SDK_SKIP_VERSION_CHECK*. When set version checks are skipped.
* Fixed an issue in which the CHANGELOG files did not match our scheme.
* Added a validator to verify that there are no hidden integration parameters.
* Fixed an issue where the *validate* command ran on test files.
* Removed the *env-dir* argument from the demisto-sdk.
* README files which are html files will now be skipped in the *validate* command.
* Added support for env var: *DEMISTO_README_VALIDATOR*. When not set the readme validation will not run.

## 0.4.4

* Added a validator for IncidentTypes (incidenttype-*.json).
* Fixed an issue where the -p flag in the *validate* command was not working.
* Added a validator for README.md files.
* Release notes validator will now run on: incident fields, indicator fields, incident types, dashboard and reputations.
* Fixed an issue where the validator of reputation(Indicator Type) did not check on the details field.
* Fixed an issue where the validator attempted validating non-existing files after deletions or name refactoring.
* Removed the *yml_type* argument in the *split-yml*, *extract-code* commands.
* Removed the *file_type* argument in the *generate-test-playbook* command.
* Fixed the *insecure* argument in *upload*.
* Added the *insecure* argument in *run-playbook*.
* Standardise the *-i --input*, *-o --output* to demisto-sdk commands.

## 0.4.3

* Fixed an issue where the incident and indicator field BC check failed.
* Support for linting and unit testing PowerShell integrations.

## 0.4.2

* Fixed an issue where validate failed on Windows.
* Added a validator to verify all branches are handled in conditional task in a playbook.
* Added a warning message when not running the latest sdk version.
* Added a validator to check that the root is connected to all tasks in the playbook.
* Added a validator for Dashboards (dashboard-*.json).
* Added a validator for Indicator Types (reputation-*.json).
* Added a BC validation for changing incident field type.
* Fixed an issue where init command would generate an invalid yml for scripts.
* Fixed an issue in misleading error message in v2 validation hook.
* Fixed an issue in v2 hook which now is set only on newly added scripts.
* Added more indicative message for errors in yaml files.
* Disabled pykwalify info log prints.

## 0.3.10

* Added a BC check for incident fields - changing from version is not allowed.
* Fixed an issue in create-content-artifacts where scripts in Packs in TestPlaybooks dir were copied with a wrong prefix.

## 0.3.9

* Added a validation that incident field can not be required.
* Added validation for fetch incident parameters.
* Added validation for feed integration parameters.
* Added to the *format* command the deletion of the *sourceplaybookid* field.
* Fixed an issue where *fieldMapping* in playbook did not pass the scheme validation.
* Fixed an issue where *create-content-artifacts* did not copy TestPlaybooks in Packs without prefix of *playbook-*.
* Added a validation the a playbook can not have a rolename set.
* Added to the image validator the new DBot default image.
* Added the fields: elasticcommonfields, quiet, quietmode to the Playbook schema.
* Fixed an issue where *validate* failed on integration commands without outputs.
* Added a new hook for naming of v2 integrations and scripts.

## 0.3.8

* Fixed an issue where *create-content-artifact* was not loading the data in the yml correctly.
* Fixed an issue where *unify* broke long lines in script section causing syntax errors

## 0.3.7

* Added *generate-docs* command to generate documentation file for integration, playbook or script.
* Fixed an issue where *unify* created a malformed integration yml.
* Fixed an issue where demisto-sdk **init** creates unit-test file with invalid import.

## 0.3.6

* Fixed an issue where demisto-sdk **validate** failed on modified scripts without error message.

## 0.3.5

* Fixed an issue with docker tag validation for integrations.
* Restructured repo source code.

## 0.3.4

* Saved failing unit tests as a file.
* Fixed an issue where "_test" file for scripts/integrations created using **init** would import the "HelloWorld" templates.
* Fixed an issue in demisto-sdk **validate** - was failing on backward compatiblity check
* Fixed an issue in demisto-sdk **secrets** - empty line in .secrets-ignore always made the secrets check to pass
* Added validation for docker image inside integrations and scripts.
* Added --use-git flag to **format** command to format all changed files.
* Fixed an issue where **validate** did not fail on dockerimage changes with bc check.
* Added new flag **--ignore-entropy** to demisto-sdk **secrets**, this will allow skip entropy secrets check.
* Added --outfile to **lint** to allow saving failed packages to a file.

## 0.3.3

* Added backwards compatibility break error message.
* Added schema for incident types.
* Added **additionalinfo** field to as an available field for integration configuration.
* Added pack parameter for **init**.
* Fixed an issue where error would appear if name parameter is not set in **init**.

## 0.3.2

* Fixed the handling of classifier files in **validate**.

## 0.3.1

* Fixed the handling of newly created reputation files in **validate**.
* Added an option to perform **validate** on a specific file.

## 0.3.0

* Added support for multi-package **lint** both with parallel and without.
* Added all parameter in **lint** to run on all packages and packs in content repository.
* Added **format** for:
  * Scripts
  * Playbooks
  * Integrations
* Improved user outputs for **secrets** command.
* Fixed an issue where **lint** would run pytest and pylint only on a single docker per integration.
* Added auto-complete functionality to demisto-sdk.
* Added git parameter in **lint** to run only on changed packages.
* Added the **run-playbook** command
* Added **run** command which runs a command in the Demisto playground.
* Added **upload** command which uploads an integration or a script to a Demisto instance.
* Fixed and issue where **validate** checked if release notes exist for new integrations and scripts.
* Added **generate-test-playbook** command which generates a basic test playbook for an integration or a script.
* **validate** now supports indicator fields.
* Fixed an issue with layouts scheme validation.
* Adding **init** command.
* Added **json-to-outputs** command which generates the yaml section for outputs from an API raw response.

## 0.2.6

* Fixed an issue with locating release notes for beta integrations in **validate**.

## 0.2.5

* Fixed an issue with locating release notes for beta integrations in **validate**.

## 0.2.4

* Adding image validation to Beta_Integration and Packs in **validate**.

## 0.2.3

* Adding Beta_Integration to the structure validation process.
* Fixing bug where **validate** did checks on TestPlaybooks.
* Added requirements parameter to **lint**.

## 0.2.2

* Fixing bug where **lint** did not return exit code 1 on failure.
* Fixing bug where **validate** did not print error message in case no release notes were give.

## 0.2.1

* **Validate** now checks that the id and name fields are identical in yml files.
* Fixed a bug where sdk did not return any exit code.

## 0.2.0

* Added Release Notes Validator.
* Fixed the Unifier selection of your python file to use as the code.
* **Validate** now supports Indicator fields.
* Fixed a bug where **validate** and **secrets** did not return exit code 1 on failure.
* **Validate** now runs on newly added scripts.

## 0.1.8

* Added support for `--version`.
* Fixed an issue in file_validator when calling `checked_type` method with script regex.

## 0.1.2

* Restructuring validation to support content packs.
* Added secrets validation.
* Added content bundle creation.
* Added lint and unit test run.

## 0.1.1

* Added new logic to the unifier.
* Added detailed README.
* Some small adjustments and fixes.

## 0.1.0

Capabilities:

* **Extract** components(code, image, description etc.) from a Demisto YAML file into a directory.
* **Unify** components(code, image, description etc.) to a single Demisto YAML file.
* **Validate** Demisto content files.<|MERGE_RESOLUTION|>--- conflicted
+++ resolved
@@ -1,14 +1,12 @@
 # Changelog
 
 ## Unreleased
-<<<<<<< HEAD
-* Fixed an issue where **lint** failed when using the `-cdam` flag with changed dependant api modules due to partial file duplications filtering.
-* Added the `--docker-image-target` flag to **lint** for testing native supported content with new images.
-=======
 * Added a newline at the end of README files generated in **generate-docs**.
 * Added the value `3` (out of bounds) to the `onChangeRepAlg` and `reputationCalc` fields under the `IncidentType` and `GenericType` schemas. **validate** will allow using it now.
 * Added support for running **lint** in multiple native-docker images.
 * Fixed an issue where **doc-review** required dot suffixes in release notes describing new content.
+* Added the `--docker-image-target` flag to **lint** for testing native supported content with new images.
+
 
 ## 1.10.4
 * Added support for running **lint** in multiple native-docker images.
@@ -33,7 +31,6 @@
 * Fixed an issue where **lint** failed when using the `-cdam` flag with changed dependant api modules.
 * Fixed an issue in the **upload** command, where `json`-based content items were not unified correctly when using the `--zip` argument.
 * Added XPANSE core packs validations.
->>>>>>> a06faadc
 
 ## 1.10.1
 * Fixed an issue where **update-content-graph** failed to execute.
