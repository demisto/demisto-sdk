# Changelog
<<<<<<< HEAD
* Enhanced the **update-release-notes** command to automatically commit release notes config file upon creation.
=======
* Added 'deprecated' release notes template.
* Fixed an issue where **run-test-playbook** command failed to get the task entries when the test playbook finished with errors.
* Fixed an issue in **validate** command when running with `no-conf-json` argument to ignore the `conf.json` file.
* Added error type text (`ERROR` or `WARNING`) to **validate** error prints.
* Fixed an issue where the **format** command on test playbook did not format the ID to be equal to the name of the test playbook.
>>>>>>> 5199aa85

# 1.5.5
* Fixed an issue in the **update-release-notes** command, which did not work when changes were made in multiple packs.
* Changed the **validate** command to fail on missing test-playbooks only if no unittests are found.
* Fixed `to_kebab_case`, it will now deal with strings that have hyphens, commas or periods in them, changing them to be hyphens in the new string.
* Fixed an issue in the **create-id-set** command, where the `source` value included the git token if it was specified in the remote url.
* Fixed an issue in the **merge-id-set** command, where merging fails because of duplicates but the packs are in the XSOAR repo but in different version control.
* Fixed missing `Lists` Content Item as valid `IDSetType`
* Added enhancement for **generate-docs**. It is possible to provide both file or a comma seperated list as `examples`. Also, it's possible to provide more than one example for a script or a command.
* Added feature in **format** to sync YML and JSON files to the `master` file structure.
* Added option to specify `Incident Type`, `Incoming Mapper` and `Classifier` when configuring instance in **test-content**
* added a new command **run-test-playbook** to run a test playbook in a given XSOAR instance.
* Fixed an issue in **format** when running on a modified YML, that the `id` value is not changed to its old `id` value.
* Enhancement for **split** command, replace `ApiModule` code block to `import` when splitting a YML.
* Fixed an issue where indicator types were missing from the pack's content, when uploading using **zip-packs**.
* The request data body format generated in the **postman-codegen** will use the python argument's name and not the raw data argument's name.

# 1.5.4
* Fixed an issue with the **format** command when contributing via the UI
* The **format** command will now not remove the `defaultRows` key from incident, indicator and generic fields with `type: grid`.
* Fixed an issue with the **validate** command when a layoutscontainer did not have the `fromversion` field set.
* added a new command **update-xsoar-config-file** to handle your XSOAR Configuration File.
* Added `skipVerify` argument in **upload** command to skip pack signature verification.
* Fixed an issue when the **run** command  failed running when there’s more than one playground, by explicitly using the current user’s playground.
* Added support for Job content item in the **format**, **validate**, **upload**, **create-id-set**, **find-dependecies** and **create-content-artifacts** commands.
* Added a **source** field to the **id_set** entitles.
* Two entitles will not consider as duplicates if they share the same pack and the same source.
* Fixed a bug when duplicates were found in **find_dependencies**.
* Added function **get_current_repo** to `tools`.
* The **postman-codegen** will not have duplicates arguments' name. It will rename them to the minimum distinguished shared path for each of them.

# 1.5.3
* The **format** command will now set `unsearchable: True` for incident, indicator and generic fields.
* Fixed an issue where the **update-release-notes** command crashes with `--help` flag.
* Added validation to the **validate** command that verifies the `unsearchable` key in incident, indicator and generic fields is set to true.
* Removed a validation that DBotRole should be set for automation that requires elevated permissions to the `XSOAR-linter` in the **lint** command.
* Fixed an issue in **Validate** command where playbooks conditional tasks were mishandeled.
* Added a validation to prevent contributors from using the `fromlicense` key as a configuration parameter in an integration's YML
* Added a validation to ensure that the type for **API token** (and similar) parameters are configured correctly as a `credential` type in the integration configuration YML.
* Added an assertion that checks for duplicated requests' names when generating an integration from a postman collection.
* Added support for [.env files](https://pypi.org/project/python-dotenv/). You can now add a `.env` file to your repository with the logging information instead of setting a global environment variables.
* When running **lint** command with --keep-container flag, the docker images are committed.
* The **validate** command will not return missing test playbook error when given a script with dynamic-section tag.

# 1.5.2
* Added a validation to **update-release-notes** command to ensure that the `--version` flag argument is in the right format.
* added a new command **coverage-analyze** to generate and print coverage reports.
* Fixed an issue in **validate** in repositories which are not in GitHub or GitLab
* Added a validation that verifies that readme image absolute links do not contain the working branch name.
* Added support for List content item in the **format**, **validate**, **download**, **upload**, **create-id-set**, **find-dependecies** and **create-content-artifacts** commands.
* Added a validation to ensure reputation command's default argument is set as an array input.
* Added the `--fail-duplicates` flag for the **merge-id-set** command which will fail the command if duplicates are found.
* Added the `--fail-duplicates` flag for the **create-id-set** command which will fail the command if duplicates are found.

# 1.5.1
* Fixed an issue where **validate** command failed to recognized test playbooks for beta integrations as valid tests.
* Fixed an issue were the **validate** command was falsely recognizing image paths in readme files.
* Fixed an issue where the **upload** command error message upon upload failure pointed to wrong file rather than to the pack metadata.
* Added a validation that verifies that each script which appears in incident fields, layouts or layout containers exists in the id_set.json.
* Fixed an issue where the **postman code-gen** command generated double dots for context outputs when it was not needed.
* Fixed an issue where there **validate** command on release notes file crashed when author image was added or modified.
* Added input handling when running **find-dependencies**, replacing string manipulations.
* Fixed an issue where the **validate** command did not handle multiple playbooks with the same name in the id_set.
* Added support for GitLab repositories in **validate**

# 1.5.0
* Fixed an issue where **upload** command failed to upload packs not under content structure.
* Added support for **init** command to run from non-content repo.
* The **split-yml** has been renamed to **split** and now supports splitting Dashboards from unified Generic Modules.
* Fixed an issue where the skipped tests validation ran on the `ApiModules` pack in the **validate** command.
* The **init** command will now create the `Generic Object` entities directories.
* Fixed an issue where the **format** command failed to recognize changed files from git.
* Fixed an issue where the **json-to-outputs** command failed checking whether `0001-01-01T00:00:00` is of type `Date`
* Added to the **generate context** command to generate context paths for integrations from an example file.
* Fixed an issue where **validate** failed on release notes configuration files.
* Fixed an issue where the **validate** command failed on pack input if git detected changed files outside of `Packs` directory.
* Fixed an issue where **validate** command failed to recognize files inside validated pack when validation release notes, resulting in a false error message for missing entity in release note.
* Fixed an issue where the **download** command failed when downloading an invalid YML, instead of skipping it.

# 1.4.9
* Added validation that the support URL in partner contribution pack metadata does not lead to a GitHub repo.
* Enhanced ***generate-docs*** with default `additionalinformation` (description) for common parameters.
* Added to **validate** command a validation that a content item's id and name will not end with spaces.
* The **format** command will now remove trailing whitespaces from content items' id and name fields.
* Fixed an issue where **update-release-notes** could fail on files outside the user given pack.
* Fixed an issue where the **generate-test-playbook** command would not place the playbook in the proper folder.
* Added to **validate** command a validation that packs with `Iron Bank` uses the latest docker from Iron Bank.
* Added to **update-release-notes** command support for `Generic Object` entities.
* Fixed an issue where playbook `fromversion` mismatch validation failed even if `skipunavailable` was set to true.
* Added to the **create artifacts** command support for release notes configuration file.
* Added validation to **validate** for release notes config file.
* Added **isoversize** and **isautoswitchedtoquietmode** fields to the playbook schema.
* Added to the **update-release-notes** command `-bc` flag to generate template for breaking changes version.
* Fixed an issue where **validate** did not search description files correctly, leading to a wrong warning message.

# 1.4.8
* Fixed an issue where yml files with `!reference` failed to load properly.
* Fixed an issue when `View Integration Documentation` button was added twice during the download and re-upload.
* Fixed an issue when `(Partner Contribution)` was added twice to the display name during the download and re-upload.
* Added the following enhancements in the **generate-test-playbook** command:
    * Added the *--commands* argument to generate tasks for specific commands.
    * Added the *--examples* argument to get the command examples file path and generate tasks from the commands and arguments specified there.
    * Added the *--upload* flag to specify whether to upload the test playbook after the generation.
    * Fixed the output condition generation for outputs of type `Boolean`.

# 1.4.7
* Fixed an issue where an empty list for a command context didn't produce an indication other than an empty table.
* Fixed an issue where the **format** command has incorrectly recognized on which files to run when running using git.
* Fixed an issue where author image validations were not checked properly.
* Fixed an issue where new old-formatted scripts and integrations were not validated.
* Fixed an issue where the wording in the from version validation error for subplaybooks was incorrect.
* Fixed an issue where the **update-release-notes** command used the old docker image version instead of the new when detecting a docker change.
* Fixed an issue where the **generate-test-playbook** command used an incorrect argument name as default
* Fixed an issue where the **json-to-outputs** command used an incorrect argument name as default when using `-d`.
* Fixed an issue where validations failed while trying to validate non content files.
* Fixed an issue where README validations did not work post VS Code formatting.
* Fixed an issue where the description validations were inconsistent when running through an integration file or a description file.

# 1.4.6
* Fixed an issue where **validate** suggests, with no reason, running **format** on missing mandatory keys in yml file.
* Skipped existence of TestPlaybook check on community and contribution integrations.
* Fixed an issue where pre-commit didn't run on the demisto_sdk/commands folder.
* The **init** command will now change the script template name in the code to the given script name.
* Expanded the validations performed on beta integrations.
* Added support for PreProcessRules in the **format**, **validate**, **download**, and **create-content-artifacts** commands.
* Improved the error messages in **generate-docs**, if an example was not provided.
* Added to **validate** command a validation that a content entity or a pack name does not contain the words "partner" and "community".
* Fixed an issue where **update-release-notes** ignores *--text* flag while using *-f*
* Fixed the outputs validations in **validate** so enrichment commands will not be checked to have DBotScore outputs.
* Added a new validation to require the dockerimage key to exist in an integration and script yml files.
* Enhanced the **generate-test-playbook** command to use only integration tested on commands, rather than (possibly) other integrations implementing them.
* Expanded unify command to support GenericModules - Unifies a GenericModule object with its Dashboards.
* Added validators for generic objects:
  - Generic Field validator - verify that the 'fromVersion' field is above 6.5.0, 'group' field equals 4 and 'id' field starts with the prefix 'generic_'.
  - Generic Type validator - verify that the 'fromVersion' field is above 6.5.0
  - Generic Module validator - verify that the 'fromVersion' field is above 6.5.0
  - Generic Definition validator - verify that the 'fromVersion' field is above 6.5.0
 * Expanded Format command to support Generic Objects - Fixes generic objects according to their validations.
* Fixed an issue where the **update-release-notes** command did not handle ApiModules properly.
* Added option to enter a dictionary or json of format `[{field_name:description}]` in the **json-to-outputs** command,
  with the `-d` flag.
* Improved the outputs for the **format** command.
* Fixed an issue where the validations performed after the **format** command were inconsistent with **validate**.
* Added to the **validate** command a validation for the author image.
* Updated the **create-content-artifacts** command to support generic modules, definitions, fields and types.
* Added an option to ignore errors for file paths and not only file name in .pack-ignore file.

# 1.4.5
* Enhanced the **postman-codegen** command to name all generated arguments with lower case.
* Fixed an issue where the **find-dependencies** command miscalculated the dependencies for playbooks that use generic commands.
* Fixed an issue where the **validate** command failed in external repositories in case the DEMISTO_SDK_GITHUB_TOKEN was not set.
* Fixed an issue where **openapi-codegen** corrupted the swagger file by overwriting configuration to swagger file.
* Updated the **upload** command to support uploading zipped packs to the marketplace.
* Added to the **postman-codegen** command support of path variables.
* Fixed an issue where **openapi-codegen** entered into an infinite loop on circular references in the swagger file.
* The **format** command will now set `fromVersion: 6.2.0` for widgets with 'metrics' data type.
* Updated the **find-dependencies** command to support generic modules, definitions, fields and types.
* Fixed an issue where **openapi-codegen** tried to extract reference example outputs, leading to an exception.
* Added an option to ignore secrets automatically when using the **init** command to create a pack.
* Added a tool that gives the ability to temporarily suppress console output.

# 1.4.4
* When formatting incident types with Auto-Extract rules and without mode field, the **format** command will now add the user selected mode.
* Added new validation that DBotRole is set for scripts that requires elevated permissions to the `XSOAR-linter` in the **lint** command.
* Added url escaping to markdown human readable section in generate docs to avoid autolinking.
* Added a validation that mapper's id and name are matching. Updated the format of mapper to include update_id too.
* Added a validation to ensure that image paths in the README files are valid.
* Fixed **find_type** function to correctly find test files, such as, test script and test playbook.
* Added scheme validations for the new Generic Object Types, Fields, and Modules.
* Renamed the flag *--input-old-version* to *--old-version* in the **generate-docs** command.
* Refactored the **update-release-notes** command:
  - Replaced the *--all* flag with *--use-git* or *-g*.
  - Added the *--force* flag to update the pack release notes without changes in the pack.
  - The **update-release-notes** command will now update all dependent integrations on ApiModule change, even if not specified.
  - If more than one pack has changed, the full list of updated packs will be printed at the end of **update-release-notes** command execution.
  - Fixed an issue where the **update-release-notes** command did not add docker image release notes entry for release notes file if a script was changed.
  - Fixed an issue where the **update-release-notes** command did not detect changed files that had the same name.
  - Fixed an issue in the **update-release-notes** command where the version support of JSON files was mishandled.
* Fixed an issue where **format** did not skip files in test and documentation directories.
* Updated the **create-id-set** command to support generic modules, definitions, fields and types.
* Changed the **convert** command to generate old layout fromversion to 5.0.0 instead of 4.1.0
* Enhanced the command **postman-codegen** with type hints for templates.

# 1.4.3
* Fixed an issue where **json-to-outputs** command returned an incorrect output when json is a list.
* Fixed an issue where if a pack README.md did not exist it could cause an error in the validation process.
* Fixed an issue where the *--name* was incorrectly required in the **init** command.
* Adding the option to run **validate** on a specific path while using git (*-i* & *-g*).
* The **format** command will now change UUIDs in .yml and .json files to their respective content entity name.
* Added a playbook validation to check if a task sub playbook exists in the id set in the **validate** command.
* Added the option to add new tags/usecases to the approved list and to the pack metadata on the same pull request.
* Fixed an issue in **test_content** where when different servers ran tests for the same integration, the server URL parameters were not set correctly.
* Added a validation in the **validate** command to ensure that the ***endpoint*** command is configured correctly in yml file.
* Added a warning when pack_metadata's description field is longer than 130 characters.
* Fixed an issue where a redundant print occurred on release notes validation.
* Added new validation in the **validate** command to ensure that the minimal fromVersion in a widget of type metrics will be 6.2.0.
* Added the *--release-notes* flag to demisto-sdk to get the current version release notes entries.

# 1.4.2
* Added to `pylint` summary an indication if a test was skipped.
* Added to the **init** command the option to specify fromversion.
* Fixed an issue where running **init** command without filling the metadata file.
* Added the *--docker-timeout* flag in the **lint** command to control the request timeout for the Docker client.
* Fixed an issue where **update-release-notes** command added only one docker image release notes entry for release notes file, and not for every entity whom docker image was updated.
* Added a validation to ensure that incident/indicator fields names starts with their pack name in the **validate** command. (Checked only for new files and only when using git *-g*)
* Updated the **find-dependencies** command to return the 'dependencies' according the layout type ('incident', 'indicator').
* Enhanced the "vX" display name validation for scripts and integrations in the **validate** command to check for every versioned script or integration, and not only v2.
* Added the *--fail-duplicates* flag for the **create-id-set** command which will fail the command if duplicates are found.
* Added to the **generate-docs** command automatic addition to git when a new readme file is created.

# 1.4.1
* When in private repo without `DEMSITO_SDK_GITHUB_TOKEN` configured, get_remote_file will take files from the local origin/master.
* Enhanced the **unify** command when giving input of a file and not a directory return a clear error message.
* Added a validation to ensure integrations are not skipped and at least one test playbook is not skipped for each integration or script.
* Added to the Content Tests support for `context_print_dt`, which queries the incident context and prints the result as a json.
* Added new validation for the `xsoar_config.json` file in the **validate** command.
* Added a version differences section to readme in **generate-docs** command.
* Added the *--docs-format* flag in the **integration-diff** command to get the output in README format.
* Added the *--input-old-version* and *--skip-breaking-changes* flags in the **generate-docs** command to get the details for the breaking section and to skip the breaking changes section.

# 1.4.0
* Enable passing a comma-separated list of paths for the `--input` option of the **lint** command.
* Added new validation of unimplemented test-module command in the code to the `XSOAR-linter` in the **lint** command.
* Fixed the **generate-docs** to handle integration authentication parameter.
* Added a validation to ensure that description and README do not contain the word 'Demisto'.
* Improved the deprecated message validation required from playbooks and scripts.
* Added the `--quite-bc-validation` flag for the **validate** command to run the backwards compatibility validation in quite mode (errors is treated like warnings).
* Fixed the **update release notes** command to display a name for old layouts.
* Added the ability to append to the pack README credit to contributors.
* Added identification for parameter differences in **integration-diff** command.
* Fixed **format** to use git as a default value.
* Updated the **upload** command to support reports.
* Fixed an issue where **generate-docs** command was displaying 'None' when credentials parameter display field configured was not configured.
* Fixed an issue where **download** did not return exit code 1 on failure.
* Updated the validation that incident fields' names do not contain the word incident will aplly to core packs only.
* Added a playbook validation to verify all conditional tasks have an 'else' path in **validate** command.
* Renamed the GitHub authentication token environment variable `GITHUB_TOKEN` to `DEMITO_SDK_GITHUB_TOKEN`.
* Added to the **update-release-notes** command automatic addition to git when new release notes file is created.
* Added validation to ensure that integrations, scripts, and playbooks do not contain the entity type in their names.
* Added the **convert** command to convert entities between XSOAR versions.
* Added the *--deprecate* flag in **format** command to deprecate integrations, scripts, and playbooks.
* Fixed an issue where ignoring errors did not work when running the **validate** command on specific files (-i).

# 1.3.9
* Added a validation verifying that the pack's README.md file is not equal to pack description.
* Fixed an issue where the **Assume yes** flag did not work properly for some entities in the **format** command.
* Improved the error messages for separators in folder and file names in the **validate** command.
* Removed the **DISABLE_SDK_VERSION_CHECK** environment variable. To disable new version checks, use the **DEMISTO_SDK_SKIP_VERSION_CHECK** envirnoment variable.
* Fixed an issue where the demisto-sdk version check failed due to a rate limit.
* Fixed an issue with playbooks scheme validation.

# 1.3.8
* Updated the **secrets** command to work on forked branches.

# 1.3.7
* Added a validation to ensure correct image and description file names.
* Fixed an issue where the **validate** command failed when 'display' field in credentials param in yml is empty but 'displaypassword' was provided.
* Added the **integration-diff** command to check differences between two versions of an integration and to return a report of missing and changed elements in the new version.
* Added a validation verifying that the pack's README.md file is not missing or empty for partner packs or packs contains use cases.
* Added a validation to ensure that the integration and script folder and file names will not contain separators (`_`, `-`, ` `).
* When formatting new pack, the **format** command will set the *fromversion* key to 5.5.0 in the new files without fromversion.

# 1.3.6
* Added a validation that core packs are not dependent on non-core packs.
* Added a validation that a pack name follows XSOAR standards.
* Fixed an issue where in some cases the `get_remote_file` function failed due to an invalid path.
* Fixed an issue where running **update-release-notes** with updated integration logo, did not detect any file changes.
* Fixed an issue where the **create-id-set** command did not identify unified integrations correctly.
* Fixed an issue where the `CommonTypes` pack was not identified as a dependency for all feed integrations.
* Added support for running SDK commands in private repositories.
* Fixed an issue where running the **init** command did not set the correct category field in an integration .yml file for a newly created pack.
* When formatting new contributed pack, the **format** command will set the *fromversion* key to 6.0.0 in the relevant files.
* If the environment variable "DISABLE_SDK_VERSION_CHECK" is define, the demisto-sdk will no longer check for newer version when running a command.
* Added the `--use-pack-metadata` flag for the **find-dependencies** command to update the calculated dependencies using the the packs metadata files.
* Fixed an issue where **validate** failed on scripts in case the `outputs` field was set to `None`.
* Fixed an issue where **validate** was failing on editing existing release notes.
* Added a validation for README files verifying that the file doesn't contain template text copied from HelloWorld or HelloWorldPremium README.

# 1.3.5
* Added a validation that layoutscontainer's id and name are matching. Updated the format of layoutcontainer to include update_id too.
* Added a validation that commands' names and arguments in core packs, or scripts' arguments do not contain the word incident.
* Fixed issue where running the **generate-docs** command with -c flag ran all the commands and not just the commands specified by the flag.
* Fixed the error message of the **validate** command to not always suggest adding the *description* field.
* Fixed an issue where running **format** on feed integration generated invalid parameter structure.
* Fixed an issue where the **generate-docs** command did not add all the used scripts in a playbook to the README file.
* Fixed an issue where contrib/partner details might be added twice to the same file, when using unify and create-content-artifacts commands
* Fixed issue where running **validate** command on image-related integration did not return the correct outputs to json file.
* When formatting playbooks, the **format** command will now remove empty fields from SetIncident, SetIndicator, CreateNewIncident, CreateNewIndicator script arguments.
* Added an option to fill in the developer email when running the **init** command.

# 1.3.4
* Updated the **validate** command to check that the 'additionalinfo' field only contains the expected value for feed required parameters and not equal to it.
* Added a validation that community/partner details are not in the detailed description file.
* Added a validation that the Use Case tag in pack_metadata file is only used when the pack contains at least one PB, Incident Type or Layout.
* Added a validation that makes sure outputs in integrations are matching the README file when only README has changed.
* Added the *hidden* field to the integration schema.
* Fixed an issue where running **format** on a playbook whose `name` does not equal its `id` would cause other playbooks who use that playbook as a sub-playbook to fail.
* Added support for local custom command configuration file `.demisto-sdk-conf`.
* Updated the **format** command to include an update to the description file of an integration, to remove community/partner details.

# 1.3.3
* Fixed an issue where **lint** failed where *.Dockerfile* exists prior running the lint command.
* Added FeedHelloWorld template option for *--template* flag in **demisto-sdk init** command.
* Fixed issue where **update-release-notes** deleted release note file if command was called more than once.
* Fixed issue where **update-release-notes** added docker image release notes every time the command was called.
* Fixed an issue where running **update-release-notes** on a pack with newly created integration, had also added a docker image entry in the release notes.
* Fixed an issue where `XSOAR-linter` did not find *NotImplementedError* in main.
* Added validation for README files verifying their length (over 30 chars).
* When using *-g* flag in the **validate** command it will now ignore untracked files by default.
* Added the *--include-untracked* flag to the **validate** command to include files which are untracked by git in the validation process.
* Improved the `pykwalify` error outputs in the **validate** command.
* Added the *--print-pykwalify* flag to the **validate** command to print the unchanged output from `pykwalify`.

# 1.3.2
* Updated the format of the outputs when using the *--json-file* flag to create a JSON file output for the **validate** and **lint** commands.
* Added the **doc-review** command to check spelling in .md and .yml files as well as a basic release notes review.
* Added a validation that a pack's display name does not already exist in content repository.
* Fixed an issue where the **validate** command failed to detect duplicate params in an integration.
* Fixed an issue where the **validate** command failed to detect duplicate arguments in a command in an integration.

# 1.3.1
* Fixed an issue where the **validate** command failed to validate the release notes of beta integrations.
* Updated the **upload** command to support indicator fields.
* The **validate** and **update-release-notes** commands will now check changed files against `demisto/master` if it is configured locally.
* Fixed an issue where **validate** would incorrectly identify files as renamed.
* Added a validation that integration properties (such as feed, mappers, mirroring, etc) are not removed.
* Fixed an issue where **validate** failed when comparing branch against commit hash.
* Added the *--no-pipenv* flag to the **split-yml** command.
* Added a validation that incident fields and incident types are not removed from mappers.
* Fixed an issue where the *c
reate-id-set* flag in the *validate* command did not work while not using git.
* Added the *hiddenusername* field to the integration schema.
* Added a validation that images that are not integration images, do not ask for a new version or RN

# 1.3.0
* Do not collect optional dependencies on indicator types reputation commands.
* Fixed an issue where downloading indicator layoutscontainer objects failed.
* Added a validation that makes sure outputs in integrations are matching the README file.
* Fixed an issue where the *create-id-set* flag in the **validate** command did not work.
* Added a warning in case no id_set file is found when running the **validate** command.
* Fixed an issue where changed files were not recognised correctly on forked branches in the **validate** and the **update-release-notes** commands.
* Fixed an issue when files were classified incorrectly when running *update-release-notes*.
* Added a validation that integration and script file paths are compatible with our convention.
* Fixed an issue where id_set.json file was re created whenever running the generate-docs command.
* added the *--json-file* flag to create a JSON file output for the **validate** and **lint** commands.

# 1.2.19
* Fixed an issue where merge id_set was not updated to work with the new entity of Packs.
* Added a validation that the playbook's version matches the version of its sub-playbooks, scripts, and integrations.

# 1.2.18
* Changed the *skip-id-set-creation* flag to *create-id-set* in the **validate** command. Its default value will be False.
* Added support for the 'cve' reputation command in default arg validation.
* Filter out generic and reputation command from scripts and playbooks dependencies calculation.
* Added support for the incident fields in outgoing mappers in the ID set.
* Added a validation that the taskid field and the id field under the task field are both from uuid format and contain the same value.
* Updated the **format** command to generate uuid value for the taskid field and for the id under the task field in case they hold an invalid values.
* Exclude changes from doc_files directory on validation.
* Added a validation that an integration command has at most one default argument.
* Fixing an issue where pack metadata version bump was not enforced when modifying an old format (unified) file.
* Added validation that integration parameter's display names are capitalized and spaced using whitespaces and not underscores.
* Fixed an issue where beta integrations where not running deprecation validations.
* Allowed adding additional information to the deprecated description.
* Fixing an issue when escaping less and greater signs in integration params did not work as expected.

# 1.2.17
* Added a validation that the classifier of an integration exists.
* Added a validation that the mapper of an integration exists.
* Added a validation that the incident types of a classifier exist.
* Added a validation that the incident types of a mapper exist.
* Added support for *text* argument when running **demisto-sdk update-release-notes** on the ApiModules pack.
* Added a validation for the minimal version of an indicator field of type grid.
* Added new validation for incident and indicator fields in classifiers mappers and layouts exist in the content.
* Added cache for get_remote_file to reducing failures from accessing the remote repo.
* Fixed an issue in the **format** command where `_dev` or `_copy` suffixes weren't removed from the `id` of the given playbooks.
* Playbook dependencies from incident and indicator fields are now marked as optional.
* Mappers dependencies from incident types and incident fields are now marked as optional.
* Classifier dependencies from incident types are now marked as optional.
* Updated **demisto-sdk init** command to no longer create `created` field in pack_metadata file
* Updated **generate-docs** command to take the parameters names in setup section from display field and to use additionalinfo field when exist.
* Using the *verbose* argument in the **find-dependencies** command will now log to the console.
* Improved the deprecated message validation required from integrations.
* Fixed an issue in the **generate-docs** command where **Context Example** section was created when it was empty.

# 1.2.16
* Added allowed ignore errors to the *IDSetValidator*.
* Fixed an issue where an irrelevant id_set validation ran in the **validate** command when using the *--id-set* flag.
* Fixed an issue were **generate-docs** command has failed if a command did not exist in commands permissions file.
* Improved a **validate** command message for missing release notes of api module dependencies.

# 1.2.15
* Added the *ID101* to the allowed ignored errors.

# 1.2.14
* SDK repository is now mypy check_untyped_defs complaint.
* The lint command will now ignore the unsubscriptable-object (E1136) pylint error in dockers based on python 3.9 - this will be removed once a new pylint version is released.
* Added an option for **format** to run on a whole pack.
* Added new validation of unimplemented commands from yml in the code to `XSOAR-linter`.
* Fixed an issue where Auto-Extract fields were only checked for newly added incident types in the **validate** command.
* Added a new warning validation of direct access to args/params dicts to `XSOAR-linter`.

# 1.2.13
* Added new validation of indicators usage in CommandResults to `XSOAR-linter`.
* Running **demisto-sdk lint** will automatically run on changed files (same behavior as the -g flag).
* Removed supported version message from the documentation when running **generate_docs**.
* Added a print to indicate backwards compatibility is being checked in **validate** command.
* Added a percent print when running the **validate** command with the *-a* flag.
* Fixed a regression in the **upload** command where it was ignoring `DEMISTO_VERIFY_SSL` env var.
* Fixed an issue where the **upload** command would fail to upload beta integrations.
* Fixed an issue where the **validate** command did not create the *id_set.json* file when running with *-a* flag.
* Added price change validation in the **validate** command.
* Added validations that checks in read-me for empty sections or leftovers from the auto generated read-me that should be changed.
* Added new code validation for *NotImplementedError* to raise a warning in `XSOAR-linter`.
* Added validation for support types in the pack metadata file.
* Added support for *--template* flag in **demisto-sdk init** command.
* Fixed an issue with running **validate** on master branch where the changed files weren't compared to previous commit when using the *-g* flag.
* Fixed an issue where the `XSOAR-linter` ran *NotImplementedError* validation on scripts.
* Added support for Auto-Extract feature validation in incident types in the **validate** command.
* Fixed an issue in the **lint** command where the *-i* flag was ignored.
* Improved **merge-id-sets** command to support merge between two ID sets that contain the same pack.
* Fixed an issue in the **lint** command where flake8 ran twice.

# 1.2.12
* Bandit now reports also on medium severity issues.
* Fixed an issue with support for Docker Desktop on Mac version 2.5.0+.
* Added support for vulture and mypy linting when running without docker.
* Added support for *prev-ver* flag in **update-release-notes** command.
* Improved retry support when building docker images for linting.
* Added the option to create an ID set on a specific pack in **create-id-set** command.
* Added the *--skip-id-set-creation* flag to **validate** command in order to add the capability to run validate command without creating id_set validation.
* Fixed an issue where **validate** command checked docker image tag on ApiModules pack.
* Fixed an issue where **find-dependencies** did not calculate dashboards and reports dependencies.
* Added supported version message to the documentation and release notes files when running **generate_docs** and **update-release-notes** commands respectively.
* Added new code validations for *NotImplementedError* exception raise to `XSOAR-linter`.
* Command create-content-artifacts additional support for **Author_image.png** object.
* Fixed an issue where schemas were not enforced for incident fields, indicator fields and old layouts in the validate command.
* Added support for **update-release-notes** command to update release notes according to master branch.

# 1.2.11
* Fixed an issue where the ***generate-docs*** command reset the enumeration of line numbering after an MD table.
* Updated the **upload** command to support mappers.
* Fixed an issue where exceptions were no printed in the **format** while the *--verbose* flag is set.
* Fixed an issue where *--assume-yes* flag did not work in the **format** command when running on a playbook without a `fromversion` field.
* Fixed an issue where the **format** command would fail in case `conf.json` file was not found instead of skipping the update.
* Fixed an issue where integration with v2 were recognised by the `name` field instead of the `display` field in the **validate** command.
* Added a playbook validation to check if a task script exists in the id set in the **validate** command.
* Added new integration category `File Integrity Management` in the **validate** command.

# 1.2.10
* Added validation for approved content pack use-cases and tags.
* Added new code validations for *CommonServerPython* import to `XSOAR-linter`.
* Added *default value* and *predefined values* to argument description in **generate-docs** command.
* Added a new validation that checks if *get-mapping-fields* command exists if the integration schema has *{ismappable: true}* in **validate** command.
* Fixed an issue where the *--staged* flag recognised added files as modified in the **validate** command.
* Fixed an issue where a backwards compatibility warning was raised for all added files in the **validate** command.
* Fixed an issue where **validate** command failed when no tests were given for a partner supported pack.
* Updated the **download** command to support mappers.
* Fixed an issue where the ***format*** command added a duplicate parameter.
* For partner supported content packs, added support for a list of emails.
* Removed validation of README files from the ***validate*** command.
* Fixed an issue where the ***validate*** command required release notes for ApiModules pack.

# 1.2.9
* Fixed an issue in the **openapi_codegen** command where it created duplicate functions name from the swagger file.
* Fixed an issue in the **update-release-notes** command where the *update type* argument was not verified.
* Fixed an issue in the **validate** command where no error was raised in case a non-existing docker image was presented.
* Fixed an issue in the **format** command where format failed when trying to update invalid Docker image.
* The **format** command will now preserve the **isArray** argument in integration's reputation commands and will show a warning if it set to **false**.
* Fixed an issue in the **lint** command where *finally* clause was not supported in main function.
* Fixed an issue in the **validate** command where changing any entity ID was not validated.
* Fixed an issue in the **validate** command where *--staged* flag did not bring only changed files.
* Fixed the **update-release-notes** command to ignore changes in the metadata file.
* Fixed the **validate** command to ignore metadata changes when checking if a version bump is needed.


# 1.2.8
* Added a new validation that checks in playbooks for the usage of `DeleteContext` in **validate** command.
* Fixed an issue in the **upload** command where it would try to upload content entities with unsupported versions.
* Added a new validation that checks in playbooks for the usage of specific instance in **validate** command.
* Added the **--staged** flag to **validate** command to run on staged files only.


# 1.2.7
* Changed input parameters in **find-dependencies** command.
   - Use ***-i, --input*** instead of ***-p, --path***.
   - Use ***-idp, --id-set-path*** instead of ***-i, --id-set-path***.
* Fixed an issue in the **unify** command where it crashed on an integration without an image file.
* Fixed an issue in the **format** command where unnecessary files were not skipped.
* Fixed an issue in the **update-release-notes** command where the *text* argument was not respected in all cases.
* Fixed an issue in the **validate** command where a warning about detailed description was given for unified or deprecated integrations.
* Improved the error returned by the **validate** command when running on files using the old format.

# 1.2.6
* No longer require setting `DEMISTO_README_VALIDATION` env var to enable README mdx validation. Validation will now run automatically if all necessary node modules are available.
* Fixed an issue in the **validate** command where the `--skip-pack-dependencies` would not skip id-set creation.
* Fixed an issue in the **validate** command where validation would fail if supplied an integration with an empty `commands` key.
* Fixed an issue in the **validate** command where validation would fail due to a required version bump for packs which are not versioned.
* Will use env var `DEMISTO_VERIFY_SSL` to determine if to use a secure connection for commands interacting with the Server when `--insecure` is not passed. If working with a local Server without a trusted certificate, you can set env var `DEMISTO_VERIFY_SSL=no` to avoid using `--insecure` on each command.
* Unifier now adds a link to the integration documentation to the integration detailed description.
* Fixed an issue in the **secrets** command where ignored secrets were not skipped.

# 1.2.5
* Added support for special fields: *defaultclassifier*, *defaultmapperin*, *defaultmapperout* in **download** command.
* Added -y option **format** command to assume "yes" as answer to all prompts and run non-interactively
* Speed up improvements for `validate` of README files.
* Updated the **format** command to adhere to the defined content schema and sub-schemas, aligning its behavior with the **validate** command.
* Added support for canvasContextConnections files in **format** command.

# 1.2.4
* Updated detailed description for community integrations.

# 1.2.3
* Fixed an issue where running **validate** failed on playbook with task that adds tags to the evidence data.
* Added the *displaypassword* field to the integration schema.
* Added new code validations to `XSOAR-linter`.
    * As warnings messages:
        * `demisto.params()` should be used only inside main function.
        * `demisto.args()` should be used only inside main function.
        * Functions args should have type annotations.
* Added `fromversion` field validation to test playbooks and scripts in **validate** command.

# 1.2.2
* Add support for warning msgs in the report and summary to **lint** command.
* Fixed an issue where **json-to-outputs** determined bool values as int.
* Fixed an issue where **update-release-notes** was crushing on `--all` flag.
* Fixed an issue where running **validate**, **update-release-notes** outside of content repo crushed without a meaningful error message.
* Added support for layoutscontainer in **init** contribution flow.
* Added a validation for tlp_color param in feeds in **validate** command.
* Added a validation for removal of integration parameters in **validate** command.
* Fixed an issue where **update-release-notes** was failing with a wrong error message when no pack or input was given.
* Improved formatting output of the **generate-docs** command.
* Add support for env variable *DEMISTO_SDK_ID_SET_REFRESH_INTERVAL*. Set this env variable to the refresh interval in minutes. The id set will be regenerated only if the refresh interval has passed since the last generation. Useful when generating Script documentation, to avoid re-generating the id_set every run.
* Added new code validations to `XSOAR-linter`.
    * As error messages:
        * Longer than 10 seconds sleep statements for non long running integrations.
        * exit() usage.
        * quit() usage.
    * As warnings messages:
        * `demisto.log` should not be used.
        * main function existence.
        * `demito.results` should not be used.
        * `return_output` should not be used.
        * try-except statement in main function.
        * `return_error` usage in main function.
        * only once `return_error` usage.
* Fixed an issue where **lint** command printed logs twice.
* Fixed an issue where *suffix* did not work as expected in the **create-content-artifacts** command.
* Added support for *prev-ver* flag in **lint** and **secrets** commands.
* Added support for *text* flag to **update-release-notes** command to add the same text to all release notes.
* Fixed an issue where **validate** did not recognize added files if they were modified locally.
* Added a validation that checks the `fromversion` field exists and is set to 5.0.0 or above when working or comparing to a non-feature branch in **validate** command.
* Added a validation that checks the certification field in the pack_metadata file is valid in **validate** command.
* The **update-release-notes** command will now automatically add docker image update to the release notes.

# 1.2.1
* Added an additional linter `XSOAR-linter` to the **lint** command which custom validates py files. currently checks for:
    * `Sys.exit` usages with non zero value.
    * Any `Print` usages.
* Fixed an issue where renamed files were failing on *validate*.
* Fixed an issue where single changed files did not required release notes update.
* Fixed an issue where doc_images required release-notes and validations.
* Added handling of dependent packs when running **update-release-notes** on changed *APIModules*.
    * Added new argument *--id-set-path* for id_set.json path.
    * When changes to *APIModule* is detected and an id_set.json is available - the command will update the dependent pack as well.
* Added handling of dependent packs when running **validate** on changed *APIModules*.
    * Added new argument *--id-set-path* for id_set.json path.
    * When changes to *APIModule* is detected and an id_set.json is available - the command will validate that the dependent pack has release notes as well.
* Fixed an issue where the find_type function didn't recognize file types correctly.
* Fixed an issue where **update-release-notes** command did not work properly on Windows.
* Added support for indicator fields in **update-release-notes** command.
* Fixed an issue where files in test dirs where being validated.


# 1.2.0
* Fixed an issue where **format** did not update the test playbook from its pack.
* Fixed an issue where **validate** validated non integration images.
* Fixed an issue where **update-release-notes** did not identified old yml integrations and scripts.
* Added revision templates to the **update-release-notes** command.
* Fixed an issue where **update-release-notes** crashed when a file was renamed.
* Fixed an issue where **validate** failed on deleted files.
* Fixed an issue where **validate** validated all images instead of packs only.
* Fixed an issue where a warning was not printed in the **format** in case a non-supported file type is inputted.
* Fixed an issue where **validate** did not fail if no release notes were added when adding files to existing packs.
* Added handling of incorrect layout paths via the **format** command.
* Refactor **create-content-artifacts** command - Efficient artifacts creation and better logging.
* Fixed an issue where image and description files were not handled correctly by **validate** and **update-release-notes** commands.
* Fixed an issue where the **format** command didn't remove all extra fields in a file.
* Added an error in case an invalid id_set.json file is found while running the **validate** command.
* Added fetch params checks to the **validate** command.

# 1.1.11
* Added line number to secrets' path in **secrets** command report.
* Fixed an issue where **init** a community pack did not present the valid support URL.
* Fixed an issue where **init** offered a non relevant pack support type.
* Fixed an issue where **lint** did not pull docker images for powershell.
* Fixed an issue where **find-dependencies** did not find all the script dependencies.
* Fixed an issue where **find-dependencies** did not collect indicator fields as dependencies for playbooks.
* Updated the **validate** and the **secrets** commands to be less dependent on regex.
* Fixed an issue where **lint** did not run on circle when docker did not return ping.
* Updated the missing release notes error message (RN106) in the **Validate** command.
* Fixed an issue where **Validate** would return missing release notes when two packs with the same substring existed in the modified files.
* Fixed an issue where **update-release-notes** would add duplicate release notes when two packs with the same substring existed in the modified files.
* Fixed an issue where **update-release-notes** would fail to bump new versions if the feature branch was out of sync with the master branch.
* Fixed an issue where a non-descriptive error would be returned when giving the **update-release-notes** command a pack which can not be found.
* Added dependencies check for *widgets* in **find-dependencies** command.
* Added a `update-docker` flag to **format** command.
* Added a `json-to-outputs` flag to the **run** command.
* Added a verbose (`-v`) flag to **format** command.
* Fixed an issue where **download** added the prefix "playbook-" to the name of playbooks.

# 1.1.10
* Updated the **init** command. Relevant only when passing the *--contribution* argument.
   * Added the *--author* option.
   * The *support* field of the pack's metadata is set to *community*.
* Added a proper error message in the **Validate** command upon a missing description in the root of the yml.
* **Format** now works with a relative path.
* **Validate** now fails when all release notes have been excluded.
* Fixed issue where correct error message would not propagate for invalid images.
* Added the *--skip-pack-dependencies* flag to **validate** command to skip pack dependencies validation. Relevant when using the *-g* flag.
* Fixed an issue where **Validate** and **Format** commands failed integrations with `defaultvalue` field in fetch incidents related parameters.
* Fixed an issue in the **Validate** command in which unified YAML files were not ignored.
* Fixed an issue in **generate-docs** where scripts and playbooks inputs and outputs were not parsed correctly.
* Fixed an issue in the **openapi-codegen** command where missing reference fields in the swagger JSON caused errors.
* Fixed an issue in the **openapi-codegen** command where empty objects in the swagger JSON paths caused errors.
* **update-release-notes** command now accept path of the pack instead of pack name.
* Fixed an issue where **generate-docs** was inserting unnecessary escape characters.
* Fixed an issue in the **update-release-notes** command where changes to the pack_metadata were not detected.
* Fixed an issue where **validate** did not check for missing release notes in old format files.

# 1.1.9
* Fixed an issue where **update-release-notes** command failed on invalid file types.

# 1.1.8
* Fixed a regression where **upload** command failed on test playbooks.
* Added new *githubUser* field in pack metadata init command.
* Support beta integration in the commands **split-yml, extract-code, generate-test-playbook and generate-docs.**
* Fixed an issue where **find-dependencies** ignored *toversion* field in content items.
* Added support for *layoutscontainer*, *classifier_5_9_9*, *mapper*, *report*, and *widget* in the **Format** command.
* Fixed an issue where **Format** will set the `ID` field to be equal to the `name` field in modified playbooks.
* Fixed an issue where **Format** did not work for test playbooks.
* Improved **update-release-notes** command:
    * Write content description to release notes for new items.
    * Update format for file types without description: Connections, Incident Types, Indicator Types, Layouts, Incident Fields.
* Added a validation for feedTags param in feeds in **validate** command.
* Fixed readme validation issue in community support packs.
* Added the **openapi-codegen** command to generate integrations from OpenAPI specification files.
* Fixed an issue were release notes validations returned wrong results for *CommonScripts* pack.
* Added validation for image links in README files in **validate** command.
* Added a validation for default value of fetch param in feeds in **validate** command.
* Fixed an issue where the **Init** command failed on scripts.

# 1.1.7
* Fixed an issue where running the **format** command on feed integrations removed the `defaultvalue` fields.
* Playbook branch marked with *skipunavailable* is now set as an optional dependency in the **find-dependencies** command.
* The **feedReputation** parameter can now be hidden in a feed integration.
* Fixed an issue where running the **unify** command on JS package failed.
* Added the *--no-update* flag to the **find-dependencies** command.
* Added the following validations in **validate** command:
   * Validating that a pack does not depend on NonSupported / Deprecated packs.

# 1.1.6
* Added the *--description* option to the **init** command.
* Added the *--contribution* option to the **init** command which converts a contribution zip to proper pack format.
* Improved **validate** command performance time and outputs.
* Added the flag *--no-docker-checks* to **validate** command to skip docker checks.
* Added the flag *--print-ignored-files* to **validate** command to print ignored files report when the command is done.
* Added the following validations in **validate** command:
   * Validating that existing release notes are not modified.
   * Validating release notes are not added to new packs.
   * Validating that the "currentVersion" field was raised in the pack_metadata for modified packs.
   * Validating that the timestamp in the "created" field in the pack_metadata is in ISO format.
* Running `demisto-sdk validate` will run the **validate** command using git and only on committed files (same as using *-g --post-commit*).
* Fixed an issue where release notes were not checked correctly in **validate** command.
* Fixed an issue in the **create-id-set** command where optional playbook tasks were not taken into consideration.
* Added a prompt to the `demisto-sdk update-release-notes` command to prompt users to commit changes before running the release notes command.
* Added support to `layoutscontainer` in **validate** command.

# 1.1.5
* Fixed an issue in **find-dependencies** command.
* **lint** command now verifies flake8 on CommonServerPython script.

# 1.1.4
* Fixed an issue with the default output file name of the **unify** command when using "." as an output path.
* **Unify** command now adds contributor details to the display name and description.
* **Format** command now adds *isFetch* and *incidenttype* fields to integration yml.
* Removed the *feedIncremental* field from the integration schema.
* **Format** command now adds *feedBypassExclusionList*, *Fetch indicators*, *feedReputation*, *feedReliability*,
     *feedExpirationPolicy*, *feedExpirationInterval* and *feedFetchInterval* fields to integration yml.
* Fixed an issue in the playbooks schema.
* Fixed an issue where generated release notes were out of order.
* Improved pack dependencies detection.
* Fixed an issue where test playbooks were mishandled in **validate** command.

# 1.1.3
* Added a validation for invalid id fields in indicators types files in **validate** command.
* Added default behavior for **update-release-notes** command.
* Fixed an error where README files were failing release notes validation.
* Updated format of generated release notes to be more user friendly.
* Improved error messages for the **update-release-notes** command.
* Added support for `Connections`, `Dashboards`, `Widgets`, and `Indicator Types` to **update-release-notes** command.
* **Validate** now supports scripts under the *TestPlaybooks* directory.
* Fixed an issue where **validate** did not support powershell files.

# 1.1.2
* Added a validation for invalid playbookID fields in incidents types files in **validate** command.
* Added a code formatter for python files.
* Fixed an issue where new and old classifiers where mixed on validate command.
* Added *feedIncremental* field to the integration schema.
* Fixed error in the **upload** command where unified YMLs were not uploaded as expected if the given input was a pack.
* Fixed an issue where the **secrets** command failed due to a space character in the file name.
* Ignored RN validation for *NonSupported* pack.
* You can now ignore IF107, SC100, RP102 error codes in the **validate** command.
* Fixed an issue where the **download** command was crashing when received as input a JS integration or script.
* Fixed an issue where **validate** command checked docker image for JS integrations and scripts.
* **validate** command now checks scheme for reports and connections.
* Fixed an issue where **validate** command checked docker when running on all files.
* Fixed an issue where **validate** command did not fail when docker image was not on the latest numeric tag.
* Fixed an issue where beta integrations were not validated correctly in **validate** command.

# 1.1.1
* fixed and issue where file types were not recognized correctly in **validate** command.
* Added better outputs for validate command.

# 1.1.0
* Fixed an issue where changes to only non-validated files would fail validation.
* Fixed an issue in **validate** command where moved files were failing validation for new packs.
* Fixed an issue in **validate** command where added files were failing validation due to wrong file type detection.
* Added support for new classifiers and mappers in **validate** command.
* Removed support of old RN format validation.
* Updated **secrets** command output format.
* Added support for error ignore on deprecated files in **validate** command.
* Improved errors outputs in **validate** command.
* Added support for linting an entire pack.

# 1.0.9
* Fixed a bug where misleading error was presented when pack name was not found.
* **Update-release-notes** now detects added files for packs with versions.
* Readme files are now ignored by **update-release-notes** and validation of release notes.
* Empty release notes no longer cause an uncaught error during validation.

# 1.0.8
* Changed the output format of demisto-sdk secrets.
* Added a validation that checkbox items are not required in integrations.
* Added pack release notes generation and validation.
* Improved pack metadata validation.
* Fixed an issue in **validate** where renamed files caused an error

# 1.0.4
* Fix the **format** command to update the `id` field to be equal to `details` field in indicator-type files, and to `name` field in incident-type & dashboard files.
* Fixed a bug in the **validate** command for layout files that had `sortValues` fields.
* Fixed a bug in the **format** command where `playbookName` field was not always present in the file.
* Fixed a bug in the **format** command where indicatorField wasn't part of the SDK schemas.
* Fixed a bug in **upload** command where created unified docker45 yml files were not deleted.
* Added support for IndicatorTypes directory in packs (for `reputation` files, instead of Misc).
* Fixed parsing playbook condition names as string instead of boolean in **validate** command
* Improved image validation in YAML files.
* Removed validation for else path in playbook condition tasks.

# 1.0.3
* Fixed a bug in the **format** command where comments were being removed from YAML files.
* Added output fields: _file_path_ and _kind_ for layouts in the id-set.json created by **create-id-set** command.
* Fixed a bug in the **create-id-set** command Who returns Duplicate for Layouts with a different kind.
* Added formatting to **generate-docs** command results replacing all `<br>` tags with `<br/>`.
* Fixed a bug in the **download** command when custom content contained not supported content entity.
* Fixed a bug in **format** command in which boolean strings  (e.g. 'yes' or 'no') were converted to boolean values (e.g. 'True' or 'False').
* **format** command now removes *sourceplaybookid* field from playbook files.
* Fixed a bug in **generate-docs** command in which integration dependencies were not detected when generating documentation for a playbook.


# 1.0.1
* Fixed a bug in the **unify** command when output path was provided empty.
* Improved error message for integration with no tests configured.
* Improved the error message returned from the **validate** command when an integration is missing or contains malformed fetch incidents related parameters.
* Fixed a bug in the **create** command where a unified YML with a docker image for 4.5 was copied incorrectly.
* Missing release notes message are now showing the release notes file path to update.
* Fixed an issue in the **validate** command in which unified YAML files were not ignored.
* File format suggestions are now shown in the relevant file format (JSON or YAML).
* Changed Docker image validation to fail only on non-valid ones.
* Removed backward compatibility validation when Docker image is updated.

# 1.0.0
* Improved the *upload* command to support the upload of all the content entities within a pack.
* The *upload* command now supports the improved pack file structure.
* Added an interactive option to format integrations, scripts and playbooks with No TestPlaybooks configured.
* Added an interactive option to configure *conf.json* file with missing test playbooks for integrations, scripts and playbooks
* Added *download* command to download custom content from Demisto instance to the local content repository.
* Improved validation failure messages to include a command suggestion, wherever relevant, to fix the raised issue.
* Improved 'validate' help and documentation description
* validate - checks that scripts, playbooks, and integrations have the *tests* key.
* validate - checks that test playbooks are configured in `conf.json`.
* demisto-sdk lint - Copy dir better handling.
* demisto-sdk lint - Add error when package missing in docker image.
* Added *-a , --validate-all* option in *validate* to run all validation on all files.
* Added *-i , --input* option in *validate* to run validation on a specified pack/file.
* added *-i, --input* option in *secrets* to run on a specific file.
* Added an allowed hidden parameter: *longRunning* to the hidden integration parameters validation.
* Fixed an issue with **format** command when executing with an output path of a folder and not a file path.
* Bug fixes in generate-docs command given playbook as input.
* Fixed an issue with lint command in which flake8 was not running on unit test files.

# 0.5.2
* Added *-c, --command* option in *generate-docs* to generate a specific command from an integration.
* Fixed an issue when getting README/CHANGELOG files from git and loading them.
* Removed release notes validation for new content.
* Fixed secrets validations for files with the same name in a different directory.
* demisto-sdk lint - parallelization working with specifying the number of workers.
* demisto-sdk lint - logging levels output, 3 levels.
* demisto-sdk lint - JSON report, structured error reports in JSON format.
* demisto-sdk lint - XML JUnit report for unit-tests.
* demisto-sdk lint - new packages used to accelerate execution time.
* demisto-sdk secrets - command now respects the generic whitelist, and not only the pack secrets.

# 0.5.0
[PyPI History][1]

[1]: https://pypi.org/project/demisto-sdk/#history
# 0.4.9
* Fixed an issue in *generate-docs* where Playbooks and Scripts documentation failed.
* Added a graceful error message when executing the *run" command with a misspelled command.
* Added more informative errors upon failures of the *upload* command.
* format command:
    * Added format for json files: IncidentField, IncidentType, IndicatorField, IndicatorType, Layout, Dashboard.
    * Added the *-fv --from-version*, *-nv --no-validation* arguments.
    * Removed the *-t yml_type* argument, the file type will be inferred.
    * Removed the *-g use_git* argument, running format without arguments will run automatically on git diff.
* Fixed an issue in loading playbooks with '=' character.
* Fixed an issue in *validate* failed on deleted README files.

# 0.4.8
* Added the *max* field to the Playbook schema, allowing to define it in tasks loop.
* Fixed an issue in *validate* where Condition branches checks were case sensitive.

# 0.4.7
* Added the *slareminder* field to the Playbook schema.
* Added the *common_server*, *demisto_mock* arguments to the *init* command.
* Fixed an issue in *generate-docs* where the general section was not being generated correctly.
* Fixed an issue in *validate* where Incident type validation failed.

# 0.4.6
* Fixed an issue where the *validate* command did not identify CHANGELOG in packs.
* Added a new command, *id-set* to create the id set - the content dependency tree by file IDs.

# 0.4.5
* generate-docs command:
    * Added the *use_cases*, *permissions*, *command_permissions* and *limitations*.
    * Added the *--insecure* argument to support running the script and integration command in Demisto.
    * Removed the *-t yml_type* argument, the file type will be inferred.
    * The *-o --output* argument is no longer mandatory, default value will be the input file directory.
* Added support for env var: *DEMISTO_SDK_SKIP_VERSION_CHECK*. When set version checks are skipped.
* Fixed an issue in which the CHANGELOG files did not match our scheme.
* Added a validator to verify that there are no hidden integration parameters.
* Fixed an issue where the *validate* command ran on test files.
* Removed the *env-dir* argument from the demisto-sdk.
* README files which are html files will now be skipped in the *validate* command.
* Added support for env var: *DEMISTO_README_VALIDATOR*. When not set the readme validation will not run.

# 0.4.4
* Added a validator for IncidentTypes (incidenttype-*.json).
* Fixed an issue where the -p flag in the *validate* command was not working.
* Added a validator for README.md files.
* Release notes validator will now run on: incident fields, indicator fields, incident types, dashboard and reputations.
* Fixed an issue where the validator of reputation(Indicator Type) did not check on the details field.
* Fixed an issue where the validator attempted validating non-existing files after deletions or name refactoring.
* Removed the *yml_type* argument in the *split-yml*, *extract-code* commands.
* Removed the *file_type* argument in the *generate-test-playbook* command.
* Fixed the *insecure* argument in *upload*.
* Added the *insecure* argument in *run-playbook*.
* Standardise the *-i --input*, *-o --output* to demisto-sdk commands.

# 0.4.3
* Fixed an issue where the incident and indicator field BC check failed.
* Support for linting and unit testing PowerShell integrations.

# 0.4.2
* Fixed an issue where validate failed on Windows.
* Added a validator to verify all branches are handled in conditional task in a playbook.
* Added a warning message when not running the latest sdk version.
* Added a validator to check that the root is connected to all tasks in the playbook.
* Added a validator for Dashboards (dashboard-*.json).
* Added a validator for Indicator Types (reputation-*.json).
* Added a BC validation for changing incident field type.
* Fixed an issue where init command would generate an invalid yml for scripts.
* Fixed an issue in misleading error message in v2 validation hook.
* Fixed an issue in v2 hook which now is set only on newly added scripts.
* Added more indicative message for errors in yaml files.
* Disabled pykwalify info log prints.

# 0.3.10
* Added a BC check for incident fields - changing from version is not allowed.
* Fixed an issue in create-content-artifacts where scripts in Packs in TestPlaybooks dir were copied with a wrong prefix.


# 0.3.9
* Added a validation that incident field can not be required.
* Added validation for fetch incident parameters.
* Added validation for feed integration parameters.
* Added to the *format* command the deletion of the *sourceplaybookid* field.
* Fixed an issue where *fieldMapping* in playbook did not pass the scheme validation.
* Fixed an issue where *create-content-artifacts* did not copy TestPlaybooks in Packs without prefix of *playbook-*.
* Added a validation the a playbook can not have a rolename set.
* Added to the image validator the new DBot default image.
* Added the fields: elasticcommonfields, quiet, quietmode to the Playbook schema.
* Fixed an issue where *validate* failed on integration commands without outputs.
* Added a new hook for naming of v2 integrations and scripts.


# 0.3.8
* Fixed an issue where *create-content-artifact* was not loading the data in the yml correctly.
* Fixed an issue where *unify* broke long lines in script section causing syntax errors


# 0.3.7
* Added *generate-docs* command to generate documentation file for integration, playbook or script.
* Fixed an issue where *unify* created a malformed integration yml.
* Fixed an issue where demisto-sdk **init** creates unit-test file with invalid import.


# 0.3.6
* Fixed an issue where demisto-sdk **validate** failed on modified scripts without error message.


# 0.3.5
* Fixed an issue with docker tag validation for integrations.
* Restructured repo source code.


# 0.3.4
* Saved failing unit tests as a file.
* Fixed an issue where "_test" file for scripts/integrations created using **init** would import the "HelloWorld" templates.
* Fixed an issue in demisto-sdk **validate** - was failing on backward compatiblity check
* Fixed an issue in demisto-sdk **secrets** - empty line in .secrets-ignore always made the secrets check to pass
* Added validation for docker image inside integrations and scripts.
* Added --use-git flag to **format** command to format all changed files.
* Fixed an issue where **validate** did not fail on dockerimage changes with bc check.
* Added new flag **--ignore-entropy** to demisto-sdk **secrets**, this will allow skip entropy secrets check.
* Added --outfile to **lint** to allow saving failed packages to a file.


# 0.3.3
* Added backwards compatibility break error message.
* Added schema for incident types.
* Added **additionalinfo** field to as an available field for integration configuration.
* Added pack parameter for **init**.
* Fixed an issue where error would appear if name parameter is not set in **init**.


# 0.3.2
* Fixed the handling of classifier files in **validate**.


# 0.3.1
* Fixed the handling of newly created reputation files in **validate**.
* Added an option to perform **validate** on a specific file.


# 0.3.0
* Added support for multi-package **lint** both with parallel and without.
* Added all parameter in **lint** to run on all packages and packs in content repository.
* Added **format** for:
    * Scripts
    * Playbooks
    * Integrations
* Improved user outputs for **secrets** command.
* Fixed an issue where **lint** would run pytest and pylint only on a single docker per integration.
* Added auto-complete functionality to demisto-sdk.
* Added git parameter in **lint** to run only on changed packages.
* Added the **run-playbook** command
* Added **run** command which runs a command in the Demisto playground.
* Added **upload** command which uploads an integration or a script to a Demisto instance.
* Fixed and issue where **validate** checked if release notes exist for new integrations and scripts.
* Added **generate-test-playbook** command which generates a basic test playbook for an integration or a script.
* **validate** now supports indicator fields.
* Fixed an issue with layouts scheme validation.
* Adding **init** command.
* Added **json-to-outputs** command which generates the yaml section for outputs from an API raw response.

# 0.2.6
* Fixed an issue with locating release notes for beta integrations in **validate**.

# 0.2.5
* Fixed an issue with locating release notes for beta integrations in **validate**.

# 0.2.4
* Adding image validation to Beta_Integration and Packs in **validate**.

# 0.2.3
* Adding Beta_Integration to the structure validation process.
* Fixing bug where **validate** did checks on TestPlaybooks.
* Added requirements parameter to **lint**.

# 0.2.2
* Fixing bug where **lint** did not return exit code 1 on failure.
* Fixing bug where **validate** did not print error message in case no release notes were give.

# 0.2.1
* **Validate** now checks that the id and name fields are identical in yml files.
* Fixed a bug where sdk did not return any exit code.

# 0.2.0
* Added Release Notes Validator.
* Fixed the Unifier selection of your python file to use as the code.
* **Validate** now supports Indicator fields.
* Fixed a bug where **validate** and **secrets** did not return exit code 1 on failure.
* **Validate** now runs on newly added scripts.

# 0.1.8
* Added support for `--version`.
* Fixed an issue in file_validator when calling `checked_type` method with script regex.

# 0.1.2
* Restructuring validation to support content packs.
* Added secrets validation.
* Added content bundle creation.
* Added lint and unit test run.

# 0.1.1
* Added new logic to the unifier.
* Added detailed README.
* Some small adjustments and fixes.

# 0.1.0
Capabilities:
* **Extract** components(code, image, description etc.) from a Demisto YAML file into a directory.
* **Unify** components(code, image, description etc.) to a single Demisto YAML file.
* **Validate** Demisto content files.<|MERGE_RESOLUTION|>--- conflicted
+++ resolved
@@ -1,13 +1,10 @@
 # Changelog
-<<<<<<< HEAD
-* Enhanced the **update-release-notes** command to automatically commit release notes config file upon creation.
-=======
 * Added 'deprecated' release notes template.
 * Fixed an issue where **run-test-playbook** command failed to get the task entries when the test playbook finished with errors.
 * Fixed an issue in **validate** command when running with `no-conf-json` argument to ignore the `conf.json` file.
 * Added error type text (`ERROR` or `WARNING`) to **validate** error prints.
 * Fixed an issue where the **format** command on test playbook did not format the ID to be equal to the name of the test playbook.
->>>>>>> 5199aa85
+* Enhanced the **update-release-notes** command to automatically commit release notes config file upon creation.
 
 # 1.5.5
 * Fixed an issue in the **update-release-notes** command, which did not work when changes were made in multiple packs.
