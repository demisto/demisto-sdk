# Changelog
## Unreleased
* Added the **graph** command group. The **create-content-graph** and **update-content-graph** commands were migrated to this command group, and named **graph create** and **graph update** respectively.
* Added the **graph get-relationships** command.
* The **graph create** command will now use a list of known content items from content-private, to avoid false-positives in validation `GR103`. Additionally, `GR103` was added to the **ALLOWED_IGNORE_ERRORS** list.
* The **modeling-rules test** command will now validate that the modeling rules schema mappings are aligned with the test-data mappings.
* Added the *--xsiam* flag to the **init** command in order to create XSIAM content.
<<<<<<< HEAD
* Added the '--all' input option for the **prepare-content** command, to support running on all content packs.
* Updated the '-i' input option of the **prepare-content** command to support multiple inputs as a comma-separated list.

=======
* Fixed an issue where the `update-additional-dependencies` **pre-commit** step failed when not running in a content-like repo.
* Removed the format execution step from the `contribution_converter` since it can be executed separately during the contribution process.
* Added a new validation (`GR108`) to **validate** command that assures hidden packs do not have mandatory dependant packs.
* Added a validation that check that non ignorable errors are not used.
* **lint** will now fail on `demisto.results` and `return_outputs` usage, when a pack is `xsoar` or `partner` supported.
* **lint** will now fail on `LOG` usage in python files.
>>>>>>> 8b2499aa

## 1.18.1
* Fixed an issue where the coloring directives where showing in log messages.
* Fixed an issue where **create-content-graph** was not executed upon changes in the parser infra files.
* Added support for `svg` integration images in content repo in **validate** command.
* Added a parameter `skip-packs-known-words` to the **doc-review** command, making sure that pack known words will not be added.
* Updated the **format** command to use the content graph instead of the id_set file.

## 1.18.0
* Added the ability to ignore any validation in the **validate** command when running in an external (non-demisto/content) repo, by placing a `.private-repo-settings` file at its root.
* Calling **format** with the `-d` flag now removes test playbooks testing the deprecated content from conf.json.
* Improved the content graph performance when calculating content relationships.
* Improved determinism of SDK unit tests.
* **validate** will now run on all the pack content items when the pack supported marketplaces are modified.
* **pre-commit** no longer runs when there are no modified files (unless provided with input files).
* Added new validation that XSIAM integrations must have `marketplacev2` as the value of the marketplaces field.
* Added an ability to provide list of marketplace names as a credentials-type (type 9) param attribute.
* **doc-review** will run with the `--use-packs-known-words` true by default.
* Added the *deprecated* field to the pack object for the content-graph metadata.
* Calling **modeling-rules init-test-data** will now return the XDM fields output in alphabetical order.
* Added a new validation (`BA125`) to **validate**, assuring internal function names aren't used in customer-facing docs.
* Removed the Pipfile and Pipfile.lock from the templates in the **init** command.
* Disabled the option to create an integration with `Pipfile` and `Pipfile.lock` files, as they are deprecated.
* Added the Sourcery hook to **pre-commit**.
* Added a working directory to the `contribution_converter` in order to support working on a temporary directory.
* Added a waiting period when checking whether the dataset exists in the **modeling-rule test** command.
* Fixed an issue where the *DEMISTO_SDK_SKIP_VERSION_CHECK* was ignored when running on non CI environments.
* Fixed an issue where **validate** falsely detected backwards-compatibility issues, and prevented adding the `marketplaces` key to content items.
* Fixed an issue where the SDK would fail pulling docker images.
* Fixed an issue where **prepare-content** command would add the string `candidate` to scripts and integrations for the *nativeimage* key.
* Fixed an issue where in some cases the **split** command did not remove pack version note from the script.
* Fixed an issue where **validate** would not properly detect dependencies of core packs.
* Fixed an issue where **validate** failed on single-select types incident and indicator fields when given empty value as a select value option.
* Fixed an issue where errors in **validate** were logged as `info`.
* Fixed an issue where **validate** error messages were not logged when an integration param, or the default argument in reputation commands is not valid.
* Fixed an issue where the **format** command would change the value of the `unsearchable` key in fields.
* Fixed an issue where **lint** command failed to pull docker image in Gitlab environment.
* Fixed an issue in **doc-review** command where escape characters within Markdown files were detected as invalid words.
* Fixed an issue where **validate** failed on infrastructure test files.
* Fixed an issue in **update-content-graph** where the neo4j service was unaccessible for non-root users.

## 1.17.2
* Fixed an issue where **lint** and **validate** commands failed on integrations and scripts that use docker images that are not available in the Docker Hub but exist locally.
* Added documentation for the flag **override-existing** used in upload.
* Fixed an issue where **validate** failed on Incident Field items with a `template` value.
* Improved memory efficiency in **update-content-graph** and **create-content-graph** commands.
* Removed support for the `cve_id` name for the default-argument for **cve** reputation commands in **validate**. Now, only `cve` may be used for such commands.
* Fixed an issue where **zip_packs** failed uploading content.
* Added `tenant_timezone` handling to the **modeling-rules init** command, allowing usage with tenants in various timezones.
* Shortened the timeout when checking whether the dataset exists in **test-modeling-rule**.
* Cleaned up project dependencies.
* Added support for the **List** content item in **Xpanse** marketplace.
* Fixed an issue in **run-unit-tests** command when running Powershell tests.
* Fixed an issue where **lint** failed running when a docker container would not init properly.
* Fixed an issue where the *upload* command would upload a pack metadata with wrong display names.
* Performance enhancements when reading yaml files.
* Removed redundant errors and fields from `errors.py`.
* Updated **update-release-notes** to use graph instead of id_set.

## 1.17.1
* Added the `aliasTo` key to the Incident Field schema.
* Modified **validate** to not require fields whose value is always `False`.
* Modified **validate** to use the graph instead of id_set on changed *APIModules*.
* Fixed an issue where `register_module_line()` was not removed from python scripts when the script had no trailing newline.
* Fixed an issue where an integration containing a command without a description would fail to upload while using the **upload** command.
* Fixed an issue where attempting to individually upload `Preprocess Rule` files raised an unclear error message. Note: preprocess rules can not be individually uploaded, but only as part of a pack.
* Fixed an issue where the **upload** command would fail on Indicator Types.
* Fixed an issue where the **upload** command would return the wrong error message when connection credentials are invalid.
* Fixed an issue where the **upload** command would fail parsing input paths.
* added support for the `isfetcheventsandassets` flag in content graph.
* Fixed an issue where the **modeling-rules test** command failed to get the existence of result from dataset in cases where the results take time to load.
* Added an aliasTo key to the incident field schema.

## 1.17.0
* **validate** will only fail on docker related errors if the pack is supported by xsoar.
* Added a validation that assures filename, id, and name have a correct suffix for modeling/parsing rules files.
* Added new **validate** checks, preventing unwanted changes of the marketplaces (BC108,BC109), toversion (BC107)  and fromversion (BC106) fields.
* Removed the `timezone_offset` argument in the *modeling-rules test* command.
* Fixed an issue where **lint** failed when importing functions from CommonServerUserPython.
* The **format** command now will sync hidden parameters with master branch.
* Fixed an issue where lock integration failed on FileNotFound.(PANW-internal only).
* Fixed an issue where **lint** falsely warned of using `demisto.results`.
* Fixed an issue where **validate** always returned *XSIAM Dashboards* and *Correlation Rules* files as valid.
* Added `GR107` validation to **validate** using the graph validations to check that no deprecated items are used by non-deprecated content.
* Fixed an issue where the **modeling-rules test** command failed to get the existence of dataset in cases where the dataset takes more than 1 minute to get indexed.
* Fixed an issue in **lint** where the container used for linting had dependency conflicts with the image used by content, and caused inconsistent results.
* Fixed an issue where the **download** command failed when the playbook has different `name` and `id`.
* Moved the **pre-commmit** command template to the `demisto/content` repository, where it's easier to maintain.
* Fixed an issue where an internal method caused warning messages when reading md files.
* Added support for Pre Process Rules in the **upload** command.
* Fixed an issue where **upload** would not upload items whose `maketplaces` value was an empty list.
* Added a prettyName key to the incident field schema.
* Fixed an issue where **upload** command could not parse content items that are not unicode-encoded.

## 1.16.0
* Added a check to **is_docker_image_latest_tag** to only fail the validation on non-latest image tag when the current tag is older than 3 days.
* Fixed an issue where **upload** would not properly show the installed version in the UI.
* Fixed an issue where the `contribution_converter` failed replacing generated release notes with the contribution form release notes.
* Fixed an issue where an extra levelname was added to a logging message.
* Modified the `mypy` pre-commit hook to run in a virtual environment, rather than the local mypy version.
* Added support to run **validate** with `--git` flag on detached HEAD.
* Added a validation that the **validate** command will fail if the pack name is not prefixed on XSIAM dashboard images.
* Fixed the **generate-test-playbook** which failed on an unexpected keyword argument - 'console_log_threshold'.
* Fixed an issue where **prepare-content** would not properly parse the `fromVersion` and `toVersion` attributes of XSIAM-Dashbaord and XSIAM-Report content items.
* Fixed an issue where **validate** command did not fail on non-existent dependency ids of non-mandatory dependant content.
* Fixed pytest async io deprecation warning.
* Added the `--incident-id` argument (optional) to the **run** command.
* Fixed an issue in **run-unit-tests** and **update-content-graph** where running commands in a docker container was done with insufficient permissions.
* Added the `_time` field to the output compare table of the **modeling-rules test** command.
* Changed the endpoint **download** uses to get system content items.
* Fixed an issue where graph-related tasks failed when files were deleted from the repo.
* Added a **validate** check, and a **format** auto fix for the `fromversion` field in Correlation Rules and XSIAM Dashboards.
* Update the format used for dev-dependencies in pyproject.toml to match modern versions of Poetry.
* Added timestamps to logging messages when running in a CI build.

## 1.15.5
* **Breaking Change**: The default of the **upload** command `--zip` argument is `true`. To upload packs as custom content items use the `--no-zip` argument.
* Removed the `no-implicit-optional` hook from **pre-commit**.
* Removed the `markdownlint` hook from **pre-commit**.
* Fixed an issue in **run-unit-tests** to pass with warnings when no tests are collected.
* Fixed an issue in **run-unit-tests** with the coverage calculation.
* Fixed a notification about log file location appeared more than once.
* Updated the error message when code coverage is below the threshold in **coverage-analyze** to be printed in a more noticeable red color.
* Fixed an issue in **upload** that failed when a comma-separated list of paths is passed to the `--input` argument.
* Running **validate** with the `--graph` flag will now run the graph validations after all other validations.
* improved the generated release note for newly added XSIAM entities when running *update-release-notes* command.
* Fixed an issue where in some cases validation failed when mapping null values.
* Fixed an issue in **upload** command where the `--keep-zip` argument did not clean the working directory.
* Fixed an issue where an extra levelname was added to a logging message.
* Fixed an issue in **upload** where uploading packs to XSIAM failed due to version mismatch.

## 1.15.4
* Fixed an issue where *update-release-notes* and *doc-review* did not handle new content notes as expected.
* Fixed an issue in PEP484 (no-implicit-optional) hook to **pre-commit**.
* Fixed an issue in **upload** with `--input-config-file` where the content items weren't uploaded in the correct pack.
* Added support to disable the default logging colors with the **DEMISTO_SDK_LOG_NO_COLORS** environment variable.

## 1.15.3
* Added the `--init` flag to **download**.
* Added the `--keep-empty-folders` flag to **download**.
* Added `markdown-lint` to **pre-commit**
* Added the PEP484 (no-implicit-optional) hook to **pre-commit**.
* Fixed an issue where the content-graph parsing failed on mappers with undefined mapping.
* Fixed an issue in **validate** where `pack_metadata.json` files were not collected proplely in `--graph` option.
* Fixed an issue where *validate* reputation commands outputs were not checked for new content.
* Added *IN107* and *DB100* error codes to *ALLOWED_IGNORE_ERRORS* list.
* Added a validation that assures feed integrations implement the `integration_reliability` configuration parameter.
* Fixed an issue where the format command did not work as expected on pre-process rules files.
* Fixed an issue where **upload** command failed to upload when the XSOAR version is beta.
* Fixed an issue where **upload** command summary was inaccurate when uploading a `Pack` without the `-z` flag.
* Added pack name and pack version to **upload** command summary.
* Added support for modeling rules with multi datasets in ****modeling-rules test**** command.
* Fixed an issue where **validate** didn't recognize layouts with incident fields missing from `id_set.json` even when `--post-commit` was indicated.

## 1.15.2
* Fixed an issue where **format** added default arguments to reputation commands which already have one.
* Fixed an issue where **validate** fails when adding the *advance* field to the integration required fields.
* Updated the integration Traffic Light Protocol (TLP) color list schema in the **validate** command.
* Fixed an issue where **upload** would not read a repo configuration file properly.
* Fixed an issue where **upload** would not handle the `-x`/`--xsiam` flag properly.
* Fixed an issue where **format** failed to use input from the user, when asking about a `from_version`.
* Added the `-n`/`--assume_no` flag to **format**.

## 1.15.1
* Fixed an issue where **generate-docs** generated fields with double html escaping.
* Fixed an issue where **upload** failed when using the `-z` flag.

## 1.15.0
* **Breaking Change**: the **upload** command now only supports **XSOAR 6.5** or newer (and all XSIAM versions).
* **upload** now uses content models, and calls the `prepare` method of each model before uploading (unless uploading a zipped pack).
* Added a *playbook* modification to **prepare-content**, replacing `getIncident` calls with `getAlerts`, when uploading to XSIAM.
* Added a *playbook* modification to **prepare-content**, replacing `${incident.fieldname}` context accessors with `${alert.fieldname}` when uploading to XSIAM.
* Added a *playbook* modification to **prepare-content**, replacing `incident` to `alert` in task display names, when uploading to XSIAM.
* Added a *layout* modification to **prepare-content**, replacing `Related/Child/Linked Incidents` to `... Alerts` when uploading to XSIAM.
* Added a *script* modification to **prepare-content**, automatically replacing the word `incident` with `alert` when uploading to XSIAM.
* Added a validation that the **validate** command will fail if the `dockerimage` field in scripts/integrations uses any py3-native docker image.
* Updated the `ruff` version used in **pre-commit** to `0.0.269`.
* Fixed an issue in **create-content-graph** which caused missing detection of duplicated content items.
* Fixed an issue where **run-unit-tests** failed on python2 content items.
* Fixed an issue in **validate** where core packs validations were checked against the core packs defined on master branch, rather than on the current branch.
* Fixed an issue in **pre-commit** where `--input` flag was not filtered by the git files.
* Skip reset containers for XSOAR NG and XSIAM(PANW-internal only).
* Fixed an issue where **lint** failed fetching docker image details from a PANW GitLab CI environment. (PANW-internal only).

## 1.14.5
* Added logging in case the container fails to run in **run-unit-tests**.
* Disabled **pre-commit** multiprocessing for `validate` and `format`, as they use a service.
* **pre-commit** now calls `format` with `--assume-yes` and `--no-validate`.
* Fixed an issue where **pre-commit** ran multiple times when checking out build related files.

## 1.14.4
* Added integration configuration for *Cortex REST API* integration.
* Removed `Flake8` from **pre-commit**, as `ruff` covers its basic rules.
* Improved log readability by silencing non-critical `neo4j` (content graph infrastructure) logs.
* Fixed an issue where **run-unit-tests** failed on python2 content items.
* Fixed an issue where **modeling-rules test** did not properly handle query fields that pointed to a string.
* Fixed an issue when trying to fetch remote files when not under the content repo.
* Fixed a validation that the **modeling-rules test** command will fail if no test data file exist.
* Fixed an issue where **format** command failed while updating the `fromversion` entry.
* Added support for mapping uuid to names for Layout files in the **download** command.

## 1.14.3
* Fixed an issue where **run-unit-tests** failed running on items with `test_data`.
* Updated the demisto-py to v3.2.10 which now supports url decoding for the proxy authentication password.
* Fixed an issue where **generate-outputs** did not generate context paths for empty lists or dictionaries in the response.

## 1.14.2
* Added the `--staged-only` flag to **pre-commit**.
* Fixed an issue where **run-unit-tests** failed running on items with `test_data`.
* Fixed an issue where **pre-commit** ran on unchanged files.
* Add the ability to run **secrets** in **pre-commit** by passing a `--secrets` flag.
* Added support to override the log file with the **DEMISTO_SDK_LOG_FILE_PATH** environment variable.

## 1.14.1
* Fixed an issue where **update-release-notes** command failed when running on a pack that contains deprecated integrations without the `commands` section.
* Added toVersion and fromVersion to XSIAM content items schema.
* Fixed an issue where **validate** failed when attempting to map null values in a classifier and layout.
* Added search marketplace functionality to XSIAM client.
* Fixed an issue in **pre-commit** command where `MYPYPATH` was not set properly.
* Updated the integration category list in the **init** command.
* Fixed an issue where in some environments docker errors were not caught.
* Added a validation that the **validate** command will fail on README files if an image does not exist in the specified path.

## 1.14.0
* Added the `DEMISTO_SDK_GRAPH_FORCE_CREATE` environment variable. Use it to force the SDK to recreate the graph, rather than update it.
* Added support for code importing multi-level ApiModules to **lint**.
* Added a validation that the **modeling-rules test** command will fail if no test data file exist.
* Added support for the `<~XPANSE>` marketplace tag in release notes.
* Added support for marketplace tags in the **doc-review** command.
* Added **generate-unit-tests** documentation to the repo README.
* Added the `hiddenpassword` field to the integration schema, allowing **validate** to run on integrations with username-only inputs.
* Improved logs and error handling in the **modeling-rules test** command.
* Improved the warning message displayed for Contribution PRs editing outdated code.
* Improved the clarity of error messages for cases where yml files cannot be parsed as a dictionary.
* Updated the `XSIAMReport` schema.
* Standardized repo-wide logging. All logs are now created in one logger instance.
* **lint** now prevents unit-tests from accessing online resources in runtime.
* Updated the logs shown during lint when running in docker.
* Fixed an issue where **validate** showed errors twice.
* Fixed an issue where **validate** did not fail when xif files had wrong naming.
* Fixed an issue where **doc-review** required dot suffixes in release notes describing new content.
* Fixed an issue where **download** command failed when running on a beta integration.
* Fixed an issue where **update-release-notes** generated release notes for packs in their initial version (1.0.0).
* Fixed an issue with **update-content-graph** where `--use-git` parameter was ignored when using `--imported-path` parameter.
* Fixed an issue where **validate** failed on playbooks with valid inputs, since it did not collect the playbook inputs occurrences properly.

## 1.13.0
* Added the pack version to the code files when calling **unify**. The same value is removed when calling **split**.
* Added a message showing the output path when **prepare-content** is called.
* Contribution PRs that update outdated packs now display a warning message.
* Fixed an issue when kebab-case has a misspelling in one of the sub words, the suggestion might be confusing.
* Improved caching and stability for **lint**.
* Added support for *.xif* files in the **secrets** command.
* Fixed an issue where **validate** would fail when playbook inputs contain Transform Language (DT).
* Added a new **validate** check, making sure a first level header exist in release notes (RN116)
* Fixed an issue where **lint** would not properly handle multiple ApiModules imports.

## 1.12.0
* Added the **pre-commit** command, to improve code quality of XSOAR content.
* Added the **run-unit-tests** command, to run unit tests of given content items inside their respective docker images.
* Added support for filepath arguments in the **validate** and **format** commands.
* Added pre-commit hooks for `validate`, `format`, `run-unit-tests` and `update-docker-image` commands.
* Fixed an issue in the **download** command where layouts were overriden even without the `-f` option.
* Fixed an issue where Demisto-SDK did not detect layout ID when using the **download** command.
* Fixed an issue where the **lint** command ran on `native:dev` supported content when passing the `--docker-image all` flag, instead it will run on `native:candidate`.
* Added support for `native:candidate` as a docker image flag for **lint** command.
* Added a modification for layouts in **prepare-content**, replacing `Related Incidents`, `Linked Incidents` and `Child Incidents` with the suitable `... Alerts` name when uploading to XSIAM.
* Fixed an issue where logs and messages would not show when using the **download** command.
* Fixed an issue where the `server_min_version` field in metadata was an empty value when parsing packs without content items.
* Fixed an issue where running **openapi-codegen** resulted in false-positive error messages.
* Fixed an issue where **generate-python-to-yml** generated input arguments as required even though required=False was specified.
* Fixed an issue where **generate-python-to-yml** generated input arguments a default arguments when default=some_value was provided.
* Fixed a bug where **validate** returned error on playbook inputs with special characters.
* Fixed an issue where **validate** did not properly check `conf.json` when the latter is modified.
* Fixed an issue in the **upload** command, where a prompt was not showing on the console.
* Fixed an issue where running **lint** failed installing dependencies in containers.

## 1.11.0
* **Note: Demisto-SDK will soon stop supporting Python 3.8**
* Fixed an issue where using **download** on non-unicode content, merging them into existing files caused an error.
* Changed an internal setting to allow writing non-ascii content (unicode) using `YAMLHandler` and `JSONHandler`.
* Fixed an issue where an error message in **unify** was unclear for invalid input.
* Fixed an issue where running **validate** failed with **is_valid_integration_file_path_in_folder** on integrations that use API modules.
* Fixed an issue where **validate** failed with **is_valid_integration_file_path_in_folder** on integrations that use the `MSAPIModule`.
* Added **validate** check for the `modules` field in `pack_metadata.json` files.
* Changed **lint** to skip deprecated content, unless when using the `-i` flag.
* Fixed an issue where **update-release-notes** failed when a new *Parsing Rule* was added to a pack.
* Refactored the logging framework. Demisto-SDK logs will now be written to `.demist_sdk_debug.log` under the content path (when detected) or the current directory.
* Added `GR105` validation to **validate** command to check that no duplicate IDs are used.
* Added support for API Modules imported in API modules in the **unify** command.
* Added **validate** check, to make sure every Python file has a corresponding unit test file.

## 1.10.6
* Fixed an issue where running **validate** with the `-g` flag would skip some validations for old-formatted (unified) integration/script files.
* Deprecated integrations and scripts will not run anymore when providing the **--all-packs** to the **lint** command.
* Fixed an issue where a pack `serverMinVersion` would be calculated by the minimal fromVersion of its content items.
* Added the `--docker-image-target` flag to **lint** for testing native supported content with new images.

## 1.10.5
* Fixed an issue where running **run-test-playbook** would not use the `verify` parameter correctly. @ajoga
* Added a newline at the end of README files generated in **generate-docs**.
* Added the value `3` (out of bounds) to the `onChangeRepAlg` and `reputationCalc` fields under the `IncidentType` and `GenericType` schemas. **validate** will allow using it now.
* Fixed an issue where **doc-review** required dot suffixes in release notes describing new content.
* Fixed an issue where **validate** failed on Feed Integrations after adding the new *Collect/Connect* section field.
* Fixed an issue where using **postman-codegen** failed converting strings containing digits to kebab-case.
* Fixed an issue where the ***error-code*** command could not parse List[str] parameter.
* Updated validation *LO107* to support more section types in XSIAM layouts.

## 1.10.4
* Added support for running **lint** in multiple native-docker images.

## 1.10.3
* Fixed an issue where running **format** would fail after running npm install.
* Improved the graph validations in the **validate** command:
  - GR100 will now run on all content items of changed packs.
  - GR101 and GR102 will now catch invalid fromversion/toversion of files **using** the changed items.
  - GR103 errors will raise a warning when using the *-a* flag, but an error if using the *-i* or *g* flags.
* Fixed an issue where test-playbooks timed out.
* Fixed an issue where making a change in a module using an ApiModule would cause lint to run on the ApiModule unnecessarily.
* Fixed an issue where the `marketplace` field was not used when dumping pack zips.
* Fixed a typo in the README content generated with **update-release-notes** for updating integrations.
* Fixed an issue in **validate**, where using the `-gr` and `-i` flags did not run properly.
* Added the `sectionorder` field to integration scheme.
* Fixed an issue where in some occasions running of test-playbooks could receive session timeouts.
* Fixed an issue where **validate** command failed on core pack dependencies validation because of test dependencies.

## 1.10.2
* Added markdown lint formatting for README files in the **format** command.
* Fixed an issue where **lint** failed when using the `-cdam` flag with changed dependant api modules.
* Fixed an issue in the **upload** command, where `json`-based content items were not unified correctly when using the `--zip` argument.
* Added XPANSE core packs validations.

## 1.10.1
* Fixed an issue where **update-content-graph** failed to execute.

## 1.10.0
* **Breaking change**: Removed usage of `pipenv`, `isort` and `autopep8` in the **split** and **download** commands. Removed the `--no-pipenv` and `--no-code-formatting` flags. Please see https://xsoar.pan.dev/docs/tutorials/tut-setup-dev-remote for the recommended environment setup.
* Fixed an issue in **prepare-content** command where large code lines were broken.
* Fixed an issue where git-*renamed_files* were not retrieved properly.
* Fixed an issue where test dependencies were calculated in all level dependencies calculation.
* Added formatting and validation to XSIAM content types.
* Fixed an issue where several XSIAM content types were not validated when passing the `-a` flag.
* Added a UUID to name mapper for **download** it replaces UUIDs with names on all downloaded files.
* Updated the demisto-py to v3.2.6 which now supports basic proxy authentication.
* Improved the message shown when using **upload** and overwriting packs.
* Added support for the **Layout Rule** content type in the id-set and the content graph.
* Updated the default general `fromVersion` value on **format** to `6.8.0`
* Fixed an issue where **lint** sometimes failed when using the `-cdam` flag due to wrong file duplications filtering.
* Added the content graph to **validate**, use with the `--graph` flag.

## 1.9.0
* Fixed an issue where the Slack notifier was using a deprecated argument.
* Added the `--docker-image` argument to the **lint** command, which allows determining the docker image to run lint on. Possible options are: `'native:ga'`, `'native:maintenance'`, `'native:dev'`, `'all'`, a specific docker image (from Docker Hub) or, the default `'from-yml'`.
* Fixed an issue in **prepare-content** command where large code lines were broken.
* Added a logger warning to **get_demisto_version**, the task will now fail with a more informative message.
* Fixed an issue where the **upload** and **prepare-content** commands didn't add `fromServerVersion` and `toServerVersion` to layouts.
* Updated **lint** to use graph instead of id_set when running with `--check-dependent-api-module` flag.
* Added the marketplaces field to all schemas.
* Added the flag `--xsoar-only` to the **doc-review** command which enables reviewing documents that belong to XSOAR-supported Packs.
* Fixed an issue in **update-release-notes** command where an error occurred when executing the same command a second time.
* Fixed an issue where **validate** would not always ignore errors listed under `.pack-ignore`.
* Fixed an issue where running **validate** on a specific pack didn't test all the relevant entities.
* Fixed an issue where fields ending with `_x2` where not replaced in the appropriate Marketplace.

## 1.8.3
* Changed **validate** to allow hiding parameters of type 0, 4, 12 and 14 when replacing with type 9 (credentials) with the same name.
* Fixed an issue where **update-release-notes** fails to update *MicrosoftApiModule* dependent integrations.
* Fixed an issue where the **upload** command failed because `docker_native_image_config.json` file could not be found.
* Added a metadata file to the content graph zip, to be used in the **update-content-graph** command.
* Updated the **validate** and **update-release-notes** commands to unskip the *Triggers Recommendations* content type.


## 1.8.2
* Fixed an issue where demisto-py failed to upload content to XSIAM when `DEMISTO_USERNAME` environment variable is set.
* Fixed an issue where the **prepare-content** command output invalid automation name when used with the --*custom* argument.
* Fixed an issue where modeling rules with arbitrary whitespace characters were not parsed correctly.
* Added support for the **nativeImage** key for an integration/script in the **prepare-content** command.
* Added **validate** checks for integrations declared deprecated (display name, description) but missing the `deprecated` flag.
* Changed the **validate** command to fail on the IN145 error code only when the parameter with type 4 is not hidden.
* Fixed an issue where downloading content layouts with `detailsV2=None` resulted in an error.
* Fixed an issue where **xdrctemplate** was missing 'external' prefix.
* Fixed an issue in **prepare-content** command providing output path.
* Updated the **validate** and **update-release-notes** commands to skip the *Triggers Recommendations* content type.
* Added a new validation to the **validate** command to verify that the release notes headers are in the correct format.
* Changed the **validate** command to fail on the IN140 error code only when the skipped integration has no unit tests.
* Changed **validate** to allow hiding parameters of type 4 (secret) when replacing with type 9 (credentials) with the same name.
* Fixed an issue where the **update-release-notes** command didn't add release-notes properly to some *new* content items.
* Added validation that checks that the `nativeimage` key is not defined in script/integration yml.
* Added to the **format** command the ability to remove `nativeimage` key in case defined in script/integration yml.
* Enhanced the **update-content-graph** command to support `--use-git`, `--imported_path` and `--output-path` arguments.
* Fixed an issue where **doc-review** failed when reviewing command name in some cases.
* Fixed an issue where **download** didn't identify playbooks properly, and downloaded files with UUIDs instead of file/script names.

## 1.8.1
* Fixed an issue where **format** created duplicate configuration parameters.
* Added hidden properties to integration command argument and script argument.
* Added `--override-existing` to **upload** that skips the confirmation prompt for overriding existing content packs. @mattbibbydw
* Fixed an issue where **validate** failed in private repos when attempting to read from a nonexisting `approved_categories.json`.
* Fixed an issue where **validate** used absolute paths when getting remote `pack_metadata.json` files in private repos.
* Fixed an issue in **download**, where names of custom scripts were replaced with UUIDs in IncidentFields and Layouts.

## 1.8.0
* Updated the supported python versions, as `>=3.8,<3.11`, as some of the dependencies are not supported on `3.11` yet.
* Added a **validate** step for **Modeling Rules** testdata files.
* Added the **update-content-graph** command.
* Added the ability to limit the number of CPU cores with `DEMISTO_SDK_MAX_CPU_CORES` envirment variable.
* Added the **prepare-content** command.
* Added support for fromversion/toversion in XSIAM content items (correlation rules, XSIAM dashboards, XSIAM reports and triggers).
* Added a **validate** step checking types of attributes in the schema file of modeling rule.
* Added a **validate** step checking that the dataset name of a modeling rule shows in the xif and schema files.
* Added a **validate** step checking that a correlation rule file does not start with a hyphen.
* Added a **validate** step checking that xsiam content items follow naming conventions.
* Fixed an issue where SDK commands failed on the deprecated `packaging.version.LegacyVersion`, by locking the `packaging` version to `<22`.
* Fixed an issue where **update-release-notes** failed when changing only xif file in **Modeling Rules**.
* Fixed an issue where *is_valid_category* and *is_categories_field_match_standard* failed when running in a private repo.
* Fixed an issue where **validate** didn't fail on the MR103 validation error.
* Fixed the *--release-notes* option, to support the new CHANGELOG format.
* Fixed an issue where **validate** failed when only changing a modeling rules's xif file.
* Fixed an issue where **format** failed on indicator files with a `None` value under the `tabs` key.
* Fixed an issue where **validate** only printed errors for one change of context path, rather than print all.
* Fixed an issue where **download** did not suggest using a username/password when authenticating with XSOAR and using invalid arguments.
* Fixed an issue where **download** failed when listing or downloading content items that are not unicode-encoded.
* Added support for fromversion/toversion in XSIAM content items (correlation rules, XSIAM dashboards, XSIAM reports and triggers).
* Updated the supported python versions, as `>=3.8,<3.11`, as some of the dependencies are not supported on `3.11` yet.
* Added **prepare-content** command which will prepare the pack or content item for the platform.
* Patched an issue where deprecated `packaging.version.LegacyVersion`, locking packaging version to `<22`.

## 1.7.9
* Fixed an issue where an error message in **validate** would not include the suggested fix.
* Added a validation that enforces predefined categories on MP Packs & integration yml files, the validation also ensures that each pack has only one category.
* Fixed an issue where **update-release-notes** did not generate release notes for **XDRC Templates**.
* Fixed an issue where **upload** failed without explaining the reason.
* Improved implementation of the docker_helper module.
* Fixed an issue where **validate** did not check changed pack_metadata.json files when running using git.
* Added support for **xdrctemplate** to content graph.
* Fixed an issue where local copies of the newly-introduced `DemistoClassApiModule.py` were validated.
* Added new release notes templates for the addition and modification of playbooks, layouts and types in the **doc-review** command.
* Fixed an issue where the **doc-review** command failed on descriptions of new content items.
* Added the `Command XXX is deprecated. Use XXX instead.` release notes templates to **doc-review** command.
* Fixed an issue where the **update-release-notes** command didn't add the modeling-rules description for new modeling-rules files.

## 1.7.8
* Added the capability to run the MDX server in a docker container for environments without node.
* Fixed an issue where **generate-docs** with `-c` argument updated sections of the incorrect commands.
* Added IF113 error code to **ALLOWED_IGNORE_ERRORS**.
* Fixed an issue where **validate** failed on playbooks with non-string input values.
* Added the `DEMISTO_SDK_IGNORE_CONTENT_WARNING` environment variable, to allow suppressing warnings when commands are not run under a content repo folder.
* Fixed an issue where **validate** failed to recognize integration tests that were missing from config.json
* Added support for **xpanse** marketplace in **create-id-set** and **create-content-artifacts** commands.
* Fixed an issue where **split** failed on yml files.
* Added support for marketplace-specific tags.
* Fixed an issue where **download** would not run `isort`. @maxgubler
* Fixed an issue where XSIAM Dashboards and Reports images failed the build.
* Added support for **xpanse** marketplace to content graph.

## 1.7.7
* Fixed an issue where paybooks **generate-docs** didn't parse complex input values when no accessor field is given correctly.
* Fixed an issue in the **download** command, where an exception would be raised when downloading system playbooks.
* Fixed an issue where the **upload** failed on playbooks containing a value that starts with `=`.
* Fixed an issue where the **generate-unit-tests** failed to generate assertions, and generate unit tests when command names does not match method name.
* Fixed an issue where the **download** command did not honor the `--no-code-formatting` flag properly. @maxgubler
* Added a new check to **validate**, making sure playbook task values are passed as references.
* Fixed an issue where the **update-release-notes** deleted existing release notes, now appending to it instead.
* Fixed an issue where **validate** printed blank space in case of validation failed and ignored.
* Renamed 'Agent Config' to 'XDRC Templates'.
* Fixed an issue where the **zip-packs** command did not work with the CommonServerUserPython and CommonServerUserPowerShell package.

## 1.7.6

* Fixed parsing of initialization arguments of client classes in the **generate-unit-tests** command.
* Added support for AgentConfig content item in the **upload**, **create-id-set**, **find-dependecies**, **unify** and **create-content-artifacts** commands.
* Added support for XSIAM Report preview image.

## 1.7.5

* Fixed an issue where the **upload** command did not work with the CommonServerUserPython package.
* Fixed an issue in the **download** command, where some playbooks were downloaded as test playbooks.
* Added playbook modification capabilities in **TestSuite**.
* Added a new command **create-content-graph**.
* Fixed an issue in the **upload** command, where the temporary zip would not clean up properly.
* Improved content items parsing in the **create-content-graph** command.
* Added an error when the docker daemon is unavailable when running **lint**.
* Removed the validation of a subtype change for scripts in the **validate** command.
* Fixed an issue where names of XSIAM content items were not normalized properly.
* Fixed an issue where the **download** command was downloading playbooks with **script** (id) and not **scriptName**.
* Fixed an issue where script yml files were not properly identified by `find_type`.
* Removed nightly integrations filtering when deciding if a test should run.
* Added support for XSIAM Dashboard preview image.
* Added the `--no-code-formatting` flag to the **download** command, allowing to skip autopep8 and isort.
* Fixed an issue in the **update-release-notes** command, where generating release notes for modeling rules schema file caused exception.

## 1.7.4

* Fixed an issue where the **doc-review** command showed irrelevant messages.
* Fixed an issue in **validate**, where backward-compatibility failures prevented other validations from running.
* Fixed an issue in **validate**, where content-like files under infrastructure paths were not ignored.
* Fixed an issue in the AMI mapping, where server versions were missing.
* Change the way the normalize name is set for external files.
* Added dump function to XSIAM pack objects to dulicate the files.
* Fixed an issue where the `contribution_converter` did not support changes made to ApiModules.
* Added name normalization according to new convention to XSIAM content items
* Added playbook modification capabilities in **TestSuite**.
* Fixed an issue in create-content-artifacts where it will not get a normalize name for the item and it will try to duplicate the same file.

## 1.7.3

* Fixed an issue in the **format** command where fail when executed from environment without mdx server available.
* Added `Added a`, `Added an` to the list of allowed changelog prefixes.
* Added support for Indicator Types/Reputations in the **upload** command.
* Fixed an issue when running from a subdirectory of a content repo failed.
* Changing the way we are using XSIAM servers api-keys in **test-content** .
* Added a success message to **postman-codegen**.

## 1.7.2

* Fixed an issue in the **validate** command where incident fields were not found in mappers even when they exist
* Added an ability to provide list of marketplace names as a param attribute to **validate** and **upload**
* Added the file type to the error message when it is not supported.
* Fixed an issue where `contribution_converter` incorrectly mapped _Indicator Field_ objects to the _incidentfield_ directory in contribution zip files.
* Fixed a bug where **validate** returned error on empty inputs not used in playbooks.
* Added the `DEMISTO_SDK_CONTENT_PATH` environment variable, implicitly used in various commands.
* Added link to documentation for error messages regarding use cases and tags.

## 1.7.1

* Fixed an issue where *indicatorTypes* and *betaIntegrations* were not found in the id_set.
* Updated the default general `fromVersion` value on **format** to `6.5.0`
* Fixed an issue where the **validate** command did not fail when the integration yml file name was not the same as the folder containing it.
* Added an option to have **generate-docs** take a Playbooks folder path as input, and generate docs for all playbooks in it.
* Fixed an issue where the suggestion in case of `IF113` included uppercase letters for the `cliName` parameter.
* Added new validation to the **validate** command to fail and list all the file paths of files that are using a deprecated integration command / script / playbook.
* **validate** will no longer fail on playbooks calling subplaybooks that have a higher `fromVersion` value, if  calling the subplaybook has `skipifunavailable=True`.
* Fixed an issue where relative paths were not accessed correctly.
* Running any `demisto-sdk` command in a folder with a `.env` file will load it, temporarily overriding existing environment variables.
* Fixed an issue where **validate** did not properly detect deleted files.
* Added new validations to the **validate** command to verify that the schema file exists for a modeling rule and that the schema and rules keys are empty in the yml file.
* Fixed an issue where *find_type* didn't recognize exported incident types.
* Added a new validation to **validate**, making sure all inputs of a playbook are used.
* Added a new validation to **validate**, making sure all inputs used in a playbook declared in the input section.
* The **format** command will now replace the *fromServerVersion* field with *fromVersion*.

## 1.7.0

* Allowed JSON Handlers to accept kwargs, for custoimzing behavior.
* Fixed an issue where an incorrect error was shown when the `id` of a content item differed from its `name` attribute.
* Fixed an issue where the `preserve_quotes` in ruamel_handler received an incorrect value @icholy
* Fixed an issue where ignoring RM110 error code wasn't working and added a validation to **ALLOWED_IGNORE_ERRORS** to validate that all error codes are inserted in the right format.
* Fixed an issue where the contribution credit text was not added correctly to the pack README.
* Changed the contribution file implementation from markdown to a list of contributor names. The **create-content-artifact** will use this list to prepare the needed credit message.
* Added a new validation to the `XSOAR-linter` in the **lint** command for verifying that demisto.log is not used in the code.
* The **generate-docs** command will now auto-generate the Incident Mirroring section when implemented in an integration.
* Added support to automatically generate release notes for deprecated items in the **update-release-notes** command.
* Fixed an issue causing any command to crash when unable to detect local repository properties.
* Fixed an issue where running in a private gitlab repo caused a warning message to be shown multiple times.
* Added a new validation to the **validate** command to verify that markdown and python files do not contain words related to copyright section.
* Fixed an issue where **lint** crashed when provided an input file path (expecting a directory).

## 1.6.9

* Added a new validation that checks whether a pack should be deprecated.
* Added a new ability to the **format** command to deprecate a pack.
* Fixed an issue where the **validate** command sometimes returned a false negative in cases where there are several sub-playbooks with the same ID.
* Added a new validation to the **validate** command to verify that the docker in use is not deprecated.
* Added support for multiple ApiModules in the **unify** command
* Added a check to **validate** command, preventing use of relative urls in README files.
* Added environment variable **DEMISTO_SDK_MARKETPLACE** expected to affect *MarketplaceTagParser* *marketplace* value. The value will be automatically set when passing *marketplace* arg to the commands **unify**, **zip-packs**, **create-content-artifacts** and **upload**.
* Added slack notifier for build failures on the master branch.
* Added support for modeling and parsing rules in the **split** command.
* Added support for README files in **format** command.
* Added a **validate** check, making sure classifier id and name values match. Updated the classifier **format** to update the id accordingly.
* The **generate-docs** command will now auto-generate the playbook image link by default.
* Added the `--custom-image-link` argument to override.
* Added a new flag to **generate-docs** command, allowing to add a custom image link to a playbook README.
* Added a new validation to the **validate** command to verify that the package directory name is the same as the files contained in the that package.
* Added support in the **unify** command to unify a schema into its Modeling Rule.

## 1.6.8

* Fixed an issue where **validate** did not fail on invalid playbook entities' versions (i.e. subplaybooks or scripts with higher fromversion than their parent playbook).
* Added support for running lint via a remote docker ssh connection. Use `DOCKER_HOST` env variable to specify a remote docker connection, such as: `DOCKER_HOST=ssh://myuser@myhost.com`.
* Fixed an issue where the pack cache in *get_marketplaces* caused the function to return invalid values.
* Fixed an issue where running format on a pack with XSIAM entities would fail.
* Added the new `display_name` field to relevant entities in the **create-id-set** command.
* Added a new validation to the **validate** command to verify the existence of "Reliability" parameter if the integration have reputation command.
* Fixed a bug where terminating the **lint** command failed (`ctrl + c`).
* Removed the validation of a subtype change in integrations and scripts from **validate**.
* Fixed an issue where **download** did not behave as expected when prompting for a version update. Reported by @K-Yo
* Added support for adoption release notes.
* Fixed an issue where **merge-id-sets** failed when a key was missing in one id-set.json.
* Fixed a bug where some mypy messages were not parsed properly in **lint**.
* Added a validation to the **validate** command, failing when '`fromversion`' or '`toversion`' in a content entity are incorrect format.
* Added a validation to the **validate** command, checking if `fromversion` <= `toversion`.
* Fixed an issue where coverage reports used the wrong logging level, marking debug logs as errors.
* Added a new validation to the **validate** command, to check when the discouraged `http` prefixes are used when setting defaultvalue, rather than `https`.
* Added a check to the **lint** command for finding hard-coded usage of the http protocol.
* Locked the dependency on Docker.
* Removed a traceback line from the **init** command templates: BaseIntegration, BaseScript.
* Updated the token in **_add_pr_comment** method from the content-bot token to the xsoar-bot token.

## 1.6.7

* Added the `types-markdown` dependency, adding markdown capabilities to existing linters using the [Markdown](https://pypi.org/project/Markdown/) package.
* Added support in the **format** command to remove nonexistent incident/indicator fields from *layouts/mappers*
* Added the `Note: XXX` and `XXX now generally available.` release notes templates to **doc-review** command.
* Updated the logs shown during the docker build step.
* Removed a false warning about configuring the `GITLAB_TOKEN` environment variable when it's not needed.
* Removed duplicate identifiers for XSIAM integrations.
* Updated the *tags* and *use cases* in pack metadata validation to use the local files only.
* Fixed the error message in checkbox validation where the defaultvalue is wrong and added the name of the variable that should be fixed.
* Added types to `find_type_by_path` under tools.py.
* Fixed an issue where YAML files contained incorrect value type for `tests` key when running `format --deprecate`.
* Added a deprecation message to the `tests:` section of yaml files when running `format --deprecate`.
* Added use case for **validate** on *wizard* objects - set_playbook is mapped to all integrations.
* Added the 'integration-get-indicators' commands to be ignored by the **verify_yml_commands_match_readme** validation, the validation will no longer fail if these commands are not in the readme file.
* Added a new validation to the **validate** command to verify that if the phrase "breaking changes" is present in a pack release notes, a JSON file with the same name exists and contains the relevant breaking changes information.
* Improved logs when running test playbooks (in a build).
* Fixed an issue in **upload** did not include list-type content items. @nicolas-rdgs
* Reverted release notes to old format.

## 1.6.6

* Added debug print when excluding item from ID set due to missing dependency.
* Added a validation to the **validate** command, failing when non-ignorable errors are present in .pack-ignore.
* Fixed an issue where `mdx server` did not close when stopped in mid run.
* Fixed an issue where `-vvv` flag did not print logs on debug level.
* enhanced ***validate*** command to list all command names affected by a backward compatibility break, instead of only one.
* Added support for Wizard content item in the **format**, **validate**, **upload**, **create-id-set**, **find-dependecies** and **create-content-artifacts** commands.
* Added a new flag to the **validate** command, allowing to run specific validations.
* Added support in **unify** and **create-content-artifacts** for displaying different documentations (detailed description + readme) for content items, depending on the marketplace version.
* Fixed an issue in **upload** where list items were not uploaded.
* Added a new validation to **validate** command to verify that *cliName* and *id* keys of the incident field or the indicator field are matches.
* Added the flag '-x', '--xsiam' to **upload** command to upload XSIAM entities to XSIAM server.
* Fixed the integration field *isFetchEvents* to be in lowercase.
* Fixed an issue where **validate -i** run after **format -i** on an existing file in the repo instead of **validate -g**.
* Added the following commands: 'update-remote-data', 'get-modified-remote-data', 'update-remote-system' to be ignored by the **verify_yml_commands_match_readme** validation, the validation will no longer fail if these commands are not in the readme file.
* Updated the release note template to include a uniform format for all items.
* Added HelloWorldSlim template option for *--template* flag in **demisto-sdk init** command.
* Fixed an issue where the HelloWorldSlim template in **demisto-sdk init** command had an integration id that was conflicting with HelloWorld integration id.
* Updated the SDK to use demisto-py 3.1.6, allowing use of a proxy with an environment variable.
* Set the default logger level to `warning`, to avoid unwanted debug logs.
* The **format** command now validates that default value of checkbox parameters is a string 'true' or 'false'.
* Fixed an issue where `FileType.PLAYBOOK` would show instead of `Playbook` in readme error messages.
* Added a new validation to **validate** proper defaultvalue for checkbox fields.

## 1.6.5

* Fixed an issue in the **format** command where the `id` field was overwritten for existing JSON files.
* Fixed an issue where the **doc-review** command was successful even when the release-note is malformed.
* Added timestamps to the `demisto-sdk` logger.
* Added time measurements to **lint**.
* Added the flag '-d', '--dependency' to **find-dependencies** command to get the content items that cause the dependencies between two packs.
* Fixed an issue where **update-release-notes** used the *trigger_id* field instead of the *trigger_name* field.
* Fixed an issue where **doc-review** failed to recognize script names, in scripts using the old file structure.
* Fixed an issue where concurrent processes created by **lint** caused deadlocks when opening files.
* Fixed an issue in the **format** command where `_dev` or `_copy` suffixes weren't removed from the subscript names in playbooks and layouts.
* Fixed an issue where **validate** failed on nonexistent `README.md` files.
* Added support of XSIAM content items to the **validate** command.
* Report **lint** summary results and failed packages after reporting time measurements.

## 1.6.4

* Added the new **generate-yml-from-python** command.
* Added a code *type* indication for integration and script objects in the *ID Set*.
* Added the [Vulture](https://github.com/jendrikseipp/vulture) linter to the pre-commit hook.
* The `demisto-sdk` pack will now be distributed via PyPi with a **wheel** file.
* Fixed a bug where any edited json file that contained a forward slash (`/`) escaped.
* Added a new validation to **validate** command to verify that the metadata *currentVersion* is
the same as the last release note version.
* The **validate** command now checks if there're none-deprecated integration commands that are missing from the readme file.
* Fixed an issue where *dockerimage* changes in Scripts weren't recognized by the **update-release-notes** command.
* Fixed an issue where **update-xsoar-config-file** did not properly insert the marketplace packs list to the file.
* Added the pack name to the known words by default when running the **doc-review** command.
* Added support for new XSIAM entities in **create-id-set** command.
* Added support for new XSIAM entities in **create-content-artifacts** command.
* Added support for Parsing/Modeling Rule content item in the **unify** command.
* Added the integration name, the commands name and the script name to the known words by default when running the **doc-review** command.
* Added an argument '-c' '--custom' to the **unify** command, if True will append to the unified yml name/display/id the custom label provided
* Added support for sub words suggestion in kebab-case sentences when running the **doc-review** command.
* Added support for new XSIAM entities in **update-release-notes** command.
* Enhanced the message of alternative suggestion words shown when running **doc-review** command.
* Fixed an incorrect error message, in case `node` is not installed on the machine.
* Fixed an issue in the **lint** command where the *check-dependent-api-modules* argument was set to true by default.
* Added a new command **generate-unit-tests**.
* Added a new validation to **validate** all SIEM integration have the same suffix.
* Fixed the destination path of the unified parsing/modeling rules in **create-content-artifacts** command.
* Fixed an issue in the **validate** command, where we validated wrongfully the existence of readme file for the *ApiModules* pack.
* Fixed an issue in the **validate** command, where an error message that was displayed for scripts validation was incorrect.
* Fixed an issue in the **validate** and **format** commands where *None* arguments in integration commands caused the commands to fail unexpectedly.
* Added support for running tests on XSIAM machines in the **test-content** command.
* Fixed an issue where the **validate** command did not work properly when deleting non-content items.
* Added the flag '-d', '--dependency' to **find-dependencies** command to get the content items that cause the dependencies between two packs.

## 1.6.3

* **Breaking change**: Fixed a typo in the **validate** `--quiet-bc-validation` flag (was `--quite-bc-validation`). @upstart-swiss
* Dropped support for python 3.7: Demisto-SDK is now supported on Python 3.8 or newer.
* Added an argument to YAMLHandler, allowing to set a maximal width for YAML files. This fixes an issue where a wrong default was used.
* Added the detach mechanism to the **upload** command, If you set the --input-config-file flag, any files in the repo's SystemPacks folder will be detached.
* Added the reattach mechanism to the **upload** command, If you set the --input-config-file flag, any detached item in your XSOAR instance that isn't currently in the repo's SystemPacks folder will be re-attached.
* Fixed an issue in the **validate** command that did not work properly when using the *-g* flag.
* Enhanced the dependency message shown when running **lint**.
* Fixed an issue where **update-release-notes** didn't update the currentVersion in pack_metadata.
* Improved the logging in **test-content** for helping catch typos in external playbook configuration.

## 1.6.2

* Added dependency validation support for core marketplacev2 packs.
* Fixed an issue in **update-release-notes** where suggestion fix failed in validation.
* Fixed a bug where `.env` files didn't load. @nicolas-rdgs
* Fixed a bug where **validate** command failed when the *categories* field in the pack metadata was empty for non-integration packs.
* Added *system* and *item-type* arguments to the **download** command, used when downloading system items.
* Added a validation to **validate**, checking that each script, integration and playbook have a README file. This validation only runs when the command is called with either the `-i` or the `-g` flag.
* Fixed a regression issue with **doc-review**, where the `-g` flag did not work.
* Improved the detection of errors in **doc-review** command.
* The **validate** command now checks if a readme file is empty, only for packs that contain playbooks or were written by a partner.
* The **validate** command now makes sure common contextPath values (e.g. `DBotScore.Score`) have a non-empty description, and **format** populates them automatically.
* Fixed an issue where the **generate-outputs** command did not work properly when examples were provided.
* Fixed an issue in the **generate-outputs** command, where the outputs were not written to the specified output path.
* The **generate-outputs** command can now generate outputs from multiple calls to the same command (useful when different args provide different outputs).
* The **generate-outputs** command can now update a yaml file with new outputs, without deleting or overwriting existing ones.
* Fixed a bug where **doc-review** command failed on existing templates.
* Fixed a bug where **validate** command failed when the word demisto is in the repo README file.
* Added support for adding test-playbooks to the zip file result in *create-content-artifacts* command for marketplacev2.
* Fixed an issue in **find-dependencies** where using the argument *-o* without the argument *--all-packs-dependencies* did not print a proper warning.
* Added a **validate** check to prevent deletion of files whose deletion is not supported by the XSOAR marketplace.
* Removed the support in the *maintenance* option of the *-u* flag in the **update-release-notes** command.
* Added validation for forbidden words and phrases in the **doc-review** command.
* Added a retries mechanism to the **test-content** command to stabilize the build process.
* Added support for all `git` platforms to get remote files.
* Refactored the **format** command's effect on the *fromversion* field:
  * Fixed a bug where the *fromversion* field was removed when modifying a content item.
  * Updated the general default *fromversion* and the default *fromversion* of newly-introduced content items (e.g. `Lists`, `Jobs`).
  * Added an interactive mode functionality for all content types, to ask the user whether to set a default *fromversion*, if could not automatically determine its value. Use `-y` to assume 'yes' as an answer to all prompts and run non-interactively.

## 1.6.1

* Added the '--use-packs-known-words' argument to the **doc-review** command
* Added YAML_Loader to handle yaml files in a standard way across modules, replacing PYYAML.
* Fixed an issue when filtering items using the ID set in the **create-content-artifacts** command.
* Fixed an issue in the **generate-docs** command where tables were generated with an empty description column.
* Fixed an issue in the **split** command where splitting failed when using relative input/output paths.
* Added warning when inferred files are missing.
* Added to **validate** a validation for integration image dimensions, which should be 120x50px.
* Improved an error in the **validate** command to better differentiate between the case where a required fetch parameter is malformed or missing.

## 1.6.0

* Fixed an issue in the **create-id-set** command where similar items from different marketplaces were reported as duplicated.
* Fixed typo in demisto-sdk init
* Fixed an issue where the **lint** command did not handle all container exit codes.
* Add to **validate** a validation for pack name to make sure it is unchanged.
* Added a validation to the **validate** command that verifies that the version in the pack_metdata file is written in the correct format.
* Fixed an issue in the **format** command where missing *fromVersion* field in indicator fields caused an error.

## 1.5.9

* Added option to specify `External Playbook Configuration` to change inputs of Playbooks triggered as part of **test-content**
* Improved performance of the **lint** command.
* Improved performance of the **validate** command when checking README images.
* ***create-id-set*** command - the default value of the **marketplace** argument was changed from ‘xsoar’ to all packs existing in the content repository. When using the command, make sure to pass the relevant marketplace to use.

## 1.5.8

* Fixed an issue where the command **doc-review** along with the argument `--release-notes` failed on yml/json files with invalid schema.
* Fixed an issue where the **lint** command failed on packs using python 3.10

## 1.5.7

* Fixed an issue where reading remote yaml files failed.
* Fixed an issue in **validate** failed with no error message for lists (when no fromVersion field was found).
* Fixed an issue when running **validate** or **format** in a gitlab repository, and failing to determine its project id.
* Added an enhancement to **split**, handling an empty output argument.
* Added the ability to add classifiers and mappers to conf.json.
* Added the Alias field to the incident field schema.

## 1.5.6

* Added 'deprecated' release notes template.
* Fixed an issue where **run-test-playbook** command failed to get the task entries when the test playbook finished with errors.
* Fixed an issue in **validate** command when running with `no-conf-json` argument to ignore the `conf.json` file.
* Added error type text (`ERROR` or `WARNING`) to **validate** error prints.
* Fixed an issue where the **format** command on test playbook did not format the ID to be equal to the name of the test playbook.
* Enhanced the **update-release-notes** command to automatically commit release notes config file upon creation.
* The **validate** command will validate that an indicator field of type html has fromVersion of 6.1.0 and above.
* The **format** command will now add fromVersion 6.1.0 to indicator field of type html.
* Added support for beta integrations in the **format** command.
* Fixed an issue where the **postman-codegen** command failed when called with the `--config-out` flag.
* Removed the integration documentation from the detailed description while performing **split** command to the unified yml file.
* Removed the line which indicates the version of the product from the README.md file for new contributions.

## 1.5.5

* Fixed an issue in the **update-release-notes** command, which did not work when changes were made in multiple packs.
* Changed the **validate** command to fail on missing test-playbooks only if no unittests are found.
* Fixed `to_kebab_case`, it will now deal with strings that have hyphens, commas or periods in them, changing them to be hyphens in the new string.
* Fixed an issue in the **create-id-set** command, where the `source` value included the git token if it was specified in the remote url.
* Fixed an issue in the **merge-id-set** command, where merging fails because of duplicates but the packs are in the XSOAR repo but in different version control.
* Fixed missing `Lists` Content Item as valid `IDSetType`
* Added enhancement for **generate-docs**. It is possible to provide both file or a comma seperated list as `examples`. Also, it's possible to provide more than one example for a script or a command.
* Added feature in **format** to sync YML and JSON files to the `master` file structure.
* Added option to specify `Incident Type`, `Incoming Mapper` and `Classifier` when configuring instance in **test-content**
* added a new command **run-test-playbook** to run a test playbook in a given XSOAR instance.
* Fixed an issue in **format** when running on a modified YML, that the `id` value is not changed to its old `id` value.
* Enhancement for **split** command, replace `ApiModule` code block to `import` when splitting a YML.
* Fixed an issue where indicator types were missing from the pack's content, when uploading using **zip-packs**.
* The request data body format generated in the **postman-codegen** will use the python argument's name and not the raw data argument's name.
* Added the flag '--filter-by-id-set' to **create-content-artifacts** to create artifacts only for items in the given id_set.json.

## 1.5.4

* Fixed an issue with the **format** command when contributing via the UI
* The **format** command will now not remove the `defaultRows` key from incident, indicator and generic fields with `type: grid`.
* Fixed an issue with the **validate** command when a layoutscontainer did not have the `fromversion` field set.
* added a new command **update-xsoar-config-file** to handle your XSOAR Configuration File.
* Added `skipVerify` argument in **upload** command to skip pack signature verification.
* Fixed an issue when the **run** command  failed running when there’s more than one playground, by explicitly using the current user’s playground.
* Added support for Job content item in the **format**, **validate**, **upload**, **create-id-set**, **find-dependecies** and **create-content-artifacts** commands.
* Added a **source** field to the **id_set** entitles.
* Two entitles will not consider as duplicates if they share the same pack and the same source.
* Fixed a bug when duplicates were found in **find_dependencies**.
* Added function **get_current_repo** to `tools`.
* The **postman-codegen** will not have duplicates argument name. It will rename them to the minimum distinguished shared path for each of them.

## 1.5.3

* The **format** command will now set `unsearchable: True` for incident, indicator and generic fields.
* Fixed an issue where the **update-release-notes** command crashes with `--help` flag.
* Added validation to the **validate** command that verifies the `unsearchable` key in incident, indicator and generic fields is set to true.
* Removed a validation that DBotRole should be set for automation that requires elevated permissions to the `XSOAR-linter` in the **lint** command.
* Fixed an issue in **Validate** command where playbooks conditional tasks were mishandeled.
* Added a validation to prevent contributors from using the `fromlicense` key as a configuration parameter in an integration's YML
* Added a validation to ensure that the type for **API token** (and similar) parameters are configured correctly as a `credential` type in the integration configuration YML.
* Added an assertion that checks for duplicated requests' names when generating an integration from a postman collection.
* Added support for [.env files](https://pypi.org/project/python-dotenv/). You can now add a `.env` file to your repository with the logging information instead of setting a global environment variables.
* When running **lint** command with --keep-container flag, the docker images are committed.
* The **validate** command will not return missing test playbook error when given a script with dynamic-section tag.

## 1.5.2

* Added a validation to **update-release-notes** command to ensure that the `--version` flag argument is in the right format.
* added a new command **coverage-analyze** to generate and print coverage reports.
* Fixed an issue in **validate** in repositories which are not in GitHub or GitLab
* Added a validation that verifies that readme image absolute links do not contain the working branch name.
* Added support for List content item in the **format**, **validate**, **download**, **upload**, **create-id-set**, **find-dependecies** and **create-content-artifacts** commands.
* Added a validation to ensure reputation command's default argument is set as an array input.
* Added the `--fail-duplicates` flag for the **merge-id-set** command which will fail the command if duplicates are found.
* Added the `--fail-duplicates` flag for the **create-id-set** command which will fail the command if duplicates are found.

## 1.5.1

* Fixed an issue where **validate** command failed to recognized test playbooks for beta integrations as valid tests.
* Fixed an issue were the **validate** command was falsely recognizing image paths in readme files.
* Fixed an issue where the **upload** command error message upon upload failure pointed to wrong file rather than to the pack metadata.
* Added a validation that verifies that each script which appears in incident fields, layouts or layout containers exists in the id_set.json.
* Fixed an issue where the **postman code-gen** command generated double dots for context outputs when it was not needed.
* Fixed an issue where there **validate** command on release notes file crashed when author image was added or modified.
* Added input handling when running **find-dependencies**, replacing string manipulations.
* Fixed an issue where the **validate** command did not handle multiple playbooks with the same name in the id_set.
* Added support for GitLab repositories in **validate**

## 1.5.0

* Fixed an issue where **upload** command failed to upload packs not under content structure.
* Added support for **init** command to run from non-content repo.
* The **split-yml** has been renamed to **split** and now supports splitting Dashboards from unified Generic Modules.
* Fixed an issue where the skipped tests validation ran on the `ApiModules` pack in the **validate** command.
* The **init** command will now create the `Generic Object` entities directories.
* Fixed an issue where the **format** command failed to recognize changed files from git.
* Fixed an issue where the **json-to-outputs** command failed checking whether `0001-01-01T00:00:00` is of type `Date`
* Added to the **generate context** command to generate context paths for integrations from an example file.
* Fixed an issue where **validate** failed on release notes configuration files.
* Fixed an issue where the **validate** command failed on pack input if git detected changed files outside of `Packs` directory.
* Fixed an issue where **validate** command failed to recognize files inside validated pack when validation release notes, resulting in a false error message for missing entity in release note.
* Fixed an issue where the **download** command failed when downloading an invalid YML, instead of skipping it.

## 1.4.9

* Added validation that the support URL in partner contribution pack metadata does not lead to a GitHub repo.
* Enhanced ***generate-docs*** with default `additionalinformation` (description) for common parameters.
* Added to **validate** command a validation that a content item's id and name will not end with spaces.
* The **format** command will now remove trailing whitespaces from content items' id and name fields.
* Fixed an issue where **update-release-notes** could fail on files outside the user given pack.
* Fixed an issue where the **generate-test-playbook** command would not place the playbook in the proper folder.
* Added to **validate** command a validation that packs with `Iron Bank` uses the latest docker from Iron Bank.
* Added to **update-release-notes** command support for `Generic Object` entities.
* Fixed an issue where playbook `fromversion` mismatch validation failed even if `skipunavailable` was set to true.
* Added to the **create artifacts** command support for release notes configuration file.
* Added validation to **validate** for release notes config file.
* Added **isoversize** and **isautoswitchedtoquietmode** fields to the playbook schema.
* Added to the **update-release-notes** command `-bc` flag to generate template for breaking changes version.
* Fixed an issue where **validate** did not search description files correctly, leading to a wrong warning message.

## 1.4.8

* Fixed an issue where yml files with `!reference` failed to load properly.
* Fixed an issue when `View Integration Documentation` button was added twice during the download and re-upload.
* Fixed an issue when `(Partner Contribution)` was added twice to the display name during the download and re-upload.
* Added the following enhancements in the **generate-test-playbook** command:
  * Added the *--commands* argument to generate tasks for specific commands.
  * Added the *--examples* argument to get the command examples file path and generate tasks from the commands and arguments specified there.
  * Added the *--upload* flag to specify whether to upload the test playbook after the generation.
  * Fixed the output condition generation for outputs of type `Boolean`.

## 1.4.7

* Fixed an issue where an empty list for a command context didn't produce an indication other than an empty table.
* Fixed an issue where the **format** command has incorrectly recognized on which files to run when running using git.
* Fixed an issue where author image validations were not checked properly.
* Fixed an issue where new old-formatted scripts and integrations were not validated.
* Fixed an issue where the wording in the from version validation error for subplaybooks was incorrect.
* Fixed an issue where the **update-release-notes** command used the old docker image version instead of the new when detecting a docker change.
* Fixed an issue where the **generate-test-playbook** command used an incorrect argument name as default
* Fixed an issue where the **json-to-outputs** command used an incorrect argument name as default when using `-d`.
* Fixed an issue where validations failed while trying to validate non content files.
* Fixed an issue where README validations did not work post VS Code formatting.
* Fixed an issue where the description validations were inconsistent when running through an integration file or a description file.

## 1.4.6

* Fixed an issue where **validate** suggests, with no reason, running **format** on missing mandatory keys in yml file.
* Skipped existence of TestPlaybook check on community and contribution integrations.
* Fixed an issue where pre-commit didn't run on the demisto_sdk/commands folder.
* The **init** command will now change the script template name in the code to the given script name.
* Expanded the validations performed on beta integrations.
* Added support for PreProcessRules in the **format**, **validate**, **download**, and **create-content-artifacts** commands.
* Improved the error messages in **generate-docs**, if an example was not provided.
* Added to **validate** command a validation that a content entity or a pack name does not contain the words "partner" and "community".
* Fixed an issue where **update-release-notes** ignores *--text* flag while using *-f*
* Fixed the outputs validations in **validate** so enrichment commands will not be checked to have DBotScore outputs.
* Added a new validation to require the dockerimage key to exist in an integration and script yml files.
* Enhanced the **generate-test-playbook** command to use only integration tested on commands, rather than (possibly) other integrations implementing them.
* Expanded unify command to support GenericModules - Unifies a GenericModule object with its Dashboards.
* Added validators for generic objects:
  * Generic Field validator - verify that the 'fromVersion' field is above 6.5.0, 'group' field equals 4 and 'id' field starts with the prefix 'generic_'.
  * Generic Type validator - verify that the 'fromVersion' field is above 6.5.0
  * Generic Module validator - verify that the 'fromVersion' field is above 6.5.0
  * Generic Definition validator - verify that the 'fromVersion' field is above 6.5.0
* Expanded Format command to support Generic Objects - Fixes generic objects according to their validations.
* Fixed an issue where the **update-release-notes** command did not handle ApiModules properly.
* Added option to enter a dictionary or json of format `[{field_name:description}]` in the **json-to-outputs** command,
  with the `-d` flag.
* Improved the outputs for the **format** command.
* Fixed an issue where the validations performed after the **format** command were inconsistent with **validate**.
* Added to the **validate** command a validation for the author image.
* Updated the **create-content-artifacts** command to support generic modules, definitions, fields and types.
* Added an option to ignore errors for file paths and not only file name in .pack-ignore file.

## 1.4.5

* Enhanced the **postman-codegen** command to name all generated arguments with lower case.
* Fixed an issue where the **find-dependencies** command miscalculated the dependencies for playbooks that use generic commands.
* Fixed an issue where the **validate** command failed in external repositories in case the DEMISTO_SDK_GITHUB_TOKEN was not set.
* Fixed an issue where **openapi-codegen** corrupted the swagger file by overwriting configuration to swagger file.
* Updated the **upload** command to support uploading zipped packs to the marketplace.
* Added to the **postman-codegen** command support of path variables.
* Fixed an issue where **openapi-codegen** entered into an infinite loop on circular references in the swagger file.
* The **format** command will now set `fromVersion: 6.2.0` for widgets with 'metrics' data type.
* Updated the **find-dependencies** command to support generic modules, definitions, fields and types.
* Fixed an issue where **openapi-codegen** tried to extract reference example outputs, leading to an exception.
* Added an option to ignore secrets automatically when using the **init** command to create a pack.
* Added a tool that gives the ability to temporarily suppress console output.

## 1.4.4

* When formatting incident types with Auto-Extract rules and without mode field, the **format** command will now add the user selected mode.
* Added new validation that DBotRole is set for scripts that requires elevated permissions to the `XSOAR-linter` in the **lint** command.
* Added url escaping to markdown human readable section in generate docs to avoid autolinking.
* Added a validation that mapper's id and name are matching. Updated the format of mapper to include update_id too.
* Added a validation to ensure that image paths in the README files are valid.
* Fixed **find_type** function to correctly find test files, such as, test script and test playbook.
* Added scheme validations for the new Generic Object Types, Fields, and Modules.
* Renamed the flag *--input-old-version* to *--old-version* in the **generate-docs** command.
* Refactored the **update-release-notes** command:
  * Replaced the *--all* flag with *--use-git* or *-g*.
  * Added the *--force* flag to update the pack release notes without changes in the pack.
  * The **update-release-notes** command will now update all dependent integrations on ApiModule change, even if not specified.
  * If more than one pack has changed, the full list of updated packs will be printed at the end of **update-release-notes** command execution.
  * Fixed an issue where the **update-release-notes** command did not add docker image release notes entry for release notes file if a script was changed.
  * Fixed an issue where the **update-release-notes** command did not detect changed files that had the same name.
  * Fixed an issue in the **update-release-notes** command where the version support of JSON files was mishandled.
* Fixed an issue where **format** did not skip files in test and documentation directories.
* Updated the **create-id-set** command to support generic modules, definitions, fields and types.
* Changed the **convert** command to generate old layout fromversion to 5.0.0 instead of 4.1.0
* Enhanced the command **postman-codegen** with type hints for templates.

## 1.4.3

* Fixed an issue where **json-to-outputs** command returned an incorrect output when json is a list.
* Fixed an issue where if a pack README.md did not exist it could cause an error in the validation process.
* Fixed an issue where the *--name* was incorrectly required in the **init** command.
* Adding the option to run **validate** on a specific path while using git (*-i* & *-g*).
* The **format** command will now change UUIDs in .yml and .json files to their respective content entity name.
* Added a playbook validation to check if a task sub playbook exists in the id set in the **validate** command.
* Added the option to add new tags/usecases to the approved list and to the pack metadata on the same pull request.
* Fixed an issue in **test_content** where when different servers ran tests for the same integration, the server URL parameters were not set correctly.
* Added a validation in the **validate** command to ensure that the ***endpoint*** command is configured correctly in yml file.
* Added a warning when pack_metadata's description field is longer than 130 characters.
* Fixed an issue where a redundant print occurred on release notes validation.
* Added new validation in the **validate** command to ensure that the minimal fromVersion in a widget of type metrics will be 6.2.0.
* Added the *--release-notes* flag to demisto-sdk to get the current version release notes entries.

## 1.4.2

* Added to `pylint` summary an indication if a test was skipped.
* Added to the **init** command the option to specify fromversion.
* Fixed an issue where running **init** command without filling the metadata file.
* Added the *--docker-timeout* flag in the **lint** command to control the request timeout for the Docker client.
* Fixed an issue where **update-release-notes** command added only one docker image release notes entry for release notes file, and not for every entity whom docker image was updated.
* Added a validation to ensure that incident/indicator fields names starts with their pack name in the **validate** command. (Checked only for new files and only when using git *-g*)
* Updated the **find-dependencies** command to return the 'dependencies' according the layout type ('incident', 'indicator').
* Enhanced the "vX" display name validation for scripts and integrations in the **validate** command to check for every versioned script or integration, and not only v2.
* Added the *--fail-duplicates* flag for the **create-id-set** command which will fail the command if duplicates are found.
* Added to the **generate-docs** command automatic addition to git when a new readme file is created.

## 1.4.1

* When in private repo without `DEMSITO_SDK_GITHUB_TOKEN` configured, get_remote_file will take files from the local origin/master.
* Enhanced the **unify** command when giving input of a file and not a directory return a clear error message.
* Added a validation to ensure integrations are not skipped and at least one test playbook is not skipped for each integration or script.
* Added to the Content Tests support for `context_print_dt`, which queries the incident context and prints the result as a json.
* Added new validation for the `xsoar_config.json` file in the **validate** command.
* Added a version differences section to readme in **generate-docs** command.
* Added the *--docs-format* flag in the **integration-diff** command to get the output in README format.
* Added the *--input-old-version* and *--skip-breaking-changes* flags in the **generate-docs** command to get the details for the breaking section and to skip the breaking changes section.

## 1.4.0

* Enable passing a comma-separated list of paths for the `--input` option of the **lint** command.
* Added new validation of unimplemented test-module command in the code to the `XSOAR-linter` in the **lint** command.
* Fixed the **generate-docs** to handle integration authentication parameter.
* Added a validation to ensure that description and README do not contain the word 'Demisto'.
* Improved the deprecated message validation required from playbooks and scripts.
* Added the `--quite-bc-validation` flag for the **validate** command to run the backwards compatibility validation in quite mode (errors is treated like warnings).
* Fixed the **update release notes** command to display a name for old layouts.
* Added the ability to append to the pack README credit to contributors.
* Added identification for parameter differences in **integration-diff** command.
* Fixed **format** to use git as a default value.
* Updated the **upload** command to support reports.
* Fixed an issue where **generate-docs** command was displaying 'None' when credentials parameter display field configured was not configured.
* Fixed an issue where **download** did not return exit code 1 on failure.
* Updated the validation that incident fields' names do not contain the word incident will aplly to core packs only.
* Added a playbook validation to verify all conditional tasks have an 'else' path in **validate** command.
* Renamed the GitHub authentication token environment variable `GITHUB_TOKEN` to `DEMITO_SDK_GITHUB_TOKEN`.
* Added to the **update-release-notes** command automatic addition to git when new release notes file is created.
* Added validation to ensure that integrations, scripts, and playbooks do not contain the entity type in their names.
* Added the **convert** command to convert entities between XSOAR versions.
* Added the *--deprecate* flag in **format** command to deprecate integrations, scripts, and playbooks.
* Fixed an issue where ignoring errors did not work when running the **validate** command on specific files (-i).

## 1.3.9

* Added a validation verifying that the pack's README.md file is not equal to pack description.
* Fixed an issue where the **Assume yes** flag did not work properly for some entities in the **format** command.
* Improved the error messages for separators in folder and file names in the **validate** command.
* Removed the **DISABLE_SDK_VERSION_CHECK** environment variable. To disable new version checks, use the **DEMISTO_SDK_SKIP_VERSION_CHECK** envirnoment variable.
* Fixed an issue where the demisto-sdk version check failed due to a rate limit.
* Fixed an issue with playbooks scheme validation.

## 1.3.8

* Updated the **secrets** command to work on forked branches.

## 1.3.7

* Added a validation to ensure correct image and description file names.
* Fixed an issue where the **validate** command failed when 'display' field in credentials param in yml is empty but 'displaypassword' was provided.
* Added the **integration-diff** command to check differences between two versions of an integration and to return a report of missing and changed elements in the new version.
* Added a validation verifying that the pack's README.md file is not missing or empty for partner packs or packs contains use cases.
* Added a validation to ensure that the integration and script folder and file names will not contain separators (`_`, `-`, ``).
* When formatting new pack, the **format** command will set the *fromversion* key to 5.5.0 in the new files without fromversion.

## 1.3.6

* Added a validation that core packs are not dependent on non-core packs.
* Added a validation that a pack name follows XSOAR standards.
* Fixed an issue where in some cases the `get_remote_file` function failed due to an invalid path.
* Fixed an issue where running **update-release-notes** with updated integration logo, did not detect any file changes.
* Fixed an issue where the **create-id-set** command did not identify unified integrations correctly.
* Fixed an issue where the `CommonTypes` pack was not identified as a dependency for all feed integrations.
* Added support for running SDK commands in private repositories.
* Fixed an issue where running the **init** command did not set the correct category field in an integration .yml file for a newly created pack.
* When formatting new contributed pack, the **format** command will set the *fromversion* key to 6.0.0 in the relevant files.
* If the environment variable "DISABLE_SDK_VERSION_CHECK" is define, the demisto-sdk will no longer check for newer version when running a command.
* Added the `--use-pack-metadata` flag for the **find-dependencies** command to update the calculated dependencies using the the packs metadata files.
* Fixed an issue where **validate** failed on scripts in case the `outputs` field was set to `None`.
* Fixed an issue where **validate** was failing on editing existing release notes.
* Added a validation for README files verifying that the file doesn't contain template text copied from HelloWorld or HelloWorldPremium README.

## 1.3.5

* Added a validation that layoutscontainer's id and name are matching. Updated the format of layoutcontainer to include update_id too.
* Added a validation that commands' names and arguments in core packs, or scripts' arguments do not contain the word incident.
* Fixed issue where running the **generate-docs** command with -c flag ran all the commands and not just the commands specified by the flag.
* Fixed the error message of the **validate** command to not always suggest adding the *description* field.
* Fixed an issue where running **format** on feed integration generated invalid parameter structure.
* Fixed an issue where the **generate-docs** command did not add all the used scripts in a playbook to the README file.
* Fixed an issue where contrib/partner details might be added twice to the same file, when using unify and create-content-artifacts commands
* Fixed issue where running **validate** command on image-related integration did not return the correct outputs to json file.
* When formatting playbooks, the **format** command will now remove empty fields from SetIncident, SetIndicator, CreateNewIncident, CreateNewIndicator script arguments.
* Added an option to fill in the developer email when running the **init** command.

## 1.3.4

* Updated the **validate** command to check that the 'additionalinfo' field only contains the expected value for feed required parameters and not equal to it.
* Added a validation that community/partner details are not in the detailed description file.
* Added a validation that the Use Case tag in pack_metadata file is only used when the pack contains at least one PB, Incident Type or Layout.
* Added a validation that makes sure outputs in integrations are matching the README file when only README has changed.
* Added the *hidden* field to the integration schema.
* Fixed an issue where running **format** on a playbook whose `name` does not equal its `id` would cause other playbooks who use that playbook as a sub-playbook to fail.
* Added support for local custom command configuration file `.demisto-sdk-conf`.
* Updated the **format** command to include an update to the description file of an integration, to remove community/partner details.

## 1.3.3

* Fixed an issue where **lint** failed where *.Dockerfile* exists prior running the lint command.
* Added FeedHelloWorld template option for *--template* flag in **demisto-sdk init** command.
* Fixed issue where **update-release-notes** deleted release note file if command was called more than once.
* Fixed issue where **update-release-notes** added docker image release notes every time the command was called.
* Fixed an issue where running **update-release-notes** on a pack with newly created integration, had also added a docker image entry in the release notes.
* Fixed an issue where `XSOAR-linter` did not find *NotImplementedError* in main.
* Added validation for README files verifying their length (over 30 chars).
* When using *-g* flag in the **validate** command it will now ignore untracked files by default.
* Added the *--include-untracked* flag to the **validate** command to include files which are untracked by git in the validation process.
* Improved the `pykwalify` error outputs in the **validate** command.
* Added the *--print-pykwalify* flag to the **validate** command to print the unchanged output from `pykwalify`.

## 1.3.2

* Updated the format of the outputs when using the *--json-file* flag to create a JSON file output for the **validate** and **lint** commands.
* Added the **doc-review** command to check spelling in .md and .yml files as well as a basic release notes review.
* Added a validation that a pack's display name does not already exist in content repository.
* Fixed an issue where the **validate** command failed to detect duplicate params in an integration.
* Fixed an issue where the **validate** command failed to detect duplicate arguments in a command in an integration.

## 1.3.1

* Fixed an issue where the **validate** command failed to validate the release notes of beta integrations.
* Updated the **upload** command to support indicator fields.
* The **validate** and **update-release-notes** commands will now check changed files against `demisto/master` if it is configured locally.
* Fixed an issue where **validate** would incorrectly identify files as renamed.
* Added a validation that integration properties (such as feed, mappers, mirroring, etc) are not removed.
* Fixed an issue where **validate** failed when comparing branch against commit hash.
* Added the *--no-pipenv* flag to the **split-yml** command.
* Added a validation that incident fields and incident types are not removed from mappers.
* Fixed an issue where the *c
reate-id-set* flag in the *validate* command did not work while not using git.
* Added the *hiddenusername* field to the integration schema.
* Added a validation that images that are not integration images, do not ask for a new version or RN

## 1.3.0

* Do not collect optional dependencies on indicator types reputation commands.
* Fixed an issue where downloading indicator layoutscontainer objects failed.
* Added a validation that makes sure outputs in integrations are matching the README file.
* Fixed an issue where the *create-id-set* flag in the **validate** command did not work.
* Added a warning in case no id_set file is found when running the **validate** command.
* Fixed an issue where changed files were not recognised correctly on forked branches in the **validate** and the **update-release-notes** commands.
* Fixed an issue when files were classified incorrectly when running *update-release-notes*.
* Added a validation that integration and script file paths are compatible with our convention.
* Fixed an issue where id_set.json file was re created whenever running the generate-docs command.
* added the *--json-file* flag to create a JSON file output for the **validate** and **lint** commands.

## 1.2.19

* Fixed an issue where merge id_set was not updated to work with the new entity of Packs.
* Added a validation that the playbook's version matches the version of its sub-playbooks, scripts, and integrations.

## 1.2.18

* Changed the *skip-id-set-creation* flag to *create-id-set* in the **validate** command. Its default value will be False.
* Added support for the 'cve' reputation command in default arg validation.
* Filter out generic and reputation command from scripts and playbooks dependencies calculation.
* Added support for the incident fields in outgoing mappers in the ID set.
* Added a validation that the taskid field and the id field under the task field are both from uuid format and contain the same value.
* Updated the **format** command to generate uuid value for the taskid field and for the id under the task field in case they hold an invalid values.
* Exclude changes from doc_files directory on validation.
* Added a validation that an integration command has at most one default argument.
* Fixing an issue where pack metadata version bump was not enforced when modifying an old format (unified) file.
* Added validation that integration parameter's display names are capitalized and spaced using whitespaces and not underscores.
* Fixed an issue where beta integrations where not running deprecation validations.
* Allowed adding additional information to the deprecated description.
* Fixing an issue when escaping less and greater signs in integration params did not work as expected.

## 1.2.17

* Added a validation that the classifier of an integration exists.
* Added a validation that the mapper of an integration exists.
* Added a validation that the incident types of a classifier exist.
* Added a validation that the incident types of a mapper exist.
* Added support for *text* argument when running **demisto-sdk update-release-notes** on the ApiModules pack.
* Added a validation for the minimal version of an indicator field of type grid.
* Added new validation for incident and indicator fields in classifiers mappers and layouts exist in the content.
* Added cache for get_remote_file to reducing failures from accessing the remote repo.
* Fixed an issue in the **format** command where `_dev` or `_copy` suffixes weren't removed from the `id` of the given playbooks.
* Playbook dependencies from incident and indicator fields are now marked as optional.
* Mappers dependencies from incident types and incident fields are now marked as optional.
* Classifier dependencies from incident types are now marked as optional.
* Updated **demisto-sdk init** command to no longer create `created` field in pack_metadata file
* Updated **generate-docs** command to take the parameters names in setup section from display field and to use additionalinfo field when exist.
* Using the *verbose* argument in the **find-dependencies** command will now log to the console.
* Improved the deprecated message validation required from integrations.
* Fixed an issue in the **generate-docs** command where **Context Example** section was created when it was empty.

## 1.2.16

* Added allowed ignore errors to the *IDSetValidator*.
* Fixed an issue where an irrelevant id_set validation ran in the **validate** command when using the *--id-set* flag.
* Fixed an issue were **generate-docs** command has failed if a command did not exist in commands permissions file.
* Improved a **validate** command message for missing release notes of api module dependencies.

## 1.2.15

* Added the *ID101* to the allowed ignored errors.

## 1.2.14

* SDK repository is now mypy check_untyped_defs complaint.
* The lint command will now ignore the unsubscriptable-object (E1136) pylint error in dockers based on python 3.9 - this will be removed once a new pylint version is released.
* Added an option for **format** to run on a whole pack.
* Added new validation of unimplemented commands from yml in the code to `XSOAR-linter`.
* Fixed an issue where Auto-Extract fields were only checked for newly added incident types in the **validate** command.
* Added a new warning validation of direct access to args/params dicts to `XSOAR-linter`.

## 1.2.13

* Added new validation of indicators usage in CommandResults to `XSOAR-linter`.
* Running **demisto-sdk lint** will automatically run on changed files (same behavior as the -g flag).
* Removed supported version message from the documentation when running **generate_docs**.
* Added a print to indicate backwards compatibility is being checked in **validate** command.
* Added a percent print when running the **validate** command with the *-a* flag.
* Fixed a regression in the **upload** command where it was ignoring `DEMISTO_VERIFY_SSL` env var.
* Fixed an issue where the **upload** command would fail to upload beta integrations.
* Fixed an issue where the **validate** command did not create the *id_set.json* file when running with *-a* flag.
* Added price change validation in the **validate** command.
* Added validations that checks in read-me for empty sections or leftovers from the auto generated read-me that should be changed.
* Added new code validation for *NotImplementedError* to raise a warning in `XSOAR-linter`.
* Added validation for support types in the pack metadata file.
* Added support for *--template* flag in **demisto-sdk init** command.
* Fixed an issue with running **validate** on master branch where the changed files weren't compared to previous commit when using the *-g* flag.
* Fixed an issue where the `XSOAR-linter` ran *NotImplementedError* validation on scripts.
* Added support for Auto-Extract feature validation in incident types in the **validate** command.
* Fixed an issue in the **lint** command where the *-i* flag was ignored.
* Improved **merge-id-sets** command to support merge between two ID sets that contain the same pack.
* Fixed an issue in the **lint** command where flake8 ran twice.

## 1.2.12

* Bandit now reports also on medium severity issues.
* Fixed an issue with support for Docker Desktop on Mac version 2.5.0+.
* Added support for vulture and mypy linting when running without docker.
* Added support for *prev-ver* flag in **update-release-notes** command.
* Improved retry support when building docker images for linting.
* Added the option to create an ID set on a specific pack in **create-id-set** command.
* Added the *--skip-id-set-creation* flag to **validate** command in order to add the capability to run validate command without creating id_set validation.
* Fixed an issue where **validate** command checked docker image tag on ApiModules pack.
* Fixed an issue where **find-dependencies** did not calculate dashboards and reports dependencies.
* Added supported version message to the documentation and release notes files when running **generate_docs** and **update-release-notes** commands respectively.
* Added new code validations for *NotImplementedError* exception raise to `XSOAR-linter`.
* Command create-content-artifacts additional support for **Author_image.png** object.
* Fixed an issue where schemas were not enforced for incident fields, indicator fields and old layouts in the validate command.
* Added support for **update-release-notes** command to update release notes according to master branch.

## 1.2.11

* Fixed an issue where the ***generate-docs*** command reset the enumeration of line numbering after an MD table.
* Updated the **upload** command to support mappers.
* Fixed an issue where exceptions were no printed in the **format** while the *--verbose* flag is set.
* Fixed an issue where *--assume-yes* flag did not work in the **format** command when running on a playbook without a `fromversion` field.
* Fixed an issue where the **format** command would fail in case `conf.json` file was not found instead of skipping the update.
* Fixed an issue where integration with v2 were recognised by the `name` field instead of the `display` field in the **validate** command.
* Added a playbook validation to check if a task script exists in the id set in the **validate** command.
* Added new integration category `File Integrity Management` in the **validate** command.

## 1.2.10

* Added validation for approved content pack use-cases and tags.
* Added new code validations for *CommonServerPython* import to `XSOAR-linter`.
* Added *default value* and *predefined values* to argument description in **generate-docs** command.
* Added a new validation that checks if *get-mapping-fields* command exists if the integration schema has *{ismappable: true}* in **validate** command.
* Fixed an issue where the *--staged* flag recognised added files as modified in the **validate** command.
* Fixed an issue where a backwards compatibility warning was raised for all added files in the **validate** command.
* Fixed an issue where **validate** command failed when no tests were given for a partner supported pack.
* Updated the **download** command to support mappers.
* Fixed an issue where the ***format*** command added a duplicate parameter.
* For partner supported content packs, added support for a list of emails.
* Removed validation of README files from the ***validate*** command.
* Fixed an issue where the ***validate*** command required release notes for ApiModules pack.

## 1.2.9

* Fixed an issue in the **openapi_codegen** command where it created duplicate functions name from the swagger file.
* Fixed an issue in the **update-release-notes** command where the *update type* argument was not verified.
* Fixed an issue in the **validate** command where no error was raised in case a non-existing docker image was presented.
* Fixed an issue in the **format** command where format failed when trying to update invalid Docker image.
* The **format** command will now preserve the **isArray** argument in integration's reputation commands and will show a warning if it set to **false**.
* Fixed an issue in the **lint** command where *finally* clause was not supported in main function.
* Fixed an issue in the **validate** command where changing any entity ID was not validated.
* Fixed an issue in the **validate** command where *--staged* flag did not bring only changed files.
* Fixed the **update-release-notes** command to ignore changes in the metadata file.
* Fixed the **validate** command to ignore metadata changes when checking if a version bump is needed.

## 1.2.8

* Added a new validation that checks in playbooks for the usage of `DeleteContext` in **validate** command.
* Fixed an issue in the **upload** command where it would try to upload content entities with unsupported versions.
* Added a new validation that checks in playbooks for the usage of specific instance in **validate** command.
* Added the **--staged** flag to **validate** command to run on staged files only.

## 1.2.7

* Changed input parameters in **find-dependencies** command.
  * Use ***-i, --input*** instead of ***-p, --path***.
  * Use ***-idp, --id-set-path*** instead of ***-i, --id-set-path***.
* Fixed an issue in the **unify** command where it crashed on an integration without an image file.
* Fixed an issue in the **format** command where unnecessary files were not skipped.
* Fixed an issue in the **update-release-notes** command where the *text* argument was not respected in all cases.
* Fixed an issue in the **validate** command where a warning about detailed description was given for unified or deprecated integrations.
* Improved the error returned by the **validate** command when running on files using the old format.

## 1.2.6

* No longer require setting `DEMISTO_README_VALIDATION` env var to enable README mdx validation. Validation will now run automatically if all necessary node modules are available.
* Fixed an issue in the **validate** command where the `--skip-pack-dependencies` would not skip id-set creation.
* Fixed an issue in the **validate** command where validation would fail if supplied an integration with an empty `commands` key.
* Fixed an issue in the **validate** command where validation would fail due to a required version bump for packs which are not versioned.
* Will use env var `DEMISTO_VERIFY_SSL` to determine if to use a secure connection for commands interacting with the Server when `--insecure` is not passed. If working with a local Server without a trusted certificate, you can set env var `DEMISTO_VERIFY_SSL=no` to avoid using `--insecure` on each command.
* Unifier now adds a link to the integration documentation to the integration detailed description.
* Fixed an issue in the **secrets** command where ignored secrets were not skipped.

## 1.2.5

* Added support for special fields: *defaultclassifier*, *defaultmapperin*, *defaultmapperout* in **download** command.
* Added -y option **format** command to assume "yes" as answer to all prompts and run non-interactively
* Speed up improvements for `validate` of README files.
* Updated the **format** command to adhere to the defined content schema and sub-schemas, aligning its behavior with the **validate** command.
* Added support for canvasContextConnections files in **format** command.

## 1.2.4

* Updated detailed description for community integrations.

## 1.2.3

* Fixed an issue where running **validate** failed on playbook with task that adds tags to the evidence data.
* Added the *displaypassword* field to the integration schema.
* Added new code validations to `XSOAR-linter`.
  * As warnings messages:
    * `demisto.params()` should be used only inside main function.
    * `demisto.args()` should be used only inside main function.
    * Functions args should have type annotations.
* Added `fromversion` field validation to test playbooks and scripts in **validate** command.

## 1.2.2

* Add support for warning msgs in the report and summary to **lint** command.
* Fixed an issue where **json-to-outputs** determined bool values as int.
* Fixed an issue where **update-release-notes** was crushing on `--all` flag.
* Fixed an issue where running **validate**, **update-release-notes** outside of content repo crushed without a meaningful error message.
* Added support for layoutscontainer in **init** contribution flow.
* Added a validation for tlp_color param in feeds in **validate** command.
* Added a validation for removal of integration parameters in **validate** command.
* Fixed an issue where **update-release-notes** was failing with a wrong error message when no pack or input was given.
* Improved formatting output of the **generate-docs** command.
* Add support for env variable *DEMISTO_SDK_ID_SET_REFRESH_INTERVAL*. Set this env variable to the refresh interval in minutes. The id set will be regenerated only if the refresh interval has passed since the last generation. Useful when generating Script documentation, to avoid re-generating the id_set every run.
* Added new code validations to `XSOAR-linter`.
  * As error messages:
    * Longer than 10 seconds sleep statements for non long running integrations.
    * exit() usage.
    * quit() usage.
  * As warnings messages:
    * `demisto.log` should not be used.
    * main function existence.
    * `demito.results` should not be used.
    * `return_output` should not be used.
    * try-except statement in main function.
    * `return_error` usage in main function.
    * only once `return_error` usage.
* Fixed an issue where **lint** command printed logs twice.
* Fixed an issue where *suffix* did not work as expected in the **create-content-artifacts** command.
* Added support for *prev-ver* flag in **lint** and **secrets** commands.
* Added support for *text* flag to **update-release-notes** command to add the same text to all release notes.
* Fixed an issue where **validate** did not recognize added files if they were modified locally.
* Added a validation that checks the `fromversion` field exists and is set to 5.0.0 or above when working or comparing to a non-feature branch in **validate** command.
* Added a validation that checks the certification field in the pack_metadata file is valid in **validate** command.
* The **update-release-notes** command will now automatically add docker image update to the release notes.

## 1.2.1

* Added an additional linter `XSOAR-linter` to the **lint** command which custom validates py files. currently checks for:
  * `Sys.exit` usages with non zero value.
  * Any `Print` usages.
* Fixed an issue where renamed files were failing on *validate*.
* Fixed an issue where single changed files did not required release notes update.
* Fixed an issue where doc_images required release-notes and validations.
* Added handling of dependent packs when running **update-release-notes** on changed *APIModules*.
  * Added new argument *--id-set-path* for id_set.json path.
  * When changes to *APIModule* is detected and an id_set.json is available - the command will update the dependent pack as well.
* Added handling of dependent packs when running **validate** on changed *APIModules*.
  * Added new argument *--id-set-path* for id_set.json path.
  * When changes to *APIModule* is detected and an id_set.json is available - the command will validate that the dependent pack has release notes as well.
* Fixed an issue where the find_type function didn't recognize file types correctly.
* Fixed an issue where **update-release-notes** command did not work properly on Windows.
* Added support for indicator fields in **update-release-notes** command.
* Fixed an issue where files in test dirs where being validated.

## 1.2.0

* Fixed an issue where **format** did not update the test playbook from its pack.
* Fixed an issue where **validate** validated non integration images.
* Fixed an issue where **update-release-notes** did not identified old yml integrations and scripts.
* Added revision templates to the **update-release-notes** command.
* Fixed an issue where **update-release-notes** crashed when a file was renamed.
* Fixed an issue where **validate** failed on deleted files.
* Fixed an issue where **validate** validated all images instead of packs only.
* Fixed an issue where a warning was not printed in the **format** in case a non-supported file type is inputted.
* Fixed an issue where **validate** did not fail if no release notes were added when adding files to existing packs.
* Added handling of incorrect layout paths via the **format** command.
* Refactor **create-content-artifacts** command - Efficient artifacts creation and better logging.
* Fixed an issue where image and description files were not handled correctly by **validate** and **update-release-notes** commands.
* Fixed an issue where the **format** command didn't remove all extra fields in a file.
* Added an error in case an invalid id_set.json file is found while running the **validate** command.
* Added fetch params checks to the **validate** command.

## 1.1.11

* Added line number to secrets' path in **secrets** command report.
* Fixed an issue where **init** a community pack did not present the valid support URL.
* Fixed an issue where **init** offered a non relevant pack support type.
* Fixed an issue where **lint** did not pull docker images for powershell.
* Fixed an issue where **find-dependencies** did not find all the script dependencies.
* Fixed an issue where **find-dependencies** did not collect indicator fields as dependencies for playbooks.
* Updated the **validate** and the **secrets** commands to be less dependent on regex.
* Fixed an issue where **lint** did not run on circle when docker did not return ping.
* Updated the missing release notes error message (RN106) in the **Validate** command.
* Fixed an issue where **Validate** would return missing release notes when two packs with the same substring existed in the modified files.
* Fixed an issue where **update-release-notes** would add duplicate release notes when two packs with the same substring existed in the modified files.
* Fixed an issue where **update-release-notes** would fail to bump new versions if the feature branch was out of sync with the master branch.
* Fixed an issue where a non-descriptive error would be returned when giving the **update-release-notes** command a pack which can not be found.
* Added dependencies check for *widgets* in **find-dependencies** command.
* Added a `update-docker` flag to **format** command.
* Added a `json-to-outputs` flag to the **run** command.
* Added a verbose (`-v`) flag to **format** command.
* Fixed an issue where **download** added the prefix "playbook-" to the name of playbooks.

## 1.1.10

* Updated the **init** command. Relevant only when passing the *--contribution* argument.
  * Added the *--author* option.
  * The *support* field of the pack's metadata is set to *community*.
* Added a proper error message in the **Validate** command upon a missing description in the root of the yml.
* **Format** now works with a relative path.
* **Validate** now fails when all release notes have been excluded.
* Fixed issue where correct error message would not propagate for invalid images.
* Added the *--skip-pack-dependencies* flag to **validate** command to skip pack dependencies validation. Relevant when using the *-g* flag.
* Fixed an issue where **Validate** and **Format** commands failed integrations with `defaultvalue` field in fetch incidents related parameters.
* Fixed an issue in the **Validate** command in which unified YAML files were not ignored.
* Fixed an issue in **generate-docs** where scripts and playbooks inputs and outputs were not parsed correctly.
* Fixed an issue in the **openapi-codegen** command where missing reference fields in the swagger JSON caused errors.
* Fixed an issue in the **openapi-codegen** command where empty objects in the swagger JSON paths caused errors.
* **update-release-notes** command now accept path of the pack instead of pack name.
* Fixed an issue where **generate-docs** was inserting unnecessary escape characters.
* Fixed an issue in the **update-release-notes** command where changes to the pack_metadata were not detected.
* Fixed an issue where **validate** did not check for missing release notes in old format files.

## 1.1.9

* Fixed an issue where **update-release-notes** command failed on invalid file types.

## 1.1.8

* Fixed a regression where **upload** command failed on test playbooks.
* Added new *githubUser* field in pack metadata init command.
* Support beta integration in the commands **split-yml, extract-code, generate-test-playbook and generate-docs.**
* Fixed an issue where **find-dependencies** ignored *toversion* field in content items.
* Added support for *layoutscontainer*, *classifier_5_9_9*, *mapper*, *report*, and *widget* in the **Format** command.
* Fixed an issue where **Format** will set the `ID` field to be equal to the `name` field in modified playbooks.
* Fixed an issue where **Format** did not work for test playbooks.
* Improved **update-release-notes** command:
  * Write content description to release notes for new items.
  * Update format for file types without description: Connections, Incident Types, Indicator Types, Layouts, Incident Fields.
* Added a validation for feedTags param in feeds in **validate** command.
* Fixed readme validation issue in community support packs.
* Added the **openapi-codegen** command to generate integrations from OpenAPI specification files.
* Fixed an issue were release notes validations returned wrong results for *CommonScripts* pack.
* Added validation for image links in README files in **validate** command.
* Added a validation for default value of fetch param in feeds in **validate** command.
* Fixed an issue where the **Init** command failed on scripts.

## 1.1.7

* Fixed an issue where running the **format** command on feed integrations removed the `defaultvalue` fields.
* Playbook branch marked with *skipunavailable* is now set as an optional dependency in the **find-dependencies** command.
* The **feedReputation** parameter can now be hidden in a feed integration.
* Fixed an issue where running the **unify** command on JS package failed.
* Added the *--no-update* flag to the **find-dependencies** command.
* Added the following validations in **validate** command:
  * Validating that a pack does not depend on NonSupported / Deprecated packs.

## 1.1.6

* Added the *--description* option to the **init** command.
* Added the *--contribution* option to the **init** command which converts a contribution zip to proper pack format.
* Improved **validate** command performance time and outputs.
* Added the flag *--no-docker-checks* to **validate** command to skip docker checks.
* Added the flag *--print-ignored-files* to **validate** command to print ignored files report when the command is done.
* Added the following validations in **validate** command:
  * Validating that existing release notes are not modified.
  * Validating release notes are not added to new packs.
  * Validating that the "currentVersion" field was raised in the pack_metadata for modified packs.
  * Validating that the timestamp in the "created" field in the pack_metadata is in ISO format.
* Running `demisto-sdk validate` will run the **validate** command using git and only on committed files (same as using *-g --post-commit*).
* Fixed an issue where release notes were not checked correctly in **validate** command.
* Fixed an issue in the **create-id-set** command where optional playbook tasks were not taken into consideration.
* Added a prompt to the `demisto-sdk update-release-notes` command to prompt users to commit changes before running the release notes command.
* Added support to `layoutscontainer` in **validate** command.

## 1.1.5

* Fixed an issue in **find-dependencies** command.
* **lint** command now verifies flake8 on CommonServerPython script.

## 1.1.4

* Fixed an issue with the default output file name of the **unify** command when using "." as an output path.
* **Unify** command now adds contributor details to the display name and description.
* **Format** command now adds *isFetch* and *incidenttype* fields to integration yml.
* Removed the *feedIncremental* field from the integration schema.
* **Format** command now adds *feedBypassExclusionList*, *Fetch indicators*, *feedReputation*, *feedReliability*,
     *feedExpirationPolicy*, *feedExpirationInterval* and *feedFetchInterval* fields to integration yml.
* Fixed an issue in the playbooks schema.
* Fixed an issue where generated release notes were out of order.
* Improved pack dependencies detection.
* Fixed an issue where test playbooks were mishandled in **validate** command.

## 1.1.3

* Added a validation for invalid id fields in indicators types files in **validate** command.
* Added default behavior for **update-release-notes** command.
* Fixed an error where README files were failing release notes validation.
* Updated format of generated release notes to be more user friendly.
* Improved error messages for the **update-release-notes** command.
* Added support for `Connections`, `Dashboards`, `Widgets`, and `Indicator Types` to **update-release-notes** command.
* **Validate** now supports scripts under the *TestPlaybooks* directory.
* Fixed an issue where **validate** did not support powershell files.

## 1.1.2

* Added a validation for invalid playbookID fields in incidents types files in **validate** command.
* Added a code formatter for python files.
* Fixed an issue where new and old classifiers where mixed on validate command.
* Added *feedIncremental* field to the integration schema.
* Fixed error in the **upload** command where unified YMLs were not uploaded as expected if the given input was a pack.
* Fixed an issue where the **secrets** command failed due to a space character in the file name.
* Ignored RN validation for *NonSupported* pack.
* You can now ignore IF107, SC100, RP102 error codes in the **validate** command.
* Fixed an issue where the **download** command was crashing when received as input a JS integration or script.
* Fixed an issue where **validate** command checked docker image for JS integrations and scripts.
* **validate** command now checks scheme for reports and connections.
* Fixed an issue where **validate** command checked docker when running on all files.
* Fixed an issue where **validate** command did not fail when docker image was not on the latest numeric tag.
* Fixed an issue where beta integrations were not validated correctly in **validate** command.

## 1.1.1

* fixed and issue where file types were not recognized correctly in **validate** command.
* Added better outputs for validate command.

## 1.1.0

* Fixed an issue where changes to only non-validated files would fail validation.
* Fixed an issue in **validate** command where moved files were failing validation for new packs.
* Fixed an issue in **validate** command where added files were failing validation due to wrong file type detection.
* Added support for new classifiers and mappers in **validate** command.
* Removed support of old RN format validation.
* Updated **secrets** command output format.
* Added support for error ignore on deprecated files in **validate** command.
* Improved errors outputs in **validate** command.
* Added support for linting an entire pack.

## 1.0.9

* Fixed a bug where misleading error was presented when pack name was not found.
* **Update-release-notes** now detects added files for packs with versions.
* Readme files are now ignored by **update-release-notes** and validation of release notes.
* Empty release notes no longer cause an uncaught error during validation.

## 1.0.8

* Changed the output format of demisto-sdk secrets.
* Added a validation that checkbox items are not required in integrations.
* Added pack release notes generation and validation.
* Improved pack metadata validation.
* Fixed an issue in **validate** where renamed files caused an error

## 1.0.4

* Fix the **format** command to update the `id` field to be equal to `details` field in indicator-type files, and to `name` field in incident-type & dashboard files.
* Fixed a bug in the **validate** command for layout files that had `sortValues` fields.
* Fixed a bug in the **format** command where `playbookName` field was not always present in the file.
* Fixed a bug in the **format** command where indicatorField wasn't part of the SDK schemas.
* Fixed a bug in **upload** command where created unified docker45 yml files were not deleted.
* Added support for IndicatorTypes directory in packs (for `reputation` files, instead of Misc).
* Fixed parsing playbook condition names as string instead of boolean in **validate** command
* Improved image validation in YAML files.
* Removed validation for else path in playbook condition tasks.

## 1.0.3

* Fixed a bug in the **format** command where comments were being removed from YAML files.
* Added output fields: *file_path* and *kind* for layouts in the id-set.json created by **create-id-set** command.
* Fixed a bug in the **create-id-set** command Who returns Duplicate for Layouts with a different kind.
* Added formatting to **generate-docs** command results replacing all `<br>` tags with `<br/>`.
* Fixed a bug in the **download** command when custom content contained not supported content entity.
* Fixed a bug in **format** command in which boolean strings  (e.g. 'yes' or 'no') were converted to boolean values (e.g. 'True' or 'False').
* **format** command now removes *sourceplaybookid* field from playbook files.
* Fixed a bug in **generate-docs** command in which integration dependencies were not detected when generating documentation for a playbook.

## 1.0.1

* Fixed a bug in the **unify** command when output path was provided empty.
* Improved error message for integration with no tests configured.
* Improved the error message returned from the **validate** command when an integration is missing or contains malformed fetch incidents related parameters.
* Fixed a bug in the **create** command where a unified YML with a docker image for 4.5 was copied incorrectly.
* Missing release notes message are now showing the release notes file path to update.
* Fixed an issue in the **validate** command in which unified YAML files were not ignored.
* File format suggestions are now shown in the relevant file format (JSON or YAML).
* Changed Docker image validation to fail only on non-valid ones.
* Removed backward compatibility validation when Docker image is updated.

## 1.0.0

* Improved the *upload* command to support the upload of all the content entities within a pack.
* The *upload* command now supports the improved pack file structure.
* Added an interactive option to format integrations, scripts and playbooks with No TestPlaybooks configured.
* Added an interactive option to configure *conf.json* file with missing test playbooks for integrations, scripts and playbooks
* Added *download* command to download custom content from Demisto instance to the local content repository.
* Improved validation failure messages to include a command suggestion, wherever relevant, to fix the raised issue.
* Improved 'validate' help and documentation description
* validate - checks that scripts, playbooks, and integrations have the *tests* key.
* validate - checks that test playbooks are configured in `conf.json`.
* demisto-sdk lint - Copy dir better handling.
* demisto-sdk lint - Add error when package missing in docker image.
* Added *-a , --validate-all* option in *validate* to run all validation on all files.
* Added *-i , --input* option in *validate* to run validation on a specified pack/file.
* added *-i, --input* option in *secrets* to run on a specific file.
* Added an allowed hidden parameter: *longRunning* to the hidden integration parameters validation.
* Fixed an issue with **format** command when executing with an output path of a folder and not a file path.
* Bug fixes in generate-docs command given playbook as input.
* Fixed an issue with lint command in which flake8 was not running on unit test files.

## 0.5.2

* Added *-c, --command* option in *generate-docs* to generate a specific command from an integration.
* Fixed an issue when getting README/CHANGELOG files from git and loading them.
* Removed release notes validation for new content.
* Fixed secrets validations for files with the same name in a different directory.
* demisto-sdk lint - parallelization working with specifying the number of workers.
* demisto-sdk lint - logging levels output, 3 levels.
* demisto-sdk lint - JSON report, structured error reports in JSON format.
* demisto-sdk lint - XML JUnit report for unit-tests.
* demisto-sdk lint - new packages used to accelerate execution time.
* demisto-sdk secrets - command now respects the generic whitelist, and not only the pack secrets.

## 0.5.0

[PyPI History][1]

[1]: https://pypi.org/project/demisto-sdk/#history

## 0.4.9

* Fixed an issue in *generate-docs* where Playbooks and Scripts documentation failed.
* Added a graceful error message when executing the *run" command with a misspelled command.
* Added more informative errors upon failures of the *upload* command.
* format command:
  * Added format for json files: IncidentField, IncidentType, IndicatorField, IndicatorType, Layout, Dashboard.
  * Added the *-fv --from-version*, *-nv --no-validation* arguments.
  * Removed the *-t yml_type* argument, the file type will be inferred.
  * Removed the *-g use_git* argument, running format without arguments will run automatically on git diff.
* Fixed an issue in loading playbooks with '=' character.
* Fixed an issue in *validate* failed on deleted README files.

## 0.4.8

* Added the *max* field to the Playbook schema, allowing to define it in tasks loop.
* Fixed an issue in *validate* where Condition branches checks were case sensitive.

## 0.4.7

* Added the *slareminder* field to the Playbook schema.
* Added the *common_server*, *demisto_mock* arguments to the *init* command.
* Fixed an issue in *generate-docs* where the general section was not being generated correctly.
* Fixed an issue in *validate* where Incident type validation failed.

## 0.4.6

* Fixed an issue where the *validate* command did not identify CHANGELOG in packs.
* Added a new command, *id-set* to create the id set - the content dependency tree by file IDs.

## 0.4.5

* generate-docs command:
  * Added the *use_cases*, *permissions*, *command_permissions* and *limitations*.
  * Added the *--insecure* argument to support running the script and integration command in Demisto.
  * Removed the *-t yml_type* argument, the file type will be inferred.
  * The *-o --output* argument is no longer mandatory, default value will be the input file directory.
* Added support for env var: *DEMISTO_SDK_SKIP_VERSION_CHECK*. When set version checks are skipped.
* Fixed an issue in which the CHANGELOG files did not match our scheme.
* Added a validator to verify that there are no hidden integration parameters.
* Fixed an issue where the *validate* command ran on test files.
* Removed the *env-dir* argument from the demisto-sdk.
* README files which are html files will now be skipped in the *validate* command.
* Added support for env var: *DEMISTO_README_VALIDATOR*. When not set the readme validation will not run.

## 0.4.4

* Added a validator for IncidentTypes (incidenttype-*.json).
* Fixed an issue where the -p flag in the *validate* command was not working.
* Added a validator for README.md files.
* Release notes validator will now run on: incident fields, indicator fields, incident types, dashboard and reputations.
* Fixed an issue where the validator of reputation(Indicator Type) did not check on the details field.
* Fixed an issue where the validator attempted validating non-existing files after deletions or name refactoring.
* Removed the *yml_type* argument in the *split-yml*, *extract-code* commands.
* Removed the *file_type* argument in the *generate-test-playbook* command.
* Fixed the *insecure* argument in *upload*.
* Added the *insecure* argument in *run-playbook*.
* Standardise the *-i --input*, *-o --output* to demisto-sdk commands.

## 0.4.3

* Fixed an issue where the incident and indicator field BC check failed.
* Support for linting and unit testing PowerShell integrations.

## 0.4.2

* Fixed an issue where validate failed on Windows.
* Added a validator to verify all branches are handled in conditional task in a playbook.
* Added a warning message when not running the latest sdk version.
* Added a validator to check that the root is connected to all tasks in the playbook.
* Added a validator for Dashboards (dashboard-*.json).
* Added a validator for Indicator Types (reputation-*.json).
* Added a BC validation for changing incident field type.
* Fixed an issue where init command would generate an invalid yml for scripts.
* Fixed an issue in misleading error message in v2 validation hook.
* Fixed an issue in v2 hook which now is set only on newly added scripts.
* Added more indicative message for errors in yaml files.
* Disabled pykwalify info log prints.

## 0.3.10

* Added a BC check for incident fields - changing from version is not allowed.
* Fixed an issue in create-content-artifacts where scripts in Packs in TestPlaybooks dir were copied with a wrong prefix.

## 0.3.9

* Added a validation that incident field can not be required.
* Added validation for fetch incident parameters.
* Added validation for feed integration parameters.
* Added to the *format* command the deletion of the *sourceplaybookid* field.
* Fixed an issue where *fieldMapping* in playbook did not pass the scheme validation.
* Fixed an issue where *create-content-artifacts* did not copy TestPlaybooks in Packs without prefix of *playbook-*.
* Added a validation the a playbook can not have a rolename set.
* Added to the image validator the new DBot default image.
* Added the fields: elasticcommonfields, quiet, quietmode to the Playbook schema.
* Fixed an issue where *validate* failed on integration commands without outputs.
* Added a new hook for naming of v2 integrations and scripts.

## 0.3.8

* Fixed an issue where *create-content-artifact* was not loading the data in the yml correctly.
* Fixed an issue where *unify* broke long lines in script section causing syntax errors

## 0.3.7

* Added *generate-docs* command to generate documentation file for integration, playbook or script.
* Fixed an issue where *unify* created a malformed integration yml.
* Fixed an issue where demisto-sdk **init** creates unit-test file with invalid import.

## 0.3.6

* Fixed an issue where demisto-sdk **validate** failed on modified scripts without error message.

## 0.3.5

* Fixed an issue with docker tag validation for integrations.
* Restructured repo source code.

## 0.3.4

* Saved failing unit tests as a file.
* Fixed an issue where "_test" file for scripts/integrations created using **init** would import the "HelloWorld" templates.
* Fixed an issue in demisto-sdk **validate** - was failing on backward compatiblity check
* Fixed an issue in demisto-sdk **secrets** - empty line in .secrets-ignore always made the secrets check to pass
* Added validation for docker image inside integrations and scripts.
* Added --use-git flag to **format** command to format all changed files.
* Fixed an issue where **validate** did not fail on dockerimage changes with bc check.
* Added new flag **--ignore-entropy** to demisto-sdk **secrets**, this will allow skip entropy secrets check.
* Added --outfile to **lint** to allow saving failed packages to a file.

## 0.3.3

* Added backwards compatibility break error message.
* Added schema for incident types.
* Added **additionalinfo** field to as an available field for integration configuration.
* Added pack parameter for **init**.
* Fixed an issue where error would appear if name parameter is not set in **init**.

## 0.3.2

* Fixed the handling of classifier files in **validate**.

## 0.3.1

* Fixed the handling of newly created reputation files in **validate**.
* Added an option to perform **validate** on a specific file.

## 0.3.0

* Added support for multi-package **lint** both with parallel and without.
* Added all parameter in **lint** to run on all packages and packs in content repository.
* Added **format** for:
  * Scripts
  * Playbooks
  * Integrations
* Improved user outputs for **secrets** command.
* Fixed an issue where **lint** would run pytest and pylint only on a single docker per integration.
* Added auto-complete functionality to demisto-sdk.
* Added git parameter in **lint** to run only on changed packages.
* Added the **run-playbook** command
* Added **run** command which runs a command in the Demisto playground.
* Added **upload** command which uploads an integration or a script to a Demisto instance.
* Fixed and issue where **validate** checked if release notes exist for new integrations and scripts.
* Added **generate-test-playbook** command which generates a basic test playbook for an integration or a script.
* **validate** now supports indicator fields.
* Fixed an issue with layouts scheme validation.
* Adding **init** command.
* Added **json-to-outputs** command which generates the yaml section for outputs from an API raw response.

## 0.2.6

* Fixed an issue with locating release notes for beta integrations in **validate**.

## 0.2.5

* Fixed an issue with locating release notes for beta integrations in **validate**.

## 0.2.4

* Adding image validation to Beta_Integration and Packs in **validate**.

## 0.2.3

* Adding Beta_Integration to the structure validation process.
* Fixing bug where **validate** did checks on TestPlaybooks.
* Added requirements parameter to **lint**.

## 0.2.2

* Fixing bug where **lint** did not return exit code 1 on failure.
* Fixing bug where **validate** did not print error message in case no release notes were give.

## 0.2.1

* **Validate** now checks that the id and name fields are identical in yml files.
* Fixed a bug where sdk did not return any exit code.

## 0.2.0

* Added Release Notes Validator.
* Fixed the Unifier selection of your python file to use as the code.
* **Validate** now supports Indicator fields.
* Fixed a bug where **validate** and **secrets** did not return exit code 1 on failure.
* **Validate** now runs on newly added scripts.

## 0.1.8

* Added support for `--version`.
* Fixed an issue in file_validator when calling `checked_type` method with script regex.

## 0.1.2

* Restructuring validation to support content packs.
* Added secrets validation.
* Added content bundle creation.
* Added lint and unit test run.

## 0.1.1

* Added new logic to the unifier.
* Added detailed README.
* Some small adjustments and fixes.

## 0.1.0

Capabilities:

* **Extract** components(code, image, description etc.) from a Demisto YAML file into a directory.
* **Unify** components(code, image, description etc.) to a single Demisto YAML file.
* **Validate** Demisto content files.<|MERGE_RESOLUTION|>--- conflicted
+++ resolved
@@ -5,18 +5,15 @@
 * The **graph create** command will now use a list of known content items from content-private, to avoid false-positives in validation `GR103`. Additionally, `GR103` was added to the **ALLOWED_IGNORE_ERRORS** list.
 * The **modeling-rules test** command will now validate that the modeling rules schema mappings are aligned with the test-data mappings.
 * Added the *--xsiam* flag to the **init** command in order to create XSIAM content.
-<<<<<<< HEAD
-* Added the '--all' input option for the **prepare-content** command, to support running on all content packs.
-* Updated the '-i' input option of the **prepare-content** command to support multiple inputs as a comma-separated list.
-
-=======
 * Fixed an issue where the `update-additional-dependencies` **pre-commit** step failed when not running in a content-like repo.
 * Removed the format execution step from the `contribution_converter` since it can be executed separately during the contribution process.
 * Added a new validation (`GR108`) to **validate** command that assures hidden packs do not have mandatory dependant packs.
 * Added a validation that check that non ignorable errors are not used.
 * **lint** will now fail on `demisto.results` and `return_outputs` usage, when a pack is `xsoar` or `partner` supported.
 * **lint** will now fail on `LOG` usage in python files.
->>>>>>> 8b2499aa
+* Added the '--all' input option for the **prepare-content** command, to support running on all content packs.
+* Updated the '-i' input option of the **prepare-content** command to support multiple inputs as a comma-separated list.
+
 
 ## 1.18.1
 * Fixed an issue where the coloring directives where showing in log messages.
