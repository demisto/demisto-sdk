--- conflicted
+++ resolved
@@ -1,16 +1,10 @@
 # Changelog
-<<<<<<< HEAD
-* Added playbook modification capabilities in **TestSuite**.
-* Added a new command **create-content-graph**.
-* Improved content items parsing in the **create-content-graph** command.
-
-=======
->>>>>>> 0f47dae0
 
 ## Unreleased
 * Added playbook modification capabilities in **TestSuite**.
 * Added a new command **create-content-graph**.
 * Fixed an issue in the **upload** command, where the temporary zip would not clean up properly.
+* Improved content items parsing in the **create-content-graph** command.
 * Added an error when the docker daemon is unavailable when running **lint**.
 * Removed the validation of a subtype change for scripts in the **validate** command.
 * Fixed an issue where names of XSIAM content items were not normalized properly.
