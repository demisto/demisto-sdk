--- conflicted
+++ resolved
@@ -3,13 +3,9 @@
 ## Unreleased
 * Fixed an issue in the **format** command where fail when executed from environment without mdx server available.
 * Added `Added a`, `Added an` to the list of allowed changelog prefixes.
-<<<<<<< HEAD
-* Added new validation to the **validate** command to check the playbook task's value references.
-=======
 * Added support for Indicator Types/Reputations in the **upload** command.
-
 * Fixed an issue when running from a subdirectory of a content repo failed.
->>>>>>> fae36c7e
+* Added a new validation to the **validate** command to check the playbook task's value references.
 
 ## 1.7.2
 
