# Changelog
* Fixed an issue where if a pack README.md did not exist it could cause an error in the validation process.
<<<<<<< HEAD
* Refactor **update-release-notes** command - new class manager.
* Added a  *--force* flag to the **update-release-notes** command, so the update can take place even without a change in the pack.
* In **update-release-notes** command changed the *--all* flag to *-g* and *--use-git* flag.
* The **update-release-notes** command will now update all dependent integrations on ApiModule change, even if not specified.
* If more than one pack has changed, the full list of updated packs will be printed at the end of **update-release-notes** command execution.
* Fixed an issue where **update-release-notes** command did not add docker image release notes entry for release notes file if a script was changed.
=======
* Fixed an issue where the *--name* was incorrectly required in the **init** command.
* Adding the option to run **validate** on a specific path while using git (*-i* & *-g*).
* The **format** command will now change UUIDs in .yml and .json files to their respective content entity name.
* Added a playbook validation to check if a task sub playbook exists in the id set in the **validate** command.
* Added the option to add new tags/usecases to the approved list and to the pack metadata on the same pull request.
>>>>>>> 66b678a5

# 1.4.2
* Added to `pylint` summary an indication if a test was skipped.
* Added to the **init** command the option to specify fromversion.
* Fixed an issue where running **init** command without filling the metadata file.
* Added the *--docker-timeout* flag in the **lint** command to control the request timeout for the Docker client.
* Fixed an issue where **update-release-notes** command added only one docker image release notes entry for release notes file, and not for every entity whom docker image was updated.
* Added a validation to ensure that incident/indicator fields names starts with their pack name in the **validate** command. (Checked only for new files and only when using git *-g*)
* Updated the **find-dependencies** command to return the 'dependencies' according the layout type ('incident', 'indicator').
* Enhanced the "vX" display name validation for scripts and integrations in the **validate** command to check for every versioned script or integration, and not only v2.
* Added the *--fail-duplicates* flag for the **create-id-set** command which will fail the command if duplicates are found.
* Added to the **generate-docs** command automatic addition to git when a new readme file is created.

# 1.4.1
* When in private repo without `DEMSITO_SDK_GITHUB_TOKEN` configured, get_remote_file will take files from the local origin/master.
* Enhanced the **unify** command when giving input of a file and not a directory return a clear error message.
* Added a validation to ensure integrations are not skipped and at least one test playbook is not skipped for each integration or script.
* Added to the Content Tests support for `context_print_dt`, which queries the incident context and prints the result as a json.
* Added new validation for the `xsoar_config.json` file in the **validate** command.
* Added a version differences section to readme in **generate-docs** command.
* Added the *--docs-format* flag in the **integration-diff** command to get the output in README format.
* Added the *--input-old-version* and *--skip-breaking-changes* flags in the **generate-docs** command to get the details for the breaking section and to skip the breaking changes section.

# 1.4.0
* Enable passing a comma-separated list of paths for the `--input` option of the **lint** command.
* Added new validation of unimplemented test-module command in the code to the `XSOAR-linter` in the **lint** command.
* Fixed the **generate-docs** to handle integration authentication parameter.
* Added a validation to ensure that description and README do not contain the word 'Demisto'.
* Improved the deprecated message validation required from playbooks and scripts.
* Added the `--quite-bc-validation` flag for the **validate** command to run the backwards compatibility validation in quite mode (errors is treated like warnings).
* Fixed the **update release notes** command to display a name for old layouts.
* Added the ability to append to the pack README credit to contributors.
* Added identification for parameter differences in **integration-diff** command.
* Fixed **format** to use git as a default value.
* Updated the **upload** command to support reports.
* Fixed an issue where **generate-docs** command was displaying 'None' when credentials parameter display field configured was not configured.
* Fixed an issue where **download** did not return exit code 1 on failure.
* Updated the validation that incident fields' names do not contain the word incident will aplly to core packs only.
* Added a playbook validation to verify all conditional tasks have an 'else' path in **validate** command.
* Renamed the GitHub authentication token environment variable `GITHUB_TOKEN` to `DEMITO_SDK_GITHUB_TOKEN`.
* Added to the **update-release-notes** command automatic addition to git when new release notes file is created.
* Added validation to ensure that integrations, scripts, and playbooks do not contain the entity type in their names.
* Added the **convert** command to convert entities between XSOAR versions.
* Added the *--deprecate* flag in **format** command to deprecate integrations, scripts, and playbooks.
* Fixed an issue where ignoring errors did not work when running the **validate** command on specific files (-i).

# 1.3.9
* Added a validation verifying that the pack's README.md file is not equal to pack description.
* Fixed an issue where the **Assume yes** flag did not work properly for some entities in the **format** command.
* Improved the error messages for separators in folder and file names in the **validate** command.
* Removed the **DISABLE_SDK_VERSION_CHECK** environment variable. To disable new version checks, use the **DEMISTO_SDK_SKIP_VERSION_CHECK** envirnoment variable.
* Fixed an issue where the demisto-sdk version check failed due to a rate limit.
* Fixed an issue with playbooks scheme validation.

# 1.3.8
* Updated the **secrets** command to work on forked branches.

# 1.3.7
* Added a validation to ensure correct image and description file names.
* Fixed an issue where the **validate** command failed when 'display' field in credentials param in yml is empty but 'displaypassword' was provided.
* Added the **integration-diff** command to check differences between two versions of an integration and to return a report of missing and changed elements in the new version.
* Added a validation verifying that the pack's README.md file is not missing or empty for partner packs or packs contains use cases.
* Added a validation to ensure that the integration and script folder and file names will not contain separators (`_`, `-`, ` `).
* When formatting new pack, the **format** command will set the *fromversion* key to 5.5.0 in the new files without fromversion.

# 1.3.6
* Added a validation that core packs are not dependent on non-core packs.
* Added a validation that a pack name follows XSOAR standards.
* Fixed an issue where in some cases the `get_remote_file` function failed due to an invalid path.
* Fixed an issue where running **update-release-notes** with updated integration logo, did not detect any file changes.
* Fixed an issue where the **create-id-set** command did not identify unified integrations correctly.
* Fixed an issue where the `CommonTypes` pack was not identified as a dependency for all feed integrations.
* Added support for running SDK commands in private repositories.
* Fixed an issue where running the **init** command did not set the correct category field in an integration .yml file for a newly created pack.
* When formatting new contributed pack, the **format** command will set the *fromversion* key to 6.0.0 in the relevant files.
* If the environment variable "DISABLE_SDK_VERSION_CHECK" is define, the demisto-sdk will no longer check for newer version when running a command.
* Added the `--use-pack-metadata` flag for the **find-dependencies** command to update the calculated dependencies using the the packs metadata files.
* Fixed an issue where **validate** failed on scripts in case the `outputs` field was set to `None`.
* Fixed an issue where **validate** was failing on editing existing release notes.
* Added a validation for README files verifying that the file doesn't contain template text copied from HelloWorld or HelloWorldPremium README.

# 1.3.5
* Added a validation that layoutscontainer's id and name are matching. Updated the format of layoutcontainer to include update_id too.
* Added a validation that commands' names and arguments in core packs, or scripts' arguments do not contain the word incident.
* Fixed issue where running the **generate-docs** command with -c flag ran all the commands and not just the commands specified by the flag.
* Fixed the error message of the **validate** command to not always suggest adding the *description* field.
* Fixed an issue where running **format** on feed integration generated invalid parameter structure.
* Fixed an issue where the **generate-docs** command did not add all the used scripts in a playbook to the README file.
* Fixed an issue where contrib/partner details might be added twice to the same file, when using unify and create-content-artifacts commands
* Fixed issue where running **validate** command on image-related integration did not return the correct outputs to json file.
* When formatting playbooks, the **format** command will now remove empty fields from SetIncident, SetIndicator, CreateNewIncident, CreateNewIndicator script arguments.
* Added an option to fill in the developer email when running the **init** command.

# 1.3.4
* Updated the **validate** command to check that the 'additionalinfo' field only contains the expected value for feed required parameters and not equal to it.
* Added a validation that community/partner details are not in the detailed description file.
* Added a validation that the Use Case tag in pack_metadata file is only used when the pack contains at least one PB, Incident Type or Layout.
* Added a validation that makes sure outputs in integrations are matching the README file when only README has changed.
* Added the *hidden* field to the integration schema.
* Fixed an issue where running **format** on a playbook whose `name` does not equal its `id` would cause other playbooks who use that playbook as a sub-playbook to fail.
* Added support for local custom command configuration file `.demisto-sdk-conf`.
* Updated the **format** command to include an update to the description file of an integration, to remove community/partner details.

# 1.3.3
* Fixed an issue where **lint** failed where *.Dockerfile* exists prior running the lint command.
* Added FeedHelloWorld template option for *--template* flag in **demisto-sdk init** command.
* Fixed issue where **update-release-notes** deleted release note file if command was called more than once.
* Fixed issue where **update-release-notes** added docker image release notes every time the command was called.
* Fixed an issue where running **update-release-notes** on a pack with newly created integration, had also added a docker image entry in the release notes.
* Fixed an issue where `XSOAR-linter` did not find *NotImplementedError* in main.
* Added validation for README files verifying their length (over 30 chars).
* When using *-g* flag in the **validate** command it will now ignore untracked files by default.
* Added the *--include-untracked* flag to the **validate** command to include files which are untracked by git in the validation process.
* Improved the `pykwalify` error outputs in the **validate** command.
* Added the *--print-pykwalify* flag to the **validate** command to print the unchanged output from `pykwalify`.

# 1.3.2
* Updated the format of the outputs when using the *--json-file* flag to create a JSON file output for the **validate** and **lint** commands.
* Added the **doc-review** command to check spelling in .md and .yml files as well as a basic release notes review.
* Added a validation that a pack's display name does not already exist in content repository.
* Fixed an issue where the **validate** command failed to detect duplicate params in an integration.
* Fixed an issue where the **validate** command failed to detect duplicate arguments in a command in an integration.

# 1.3.1
* Fixed an issue where the **validate** command failed to validate the release notes of beta integrations.
* Updated the **upload** command to support indicator fields.
* The **validate** and **update-release-notes** commands will now check changed files against `demisto/master` if it is configured locally.
* Fixed an issue where **validate** would incorrectly identify files as renamed.
* Added a validation that integration properties (such as feed, mappers, mirroring, etc) are not removed.
* Fixed an issue where **validate** failed when comparing branch against commit hash.
* Added the *--no-pipenv* flag to the **split-yml** command.
* Added a validation that incident fields and incident types are not removed from mappers.
* Fixed an issue where the *c
reate-id-set* flag in the *validate* command did not work while not using git.
* Added the *hiddenusername* field to the integration schema.
* Added a validation that images that are not integration images, do not ask for a new version or RN

# 1.3.0
* Do not collect optional dependencies on indicator types reputation commands.
* Fixed an issue where downloading indicator layoutscontainer objects failed.
* Added a validation that makes sure outputs in integrations are matching the README file.
* Fixed an issue where the *create-id-set* flag in the **validate** command did not work.
* Added a warning in case no id_set file is found when running the **validate** command.
* Fixed an issue where changed files were not recognised correctly on forked branches in the **validate** and the **update-release-notes** commands.
* Fixed an issue when files were classified incorrectly when running *update-release-notes*.
* Added a validation that integration and script file paths are compatible with our convention.
* Fixed an issue where id_set.json file was re created whenever running the generate-docs command.
* added the *--json-file* flag to create a JSON file output for the **validate** and **lint** commands.

# 1.2.19
* Fixed an issue where merge id_set was not updated to work with the new entity of Packs.
* Added a validation that the playbook's version matches the version of its sub-playbooks, scripts, and integrations.

# 1.2.18
* Changed the *skip-id-set-creation* flag to *create-id-set* in the **validate** command. Its default value will be False.
* Added support for the 'cve' reputation command in default arg validation.
* Filter out generic and reputation command from scripts and playbooks dependencies calculation.
* Added support for the incident fields in outgoing mappers in the ID set.
* Added a validation that the taskid field and the id field under the task field are both from uuid format and contain the same value.
* Updated the **format** command to generate uuid value for the taskid field and for the id under the task field in case they hold an invalid values.
* Exclude changes from doc_files directory on validation.
* Added a validation that an integration command has at most one default argument.
* Fixing an issue where pack metadata version bump was not enforced when modifying an old format (unified) file.
* Added validation that integration parameter's display names are capitalized and spaced using whitespaces and not underscores.
* Fixed an issue where beta integrations where not running deprecation validations.
* Allowed adding additional information to the deprecated description.
* Fixing an issue when escaping less and greater signs in integration params did not work as expected.

# 1.2.17
* Added a validation that the classifier of an integration exists.
* Added a validation that the mapper of an integration exists.
* Added a validation that the incident types of a classifier exist.
* Added a validation that the incident types of a mapper exist.
* Added support for *text* argument when running **demisto-sdk update-release-notes** on the ApiModules pack.
* Added a validation for the minimal version of an indicator field of type grid.
* Added new validation for incident and indicator fields in classifiers mappers and layouts exist in the content.
* Added cache for get_remote_file to reducing failures from accessing the remote repo.
* Fixed an issue in the **format** command where `_dev` or `_copy` suffixes weren't removed from the `id` of the given playbooks.
* Playbook dependencies from incident and indicator fields are now marked as optional.
* Mappers dependencies from incident types and incident fields are now marked as optional.
* Classifier dependencies from incident types are now marked as optional.
* Updated **demisto-sdk init** command to no longer create `created` field in pack_metadata file
* Updated **generate-docs** command to take the parameters names in setup section from display field and to use additionalinfo field when exist.
* Using the *verbose* argument in the **find-dependencies** command will now log to the console.
* Improved the deprecated message validation required from integrations.
* Fixed an issue in the **generate-docs** command where **Context Example** section was created when it was empty.

# 1.2.16
* Added allowed ignore errors to the *IDSetValidator*.
* Fixed an issue where an irrelevant id_set validation ran in the **validate** command when using the *--id-set* flag.
* Fixed an issue were **generate-docs** command has failed if a command did not exist in commands permissions file.
* Improved a **validate** command message for missing release notes of api module dependencies.

# 1.2.15
* Added the *ID101* to the allowed ignored errors.

# 1.2.14
* SDK repository is now mypy check_untyped_defs complaint.
* The lint command will now ignore the unsubscriptable-object (E1136) pylint error in dockers based on python 3.9 - this will be removed once a new pylint version is released.
* Added an option for **format** to run on a whole pack.
* Added new validation of unimplemented commands from yml in the code to `XSOAR-linter`.
* Fixed an issue where Auto-Extract fields were only checked for newly added incident types in the **validate** command.
* Added a new warning validation of direct access to args/params dicts to `XSOAR-linter`.

# 1.2.13
* Added new validation of indicators usage in CommandResults to `XSOAR-linter`.
* Running **demisto-sdk lint** will automatically run on changed files (same behavior as the -g flag).
* Removed supported version message from the documentation when running **generate_docs**.
* Added a print to indicate backwards compatibility is being checked in **validate** command.
* Added a percent print when running the **validate** command with the *-a* flag.
* Fixed a regression in the **upload** command where it was ignoring `DEMISTO_VERIFY_SSL` env var.
* Fixed an issue where the **upload** command would fail to upload beta integrations.
* Fixed an issue where the **validate** command did not create the *id_set.json* file when running with *-a* flag.
* Added price change validation in the **validate** command.
* Added validations that checks in read-me for empty sections or leftovers from the auto generated read-me that should be changed.
* Added new code validation for *NotImplementedError* to raise a warning in `XSOAR-linter`.
* Added validation for support types in the pack metadata file.
* Added support for *--template* flag in **demisto-sdk init** command.
* Fixed an issue with running **validate** on master branch where the changed files weren't compared to previous commit when using the *-g* flag.
* Fixed an issue where the `XSOAR-linter` ran *NotImplementedError* validation on scripts.
* Added support for Auto-Extract feature validation in incident types in the **validate** command.
* Fixed an issue in the **lint** command where the *-i* flag was ignored.
* Improved **merge-id-sets** command to support merge between two ID sets that contain the same pack.
* Fixed an issue in the **lint** command where flake8 ran twice.

# 1.2.12
* Bandit now reports also on medium severity issues.
* Fixed an issue with support for Docker Desktop on Mac version 2.5.0+.
* Added support for vulture and mypy linting when running without docker.
* Added support for *prev-ver* flag in **update-release-notes** command.
* Improved retry support when building docker images for linting.
* Added the option to create an ID set on a specific pack in **create-id-set** command.
* Added the *--skip-id-set-creation* flag to **validate** command in order to add the capability to run validate command without creating id_set validation.
* Fixed an issue where **validate** command checked docker image tag on ApiModules pack.
* Fixed an issue where **find-dependencies** did not calculate dashboards and reports dependencies.
* Added supported version message to the documentation and release notes files when running **generate_docs** and **update-release-notes** commands respectively.
* Added new code validations for *NotImplementedError* exception raise to `XSOAR-linter`.
* Command create-content-artifacts additional support for **Author_image.png** object.
* Fixed an issue where schemas were not enforced for incident fields, indicator fields and old layouts in the validate command.
* Added support for **update-release-notes** command to update release notes according to master branch.

# 1.2.11
* Fixed an issue where the ***generate-docs*** command reset the enumeration of line numbering after an MD table.
* Updated the **upload** command to support mappers.
* Fixed an issue where exceptions were no printed in the **format** while the *--verbose* flag is set.
* Fixed an issue where *--assume-yes* flag did not work in the **format** command when running on a playbook without a `fromversion` field.
* Fixed an issue where the **format** command would fail in case `conf.json` file was not found instead of skipping the update.
* Fixed an issue where integration with v2 were recognised by the `name` field instead of the `display` field in the **validate** command.
* Added a playbook validation to check if a task script exists in the id set in the **validate** command.
* Added new integration category `File Integrity Management` in the **validate** command.

# 1.2.10
* Added validation for approved content pack use-cases and tags.
* Added new code validations for *CommonServerPython* import to `XSOAR-linter`.
* Added *default value* and *predefined values* to argument description in **generate-docs** command.
* Added a new validation that checks if *get-mapping-fields* command exists if the integration schema has *{ismappable: true}* in **validate** command.
* Fixed an issue where the *--staged* flag recognised added files as modified in the **validate** command.
* Fixed an issue where a backwards compatibility warning was raised for all added files in the **validate** command.
* Fixed an issue where **validate** command failed when no tests were given for a partner supported pack.
* Updated the **download** command to support mappers.
* Fixed an issue where the ***format*** command added a duplicate parameter.
* For partner supported content packs, added support for a list of emails.
* Removed validation of README files from the ***validate*** command.
* Fixed an issue where the ***validate*** command required release notes for ApiModules pack.

# 1.2.9
* Fixed an issue in the **openapi_codegen** command where it created duplicate functions name from the swagger file.
* Fixed an issue in the **update-release-notes** command where the *update type* argument was not verified.
* Fixed an issue in the **validate** command where no error was raised in case a non-existing docker image was presented.
* Fixed an issue in the **format** command where format failed when trying to update invalid Docker image.
* The **format** command will now preserve the **isArray** argument in integration's reputation commands and will show a warning if it set to **false**.
* Fixed an issue in the **lint** command where *finally* clause was not supported in main function.
* Fixed an issue in the **validate** command where changing any entity ID was not validated.
* Fixed an issue in the **validate** command where *--staged* flag did not bring only changed files.
* Fixed the **update-release-notes** command to ignore changes in the metadata file.
* Fixed the **validate** command to ignore metadata changes when checking if a version bump is needed.


# 1.2.8
* Added a new validation that checks in playbooks for the usage of `DeleteContext` in **validate** command.
* Fixed an issue in the **upload** command where it would try to upload content entities with unsupported versions.
* Added a new validation that checks in playbooks for the usage of specific instance in **validate** command.
* Added the **--staged** flag to **validate** command to run on staged files only.


# 1.2.7
* Changed input parameters in **find-dependencies** command.
   - Use ***-i, --input*** instead of ***-p, --path***.
   - Use ***-idp, --id-set-path*** instead of ***-i, --id-set-path***.
* Fixed an issue in the **unify** command where it crashed on an integration without an image file.
* Fixed an issue in the **format** command where unnecessary files were not skipped.
* Fixed an issue in the **update-release-notes** command where the *text* argument was not respected in all cases.
* Fixed an issue in the **validate** command where a warning about detailed description was given for unified or deprecated integrations.
* Improved the error returned by the **validate** command when running on files using the old format.

# 1.2.6
* No longer require setting `DEMISTO_README_VALIDATION` env var to enable README mdx validation. Validation will now run automatically if all necessary node modules are available.
* Fixed an issue in the **validate** command where the `--skip-pack-dependencies` would not skip id-set creation.
* Fixed an issue in the **validate** command where validation would fail if supplied an integration with an empty `commands` key.
* Fixed an issue in the **validate** command where validation would fail due to a required version bump for packs which are not versioned.
* Will use env var `DEMISTO_VERIFY_SSL` to determine if to use a secure connection for commands interacting with the Server when `--insecure` is not passed. If working with a local Server without a trusted certificate, you can set env var `DEMISTO_VERIFY_SSL=no` to avoid using `--insecure` on each command.
* Unifier now adds a link to the integration documentation to the integration detailed description.
* Fixed an issue in the **secrets** command where ignored secrets were not skipped.

# 1.2.5
* Added support for special fields: *defaultclassifier*, *defaultmapperin*, *defaultmapperout* in **download** command.
* Added -y option **format** command to assume "yes" as answer to all prompts and run non-interactively
* Speed up improvements for `validate` of README files.
* Updated the **format** command to adhere to the defined content schema and sub-schemas, aligning its behavior with the **validate** command.
* Added support for canvasContextConnections files in **format** command.

# 1.2.4
* Updated detailed description for community integrations.

# 1.2.3
* Fixed an issue where running **validate** failed on playbook with task that adds tags to the evidence data.
* Added the *displaypassword* field to the integration schema.
* Added new code validations to `XSOAR-linter`.
    * As warnings messages:
        * `demisto.params()` should be used only inside main function.
        * `demisto.args()` should be used only inside main function.
        * Functions args should have type annotations.
* Added `fromversion` field validation to test playbooks and scripts in **validate** command.

# 1.2.2
* Add support for warning msgs in the report and summary to **lint** command.
* Fixed an issue where **json-to-outputs** determined bool values as int.
* Fixed an issue where **update-release-notes** was crushing on `--all` flag.
* Fixed an issue where running **validate**, **update-release-notes** outside of content repo crushed without a meaningful error message.
* Added support for layoutscontainer in **init** contribution flow.
* Added a validation for tlp_color param in feeds in **validate** command.
* Added a validation for removal of integration parameters in **validate** command.
* Fixed an issue where **update-release-notes** was failing with a wrong error message when no pack or input was given.
* Improved formatting output of the **generate-docs** command.
* Add support for env variable *DEMISTO_SDK_ID_SET_REFRESH_INTERVAL*. Set this env variable to the refresh interval in minutes. The id set will be regenerated only if the refresh interval has passed since the last generation. Useful when generating Script documentation, to avoid re-generating the id_set every run.
* Added new code validations to `XSOAR-linter`.
    * As error messages:
        * Longer than 10 seconds sleep statements for non long running integrations.
        * exit() usage.
        * quit() usage.
    * As warnings messages:
        * `demisto.log` should not be used.
        * main function existence.
        * `demito.results` should not be used.
        * `return_output` should not be used.
        * try-except statement in main function.
        * `return_error` usage in main function.
        * only once `return_error` usage.
* Fixed an issue where **lint** command printed logs twice.
* Fixed an issue where *suffix* did not work as expected in the **create-content-artifacts** command.
* Added support for *prev-ver* flag in **lint** and **secrets** commands.
* Added support for *text* flag to **update-release-notes** command to add the same text to all release notes.
* Fixed an issue where **validate** did not recognize added files if they were modified locally.
* Added a validation that checks the `fromversion` field exists and is set to 5.0.0 or above when working or comparing to a non-feature branch in **validate** command.
* Added a validation that checks the certification field in the pack_metadata file is valid in **validate** command.
* The **update-release-notes** command will now automatically add docker image update to the release notes.

# 1.2.1
* Added an additional linter `XSOAR-linter` to the **lint** command which custom validates py files. currently checks for:
    * `Sys.exit` usages with non zero value.
    * Any `Print` usages.
* Fixed an issue where renamed files were failing on *validate*.
* Fixed an issue where single changed files did not required release notes update.
* Fixed an issue where doc_images required release-notes and validations.
* Added handling of dependent packs when running **update-release-notes** on changed *APIModules*.
    * Added new argument *--id-set-path* for id_set.json path.
    * When changes to *APIModule* is detected and an id_set.json is available - the command will update the dependent pack as well.
* Added handling of dependent packs when running **validate** on changed *APIModules*.
    * Added new argument *--id-set-path* for id_set.json path.
    * When changes to *APIModule* is detected and an id_set.json is available - the command will validate that the dependent pack has release notes as well.
* Fixed an issue where the find_type function didn't recognize file types correctly.
* Fixed an issue where **update-release-notes** command did not work properly on Windows.
* Added support for indicator fields in **update-release-notes** command.
* Fixed an issue where files in test dirs where being validated.


# 1.2.0
* Fixed an issue where **format** did not update the test playbook from its pack.
* Fixed an issue where **validate** validated non integration images.
* Fixed an issue where **update-release-notes** did not identified old yml integrations and scripts.
* Added revision templates to the **update-release-notes** command.
* Fixed an issue where **update-release-notes** crashed when a file was renamed.
* Fixed an issue where **validate** failed on deleted files.
* Fixed an issue where **validate** validated all images instead of packs only.
* Fixed an issue where a warning was not printed in the **format** in case a non-supported file type is inputted.
* Fixed an issue where **validate** did not fail if no release notes were added when adding files to existing packs.
* Added handling of incorrect layout paths via the **format** command.
* Refactor **create-content-artifacts** command - Efficient artifacts creation and better logging.
* Fixed an issue where image and description files were not handled correctly by **validate** and **update-release-notes** commands.
* Fixed an issue where the **format** command didn't remove all extra fields in a file.
* Added an error in case an invalid id_set.json file is found while running the **validate** command.
* Added fetch params checks to the **validate** command.

# 1.1.11
* Added line number to secrets' path in **secrets** command report.
* Fixed an issue where **init** a community pack did not present the valid support URL.
* Fixed an issue where **init** offered a non relevant pack support type.
* Fixed an issue where **lint** did not pull docker images for powershell.
* Fixed an issue where **find-dependencies** did not find all the script dependencies.
* Fixed an issue where **find-dependencies** did not collect indicator fields as dependencies for playbooks.
* Updated the **validate** and the **secrets** commands to be less dependent on regex.
* Fixed an issue where **lint** did not run on circle when docker did not return ping.
* Updated the missing release notes error message (RN106) in the **Validate** command.
* Fixed an issue where **Validate** would return missing release notes when two packs with the same substring existed in the modified files.
* Fixed an issue where **update-release-notes** would add duplicate release notes when two packs with the same substring existed in the modified files.
* Fixed an issue where **update-release-notes** would fail to bump new versions if the feature branch was out of sync with the master branch.
* Fixed an issue where a non-descriptive error would be returned when giving the **update-release-notes** command a pack which can not be found.
* Added dependencies check for *widgets* in **find-dependencies** command.
* Added a `update-docker` flag to **format** command.
* Added a `json-to-outputs` flag to the **run** command.
* Added a verbose (`-v`) flag to **format** command.
* Fixed an issue where **download** added the prefix "playbook-" to the name of playbooks.

# 1.1.10
* Updated the **init** command. Relevant only when passing the *--contribution* argument.
   * Added the *--author* option.
   * The *support* field of the pack's metadata is set to *community*.
* Added a proper error message in the **Validate** command upon a missing description in the root of the yml.
* **Format** now works with a relative path.
* **Validate** now fails when all release notes have been excluded.
* Fixed issue where correct error message would not propagate for invalid images.
* Added the *--skip-pack-dependencies* flag to **validate** command to skip pack dependencies validation. Relevant when using the *-g* flag.
* Fixed an issue where **Validate** and **Format** commands failed integrations with `defaultvalue` field in fetch incidents related parameters.
* Fixed an issue in the **Validate** command in which unified YAML files were not ignored.
* Fixed an issue in **generate-docs** where scripts and playbooks inputs and outputs were not parsed correctly.
* Fixed an issue in the **openapi-codegen** command where missing reference fields in the swagger JSON caused errors.
* Fixed an issue in the **openapi-codegen** command where empty objects in the swagger JSON paths caused errors.
* **update-release-notes** command now accept path of the pack instead of pack name.
* Fixed an issue where **generate-docs** was inserting unnecessary escape characters.
* Fixed an issue in the **update-release-notes** command where changes to the pack_metadata were not detected.
* Fixed an issue where **validate** did not check for missing release notes in old format files.

# 1.1.9
* Fixed an issue where **update-release-notes** command failed on invalid file types.

# 1.1.8
* Fixed a regression where **upload** command failed on test playbooks.
* Added new *githubUser* field in pack metadata init command.
* Support beta integration in the commands **split-yml, extract-code, generate-test-playbook and generate-docs.**
* Fixed an issue where **find-dependencies** ignored *toversion* field in content items.
* Added support for *layoutscontainer*, *classifier_5_9_9*, *mapper*, *report*, and *widget* in the **Format** command.
* Fixed an issue where **Format** will set the `ID` field to be equal to the `name` field in modified playbooks.
* Fixed an issue where **Format** did not work for test playbooks.
* Improved **update-release-notes** command:
    * Write content description to release notes for new items.
    * Update format for file types without description: Connections, Incident Types, Indicator Types, Layouts, Incident Fields.
* Added a validation for feedTags param in feeds in **validate** command.
* Fixed readme validation issue in community support packs.
* Added the **openapi-codegen** command to generate integrations from OpenAPI specification files.
* Fixed an issue were release notes validations returned wrong results for *CommonScripts* pack.
* Added validation for image links in README files in **validate** command.
* Added a validation for default value of fetch param in feeds in **validate** command.
* Fixed an issue where the **Init** command failed on scripts.

# 1.1.7
* Fixed an issue where running the **format** command on feed integrations removed the `defaultvalue` fields.
* Playbook branch marked with *skipunavailable* is now set as an optional dependency in the **find-dependencies** command.
* The **feedReputation** parameter can now be hidden in a feed integration.
* Fixed an issue where running the **unify** command on JS package failed.
* Added the *--no-update* flag to the **find-dependencies** command.
* Added the following validations in **validate** command:
   * Validating that a pack does not depend on NonSupported / Deprecated packs.

# 1.1.6
* Added the *--description* option to the **init** command.
* Added the *--contribution* option to the **init** command which converts a contribution zip to proper pack format.
* Improved **validate** command performance time and outputs.
* Added the flag *--no-docker-checks* to **validate** command to skip docker checks.
* Added the flag *--print-ignored-files* to **validate** command to print ignored files report when the command is done.
* Added the following validations in **validate** command:
   * Validating that existing release notes are not modified.
   * Validating release notes are not added to new packs.
   * Validating that the "currentVersion" field was raised in the pack_metadata for modified packs.
   * Validating that the timestamp in the "created" field in the pack_metadata is in ISO format.
* Running `demisto-sdk validate` will run the **validate** command using git and only on committed files (same as using *-g --post-commit*).
* Fixed an issue where release notes were not checked correctly in **validate** command.
* Fixed an issue in the **create-id-set** command where optional playbook tasks were not taken into consideration.
* Added a prompt to the `demisto-sdk update-release-notes` command to prompt users to commit changes before running the release notes command.
* Added support to `layoutscontainer` in **validate** command.

# 1.1.5
* Fixed an issue in **find-dependencies** command.
* **lint** command now verifies flake8 on CommonServerPython script.

# 1.1.4
* Fixed an issue with the default output file name of the **unify** command when using "." as an output path.
* **Unify** command now adds contributor details to the display name and description.
* **Format** command now adds *isFetch* and *incidenttype* fields to integration yml.
* Removed the *feedIncremental* field from the integration schema.
* **Format** command now adds *feedBypassExclusionList*, *Fetch indicators*, *feedReputation*, *feedReliability*,
     *feedExpirationPolicy*, *feedExpirationInterval* and *feedFetchInterval* fields to integration yml.
* Fixed an issue in the playbooks schema.
* Fixed an issue where generated release notes were out of order.
* Improved pack dependencies detection.
* Fixed an issue where test playbooks were mishandled in **validate** command.

# 1.1.3
* Added a validation for invalid id fields in indicators types files in **validate** command.
* Added default behavior for **update-release-notes** command.
* Fixed an error where README files were failing release notes validation.
* Updated format of generated release notes to be more user friendly.
* Improved error messages for the **update-release-notes** command.
* Added support for `Connections`, `Dashboards`, `Widgets`, and `Indicator Types` to **update-release-notes** command.
* **Validate** now supports scripts under the *TestPlaybooks* directory.
* Fixed an issue where **validate** did not support powershell files.

# 1.1.2
* Added a validation for invalid playbookID fields in incidents types files in **validate** command.
* Added a code formatter for python files.
* Fixed an issue where new and old classifiers where mixed on validate command.
* Added *feedIncremental* field to the integration schema.
* Fixed error in the **upload** command where unified YMLs were not uploaded as expected if the given input was a pack.
* Fixed an issue where the **secrets** command failed due to a space character in the file name.
* Ignored RN validation for *NonSupported* pack.
* You can now ignore IF107, SC100, RP102 error codes in the **validate** command.
* Fixed an issue where the **download** command was crashing when received as input a JS integration or script.
* Fixed an issue where **validate** command checked docker image for JS integrations and scripts.
* **validate** command now checks scheme for reports and connections.
* Fixed an issue where **validate** command checked docker when running on all files.
* Fixed an issue where **validate** command did not fail when docker image was not on the latest numeric tag.
* Fixed an issue where beta integrations were not validated correctly in **validate** command.

# 1.1.1
* fixed and issue where file types were not recognized correctly in **validate** command.
* Added better outputs for validate command.

# 1.1.0
* Fixed an issue where changes to only non-validated files would fail validation.
* Fixed an issue in **validate** command where moved files were failing validation for new packs.
* Fixed an issue in **validate** command where added files were failing validation due to wrong file type detection.
* Added support for new classifiers and mappers in **validate** command.
* Removed support of old RN format validation.
* Updated **secrets** command output format.
* Added support for error ignore on deprecated files in **validate** command.
* Improved errors outputs in **validate** command.
* Added support for linting an entire pack.

# 1.0.9
* Fixed a bug where misleading error was presented when pack name was not found.
* **Update-release-notes** now detects added files for packs with versions.
* Readme files are now ignored by **update-release-notes** and validation of release notes.
* Empty release notes no longer cause an uncaught error during validation.

# 1.0.8
* Changed the output format of demisto-sdk secrets.
* Added a validation that checkbox items are not required in integrations.
* Added pack release notes generation and validation.
* Improved pack metadata validation.
* Fixed an issue in **validate** where renamed files caused an error

# 1.0.4
* Fix the **format** command to update the `id` field to be equal to `details` field in indicator-type files, and to `name` field in incident-type & dashboard files.
* Fixed a bug in the **validate** command for layout files that had `sortValues` fields.
* Fixed a bug in the **format** command where `playbookName` field was not always present in the file.
* Fixed a bug in the **format** command where indicatorField wasn't part of the SDK schemas.
* Fixed a bug in **upload** command where created unified docker45 yml files were not deleted.
* Added support for IndicatorTypes directory in packs (for `reputation` files, instead of Misc).
* Fixed parsing playbook condition names as string instead of boolean in **validate** command
* Improved image validation in YAML files.
* Removed validation for else path in playbook condition tasks.

# 1.0.3
* Fixed a bug in the **format** command where comments were being removed from YAML files.
* Added output fields: _file_path_ and _kind_ for layouts in the id-set.json created by **create-id-set** command.
* Fixed a bug in the **create-id-set** command Who returns Duplicate for Layouts with a different kind.
* Added formatting to **generate-docs** command results replacing all `<br>` tags with `<br/>`.
* Fixed a bug in the **download** command when custom content contained not supported content entity.
* Fixed a bug in **format** command in which boolean strings  (e.g. 'yes' or 'no') were converted to boolean values (e.g. 'True' or 'False').
* **format** command now removes *sourceplaybookid* field from playbook files.
* Fixed a bug in **generate-docs** command in which integration dependencies were not detected when generating documentation for a playbook.


# 1.0.1
* Fixed a bug in the **unify** command when output path was provided empty.
* Improved error message for integration with no tests configured.
* Improved the error message returned from the **validate** command when an integration is missing or contains malformed fetch incidents related parameters.
* Fixed a bug in the **create** command where a unified YML with a docker image for 4.5 was copied incorrectly.
* Missing release notes message are now showing the release notes file path to update.
* Fixed an issue in the **validate** command in which unified YAML files were not ignored.
* File format suggestions are now shown in the relevant file format (JSON or YAML).
* Changed Docker image validation to fail only on non-valid ones.
* Removed backward compatibility validation when Docker image is updated.

# 1.0.0
* Improved the *upload* command to support the upload of all the content entities within a pack.
* The *upload* command now supports the improved pack file structure.
* Added an interactive option to format integrations, scripts and playbooks with No TestPlaybooks configured.
* Added an interactive option to configure *conf.json* file with missing test playbooks for integrations, scripts and playbooks
* Added *download* command to download custom content from Demisto instance to the local content repository.
* Improved validation failure messages to include a command suggestion, wherever relevant, to fix the raised issue.
* Improved 'validate' help and documentation description
* validate - checks that scripts, playbooks, and integrations have the *tests* key.
* validate - checks that test playbooks are configured in `conf.json`.
* demisto-sdk lint - Copy dir better handling.
* demisto-sdk lint - Add error when package missing in docker image.
* Added *-a , --validate-all* option in *validate* to run all validation on all files.
* Added *-i , --input* option in *validate* to run validation on a specified pack/file.
* added *-i, --input* option in *secrets* to run on a specific file.
* Added an allowed hidden parameter: *longRunning* to the hidden integration parameters validation.
* Fixed an issue with **format** command when executing with an output path of a folder and not a file path.
* Bug fixes in generate-docs command given playbook as input.
* Fixed an issue with lint command in which flake8 was not running on unit test files.

# 0.5.2
* Added *-c, --command* option in *generate-docs* to generate a specific command from an integration.
* Fixed an issue when getting README/CHANGELOG files from git and loading them.
* Removed release notes validation for new content.
* Fixed secrets validations for files with the same name in a different directory.
* demisto-sdk lint - parallelization working with specifying the number of workers.
* demisto-sdk lint - logging levels output, 3 levels.
* demisto-sdk lint - JSON report, structured error reports in JSON format.
* demisto-sdk lint - XML JUnit report for unit-tests.
* demisto-sdk lint - new packages used to accelerate execution time.
* demisto-sdk secrets - command now respects the generic whitelist, and not only the pack secrets.

# 0.5.0
[PyPI History][1]

[1]: https://pypi.org/project/demisto-sdk/#history
# 0.4.9
* Fixed an issue in *generate-docs* where Playbooks and Scripts documentation failed.
* Added a graceful error message when executing the *run" command with a misspelled command.
* Added more informative errors upon failures of the *upload* command.
* format command:
    * Added format for json files: IncidentField, IncidentType, IndicatorField, IndicatorType, Layout, Dashboard.
    * Added the *-fv --from-version*, *-nv --no-validation* arguments.
    * Removed the *-t yml_type* argument, the file type will be inferred.
    * Removed the *-g use_git* argument, running format without arguments will run automatically on git diff.
* Fixed an issue in loading playbooks with '=' character.
* Fixed an issue in *validate* failed on deleted README files.

# 0.4.8
* Added the *max* field to the Playbook schema, allowing to define it in tasks loop.
* Fixed an issue in *validate* where Condition branches checks were case sensitive.

# 0.4.7
* Added the *slareminder* field to the Playbook schema.
* Added the *common_server*, *demisto_mock* arguments to the *init* command.
* Fixed an issue in *generate-docs* where the general section was not being generated correctly.
* Fixed an issue in *validate* where Incident type validation failed.

# 0.4.6
* Fixed an issue where the *validate* command did not identify CHANGELOG in packs.
* Added a new command, *id-set* to create the id set - the content dependency tree by file IDs.

# 0.4.5
* generate-docs command:
    * Added the *use_cases*, *permissions*, *command_permissions* and *limitations*.
    * Added the *--insecure* argument to support running the script and integration command in Demisto.
    * Removed the *-t yml_type* argument, the file type will be inferred.
    * The *-o --output* argument is no longer mandatory, default value will be the input file directory.
* Added support for env var: *DEMISTO_SDK_SKIP_VERSION_CHECK*. When set version checks are skipped.
* Fixed an issue in which the CHANGELOG files did not match our scheme.
* Added a validator to verify that there are no hidden integration parameters.
* Fixed an issue where the *validate* command ran on test files.
* Removed the *env-dir* argument from the demisto-sdk.
* README files which are html files will now be skipped in the *validate* command.
* Added support for env var: *DEMISTO_README_VALIDATOR*. When not set the readme validation will not run.

# 0.4.4
* Added a validator for IncidentTypes (incidenttype-*.json).
* Fixed an issue where the -p flag in the *validate* command was not working.
* Added a validator for README.md files.
* Release notes validator will now run on: incident fields, indicator fields, incident types, dashboard and reputations.
* Fixed an issue where the validator of reputation(Indicator Type) did not check on the details field.
* Fixed an issue where the validator attempted validating non-existing files after deletions or name refactoring.
* Removed the *yml_type* argument in the *split-yml*, *extract-code* commands.
* Removed the *file_type* argument in the *generate-test-playbook* command.
* Fixed the *insecure* argument in *upload*.
* Added the *insecure* argument in *run-playbook*.
* Standardise the *-i --input*, *-o --output* to demisto-sdk commands.

# 0.4.3
* Fixed an issue where the incident and indicator field BC check failed.
* Support for linting and unit testing PowerShell integrations.

# 0.4.2
* Fixed an issue where validate failed on Windows.
* Added a validator to verify all branches are handled in conditional task in a playbook.
* Added a warning message when not running the latest sdk version.
* Added a validator to check that the root is connected to all tasks in the playbook.
* Added a validator for Dashboards (dashboard-*.json).
* Added a validator for Indicator Types (reputation-*.json).
* Added a BC validation for changing incident field type.
* Fixed an issue where init command would generate an invalid yml for scripts.
* Fixed an issue in misleading error message in v2 validation hook.
* Fixed an issue in v2 hook which now is set only on newly added scripts.
* Added more indicative message for errors in yaml files.
* Disabled pykwalify info log prints.

# 0.3.10
* Added a BC check for incident fields - changing from version is not allowed.
* Fixed an issue in create-content-artifacts where scripts in Packs in TestPlaybooks dir were copied with a wrong prefix.


# 0.3.9
* Added a validation that incident field can not be required.
* Added validation for fetch incident parameters.
* Added validation for feed integration parameters.
* Added to the *format* command the deletion of the *sourceplaybookid* field.
* Fixed an issue where *fieldMapping* in playbook did not pass the scheme validation.
* Fixed an issue where *create-content-artifacts* did not copy TestPlaybooks in Packs without prefix of *playbook-*.
* Added a validation the a playbook can not have a rolename set.
* Added to the image validator the new DBot default image.
* Added the fields: elasticcommonfields, quiet, quietmode to the Playbook schema.
* Fixed an issue where *validate* failed on integration commands without outputs.
* Added a new hook for naming of v2 integrations and scripts.


# 0.3.8
* Fixed an issue where *create-content-artifact* was not loading the data in the yml correctly.
* Fixed an issue where *unify* broke long lines in script section causing syntax errors


# 0.3.7
* Added *generate-docs* command to generate documentation file for integration, playbook or script.
* Fixed an issue where *unify* created a malformed integration yml.
* Fixed an issue where demisto-sdk **init** creates unit-test file with invalid import.


# 0.3.6
* Fixed an issue where demisto-sdk **validate** failed on modified scripts without error message.


# 0.3.5
* Fixed an issue with docker tag validation for integrations.
* Restructured repo source code.


# 0.3.4
* Saved failing unit tests as a file.
* Fixed an issue where "_test" file for scripts/integrations created using **init** would import the "HelloWorld" templates.
* Fixed an issue in demisto-sdk **validate** - was failing on backward compatiblity check
* Fixed an issue in demisto-sdk **secrets** - empty line in .secrets-ignore always made the secrets check to pass
* Added validation for docker image inside integrations and scripts.
* Added --use-git flag to **format** command to format all changed files.
* Fixed an issue where **validate** did not fail on dockerimage changes with bc check.
* Added new flag **--ignore-entropy** to demisto-sdk **secrets**, this will allow skip entropy secrets check.
* Added --outfile to **lint** to allow saving failed packages to a file.


# 0.3.3
* Added backwards compatibility break error message.
* Added schema for incident types.
* Added **additionalinfo** field to as an available field for integration configuration.
* Added pack parameter for **init**.
* Fixed an issue where error would appear if name parameter is not set in **init**.


# 0.3.2
* Fixed the handling of classifier files in **validate**.


# 0.3.1
* Fixed the handling of newly created reputation files in **validate**.
* Added an option to perform **validate** on a specific file.


# 0.3.0
* Added support for multi-package **lint** both with parallel and without.
* Added all parameter in **lint** to run on all packages and packs in content repository.
* Added **format** for:
    * Scripts
    * Playbooks
    * Integrations
* Improved user outputs for **secrets** command.
* Fixed an issue where **lint** would run pytest and pylint only on a single docker per integration.
* Added auto-complete functionality to demisto-sdk.
* Added git parameter in **lint** to run only on changed packages.
* Added the **run-playbook** command
* Added **run** command which runs a command in the Demisto playground.
* Added **upload** command which uploads an integration or a script to a Demisto instance.
* Fixed and issue where **validate** checked if release notes exist for new integrations and scripts.
* Added **generate-test-playbook** command which generates a basic test playbook for an integration or a script.
* **validate** now supports indicator fields.
* Fixed an issue with layouts scheme validation.
* Adding **init** command.
* Added **json-to-outputs** command which generates the yaml section for outputs from an API raw response.

# 0.2.6

* Fixed an issue with locating release notes for beta integrations in **validate**.

# 0.2.5

* Fixed an issue with locating release notes for beta integrations in **validate**.

# 0.2.4

* Adding image validation to Beta_Integration and Packs in **validate**.

# 0.2.3

* Adding Beta_Integration to the structure validation process.
* Fixing bug where **validate** did checks on TestPlaybooks.
* Added requirements parameter to **lint**.

# 0.2.2

* Fixing bug where **lint** did not return exit code 1 on failure.
* Fixing bug where **validate** did not print error message in case no release notes were give.

# 0.2.1

* **Validate** now checks that the id and name fields are identical in yml files.
* Fixed a bug where sdk did not return any exit code.

# 0.2.0

* Added Release Notes Validator.
* Fixed the Unifier selection of your python file to use as the code.
* **Validate** now supports Indicator fields.
* Fixed a bug where **validate** and **secrets** did not return exit code 1 on failure.
* **Validate** now runs on newly added scripts.

# 0.1.8

* Added support for `--version`.
* Fixed an issue in file_validator when calling `checked_type` method with script regex.

# 0.1.2
* Restructuring validation to support content packs.
* Added secrets validation.
* Added content bundle creation.
* Added lint and unit test run.

# 0.1.1

* Added new logic to the unifier.
* Added detailed README.
* Some small adjustments and fixes.

# 0.1.0

Capabilities:
* **Extract** components(code, image, description etc.) from a Demisto YAML file into a directory.
* **Unify** components(code, image, description etc.) to a single Demisto YAML file.
* **Validate** Demisto content files.<|MERGE_RESOLUTION|>--- conflicted
+++ resolved
@@ -1,19 +1,16 @@
 # Changelog
 * Fixed an issue where if a pack README.md did not exist it could cause an error in the validation process.
-<<<<<<< HEAD
+* Fixed an issue where the *--name* was incorrectly required in the **init** command.
+* Adding the option to run **validate** on a specific path while using git (*-i* & *-g*).
+* The **format** command will now change UUIDs in .yml and .json files to their respective content entity name.
+* Added a playbook validation to check if a task sub playbook exists in the id set in the **validate** command.
+* Added the option to add new tags/usecases to the approved list and to the pack metadata on the same pull request.
 * Refactor **update-release-notes** command - new class manager.
 * Added a  *--force* flag to the **update-release-notes** command, so the update can take place even without a change in the pack.
 * In **update-release-notes** command changed the *--all* flag to *-g* and *--use-git* flag.
 * The **update-release-notes** command will now update all dependent integrations on ApiModule change, even if not specified.
 * If more than one pack has changed, the full list of updated packs will be printed at the end of **update-release-notes** command execution.
 * Fixed an issue where **update-release-notes** command did not add docker image release notes entry for release notes file if a script was changed.
-=======
-* Fixed an issue where the *--name* was incorrectly required in the **init** command.
-* Adding the option to run **validate** on a specific path while using git (*-i* & *-g*).
-* The **format** command will now change UUIDs in .yml and .json files to their respective content entity name.
-* Added a playbook validation to check if a task sub playbook exists in the id set in the **validate** command.
-* Added the option to add new tags/usecases to the approved list and to the pack metadata on the same pull request.
->>>>>>> 66b678a5
 
 # 1.4.2
 * Added to `pylint` summary an indication if a test was skipped.
