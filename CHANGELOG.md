# Changelog

## Unreleased
<<<<<<< HEAD
* Added a validation that enforces predefined categories on MP Packs & integration, the validation also ensures that each pack has only one category.
=======
* Fixed an issue where paybooks **generate-docs** didn't parse complex input values when no accessor field is given correctly.
>>>>>>> e580f7c5
* Fixed an issue in the **download** command, where an exception would be raised when downloading system playbooks.
* Fixed an issue where the **upload** failed on playbooks containing a value that starts with `=`.
* Fixed an issue where the **generate-unit-tests** failed to generate assertions, and generate unit tests when command names does not match method name.
* Added a new check to **validate**, making sure playbook task values are passed as references.
## 1.7.6

* Fixed parsing of initialization arguments of client classes in the **generate-unit-tests** command.
* Added support for AgentConfig content item in the **upload**, **create-id-set**, **find-dependecies**, **unify** and **create-content-artifacts** commands.
* Added support for XSIAM Report preview image.

## 1.7.5

* Fixed an issue where the **upload** command did not work with the CommonServerUserPython package.
* Fixed an issue in the **download** command, where some playbooks were downloaded as test playbooks.
* Added playbook modification capabilities in **TestSuite**.
* Added a new command **create-content-graph**.
* Fixed an issue in the **upload** command, where the temporary zip would not clean up properly.
* Improved content items parsing in the **create-content-graph** command.
* Added an error when the docker daemon is unavailable when running **lint**.
* Removed the validation of a subtype change for scripts in the **validate** command.
* Fixed an issue where names of XSIAM content items were not normalized properly.
* Fixed an issue where the **download** command was downloading playbooks with **script** (id) and not **scriptName**.
* Fixed an issue where script yml files were not properly identified by `find_type`.
* Removed nightly integrations filtering when deciding if a test should run.
* Added support for XSIAM Dashboard preview image.
* Added the `--no-code-formatting` flag to the **download** command, allowing to skip autopep8 and isort.
* Fixed an issue in the **update-release-notes** command, where generating release notes for modeling rules schema file caused exception.

## 1.7.4

* Fixed an issue where the **doc-review** command showed irrelevant messages.
* Fixed an issue in **validate**, where backward-compatibility failures prevented other validations from running.
* Fixed an issue in **validate**, where content-like files under infrastructure paths were not ignored.
* Fixed an issue in the AMI mapping, where server versions were missing.
* Change the way the normalize name is set for external files.
* Added dump function to XSIAM pack objects to dulicate the files.
* Fixed an issue where the `contribution_converter` did not support changes made to ApiModules.
* Added name normalization according to new convention to XSIAM content items
* Added playbook modification capabilities in **TestSuite**.
* Fixed an issue in create-content-artifacts where it will not get a normalize name for the item and it will try to duplicate the same file.

## 1.7.3

* Fixed an issue in the **format** command where fail when executed from environment without mdx server available.
* Added `Added a`, `Added an` to the list of allowed changelog prefixes.
* Added support for Indicator Types/Reputations in the **upload** command.
* Fixed an issue when running from a subdirectory of a content repo failed.
* Changing the way we are using XSIAM servers api-keys in **test-content** .
* Added a success message to **postman-codegen**.

## 1.7.2

* Fixed an issue in the **validate** command where incident fields were not found in mappers even when they exist
* Added an ability to provide list of marketplace names as a param attribute to **validate** and **upload**
* Added the file type to the error message when it is not supported.
* Fixed an issue where `contribution_converter` incorrectly mapped _Indicator Field_ objects to the _incidentfield_ directory in contribution zip files.
* Fixed a bug where **validate** returned error on empty inputs not used in playbooks.
* Added the `DEMISTO_SDK_CONTENT_PATH` environment variable, implicitly used in various commands.
* Added link to documentation for error messages regarding use cases and tags.

## 1.7.1

* Fixed an issue where *indicatorTypes* and *betaIntegrations* were not found in the id_set.
* Updated the default general `fromVersion` value on **format** to `6.5.0`
* Fixed an issue where the **validate** command did not fail when the integration yml file name was not the same as the folder containing it.
* Added an option to have **generate-docs** take a Playbooks folder path as input, and generate docs for all playbooks in it.
* Fixed an issue where the suggestion in case of `IF113` included uppercase letters for the `cliName` parameter.
* Added new validation to the **validate** command to fail and list all the file paths of files that are using a deprecated integration command / script / playbook.
* **validate** will no longer fail on playbooks calling subplaybooks that have a higher `fromVersion` value, if  calling the subplaybook has `skipifunavailable=True`.
* Fixed an issue where relative paths were not accessed correctly.
* Running any `demisto-sdk` command in a folder with a `.env` file will load it, temporarily overriding existing environment variables.
* Fixed an issue where **validate** did not properly detect deleted files.
* Added new validations to the **validate** command to verify that the schema file exists for a modeling rule and that the schema and rules keys are empty in the yml file.
* Fixed an issue where *find_type* didn't recognize exported incident types.
* Added a new validation to **validate**, making sure all inputs of a playbook are used.
* Added a new validation to **validate**, making sure all inputs used in a playbook declared in the input section.
* The **format** command will now replace the *fromServerVersion* field with *fromVersion*.

## 1.7.0

* Allowed JSON Handlers to accept kwargs, for custoimzing behavior.
* Fixed an issue where an incorrect error was shown when the `id` of a content item differed from its `name` attribute.
* Fixed an issue where the `preserve_quotes` in ruamel_handler received an incorrect value @icholy
* Fixed an issue where ignoring RM110 error code wasn't working and added a validation to **ALLOWED_IGNORE_ERRORS** to validate that all error codes are inserted in the right format.
* Fixed an issue where the contribution credit text was not added correctly to the pack README.
* Changed the contribution file implementation from markdown to a list of contributor names. The **create-content-artifact** will use this list to prepare the needed credit message.
* Added a new validation to the `XSOAR-linter` in the **lint** command for verifying that demisto.log is not used in the code.
* The **generate-docs** command will now auto-generate the Incident Mirroring section when implemented in an integration.
* Added support to automatically generate release notes for deprecated items in the **update-release-notes** command.
* Fixed an issue causing any command to crash when unable to detect local repository properties.
* Fixed an issue where running in a private gitlab repo caused a warning message to be shown multiple times.
* Added a new validation to the **validate** command to verify that markdown and python files do not contain words related to copyright section.
* Fixed an issue where **lint** crashed when provided an input file path (expecting a directory).

## 1.6.9

* Added a new validation that checks whether a pack should be deprecated.
* Added a new ability to the **format** command to deprecate a pack.
* Fixed an issue where the **validate** command sometimes returned a false negative in cases where there are several sub-playbooks with the same ID.
* Added a new validation to the **validate** command to verify that the docker in use is not deprecated.
* Added support for multiple ApiModules in the **unify** command
* Added a check to **validate** command, preventing use of relative urls in README files.
* Added environment variable **DEMISTO_SDK_MARKETPLACE** expected to affect *MarketplaceTagParser* *marketplace* value. The value will be automatically set when passing *marketplace* arg to the commands **unify**, **zip-packs**, **create-content-artifacts** and **upload**.
* Added slack notifier for build failures on the master branch.
* Added support for modeling and parsing rules in the **split** command.
* Added support for README files in **format** command.
* Added a **validate** check, making sure classifier id and name values match. Updated the classifier **format** to update the id accordingly.
* The **generate-docs** command will now auto-generate the playbook image link by default.
* Added the `--custom-image-link` argument to override.
* Added a new flag to **generate-docs** command, allowing to add a custom image link to a playbook README.
* Added a new validation to the **validate** command to verify that the package directory name is the same as the files contained in the that package.
* Added support in the **unify** command to unify a schema into its Modeling Rule.

## 1.6.8

* Fixed an issue where **validate** did not fail on invalid playbook entities' versions (i.e. subplaybooks or scripts with higher fromversion than their parent playbook).
* Added support for running lint via a remote docker ssh connection. Use `DOCKER_HOST` env variable to specify a remote docker connection, such as: `DOCKER_HOST=ssh://myuser@myhost.com`.
* Fixed an issue where the pack cache in *get_marketplaces* caused the function to return invalid values.
* Fixed an issue where running format on a pack with XSIAM entities would fail.
* Added the new `display_name` field to relevant entities in the **create-id-set** command.
* Added a new validation to the **validate** command to verify the existence of "Reliability" parameter if the integration have reputation command.
* Fixed a bug where terminating the **lint** command failed (`ctrl + c`).
* Removed the validation of a subtype change in integrations and scripts from **validate**.
* Fixed an issue where **download** did not behave as expected when prompting for a version update. Reported by @K-Yo
* Added support for adoption release notes.
* Fixed an issue where **merge-id-sets** failed when a key was missing in one id-set.json.
* Fixed a bug where some mypy messages were not parsed properly in **lint**.
* Added a validation to the **validate** command, failing when '`fromversion`' or '`toversion`' in a content entity are incorrect format.
* Added a validation to the **validate** command, checking if `fromversion` <= `toversion`.
* Fixed an issue where coverage reports used the wrong logging level, marking debug logs as errors.
* Added a new validation to the **validate** command, to check when the discouraged `http` prefixes are used when setting defaultvalue, rather than `https`.
* Added a check to the **lint** command for finding hard-coded usage of the http protocol.
* Locked the dependency on Docker.
* Removed a traceback line from the **init** command templates: BaseIntegration, BaseScript.
* Updated the token in **_add_pr_comment** method from the content-bot token to the xsoar-bot token.

## 1.6.7

* Added the `types-markdown` dependency, adding markdown capabilities to existing linters using the [Markdown](https://pypi.org/project/Markdown/) package.
* Added support in the **format** command to remove nonexistent incident/indicator fields from *layouts/mappers*
* Added the `Note: XXX` and `XXX now generally available.` release notes templates to **doc-review** command.
* Updated the logs shown during the docker build step.
* Removed a false warning about configuring the `GITLAB_TOKEN` environment variable when it's not needed.
* Removed duplicate identifiers for XSIAM integrations.
* Updated the *tags* and *use cases* in pack metadata validation to use the local files only.
* Fixed the error message in checkbox validation where the defaultvalue is wrong and added the name of the variable that should be fixed.
* Added types to `find_type_by_path` under tools.py.
* Fixed an issue where YAML files contained incorrect value type for `tests` key when running `format --deprecate`.
* Added a deprecation message to the `tests:` section of yaml files when running `format --deprecate`.
* Added use case for **validate** on *wizard* objects - set_playbook is mapped to all integrations.
* Added the 'integration-get-indicators' commands to be ignored by the **verify_yml_commands_match_readme** validation, the validation will no longer fail if these commands are not in the readme file.
* Added a new validation to the **validate** command to verify that if the phrase "breaking changes" is present in a pack release notes, a JSON file with the same name exists and contains the relevant breaking changes information.
* Improved logs when running test playbooks (in a build).
* Fixed an issue in **upload** did not include list-type content items. @nicolas-rdgs
* Reverted release notes to old format.

## 1.6.6

* Added debug print when excluding item from ID set due to missing dependency.
* Added a validation to the **validate** command, failing when non-ignorable errors are present in .pack-ignore.
* Fixed an issue where `mdx server` did not close when stopped in mid run.
* Fixed an issue where `-vvv` flag did not print logs on debug level.
* enhanced ***validate*** command to list all command names affected by a backward compatibility break, instead of only one.
* Added support for Wizard content item in the **format**, **validate**, **upload**, **create-id-set**, **find-dependecies** and **create-content-artifacts** commands.
* Added a new flag to the **validate** command, allowing to run specific validations.
* Added support in **unify** and **create-content-artifacts** for displaying different documentations (detailed description + readme) for content items, depending on the marketplace version.
* Fixed an issue in **upload** where list items were not uploaded.
* Added a new validation to **validate** command to verify that *cliName* and *id* keys of the incident field or the indicator field are matches.
* Added the flag '-x', '--xsiam' to **upload** command to upload XSIAM entities to XSIAM server.
* Fixed the integration field *isFetchEvents* to be in lowercase.
* Fixed an issue where **validate -i** run after **format -i** on an existing file in the repo instead of **validate -g**.
* Added the following commands: 'update-remote-data', 'get-modified-remote-data', 'update-remote-system' to be ignored by the **verify_yml_commands_match_readme** validation, the validation will no longer fail if these commands are not in the readme file.
* Updated the release note template to include a uniform format for all items.
* Added HelloWorldSlim template option for *--template* flag in **demisto-sdk init** command.
* Fixed an issue where the HelloWorldSlim template in **demisto-sdk init** command had an integration id that was conflicting with HelloWorld integration id.
* Updated the SDK to use demisto-py 3.1.6, allowing use of a proxy with an environment variable.
* Set the default logger level to `warning`, to avoid unwanted debug logs.
* The **format** command now validates that default value of checkbox parameters is a string 'true' or 'false'.
* Fixed an issue where `FileType.PLAYBOOK` would show instead of `Playbook` in readme error messages.
* Added a new validation to **validate** proper defaultvalue for checkbox fields.

## 1.6.5

* Fixed an issue in the **format** command where the `id` field was overwritten for existing JSON files.
* Fixed an issue where the **doc-review** command was successful even when the release-note is malformed.
* Added timestamps to the `demisto-sdk` logger.
* Added time measurements to **lint**.
* Added the flag '-d', '--dependency' to **find-dependencies** command to get the content items that cause the dependencies between two packs.
* Fixed an issue where **update-release-notes** used the *trigger_id* field instead of the *trigger_name* field.
* Fixed an issue where **doc-review** failed to recognize script names, in scripts using the old file structure.
* Fixed an issue where concurrent processes created by **lint** caused deadlocks when opening files.
* Fixed an issue in the **format** command where `_dev` or `_copy` suffixes weren't removed from the subscript names in playbooks and layouts.
* Fixed an issue where **validate** failed on nonexistent `README.md` files.
* Added support of XSIAM content items to the **validate** command.
* Report **lint** summary results and failed packages after reporting time measurements.

## 1.6.4

* Added the new **generate-yml-from-python** command.
* Added a code *type* indication for integration and script objects in the *ID Set*.
* Added the [Vulture](https://github.com/jendrikseipp/vulture) linter to the pre-commit hook.
* The `demisto-sdk` pack will now be distributed via PyPi with a **wheel** file.
* Fixed a bug where any edited json file that contained a forward slash (`/`) escaped.
* Added a new validation to **validate** command to verify that the metadata *currentVersion* is
the same as the last release note version.
* The **validate** command now checks if there're none-deprecated integration commands that are missing from the readme file.
* Fixed an issue where *dockerimage* changes in Scripts weren't recognized by the **update-release-notes** command.
* Fixed an issue where **update-xsoar-config-file** did not properly insert the marketplace packs list to the file.
* Added the pack name to the known words by default when running the **doc-review** command.
* Added support for new XSIAM entities in **create-id-set** command.
* Added support for new XSIAM entities in **create-content-artifacts** command.
* Added support for Parsing/Modeling Rule content item in the **unify** command.
* Added the integration name, the commands name and the script name to the known words by default when running the **doc-review** command.
* Added an argument '-c' '--custom' to the **unify** command, if True will append to the unified yml name/display/id the custom label provided
* Added support for sub words suggestion in kebab-case sentences when running the **doc-review** command.
* Added support for new XSIAM entities in **update-release-notes** command.
* Enhanced the message of alternative suggestion words shown when running **doc-review** command.
* Fixed an incorrect error message, in case `node` is not installed on the machine.
* Fixed an issue in the **lint** command where the *check-dependent-api-modules* argument was set to true by default.
* Added a new command **generate-unit-tests**.
* Added a new validation to **validate** all SIEM integration have the same suffix.
* Fixed the destination path of the unified parsing/modeling rules in **create-content-artifacts** command.
* Fixed an issue in the **validate** command, where we validated wrongfully the existence of readme file for the *ApiModules* pack.
* Fixed an issue in the **validate** command, where an error message that was displayed for scripts validation was incorrect.
* Fixed an issue in the **validate** and **format** commands where *None* arguments in integration commands caused the commands to fail unexpectedly.
* Added support for running tests on XSIAM machines in the **test-content** command.
* Fixed an issue where the **validate** command did not work properly when deleting non-content items.
* Added the flag '-d', '--dependency' to **find-dependencies** command to get the content items that cause the dependencies between two packs.

## 1.6.3

* **Breaking change**: Fixed a typo in the **validate** `--quiet-bc-validation` flag (was `--quite-bc-validation`). @upstart-swiss
* Dropped support for python 3.7: Demisto-SDK is now supported on Python 3.8 or newer.
* Added an argument to YAMLHandler, allowing to set a maximal width for YAML files. This fixes an issue where a wrong default was used.
* Added the detach mechanism to the **upload** command, If you set the --input-config-file flag, any files in the repo's SystemPacks folder will be detached.
* Added the reattach mechanism to the **upload** command, If you set the --input-config-file flag, any detached item in your XSOAR instance that isn't currently in the repo's SystemPacks folder will be re-attached.
* Fixed an issue in the **validate** command that did not work properly when using the *-g* flag.
* Enhanced the dependency message shown when running **lint**.
* Fixed an issue where **update-release-notes** didn't update the currentVersion in pack_metadata.
* Improved the logging in **test-content** for helping catch typos in external playbook configuration.

## 1.6.2

* Added dependency validation support for core marketplacev2 packs.
* Fixed an issue in **update-release-notes** where suggestion fix failed in validation.
* Fixed a bug where `.env` files didn't load. @nicolas-rdgs
* Fixed a bug where **validate** command failed when the *categories* field in the pack metadata was empty for non-integration packs.
* Added *system* and *item-type* arguments to the **download** command, used when downloading system items.
* Added a validation to **validate**, checking that each script, integration and playbook have a README file. This validation only runs when the command is called with either the `-i` or the `-g` flag.
* Fixed a regression issue with **doc-review**, where the `-g` flag did not work.
* Improved the detection of errors in **doc-review** command.
* The **validate** command now checks if a readme file is empty, only for packs that contain playbooks or were written by a partner.
* The **validate** command now makes sure common contextPath values (e.g. `DBotScore.Score`) have a non-empty description, and **format** populates them automatically.
* Fixed an issue where the **generate-outputs** command did not work properly when examples were provided.
* Fixed an issue in the **generate-outputs** command, where the outputs were not written to the specified output path.
* The **generate-outputs** command can now generate outputs from multiple calls to the same command (useful when different args provide different outputs).
* The **generate-outputs** command can now update a yaml file with new outputs, without deleting or overwriting existing ones.
* Fixed a bug where **doc-review** command failed on existing templates.
* Fixed a bug where **validate** command failed when the word demisto is in the repo README file.
* Added support for adding test-playbooks to the zip file result in *create-content-artifacts* command for marketplacev2.
* Fixed an issue in **find-dependencies** where using the argument *-o* without the argument *--all-packs-dependencies* did not print a proper warning.
* Added a **validate** check to prevent deletion of files whose deletion is not supported by the XSOAR marketplace.
* Removed the support in the *maintenance* option of the *-u* flag in the **update-release-notes** command.
* Added validation for forbidden words and phrases in the **doc-review** command.
* Added a retries mechanism to the **test-content** command to stabilize the build process.
* Added support for all `git` platforms to get remote files.
* Refactored the **format** command's effect on the *fromversion* field:
  * Fixed a bug where the *fromversion* field was removed when modifying a content item.
  * Updated the general default *fromversion* and the default *fromversion* of newly-introduced content items (e.g. `Lists`, `Jobs`).
  * Added an interactive mode functionality for all content types, to ask the user whether to set a default *fromversion*, if could not automatically determine its value. Use `-y` to assume 'yes' as an answer to all prompts and run non-interactively.

## 1.6.1

* Added the '--use-packs-known-words' argument to the **doc-review** command
* Added YAML_Loader to handle yaml files in a standard way across modules, replacing PYYAML.
* Fixed an issue when filtering items using the ID set in the **create-content-artifacts** command.
* Fixed an issue in the **generate-docs** command where tables were generated with an empty description column.
* Fixed an issue in the **split** command where splitting failed when using relative input/output paths.
* Added warning when inferred files are missing.
* Added to **validate** a validation for integration image dimensions, which should be 120x50px.
* Improved an error in the **validate** command to better differentiate between the case where a required fetch parameter is malformed or missing.

## 1.6.0

* Fixed an issue in the **create-id-set** command where similar items from different marketplaces were reported as duplicated.
* Fixed typo in demisto-sdk init
* Fixed an issue where the **lint** command did not handle all container exit codes.
* Add to **validate** a validation for pack name to make sure it is unchanged.
* Added a validation to the **validate** command that verifies that the version in the pack_metdata file is written in the correct format.
* Fixed an issue in the **format** command where missing *fromVersion* field in indicator fields caused an error.

## 1.5.9

* Added option to specify `External Playbook Configuration` to change inputs of Playbooks triggered as part of **test-content**
* Improved performance of the **lint** command.
* Improved performance of the **validate** command when checking README images.
* ***create-id-set*** command - the default value of the **marketplace** argument was changed from ‘xsoar’ to all packs existing in the content repository. When using the command, make sure to pass the relevant marketplace to use.

## 1.5.8

* Fixed an issue where the command **doc-review** along with the argument `--release-notes` failed on yml/json files with invalid schema.
* Fixed an issue where the **lint** command failed on packs using python 3.10

## 1.5.7

* Fixed an issue where reading remote yaml files failed.
* Fixed an issue in **validate** failed with no error message for lists (when no fromVersion field was found).
* Fixed an issue when running **validate** or **format** in a gitlab repository, and failing to determine its project id.
* Added an enhancement to **split**, handling an empty output argument.
* Added the ability to add classifiers and mappers to conf.json.
* Added the Alias field to the incident field schema.

## 1.5.6

* Added 'deprecated' release notes template.
* Fixed an issue where **run-test-playbook** command failed to get the task entries when the test playbook finished with errors.
* Fixed an issue in **validate** command when running with `no-conf-json` argument to ignore the `conf.json` file.
* Added error type text (`ERROR` or `WARNING`) to **validate** error prints.
* Fixed an issue where the **format** command on test playbook did not format the ID to be equal to the name of the test playbook.
* Enhanced the **update-release-notes** command to automatically commit release notes config file upon creation.
* The **validate** command will validate that an indicator field of type html has fromVersion of 6.1.0 and above.
* The **format** command will now add fromVersion 6.1.0 to indicator field of type html.
* Added support for beta integrations in the **format** command.
* Fixed an issue where the **postman-codegen** command failed when called with the `--config-out` flag.
* Removed the integration documentation from the detailed description while performing **split** command to the unified yml file.
* Removed the line which indicates the version of the product from the README.md file for new contributions.

## 1.5.5

* Fixed an issue in the **update-release-notes** command, which did not work when changes were made in multiple packs.
* Changed the **validate** command to fail on missing test-playbooks only if no unittests are found.
* Fixed `to_kebab_case`, it will now deal with strings that have hyphens, commas or periods in them, changing them to be hyphens in the new string.
* Fixed an issue in the **create-id-set** command, where the `source` value included the git token if it was specified in the remote url.
* Fixed an issue in the **merge-id-set** command, where merging fails because of duplicates but the packs are in the XSOAR repo but in different version control.
* Fixed missing `Lists` Content Item as valid `IDSetType`
* Added enhancement for **generate-docs**. It is possible to provide both file or a comma seperated list as `examples`. Also, it's possible to provide more than one example for a script or a command.
* Added feature in **format** to sync YML and JSON files to the `master` file structure.
* Added option to specify `Incident Type`, `Incoming Mapper` and `Classifier` when configuring instance in **test-content**
* added a new command **run-test-playbook** to run a test playbook in a given XSOAR instance.
* Fixed an issue in **format** when running on a modified YML, that the `id` value is not changed to its old `id` value.
* Enhancement for **split** command, replace `ApiModule` code block to `import` when splitting a YML.
* Fixed an issue where indicator types were missing from the pack's content, when uploading using **zip-packs**.
* The request data body format generated in the **postman-codegen** will use the python argument's name and not the raw data argument's name.
* Added the flag '--filter-by-id-set' to **create-content-artifacts** to create artifacts only for items in the given id_set.json.

## 1.5.4

* Fixed an issue with the **format** command when contributing via the UI
* The **format** command will now not remove the `defaultRows` key from incident, indicator and generic fields with `type: grid`.
* Fixed an issue with the **validate** command when a layoutscontainer did not have the `fromversion` field set.
* added a new command **update-xsoar-config-file** to handle your XSOAR Configuration File.
* Added `skipVerify` argument in **upload** command to skip pack signature verification.
* Fixed an issue when the **run** command  failed running when there’s more than one playground, by explicitly using the current user’s playground.
* Added support for Job content item in the **format**, **validate**, **upload**, **create-id-set**, **find-dependecies** and **create-content-artifacts** commands.
* Added a **source** field to the **id_set** entitles.
* Two entitles will not consider as duplicates if they share the same pack and the same source.
* Fixed a bug when duplicates were found in **find_dependencies**.
* Added function **get_current_repo** to `tools`.
* The **postman-codegen** will not have duplicates argument name. It will rename them to the minimum distinguished shared path for each of them.

## 1.5.3

* The **format** command will now set `unsearchable: True` for incident, indicator and generic fields.
* Fixed an issue where the **update-release-notes** command crashes with `--help` flag.
* Added validation to the **validate** command that verifies the `unsearchable` key in incident, indicator and generic fields is set to true.
* Removed a validation that DBotRole should be set for automation that requires elevated permissions to the `XSOAR-linter` in the **lint** command.
* Fixed an issue in **Validate** command where playbooks conditional tasks were mishandeled.
* Added a validation to prevent contributors from using the `fromlicense` key as a configuration parameter in an integration's YML
* Added a validation to ensure that the type for **API token** (and similar) parameters are configured correctly as a `credential` type in the integration configuration YML.
* Added an assertion that checks for duplicated requests' names when generating an integration from a postman collection.
* Added support for [.env files](https://pypi.org/project/python-dotenv/). You can now add a `.env` file to your repository with the logging information instead of setting a global environment variables.
* When running **lint** command with --keep-container flag, the docker images are committed.
* The **validate** command will not return missing test playbook error when given a script with dynamic-section tag.

## 1.5.2

* Added a validation to **update-release-notes** command to ensure that the `--version` flag argument is in the right format.
* added a new command **coverage-analyze** to generate and print coverage reports.
* Fixed an issue in **validate** in repositories which are not in GitHub or GitLab
* Added a validation that verifies that readme image absolute links do not contain the working branch name.
* Added support for List content item in the **format**, **validate**, **download**, **upload**, **create-id-set**, **find-dependecies** and **create-content-artifacts** commands.
* Added a validation to ensure reputation command's default argument is set as an array input.
* Added the `--fail-duplicates` flag for the **merge-id-set** command which will fail the command if duplicates are found.
* Added the `--fail-duplicates` flag for the **create-id-set** command which will fail the command if duplicates are found.

## 1.5.1

* Fixed an issue where **validate** command failed to recognized test playbooks for beta integrations as valid tests.
* Fixed an issue were the **validate** command was falsely recognizing image paths in readme files.
* Fixed an issue where the **upload** command error message upon upload failure pointed to wrong file rather than to the pack metadata.
* Added a validation that verifies that each script which appears in incident fields, layouts or layout containers exists in the id_set.json.
* Fixed an issue where the **postman code-gen** command generated double dots for context outputs when it was not needed.
* Fixed an issue where there **validate** command on release notes file crashed when author image was added or modified.
* Added input handling when running **find-dependencies**, replacing string manipulations.
* Fixed an issue where the **validate** command did not handle multiple playbooks with the same name in the id_set.
* Added support for GitLab repositories in **validate**

## 1.5.0

* Fixed an issue where **upload** command failed to upload packs not under content structure.
* Added support for **init** command to run from non-content repo.
* The **split-yml** has been renamed to **split** and now supports splitting Dashboards from unified Generic Modules.
* Fixed an issue where the skipped tests validation ran on the `ApiModules` pack in the **validate** command.
* The **init** command will now create the `Generic Object` entities directories.
* Fixed an issue where the **format** command failed to recognize changed files from git.
* Fixed an issue where the **json-to-outputs** command failed checking whether `0001-01-01T00:00:00` is of type `Date`
* Added to the **generate context** command to generate context paths for integrations from an example file.
* Fixed an issue where **validate** failed on release notes configuration files.
* Fixed an issue where the **validate** command failed on pack input if git detected changed files outside of `Packs` directory.
* Fixed an issue where **validate** command failed to recognize files inside validated pack when validation release notes, resulting in a false error message for missing entity in release note.
* Fixed an issue where the **download** command failed when downloading an invalid YML, instead of skipping it.

## 1.4.9

* Added validation that the support URL in partner contribution pack metadata does not lead to a GitHub repo.
* Enhanced ***generate-docs*** with default `additionalinformation` (description) for common parameters.
* Added to **validate** command a validation that a content item's id and name will not end with spaces.
* The **format** command will now remove trailing whitespaces from content items' id and name fields.
* Fixed an issue where **update-release-notes** could fail on files outside the user given pack.
* Fixed an issue where the **generate-test-playbook** command would not place the playbook in the proper folder.
* Added to **validate** command a validation that packs with `Iron Bank` uses the latest docker from Iron Bank.
* Added to **update-release-notes** command support for `Generic Object` entities.
* Fixed an issue where playbook `fromversion` mismatch validation failed even if `skipunavailable` was set to true.
* Added to the **create artifacts** command support for release notes configuration file.
* Added validation to **validate** for release notes config file.
* Added **isoversize** and **isautoswitchedtoquietmode** fields to the playbook schema.
* Added to the **update-release-notes** command `-bc` flag to generate template for breaking changes version.
* Fixed an issue where **validate** did not search description files correctly, leading to a wrong warning message.

## 1.4.8

* Fixed an issue where yml files with `!reference` failed to load properly.
* Fixed an issue when `View Integration Documentation` button was added twice during the download and re-upload.
* Fixed an issue when `(Partner Contribution)` was added twice to the display name during the download and re-upload.
* Added the following enhancements in the **generate-test-playbook** command:
  * Added the *--commands* argument to generate tasks for specific commands.
  * Added the *--examples* argument to get the command examples file path and generate tasks from the commands and arguments specified there.
  * Added the *--upload* flag to specify whether to upload the test playbook after the generation.
  * Fixed the output condition generation for outputs of type `Boolean`.

## 1.4.7

* Fixed an issue where an empty list for a command context didn't produce an indication other than an empty table.
* Fixed an issue where the **format** command has incorrectly recognized on which files to run when running using git.
* Fixed an issue where author image validations were not checked properly.
* Fixed an issue where new old-formatted scripts and integrations were not validated.
* Fixed an issue where the wording in the from version validation error for subplaybooks was incorrect.
* Fixed an issue where the **update-release-notes** command used the old docker image version instead of the new when detecting a docker change.
* Fixed an issue where the **generate-test-playbook** command used an incorrect argument name as default
* Fixed an issue where the **json-to-outputs** command used an incorrect argument name as default when using `-d`.
* Fixed an issue where validations failed while trying to validate non content files.
* Fixed an issue where README validations did not work post VS Code formatting.
* Fixed an issue where the description validations were inconsistent when running through an integration file or a description file.

## 1.4.6

* Fixed an issue where **validate** suggests, with no reason, running **format** on missing mandatory keys in yml file.
* Skipped existence of TestPlaybook check on community and contribution integrations.
* Fixed an issue where pre-commit didn't run on the demisto_sdk/commands folder.
* The **init** command will now change the script template name in the code to the given script name.
* Expanded the validations performed on beta integrations.
* Added support for PreProcessRules in the **format**, **validate**, **download**, and **create-content-artifacts** commands.
* Improved the error messages in **generate-docs**, if an example was not provided.
* Added to **validate** command a validation that a content entity or a pack name does not contain the words "partner" and "community".
* Fixed an issue where **update-release-notes** ignores *--text* flag while using *-f*
* Fixed the outputs validations in **validate** so enrichment commands will not be checked to have DBotScore outputs.
* Added a new validation to require the dockerimage key to exist in an integration and script yml files.
* Enhanced the **generate-test-playbook** command to use only integration tested on commands, rather than (possibly) other integrations implementing them.
* Expanded unify command to support GenericModules - Unifies a GenericModule object with its Dashboards.
* Added validators for generic objects:
  * Generic Field validator - verify that the 'fromVersion' field is above 6.5.0, 'group' field equals 4 and 'id' field starts with the prefix 'generic_'.
  * Generic Type validator - verify that the 'fromVersion' field is above 6.5.0
  * Generic Module validator - verify that the 'fromVersion' field is above 6.5.0
  * Generic Definition validator - verify that the 'fromVersion' field is above 6.5.0
* Expanded Format command to support Generic Objects - Fixes generic objects according to their validations.
* Fixed an issue where the **update-release-notes** command did not handle ApiModules properly.
* Added option to enter a dictionary or json of format `[{field_name:description}]` in the **json-to-outputs** command,
  with the `-d` flag.
* Improved the outputs for the **format** command.
* Fixed an issue where the validations performed after the **format** command were inconsistent with **validate**.
* Added to the **validate** command a validation for the author image.
* Updated the **create-content-artifacts** command to support generic modules, definitions, fields and types.
* Added an option to ignore errors for file paths and not only file name in .pack-ignore file.

## 1.4.5

* Enhanced the **postman-codegen** command to name all generated arguments with lower case.
* Fixed an issue where the **find-dependencies** command miscalculated the dependencies for playbooks that use generic commands.
* Fixed an issue where the **validate** command failed in external repositories in case the DEMISTO_SDK_GITHUB_TOKEN was not set.
* Fixed an issue where **openapi-codegen** corrupted the swagger file by overwriting configuration to swagger file.
* Updated the **upload** command to support uploading zipped packs to the marketplace.
* Added to the **postman-codegen** command support of path variables.
* Fixed an issue where **openapi-codegen** entered into an infinite loop on circular references in the swagger file.
* The **format** command will now set `fromVersion: 6.2.0` for widgets with 'metrics' data type.
* Updated the **find-dependencies** command to support generic modules, definitions, fields and types.
* Fixed an issue where **openapi-codegen** tried to extract reference example outputs, leading to an exception.
* Added an option to ignore secrets automatically when using the **init** command to create a pack.
* Added a tool that gives the ability to temporarily suppress console output.

## 1.4.4

* When formatting incident types with Auto-Extract rules and without mode field, the **format** command will now add the user selected mode.
* Added new validation that DBotRole is set for scripts that requires elevated permissions to the `XSOAR-linter` in the **lint** command.
* Added url escaping to markdown human readable section in generate docs to avoid autolinking.
* Added a validation that mapper's id and name are matching. Updated the format of mapper to include update_id too.
* Added a validation to ensure that image paths in the README files are valid.
* Fixed **find_type** function to correctly find test files, such as, test script and test playbook.
* Added scheme validations for the new Generic Object Types, Fields, and Modules.
* Renamed the flag *--input-old-version* to *--old-version* in the **generate-docs** command.
* Refactored the **update-release-notes** command:
  * Replaced the *--all* flag with *--use-git* or *-g*.
  * Added the *--force* flag to update the pack release notes without changes in the pack.
  * The **update-release-notes** command will now update all dependent integrations on ApiModule change, even if not specified.
  * If more than one pack has changed, the full list of updated packs will be printed at the end of **update-release-notes** command execution.
  * Fixed an issue where the **update-release-notes** command did not add docker image release notes entry for release notes file if a script was changed.
  * Fixed an issue where the **update-release-notes** command did not detect changed files that had the same name.
  * Fixed an issue in the **update-release-notes** command where the version support of JSON files was mishandled.
* Fixed an issue where **format** did not skip files in test and documentation directories.
* Updated the **create-id-set** command to support generic modules, definitions, fields and types.
* Changed the **convert** command to generate old layout fromversion to 5.0.0 instead of 4.1.0
* Enhanced the command **postman-codegen** with type hints for templates.

## 1.4.3

* Fixed an issue where **json-to-outputs** command returned an incorrect output when json is a list.
* Fixed an issue where if a pack README.md did not exist it could cause an error in the validation process.
* Fixed an issue where the *--name* was incorrectly required in the **init** command.
* Adding the option to run **validate** on a specific path while using git (*-i* & *-g*).
* The **format** command will now change UUIDs in .yml and .json files to their respective content entity name.
* Added a playbook validation to check if a task sub playbook exists in the id set in the **validate** command.
* Added the option to add new tags/usecases to the approved list and to the pack metadata on the same pull request.
* Fixed an issue in **test_content** where when different servers ran tests for the same integration, the server URL parameters were not set correctly.
* Added a validation in the **validate** command to ensure that the ***endpoint*** command is configured correctly in yml file.
* Added a warning when pack_metadata's description field is longer than 130 characters.
* Fixed an issue where a redundant print occurred on release notes validation.
* Added new validation in the **validate** command to ensure that the minimal fromVersion in a widget of type metrics will be 6.2.0.
* Added the *--release-notes* flag to demisto-sdk to get the current version release notes entries.

## 1.4.2

* Added to `pylint` summary an indication if a test was skipped.
* Added to the **init** command the option to specify fromversion.
* Fixed an issue where running **init** command without filling the metadata file.
* Added the *--docker-timeout* flag in the **lint** command to control the request timeout for the Docker client.
* Fixed an issue where **update-release-notes** command added only one docker image release notes entry for release notes file, and not for every entity whom docker image was updated.
* Added a validation to ensure that incident/indicator fields names starts with their pack name in the **validate** command. (Checked only for new files and only when using git *-g*)
* Updated the **find-dependencies** command to return the 'dependencies' according the layout type ('incident', 'indicator').
* Enhanced the "vX" display name validation for scripts and integrations in the **validate** command to check for every versioned script or integration, and not only v2.
* Added the *--fail-duplicates* flag for the **create-id-set** command which will fail the command if duplicates are found.
* Added to the **generate-docs** command automatic addition to git when a new readme file is created.

## 1.4.1

* When in private repo without `DEMSITO_SDK_GITHUB_TOKEN` configured, get_remote_file will take files from the local origin/master.
* Enhanced the **unify** command when giving input of a file and not a directory return a clear error message.
* Added a validation to ensure integrations are not skipped and at least one test playbook is not skipped for each integration or script.
* Added to the Content Tests support for `context_print_dt`, which queries the incident context and prints the result as a json.
* Added new validation for the `xsoar_config.json` file in the **validate** command.
* Added a version differences section to readme in **generate-docs** command.
* Added the *--docs-format* flag in the **integration-diff** command to get the output in README format.
* Added the *--input-old-version* and *--skip-breaking-changes* flags in the **generate-docs** command to get the details for the breaking section and to skip the breaking changes section.

## 1.4.0

* Enable passing a comma-separated list of paths for the `--input` option of the **lint** command.
* Added new validation of unimplemented test-module command in the code to the `XSOAR-linter` in the **lint** command.
* Fixed the **generate-docs** to handle integration authentication parameter.
* Added a validation to ensure that description and README do not contain the word 'Demisto'.
* Improved the deprecated message validation required from playbooks and scripts.
* Added the `--quite-bc-validation` flag for the **validate** command to run the backwards compatibility validation in quite mode (errors is treated like warnings).
* Fixed the **update release notes** command to display a name for old layouts.
* Added the ability to append to the pack README credit to contributors.
* Added identification for parameter differences in **integration-diff** command.
* Fixed **format** to use git as a default value.
* Updated the **upload** command to support reports.
* Fixed an issue where **generate-docs** command was displaying 'None' when credentials parameter display field configured was not configured.
* Fixed an issue where **download** did not return exit code 1 on failure.
* Updated the validation that incident fields' names do not contain the word incident will aplly to core packs only.
* Added a playbook validation to verify all conditional tasks have an 'else' path in **validate** command.
* Renamed the GitHub authentication token environment variable `GITHUB_TOKEN` to `DEMITO_SDK_GITHUB_TOKEN`.
* Added to the **update-release-notes** command automatic addition to git when new release notes file is created.
* Added validation to ensure that integrations, scripts, and playbooks do not contain the entity type in their names.
* Added the **convert** command to convert entities between XSOAR versions.
* Added the *--deprecate* flag in **format** command to deprecate integrations, scripts, and playbooks.
* Fixed an issue where ignoring errors did not work when running the **validate** command on specific files (-i).

## 1.3.9

* Added a validation verifying that the pack's README.md file is not equal to pack description.
* Fixed an issue where the **Assume yes** flag did not work properly for some entities in the **format** command.
* Improved the error messages for separators in folder and file names in the **validate** command.
* Removed the **DISABLE_SDK_VERSION_CHECK** environment variable. To disable new version checks, use the **DEMISTO_SDK_SKIP_VERSION_CHECK** envirnoment variable.
* Fixed an issue where the demisto-sdk version check failed due to a rate limit.
* Fixed an issue with playbooks scheme validation.

## 1.3.8

* Updated the **secrets** command to work on forked branches.

## 1.3.7

* Added a validation to ensure correct image and description file names.
* Fixed an issue where the **validate** command failed when 'display' field in credentials param in yml is empty but 'displaypassword' was provided.
* Added the **integration-diff** command to check differences between two versions of an integration and to return a report of missing and changed elements in the new version.
* Added a validation verifying that the pack's README.md file is not missing or empty for partner packs or packs contains use cases.
* Added a validation to ensure that the integration and script folder and file names will not contain separators (`_`, `-`, ``).
* When formatting new pack, the **format** command will set the *fromversion* key to 5.5.0 in the new files without fromversion.

## 1.3.6

* Added a validation that core packs are not dependent on non-core packs.
* Added a validation that a pack name follows XSOAR standards.
* Fixed an issue where in some cases the `get_remote_file` function failed due to an invalid path.
* Fixed an issue where running **update-release-notes** with updated integration logo, did not detect any file changes.
* Fixed an issue where the **create-id-set** command did not identify unified integrations correctly.
* Fixed an issue where the `CommonTypes` pack was not identified as a dependency for all feed integrations.
* Added support for running SDK commands in private repositories.
* Fixed an issue where running the **init** command did not set the correct category field in an integration .yml file for a newly created pack.
* When formatting new contributed pack, the **format** command will set the *fromversion* key to 6.0.0 in the relevant files.
* If the environment variable "DISABLE_SDK_VERSION_CHECK" is define, the demisto-sdk will no longer check for newer version when running a command.
* Added the `--use-pack-metadata` flag for the **find-dependencies** command to update the calculated dependencies using the the packs metadata files.
* Fixed an issue where **validate** failed on scripts in case the `outputs` field was set to `None`.
* Fixed an issue where **validate** was failing on editing existing release notes.
* Added a validation for README files verifying that the file doesn't contain template text copied from HelloWorld or HelloWorldPremium README.

## 1.3.5

* Added a validation that layoutscontainer's id and name are matching. Updated the format of layoutcontainer to include update_id too.
* Added a validation that commands' names and arguments in core packs, or scripts' arguments do not contain the word incident.
* Fixed issue where running the **generate-docs** command with -c flag ran all the commands and not just the commands specified by the flag.
* Fixed the error message of the **validate** command to not always suggest adding the *description* field.
* Fixed an issue where running **format** on feed integration generated invalid parameter structure.
* Fixed an issue where the **generate-docs** command did not add all the used scripts in a playbook to the README file.
* Fixed an issue where contrib/partner details might be added twice to the same file, when using unify and create-content-artifacts commands
* Fixed issue where running **validate** command on image-related integration did not return the correct outputs to json file.
* When formatting playbooks, the **format** command will now remove empty fields from SetIncident, SetIndicator, CreateNewIncident, CreateNewIndicator script arguments.
* Added an option to fill in the developer email when running the **init** command.

## 1.3.4

* Updated the **validate** command to check that the 'additionalinfo' field only contains the expected value for feed required parameters and not equal to it.
* Added a validation that community/partner details are not in the detailed description file.
* Added a validation that the Use Case tag in pack_metadata file is only used when the pack contains at least one PB, Incident Type or Layout.
* Added a validation that makes sure outputs in integrations are matching the README file when only README has changed.
* Added the *hidden* field to the integration schema.
* Fixed an issue where running **format** on a playbook whose `name` does not equal its `id` would cause other playbooks who use that playbook as a sub-playbook to fail.
* Added support for local custom command configuration file `.demisto-sdk-conf`.
* Updated the **format** command to include an update to the description file of an integration, to remove community/partner details.

## 1.3.3

* Fixed an issue where **lint** failed where *.Dockerfile* exists prior running the lint command.
* Added FeedHelloWorld template option for *--template* flag in **demisto-sdk init** command.
* Fixed issue where **update-release-notes** deleted release note file if command was called more than once.
* Fixed issue where **update-release-notes** added docker image release notes every time the command was called.
* Fixed an issue where running **update-release-notes** on a pack with newly created integration, had also added a docker image entry in the release notes.
* Fixed an issue where `XSOAR-linter` did not find *NotImplementedError* in main.
* Added validation for README files verifying their length (over 30 chars).
* When using *-g* flag in the **validate** command it will now ignore untracked files by default.
* Added the *--include-untracked* flag to the **validate** command to include files which are untracked by git in the validation process.
* Improved the `pykwalify` error outputs in the **validate** command.
* Added the *--print-pykwalify* flag to the **validate** command to print the unchanged output from `pykwalify`.

## 1.3.2

* Updated the format of the outputs when using the *--json-file* flag to create a JSON file output for the **validate** and **lint** commands.
* Added the **doc-review** command to check spelling in .md and .yml files as well as a basic release notes review.
* Added a validation that a pack's display name does not already exist in content repository.
* Fixed an issue where the **validate** command failed to detect duplicate params in an integration.
* Fixed an issue where the **validate** command failed to detect duplicate arguments in a command in an integration.

## 1.3.1

* Fixed an issue where the **validate** command failed to validate the release notes of beta integrations.
* Updated the **upload** command to support indicator fields.
* The **validate** and **update-release-notes** commands will now check changed files against `demisto/master` if it is configured locally.
* Fixed an issue where **validate** would incorrectly identify files as renamed.
* Added a validation that integration properties (such as feed, mappers, mirroring, etc) are not removed.
* Fixed an issue where **validate** failed when comparing branch against commit hash.
* Added the *--no-pipenv* flag to the **split-yml** command.
* Added a validation that incident fields and incident types are not removed from mappers.
* Fixed an issue where the *c
reate-id-set* flag in the *validate* command did not work while not using git.
* Added the *hiddenusername* field to the integration schema.
* Added a validation that images that are not integration images, do not ask for a new version or RN

## 1.3.0

* Do not collect optional dependencies on indicator types reputation commands.
* Fixed an issue where downloading indicator layoutscontainer objects failed.
* Added a validation that makes sure outputs in integrations are matching the README file.
* Fixed an issue where the *create-id-set* flag in the **validate** command did not work.
* Added a warning in case no id_set file is found when running the **validate** command.
* Fixed an issue where changed files were not recognised correctly on forked branches in the **validate** and the **update-release-notes** commands.
* Fixed an issue when files were classified incorrectly when running *update-release-notes*.
* Added a validation that integration and script file paths are compatible with our convention.
* Fixed an issue where id_set.json file was re created whenever running the generate-docs command.
* added the *--json-file* flag to create a JSON file output for the **validate** and **lint** commands.

## 1.2.19

* Fixed an issue where merge id_set was not updated to work with the new entity of Packs.
* Added a validation that the playbook's version matches the version of its sub-playbooks, scripts, and integrations.

## 1.2.18

* Changed the *skip-id-set-creation* flag to *create-id-set* in the **validate** command. Its default value will be False.
* Added support for the 'cve' reputation command in default arg validation.
* Filter out generic and reputation command from scripts and playbooks dependencies calculation.
* Added support for the incident fields in outgoing mappers in the ID set.
* Added a validation that the taskid field and the id field under the task field are both from uuid format and contain the same value.
* Updated the **format** command to generate uuid value for the taskid field and for the id under the task field in case they hold an invalid values.
* Exclude changes from doc_files directory on validation.
* Added a validation that an integration command has at most one default argument.
* Fixing an issue where pack metadata version bump was not enforced when modifying an old format (unified) file.
* Added validation that integration parameter's display names are capitalized and spaced using whitespaces and not underscores.
* Fixed an issue where beta integrations where not running deprecation validations.
* Allowed adding additional information to the deprecated description.
* Fixing an issue when escaping less and greater signs in integration params did not work as expected.

## 1.2.17

* Added a validation that the classifier of an integration exists.
* Added a validation that the mapper of an integration exists.
* Added a validation that the incident types of a classifier exist.
* Added a validation that the incident types of a mapper exist.
* Added support for *text* argument when running **demisto-sdk update-release-notes** on the ApiModules pack.
* Added a validation for the minimal version of an indicator field of type grid.
* Added new validation for incident and indicator fields in classifiers mappers and layouts exist in the content.
* Added cache for get_remote_file to reducing failures from accessing the remote repo.
* Fixed an issue in the **format** command where `_dev` or `_copy` suffixes weren't removed from the `id` of the given playbooks.
* Playbook dependencies from incident and indicator fields are now marked as optional.
* Mappers dependencies from incident types and incident fields are now marked as optional.
* Classifier dependencies from incident types are now marked as optional.
* Updated **demisto-sdk init** command to no longer create `created` field in pack_metadata file
* Updated **generate-docs** command to take the parameters names in setup section from display field and to use additionalinfo field when exist.
* Using the *verbose* argument in the **find-dependencies** command will now log to the console.
* Improved the deprecated message validation required from integrations.
* Fixed an issue in the **generate-docs** command where **Context Example** section was created when it was empty.

## 1.2.16

* Added allowed ignore errors to the *IDSetValidator*.
* Fixed an issue where an irrelevant id_set validation ran in the **validate** command when using the *--id-set* flag.
* Fixed an issue were **generate-docs** command has failed if a command did not exist in commands permissions file.
* Improved a **validate** command message for missing release notes of api module dependencies.

## 1.2.15

* Added the *ID101* to the allowed ignored errors.

## 1.2.14

* SDK repository is now mypy check_untyped_defs complaint.
* The lint command will now ignore the unsubscriptable-object (E1136) pylint error in dockers based on python 3.9 - this will be removed once a new pylint version is released.
* Added an option for **format** to run on a whole pack.
* Added new validation of unimplemented commands from yml in the code to `XSOAR-linter`.
* Fixed an issue where Auto-Extract fields were only checked for newly added incident types in the **validate** command.
* Added a new warning validation of direct access to args/params dicts to `XSOAR-linter`.

## 1.2.13

* Added new validation of indicators usage in CommandResults to `XSOAR-linter`.
* Running **demisto-sdk lint** will automatically run on changed files (same behavior as the -g flag).
* Removed supported version message from the documentation when running **generate_docs**.
* Added a print to indicate backwards compatibility is being checked in **validate** command.
* Added a percent print when running the **validate** command with the *-a* flag.
* Fixed a regression in the **upload** command where it was ignoring `DEMISTO_VERIFY_SSL` env var.
* Fixed an issue where the **upload** command would fail to upload beta integrations.
* Fixed an issue where the **validate** command did not create the *id_set.json* file when running with *-a* flag.
* Added price change validation in the **validate** command.
* Added validations that checks in read-me for empty sections or leftovers from the auto generated read-me that should be changed.
* Added new code validation for *NotImplementedError* to raise a warning in `XSOAR-linter`.
* Added validation for support types in the pack metadata file.
* Added support for *--template* flag in **demisto-sdk init** command.
* Fixed an issue with running **validate** on master branch where the changed files weren't compared to previous commit when using the *-g* flag.
* Fixed an issue where the `XSOAR-linter` ran *NotImplementedError* validation on scripts.
* Added support for Auto-Extract feature validation in incident types in the **validate** command.
* Fixed an issue in the **lint** command where the *-i* flag was ignored.
* Improved **merge-id-sets** command to support merge between two ID sets that contain the same pack.
* Fixed an issue in the **lint** command where flake8 ran twice.

## 1.2.12

* Bandit now reports also on medium severity issues.
* Fixed an issue with support for Docker Desktop on Mac version 2.5.0+.
* Added support for vulture and mypy linting when running without docker.
* Added support for *prev-ver* flag in **update-release-notes** command.
* Improved retry support when building docker images for linting.
* Added the option to create an ID set on a specific pack in **create-id-set** command.
* Added the *--skip-id-set-creation* flag to **validate** command in order to add the capability to run validate command without creating id_set validation.
* Fixed an issue where **validate** command checked docker image tag on ApiModules pack.
* Fixed an issue where **find-dependencies** did not calculate dashboards and reports dependencies.
* Added supported version message to the documentation and release notes files when running **generate_docs** and **update-release-notes** commands respectively.
* Added new code validations for *NotImplementedError* exception raise to `XSOAR-linter`.
* Command create-content-artifacts additional support for **Author_image.png** object.
* Fixed an issue where schemas were not enforced for incident fields, indicator fields and old layouts in the validate command.
* Added support for **update-release-notes** command to update release notes according to master branch.

## 1.2.11

* Fixed an issue where the ***generate-docs*** command reset the enumeration of line numbering after an MD table.
* Updated the **upload** command to support mappers.
* Fixed an issue where exceptions were no printed in the **format** while the *--verbose* flag is set.
* Fixed an issue where *--assume-yes* flag did not work in the **format** command when running on a playbook without a `fromversion` field.
* Fixed an issue where the **format** command would fail in case `conf.json` file was not found instead of skipping the update.
* Fixed an issue where integration with v2 were recognised by the `name` field instead of the `display` field in the **validate** command.
* Added a playbook validation to check if a task script exists in the id set in the **validate** command.
* Added new integration category `File Integrity Management` in the **validate** command.

## 1.2.10

* Added validation for approved content pack use-cases and tags.
* Added new code validations for *CommonServerPython* import to `XSOAR-linter`.
* Added *default value* and *predefined values* to argument description in **generate-docs** command.
* Added a new validation that checks if *get-mapping-fields* command exists if the integration schema has *{ismappable: true}* in **validate** command.
* Fixed an issue where the *--staged* flag recognised added files as modified in the **validate** command.
* Fixed an issue where a backwards compatibility warning was raised for all added files in the **validate** command.
* Fixed an issue where **validate** command failed when no tests were given for a partner supported pack.
* Updated the **download** command to support mappers.
* Fixed an issue where the ***format*** command added a duplicate parameter.
* For partner supported content packs, added support for a list of emails.
* Removed validation of README files from the ***validate*** command.
* Fixed an issue where the ***validate*** command required release notes for ApiModules pack.

## 1.2.9

* Fixed an issue in the **openapi_codegen** command where it created duplicate functions name from the swagger file.
* Fixed an issue in the **update-release-notes** command where the *update type* argument was not verified.
* Fixed an issue in the **validate** command where no error was raised in case a non-existing docker image was presented.
* Fixed an issue in the **format** command where format failed when trying to update invalid Docker image.
* The **format** command will now preserve the **isArray** argument in integration's reputation commands and will show a warning if it set to **false**.
* Fixed an issue in the **lint** command where *finally* clause was not supported in main function.
* Fixed an issue in the **validate** command where changing any entity ID was not validated.
* Fixed an issue in the **validate** command where *--staged* flag did not bring only changed files.
* Fixed the **update-release-notes** command to ignore changes in the metadata file.
* Fixed the **validate** command to ignore metadata changes when checking if a version bump is needed.

## 1.2.8

* Added a new validation that checks in playbooks for the usage of `DeleteContext` in **validate** command.
* Fixed an issue in the **upload** command where it would try to upload content entities with unsupported versions.
* Added a new validation that checks in playbooks for the usage of specific instance in **validate** command.
* Added the **--staged** flag to **validate** command to run on staged files only.

## 1.2.7

* Changed input parameters in **find-dependencies** command.
  * Use ***-i, --input*** instead of ***-p, --path***.
  * Use ***-idp, --id-set-path*** instead of ***-i, --id-set-path***.
* Fixed an issue in the **unify** command where it crashed on an integration without an image file.
* Fixed an issue in the **format** command where unnecessary files were not skipped.
* Fixed an issue in the **update-release-notes** command where the *text* argument was not respected in all cases.
* Fixed an issue in the **validate** command where a warning about detailed description was given for unified or deprecated integrations.
* Improved the error returned by the **validate** command when running on files using the old format.

## 1.2.6

* No longer require setting `DEMISTO_README_VALIDATION` env var to enable README mdx validation. Validation will now run automatically if all necessary node modules are available.
* Fixed an issue in the **validate** command where the `--skip-pack-dependencies` would not skip id-set creation.
* Fixed an issue in the **validate** command where validation would fail if supplied an integration with an empty `commands` key.
* Fixed an issue in the **validate** command where validation would fail due to a required version bump for packs which are not versioned.
* Will use env var `DEMISTO_VERIFY_SSL` to determine if to use a secure connection for commands interacting with the Server when `--insecure` is not passed. If working with a local Server without a trusted certificate, you can set env var `DEMISTO_VERIFY_SSL=no` to avoid using `--insecure` on each command.
* Unifier now adds a link to the integration documentation to the integration detailed description.
* Fixed an issue in the **secrets** command where ignored secrets were not skipped.

## 1.2.5

* Added support for special fields: *defaultclassifier*, *defaultmapperin*, *defaultmapperout* in **download** command.
* Added -y option **format** command to assume "yes" as answer to all prompts and run non-interactively
* Speed up improvements for `validate` of README files.
* Updated the **format** command to adhere to the defined content schema and sub-schemas, aligning its behavior with the **validate** command.
* Added support for canvasContextConnections files in **format** command.

## 1.2.4

* Updated detailed description for community integrations.

## 1.2.3

* Fixed an issue where running **validate** failed on playbook with task that adds tags to the evidence data.
* Added the *displaypassword* field to the integration schema.
* Added new code validations to `XSOAR-linter`.
  * As warnings messages:
    * `demisto.params()` should be used only inside main function.
    * `demisto.args()` should be used only inside main function.
    * Functions args should have type annotations.
* Added `fromversion` field validation to test playbooks and scripts in **validate** command.

## 1.2.2

* Add support for warning msgs in the report and summary to **lint** command.
* Fixed an issue where **json-to-outputs** determined bool values as int.
* Fixed an issue where **update-release-notes** was crushing on `--all` flag.
* Fixed an issue where running **validate**, **update-release-notes** outside of content repo crushed without a meaningful error message.
* Added support for layoutscontainer in **init** contribution flow.
* Added a validation for tlp_color param in feeds in **validate** command.
* Added a validation for removal of integration parameters in **validate** command.
* Fixed an issue where **update-release-notes** was failing with a wrong error message when no pack or input was given.
* Improved formatting output of the **generate-docs** command.
* Add support for env variable *DEMISTO_SDK_ID_SET_REFRESH_INTERVAL*. Set this env variable to the refresh interval in minutes. The id set will be regenerated only if the refresh interval has passed since the last generation. Useful when generating Script documentation, to avoid re-generating the id_set every run.
* Added new code validations to `XSOAR-linter`.
  * As error messages:
    * Longer than 10 seconds sleep statements for non long running integrations.
    * exit() usage.
    * quit() usage.
  * As warnings messages:
    * `demisto.log` should not be used.
    * main function existence.
    * `demito.results` should not be used.
    * `return_output` should not be used.
    * try-except statement in main function.
    * `return_error` usage in main function.
    * only once `return_error` usage.
* Fixed an issue where **lint** command printed logs twice.
* Fixed an issue where *suffix* did not work as expected in the **create-content-artifacts** command.
* Added support for *prev-ver* flag in **lint** and **secrets** commands.
* Added support for *text* flag to **update-release-notes** command to add the same text to all release notes.
* Fixed an issue where **validate** did not recognize added files if they were modified locally.
* Added a validation that checks the `fromversion` field exists and is set to 5.0.0 or above when working or comparing to a non-feature branch in **validate** command.
* Added a validation that checks the certification field in the pack_metadata file is valid in **validate** command.
* The **update-release-notes** command will now automatically add docker image update to the release notes.

## 1.2.1

* Added an additional linter `XSOAR-linter` to the **lint** command which custom validates py files. currently checks for:
  * `Sys.exit` usages with non zero value.
  * Any `Print` usages.
* Fixed an issue where renamed files were failing on *validate*.
* Fixed an issue where single changed files did not required release notes update.
* Fixed an issue where doc_images required release-notes and validations.
* Added handling of dependent packs when running **update-release-notes** on changed *APIModules*.
  * Added new argument *--id-set-path* for id_set.json path.
  * When changes to *APIModule* is detected and an id_set.json is available - the command will update the dependent pack as well.
* Added handling of dependent packs when running **validate** on changed *APIModules*.
  * Added new argument *--id-set-path* for id_set.json path.
  * When changes to *APIModule* is detected and an id_set.json is available - the command will validate that the dependent pack has release notes as well.
* Fixed an issue where the find_type function didn't recognize file types correctly.
* Fixed an issue where **update-release-notes** command did not work properly on Windows.
* Added support for indicator fields in **update-release-notes** command.
* Fixed an issue where files in test dirs where being validated.

## 1.2.0

* Fixed an issue where **format** did not update the test playbook from its pack.
* Fixed an issue where **validate** validated non integration images.
* Fixed an issue where **update-release-notes** did not identified old yml integrations and scripts.
* Added revision templates to the **update-release-notes** command.
* Fixed an issue where **update-release-notes** crashed when a file was renamed.
* Fixed an issue where **validate** failed on deleted files.
* Fixed an issue where **validate** validated all images instead of packs only.
* Fixed an issue where a warning was not printed in the **format** in case a non-supported file type is inputted.
* Fixed an issue where **validate** did not fail if no release notes were added when adding files to existing packs.
* Added handling of incorrect layout paths via the **format** command.
* Refactor **create-content-artifacts** command - Efficient artifacts creation and better logging.
* Fixed an issue where image and description files were not handled correctly by **validate** and **update-release-notes** commands.
* Fixed an issue where the **format** command didn't remove all extra fields in a file.
* Added an error in case an invalid id_set.json file is found while running the **validate** command.
* Added fetch params checks to the **validate** command.

## 1.1.11

* Added line number to secrets' path in **secrets** command report.
* Fixed an issue where **init** a community pack did not present the valid support URL.
* Fixed an issue where **init** offered a non relevant pack support type.
* Fixed an issue where **lint** did not pull docker images for powershell.
* Fixed an issue where **find-dependencies** did not find all the script dependencies.
* Fixed an issue where **find-dependencies** did not collect indicator fields as dependencies for playbooks.
* Updated the **validate** and the **secrets** commands to be less dependent on regex.
* Fixed an issue where **lint** did not run on circle when docker did not return ping.
* Updated the missing release notes error message (RN106) in the **Validate** command.
* Fixed an issue where **Validate** would return missing release notes when two packs with the same substring existed in the modified files.
* Fixed an issue where **update-release-notes** would add duplicate release notes when two packs with the same substring existed in the modified files.
* Fixed an issue where **update-release-notes** would fail to bump new versions if the feature branch was out of sync with the master branch.
* Fixed an issue where a non-descriptive error would be returned when giving the **update-release-notes** command a pack which can not be found.
* Added dependencies check for *widgets* in **find-dependencies** command.
* Added a `update-docker` flag to **format** command.
* Added a `json-to-outputs` flag to the **run** command.
* Added a verbose (`-v`) flag to **format** command.
* Fixed an issue where **download** added the prefix "playbook-" to the name of playbooks.

## 1.1.10

* Updated the **init** command. Relevant only when passing the *--contribution* argument.
  * Added the *--author* option.
  * The *support* field of the pack's metadata is set to *community*.
* Added a proper error message in the **Validate** command upon a missing description in the root of the yml.
* **Format** now works with a relative path.
* **Validate** now fails when all release notes have been excluded.
* Fixed issue where correct error message would not propagate for invalid images.
* Added the *--skip-pack-dependencies* flag to **validate** command to skip pack dependencies validation. Relevant when using the *-g* flag.
* Fixed an issue where **Validate** and **Format** commands failed integrations with `defaultvalue` field in fetch incidents related parameters.
* Fixed an issue in the **Validate** command in which unified YAML files were not ignored.
* Fixed an issue in **generate-docs** where scripts and playbooks inputs and outputs were not parsed correctly.
* Fixed an issue in the **openapi-codegen** command where missing reference fields in the swagger JSON caused errors.
* Fixed an issue in the **openapi-codegen** command where empty objects in the swagger JSON paths caused errors.
* **update-release-notes** command now accept path of the pack instead of pack name.
* Fixed an issue where **generate-docs** was inserting unnecessary escape characters.
* Fixed an issue in the **update-release-notes** command where changes to the pack_metadata were not detected.
* Fixed an issue where **validate** did not check for missing release notes in old format files.

## 1.1.9

* Fixed an issue where **update-release-notes** command failed on invalid file types.

## 1.1.8

* Fixed a regression where **upload** command failed on test playbooks.
* Added new *githubUser* field in pack metadata init command.
* Support beta integration in the commands **split-yml, extract-code, generate-test-playbook and generate-docs.**
* Fixed an issue where **find-dependencies** ignored *toversion* field in content items.
* Added support for *layoutscontainer*, *classifier_5_9_9*, *mapper*, *report*, and *widget* in the **Format** command.
* Fixed an issue where **Format** will set the `ID` field to be equal to the `name` field in modified playbooks.
* Fixed an issue where **Format** did not work for test playbooks.
* Improved **update-release-notes** command:
  * Write content description to release notes for new items.
  * Update format for file types without description: Connections, Incident Types, Indicator Types, Layouts, Incident Fields.
* Added a validation for feedTags param in feeds in **validate** command.
* Fixed readme validation issue in community support packs.
* Added the **openapi-codegen** command to generate integrations from OpenAPI specification files.
* Fixed an issue were release notes validations returned wrong results for *CommonScripts* pack.
* Added validation for image links in README files in **validate** command.
* Added a validation for default value of fetch param in feeds in **validate** command.
* Fixed an issue where the **Init** command failed on scripts.

## 1.1.7

* Fixed an issue where running the **format** command on feed integrations removed the `defaultvalue` fields.
* Playbook branch marked with *skipunavailable* is now set as an optional dependency in the **find-dependencies** command.
* The **feedReputation** parameter can now be hidden in a feed integration.
* Fixed an issue where running the **unify** command on JS package failed.
* Added the *--no-update* flag to the **find-dependencies** command.
* Added the following validations in **validate** command:
  * Validating that a pack does not depend on NonSupported / Deprecated packs.

## 1.1.6

* Added the *--description* option to the **init** command.
* Added the *--contribution* option to the **init** command which converts a contribution zip to proper pack format.
* Improved **validate** command performance time and outputs.
* Added the flag *--no-docker-checks* to **validate** command to skip docker checks.
* Added the flag *--print-ignored-files* to **validate** command to print ignored files report when the command is done.
* Added the following validations in **validate** command:
  * Validating that existing release notes are not modified.
  * Validating release notes are not added to new packs.
  * Validating that the "currentVersion" field was raised in the pack_metadata for modified packs.
  * Validating that the timestamp in the "created" field in the pack_metadata is in ISO format.
* Running `demisto-sdk validate` will run the **validate** command using git and only on committed files (same as using *-g --post-commit*).
* Fixed an issue where release notes were not checked correctly in **validate** command.
* Fixed an issue in the **create-id-set** command where optional playbook tasks were not taken into consideration.
* Added a prompt to the `demisto-sdk update-release-notes` command to prompt users to commit changes before running the release notes command.
* Added support to `layoutscontainer` in **validate** command.

## 1.1.5

* Fixed an issue in **find-dependencies** command.
* **lint** command now verifies flake8 on CommonServerPython script.

## 1.1.4

* Fixed an issue with the default output file name of the **unify** command when using "." as an output path.
* **Unify** command now adds contributor details to the display name and description.
* **Format** command now adds *isFetch* and *incidenttype* fields to integration yml.
* Removed the *feedIncremental* field from the integration schema.
* **Format** command now adds *feedBypassExclusionList*, *Fetch indicators*, *feedReputation*, *feedReliability*,
     *feedExpirationPolicy*, *feedExpirationInterval* and *feedFetchInterval* fields to integration yml.
* Fixed an issue in the playbooks schema.
* Fixed an issue where generated release notes were out of order.
* Improved pack dependencies detection.
* Fixed an issue where test playbooks were mishandled in **validate** command.

## 1.1.3

* Added a validation for invalid id fields in indicators types files in **validate** command.
* Added default behavior for **update-release-notes** command.
* Fixed an error where README files were failing release notes validation.
* Updated format of generated release notes to be more user friendly.
* Improved error messages for the **update-release-notes** command.
* Added support for `Connections`, `Dashboards`, `Widgets`, and `Indicator Types` to **update-release-notes** command.
* **Validate** now supports scripts under the *TestPlaybooks* directory.
* Fixed an issue where **validate** did not support powershell files.

## 1.1.2

* Added a validation for invalid playbookID fields in incidents types files in **validate** command.
* Added a code formatter for python files.
* Fixed an issue where new and old classifiers where mixed on validate command.
* Added *feedIncremental* field to the integration schema.
* Fixed error in the **upload** command where unified YMLs were not uploaded as expected if the given input was a pack.
* Fixed an issue where the **secrets** command failed due to a space character in the file name.
* Ignored RN validation for *NonSupported* pack.
* You can now ignore IF107, SC100, RP102 error codes in the **validate** command.
* Fixed an issue where the **download** command was crashing when received as input a JS integration or script.
* Fixed an issue where **validate** command checked docker image for JS integrations and scripts.
* **validate** command now checks scheme for reports and connections.
* Fixed an issue where **validate** command checked docker when running on all files.
* Fixed an issue where **validate** command did not fail when docker image was not on the latest numeric tag.
* Fixed an issue where beta integrations were not validated correctly in **validate** command.

## 1.1.1

* fixed and issue where file types were not recognized correctly in **validate** command.
* Added better outputs for validate command.

## 1.1.0

* Fixed an issue where changes to only non-validated files would fail validation.
* Fixed an issue in **validate** command where moved files were failing validation for new packs.
* Fixed an issue in **validate** command where added files were failing validation due to wrong file type detection.
* Added support for new classifiers and mappers in **validate** command.
* Removed support of old RN format validation.
* Updated **secrets** command output format.
* Added support for error ignore on deprecated files in **validate** command.
* Improved errors outputs in **validate** command.
* Added support for linting an entire pack.

## 1.0.9

* Fixed a bug where misleading error was presented when pack name was not found.
* **Update-release-notes** now detects added files for packs with versions.
* Readme files are now ignored by **update-release-notes** and validation of release notes.
* Empty release notes no longer cause an uncaught error during validation.

## 1.0.8

* Changed the output format of demisto-sdk secrets.
* Added a validation that checkbox items are not required in integrations.
* Added pack release notes generation and validation.
* Improved pack metadata validation.
* Fixed an issue in **validate** where renamed files caused an error

## 1.0.4

* Fix the **format** command to update the `id` field to be equal to `details` field in indicator-type files, and to `name` field in incident-type & dashboard files.
* Fixed a bug in the **validate** command for layout files that had `sortValues` fields.
* Fixed a bug in the **format** command where `playbookName` field was not always present in the file.
* Fixed a bug in the **format** command where indicatorField wasn't part of the SDK schemas.
* Fixed a bug in **upload** command where created unified docker45 yml files were not deleted.
* Added support for IndicatorTypes directory in packs (for `reputation` files, instead of Misc).
* Fixed parsing playbook condition names as string instead of boolean in **validate** command
* Improved image validation in YAML files.
* Removed validation for else path in playbook condition tasks.

## 1.0.3

* Fixed a bug in the **format** command where comments were being removed from YAML files.
* Added output fields: *file_path* and *kind* for layouts in the id-set.json created by **create-id-set** command.
* Fixed a bug in the **create-id-set** command Who returns Duplicate for Layouts with a different kind.
* Added formatting to **generate-docs** command results replacing all `<br>` tags with `<br/>`.
* Fixed a bug in the **download** command when custom content contained not supported content entity.
* Fixed a bug in **format** command in which boolean strings  (e.g. 'yes' or 'no') were converted to boolean values (e.g. 'True' or 'False').
* **format** command now removes *sourceplaybookid* field from playbook files.
* Fixed a bug in **generate-docs** command in which integration dependencies were not detected when generating documentation for a playbook.

## 1.0.1

* Fixed a bug in the **unify** command when output path was provided empty.
* Improved error message for integration with no tests configured.
* Improved the error message returned from the **validate** command when an integration is missing or contains malformed fetch incidents related parameters.
* Fixed a bug in the **create** command where a unified YML with a docker image for 4.5 was copied incorrectly.
* Missing release notes message are now showing the release notes file path to update.
* Fixed an issue in the **validate** command in which unified YAML files were not ignored.
* File format suggestions are now shown in the relevant file format (JSON or YAML).
* Changed Docker image validation to fail only on non-valid ones.
* Removed backward compatibility validation when Docker image is updated.

## 1.0.0

* Improved the *upload* command to support the upload of all the content entities within a pack.
* The *upload* command now supports the improved pack file structure.
* Added an interactive option to format integrations, scripts and playbooks with No TestPlaybooks configured.
* Added an interactive option to configure *conf.json* file with missing test playbooks for integrations, scripts and playbooks
* Added *download* command to download custom content from Demisto instance to the local content repository.
* Improved validation failure messages to include a command suggestion, wherever relevant, to fix the raised issue.
* Improved 'validate' help and documentation description
* validate - checks that scripts, playbooks, and integrations have the *tests* key.
* validate - checks that test playbooks are configured in `conf.json`.
* demisto-sdk lint - Copy dir better handling.
* demisto-sdk lint - Add error when package missing in docker image.
* Added *-a , --validate-all* option in *validate* to run all validation on all files.
* Added *-i , --input* option in *validate* to run validation on a specified pack/file.
* added *-i, --input* option in *secrets* to run on a specific file.
* Added an allowed hidden parameter: *longRunning* to the hidden integration parameters validation.
* Fixed an issue with **format** command when executing with an output path of a folder and not a file path.
* Bug fixes in generate-docs command given playbook as input.
* Fixed an issue with lint command in which flake8 was not running on unit test files.

## 0.5.2

* Added *-c, --command* option in *generate-docs* to generate a specific command from an integration.
* Fixed an issue when getting README/CHANGELOG files from git and loading them.
* Removed release notes validation for new content.
* Fixed secrets validations for files with the same name in a different directory.
* demisto-sdk lint - parallelization working with specifying the number of workers.
* demisto-sdk lint - logging levels output, 3 levels.
* demisto-sdk lint - JSON report, structured error reports in JSON format.
* demisto-sdk lint - XML JUnit report for unit-tests.
* demisto-sdk lint - new packages used to accelerate execution time.
* demisto-sdk secrets - command now respects the generic whitelist, and not only the pack secrets.

## 0.5.0

[PyPI History][1]

[1]: https://pypi.org/project/demisto-sdk/#history

## 0.4.9

* Fixed an issue in *generate-docs* where Playbooks and Scripts documentation failed.
* Added a graceful error message when executing the *run" command with a misspelled command.
* Added more informative errors upon failures of the *upload* command.
* format command:
  * Added format for json files: IncidentField, IncidentType, IndicatorField, IndicatorType, Layout, Dashboard.
  * Added the *-fv --from-version*, *-nv --no-validation* arguments.
  * Removed the *-t yml_type* argument, the file type will be inferred.
  * Removed the *-g use_git* argument, running format without arguments will run automatically on git diff.
* Fixed an issue in loading playbooks with '=' character.
* Fixed an issue in *validate* failed on deleted README files.

## 0.4.8

* Added the *max* field to the Playbook schema, allowing to define it in tasks loop.
* Fixed an issue in *validate* where Condition branches checks were case sensitive.

## 0.4.7

* Added the *slareminder* field to the Playbook schema.
* Added the *common_server*, *demisto_mock* arguments to the *init* command.
* Fixed an issue in *generate-docs* where the general section was not being generated correctly.
* Fixed an issue in *validate* where Incident type validation failed.

## 0.4.6

* Fixed an issue where the *validate* command did not identify CHANGELOG in packs.
* Added a new command, *id-set* to create the id set - the content dependency tree by file IDs.

## 0.4.5

* generate-docs command:
  * Added the *use_cases*, *permissions*, *command_permissions* and *limitations*.
  * Added the *--insecure* argument to support running the script and integration command in Demisto.
  * Removed the *-t yml_type* argument, the file type will be inferred.
  * The *-o --output* argument is no longer mandatory, default value will be the input file directory.
* Added support for env var: *DEMISTO_SDK_SKIP_VERSION_CHECK*. When set version checks are skipped.
* Fixed an issue in which the CHANGELOG files did not match our scheme.
* Added a validator to verify that there are no hidden integration parameters.
* Fixed an issue where the *validate* command ran on test files.
* Removed the *env-dir* argument from the demisto-sdk.
* README files which are html files will now be skipped in the *validate* command.
* Added support for env var: *DEMISTO_README_VALIDATOR*. When not set the readme validation will not run.

## 0.4.4

* Added a validator for IncidentTypes (incidenttype-*.json).
* Fixed an issue where the -p flag in the *validate* command was not working.
* Added a validator for README.md files.
* Release notes validator will now run on: incident fields, indicator fields, incident types, dashboard and reputations.
* Fixed an issue where the validator of reputation(Indicator Type) did not check on the details field.
* Fixed an issue where the validator attempted validating non-existing files after deletions or name refactoring.
* Removed the *yml_type* argument in the *split-yml*, *extract-code* commands.
* Removed the *file_type* argument in the *generate-test-playbook* command.
* Fixed the *insecure* argument in *upload*.
* Added the *insecure* argument in *run-playbook*.
* Standardise the *-i --input*, *-o --output* to demisto-sdk commands.

## 0.4.3

* Fixed an issue where the incident and indicator field BC check failed.
* Support for linting and unit testing PowerShell integrations.

## 0.4.2

* Fixed an issue where validate failed on Windows.
* Added a validator to verify all branches are handled in conditional task in a playbook.
* Added a warning message when not running the latest sdk version.
* Added a validator to check that the root is connected to all tasks in the playbook.
* Added a validator for Dashboards (dashboard-*.json).
* Added a validator for Indicator Types (reputation-*.json).
* Added a BC validation for changing incident field type.
* Fixed an issue where init command would generate an invalid yml for scripts.
* Fixed an issue in misleading error message in v2 validation hook.
* Fixed an issue in v2 hook which now is set only on newly added scripts.
* Added more indicative message for errors in yaml files.
* Disabled pykwalify info log prints.

## 0.3.10

* Added a BC check for incident fields - changing from version is not allowed.
* Fixed an issue in create-content-artifacts where scripts in Packs in TestPlaybooks dir were copied with a wrong prefix.

## 0.3.9

* Added a validation that incident field can not be required.
* Added validation for fetch incident parameters.
* Added validation for feed integration parameters.
* Added to the *format* command the deletion of the *sourceplaybookid* field.
* Fixed an issue where *fieldMapping* in playbook did not pass the scheme validation.
* Fixed an issue where *create-content-artifacts* did not copy TestPlaybooks in Packs without prefix of *playbook-*.
* Added a validation the a playbook can not have a rolename set.
* Added to the image validator the new DBot default image.
* Added the fields: elasticcommonfields, quiet, quietmode to the Playbook schema.
* Fixed an issue where *validate* failed on integration commands without outputs.
* Added a new hook for naming of v2 integrations and scripts.

## 0.3.8

* Fixed an issue where *create-content-artifact* was not loading the data in the yml correctly.
* Fixed an issue where *unify* broke long lines in script section causing syntax errors

## 0.3.7

* Added *generate-docs* command to generate documentation file for integration, playbook or script.
* Fixed an issue where *unify* created a malformed integration yml.
* Fixed an issue where demisto-sdk **init** creates unit-test file with invalid import.

## 0.3.6

* Fixed an issue where demisto-sdk **validate** failed on modified scripts without error message.

## 0.3.5

* Fixed an issue with docker tag validation for integrations.
* Restructured repo source code.

## 0.3.4

* Saved failing unit tests as a file.
* Fixed an issue where "_test" file for scripts/integrations created using **init** would import the "HelloWorld" templates.
* Fixed an issue in demisto-sdk **validate** - was failing on backward compatiblity check
* Fixed an issue in demisto-sdk **secrets** - empty line in .secrets-ignore always made the secrets check to pass
* Added validation for docker image inside integrations and scripts.
* Added --use-git flag to **format** command to format all changed files.
* Fixed an issue where **validate** did not fail on dockerimage changes with bc check.
* Added new flag **--ignore-entropy** to demisto-sdk **secrets**, this will allow skip entropy secrets check.
* Added --outfile to **lint** to allow saving failed packages to a file.

## 0.3.3

* Added backwards compatibility break error message.
* Added schema for incident types.
* Added **additionalinfo** field to as an available field for integration configuration.
* Added pack parameter for **init**.
* Fixed an issue where error would appear if name parameter is not set in **init**.

## 0.3.2

* Fixed the handling of classifier files in **validate**.

## 0.3.1

* Fixed the handling of newly created reputation files in **validate**.
* Added an option to perform **validate** on a specific file.

## 0.3.0

* Added support for multi-package **lint** both with parallel and without.
* Added all parameter in **lint** to run on all packages and packs in content repository.
* Added **format** for:
  * Scripts
  * Playbooks
  * Integrations
* Improved user outputs for **secrets** command.
* Fixed an issue where **lint** would run pytest and pylint only on a single docker per integration.
* Added auto-complete functionality to demisto-sdk.
* Added git parameter in **lint** to run only on changed packages.
* Added the **run-playbook** command
* Added **run** command which runs a command in the Demisto playground.
* Added **upload** command which uploads an integration or a script to a Demisto instance.
* Fixed and issue where **validate** checked if release notes exist for new integrations and scripts.
* Added **generate-test-playbook** command which generates a basic test playbook for an integration or a script.
* **validate** now supports indicator fields.
* Fixed an issue with layouts scheme validation.
* Adding **init** command.
* Added **json-to-outputs** command which generates the yaml section for outputs from an API raw response.

## 0.2.6

* Fixed an issue with locating release notes for beta integrations in **validate**.

## 0.2.5

* Fixed an issue with locating release notes for beta integrations in **validate**.

## 0.2.4

* Adding image validation to Beta_Integration and Packs in **validate**.

## 0.2.3

* Adding Beta_Integration to the structure validation process.
* Fixing bug where **validate** did checks on TestPlaybooks.
* Added requirements parameter to **lint**.

## 0.2.2

* Fixing bug where **lint** did not return exit code 1 on failure.
* Fixing bug where **validate** did not print error message in case no release notes were give.

## 0.2.1

* **Validate** now checks that the id and name fields are identical in yml files.
* Fixed a bug where sdk did not return any exit code.

## 0.2.0

* Added Release Notes Validator.
* Fixed the Unifier selection of your python file to use as the code.
* **Validate** now supports Indicator fields.
* Fixed a bug where **validate** and **secrets** did not return exit code 1 on failure.
* **Validate** now runs on newly added scripts.

## 0.1.8

* Added support for `--version`.
* Fixed an issue in file_validator when calling `checked_type` method with script regex.

## 0.1.2

* Restructuring validation to support content packs.
* Added secrets validation.
* Added content bundle creation.
* Added lint and unit test run.

## 0.1.1

* Added new logic to the unifier.
* Added detailed README.
* Some small adjustments and fixes.

## 0.1.0

Capabilities:

* **Extract** components(code, image, description etc.) from a Demisto YAML file into a directory.
* **Unify** components(code, image, description etc.) to a single Demisto YAML file.
* **Validate** Demisto content files.<|MERGE_RESOLUTION|>--- conflicted
+++ resolved
@@ -1,11 +1,8 @@
 # Changelog
 
 ## Unreleased
-<<<<<<< HEAD
 * Added a validation that enforces predefined categories on MP Packs & integration, the validation also ensures that each pack has only one category.
-=======
 * Fixed an issue where paybooks **generate-docs** didn't parse complex input values when no accessor field is given correctly.
->>>>>>> e580f7c5
 * Fixed an issue in the **download** command, where an exception would be raised when downloading system playbooks.
 * Fixed an issue where the **upload** failed on playbooks containing a value that starts with `=`.
 * Fixed an issue where the **generate-unit-tests** failed to generate assertions, and generate unit tests when command names does not match method name.
