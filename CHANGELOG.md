# Changelog
## Unreleased
<<<<<<< HEAD
* Added a new validation to the **validate** command to verify that the release notes headers are in the correct format.
=======
* Fixed an issue where modeling rules with arbitrary whitespace characters were not parsed correctly.
>>>>>>> 1194f530

## 1.8.1
* Fixed an issue where **format** created duplicate configuration parameters.
* Added hidden properties to integration command argument and script argument.
* Added `--override-existing` to **upload** that skips the confirmation prompt for overriding existing content packs. @mattbibbydw
* Fixed an issue where **validate** failed in private repos when attempting to read from a nonexisting `approved_categories.json`.
* Fixed an issue where **validate** used absolute paths when getting remote `pack_metadata.json` files in private repos.
* Fixed an issue in **download**, where names of custom scripts were replaced with UUIDs in IncidentFields and Layouts.

## 1.8.0
* Updated the supported python versions, as `>=3.8,<3.11`, as some of the dependencies are not supported on `3.11` yet.
* Added a **validate** step for **Modeling Rules** testdata files.
* Added the **update-content-graph** command.
* Added the ability to limit the number of CPU cores with `DEMISTO_SDK_MAX_CPU_CORES` envirment variable.
* Added the **prepare-content** command.
* Added support for fromversion/toversion in XSIAM content items (correlation rules, XSIAM dashboards, XSIAM reports and triggers).
* Added a **validate** step checking types of attributes in the schema file of modeling rule.
* Added a **validate** step checking that the dataset name of a modeling rule shows in the xif and schema files.
* Added a **validate** step checking that a correlation rule file does not start with a hyphen.
* Added a **validate** step checking that xsiam content items follow naming conventions.
* Fixed an issue where SDK commands failed on the deprecated `packaging.version.LegacyVersion`, by locking the `packaging` version to `<22`.
* Fixed an issue where **update-release-notes** failed when changing only xif file in **Modeling Rules**.
* Fixed an issue where *is_valid_category* and *is_categories_field_match_standard* failed when running in a private repo.
* Fixed an issue where **validate** didn't fail on the MR103 validation error.
* Fixed the *--release-notes* option, to support the new CHANGELOG format.
* Fixed an issue where **validate** failed when only changing a modeling rules's xif file.
* Fixed an issue where **format** failed on indicator files with a `None` value under the `tabs` key.
* Fixed an issue where **validate** only printed errors for one change of context path, rather than print all.
* Fixed an issue where **download** did not suggest using a username/password when authenticating with XSOAR and using invalid arguments.
* Fixed an issue where **download** failed when listing or downloading content items that are not unicode-encoded.
* Added support for fromversion/toversion in XSIAM content items (correlation rules, XSIAM dashboards, XSIAM reports and triggers).
* Updated the supported python versions, as `>=3.8,<3.11`, as some of the dependencies are not supported on `3.11` yet.
* Added **prepare-content** command which will prepare the pack or content item for the platform.
* Patched an issue where deprecated `packaging.version.LegacyVersion`, locking packaging version to `<22`.

## 1.7.9
* Fixed an issue where an error message in **validate** would not include the suggested fix.
* Added a validation that enforces predefined categories on MP Packs & integration yml files, the validation also ensures that each pack has only one category.
* Fixed an issue where **update-release-notes** did not generate release notes for **XDRC Templates**.
* Fixed an issue where **upload** failed without explaining the reason.
* Improved implementation of the docker_helper module.
* Fixed an issue where **validate** did not check changed pack_metadata.json files when running using git.
* Added support for **xdrctemplate** to content graph.
* Fixed an issue where local copies of the newly-introduced `DemistoClassApiModule.py` were validated.
* Added new release notes templates for the addition and modification of playbooks, layouts and types in the **doc-review** command.
* Fixed an issue where the **doc-review** command failed on descriptions of new content items.
* Added the `Command XXX is deprecated. Use XXX instead.` release notes templates to **doc-review** command.
* Fixed an issue where the **update-release-notes** command didn't add the modeling-rules description for new modeling-rules files.

## 1.7.8
* Added the capability to run the MDX server in a docker container for environments without node.
* Fixed an issue where **generate-docs** with `-c` argument updated sections of the incorrect commands.
* Added IF113 error code to **ALLOWED_IGNORE_ERRORS**.
* Fixed an issue where **validate** failed on playbooks with non-string input values.
* Added the `DEMISTO_SDK_IGNORE_CONTENT_WARNING` environment variable, to allow suppressing warnings when commands are not run under a content repo folder.
* Fixed an issue where **validate** failed to recognize integration tests that were missing from config.json
* Added support for **xpanse** marketplace in **create-id-set** and **create-content-artifacts** commands.
* Fixed an issue where **split** failed on yml files.
* Added support for marketplace-specific tags.
* Fixed an issue where **download** would not run `isort`. @maxgubler
* Fixed an issue where XSIAM Dashboards and Reports images failed the build.
* Added support for **xpanse** marketplace to content graph.

## 1.7.7
* Fixed an issue where paybooks **generate-docs** didn't parse complex input values when no accessor field is given correctly.
* Fixed an issue in the **download** command, where an exception would be raised when downloading system playbooks.
* Fixed an issue where the **upload** failed on playbooks containing a value that starts with `=`.
* Fixed an issue where the **generate-unit-tests** failed to generate assertions, and generate unit tests when command names does not match method name.
* Fixed an issue where the **download** command did not honor the `--no-code-formatting` flag properly. @maxgubler
* Added a new check to **validate**, making sure playbook task values are passed as references.
* Fixed an issue where the **update-release-notes** deleted existing release notes, now appending to it instead.
* Fixed an issue where **validate** printed blank space in case of validation failed and ignored.
* Renamed 'Agent Config' to 'XDRC Templates'.
* Fixed an issue where the **zip-packs** command did not work with the CommonServerUserPython and CommonServerUserPowerShell package.

## 1.7.6

* Fixed parsing of initialization arguments of client classes in the **generate-unit-tests** command.
* Added support for AgentConfig content item in the **upload**, **create-id-set**, **find-dependecies**, **unify** and **create-content-artifacts** commands.
* Added support for XSIAM Report preview image.

## 1.7.5

* Fixed an issue where the **upload** command did not work with the CommonServerUserPython package.
* Fixed an issue in the **download** command, where some playbooks were downloaded as test playbooks.
* Added playbook modification capabilities in **TestSuite**.
* Added a new command **create-content-graph**.
* Fixed an issue in the **upload** command, where the temporary zip would not clean up properly.
* Improved content items parsing in the **create-content-graph** command.
* Added an error when the docker daemon is unavailable when running **lint**.
* Removed the validation of a subtype change for scripts in the **validate** command.
* Fixed an issue where names of XSIAM content items were not normalized properly.
* Fixed an issue where the **download** command was downloading playbooks with **script** (id) and not **scriptName**.
* Fixed an issue where script yml files were not properly identified by `find_type`.
* Removed nightly integrations filtering when deciding if a test should run.
* Added support for XSIAM Dashboard preview image.
* Added the `--no-code-formatting` flag to the **download** command, allowing to skip autopep8 and isort.
* Fixed an issue in the **update-release-notes** command, where generating release notes for modeling rules schema file caused exception.

## 1.7.4

* Fixed an issue where the **doc-review** command showed irrelevant messages.
* Fixed an issue in **validate**, where backward-compatibility failures prevented other validations from running.
* Fixed an issue in **validate**, where content-like files under infrastructure paths were not ignored.
* Fixed an issue in the AMI mapping, where server versions were missing.
* Change the way the normalize name is set for external files.
* Added dump function to XSIAM pack objects to dulicate the files.
* Fixed an issue where the `contribution_converter` did not support changes made to ApiModules.
* Added name normalization according to new convention to XSIAM content items
* Added playbook modification capabilities in **TestSuite**.
* Fixed an issue in create-content-artifacts where it will not get a normalize name for the item and it will try to duplicate the same file.

## 1.7.3

* Fixed an issue in the **format** command where fail when executed from environment without mdx server available.
* Added `Added a`, `Added an` to the list of allowed changelog prefixes.
* Added support for Indicator Types/Reputations in the **upload** command.
* Fixed an issue when running from a subdirectory of a content repo failed.
* Changing the way we are using XSIAM servers api-keys in **test-content** .
* Added a success message to **postman-codegen**.

## 1.7.2

* Fixed an issue in the **validate** command where incident fields were not found in mappers even when they exist
* Added an ability to provide list of marketplace names as a param attribute to **validate** and **upload**
* Added the file type to the error message when it is not supported.
* Fixed an issue where `contribution_converter` incorrectly mapped _Indicator Field_ objects to the _incidentfield_ directory in contribution zip files.
* Fixed a bug where **validate** returned error on empty inputs not used in playbooks.
* Added the `DEMISTO_SDK_CONTENT_PATH` environment variable, implicitly used in various commands.
* Added link to documentation for error messages regarding use cases and tags.

## 1.7.1

* Fixed an issue where *indicatorTypes* and *betaIntegrations* were not found in the id_set.
* Updated the default general `fromVersion` value on **format** to `6.5.0`
* Fixed an issue where the **validate** command did not fail when the integration yml file name was not the same as the folder containing it.
* Added an option to have **generate-docs** take a Playbooks folder path as input, and generate docs for all playbooks in it.
* Fixed an issue where the suggestion in case of `IF113` included uppercase letters for the `cliName` parameter.
* Added new validation to the **validate** command to fail and list all the file paths of files that are using a deprecated integration command / script / playbook.
* **validate** will no longer fail on playbooks calling subplaybooks that have a higher `fromVersion` value, if  calling the subplaybook has `skipifunavailable=True`.
* Fixed an issue where relative paths were not accessed correctly.
* Running any `demisto-sdk` command in a folder with a `.env` file will load it, temporarily overriding existing environment variables.
* Fixed an issue where **validate** did not properly detect deleted files.
* Added new validations to the **validate** command to verify that the schema file exists for a modeling rule and that the schema and rules keys are empty in the yml file.
* Fixed an issue where *find_type* didn't recognize exported incident types.
* Added a new validation to **validate**, making sure all inputs of a playbook are used.
* Added a new validation to **validate**, making sure all inputs used in a playbook declared in the input section.
* The **format** command will now replace the *fromServerVersion* field with *fromVersion*.

## 1.7.0

* Allowed JSON Handlers to accept kwargs, for custoimzing behavior.
* Fixed an issue where an incorrect error was shown when the `id` of a content item differed from its `name` attribute.
* Fixed an issue where the `preserve_quotes` in ruamel_handler received an incorrect value @icholy
* Fixed an issue where ignoring RM110 error code wasn't working and added a validation to **ALLOWED_IGNORE_ERRORS** to validate that all error codes are inserted in the right format.
* Fixed an issue where the contribution credit text was not added correctly to the pack README.
* Changed the contribution file implementation from markdown to a list of contributor names. The **create-content-artifact** will use this list to prepare the needed credit message.
* Added a new validation to the `XSOAR-linter` in the **lint** command for verifying that demisto.log is not used in the code.
* The **generate-docs** command will now auto-generate the Incident Mirroring section when implemented in an integration.
* Added support to automatically generate release notes for deprecated items in the **update-release-notes** command.
* Fixed an issue causing any command to crash when unable to detect local repository properties.
* Fixed an issue where running in a private gitlab repo caused a warning message to be shown multiple times.
* Added a new validation to the **validate** command to verify that markdown and python files do not contain words related to copyright section.
* Fixed an issue where **lint** crashed when provided an input file path (expecting a directory).

## 1.6.9

* Added a new validation that checks whether a pack should be deprecated.
* Added a new ability to the **format** command to deprecate a pack.
* Fixed an issue where the **validate** command sometimes returned a false negative in cases where there are several sub-playbooks with the same ID.
* Added a new validation to the **validate** command to verify that the docker in use is not deprecated.
* Added support for multiple ApiModules in the **unify** command
* Added a check to **validate** command, preventing use of relative urls in README files.
* Added environment variable **DEMISTO_SDK_MARKETPLACE** expected to affect *MarketplaceTagParser* *marketplace* value. The value will be automatically set when passing *marketplace* arg to the commands **unify**, **zip-packs**, **create-content-artifacts** and **upload**.
* Added slack notifier for build failures on the master branch.
* Added support for modeling and parsing rules in the **split** command.
* Added support for README files in **format** command.
* Added a **validate** check, making sure classifier id and name values match. Updated the classifier **format** to update the id accordingly.
* The **generate-docs** command will now auto-generate the playbook image link by default.
* Added the `--custom-image-link` argument to override.
* Added a new flag to **generate-docs** command, allowing to add a custom image link to a playbook README.
* Added a new validation to the **validate** command to verify that the package directory name is the same as the files contained in the that package.
* Added support in the **unify** command to unify a schema into its Modeling Rule.

## 1.6.8

* Fixed an issue where **validate** did not fail on invalid playbook entities' versions (i.e. subplaybooks or scripts with higher fromversion than their parent playbook).
* Added support for running lint via a remote docker ssh connection. Use `DOCKER_HOST` env variable to specify a remote docker connection, such as: `DOCKER_HOST=ssh://myuser@myhost.com`.
* Fixed an issue where the pack cache in *get_marketplaces* caused the function to return invalid values.
* Fixed an issue where running format on a pack with XSIAM entities would fail.
* Added the new `display_name` field to relevant entities in the **create-id-set** command.
* Added a new validation to the **validate** command to verify the existence of "Reliability" parameter if the integration have reputation command.
* Fixed a bug where terminating the **lint** command failed (`ctrl + c`).
* Removed the validation of a subtype change in integrations and scripts from **validate**.
* Fixed an issue where **download** did not behave as expected when prompting for a version update. Reported by @K-Yo
* Added support for adoption release notes.
* Fixed an issue where **merge-id-sets** failed when a key was missing in one id-set.json.
* Fixed a bug where some mypy messages were not parsed properly in **lint**.
* Added a validation to the **validate** command, failing when '`fromversion`' or '`toversion`' in a content entity are incorrect format.
* Added a validation to the **validate** command, checking if `fromversion` <= `toversion`.
* Fixed an issue where coverage reports used the wrong logging level, marking debug logs as errors.
* Added a new validation to the **validate** command, to check when the discouraged `http` prefixes are used when setting defaultvalue, rather than `https`.
* Added a check to the **lint** command for finding hard-coded usage of the http protocol.
* Locked the dependency on Docker.
* Removed a traceback line from the **init** command templates: BaseIntegration, BaseScript.
* Updated the token in **_add_pr_comment** method from the content-bot token to the xsoar-bot token.

## 1.6.7

* Added the `types-markdown` dependency, adding markdown capabilities to existing linters using the [Markdown](https://pypi.org/project/Markdown/) package.
* Added support in the **format** command to remove nonexistent incident/indicator fields from *layouts/mappers*
* Added the `Note: XXX` and `XXX now generally available.` release notes templates to **doc-review** command.
* Updated the logs shown during the docker build step.
* Removed a false warning about configuring the `GITLAB_TOKEN` environment variable when it's not needed.
* Removed duplicate identifiers for XSIAM integrations.
* Updated the *tags* and *use cases* in pack metadata validation to use the local files only.
* Fixed the error message in checkbox validation where the defaultvalue is wrong and added the name of the variable that should be fixed.
* Added types to `find_type_by_path` under tools.py.
* Fixed an issue where YAML files contained incorrect value type for `tests` key when running `format --deprecate`.
* Added a deprecation message to the `tests:` section of yaml files when running `format --deprecate`.
* Added use case for **validate** on *wizard* objects - set_playbook is mapped to all integrations.
* Added the 'integration-get-indicators' commands to be ignored by the **verify_yml_commands_match_readme** validation, the validation will no longer fail if these commands are not in the readme file.
* Added a new validation to the **validate** command to verify that if the phrase "breaking changes" is present in a pack release notes, a JSON file with the same name exists and contains the relevant breaking changes information.
* Improved logs when running test playbooks (in a build).
* Fixed an issue in **upload** did not include list-type content items. @nicolas-rdgs
* Reverted release notes to old format.

## 1.6.6

* Added debug print when excluding item from ID set due to missing dependency.
* Added a validation to the **validate** command, failing when non-ignorable errors are present in .pack-ignore.
* Fixed an issue where `mdx server` did not close when stopped in mid run.
* Fixed an issue where `-vvv` flag did not print logs on debug level.
* enhanced ***validate*** command to list all command names affected by a backward compatibility break, instead of only one.
* Added support for Wizard content item in the **format**, **validate**, **upload**, **create-id-set**, **find-dependecies** and **create-content-artifacts** commands.
* Added a new flag to the **validate** command, allowing to run specific validations.
* Added support in **unify** and **create-content-artifacts** for displaying different documentations (detailed description + readme) for content items, depending on the marketplace version.
* Fixed an issue in **upload** where list items were not uploaded.
* Added a new validation to **validate** command to verify that *cliName* and *id* keys of the incident field or the indicator field are matches.
* Added the flag '-x', '--xsiam' to **upload** command to upload XSIAM entities to XSIAM server.
* Fixed the integration field *isFetchEvents* to be in lowercase.
* Fixed an issue where **validate -i** run after **format -i** on an existing file in the repo instead of **validate -g**.
* Added the following commands: 'update-remote-data', 'get-modified-remote-data', 'update-remote-system' to be ignored by the **verify_yml_commands_match_readme** validation, the validation will no longer fail if these commands are not in the readme file.
* Updated the release note template to include a uniform format for all items.
* Added HelloWorldSlim template option for *--template* flag in **demisto-sdk init** command.
* Fixed an issue where the HelloWorldSlim template in **demisto-sdk init** command had an integration id that was conflicting with HelloWorld integration id.
* Updated the SDK to use demisto-py 3.1.6, allowing use of a proxy with an environment variable.
* Set the default logger level to `warning`, to avoid unwanted debug logs.
* The **format** command now validates that default value of checkbox parameters is a string 'true' or 'false'.
* Fixed an issue where `FileType.PLAYBOOK` would show instead of `Playbook` in readme error messages.
* Added a new validation to **validate** proper defaultvalue for checkbox fields.

## 1.6.5

* Fixed an issue in the **format** command where the `id` field was overwritten for existing JSON files.
* Fixed an issue where the **doc-review** command was successful even when the release-note is malformed.
* Added timestamps to the `demisto-sdk` logger.
* Added time measurements to **lint**.
* Added the flag '-d', '--dependency' to **find-dependencies** command to get the content items that cause the dependencies between two packs.
* Fixed an issue where **update-release-notes** used the *trigger_id* field instead of the *trigger_name* field.
* Fixed an issue where **doc-review** failed to recognize script names, in scripts using the old file structure.
* Fixed an issue where concurrent processes created by **lint** caused deadlocks when opening files.
* Fixed an issue in the **format** command where `_dev` or `_copy` suffixes weren't removed from the subscript names in playbooks and layouts.
* Fixed an issue where **validate** failed on nonexistent `README.md` files.
* Added support of XSIAM content items to the **validate** command.
* Report **lint** summary results and failed packages after reporting time measurements.

## 1.6.4

* Added the new **generate-yml-from-python** command.
* Added a code *type* indication for integration and script objects in the *ID Set*.
* Added the [Vulture](https://github.com/jendrikseipp/vulture) linter to the pre-commit hook.
* The `demisto-sdk` pack will now be distributed via PyPi with a **wheel** file.
* Fixed a bug where any edited json file that contained a forward slash (`/`) escaped.
* Added a new validation to **validate** command to verify that the metadata *currentVersion* is
the same as the last release note version.
* The **validate** command now checks if there're none-deprecated integration commands that are missing from the readme file.
* Fixed an issue where *dockerimage* changes in Scripts weren't recognized by the **update-release-notes** command.
* Fixed an issue where **update-xsoar-config-file** did not properly insert the marketplace packs list to the file.
* Added the pack name to the known words by default when running the **doc-review** command.
* Added support for new XSIAM entities in **create-id-set** command.
* Added support for new XSIAM entities in **create-content-artifacts** command.
* Added support for Parsing/Modeling Rule content item in the **unify** command.
* Added the integration name, the commands name and the script name to the known words by default when running the **doc-review** command.
* Added an argument '-c' '--custom' to the **unify** command, if True will append to the unified yml name/display/id the custom label provided
* Added support for sub words suggestion in kebab-case sentences when running the **doc-review** command.
* Added support for new XSIAM entities in **update-release-notes** command.
* Enhanced the message of alternative suggestion words shown when running **doc-review** command.
* Fixed an incorrect error message, in case `node` is not installed on the machine.
* Fixed an issue in the **lint** command where the *check-dependent-api-modules* argument was set to true by default.
* Added a new command **generate-unit-tests**.
* Added a new validation to **validate** all SIEM integration have the same suffix.
* Fixed the destination path of the unified parsing/modeling rules in **create-content-artifacts** command.
* Fixed an issue in the **validate** command, where we validated wrongfully the existence of readme file for the *ApiModules* pack.
* Fixed an issue in the **validate** command, where an error message that was displayed for scripts validation was incorrect.
* Fixed an issue in the **validate** and **format** commands where *None* arguments in integration commands caused the commands to fail unexpectedly.
* Added support for running tests on XSIAM machines in the **test-content** command.
* Fixed an issue where the **validate** command did not work properly when deleting non-content items.
* Added the flag '-d', '--dependency' to **find-dependencies** command to get the content items that cause the dependencies between two packs.

## 1.6.3

* **Breaking change**: Fixed a typo in the **validate** `--quiet-bc-validation` flag (was `--quite-bc-validation`). @upstart-swiss
* Dropped support for python 3.7: Demisto-SDK is now supported on Python 3.8 or newer.
* Added an argument to YAMLHandler, allowing to set a maximal width for YAML files. This fixes an issue where a wrong default was used.
* Added the detach mechanism to the **upload** command, If you set the --input-config-file flag, any files in the repo's SystemPacks folder will be detached.
* Added the reattach mechanism to the **upload** command, If you set the --input-config-file flag, any detached item in your XSOAR instance that isn't currently in the repo's SystemPacks folder will be re-attached.
* Fixed an issue in the **validate** command that did not work properly when using the *-g* flag.
* Enhanced the dependency message shown when running **lint**.
* Fixed an issue where **update-release-notes** didn't update the currentVersion in pack_metadata.
* Improved the logging in **test-content** for helping catch typos in external playbook configuration.

## 1.6.2

* Added dependency validation support for core marketplacev2 packs.
* Fixed an issue in **update-release-notes** where suggestion fix failed in validation.
* Fixed a bug where `.env` files didn't load. @nicolas-rdgs
* Fixed a bug where **validate** command failed when the *categories* field in the pack metadata was empty for non-integration packs.
* Added *system* and *item-type* arguments to the **download** command, used when downloading system items.
* Added a validation to **validate**, checking that each script, integration and playbook have a README file. This validation only runs when the command is called with either the `-i` or the `-g` flag.
* Fixed a regression issue with **doc-review**, where the `-g` flag did not work.
* Improved the detection of errors in **doc-review** command.
* The **validate** command now checks if a readme file is empty, only for packs that contain playbooks or were written by a partner.
* The **validate** command now makes sure common contextPath values (e.g. `DBotScore.Score`) have a non-empty description, and **format** populates them automatically.
* Fixed an issue where the **generate-outputs** command did not work properly when examples were provided.
* Fixed an issue in the **generate-outputs** command, where the outputs were not written to the specified output path.
* The **generate-outputs** command can now generate outputs from multiple calls to the same command (useful when different args provide different outputs).
* The **generate-outputs** command can now update a yaml file with new outputs, without deleting or overwriting existing ones.
* Fixed a bug where **doc-review** command failed on existing templates.
* Fixed a bug where **validate** command failed when the word demisto is in the repo README file.
* Added support for adding test-playbooks to the zip file result in *create-content-artifacts* command for marketplacev2.
* Fixed an issue in **find-dependencies** where using the argument *-o* without the argument *--all-packs-dependencies* did not print a proper warning.
* Added a **validate** check to prevent deletion of files whose deletion is not supported by the XSOAR marketplace.
* Removed the support in the *maintenance* option of the *-u* flag in the **update-release-notes** command.
* Added validation for forbidden words and phrases in the **doc-review** command.
* Added a retries mechanism to the **test-content** command to stabilize the build process.
* Added support for all `git` platforms to get remote files.
* Refactored the **format** command's effect on the *fromversion* field:
  * Fixed a bug where the *fromversion* field was removed when modifying a content item.
  * Updated the general default *fromversion* and the default *fromversion* of newly-introduced content items (e.g. `Lists`, `Jobs`).
  * Added an interactive mode functionality for all content types, to ask the user whether to set a default *fromversion*, if could not automatically determine its value. Use `-y` to assume 'yes' as an answer to all prompts and run non-interactively.

## 1.6.1

* Added the '--use-packs-known-words' argument to the **doc-review** command
* Added YAML_Loader to handle yaml files in a standard way across modules, replacing PYYAML.
* Fixed an issue when filtering items using the ID set in the **create-content-artifacts** command.
* Fixed an issue in the **generate-docs** command where tables were generated with an empty description column.
* Fixed an issue in the **split** command where splitting failed when using relative input/output paths.
* Added warning when inferred files are missing.
* Added to **validate** a validation for integration image dimensions, which should be 120x50px.
* Improved an error in the **validate** command to better differentiate between the case where a required fetch parameter is malformed or missing.

## 1.6.0

* Fixed an issue in the **create-id-set** command where similar items from different marketplaces were reported as duplicated.
* Fixed typo in demisto-sdk init
* Fixed an issue where the **lint** command did not handle all container exit codes.
* Add to **validate** a validation for pack name to make sure it is unchanged.
* Added a validation to the **validate** command that verifies that the version in the pack_metdata file is written in the correct format.
* Fixed an issue in the **format** command where missing *fromVersion* field in indicator fields caused an error.

## 1.5.9

* Added option to specify `External Playbook Configuration` to change inputs of Playbooks triggered as part of **test-content**
* Improved performance of the **lint** command.
* Improved performance of the **validate** command when checking README images.
* ***create-id-set*** command - the default value of the **marketplace** argument was changed from ‘xsoar’ to all packs existing in the content repository. When using the command, make sure to pass the relevant marketplace to use.

## 1.5.8

* Fixed an issue where the command **doc-review** along with the argument `--release-notes` failed on yml/json files with invalid schema.
* Fixed an issue where the **lint** command failed on packs using python 3.10

## 1.5.7

* Fixed an issue where reading remote yaml files failed.
* Fixed an issue in **validate** failed with no error message for lists (when no fromVersion field was found).
* Fixed an issue when running **validate** or **format** in a gitlab repository, and failing to determine its project id.
* Added an enhancement to **split**, handling an empty output argument.
* Added the ability to add classifiers and mappers to conf.json.
* Added the Alias field to the incident field schema.

## 1.5.6

* Added 'deprecated' release notes template.
* Fixed an issue where **run-test-playbook** command failed to get the task entries when the test playbook finished with errors.
* Fixed an issue in **validate** command when running with `no-conf-json` argument to ignore the `conf.json` file.
* Added error type text (`ERROR` or `WARNING`) to **validate** error prints.
* Fixed an issue where the **format** command on test playbook did not format the ID to be equal to the name of the test playbook.
* Enhanced the **update-release-notes** command to automatically commit release notes config file upon creation.
* The **validate** command will validate that an indicator field of type html has fromVersion of 6.1.0 and above.
* The **format** command will now add fromVersion 6.1.0 to indicator field of type html.
* Added support for beta integrations in the **format** command.
* Fixed an issue where the **postman-codegen** command failed when called with the `--config-out` flag.
* Removed the integration documentation from the detailed description while performing **split** command to the unified yml file.
* Removed the line which indicates the version of the product from the README.md file for new contributions.

## 1.5.5

* Fixed an issue in the **update-release-notes** command, which did not work when changes were made in multiple packs.
* Changed the **validate** command to fail on missing test-playbooks only if no unittests are found.
* Fixed `to_kebab_case`, it will now deal with strings that have hyphens, commas or periods in them, changing them to be hyphens in the new string.
* Fixed an issue in the **create-id-set** command, where the `source` value included the git token if it was specified in the remote url.
* Fixed an issue in the **merge-id-set** command, where merging fails because of duplicates but the packs are in the XSOAR repo but in different version control.
* Fixed missing `Lists` Content Item as valid `IDSetType`
* Added enhancement for **generate-docs**. It is possible to provide both file or a comma seperated list as `examples`. Also, it's possible to provide more than one example for a script or a command.
* Added feature in **format** to sync YML and JSON files to the `master` file structure.
* Added option to specify `Incident Type`, `Incoming Mapper` and `Classifier` when configuring instance in **test-content**
* added a new command **run-test-playbook** to run a test playbook in a given XSOAR instance.
* Fixed an issue in **format** when running on a modified YML, that the `id` value is not changed to its old `id` value.
* Enhancement for **split** command, replace `ApiModule` code block to `import` when splitting a YML.
* Fixed an issue where indicator types were missing from the pack's content, when uploading using **zip-packs**.
* The request data body format generated in the **postman-codegen** will use the python argument's name and not the raw data argument's name.
* Added the flag '--filter-by-id-set' to **create-content-artifacts** to create artifacts only for items in the given id_set.json.

## 1.5.4

* Fixed an issue with the **format** command when contributing via the UI
* The **format** command will now not remove the `defaultRows` key from incident, indicator and generic fields with `type: grid`.
* Fixed an issue with the **validate** command when a layoutscontainer did not have the `fromversion` field set.
* added a new command **update-xsoar-config-file** to handle your XSOAR Configuration File.
* Added `skipVerify` argument in **upload** command to skip pack signature verification.
* Fixed an issue when the **run** command  failed running when there’s more than one playground, by explicitly using the current user’s playground.
* Added support for Job content item in the **format**, **validate**, **upload**, **create-id-set**, **find-dependecies** and **create-content-artifacts** commands.
* Added a **source** field to the **id_set** entitles.
* Two entitles will not consider as duplicates if they share the same pack and the same source.
* Fixed a bug when duplicates were found in **find_dependencies**.
* Added function **get_current_repo** to `tools`.
* The **postman-codegen** will not have duplicates argument name. It will rename them to the minimum distinguished shared path for each of them.

## 1.5.3

* The **format** command will now set `unsearchable: True` for incident, indicator and generic fields.
* Fixed an issue where the **update-release-notes** command crashes with `--help` flag.
* Added validation to the **validate** command that verifies the `unsearchable` key in incident, indicator and generic fields is set to true.
* Removed a validation that DBotRole should be set for automation that requires elevated permissions to the `XSOAR-linter` in the **lint** command.
* Fixed an issue in **Validate** command where playbooks conditional tasks were mishandeled.
* Added a validation to prevent contributors from using the `fromlicense` key as a configuration parameter in an integration's YML
* Added a validation to ensure that the type for **API token** (and similar) parameters are configured correctly as a `credential` type in the integration configuration YML.
* Added an assertion that checks for duplicated requests' names when generating an integration from a postman collection.
* Added support for [.env files](https://pypi.org/project/python-dotenv/). You can now add a `.env` file to your repository with the logging information instead of setting a global environment variables.
* When running **lint** command with --keep-container flag, the docker images are committed.
* The **validate** command will not return missing test playbook error when given a script with dynamic-section tag.

## 1.5.2

* Added a validation to **update-release-notes** command to ensure that the `--version` flag argument is in the right format.
* added a new command **coverage-analyze** to generate and print coverage reports.
* Fixed an issue in **validate** in repositories which are not in GitHub or GitLab
* Added a validation that verifies that readme image absolute links do not contain the working branch name.
* Added support for List content item in the **format**, **validate**, **download**, **upload**, **create-id-set**, **find-dependecies** and **create-content-artifacts** commands.
* Added a validation to ensure reputation command's default argument is set as an array input.
* Added the `--fail-duplicates` flag for the **merge-id-set** command which will fail the command if duplicates are found.
* Added the `--fail-duplicates` flag for the **create-id-set** command which will fail the command if duplicates are found.

## 1.5.1

* Fixed an issue where **validate** command failed to recognized test playbooks for beta integrations as valid tests.
* Fixed an issue were the **validate** command was falsely recognizing image paths in readme files.
* Fixed an issue where the **upload** command error message upon upload failure pointed to wrong file rather than to the pack metadata.
* Added a validation that verifies that each script which appears in incident fields, layouts or layout containers exists in the id_set.json.
* Fixed an issue where the **postman code-gen** command generated double dots for context outputs when it was not needed.
* Fixed an issue where there **validate** command on release notes file crashed when author image was added or modified.
* Added input handling when running **find-dependencies**, replacing string manipulations.
* Fixed an issue where the **validate** command did not handle multiple playbooks with the same name in the id_set.
* Added support for GitLab repositories in **validate**

## 1.5.0

* Fixed an issue where **upload** command failed to upload packs not under content structure.
* Added support for **init** command to run from non-content repo.
* The **split-yml** has been renamed to **split** and now supports splitting Dashboards from unified Generic Modules.
* Fixed an issue where the skipped tests validation ran on the `ApiModules` pack in the **validate** command.
* The **init** command will now create the `Generic Object` entities directories.
* Fixed an issue where the **format** command failed to recognize changed files from git.
* Fixed an issue where the **json-to-outputs** command failed checking whether `0001-01-01T00:00:00` is of type `Date`
* Added to the **generate context** command to generate context paths for integrations from an example file.
* Fixed an issue where **validate** failed on release notes configuration files.
* Fixed an issue where the **validate** command failed on pack input if git detected changed files outside of `Packs` directory.
* Fixed an issue where **validate** command failed to recognize files inside validated pack when validation release notes, resulting in a false error message for missing entity in release note.
* Fixed an issue where the **download** command failed when downloading an invalid YML, instead of skipping it.

## 1.4.9

* Added validation that the support URL in partner contribution pack metadata does not lead to a GitHub repo.
* Enhanced ***generate-docs*** with default `additionalinformation` (description) for common parameters.
* Added to **validate** command a validation that a content item's id and name will not end with spaces.
* The **format** command will now remove trailing whitespaces from content items' id and name fields.
* Fixed an issue where **update-release-notes** could fail on files outside the user given pack.
* Fixed an issue where the **generate-test-playbook** command would not place the playbook in the proper folder.
* Added to **validate** command a validation that packs with `Iron Bank` uses the latest docker from Iron Bank.
* Added to **update-release-notes** command support for `Generic Object` entities.
* Fixed an issue where playbook `fromversion` mismatch validation failed even if `skipunavailable` was set to true.
* Added to the **create artifacts** command support for release notes configuration file.
* Added validation to **validate** for release notes config file.
* Added **isoversize** and **isautoswitchedtoquietmode** fields to the playbook schema.
* Added to the **update-release-notes** command `-bc` flag to generate template for breaking changes version.
* Fixed an issue where **validate** did not search description files correctly, leading to a wrong warning message.

## 1.4.8

* Fixed an issue where yml files with `!reference` failed to load properly.
* Fixed an issue when `View Integration Documentation` button was added twice during the download and re-upload.
* Fixed an issue when `(Partner Contribution)` was added twice to the display name during the download and re-upload.
* Added the following enhancements in the **generate-test-playbook** command:
  * Added the *--commands* argument to generate tasks for specific commands.
  * Added the *--examples* argument to get the command examples file path and generate tasks from the commands and arguments specified there.
  * Added the *--upload* flag to specify whether to upload the test playbook after the generation.
  * Fixed the output condition generation for outputs of type `Boolean`.

## 1.4.7

* Fixed an issue where an empty list for a command context didn't produce an indication other than an empty table.
* Fixed an issue where the **format** command has incorrectly recognized on which files to run when running using git.
* Fixed an issue where author image validations were not checked properly.
* Fixed an issue where new old-formatted scripts and integrations were not validated.
* Fixed an issue where the wording in the from version validation error for subplaybooks was incorrect.
* Fixed an issue where the **update-release-notes** command used the old docker image version instead of the new when detecting a docker change.
* Fixed an issue where the **generate-test-playbook** command used an incorrect argument name as default
* Fixed an issue where the **json-to-outputs** command used an incorrect argument name as default when using `-d`.
* Fixed an issue where validations failed while trying to validate non content files.
* Fixed an issue where README validations did not work post VS Code formatting.
* Fixed an issue where the description validations were inconsistent when running through an integration file or a description file.

## 1.4.6

* Fixed an issue where **validate** suggests, with no reason, running **format** on missing mandatory keys in yml file.
* Skipped existence of TestPlaybook check on community and contribution integrations.
* Fixed an issue where pre-commit didn't run on the demisto_sdk/commands folder.
* The **init** command will now change the script template name in the code to the given script name.
* Expanded the validations performed on beta integrations.
* Added support for PreProcessRules in the **format**, **validate**, **download**, and **create-content-artifacts** commands.
* Improved the error messages in **generate-docs**, if an example was not provided.
* Added to **validate** command a validation that a content entity or a pack name does not contain the words "partner" and "community".
* Fixed an issue where **update-release-notes** ignores *--text* flag while using *-f*
* Fixed the outputs validations in **validate** so enrichment commands will not be checked to have DBotScore outputs.
* Added a new validation to require the dockerimage key to exist in an integration and script yml files.
* Enhanced the **generate-test-playbook** command to use only integration tested on commands, rather than (possibly) other integrations implementing them.
* Expanded unify command to support GenericModules - Unifies a GenericModule object with its Dashboards.
* Added validators for generic objects:
  * Generic Field validator - verify that the 'fromVersion' field is above 6.5.0, 'group' field equals 4 and 'id' field starts with the prefix 'generic_'.
  * Generic Type validator - verify that the 'fromVersion' field is above 6.5.0
  * Generic Module validator - verify that the 'fromVersion' field is above 6.5.0
  * Generic Definition validator - verify that the 'fromVersion' field is above 6.5.0
* Expanded Format command to support Generic Objects - Fixes generic objects according to their validations.
* Fixed an issue where the **update-release-notes** command did not handle ApiModules properly.
* Added option to enter a dictionary or json of format `[{field_name:description}]` in the **json-to-outputs** command,
  with the `-d` flag.
* Improved the outputs for the **format** command.
* Fixed an issue where the validations performed after the **format** command were inconsistent with **validate**.
* Added to the **validate** command a validation for the author image.
* Updated the **create-content-artifacts** command to support generic modules, definitions, fields and types.
* Added an option to ignore errors for file paths and not only file name in .pack-ignore file.

## 1.4.5

* Enhanced the **postman-codegen** command to name all generated arguments with lower case.
* Fixed an issue where the **find-dependencies** command miscalculated the dependencies for playbooks that use generic commands.
* Fixed an issue where the **validate** command failed in external repositories in case the DEMISTO_SDK_GITHUB_TOKEN was not set.
* Fixed an issue where **openapi-codegen** corrupted the swagger file by overwriting configuration to swagger file.
* Updated the **upload** command to support uploading zipped packs to the marketplace.
* Added to the **postman-codegen** command support of path variables.
* Fixed an issue where **openapi-codegen** entered into an infinite loop on circular references in the swagger file.
* The **format** command will now set `fromVersion: 6.2.0` for widgets with 'metrics' data type.
* Updated the **find-dependencies** command to support generic modules, definitions, fields and types.
* Fixed an issue where **openapi-codegen** tried to extract reference example outputs, leading to an exception.
* Added an option to ignore secrets automatically when using the **init** command to create a pack.
* Added a tool that gives the ability to temporarily suppress console output.

## 1.4.4

* When formatting incident types with Auto-Extract rules and without mode field, the **format** command will now add the user selected mode.
* Added new validation that DBotRole is set for scripts that requires elevated permissions to the `XSOAR-linter` in the **lint** command.
* Added url escaping to markdown human readable section in generate docs to avoid autolinking.
* Added a validation that mapper's id and name are matching. Updated the format of mapper to include update_id too.
* Added a validation to ensure that image paths in the README files are valid.
* Fixed **find_type** function to correctly find test files, such as, test script and test playbook.
* Added scheme validations for the new Generic Object Types, Fields, and Modules.
* Renamed the flag *--input-old-version* to *--old-version* in the **generate-docs** command.
* Refactored the **update-release-notes** command:
  * Replaced the *--all* flag with *--use-git* or *-g*.
  * Added the *--force* flag to update the pack release notes without changes in the pack.
  * The **update-release-notes** command will now update all dependent integrations on ApiModule change, even if not specified.
  * If more than one pack has changed, the full list of updated packs will be printed at the end of **update-release-notes** command execution.
  * Fixed an issue where the **update-release-notes** command did not add docker image release notes entry for release notes file if a script was changed.
  * Fixed an issue where the **update-release-notes** command did not detect changed files that had the same name.
  * Fixed an issue in the **update-release-notes** command where the version support of JSON files was mishandled.
* Fixed an issue where **format** did not skip files in test and documentation directories.
* Updated the **create-id-set** command to support generic modules, definitions, fields and types.
* Changed the **convert** command to generate old layout fromversion to 5.0.0 instead of 4.1.0
* Enhanced the command **postman-codegen** with type hints for templates.

## 1.4.3

* Fixed an issue where **json-to-outputs** command returned an incorrect output when json is a list.
* Fixed an issue where if a pack README.md did not exist it could cause an error in the validation process.
* Fixed an issue where the *--name* was incorrectly required in the **init** command.
* Adding the option to run **validate** on a specific path while using git (*-i* & *-g*).
* The **format** command will now change UUIDs in .yml and .json files to their respective content entity name.
* Added a playbook validation to check if a task sub playbook exists in the id set in the **validate** command.
* Added the option to add new tags/usecases to the approved list and to the pack metadata on the same pull request.
* Fixed an issue in **test_content** where when different servers ran tests for the same integration, the server URL parameters were not set correctly.
* Added a validation in the **validate** command to ensure that the ***endpoint*** command is configured correctly in yml file.
* Added a warning when pack_metadata's description field is longer than 130 characters.
* Fixed an issue where a redundant print occurred on release notes validation.
* Added new validation in the **validate** command to ensure that the minimal fromVersion in a widget of type metrics will be 6.2.0.
* Added the *--release-notes* flag to demisto-sdk to get the current version release notes entries.

## 1.4.2

* Added to `pylint` summary an indication if a test was skipped.
* Added to the **init** command the option to specify fromversion.
* Fixed an issue where running **init** command without filling the metadata file.
* Added the *--docker-timeout* flag in the **lint** command to control the request timeout for the Docker client.
* Fixed an issue where **update-release-notes** command added only one docker image release notes entry for release notes file, and not for every entity whom docker image was updated.
* Added a validation to ensure that incident/indicator fields names starts with their pack name in the **validate** command. (Checked only for new files and only when using git *-g*)
* Updated the **find-dependencies** command to return the 'dependencies' according the layout type ('incident', 'indicator').
* Enhanced the "vX" display name validation for scripts and integrations in the **validate** command to check for every versioned script or integration, and not only v2.
* Added the *--fail-duplicates* flag for the **create-id-set** command which will fail the command if duplicates are found.
* Added to the **generate-docs** command automatic addition to git when a new readme file is created.

## 1.4.1

* When in private repo without `DEMSITO_SDK_GITHUB_TOKEN` configured, get_remote_file will take files from the local origin/master.
* Enhanced the **unify** command when giving input of a file and not a directory return a clear error message.
* Added a validation to ensure integrations are not skipped and at least one test playbook is not skipped for each integration or script.
* Added to the Content Tests support for `context_print_dt`, which queries the incident context and prints the result as a json.
* Added new validation for the `xsoar_config.json` file in the **validate** command.
* Added a version differences section to readme in **generate-docs** command.
* Added the *--docs-format* flag in the **integration-diff** command to get the output in README format.
* Added the *--input-old-version* and *--skip-breaking-changes* flags in the **generate-docs** command to get the details for the breaking section and to skip the breaking changes section.

## 1.4.0

* Enable passing a comma-separated list of paths for the `--input` option of the **lint** command.
* Added new validation of unimplemented test-module command in the code to the `XSOAR-linter` in the **lint** command.
* Fixed the **generate-docs** to handle integration authentication parameter.
* Added a validation to ensure that description and README do not contain the word 'Demisto'.
* Improved the deprecated message validation required from playbooks and scripts.
* Added the `--quite-bc-validation` flag for the **validate** command to run the backwards compatibility validation in quite mode (errors is treated like warnings).
* Fixed the **update release notes** command to display a name for old layouts.
* Added the ability to append to the pack README credit to contributors.
* Added identification for parameter differences in **integration-diff** command.
* Fixed **format** to use git as a default value.
* Updated the **upload** command to support reports.
* Fixed an issue where **generate-docs** command was displaying 'None' when credentials parameter display field configured was not configured.
* Fixed an issue where **download** did not return exit code 1 on failure.
* Updated the validation that incident fields' names do not contain the word incident will aplly to core packs only.
* Added a playbook validation to verify all conditional tasks have an 'else' path in **validate** command.
* Renamed the GitHub authentication token environment variable `GITHUB_TOKEN` to `DEMITO_SDK_GITHUB_TOKEN`.
* Added to the **update-release-notes** command automatic addition to git when new release notes file is created.
* Added validation to ensure that integrations, scripts, and playbooks do not contain the entity type in their names.
* Added the **convert** command to convert entities between XSOAR versions.
* Added the *--deprecate* flag in **format** command to deprecate integrations, scripts, and playbooks.
* Fixed an issue where ignoring errors did not work when running the **validate** command on specific files (-i).

## 1.3.9

* Added a validation verifying that the pack's README.md file is not equal to pack description.
* Fixed an issue where the **Assume yes** flag did not work properly for some entities in the **format** command.
* Improved the error messages for separators in folder and file names in the **validate** command.
* Removed the **DISABLE_SDK_VERSION_CHECK** environment variable. To disable new version checks, use the **DEMISTO_SDK_SKIP_VERSION_CHECK** envirnoment variable.
* Fixed an issue where the demisto-sdk version check failed due to a rate limit.
* Fixed an issue with playbooks scheme validation.

## 1.3.8

* Updated the **secrets** command to work on forked branches.

## 1.3.7

* Added a validation to ensure correct image and description file names.
* Fixed an issue where the **validate** command failed when 'display' field in credentials param in yml is empty but 'displaypassword' was provided.
* Added the **integration-diff** command to check differences between two versions of an integration and to return a report of missing and changed elements in the new version.
* Added a validation verifying that the pack's README.md file is not missing or empty for partner packs or packs contains use cases.
* Added a validation to ensure that the integration and script folder and file names will not contain separators (`_`, `-`, ``).
* When formatting new pack, the **format** command will set the *fromversion* key to 5.5.0 in the new files without fromversion.

## 1.3.6

* Added a validation that core packs are not dependent on non-core packs.
* Added a validation that a pack name follows XSOAR standards.
* Fixed an issue where in some cases the `get_remote_file` function failed due to an invalid path.
* Fixed an issue where running **update-release-notes** with updated integration logo, did not detect any file changes.
* Fixed an issue where the **create-id-set** command did not identify unified integrations correctly.
* Fixed an issue where the `CommonTypes` pack was not identified as a dependency for all feed integrations.
* Added support for running SDK commands in private repositories.
* Fixed an issue where running the **init** command did not set the correct category field in an integration .yml file for a newly created pack.
* When formatting new contributed pack, the **format** command will set the *fromversion* key to 6.0.0 in the relevant files.
* If the environment variable "DISABLE_SDK_VERSION_CHECK" is define, the demisto-sdk will no longer check for newer version when running a command.
* Added the `--use-pack-metadata` flag for the **find-dependencies** command to update the calculated dependencies using the the packs metadata files.
* Fixed an issue where **validate** failed on scripts in case the `outputs` field was set to `None`.
* Fixed an issue where **validate** was failing on editing existing release notes.
* Added a validation for README files verifying that the file doesn't contain template text copied from HelloWorld or HelloWorldPremium README.

## 1.3.5

* Added a validation that layoutscontainer's id and name are matching. Updated the format of layoutcontainer to include update_id too.
* Added a validation that commands' names and arguments in core packs, or scripts' arguments do not contain the word incident.
* Fixed issue where running the **generate-docs** command with -c flag ran all the commands and not just the commands specified by the flag.
* Fixed the error message of the **validate** command to not always suggest adding the *description* field.
* Fixed an issue where running **format** on feed integration generated invalid parameter structure.
* Fixed an issue where the **generate-docs** command did not add all the used scripts in a playbook to the README file.
* Fixed an issue where contrib/partner details might be added twice to the same file, when using unify and create-content-artifacts commands
* Fixed issue where running **validate** command on image-related integration did not return the correct outputs to json file.
* When formatting playbooks, the **format** command will now remove empty fields from SetIncident, SetIndicator, CreateNewIncident, CreateNewIndicator script arguments.
* Added an option to fill in the developer email when running the **init** command.

## 1.3.4

* Updated the **validate** command to check that the 'additionalinfo' field only contains the expected value for feed required parameters and not equal to it.
* Added a validation that community/partner details are not in the detailed description file.
* Added a validation that the Use Case tag in pack_metadata file is only used when the pack contains at least one PB, Incident Type or Layout.
* Added a validation that makes sure outputs in integrations are matching the README file when only README has changed.
* Added the *hidden* field to the integration schema.
* Fixed an issue where running **format** on a playbook whose `name` does not equal its `id` would cause other playbooks who use that playbook as a sub-playbook to fail.
* Added support for local custom command configuration file `.demisto-sdk-conf`.
* Updated the **format** command to include an update to the description file of an integration, to remove community/partner details.

## 1.3.3

* Fixed an issue where **lint** failed where *.Dockerfile* exists prior running the lint command.
* Added FeedHelloWorld template option for *--template* flag in **demisto-sdk init** command.
* Fixed issue where **update-release-notes** deleted release note file if command was called more than once.
* Fixed issue where **update-release-notes** added docker image release notes every time the command was called.
* Fixed an issue where running **update-release-notes** on a pack with newly created integration, had also added a docker image entry in the release notes.
* Fixed an issue where `XSOAR-linter` did not find *NotImplementedError* in main.
* Added validation for README files verifying their length (over 30 chars).
* When using *-g* flag in the **validate** command it will now ignore untracked files by default.
* Added the *--include-untracked* flag to the **validate** command to include files which are untracked by git in the validation process.
* Improved the `pykwalify` error outputs in the **validate** command.
* Added the *--print-pykwalify* flag to the **validate** command to print the unchanged output from `pykwalify`.

## 1.3.2

* Updated the format of the outputs when using the *--json-file* flag to create a JSON file output for the **validate** and **lint** commands.
* Added the **doc-review** command to check spelling in .md and .yml files as well as a basic release notes review.
* Added a validation that a pack's display name does not already exist in content repository.
* Fixed an issue where the **validate** command failed to detect duplicate params in an integration.
* Fixed an issue where the **validate** command failed to detect duplicate arguments in a command in an integration.

## 1.3.1

* Fixed an issue where the **validate** command failed to validate the release notes of beta integrations.
* Updated the **upload** command to support indicator fields.
* The **validate** and **update-release-notes** commands will now check changed files against `demisto/master` if it is configured locally.
* Fixed an issue where **validate** would incorrectly identify files as renamed.
* Added a validation that integration properties (such as feed, mappers, mirroring, etc) are not removed.
* Fixed an issue where **validate** failed when comparing branch against commit hash.
* Added the *--no-pipenv* flag to the **split-yml** command.
* Added a validation that incident fields and incident types are not removed from mappers.
* Fixed an issue where the *c
reate-id-set* flag in the *validate* command did not work while not using git.
* Added the *hiddenusername* field to the integration schema.
* Added a validation that images that are not integration images, do not ask for a new version or RN

## 1.3.0

* Do not collect optional dependencies on indicator types reputation commands.
* Fixed an issue where downloading indicator layoutscontainer objects failed.
* Added a validation that makes sure outputs in integrations are matching the README file.
* Fixed an issue where the *create-id-set* flag in the **validate** command did not work.
* Added a warning in case no id_set file is found when running the **validate** command.
* Fixed an issue where changed files were not recognised correctly on forked branches in the **validate** and the **update-release-notes** commands.
* Fixed an issue when files were classified incorrectly when running *update-release-notes*.
* Added a validation that integration and script file paths are compatible with our convention.
* Fixed an issue where id_set.json file was re created whenever running the generate-docs command.
* added the *--json-file* flag to create a JSON file output for the **validate** and **lint** commands.

## 1.2.19

* Fixed an issue where merge id_set was not updated to work with the new entity of Packs.
* Added a validation that the playbook's version matches the version of its sub-playbooks, scripts, and integrations.

## 1.2.18

* Changed the *skip-id-set-creation* flag to *create-id-set* in the **validate** command. Its default value will be False.
* Added support for the 'cve' reputation command in default arg validation.
* Filter out generic and reputation command from scripts and playbooks dependencies calculation.
* Added support for the incident fields in outgoing mappers in the ID set.
* Added a validation that the taskid field and the id field under the task field are both from uuid format and contain the same value.
* Updated the **format** command to generate uuid value for the taskid field and for the id under the task field in case they hold an invalid values.
* Exclude changes from doc_files directory on validation.
* Added a validation that an integration command has at most one default argument.
* Fixing an issue where pack metadata version bump was not enforced when modifying an old format (unified) file.
* Added validation that integration parameter's display names are capitalized and spaced using whitespaces and not underscores.
* Fixed an issue where beta integrations where not running deprecation validations.
* Allowed adding additional information to the deprecated description.
* Fixing an issue when escaping less and greater signs in integration params did not work as expected.

## 1.2.17

* Added a validation that the classifier of an integration exists.
* Added a validation that the mapper of an integration exists.
* Added a validation that the incident types of a classifier exist.
* Added a validation that the incident types of a mapper exist.
* Added support for *text* argument when running **demisto-sdk update-release-notes** on the ApiModules pack.
* Added a validation for the minimal version of an indicator field of type grid.
* Added new validation for incident and indicator fields in classifiers mappers and layouts exist in the content.
* Added cache for get_remote_file to reducing failures from accessing the remote repo.
* Fixed an issue in the **format** command where `_dev` or `_copy` suffixes weren't removed from the `id` of the given playbooks.
* Playbook dependencies from incident and indicator fields are now marked as optional.
* Mappers dependencies from incident types and incident fields are now marked as optional.
* Classifier dependencies from incident types are now marked as optional.
* Updated **demisto-sdk init** command to no longer create `created` field in pack_metadata file
* Updated **generate-docs** command to take the parameters names in setup section from display field and to use additionalinfo field when exist.
* Using the *verbose* argument in the **find-dependencies** command will now log to the console.
* Improved the deprecated message validation required from integrations.
* Fixed an issue in the **generate-docs** command where **Context Example** section was created when it was empty.

## 1.2.16

* Added allowed ignore errors to the *IDSetValidator*.
* Fixed an issue where an irrelevant id_set validation ran in the **validate** command when using the *--id-set* flag.
* Fixed an issue were **generate-docs** command has failed if a command did not exist in commands permissions file.
* Improved a **validate** command message for missing release notes of api module dependencies.

## 1.2.15

* Added the *ID101* to the allowed ignored errors.

## 1.2.14

* SDK repository is now mypy check_untyped_defs complaint.
* The lint command will now ignore the unsubscriptable-object (E1136) pylint error in dockers based on python 3.9 - this will be removed once a new pylint version is released.
* Added an option for **format** to run on a whole pack.
* Added new validation of unimplemented commands from yml in the code to `XSOAR-linter`.
* Fixed an issue where Auto-Extract fields were only checked for newly added incident types in the **validate** command.
* Added a new warning validation of direct access to args/params dicts to `XSOAR-linter`.

## 1.2.13

* Added new validation of indicators usage in CommandResults to `XSOAR-linter`.
* Running **demisto-sdk lint** will automatically run on changed files (same behavior as the -g flag).
* Removed supported version message from the documentation when running **generate_docs**.
* Added a print to indicate backwards compatibility is being checked in **validate** command.
* Added a percent print when running the **validate** command with the *-a* flag.
* Fixed a regression in the **upload** command where it was ignoring `DEMISTO_VERIFY_SSL` env var.
* Fixed an issue where the **upload** command would fail to upload beta integrations.
* Fixed an issue where the **validate** command did not create the *id_set.json* file when running with *-a* flag.
* Added price change validation in the **validate** command.
* Added validations that checks in read-me for empty sections or leftovers from the auto generated read-me that should be changed.
* Added new code validation for *NotImplementedError* to raise a warning in `XSOAR-linter`.
* Added validation for support types in the pack metadata file.
* Added support for *--template* flag in **demisto-sdk init** command.
* Fixed an issue with running **validate** on master branch where the changed files weren't compared to previous commit when using the *-g* flag.
* Fixed an issue where the `XSOAR-linter` ran *NotImplementedError* validation on scripts.
* Added support for Auto-Extract feature validation in incident types in the **validate** command.
* Fixed an issue in the **lint** command where the *-i* flag was ignored.
* Improved **merge-id-sets** command to support merge between two ID sets that contain the same pack.
* Fixed an issue in the **lint** command where flake8 ran twice.

## 1.2.12

* Bandit now reports also on medium severity issues.
* Fixed an issue with support for Docker Desktop on Mac version 2.5.0+.
* Added support for vulture and mypy linting when running without docker.
* Added support for *prev-ver* flag in **update-release-notes** command.
* Improved retry support when building docker images for linting.
* Added the option to create an ID set on a specific pack in **create-id-set** command.
* Added the *--skip-id-set-creation* flag to **validate** command in order to add the capability to run validate command without creating id_set validation.
* Fixed an issue where **validate** command checked docker image tag on ApiModules pack.
* Fixed an issue where **find-dependencies** did not calculate dashboards and reports dependencies.
* Added supported version message to the documentation and release notes files when running **generate_docs** and **update-release-notes** commands respectively.
* Added new code validations for *NotImplementedError* exception raise to `XSOAR-linter`.
* Command create-content-artifacts additional support for **Author_image.png** object.
* Fixed an issue where schemas were not enforced for incident fields, indicator fields and old layouts in the validate command.
* Added support for **update-release-notes** command to update release notes according to master branch.

## 1.2.11

* Fixed an issue where the ***generate-docs*** command reset the enumeration of line numbering after an MD table.
* Updated the **upload** command to support mappers.
* Fixed an issue where exceptions were no printed in the **format** while the *--verbose* flag is set.
* Fixed an issue where *--assume-yes* flag did not work in the **format** command when running on a playbook without a `fromversion` field.
* Fixed an issue where the **format** command would fail in case `conf.json` file was not found instead of skipping the update.
* Fixed an issue where integration with v2 were recognised by the `name` field instead of the `display` field in the **validate** command.
* Added a playbook validation to check if a task script exists in the id set in the **validate** command.
* Added new integration category `File Integrity Management` in the **validate** command.

## 1.2.10

* Added validation for approved content pack use-cases and tags.
* Added new code validations for *CommonServerPython* import to `XSOAR-linter`.
* Added *default value* and *predefined values* to argument description in **generate-docs** command.
* Added a new validation that checks if *get-mapping-fields* command exists if the integration schema has *{ismappable: true}* in **validate** command.
* Fixed an issue where the *--staged* flag recognised added files as modified in the **validate** command.
* Fixed an issue where a backwards compatibility warning was raised for all added files in the **validate** command.
* Fixed an issue where **validate** command failed when no tests were given for a partner supported pack.
* Updated the **download** command to support mappers.
* Fixed an issue where the ***format*** command added a duplicate parameter.
* For partner supported content packs, added support for a list of emails.
* Removed validation of README files from the ***validate*** command.
* Fixed an issue where the ***validate*** command required release notes for ApiModules pack.

## 1.2.9

* Fixed an issue in the **openapi_codegen** command where it created duplicate functions name from the swagger file.
* Fixed an issue in the **update-release-notes** command where the *update type* argument was not verified.
* Fixed an issue in the **validate** command where no error was raised in case a non-existing docker image was presented.
* Fixed an issue in the **format** command where format failed when trying to update invalid Docker image.
* The **format** command will now preserve the **isArray** argument in integration's reputation commands and will show a warning if it set to **false**.
* Fixed an issue in the **lint** command where *finally* clause was not supported in main function.
* Fixed an issue in the **validate** command where changing any entity ID was not validated.
* Fixed an issue in the **validate** command where *--staged* flag did not bring only changed files.
* Fixed the **update-release-notes** command to ignore changes in the metadata file.
* Fixed the **validate** command to ignore metadata changes when checking if a version bump is needed.

## 1.2.8

* Added a new validation that checks in playbooks for the usage of `DeleteContext` in **validate** command.
* Fixed an issue in the **upload** command where it would try to upload content entities with unsupported versions.
* Added a new validation that checks in playbooks for the usage of specific instance in **validate** command.
* Added the **--staged** flag to **validate** command to run on staged files only.

## 1.2.7

* Changed input parameters in **find-dependencies** command.
  * Use ***-i, --input*** instead of ***-p, --path***.
  * Use ***-idp, --id-set-path*** instead of ***-i, --id-set-path***.
* Fixed an issue in the **unify** command where it crashed on an integration without an image file.
* Fixed an issue in the **format** command where unnecessary files were not skipped.
* Fixed an issue in the **update-release-notes** command where the *text* argument was not respected in all cases.
* Fixed an issue in the **validate** command where a warning about detailed description was given for unified or deprecated integrations.
* Improved the error returned by the **validate** command when running on files using the old format.

## 1.2.6

* No longer require setting `DEMISTO_README_VALIDATION` env var to enable README mdx validation. Validation will now run automatically if all necessary node modules are available.
* Fixed an issue in the **validate** command where the `--skip-pack-dependencies` would not skip id-set creation.
* Fixed an issue in the **validate** command where validation would fail if supplied an integration with an empty `commands` key.
* Fixed an issue in the **validate** command where validation would fail due to a required version bump for packs which are not versioned.
* Will use env var `DEMISTO_VERIFY_SSL` to determine if to use a secure connection for commands interacting with the Server when `--insecure` is not passed. If working with a local Server without a trusted certificate, you can set env var `DEMISTO_VERIFY_SSL=no` to avoid using `--insecure` on each command.
* Unifier now adds a link to the integration documentation to the integration detailed description.
* Fixed an issue in the **secrets** command where ignored secrets were not skipped.

## 1.2.5

* Added support for special fields: *defaultclassifier*, *defaultmapperin*, *defaultmapperout* in **download** command.
* Added -y option **format** command to assume "yes" as answer to all prompts and run non-interactively
* Speed up improvements for `validate` of README files.
* Updated the **format** command to adhere to the defined content schema and sub-schemas, aligning its behavior with the **validate** command.
* Added support for canvasContextConnections files in **format** command.

## 1.2.4

* Updated detailed description for community integrations.

## 1.2.3

* Fixed an issue where running **validate** failed on playbook with task that adds tags to the evidence data.
* Added the *displaypassword* field to the integration schema.
* Added new code validations to `XSOAR-linter`.
  * As warnings messages:
    * `demisto.params()` should be used only inside main function.
    * `demisto.args()` should be used only inside main function.
    * Functions args should have type annotations.
* Added `fromversion` field validation to test playbooks and scripts in **validate** command.

## 1.2.2

* Add support for warning msgs in the report and summary to **lint** command.
* Fixed an issue where **json-to-outputs** determined bool values as int.
* Fixed an issue where **update-release-notes** was crushing on `--all` flag.
* Fixed an issue where running **validate**, **update-release-notes** outside of content repo crushed without a meaningful error message.
* Added support for layoutscontainer in **init** contribution flow.
* Added a validation for tlp_color param in feeds in **validate** command.
* Added a validation for removal of integration parameters in **validate** command.
* Fixed an issue where **update-release-notes** was failing with a wrong error message when no pack or input was given.
* Improved formatting output of the **generate-docs** command.
* Add support for env variable *DEMISTO_SDK_ID_SET_REFRESH_INTERVAL*. Set this env variable to the refresh interval in minutes. The id set will be regenerated only if the refresh interval has passed since the last generation. Useful when generating Script documentation, to avoid re-generating the id_set every run.
* Added new code validations to `XSOAR-linter`.
  * As error messages:
    * Longer than 10 seconds sleep statements for non long running integrations.
    * exit() usage.
    * quit() usage.
  * As warnings messages:
    * `demisto.log` should not be used.
    * main function existence.
    * `demito.results` should not be used.
    * `return_output` should not be used.
    * try-except statement in main function.
    * `return_error` usage in main function.
    * only once `return_error` usage.
* Fixed an issue where **lint** command printed logs twice.
* Fixed an issue where *suffix* did not work as expected in the **create-content-artifacts** command.
* Added support for *prev-ver* flag in **lint** and **secrets** commands.
* Added support for *text* flag to **update-release-notes** command to add the same text to all release notes.
* Fixed an issue where **validate** did not recognize added files if they were modified locally.
* Added a validation that checks the `fromversion` field exists and is set to 5.0.0 or above when working or comparing to a non-feature branch in **validate** command.
* Added a validation that checks the certification field in the pack_metadata file is valid in **validate** command.
* The **update-release-notes** command will now automatically add docker image update to the release notes.

## 1.2.1

* Added an additional linter `XSOAR-linter` to the **lint** command which custom validates py files. currently checks for:
  * `Sys.exit` usages with non zero value.
  * Any `Print` usages.
* Fixed an issue where renamed files were failing on *validate*.
* Fixed an issue where single changed files did not required release notes update.
* Fixed an issue where doc_images required release-notes and validations.
* Added handling of dependent packs when running **update-release-notes** on changed *APIModules*.
  * Added new argument *--id-set-path* for id_set.json path.
  * When changes to *APIModule* is detected and an id_set.json is available - the command will update the dependent pack as well.
* Added handling of dependent packs when running **validate** on changed *APIModules*.
  * Added new argument *--id-set-path* for id_set.json path.
  * When changes to *APIModule* is detected and an id_set.json is available - the command will validate that the dependent pack has release notes as well.
* Fixed an issue where the find_type function didn't recognize file types correctly.
* Fixed an issue where **update-release-notes** command did not work properly on Windows.
* Added support for indicator fields in **update-release-notes** command.
* Fixed an issue where files in test dirs where being validated.

## 1.2.0

* Fixed an issue where **format** did not update the test playbook from its pack.
* Fixed an issue where **validate** validated non integration images.
* Fixed an issue where **update-release-notes** did not identified old yml integrations and scripts.
* Added revision templates to the **update-release-notes** command.
* Fixed an issue where **update-release-notes** crashed when a file was renamed.
* Fixed an issue where **validate** failed on deleted files.
* Fixed an issue where **validate** validated all images instead of packs only.
* Fixed an issue where a warning was not printed in the **format** in case a non-supported file type is inputted.
* Fixed an issue where **validate** did not fail if no release notes were added when adding files to existing packs.
* Added handling of incorrect layout paths via the **format** command.
* Refactor **create-content-artifacts** command - Efficient artifacts creation and better logging.
* Fixed an issue where image and description files were not handled correctly by **validate** and **update-release-notes** commands.
* Fixed an issue where the **format** command didn't remove all extra fields in a file.
* Added an error in case an invalid id_set.json file is found while running the **validate** command.
* Added fetch params checks to the **validate** command.

## 1.1.11

* Added line number to secrets' path in **secrets** command report.
* Fixed an issue where **init** a community pack did not present the valid support URL.
* Fixed an issue where **init** offered a non relevant pack support type.
* Fixed an issue where **lint** did not pull docker images for powershell.
* Fixed an issue where **find-dependencies** did not find all the script dependencies.
* Fixed an issue where **find-dependencies** did not collect indicator fields as dependencies for playbooks.
* Updated the **validate** and the **secrets** commands to be less dependent on regex.
* Fixed an issue where **lint** did not run on circle when docker did not return ping.
* Updated the missing release notes error message (RN106) in the **Validate** command.
* Fixed an issue where **Validate** would return missing release notes when two packs with the same substring existed in the modified files.
* Fixed an issue where **update-release-notes** would add duplicate release notes when two packs with the same substring existed in the modified files.
* Fixed an issue where **update-release-notes** would fail to bump new versions if the feature branch was out of sync with the master branch.
* Fixed an issue where a non-descriptive error would be returned when giving the **update-release-notes** command a pack which can not be found.
* Added dependencies check for *widgets* in **find-dependencies** command.
* Added a `update-docker` flag to **format** command.
* Added a `json-to-outputs` flag to the **run** command.
* Added a verbose (`-v`) flag to **format** command.
* Fixed an issue where **download** added the prefix "playbook-" to the name of playbooks.

## 1.1.10

* Updated the **init** command. Relevant only when passing the *--contribution* argument.
  * Added the *--author* option.
  * The *support* field of the pack's metadata is set to *community*.
* Added a proper error message in the **Validate** command upon a missing description in the root of the yml.
* **Format** now works with a relative path.
* **Validate** now fails when all release notes have been excluded.
* Fixed issue where correct error message would not propagate for invalid images.
* Added the *--skip-pack-dependencies* flag to **validate** command to skip pack dependencies validation. Relevant when using the *-g* flag.
* Fixed an issue where **Validate** and **Format** commands failed integrations with `defaultvalue` field in fetch incidents related parameters.
* Fixed an issue in the **Validate** command in which unified YAML files were not ignored.
* Fixed an issue in **generate-docs** where scripts and playbooks inputs and outputs were not parsed correctly.
* Fixed an issue in the **openapi-codegen** command where missing reference fields in the swagger JSON caused errors.
* Fixed an issue in the **openapi-codegen** command where empty objects in the swagger JSON paths caused errors.
* **update-release-notes** command now accept path of the pack instead of pack name.
* Fixed an issue where **generate-docs** was inserting unnecessary escape characters.
* Fixed an issue in the **update-release-notes** command where changes to the pack_metadata were not detected.
* Fixed an issue where **validate** did not check for missing release notes in old format files.

## 1.1.9

* Fixed an issue where **update-release-notes** command failed on invalid file types.

## 1.1.8

* Fixed a regression where **upload** command failed on test playbooks.
* Added new *githubUser* field in pack metadata init command.
* Support beta integration in the commands **split-yml, extract-code, generate-test-playbook and generate-docs.**
* Fixed an issue where **find-dependencies** ignored *toversion* field in content items.
* Added support for *layoutscontainer*, *classifier_5_9_9*, *mapper*, *report*, and *widget* in the **Format** command.
* Fixed an issue where **Format** will set the `ID` field to be equal to the `name` field in modified playbooks.
* Fixed an issue where **Format** did not work for test playbooks.
* Improved **update-release-notes** command:
  * Write content description to release notes for new items.
  * Update format for file types without description: Connections, Incident Types, Indicator Types, Layouts, Incident Fields.
* Added a validation for feedTags param in feeds in **validate** command.
* Fixed readme validation issue in community support packs.
* Added the **openapi-codegen** command to generate integrations from OpenAPI specification files.
* Fixed an issue were release notes validations returned wrong results for *CommonScripts* pack.
* Added validation for image links in README files in **validate** command.
* Added a validation for default value of fetch param in feeds in **validate** command.
* Fixed an issue where the **Init** command failed on scripts.

## 1.1.7

* Fixed an issue where running the **format** command on feed integrations removed the `defaultvalue` fields.
* Playbook branch marked with *skipunavailable* is now set as an optional dependency in the **find-dependencies** command.
* The **feedReputation** parameter can now be hidden in a feed integration.
* Fixed an issue where running the **unify** command on JS package failed.
* Added the *--no-update* flag to the **find-dependencies** command.
* Added the following validations in **validate** command:
  * Validating that a pack does not depend on NonSupported / Deprecated packs.

## 1.1.6

* Added the *--description* option to the **init** command.
* Added the *--contribution* option to the **init** command which converts a contribution zip to proper pack format.
* Improved **validate** command performance time and outputs.
* Added the flag *--no-docker-checks* to **validate** command to skip docker checks.
* Added the flag *--print-ignored-files* to **validate** command to print ignored files report when the command is done.
* Added the following validations in **validate** command:
  * Validating that existing release notes are not modified.
  * Validating release notes are not added to new packs.
  * Validating that the "currentVersion" field was raised in the pack_metadata for modified packs.
  * Validating that the timestamp in the "created" field in the pack_metadata is in ISO format.
* Running `demisto-sdk validate` will run the **validate** command using git and only on committed files (same as using *-g --post-commit*).
* Fixed an issue where release notes were not checked correctly in **validate** command.
* Fixed an issue in the **create-id-set** command where optional playbook tasks were not taken into consideration.
* Added a prompt to the `demisto-sdk update-release-notes` command to prompt users to commit changes before running the release notes command.
* Added support to `layoutscontainer` in **validate** command.

## 1.1.5

* Fixed an issue in **find-dependencies** command.
* **lint** command now verifies flake8 on CommonServerPython script.

## 1.1.4

* Fixed an issue with the default output file name of the **unify** command when using "." as an output path.
* **Unify** command now adds contributor details to the display name and description.
* **Format** command now adds *isFetch* and *incidenttype* fields to integration yml.
* Removed the *feedIncremental* field from the integration schema.
* **Format** command now adds *feedBypassExclusionList*, *Fetch indicators*, *feedReputation*, *feedReliability*,
     *feedExpirationPolicy*, *feedExpirationInterval* and *feedFetchInterval* fields to integration yml.
* Fixed an issue in the playbooks schema.
* Fixed an issue where generated release notes were out of order.
* Improved pack dependencies detection.
* Fixed an issue where test playbooks were mishandled in **validate** command.

## 1.1.3

* Added a validation for invalid id fields in indicators types files in **validate** command.
* Added default behavior for **update-release-notes** command.
* Fixed an error where README files were failing release notes validation.
* Updated format of generated release notes to be more user friendly.
* Improved error messages for the **update-release-notes** command.
* Added support for `Connections`, `Dashboards`, `Widgets`, and `Indicator Types` to **update-release-notes** command.
* **Validate** now supports scripts under the *TestPlaybooks* directory.
* Fixed an issue where **validate** did not support powershell files.

## 1.1.2

* Added a validation for invalid playbookID fields in incidents types files in **validate** command.
* Added a code formatter for python files.
* Fixed an issue where new and old classifiers where mixed on validate command.
* Added *feedIncremental* field to the integration schema.
* Fixed error in the **upload** command where unified YMLs were not uploaded as expected if the given input was a pack.
* Fixed an issue where the **secrets** command failed due to a space character in the file name.
* Ignored RN validation for *NonSupported* pack.
* You can now ignore IF107, SC100, RP102 error codes in the **validate** command.
* Fixed an issue where the **download** command was crashing when received as input a JS integration or script.
* Fixed an issue where **validate** command checked docker image for JS integrations and scripts.
* **validate** command now checks scheme for reports and connections.
* Fixed an issue where **validate** command checked docker when running on all files.
* Fixed an issue where **validate** command did not fail when docker image was not on the latest numeric tag.
* Fixed an issue where beta integrations were not validated correctly in **validate** command.

## 1.1.1

* fixed and issue where file types were not recognized correctly in **validate** command.
* Added better outputs for validate command.

## 1.1.0

* Fixed an issue where changes to only non-validated files would fail validation.
* Fixed an issue in **validate** command where moved files were failing validation for new packs.
* Fixed an issue in **validate** command where added files were failing validation due to wrong file type detection.
* Added support for new classifiers and mappers in **validate** command.
* Removed support of old RN format validation.
* Updated **secrets** command output format.
* Added support for error ignore on deprecated files in **validate** command.
* Improved errors outputs in **validate** command.
* Added support for linting an entire pack.

## 1.0.9

* Fixed a bug where misleading error was presented when pack name was not found.
* **Update-release-notes** now detects added files for packs with versions.
* Readme files are now ignored by **update-release-notes** and validation of release notes.
* Empty release notes no longer cause an uncaught error during validation.

## 1.0.8

* Changed the output format of demisto-sdk secrets.
* Added a validation that checkbox items are not required in integrations.
* Added pack release notes generation and validation.
* Improved pack metadata validation.
* Fixed an issue in **validate** where renamed files caused an error

## 1.0.4

* Fix the **format** command to update the `id` field to be equal to `details` field in indicator-type files, and to `name` field in incident-type & dashboard files.
* Fixed a bug in the **validate** command for layout files that had `sortValues` fields.
* Fixed a bug in the **format** command where `playbookName` field was not always present in the file.
* Fixed a bug in the **format** command where indicatorField wasn't part of the SDK schemas.
* Fixed a bug in **upload** command where created unified docker45 yml files were not deleted.
* Added support for IndicatorTypes directory in packs (for `reputation` files, instead of Misc).
* Fixed parsing playbook condition names as string instead of boolean in **validate** command
* Improved image validation in YAML files.
* Removed validation for else path in playbook condition tasks.

## 1.0.3

* Fixed a bug in the **format** command where comments were being removed from YAML files.
* Added output fields: *file_path* and *kind* for layouts in the id-set.json created by **create-id-set** command.
* Fixed a bug in the **create-id-set** command Who returns Duplicate for Layouts with a different kind.
* Added formatting to **generate-docs** command results replacing all `<br>` tags with `<br/>`.
* Fixed a bug in the **download** command when custom content contained not supported content entity.
* Fixed a bug in **format** command in which boolean strings  (e.g. 'yes' or 'no') were converted to boolean values (e.g. 'True' or 'False').
* **format** command now removes *sourceplaybookid* field from playbook files.
* Fixed a bug in **generate-docs** command in which integration dependencies were not detected when generating documentation for a playbook.

## 1.0.1

* Fixed a bug in the **unify** command when output path was provided empty.
* Improved error message for integration with no tests configured.
* Improved the error message returned from the **validate** command when an integration is missing or contains malformed fetch incidents related parameters.
* Fixed a bug in the **create** command where a unified YML with a docker image for 4.5 was copied incorrectly.
* Missing release notes message are now showing the release notes file path to update.
* Fixed an issue in the **validate** command in which unified YAML files were not ignored.
* File format suggestions are now shown in the relevant file format (JSON or YAML).
* Changed Docker image validation to fail only on non-valid ones.
* Removed backward compatibility validation when Docker image is updated.

## 1.0.0

* Improved the *upload* command to support the upload of all the content entities within a pack.
* The *upload* command now supports the improved pack file structure.
* Added an interactive option to format integrations, scripts and playbooks with No TestPlaybooks configured.
* Added an interactive option to configure *conf.json* file with missing test playbooks for integrations, scripts and playbooks
* Added *download* command to download custom content from Demisto instance to the local content repository.
* Improved validation failure messages to include a command suggestion, wherever relevant, to fix the raised issue.
* Improved 'validate' help and documentation description
* validate - checks that scripts, playbooks, and integrations have the *tests* key.
* validate - checks that test playbooks are configured in `conf.json`.
* demisto-sdk lint - Copy dir better handling.
* demisto-sdk lint - Add error when package missing in docker image.
* Added *-a , --validate-all* option in *validate* to run all validation on all files.
* Added *-i , --input* option in *validate* to run validation on a specified pack/file.
* added *-i, --input* option in *secrets* to run on a specific file.
* Added an allowed hidden parameter: *longRunning* to the hidden integration parameters validation.
* Fixed an issue with **format** command when executing with an output path of a folder and not a file path.
* Bug fixes in generate-docs command given playbook as input.
* Fixed an issue with lint command in which flake8 was not running on unit test files.

## 0.5.2

* Added *-c, --command* option in *generate-docs* to generate a specific command from an integration.
* Fixed an issue when getting README/CHANGELOG files from git and loading them.
* Removed release notes validation for new content.
* Fixed secrets validations for files with the same name in a different directory.
* demisto-sdk lint - parallelization working with specifying the number of workers.
* demisto-sdk lint - logging levels output, 3 levels.
* demisto-sdk lint - JSON report, structured error reports in JSON format.
* demisto-sdk lint - XML JUnit report for unit-tests.
* demisto-sdk lint - new packages used to accelerate execution time.
* demisto-sdk secrets - command now respects the generic whitelist, and not only the pack secrets.

## 0.5.0

[PyPI History][1]

[1]: https://pypi.org/project/demisto-sdk/#history

## 0.4.9

* Fixed an issue in *generate-docs* where Playbooks and Scripts documentation failed.
* Added a graceful error message when executing the *run" command with a misspelled command.
* Added more informative errors upon failures of the *upload* command.
* format command:
  * Added format for json files: IncidentField, IncidentType, IndicatorField, IndicatorType, Layout, Dashboard.
  * Added the *-fv --from-version*, *-nv --no-validation* arguments.
  * Removed the *-t yml_type* argument, the file type will be inferred.
  * Removed the *-g use_git* argument, running format without arguments will run automatically on git diff.
* Fixed an issue in loading playbooks with '=' character.
* Fixed an issue in *validate* failed on deleted README files.

## 0.4.8

* Added the *max* field to the Playbook schema, allowing to define it in tasks loop.
* Fixed an issue in *validate* where Condition branches checks were case sensitive.

## 0.4.7

* Added the *slareminder* field to the Playbook schema.
* Added the *common_server*, *demisto_mock* arguments to the *init* command.
* Fixed an issue in *generate-docs* where the general section was not being generated correctly.
* Fixed an issue in *validate* where Incident type validation failed.

## 0.4.6

* Fixed an issue where the *validate* command did not identify CHANGELOG in packs.
* Added a new command, *id-set* to create the id set - the content dependency tree by file IDs.

## 0.4.5

* generate-docs command:
  * Added the *use_cases*, *permissions*, *command_permissions* and *limitations*.
  * Added the *--insecure* argument to support running the script and integration command in Demisto.
  * Removed the *-t yml_type* argument, the file type will be inferred.
  * The *-o --output* argument is no longer mandatory, default value will be the input file directory.
* Added support for env var: *DEMISTO_SDK_SKIP_VERSION_CHECK*. When set version checks are skipped.
* Fixed an issue in which the CHANGELOG files did not match our scheme.
* Added a validator to verify that there are no hidden integration parameters.
* Fixed an issue where the *validate* command ran on test files.
* Removed the *env-dir* argument from the demisto-sdk.
* README files which are html files will now be skipped in the *validate* command.
* Added support for env var: *DEMISTO_README_VALIDATOR*. When not set the readme validation will not run.

## 0.4.4

* Added a validator for IncidentTypes (incidenttype-*.json).
* Fixed an issue where the -p flag in the *validate* command was not working.
* Added a validator for README.md files.
* Release notes validator will now run on: incident fields, indicator fields, incident types, dashboard and reputations.
* Fixed an issue where the validator of reputation(Indicator Type) did not check on the details field.
* Fixed an issue where the validator attempted validating non-existing files after deletions or name refactoring.
* Removed the *yml_type* argument in the *split-yml*, *extract-code* commands.
* Removed the *file_type* argument in the *generate-test-playbook* command.
* Fixed the *insecure* argument in *upload*.
* Added the *insecure* argument in *run-playbook*.
* Standardise the *-i --input*, *-o --output* to demisto-sdk commands.

## 0.4.3

* Fixed an issue where the incident and indicator field BC check failed.
* Support for linting and unit testing PowerShell integrations.

## 0.4.2

* Fixed an issue where validate failed on Windows.
* Added a validator to verify all branches are handled in conditional task in a playbook.
* Added a warning message when not running the latest sdk version.
* Added a validator to check that the root is connected to all tasks in the playbook.
* Added a validator for Dashboards (dashboard-*.json).
* Added a validator for Indicator Types (reputation-*.json).
* Added a BC validation for changing incident field type.
* Fixed an issue where init command would generate an invalid yml for scripts.
* Fixed an issue in misleading error message in v2 validation hook.
* Fixed an issue in v2 hook which now is set only on newly added scripts.
* Added more indicative message for errors in yaml files.
* Disabled pykwalify info log prints.

## 0.3.10

* Added a BC check for incident fields - changing from version is not allowed.
* Fixed an issue in create-content-artifacts where scripts in Packs in TestPlaybooks dir were copied with a wrong prefix.

## 0.3.9

* Added a validation that incident field can not be required.
* Added validation for fetch incident parameters.
* Added validation for feed integration parameters.
* Added to the *format* command the deletion of the *sourceplaybookid* field.
* Fixed an issue where *fieldMapping* in playbook did not pass the scheme validation.
* Fixed an issue where *create-content-artifacts* did not copy TestPlaybooks in Packs without prefix of *playbook-*.
* Added a validation the a playbook can not have a rolename set.
* Added to the image validator the new DBot default image.
* Added the fields: elasticcommonfields, quiet, quietmode to the Playbook schema.
* Fixed an issue where *validate* failed on integration commands without outputs.
* Added a new hook for naming of v2 integrations and scripts.

## 0.3.8

* Fixed an issue where *create-content-artifact* was not loading the data in the yml correctly.
* Fixed an issue where *unify* broke long lines in script section causing syntax errors

## 0.3.7

* Added *generate-docs* command to generate documentation file for integration, playbook or script.
* Fixed an issue where *unify* created a malformed integration yml.
* Fixed an issue where demisto-sdk **init** creates unit-test file with invalid import.

## 0.3.6

* Fixed an issue where demisto-sdk **validate** failed on modified scripts without error message.

## 0.3.5

* Fixed an issue with docker tag validation for integrations.
* Restructured repo source code.

## 0.3.4

* Saved failing unit tests as a file.
* Fixed an issue where "_test" file for scripts/integrations created using **init** would import the "HelloWorld" templates.
* Fixed an issue in demisto-sdk **validate** - was failing on backward compatiblity check
* Fixed an issue in demisto-sdk **secrets** - empty line in .secrets-ignore always made the secrets check to pass
* Added validation for docker image inside integrations and scripts.
* Added --use-git flag to **format** command to format all changed files.
* Fixed an issue where **validate** did not fail on dockerimage changes with bc check.
* Added new flag **--ignore-entropy** to demisto-sdk **secrets**, this will allow skip entropy secrets check.
* Added --outfile to **lint** to allow saving failed packages to a file.

## 0.3.3

* Added backwards compatibility break error message.
* Added schema for incident types.
* Added **additionalinfo** field to as an available field for integration configuration.
* Added pack parameter for **init**.
* Fixed an issue where error would appear if name parameter is not set in **init**.

## 0.3.2

* Fixed the handling of classifier files in **validate**.

## 0.3.1

* Fixed the handling of newly created reputation files in **validate**.
* Added an option to perform **validate** on a specific file.

## 0.3.0

* Added support for multi-package **lint** both with parallel and without.
* Added all parameter in **lint** to run on all packages and packs in content repository.
* Added **format** for:
  * Scripts
  * Playbooks
  * Integrations
* Improved user outputs for **secrets** command.
* Fixed an issue where **lint** would run pytest and pylint only on a single docker per integration.
* Added auto-complete functionality to demisto-sdk.
* Added git parameter in **lint** to run only on changed packages.
* Added the **run-playbook** command
* Added **run** command which runs a command in the Demisto playground.
* Added **upload** command which uploads an integration or a script to a Demisto instance.
* Fixed and issue where **validate** checked if release notes exist for new integrations and scripts.
* Added **generate-test-playbook** command which generates a basic test playbook for an integration or a script.
* **validate** now supports indicator fields.
* Fixed an issue with layouts scheme validation.
* Adding **init** command.
* Added **json-to-outputs** command which generates the yaml section for outputs from an API raw response.

## 0.2.6

* Fixed an issue with locating release notes for beta integrations in **validate**.

## 0.2.5

* Fixed an issue with locating release notes for beta integrations in **validate**.

## 0.2.4

* Adding image validation to Beta_Integration and Packs in **validate**.

## 0.2.3

* Adding Beta_Integration to the structure validation process.
* Fixing bug where **validate** did checks on TestPlaybooks.
* Added requirements parameter to **lint**.

## 0.2.2

* Fixing bug where **lint** did not return exit code 1 on failure.
* Fixing bug where **validate** did not print error message in case no release notes were give.

## 0.2.1

* **Validate** now checks that the id and name fields are identical in yml files.
* Fixed a bug where sdk did not return any exit code.

## 0.2.0

* Added Release Notes Validator.
* Fixed the Unifier selection of your python file to use as the code.
* **Validate** now supports Indicator fields.
* Fixed a bug where **validate** and **secrets** did not return exit code 1 on failure.
* **Validate** now runs on newly added scripts.

## 0.1.8

* Added support for `--version`.
* Fixed an issue in file_validator when calling `checked_type` method with script regex.

## 0.1.2

* Restructuring validation to support content packs.
* Added secrets validation.
* Added content bundle creation.
* Added lint and unit test run.

## 0.1.1

* Added new logic to the unifier.
* Added detailed README.
* Some small adjustments and fixes.

## 0.1.0

Capabilities:

* **Extract** components(code, image, description etc.) from a Demisto YAML file into a directory.
* **Unify** components(code, image, description etc.) to a single Demisto YAML file.
* **Validate** Demisto content files.<|MERGE_RESOLUTION|>--- conflicted
+++ resolved
@@ -1,10 +1,6 @@
 # Changelog
 ## Unreleased
-<<<<<<< HEAD
-* Added a new validation to the **validate** command to verify that the release notes headers are in the correct format.
-=======
 * Fixed an issue where modeling rules with arbitrary whitespace characters were not parsed correctly.
->>>>>>> 1194f530
 
 ## 1.8.1
 * Fixed an issue where **format** created duplicate configuration parameters.
