--- conflicted
+++ resolved
@@ -7,13 +7,9 @@
 * Improved the error messages in **generate-docs**, if an example was not provided.
 * Added to **validate** command a validation that a content entity or a pack name does not contain the words "partner" and "community".
 * Fixed an issue where **update-release-notes** ignores *--text* flag while using *-f*
-<<<<<<< HEAD
+* Fixed the outputs validations in **validate** so enrichment commands will not be checked to have DBotScore outputs.
 * Added option to enter a dictionary or json of format `[{field_name:description}]` in the **json-to-outputs** command,
   with the `-d` flag.
-=======
-* Fixed the outputs validations in **validate** so enrichment commands will not be checked to have DBotScore outputs.
-
->>>>>>> 4477235c
 
 # 1.4.5
 * Enhanced the **postman-codegen** command to name all generated arguments with lower case.
