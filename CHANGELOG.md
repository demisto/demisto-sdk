--- conflicted
+++ resolved
@@ -1,10 +1,7 @@
 # Changelog
 ## Unreleased
-<<<<<<< HEAD
+* Improved logging for **lint** and **prepare-content** commands.
 * Internal: Added the `GCS_MARKET_BUCKET`, `GCS_MARKET_BUCKET_DEV`, `GCS_MARKET_XPANSE_BUCKET`, `GCS_MARKET_V2_BUCKET`, `GCS_MARKET_XSOAR_SAAS_BUCKET`, `DOCKER_IO`, `CI_PROJECT_ID`, `CI_PROJECT_ID` environment variables.
-=======
-* Improved logging for **lint** and **prepare-content** commands.
->>>>>>> ed8478d7
 
 ## 1.20.6
 * Added the *--mode* argument to the **pre-commit** command, to run pre-commit with special mode (to run with different settings), supported mode are: 'nightly'.
