--- conflicted
+++ resolved
@@ -1,10 +1,7 @@
 # Changelog
 ## Unreleased
-<<<<<<< HEAD
 * Fixed an issue where unified integrations / scripts with a period in their name would not split properly.
-=======
 * Improved logging for **lint** and **prepare-content** commands.
->>>>>>> ed8478d7
 
 ## 1.20.6
 * Added the *--mode* argument to the **pre-commit** command, to run pre-commit with special mode (to run with different settings), supported mode are: 'nightly'.
