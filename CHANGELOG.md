# Changelog

# 1.3.8
* Updated the **secrets** command to work on forked branches.
<<<<<<< HEAD
* Added a validation to ensure that description and README does not contains the word 'Demisto'.
=======
* Added a validation verifying that the pack's README.md file is not equal to pack description.
>>>>>>> 0171a034

# 1.3.7
* Added a validation to ensure correct image and description file names.
* Fixed an issue where the **validate** command failed when 'display' field in credentials param in yml is empty but 'displaypassword' was provided.
* Added the **integration-diff** command to check differences between two versions of an integration and to return a report of missing and changed elements in the new version.
* Added a validation verifying that the pack's README.md file is not missing or empty for partner packs or packs contains use cases.
* Added a validation to ensure that the integration and script folder and file names will not contain separators (`_`, `-`, ` `).
* When formatting new pack, the **format** command will set the *fromversion* key to 5.5.0 in the new files without fromversion.

# 1.3.6
* Added a validation that core packs are not dependent on non-core packs.
* Added a validation that a pack name follows XSOAR standards.
* Fixed an issue where in some cases the `get_remote_file` function failed due to an invalid path.
* Fixed an issue where running **update-release-notes** with updated integration logo, did not detect any file changes.
* Fixed an issue where the **create-id-set** command did not identify unified integrations correctly.
* Fixed an issue where the `CommonTypes` pack was not identified as a dependency for all feed integrations.
* Added support for running SDK commands in private repositories.
* Fixed an issue where running the **init** command did not set the correct category field in an integration .yml file for a newly created pack.
* When formatting new contributed pack, the **format** command will set the *fromversion* key to 6.0.0 in the relevant files.
* If the environment variable "DISABLE_SDK_VERSION_CHECK" is define, the demisto-sdk will no longer check for newer version when running a command.
* Added the `--use-pack-metadata` flag for the **find-dependencies** command to update the calculated dependencies using the the packs metadata files.
* Fixed an issue where **validate** failed on scripts in case the `outputs` field was set to `None`.
* Fixed an issue where **validate** was failing on editing existing release notes.
* Added a validation for README files verifying that the file doesn't contain template text copied from HelloWorld or HelloWorldPremium README.

# 1.3.5
* Added a validation that layoutscontainer's id and name are matching. Updated the format of layoutcontainer to include update_id too.
* Added a validation that commands' names and arguments in core packs, or scripts' arguments do not contain the word incident.
* Fixed issue where running the **generate-docs** command with -c flag ran all the commands and not just the commands specified by the flag.
* Fixed the error message of the **validate** command to not always suggest adding the *description* field.
* Fixed an issue where running **format** on feed integration generated invalid parameter structure.
* Fixed an issue where the **generate-docs** command did not add all the used scripts in a playbook to the README file.
* Fixed an issue where contrib/partner details might be added twice to the same file, when using unify and create-content-artifacts commands
* Fixed issue where running **validate** command on image-related integration did not return the correct outputs to json file.
* When formatting playbooks, the **format** command will now remove empty fields from SetIncident, SetIndicator, CreateNewIncident, CreateNewIndicator script arguments.
* Added an option to fill in the developer email when running the **init** command.

# 1.3.4
* Updated the **validate** command to check that the 'additionalinfo' field only contains the expected value for feed required parameters and not equal to it.
* Added a validation that community/partner details are not in the detailed description file.
* Added a validation that the Use Case tag in pack_metadata file is only used when the pack contains at least one PB, Incident Type or Layout.
* Added a validation that makes sure outputs in integrations are matching the README file when only README has changed.
* Added the *hidden* field to the integration schema.
* Fixed an issue where running **format** on a playbook whose `name` does not equal its `id` would cause other playbooks who use that playbook as a sub-playbook to fail.
* Added support for local custom command configuration file `.demisto-sdk-conf`.
* Updated the **format** command to include an update to the description file of an integration, to remove community/partner details.

# 1.3.3
* Fixed an issue where **lint** failed where *.Dockerfile* exists prior running the lint command.
* Added FeedHelloWorld template option for *--template* flag in **demisto-sdk init** command.
* Fixed issue where **update-release-notes** deleted release note file if command was called more than once.
* Fixed issue where **update-release-notes** added docker image release notes every time the command was called.
* Fixed an issue where running **update-release-notes** on a pack with newly created integration, had also added a docker image entry in the release notes.
* Fixed an issue where `XSOAR-linter` did not find *NotImplementedError* in main.
* Added validation for README files verifying their length (over 30 chars).
* When using *-g* flag in the **validate** command it will now ignore untracked files by default.
* Added the *--include-untracked* flag to the **validate** command to include files which are untracked by git in the validation process.
* Improved the `pykwalify` error outputs in the **validate** command.
* Added the *--print-pykwalify* flag to the **validate** command to print the unchanged output from `pykwalify`.

# 1.3.2
* Updated the format of the outputs when using the *--json-file* flag to create a JSON file output for the **validate** and **lint** commands.
* Added the **doc-review** command to check spelling in .md and .yml files as well as a basic release notes review.
* Added a validation that a pack's display name does not already exist in content repository.
* Fixed an issue where the **validate** command failed to detect duplicate params in an integration.
* Fixed an issue where the **validate** command failed to detect duplicate arguments in a command in an integration.

# 1.3.1
* Fixed an issue where the **validate** command failed to validate the release notes of beta integrations.
* Updated the **upload** command to support indicator fields.
* The **validate** and **update-release-notes** commands will now check changed files against `demisto/master` if it is configured locally.
* Fixed an issue where **validate** would incorrectly identify files as renamed.
* Added a validation that integration properties (such as feed, mappers, mirroring, etc) are not removed.
* Fixed an issue where **validate** failed when comparing branch against commit hash.
* Added the *--no-pipenv* flag to the **split-yml** command.
* Added a validation that incident fields and incident types are not removed from mappers.
* Fixed an issue where the *c
reate-id-set* flag in the *validate* command did not work while not using git.
* Added the *hiddenusername* field to the integration schema.
* Added a validation that images that are not integration images, do not ask for a new version or RN

# 1.3.0
* Do not collect optional dependencies on indicator types reputation commands.
* Fixed an issue where downloading indicator layoutscontainer objects failed.
* Added a validation that makes sure outputs in integrations are matching the README file.
* Fixed an issue where the *create-id-set* flag in the **validate** command did not work.
* Added a warning in case no id_set file is found when running the **validate** command.
* Fixed an issue where changed files were not recognised correctly on forked branches in the **validate** and the **update-release-notes** commands.
* Fixed an issue when files were classified incorrectly when running *update-release-notes*.
* Added a validation that integration and script file paths are compatible with our convention.
* Fixed an issue where id_set.json file was re created whenever running the generate-docs command.
* added the *--json-file* flag to create a JSON file output for the **validate** and **lint** commands.

# 1.2.19
* Fixed an issue where merge id_set was not updated to work with the new entity of Packs.
* Added a validation that the playbook's version matches the version of its sub-playbooks, scripts, and integrations.

# 1.2.18
* Changed the *skip-id-set-creation* flag to *create-id-set* in the **validate** command. Its default value will be False.
* Added support for the 'cve' reputation command in default arg validation.
* Filter out generic and reputation command from scripts and playbooks dependencies calculation.
* Added support for the incident fields in outgoing mappers in the ID set.
* Added a validation that the taskid field and the id field under the task field are both from uuid format and contain the same value.
* Updated the **format** command to generate uuid value for the taskid field and for the id under the task field in case they hold an invalid values.
* Exclude changes from doc_files directory on validation.
* Added a validation that an integration command has at most one default argument.
* Fixing an issue where pack metadata version bump was not enforced when modifying an old format (unified) file.
* Added validation that integration parameter's display names are capitalized and spaced using whitespaces and not underscores.
* Fixed an issue where beta integrations where not running deprecation validations.
* Allowed adding additional information to the deprecated description.
* Fixing an issue when escaping less and greater signs in integration params did not work as expected.

# 1.2.17
* Added a validation that the classifier of an integration exists.
* Added a validation that the mapper of an integration exists.
* Added a validation that the incident types of a classifier exist.
* Added a validation that the incident types of a mapper exist.
* Added support for *text* argument when running **demisto-sdk update-release-notes** on the ApiModules pack.
* Added a validation for the minimal version of an indicator field of type grid.
* Added new validation for incident and indicator fields in classifiers mappers and layouts exist in the content.
* Added cache for get_remote_file to reducing failures from accessing the remote repo.
* Fixed an issue in the **format** command where `_dev` or `_copy` suffixes weren't removed from the `id` of the given playbooks.
* Playbook dependencies from incident and indicator fields are now marked as optional.
* Mappers dependencies from incident types and incident fields are now marked as optional.
* Classifier dependencies from incident types are now marked as optional.
* Updated **demisto-sdk init** command to no longer create `created` field in pack_metadata file
* Updated **generate-docs** command to take the parameters names in setup section from display field and to use additionalinfo field when exist.
* Using the *verbose* argument in the **find-dependencies** command will now log to the console.
* Improved the deprecated message validation required from integrations.
* Fixed an issue in the **generate-docs** command where **Context Example** section was created when it was empty.

# 1.2.16
* Added allowed ignore errors to the *IDSetValidator*.
* Fixed an issue where an irrelevant id_set validation ran in the **validate** command when using the *--id-set* flag.
* Fixed an issue were **generate-docs** command has failed if a command did not exist in commands permissions file.
* Improved a **validate** command message for missing release notes of api module dependencies.

# 1.2.15
* Added the *ID101* to the allowed ignored errors.

# 1.2.14
* SDK repository is now mypy check_untyped_defs complaint.
* The lint command will now ignore the unsubscriptable-object (E1136) pylint error in dockers based on python 3.9 - this will be removed once a new pylint version is released.
* Added an option for **format** to run on a whole pack.
* Added new validation of unimplemented commands from yml in the code to `XSOAR-linter`.
* Fixed an issue where Auto-Extract fields were only checked for newly added incident types in the **validate** command.
* Added a new warning validation of direct access to args/params dicts to `XSOAR-linter`.

# 1.2.13
* Added new validation of indicators usage in CommandResults to `XSOAR-linter`.
* Running **demisto-sdk lint** will automatically run on changed files (same behavior as the -g flag).
* Removed supported version message from the documentation when running **generate_docs**.
* Added a print to indicate backwards compatibility is being checked in **validate** command.
* Added a percent print when running the **validate** command with the *-a* flag.
* Fixed a regression in the **upload** command where it was ignoring `DEMISTO_VERIFY_SSL` env var.
* Fixed an issue where the **upload** command would fail to upload beta integrations.
* Fixed an issue where the **validate** command did not create the *id_set.json* file when running with *-a* flag.
* Added price change validation in the **validate** command.
* Added validations that checks in read-me for empty sections or leftovers from the auto generated read-me that should be changed.
* Added new code validation for *NotImplementedError* to raise a warning in `XSOAR-linter`.
* Added validation for support types in the pack metadata file.
* Added support for *--template* flag in **demisto-sdk init** command.
* Fixed an issue with running **validate** on master branch where the changed files weren't compared to previous commit when using the *-g* flag.
* Fixed an issue where the `XSOAR-linter` ran *NotImplementedError* validation on scripts.
* Added support for Auto-Extract feature validation in incident types in the **validate** command.
* Fixed an issue in the **lint** command where the *-i* flag was ignored.
* Improved **merge-id-sets** command to support merge between two ID sets that contain the same pack.
* Fixed an issue in the **lint** command where flake8 ran twice.

# 1.2.12
* Bandit now reports also on medium severity issues.
* Fixed an issue with support for Docker Desktop on Mac version 2.5.0+.
* Added support for vulture and mypy linting when running without docker.
* Added support for *prev-ver* flag in **update-release-notes** command.
* Improved retry support when building docker images for linting.
* Added the option to create an ID set on a specific pack in **create-id-set** command.
* Added the *--skip-id-set-creation* flag to **validate** command in order to add the capability to run validate command without creating id_set validation.
* Fixed an issue where **validate** command checked docker image tag on ApiModules pack.
* Fixed an issue where **find-dependencies** did not calculate dashboards and reports dependencies.
* Added supported version message to the documentation and release notes files when running **generate_docs** and **update-release-notes** commands respectively.
* Added new code validations for *NotImplementedError* exception raise to `XSOAR-linter`.
* Command create-content-artifacts additional support for **Author_image.png** object.
* Fixed an issue where schemas were not enforced for incident fields, indicator fields and old layouts in the validate command.
* Added support for **update-release-notes** command to update release notes according to master branch.

# 1.2.11
* Fixed an issue where the ***generate-docs*** command reset the enumeration of line numbering after an MD table.
* Updated the **upload** command to support mappers.
* Fixed an issue where exceptions were no printed in the **format** while the *--verbose* flag is set.
* Fixed an issue where *--assume-yes* flag did not work in the **format** command when running on a playbook without a `fromversion` field.
* Fixed an issue where the **format** command would fail in case `conf.json` file was not found instead of skipping the update.
* Fixed an issue where integration with v2 were recognised by the `name` field instead of the `display` field in the **validate** command.
* Added a playbook validation to check if a task script exists in the id set in the **validate** command.
* Added new integration category `File Integrity Management` in the **validate** command.

# 1.2.10
* Added validation for approved content pack use-cases and tags.
* Added new code validations for *CommonServerPython* import to `XSOAR-linter`.
* Added *default value* and *predefined values* to argument description in **generate-docs** command.
* Added a new validation that checks if *get-mapping-fields* command exists if the integration schema has *{ismappable: true}* in **validate** command.
* Fixed an issue where the *--staged* flag recognised added files as modified in the **validate** command.
* Fixed an issue where a backwards compatibility warning was raised for all added files in the **validate** command.
* Fixed an issue where **validate** command failed when no tests were given for a partner supported pack.
* Updated the **download** command to support mappers.
* Fixed an issue where the ***format*** command added a duplicate parameter.
* For partner supported content packs, added support for a list of emails.
* Removed validation of README files from the ***validate*** command.
* Fixed an issue where the ***validate*** command required release notes for ApiModules pack.

# 1.2.9
* Fixed an issue in the **openapi_codegen** command where it created duplicate functions name from the swagger file.
* Fixed an issue in the **update-release-notes** command where the *update type* argument was not verified.
* Fixed an issue in the **validate** command where no error was raised in case a non-existing docker image was presented.
* Fixed an issue in the **format** command where format failed when trying to update invalid Docker image.
* The **format** command will now preserve the **isArray** argument in integration's reputation commands and will show a warning if it set to **false**.
* Fixed an issue in the **lint** command where *finally* clause was not supported in main function.
* Fixed an issue in the **validate** command where changing any entity ID was not validated.
* Fixed an issue in the **validate** command where *--staged* flag did not bring only changed files.
* Fixed the **update-release-notes** command to ignore changes in the metadata file.
* Fixed the **validate** command to ignore metadata changes when checking if a version bump is needed.


# 1.2.8
* Added a new validation that checks in playbooks for the usage of `DeleteContext` in **validate** command.
* Fixed an issue in the **upload** command where it would try to upload content entities with unsupported versions.
* Added a new validation that checks in playbooks for the usage of specific instance in **validate** command.
* Added the **--staged** flag to **validate** command to run on staged files only.


# 1.2.7
* Changed input parameters in **find-dependencies** command.
   - Use ***-i, --input*** instead of ***-p, --path***.
   - Use ***-idp, --id-set-path*** instead of ***-i, --id-set-path***.
* Fixed an issue in the **unify** command where it crashed on an integration without an image file.
* Fixed an issue in the **format** command where unnecessary files were not skipped.
* Fixed an issue in the **update-release-notes** command where the *text* argument was not respected in all cases.
* Fixed an issue in the **validate** command where a warning about detailed description was given for unified or deprecated integrations.
* Improved the error returned by the **validate** command when running on files using the old format.

# 1.2.6
* No longer require setting `DEMISTO_README_VALIDATION` env var to enable README mdx validation. Validation will now run automatically if all necessary node modules are available.
* Fixed an issue in the **validate** command where the `--skip-pack-dependencies` would not skip id-set creation.
* Fixed an issue in the **validate** command where validation would fail if supplied an integration with an empty `commands` key.
* Fixed an issue in the **validate** command where validation would fail due to a required version bump for packs which are not versioned.
* Will use env var `DEMISTO_VERIFY_SSL` to determine if to use a secure connection for commands interacting with the Server when `--insecure` is not passed. If working with a local Server without a trusted certificate, you can set env var `DEMISTO_VERIFY_SSL=no` to avoid using `--insecure` on each command.
* Unifier now adds a link to the integration documentation to the integration detailed description.
* Fixed an issue in the **secrets** command where ignored secrets were not skipped.

# 1.2.5
* Added support for special fields: *defaultclassifier*, *defaultmapperin*, *defaultmapperout* in **download** command.
* Added -y option **format** command to assume "yes" as answer to all prompts and run non-interactively
* Speed up improvements for `validate` of README files.
* Updated the **format** command to adhere to the defined content schema and sub-schemas, aligning its behavior with the **validate** command.
* Added support for canvasContextConnections files in **format** command.

# 1.2.4
* Updated detailed description for community integrations.

# 1.2.3
* Fixed an issue where running **validate** failed on playbook with task that adds tags to the evidence data.
* Added the *displaypassword* field to the integration schema.
* Added new code validations to `XSOAR-linter`.
    * As warnings messages:
        * `demisto.params()` should be used only inside main function.
        * `demisto.args()` should be used only inside main function.
        * Functions args should have type annotations.
* Added `fromversion` field validation to test playbooks and scripts in **validate** command.

# 1.2.2
* Add support for warning msgs in the report and summary to **lint** command.
* Fixed an issue where **json-to-outputs** determined bool values as int.
* Fixed an issue where **update-release-notes** was crushing on `--all` flag.
* Fixed an issue where running **validate**, **update-release-notes** outside of content repo crushed without a meaningful error message.
* Added support for layoutscontainer in **init** contribution flow.
* Added a validation for tlp_color param in feeds in **validate** command.
* Added a validation for removal of integration parameters in **validate** command.
* Fixed an issue where **update-release-notes** was failing with a wrong error message when no pack or input was given.
* Improved formatting output of the **generate-docs** command.
* Add support for env variable *DEMISTO_SDK_ID_SET_REFRESH_INTERVAL*. Set this env variable to the refresh interval in minutes. The id set will be regenerated only if the refresh interval has passed since the last generation. Useful when generating Script documentation, to avoid re-generating the id_set every run.
* Added new code validations to `XSOAR-linter`.
    * As error messages:
        * Longer than 10 seconds sleep statements for non long running integrations.
        * exit() usage.
        * quit() usage.
    * As warnings messages:
        * `demisto.log` should not be used.
        * main function existence.
        * `demito.results` should not be used.
        * `return_output` should not be used.
        * try-except statement in main function.
        * `return_error` usage in main function.
        * only once `return_error` usage.
* Fixed an issue where **lint** command printed logs twice.
* Fixed an issue where *suffix* did not work as expected in the **create-content-artifacts** command.
* Added support for *prev-ver* flag in **lint** and **secrets** commands.
* Added support for *text* flag to **update-release-notes** command to add the same text to all release notes.
* Fixed an issue where **validate** did not recognize added files if they were modified locally.
* Added a validation that checks the `fromversion` field exists and is set to 5.0.0 or above when working or comparing to a non-feature branch in **validate** command.
* Added a validation that checks the certification field in the pack_metadata file is valid in **validate** command.
* The **update-release-notes** command will now automatically add docker image update to the release notes.

# 1.2.1
* Added an additional linter `XSOAR-linter` to the **lint** command which custom validates py files. currently checks for:
    * `Sys.exit` usages with non zero value.
    * Any `Print` usages.
* Fixed an issue where renamed files were failing on *validate*.
* Fixed an issue where single changed files did not required release notes update.
* Fixed an issue where doc_images required release-notes and validations.
* Added handling of dependent packs when running **update-release-notes** on changed *APIModules*.
    * Added new argument *--id-set-path* for id_set.json path.
    * When changes to *APIModule* is detected and an id_set.json is available - the command will update the dependent pack as well.
* Added handling of dependent packs when running **validate** on changed *APIModules*.
    * Added new argument *--id-set-path* for id_set.json path.
    * When changes to *APIModule* is detected and an id_set.json is available - the command will validate that the dependent pack has release notes as well.
* Fixed an issue where the find_type function didn't recognize file types correctly.
* Fixed an issue where **update-release-notes** command did not work properly on Windows.
* Added support for indicator fields in **update-release-notes** command.
* Fixed an issue where files in test dirs where being validated.


# 1.2.0
* Fixed an issue where **format** did not update the test playbook from its pack.
* Fixed an issue where **validate** validated non integration images.
* Fixed an issue where **update-release-notes** did not identified old yml integrations and scripts.
* Added revision templates to the **update-release-notes** command.
* Fixed an issue where **update-release-notes** crashed when a file was renamed.
* Fixed an issue where **validate** failed on deleted files.
* Fixed an issue where **validate** validated all images instead of packs only.
* Fixed an issue where a warning was not printed in the **format** in case a non-supported file type is inputted.
* Fixed an issue where **validate** did not fail if no release notes were added when adding files to existing packs.
* Added handling of incorrect layout paths via the **format** command.
* Refactor **create-content-artifacts** command - Efficient artifacts creation and better logging.
* Fixed an issue where image and description files were not handled correctly by **validate** and **update-release-notes** commands.
* Fixed an issue where the **format** command didn't remove all extra fields in a file.
* Added an error in case an invalid id_set.json file is found while running the **validate** command.
* Added fetch params checks to the **validate** command.

# 1.1.11
* Added line number to secrets' path in **secrets** command report.
* Fixed an issue where **init** a community pack did not present the valid support URL.
* Fixed an issue where **init** offered a non relevant pack support type.
* Fixed an issue where **lint** did not pull docker images for powershell.
* Fixed an issue where **find-dependencies** did not find all the script dependencies.
* Fixed an issue where **find-dependencies** did not collect indicator fields as dependencies for playbooks.
* Updated the **validate** and the **secrets** commands to be less dependent on regex.
* Fixed an issue where **lint** did not run on circle when docker did not return ping.
* Updated the missing release notes error message (RN106) in the **Validate** command.
* Fixed an issue where **Validate** would return missing release notes when two packs with the same substring existed in the modified files.
* Fixed an issue where **update-release-notes** would add duplicate release notes when two packs with the same substring existed in the modified files.
* Fixed an issue where **update-release-notes** would fail to bump new versions if the feature branch was out of sync with the master branch.
* Fixed an issue where a non-descriptive error would be returned when giving the **update-release-notes** command a pack which can not be found.
* Added dependencies check for *widgets* in **find-dependencies** command.
* Added a `update-docker` flag to **format** command.
* Added a `json-to-outputs` flag to the **run** command.
* Added a verbose (`-v`) flag to **format** command.
* Fixed an issue where **download** added the prefix "playbook-" to the name of playbooks.

# 1.1.10
* Updated the **init** command. Relevant only when passing the *--contribution* argument.
   * Added the *--author* option.
   * The *support* field of the pack's metadata is set to *community*.
* Added a proper error message in the **Validate** command upon a missing description in the root of the yml.
* **Format** now works with a relative path.
* **Validate** now fails when all release notes have been excluded.
* Fixed issue where correct error message would not propagate for invalid images.
* Added the *--skip-pack-dependencies* flag to **validate** command to skip pack dependencies validation. Relevant when using the *-g* flag.
* Fixed an issue where **Validate** and **Format** commands failed integrations with `defaultvalue` field in fetch incidents related parameters.
* Fixed an issue in the **Validate** command in which unified YAML files were not ignored.
* Fixed an issue in **generate-docs** where scripts and playbooks inputs and outputs were not parsed correctly.
* Fixed an issue in the **openapi-codegen** command where missing reference fields in the swagger JSON caused errors.
* Fixed an issue in the **openapi-codegen** command where empty objects in the swagger JSON paths caused errors.
* **update-release-notes** command now accept path of the pack instead of pack name.
* Fixed an issue where **generate-docs** was inserting unnecessary escape characters.
* Fixed an issue in the **update-release-notes** command where changes to the pack_metadata were not detected.
* Fixed an issue where **validate** did not check for missing release notes in old format files.

# 1.1.9
* Fixed an issue where **update-release-notes** command failed on invalid file types.

# 1.1.8
* Fixed a regression where **upload** command failed on test playbooks.
* Added new *githubUser* field in pack metadata init command.
* Support beta integration in the commands **split-yml, extract-code, generate-test-playbook and generate-docs.**
* Fixed an issue where **find-dependencies** ignored *toversion* field in content items.
* Added support for *layoutscontainer*, *classifier_5_9_9*, *mapper*, *report*, and *widget* in the **Format** command.
* Fixed an issue where **Format** will set the `ID` field to be equal to the `name` field in modified playbooks.
* Fixed an issue where **Format** did not work for test playbooks.
* Improved **update-release-notes** command:
    * Write content description to release notes for new items.
    * Update format for file types without description: Connections, Incident Types, Indicator Types, Layouts, Incident Fields.
* Added a validation for feedTags param in feeds in **validate** command.
* Fixed readme validation issue in community support packs.
* Added the **openapi-codegen** command to generate integrations from OpenAPI specification files.
* Fixed an issue were release notes validations returned wrong results for *CommonScripts* pack.
* Added validation for image links in README files in **validate** command.
* Added a validation for default value of fetch param in feeds in **validate** command.
* Fixed an issue where the **Init** command failed on scripts.

# 1.1.7
* Fixed an issue where running the **format** command on feed integrations removed the `defaultvalue` fields.
* Playbook branch marked with *skipunavailable* is now set as an optional dependency in the **find-dependencies** command.
* The **feedReputation** parameter can now be hidden in a feed integration.
* Fixed an issue where running the **unify** command on JS package failed.
* Added the *--no-update* flag to the **find-dependencies** command.
* Added the following validations in **validate** command:
   * Validating that a pack does not depend on NonSupported / Deprecated packs.

# 1.1.6
* Added the *--description* option to the **init** command.
* Added the *--contribution* option to the **init** command which converts a contribution zip to proper pack format.
* Improved **validate** command performance time and outputs.
* Added the flag *--no-docker-checks* to **validate** command to skip docker checks.
* Added the flag *--print-ignored-files* to **validate** command to print ignored files report when the command is done.
* Added the following validations in **validate** command:
   * Validating that existing release notes are not modified.
   * Validating release notes are not added to new packs.
   * Validating that the "currentVersion" field was raised in the pack_metadata for modified packs.
   * Validating that the timestamp in the "created" field in the pack_metadata is in ISO format.
* Running `demisto-sdk validate` will run the **validate** command using git and only on committed files (same as using *-g --post-commit*).
* Fixed an issue where release notes were not checked correctly in **validate** command.
* Fixed an issue in the **create-id-set** command where optional playbook tasks were not taken into consideration.
* Added a prompt to the `demisto-sdk update-release-notes` command to prompt users to commit changes before running the release notes command.
* Added support to `layoutscontainer` in **validate** command.

# 1.1.5
* Fixed an issue in **find-dependencies** command.
* **lint** command now verifies flake8 on CommonServerPython script.

# 1.1.4
* Fixed an issue with the default output file name of the **unify** command when using "." as an output path.
* **Unify** command now adds contributor details to the display name and description.
* **Format** command now adds *isFetch* and *incidenttype* fields to integration yml.
* Removed the *feedIncremental* field from the integration schema.
* **Format** command now adds *feedBypassExclusionList*, *Fetch indicators*, *feedReputation*, *feedReliability*,
     *feedExpirationPolicy*, *feedExpirationInterval* and *feedFetchInterval* fields to integration yml.
* Fixed an issue in the playbooks schema.
* Fixed an issue where generated release notes were out of order.
* Improved pack dependencies detection.
* Fixed an issue where test playbooks were mishandled in **validate** command.

# 1.1.3
* Added a validation for invalid id fields in indicators types files in **validate** command.
* Added default behavior for **update-release-notes** command.
* Fixed an error where README files were failing release notes validation.
* Updated format of generated release notes to be more user friendly.
* Improved error messages for the **update-release-notes** command.
* Added support for `Connections`, `Dashboards`, `Widgets`, and `Indicator Types` to **update-release-notes** command.
* **Validate** now supports scripts under the *TestPlaybooks* directory.
* Fixed an issue where **validate** did not support powershell files.

# 1.1.2
* Added a validation for invalid playbookID fields in incidents types files in **validate** command.
* Added a code formatter for python files.
* Fixed an issue where new and old classifiers where mixed on validate command.
* Added *feedIncremental* field to the integration schema.
* Fixed error in the **upload** command where unified YMLs were not uploaded as expected if the given input was a pack.
* Fixed an issue where the **secrets** command failed due to a space character in the file name.
* Ignored RN validation for *NonSupported* pack.
* You can now ignore IF107, SC100, RP102 error codes in the **validate** command.
* Fixed an issue where the **download** command was crashing when received as input a JS integration or script.
* Fixed an issue where **validate** command checked docker image for JS integrations and scripts.
* **validate** command now checks scheme for reports and connections.
* Fixed an issue where **validate** command checked docker when running on all files.
* Fixed an issue where **validate** command did not fail when docker image was not on the latest numeric tag.
* Fixed an issue where beta integrations were not validated correctly in **validate** command.

# 1.1.1
* fixed and issue where file types were not recognized correctly in **validate** command.
* Added better outputs for validate command.

# 1.1.0
* Fixed an issue where changes to only non-validated files would fail validation.
* Fixed an issue in **validate** command where moved files were failing validation for new packs.
* Fixed an issue in **validate** command where added files were failing validation due to wrong file type detection.
* Added support for new classifiers and mappers in **validate** command.
* Removed support of old RN format validation.
* Updated **secrets** command output format.
* Added support for error ignore on deprecated files in **validate** command.
* Improved errors outputs in **validate** command.
* Added support for linting an entire pack.

# 1.0.9
* Fixed a bug where misleading error was presented when pack name was not found.
* **Update-release-notes** now detects added files for packs with versions.
* Readme files are now ignored by **update-release-notes** and validation of release notes.
* Empty release notes no longer cause an uncaught error during validation.

# 1.0.8
* Changed the output format of demisto-sdk secrets.
* Added a validation that checkbox items are not required in integrations.
* Added pack release notes generation and validation.
* Improved pack metadata validation.
* Fixed an issue in **validate** where renamed files caused an error

# 1.0.4
* Fix the **format** command to update the `id` field to be equal to `details` field in indicator-type files, and to `name` field in incident-type & dashboard files.
* Fixed a bug in the **validate** command for layout files that had `sortValues` fields.
* Fixed a bug in the **format** command where `playbookName` field was not always present in the file.
* Fixed a bug in the **format** command where indicatorField wasn't part of the SDK schemas.
* Fixed a bug in **upload** command where created unified docker45 yml files were not deleted.
* Added support for IndicatorTypes directory in packs (for `reputation` files, instead of Misc).
* Fixed parsing playbook condition names as string instead of boolean in **validate** command
* Improved image validation in YAML files.
* Removed validation for else path in playbook condition tasks.

# 1.0.3
* Fixed a bug in the **format** command where comments were being removed from YAML files.
* Added output fields: _file_path_ and _kind_ for layouts in the id-set.json created by **create-id-set** command.
* Fixed a bug in the **create-id-set** command Who returns Duplicate for Layouts with a different kind.
* Added formatting to **generate-docs** command results replacing all `<br>` tags with `<br/>`.
* Fixed a bug in the **download** command when custom content contained not supported content entity.
* Fixed a bug in **format** command in which boolean strings  (e.g. 'yes' or 'no') were converted to boolean values (e.g. 'True' or 'False').
* **format** command now removes *sourceplaybookid* field from playbook files.
* Fixed a bug in **generate-docs** command in which integration dependencies were not detected when generating documentation for a playbook.


# 1.0.1
* Fixed a bug in the **unify** command when output path was provided empty.
* Improved error message for integration with no tests configured.
* Improved the error message returned from the **validate** command when an integration is missing or contains malformed fetch incidents related parameters.
* Fixed a bug in the **create** command where a unified YML with a docker image for 4.5 was copied incorrectly.
* Missing release notes message are now showing the release notes file path to update.
* Fixed an issue in the **validate** command in which unified YAML files were not ignored.
* File format suggestions are now shown in the relevant file format (JSON or YAML).
* Changed Docker image validation to fail only on non-valid ones.
* Removed backward compatibility validation when Docker image is updated.

# 1.0.0
* Improved the *upload* command to support the upload of all the content entities within a pack.
* The *upload* command now supports the improved pack file structure.
* Added an interactive option to format integrations, scripts and playbooks with No TestPlaybooks configured.
* Added an interactive option to configure *conf.json* file with missing test playbooks for integrations, scripts and playbooks
* Added *download* command to download custom content from Demisto instance to the local content repository.
* Improved validation failure messages to include a command suggestion, wherever relevant, to fix the raised issue.
* Improved 'validate' help and documentation description
* validate - checks that scripts, playbooks, and integrations have the *tests* key.
* validate - checks that test playbooks are configured in `conf.json`.
* demisto-sdk lint - Copy dir better handling.
* demisto-sdk lint - Add error when package missing in docker image.
* Added *-a , --validate-all* option in *validate* to run all validation on all files.
* Added *-i , --input* option in *validate* to run validation on a specified pack/file.
* added *-i, --input* option in *secrets* to run on a specific file.
* Added an allowed hidden parameter: *longRunning* to the hidden integration parameters validation.
* Fixed an issue with **format** command when executing with an output path of a folder and not a file path.
* Bug fixes in generate-docs command given playbook as input.
* Fixed an issue with lint command in which flake8 was not running on unit test files.

# 0.5.2
* Added *-c, --command* option in *generate-docs* to generate a specific command from an integration.
* Fixed an issue when getting README/CHANGELOG files from git and loading them.
* Removed release notes validation for new content.
* Fixed secrets validations for files with the same name in a different directory.
* demisto-sdk lint - parallelization working with specifying the number of workers.
* demisto-sdk lint - logging levels output, 3 levels.
* demisto-sdk lint - JSON report, structured error reports in JSON format.
* demisto-sdk lint - XML JUnit report for unit-tests.
* demisto-sdk lint - new packages used to accelerate execution time.
* demisto-sdk secrets - command now respects the generic whitelist, and not only the pack secrets.

# 0.5.0
[PyPI History][1]

[1]: https://pypi.org/project/demisto-sdk/#history
# 0.4.9
* Fixed an issue in *generate-docs* where Playbooks and Scripts documentation failed.
* Added a graceful error message when executing the *run" command with a misspelled command.
* Added more informative errors upon failures of the *upload* command.
* format command:
    * Added format for json files: IncidentField, IncidentType, IndicatorField, IndicatorType, Layout, Dashboard.
    * Added the *-fv --from-version*, *-nv --no-validation* arguments.
    * Removed the *-t yml_type* argument, the file type will be inferred.
    * Removed the *-g use_git* argument, running format without arguments will run automatically on git diff.
* Fixed an issue in loading playbooks with '=' character.
* Fixed an issue in *validate* failed on deleted README files.

# 0.4.8
* Added the *max* field to the Playbook schema, allowing to define it in tasks loop.
* Fixed an issue in *validate* where Condition branches checks were case sensitive.

# 0.4.7
* Added the *slareminder* field to the Playbook schema.
* Added the *common_server*, *demisto_mock* arguments to the *init* command.
* Fixed an issue in *generate-docs* where the general section was not being generated correctly.
* Fixed an issue in *validate* where Incident type validation failed.

# 0.4.6
* Fixed an issue where the *validate* command did not identify CHANGELOG in packs.
* Added a new command, *id-set* to create the id set - the content dependency tree by file IDs.

# 0.4.5
* generate-docs command:
    * Added the *use_cases*, *permissions*, *command_permissions* and *limitations*.
    * Added the *--insecure* argument to support running the script and integration command in Demisto.
    * Removed the *-t yml_type* argument, the file type will be inferred.
    * The *-o --output* argument is no longer mandatory, default value will be the input file directory.
* Added support for env var: *DEMISTO_SDK_SKIP_VERSION_CHECK*. When set version checks are skipped.
* Fixed an issue in which the CHANGELOG files did not match our scheme.
* Added a validator to verify that there are no hidden integration parameters.
* Fixed an issue where the *validate* command ran on test files.
* Removed the *env-dir* argument from the demisto-sdk.
* README files which are html files will now be skipped in the *validate* command.
* Added support for env var: *DEMISTO_README_VALIDATOR*. When not set the readme validation will not run.

# 0.4.4
* Added a validator for IncidentTypes (incidenttype-*.json).
* Fixed an issue where the -p flag in the *validate* command was not working.
* Added a validator for README.md files.
* Release notes validator will now run on: incident fields, indicator fields, incident types, dashboard and reputations.
* Fixed an issue where the validator of reputation(Indicator Type) did not check on the details field.
* Fixed an issue where the validator attempted validating non-existing files after deletions or name refactoring.
* Removed the *yml_type* argument in the *split-yml*, *extract-code* commands.
* Removed the *file_type* argument in the *generate-test-playbook* command.
* Fixed the *insecure* argument in *upload*.
* Added the *insecure* argument in *run-playbook*.
* Standardise the *-i --input*, *-o --output* to demisto-sdk commands.

# 0.4.3
* Fixed an issue where the incident and indicator field BC check failed.
* Support for linting and unit testing PowerShell integrations.

# 0.4.2
* Fixed an issue where validate failed on Windows.
* Added a validator to verify all branches are handled in conditional task in a playbook.
* Added a warning message when not running the latest sdk version.
* Added a validator to check that the root is connected to all tasks in the playbook.
* Added a validator for Dashboards (dashboard-*.json).
* Added a validator for Indicator Types (reputation-*.json).
* Added a BC validation for changing incident field type.
* Fixed an issue where init command would generate an invalid yml for scripts.
* Fixed an issue in misleading error message in v2 validation hook.
* Fixed an issue in v2 hook which now is set only on newly added scripts.
* Added more indicative message for errors in yaml files.
* Disabled pykwalify info log prints.

# 0.3.10
* Added a BC check for incident fields - changing from version is not allowed.
* Fixed an issue in create-content-artifacts where scripts in Packs in TestPlaybooks dir were copied with a wrong prefix.


# 0.3.9
* Added a validation that incident field can not be required.
* Added validation for fetch incident parameters.
* Added validation for feed integration parameters.
* Added to the *format* command the deletion of the *sourceplaybookid* field.
* Fixed an issue where *fieldMapping* in playbook did not pass the scheme validation.
* Fixed an issue where *create-content-artifacts* did not copy TestPlaybooks in Packs without prefix of *playbook-*.
* Added a validation the a playbook can not have a rolename set.
* Added to the image validator the new DBot default image.
* Added the fields: elasticcommonfields, quiet, quietmode to the Playbook schema.
* Fixed an issue where *validate* failed on integration commands without outputs.
* Added a new hook for naming of v2 integrations and scripts.


# 0.3.8
* Fixed an issue where *create-content-artifact* was not loading the data in the yml correctly.
* Fixed an issue where *unify* broke long lines in script section causing syntax errors


# 0.3.7
* Added *generate-docs* command to generate documentation file for integration, playbook or script.
* Fixed an issue where *unify* created a malformed integration yml.
* Fixed an issue where demisto-sdk **init** creates unit-test file with invalid import.


# 0.3.6
* Fixed an issue where demisto-sdk **validate** failed on modified scripts without error message.


# 0.3.5
* Fixed an issue with docker tag validation for integrations.
* Restructured repo source code.


# 0.3.4
* Saved failing unit tests as a file.
* Fixed an issue where "_test" file for scripts/integrations created using **init** would import the "HelloWorld" templates.
* Fixed an issue in demisto-sdk **validate** - was failing on backward compatiblity check
* Fixed an issue in demisto-sdk **secrets** - empty line in .secrets-ignore always made the secrets check to pass
* Added validation for docker image inside integrations and scripts.
* Added --use-git flag to **format** command to format all changed files.
* Fixed an issue where **validate** did not fail on dockerimage changes with bc check.
* Added new flag **--ignore-entropy** to demisto-sdk **secrets**, this will allow skip entropy secrets check.
* Added --outfile to **lint** to allow saving failed packages to a file.


# 0.3.3
* Added backwards compatibility break error message.
* Added schema for incident types.
* Added **additionalinfo** field to as an available field for integration configuration.
* Added pack parameter for **init**.
* Fixed an issue where error would appear if name parameter is not set in **init**.


# 0.3.2
* Fixed the handling of classifier files in **validate**.


# 0.3.1
* Fixed the handling of newly created reputation files in **validate**.
* Added an option to perform **validate** on a specific file.


# 0.3.0
* Added support for multi-package **lint** both with parallel and without.
* Added all parameter in **lint** to run on all packages and packs in content repository.
* Added **format** for:
    * Scripts
    * Playbooks
    * Integrations
* Improved user outputs for **secrets** command.
* Fixed an issue where **lint** would run pytest and pylint only on a single docker per integration.
* Added auto-complete functionality to demisto-sdk.
* Added git parameter in **lint** to run only on changed packages.
* Added the **run-playbook** command
* Added **run** command which runs a command in the Demisto playground.
* Added **upload** command which uploads an integration or a script to a Demisto instance.
* Fixed and issue where **validate** checked if release notes exist for new integrations and scripts.
* Added **generate-test-playbook** command which generates a basic test playbook for an integration or a script.
* **validate** now supports indicator fields.
* Fixed an issue with layouts scheme validation.
* Adding **init** command.
* Added **json-to-outputs** command which generates the yaml section for outputs from an API raw response.

# 0.2.6

* Fixed an issue with locating release notes for beta integrations in **validate**.

# 0.2.5

* Fixed an issue with locating release notes for beta integrations in **validate**.

# 0.2.4

* Adding image validation to Beta_Integration and Packs in **validate**.

# 0.2.3

* Adding Beta_Integration to the structure validation process.
* Fixing bug where **validate** did checks on TestPlaybooks.
* Added requirements parameter to **lint**.

# 0.2.2

* Fixing bug where **lint** did not return exit code 1 on failure.
* Fixing bug where **validate** did not print error message in case no release notes were give.

# 0.2.1

* **Validate** now checks that the id and name fields are identical in yml files.
* Fixed a bug where sdk did not return any exit code.

# 0.2.0

* Added Release Notes Validator.
* Fixed the Unifier selection of your python file to use as the code.
* **Validate** now supports Indicator fields.
* Fixed a bug where **validate** and **secrets** did not return exit code 1 on failure.
* **Validate** now runs on newly added scripts.

# 0.1.8

* Added support for `--version`.
* Fixed an issue in file_validator when calling `checked_type` method with script regex.

# 0.1.2
* Restructuring validation to support content packs.
* Added secrets validation.
* Added content bundle creation.
* Added lint and unit test run.

# 0.1.1

* Added new logic to the unifier.
* Added detailed README.
* Some small adjustments and fixes.

# 0.1.0

Capabilities:
* **Extract** components(code, image, description etc.) from a Demisto YAML file into a directory.
* **Unify** components(code, image, description etc.) to a single Demisto YAML file.
* **Validate** Demisto content files.<|MERGE_RESOLUTION|>--- conflicted
+++ resolved
@@ -1,12 +1,9 @@
 # Changelog
+* Added a validation to ensure that description and README does not contains the word 'Demisto'.
 
 # 1.3.8
 * Updated the **secrets** command to work on forked branches.
-<<<<<<< HEAD
-* Added a validation to ensure that description and README does not contains the word 'Demisto'.
-=======
 * Added a validation verifying that the pack's README.md file is not equal to pack description.
->>>>>>> 0171a034
 
 # 1.3.7
 * Added a validation to ensure correct image and description file names.
