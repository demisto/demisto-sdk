# Changelog

[PyPI History][1]

[1]: https://pypi.org/project/demisto-sdk/#history

### 0.3.10
<<<<<<< HEAD
* Added a BC check for incident fields - changing from version is not allowed.

=======
* Fixed an issue in create-content-artifacts where scripts in Packs in TestPlaybooks dir were copied with a wrong prefix.
>>>>>>> 342798f2

### 0.3.9
* Added a validation that incident field can not be required.
* Added validation for fetch incident parameters.
* Added validation for feed integration parameters.
* Added to the *format* command the deletion of the *sourceplaybookid* field.
* Fixed an issue where *fieldMapping* in playbook did not pass the scheme validation.
* Fixed an issue where *create-content-artifacts* did not copy TestPlaybooks in Packs without prefix of *playbook-*.
* Added a validation the a playbook can not have a rolename set.
* Added to the image validator the new DBot default image.
* Added the fields: elasticcommonfields, quiet, quietmode to the Playbook schema.
* Fixed an issue where *validate* failed on integration commands without outputs.
* Added a new hook for naming of v2 integrations and scripts.

### 0.3.8
* Fixed an issue where *create-content-artifact* was not loading the data in the yml correctly.
* Fixed an issue where *unify* broke long lines in script section causing syntax errors


### 0.3.7
* Added *generate-docs* command to generate documentation file for integration, playbook or script.
* Fixed an issue where *unify* created a malformed integration yml.
* Fixed an issue where demisto-sdk **init** creates unit-test file with invalid import.


### 0.3.6
* Fixed an issue where demisto-sdk **validate** failed on modified scripts without error message.


### 0.3.5
* Fixed an issue with docker tag validation for integrations.
* Restructured repo source code.


### 0.3.4
* Saved failing unit tests as a file.
* Fixed an issue where "_test" file for scripts/integrations created using **init** would import the "HelloWorld" templates.
* Fixed an issue in demisto-sdk **validate** - was failing on backward compatiblity check
* Fixed an issue in demisto-sdk **secrets** - empty line in .secrets-ignore always made the secrets check to pass
* Added validation for docker image inside integrations and scripts.
* Added --use-git flag to **format** command to format all changed files.
* Fixed an issue where **validate** did not fail on dockerimage changes with bc check.
* Added new flag **--ignore-entropy** to demisto-sdk **secrets**, this will allow skip entropy secrets check.
* Added --outfile to **lint** to allow saving failed packages to a file.


### 0.3.3
* Added backwards compatibility break error message.
* Added schema for incident types.
* Added **additionalinfo** field to as an available field for integration configuration.
* Added pack parameter for **init**.
* Fixed an issue where error would appear if name parameter is not set in **init**.


### 0.3.2
* Fixed the handling of classifier files in **validate**.


### 0.3.1
* Fixed the handling of newly created reputation files in **validate**.
* Added an option to perform **validate** on a specific file.


### 0.3.0
* Added support for multi-package **lint** both with parallel and without.
* Added all parameter in **lint** to run on all packages and packs in content repository.
* Added **format** for:
    * Scripts
    * Playbooks
    * Integrations
* Improved user outputs for **secrets** command.
* Fixed an issue where **lint** would run pytest and pylint only on a single docker per integration.
* Added auto-complete functionality to demisto-sdk.
* Added git parameter in **lint** to run only on changed packages.
* Added the **run-playbook** command
* Added **run** command which runs a command in the Demisto playground.
* Added **upload** command which uploads an integration or a script to a Demisto instance.
* Fixed and issue where **validate** checked if release notes exist for new integrations and scripts.
* Added **generate-test-playbook** command which generates a basic test playbook for an integration or a script.
* **validate** now supports indicator fields.
* Fixed an issue with layouts scheme validation.
* Adding **init** command.
* Added **json-to-outputs** command which generates the yaml section for outputs from an API raw response.

### 0.2.6

* Fixed an issue with locating release notes for beta integrations in **validate**.

### 0.2.5

* Fixed an issue with locating release notes for beta integrations in **validate**.

### 0.2.4

* Adding image validation to Beta_Integration and Packs in **validate**.

### 0.2.3

* Adding Beta_Integration to the structure validation process.
* Fixing bug where **validate** did checks on TestPlaybooks.
* Added requirements parameter to **lint**.

### 0.2.2

* Fixing bug where **lint** did not return exit code 1 on failure.
* Fixing bug where **validate** did not print error message in case no release notes were give.

### 0.2.1

* **Validate** now checks that the id and name fields are identical in yml files.
* Fixed a bug where sdk did not return any exit code.

### 0.2.0

* Added Release Notes Validator.
* Fixed the Unifier selection of your python file to use as the code.
* **Validate** now supports Indicator fields.
* Fixed a bug where **validate** and **secrets** did not return exit code 1 on failure.
* **Validate** now runs on newly added scripts.

### 0.1.8

* Added support for `--version`.
* Fixed an issue in file_validator when calling `checked_type` method with script regex.

### 0.1.2
* Restructuring validation to support content packs.
* Added secrets validation.
* Added content bundle creation.
* Added lint and unit test run.

### 0.1.1

* Added new logic to the unifier.
* Added detailed README.
* Some small adjustments and fixes.

### 0.1.0

Capabilities:
* **Extract** components(code, image, description etc.) from a Demisto YAML file into a directory.
* **Unify** components(code, image, description etc.) to a single Demisto YAML file.
* **Validate** Demisto content files.<|MERGE_RESOLUTION|>--- conflicted
+++ resolved
@@ -5,12 +5,8 @@
 [1]: https://pypi.org/project/demisto-sdk/#history
 
 ### 0.3.10
-<<<<<<< HEAD
 * Added a BC check for incident fields - changing from version is not allowed.
-
-=======
 * Fixed an issue in create-content-artifacts where scripts in Packs in TestPlaybooks dir were copied with a wrong prefix.
->>>>>>> 342798f2
 
 ### 0.3.9
 * Added a validation that incident field can not be required.
