--- conflicted
+++ resolved
@@ -1,11 +1,8 @@
 # Changelog
 * Running **demisto-sdk lint** will automatically run on changed files (same behavior as the -g flag).
-<<<<<<< HEAD
+* Removed supported version message from the documentation when running **generate_docs**.
 * Added a print to indicate backwards compatibility is being checked in **validate** command.
 * Added a percent print when running the **validate** command with the *-a* flag.
-=======
-* Removed supported version message from the documentation when running **generate_docs**.
->>>>>>> 3166212e
 
 # 1.2.12
 * Bandit now reports also on medium severity issues.
