--- conflicted
+++ resolved
@@ -1,11 +1,8 @@
 # Changelog
 ## Unreleased
-<<<<<<< HEAD
+* Fixed an issue where using **prepare-content**, **upload**, **zip-packs** and **download** on machines with default encoding other than unicode caused errors.
 * Updated the **update-content-graph** command to work with external repositories.
 * Updated the **validate** command to work with external repositories when using the *--graph* flag.
-=======
-* Fixed an issue where using **prepare-content**, **upload**, **zip-packs** and **download** on machines with default encoding other than unicode caused errors.
->>>>>>> e541a08d
 
 ## 1.20.3
 * Added the `FileType.VULTURE_WHITELIST` to the `FileType` enum for `.vulture_whitelist.py` files.
