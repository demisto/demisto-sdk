# Changelog

## Unreleased
* Added debug print when excluding item from ID set due to missing dependency.
* Added a validation to the **validate** command, failing when non-ignorable errors are present in .pack-ignore.
* Fixed an issue where `mdx server` did not close when stopped in mid run.
* Fixed an issue where `-vvv` flag did not print logs on debug level.
* enhanced ***validate*** command to list all command names affected by a backward compatibility break, instead of only one.
* Added support for Wizard content item in the **format**, **validate**, **upload**, **create-id-set**, **find-dependecies** and **create-content-artifacts** commands.
* Added a new flag to the **validate** command, allowing to run specific validations.
* Added support in **unify** and **create-content-artifacts** for displaying different documentations (detailed description + readme) for content items, depending on the marketplace version.
* Fixed an issue in **upload** where list items were not uploaded.
* Added a new validation to **validate** command to verify that *cliName* and *id* keys of the incident field or the indicator field are matches.
* Added the flag '-x', '--xsiam' to **upload** command to upload XSIAM entities to XSIAM server.
* Fixed the integration field *isFetchEvents* to be in lowercase.
* Fixed an issue where **validate -i** run after **format -i** on an existing file in the repo instead of **validate -g**.
* Added the following commands: 'update-remote-data', 'get-modified-remote-data', 'update-remote-system' to be ignored by the **verify_yml_commands_match_readme** validation, the validation will no longer fail if these commands are not in the readme file.
* Updated the release note template to include a uniform format for all items.
* Added HelloWorldSlim template option for *--template* flag in **demisto-sdk init** command.
* Fixed an issue where the HelloWorldSlim template in **demisto-sdk init** command had an integration id that was conflicting with HelloWorld integration id.
* Updated the SDK to use demisto-py 3.1.6, allowing use of a proxy with an environment variable.
<<<<<<< HEAD
* Removed a false warning about configuring the `GITLAB_TOKEN` environment variable when it's not needed.
=======
* Set the default logger level to `warning`, to avoid unwanted debug logs.
>>>>>>> 0d1a8e89
* The **format** command now validates that default value of checkbox parameters is a string 'true' or 'false'.
* Fixed an issue where `FileType.PLAYBOOK` would show instead of `Playbook` in readme error messages.

## 1.6.5

* Fixed an issue in the **format** command where the `id` field was overwritten for existing JSON files.
* Fixed an issue where the **doc-review** command was successful even when the release-note is malformed.
* Added timestamps to the `demisto-sdk` logger.
* Added time measurements to **lint**.
* Added the flag '-d', '--dependency' to **find-dependencies** command to get the content items that cause the dependencies between two packs.
* Fixed an issue where **update-release-notes** used the *trigger_id* field instead of the *trigger_name* field.
* Fixed an issue where **doc-review** failed to recognize script names, in scripts using the old file structure.
* Fixed an issue where concurrent processes created by **lint** caused deadlocks when opening files.
* Fixed an issue in the **format** command where `_dev` or `_copy` suffixes weren't removed from the subscript names in playbooks and layouts.
* Fixed an issue where **validate** failed on nonexistent `README.md` files.
* Added support of XSIAM content items to the **validate** command.
* Report **lint** summary results and failed packages after reporting time measurements.

## 1.6.4

* Added the new **generate-yml-from-python** command.
* Added a code *type* indication for integration and script objects in the *ID Set*.
* Added the [Vulture](https://github.com/jendrikseipp/vulture) linter to the pre-commit hook.
* The `demisto-sdk` pack will now be distributed via PyPi with a **wheel** file.
* Fixed a bug where any edited json file that contained a forward slash (`/`) escaped.
* Added a new validation to **validate** command to verify that the metadata *currentVersion* is
the same as the last release note version.
* The **validate** command now checks if there're none-deprecated integration commands that are missing from the readme file.
* Fixed an issue where *dockerimage* changes in Scripts weren't recognized by the **update-release-notes** command.
* Fixed an issue where **update-xsoar-config-file** did not properly insert the marketplace packs list to the file.
* Added the pack name to the known words by default when running the **doc-review** command.
* Added support for new XSIAM entities in **create-id-set** command.
* Added support for new XSIAM entities in **create-content-artifacts** command.
* Added support for Parsing/Modeling Rule content item in the **unify** command.
* Added the integration name, the commands name and the script name to the known words by default when running the **doc-review** command.
* Added an argument '-c' '--custom' to the **unify** command, if True will append to the unified yml name/display/id the custom label provided
* Added support for sub words suggestion in kebab-case sentences when running the **doc-review** command.
* Added support for new XSIAM entities in **update-release-notes** command.
* Enhanced the message of alternative suggestion words shown when running **doc-review** command.
* Fixed an incorrect error message, in case `node` is not installed on the machine.
* Fixed an issue in the **lint** command where the *check-dependent-api-modules* argument was set to true by default.
* Added a new command **generate-unit-tests**.
* Added a new validation to **validate** all SIEM integration have the same suffix.
* Fixed the destination path of the unified parsing/modeling rules in **create-content-artifacts** command.
* Fixed an issue in the **validate** command, where we validated wrongfully the existence of readme file for the *ApiModules* pack.
* Fixed an issue in the **validate** command, where an error message that was displayed for scripts validation was incorrect.
* Fixed an issue in the **validate** and **format** commands where *None* arguments in integration commands caused the commands to fail unexpectedly.
* Added support for running tests on XSIAM machines in the **test-content** command.
* Fixed an issue where the **validate** command did not work properly when deleting non-content items.
* Added the flag '-d', '--dependency' to **find-dependencies** command to get the content items that cause the dependencies between two packs.
* Added a new validation to **validate** proper defaultvalue for checkbox fields.

## 1.6.3

* **Breaking change**: Fixed a typo in the **validate** `--quiet-bc-validation` flag (was `--quite-bc-validation`). @upstart-swiss
* Dropped support for python 3.7: Demisto-SDK is now supported on Python 3.8 or newer.
* Added an argument to YAMLHandler, allowing to set a maximal width for YAML files. This fixes an issue where a wrong default was used.
* Added the detach mechanism to the **upload** command, If you set the --input-config-file flag, any files in the repo's SystemPacks folder will be detached.
* Added the reattach mechanism to the **upload** command, If you set the --input-config-file flag, any detached item in your XSOAR instance that isn't currently in the repo's SystemPacks folder will be re-attached.
* Fixed an issue in the **validate** command that did not work properly when using the *-g* flag.
* Enhanced the dependency message shown when running **lint**.
* Fixed an issue where **update-release-notes** didn't update the currentVersion in pack_metadata.
* Improved the logging in **test-content** for helping catch typos in external playbook configuration.

## 1.6.2

* Added dependency validation support for core marketplacev2 packs.
* Fixed an issue in **update-release-notes** where suggestion fix failed in validation.
* Fixed a bug where `.env` files didn't load. @nicolas-rdgs
* Fixed a bug where **validate** command failed when the *categories* field in the pack metadata was empty for non-integration packs.
* Added *system* and *item-type* arguments to the **download** command, used when downloading system items.
* Added a validation to **validate**, checking that each script, integration and playbook have a README file. This validation only runs when the command is called with either the `-i` or the `-g` flag.
* Fixed a regression issue with **doc-review**, where the `-g` flag did not work.
* Improved the detection of errors in **doc-review** command.
* The **validate** command now checks if a readme file is empty, only for packs that contain playbooks or were written by a partner.
* The **validate** command now makes sure common contextPath values (e.g. `DBotScore.Score`) have a non-empty description, and **format** populates them automatically.
* Fixed an issue where the **generate-outputs** command did not work properly when examples were provided.
* Fixed an issue in the **generate-outputs** command, where the outputs were not written to the specified output path.
* The **generate-outputs** command can now generate outputs from multiple calls to the same command (useful when different args provide different outputs).
* The **generate-outputs** command can now update a yaml file with new outputs, without deleting or overwriting existing ones.
* Fixed a bug where **doc-review** command failed on existing templates.
* Fixed a bug where **validate** command failed when the word demisto is in the repo README file.
* Added support for adding test-playbooks to the zip file result in *create-content-artifacts* command for marketplacev2.
* Fixed an issue in **find-dependencies** where using the argument *-o* without the argument *--all-packs-dependencies* did not print a proper warning.
* Added a **validate** check to prevent deletion of files whose deletion is not supported by the XSOAR marketplace.
* Removed the support in the *maintenance* option of the *-u* flag in the **update-release-notes** command.
* Added validation for forbidden words and phrases in the **doc-review** command.
* Added a retries mechanism to the **test-content** command to stabilize the build process.
* Added support for all `git` platforms to get remote files.
* Refactored the **format** command's effect on the *fromversion* field:
  * Fixed a bug where the *fromversion* field was removed when modifying a content item.
  * Updated the general default *fromversion* and the default *fromversion* of newly-introduced content items (e.g. `Lists`, `Jobs`).
  * Added an interactive mode functionality for all content types, to ask the user whether to set a default *fromversion*, if could not automatically determine its value. Use `-y` to assume 'yes' as an answer to all prompts and run non-interactively.

## 1.6.1

* Added the '--use-packs-known-words' argument to the **doc-review** command
* Added YAML_Loader to handle yaml files in a standard way across modules, replacing PYYAML.
* Fixed an issue when filtering items using the ID set in the **create-content-artifacts** command.
* Fixed an issue in the **generate-docs** command where tables were generated with an empty description column.
* Fixed an issue in the **split** command where splitting failed when using relative input/output paths.
* Added warning when inferred files are missing.
* Added to **validate** a validation for integration image dimensions, which should be 120x50px.
* Improved an error in the **validate** command to better differentiate between the case where a required fetch parameter is malformed or missing.

## 1.6.0

* Fixed an issue in the **create-id-set** command where similar items from different marketplaces were reported as duplicated.
* Fixed typo in demisto-sdk init
* Fixed an issue where the **lint** command did not handle all container exit codes.
* Add to **validate** a validation for pack name to make sure it is unchanged.
* Added a validation to the **validate** command that verifies that the version in the pack_metdata file is written in the correct format.
* Fixed an issue in the **format** command where missing *fromVersion* field in indicator fields caused an error.

## 1.5.9

* Added option to specify `External Playbook Configuration` to change inputs of Playbooks triggered as part of **test-content**
* Improved performance of the **lint** command.
* Improved performance of the **validate** command when checking README images.
* ***create-id-set*** command - the default value of the **marketplace** argument was changed from ‘xsoar’ to all packs existing in the content repository. When using the command, make sure to pass the relevant marketplace to use.

## 1.5.8

* Fixed an issue where the command **doc-review** along with the argument `--release-notes` failed on yml/json files with invalid schema.
* Fixed an issue where the **lint** command failed on packs using python 3.10

## 1.5.7

* Fixed an issue where reading remote yaml files failed.
* Fixed an issue in **validate** failed with no error message for lists (when no fromVersion field was found).
* Fixed an issue when running **validate** or **format** in a gitlab repository, and failing to determine its project id.
* Added an enhancement to **split**, handling an empty output argument.
* Added the ability to add classifiers and mappers to conf.json.
* Added the Alias field to the incident field schema.

## 1.5.6

* Added 'deprecated' release notes template.
* Fixed an issue where **run-test-playbook** command failed to get the task entries when the test playbook finished with errors.
* Fixed an issue in **validate** command when running with `no-conf-json` argument to ignore the `conf.json` file.
* Added error type text (`ERROR` or `WARNING`) to **validate** error prints.
* Fixed an issue where the **format** command on test playbook did not format the ID to be equal to the name of the test playbook.
* Enhanced the **update-release-notes** command to automatically commit release notes config file upon creation.
* The **validate** command will validate that an indicator field of type html has fromVersion of 6.1.0 and above.
* The **format** command will now add fromVersion 6.1.0 to indicator field of type html.
* Added support for beta integrations in the **format** command.
* Fixed an issue where the **postman-codegen** command failed when called with the `--config-out` flag.
* Removed the integration documentation from the detailed description while performing **split** command to the unified yml file.
* Removed the line which indicates the version of the product from the README.md file for new contributions.

## 1.5.5

* Fixed an issue in the **update-release-notes** command, which did not work when changes were made in multiple packs.
* Changed the **validate** command to fail on missing test-playbooks only if no unittests are found.
* Fixed `to_kebab_case`, it will now deal with strings that have hyphens, commas or periods in them, changing them to be hyphens in the new string.
* Fixed an issue in the **create-id-set** command, where the `source` value included the git token if it was specified in the remote url.
* Fixed an issue in the **merge-id-set** command, where merging fails because of duplicates but the packs are in the XSOAR repo but in different version control.
* Fixed missing `Lists` Content Item as valid `IDSetType`
* Added enhancement for **generate-docs**. It is possible to provide both file or a comma seperated list as `examples`. Also, it's possible to provide more than one example for a script or a command.
* Added feature in **format** to sync YML and JSON files to the `master` file structure.
* Added option to specify `Incident Type`, `Incoming Mapper` and `Classifier` when configuring instance in **test-content**
* added a new command **run-test-playbook** to run a test playbook in a given XSOAR instance.
* Fixed an issue in **format** when running on a modified YML, that the `id` value is not changed to its old `id` value.
* Enhancement for **split** command, replace `ApiModule` code block to `import` when splitting a YML.
* Fixed an issue where indicator types were missing from the pack's content, when uploading using **zip-packs**.
* The request data body format generated in the **postman-codegen** will use the python argument's name and not the raw data argument's name.
* Added the flag '--filter-by-id-set' to **create-content-artifacts** to create artifacts only for items in the given id_set.json.

## 1.5.4

* Fixed an issue with the **format** command when contributing via the UI
* The **format** command will now not remove the `defaultRows` key from incident, indicator and generic fields with `type: grid`.
* Fixed an issue with the **validate** command when a layoutscontainer did not have the `fromversion` field set.
* added a new command **update-xsoar-config-file** to handle your XSOAR Configuration File.
* Added `skipVerify` argument in **upload** command to skip pack signature verification.
* Fixed an issue when the **run** command  failed running when there’s more than one playground, by explicitly using the current user’s playground.
* Added support for Job content item in the **format**, **validate**, **upload**, **create-id-set**, **find-dependecies** and **create-content-artifacts** commands.
* Added a **source** field to the **id_set** entitles.
* Two entitles will not consider as duplicates if they share the same pack and the same source.
* Fixed a bug when duplicates were found in **find_dependencies**.
* Added function **get_current_repo** to `tools`.
* The **postman-codegen** will not have duplicates argument name. It will rename them to the minimum distinguished shared path for each of them.

## 1.5.3

* The **format** command will now set `unsearchable: True` for incident, indicator and generic fields.
* Fixed an issue where the **update-release-notes** command crashes with `--help` flag.
* Added validation to the **validate** command that verifies the `unsearchable` key in incident, indicator and generic fields is set to true.
* Removed a validation that DBotRole should be set for automation that requires elevated permissions to the `XSOAR-linter` in the **lint** command.
* Fixed an issue in **Validate** command where playbooks conditional tasks were mishandeled.
* Added a validation to prevent contributors from using the `fromlicense` key as a configuration parameter in an integration's YML
* Added a validation to ensure that the type for **API token** (and similar) parameters are configured correctly as a `credential` type in the integration configuration YML.
* Added an assertion that checks for duplicated requests' names when generating an integration from a postman collection.
* Added support for [.env files](https://pypi.org/project/python-dotenv/). You can now add a `.env` file to your repository with the logging information instead of setting a global environment variables.
* When running **lint** command with --keep-container flag, the docker images are committed.
* The **validate** command will not return missing test playbook error when given a script with dynamic-section tag.

## 1.5.2

* Added a validation to **update-release-notes** command to ensure that the `--version` flag argument is in the right format.
* added a new command **coverage-analyze** to generate and print coverage reports.
* Fixed an issue in **validate** in repositories which are not in GitHub or GitLab
* Added a validation that verifies that readme image absolute links do not contain the working branch name.
* Added support for List content item in the **format**, **validate**, **download**, **upload**, **create-id-set**, **find-dependecies** and **create-content-artifacts** commands.
* Added a validation to ensure reputation command's default argument is set as an array input.
* Added the `--fail-duplicates` flag for the **merge-id-set** command which will fail the command if duplicates are found.
* Added the `--fail-duplicates` flag for the **create-id-set** command which will fail the command if duplicates are found.

## 1.5.1

* Fixed an issue where **validate** command failed to recognized test playbooks for beta integrations as valid tests.
* Fixed an issue were the **validate** command was falsely recognizing image paths in readme files.
* Fixed an issue where the **upload** command error message upon upload failure pointed to wrong file rather than to the pack metadata.
* Added a validation that verifies that each script which appears in incident fields, layouts or layout containers exists in the id_set.json.
* Fixed an issue where the **postman code-gen** command generated double dots for context outputs when it was not needed.
* Fixed an issue where there **validate** command on release notes file crashed when author image was added or modified.
* Added input handling when running **find-dependencies**, replacing string manipulations.
* Fixed an issue where the **validate** command did not handle multiple playbooks with the same name in the id_set.
* Added support for GitLab repositories in **validate**

## 1.5.0

* Fixed an issue where **upload** command failed to upload packs not under content structure.
* Added support for **init** command to run from non-content repo.
* The **split-yml** has been renamed to **split** and now supports splitting Dashboards from unified Generic Modules.
* Fixed an issue where the skipped tests validation ran on the `ApiModules` pack in the **validate** command.
* The **init** command will now create the `Generic Object` entities directories.
* Fixed an issue where the **format** command failed to recognize changed files from git.
* Fixed an issue where the **json-to-outputs** command failed checking whether `0001-01-01T00:00:00` is of type `Date`
* Added to the **generate context** command to generate context paths for integrations from an example file.
* Fixed an issue where **validate** failed on release notes configuration files.
* Fixed an issue where the **validate** command failed on pack input if git detected changed files outside of `Packs` directory.
* Fixed an issue where **validate** command failed to recognize files inside validated pack when validation release notes, resulting in a false error message for missing entity in release note.
* Fixed an issue where the **download** command failed when downloading an invalid YML, instead of skipping it.

## 1.4.9

* Added validation that the support URL in partner contribution pack metadata does not lead to a GitHub repo.
* Enhanced ***generate-docs*** with default `additionalinformation` (description) for common parameters.
* Added to **validate** command a validation that a content item's id and name will not end with spaces.
* The **format** command will now remove trailing whitespaces from content items' id and name fields.
* Fixed an issue where **update-release-notes** could fail on files outside the user given pack.
* Fixed an issue where the **generate-test-playbook** command would not place the playbook in the proper folder.
* Added to **validate** command a validation that packs with `Iron Bank` uses the latest docker from Iron Bank.
* Added to **update-release-notes** command support for `Generic Object` entities.
* Fixed an issue where playbook `fromversion` mismatch validation failed even if `skipunavailable` was set to true.
* Added to the **create artifacts** command support for release notes configuration file.
* Added validation to **validate** for release notes config file.
* Added **isoversize** and **isautoswitchedtoquietmode** fields to the playbook schema.
* Added to the **update-release-notes** command `-bc` flag to generate template for breaking changes version.
* Fixed an issue where **validate** did not search description files correctly, leading to a wrong warning message.

## 1.4.8

* Fixed an issue where yml files with `!reference` failed to load properly.
* Fixed an issue when `View Integration Documentation` button was added twice during the download and re-upload.
* Fixed an issue when `(Partner Contribution)` was added twice to the display name during the download and re-upload.
* Added the following enhancements in the **generate-test-playbook** command:
  * Added the *--commands* argument to generate tasks for specific commands.
  * Added the *--examples* argument to get the command examples file path and generate tasks from the commands and arguments specified there.
  * Added the *--upload* flag to specify whether to upload the test playbook after the generation.
  * Fixed the output condition generation for outputs of type `Boolean`.

## 1.4.7

* Fixed an issue where an empty list for a command context didn't produce an indication other than an empty table.
* Fixed an issue where the **format** command has incorrectly recognized on which files to run when running using git.
* Fixed an issue where author image validations were not checked properly.
* Fixed an issue where new old-formatted scripts and integrations were not validated.
* Fixed an issue where the wording in the from version validation error for subplaybooks was incorrect.
* Fixed an issue where the **update-release-notes** command used the old docker image version instead of the new when detecting a docker change.
* Fixed an issue where the **generate-test-playbook** command used an incorrect argument name as default
* Fixed an issue where the **json-to-outputs** command used an incorrect argument name as default when using `-d`.
* Fixed an issue where validations failed while trying to validate non content files.
* Fixed an issue where README validations did not work post VS Code formatting.
* Fixed an issue where the description validations were inconsistent when running through an integration file or a description file.

## 1.4.6

* Fixed an issue where **validate** suggests, with no reason, running **format** on missing mandatory keys in yml file.
* Skipped existence of TestPlaybook check on community and contribution integrations.
* Fixed an issue where pre-commit didn't run on the demisto_sdk/commands folder.
* The **init** command will now change the script template name in the code to the given script name.
* Expanded the validations performed on beta integrations.
* Added support for PreProcessRules in the **format**, **validate**, **download**, and **create-content-artifacts** commands.
* Improved the error messages in **generate-docs**, if an example was not provided.
* Added to **validate** command a validation that a content entity or a pack name does not contain the words "partner" and "community".
* Fixed an issue where **update-release-notes** ignores *--text* flag while using *-f*
* Fixed the outputs validations in **validate** so enrichment commands will not be checked to have DBotScore outputs.
* Added a new validation to require the dockerimage key to exist in an integration and script yml files.
* Enhanced the **generate-test-playbook** command to use only integration tested on commands, rather than (possibly) other integrations implementing them.
* Expanded unify command to support GenericModules - Unifies a GenericModule object with its Dashboards.
* Added validators for generic objects:
  * Generic Field validator - verify that the 'fromVersion' field is above 6.5.0, 'group' field equals 4 and 'id' field starts with the prefix 'generic_'.
  * Generic Type validator - verify that the 'fromVersion' field is above 6.5.0
  * Generic Module validator - verify that the 'fromVersion' field is above 6.5.0
  * Generic Definition validator - verify that the 'fromVersion' field is above 6.5.0
* Expanded Format command to support Generic Objects - Fixes generic objects according to their validations.
* Fixed an issue where the **update-release-notes** command did not handle ApiModules properly.
* Added option to enter a dictionary or json of format `[{field_name:description}]` in the **json-to-outputs** command,
  with the `-d` flag.
* Improved the outputs for the **format** command.
* Fixed an issue where the validations performed after the **format** command were inconsistent with **validate**.
* Added to the **validate** command a validation for the author image.
* Updated the **create-content-artifacts** command to support generic modules, definitions, fields and types.
* Added an option to ignore errors for file paths and not only file name in .pack-ignore file.

## 1.4.5

* Enhanced the **postman-codegen** command to name all generated arguments with lower case.
* Fixed an issue where the **find-dependencies** command miscalculated the dependencies for playbooks that use generic commands.
* Fixed an issue where the **validate** command failed in external repositories in case the DEMISTO_SDK_GITHUB_TOKEN was not set.
* Fixed an issue where **openapi-codegen** corrupted the swagger file by overwriting configuration to swagger file.
* Updated the **upload** command to support uploading zipped packs to the marketplace.
* Added to the **postman-codegen** command support of path variables.
* Fixed an issue where **openapi-codegen** entered into an infinite loop on circular references in the swagger file.
* The **format** command will now set `fromVersion: 6.2.0` for widgets with 'metrics' data type.
* Updated the **find-dependencies** command to support generic modules, definitions, fields and types.
* Fixed an issue where **openapi-codegen** tried to extract reference example outputs, leading to an exception.
* Added an option to ignore secrets automatically when using the **init** command to create a pack.
* Added a tool that gives the ability to temporarily suppress console output.

## 1.4.4

* When formatting incident types with Auto-Extract rules and without mode field, the **format** command will now add the user selected mode.
* Added new validation that DBotRole is set for scripts that requires elevated permissions to the `XSOAR-linter` in the **lint** command.
* Added url escaping to markdown human readable section in generate docs to avoid autolinking.
* Added a validation that mapper's id and name are matching. Updated the format of mapper to include update_id too.
* Added a validation to ensure that image paths in the README files are valid.
* Fixed **find_type** function to correctly find test files, such as, test script and test playbook.
* Added scheme validations for the new Generic Object Types, Fields, and Modules.
* Renamed the flag *--input-old-version* to *--old-version* in the **generate-docs** command.
* Refactored the **update-release-notes** command:
  * Replaced the *--all* flag with *--use-git* or *-g*.
  * Added the *--force* flag to update the pack release notes without changes in the pack.
  * The **update-release-notes** command will now update all dependent integrations on ApiModule change, even if not specified.
  * If more than one pack has changed, the full list of updated packs will be printed at the end of **update-release-notes** command execution.
  * Fixed an issue where the **update-release-notes** command did not add docker image release notes entry for release notes file if a script was changed.
  * Fixed an issue where the **update-release-notes** command did not detect changed files that had the same name.
  * Fixed an issue in the **update-release-notes** command where the version support of JSON files was mishandled.
* Fixed an issue where **format** did not skip files in test and documentation directories.
* Updated the **create-id-set** command to support generic modules, definitions, fields and types.
* Changed the **convert** command to generate old layout fromversion to 5.0.0 instead of 4.1.0
* Enhanced the command **postman-codegen** with type hints for templates.

## 1.4.3

* Fixed an issue where **json-to-outputs** command returned an incorrect output when json is a list.
* Fixed an issue where if a pack README.md did not exist it could cause an error in the validation process.
* Fixed an issue where the *--name* was incorrectly required in the **init** command.
* Adding the option to run **validate** on a specific path while using git (*-i* & *-g*).
* The **format** command will now change UUIDs in .yml and .json files to their respective content entity name.
* Added a playbook validation to check if a task sub playbook exists in the id set in the **validate** command.
* Added the option to add new tags/usecases to the approved list and to the pack metadata on the same pull request.
* Fixed an issue in **test_content** where when different servers ran tests for the same integration, the server URL parameters were not set correctly.
* Added a validation in the **validate** command to ensure that the ***endpoint*** command is configured correctly in yml file.
* Added a warning when pack_metadata's description field is longer than 130 characters.
* Fixed an issue where a redundant print occurred on release notes validation.
* Added new validation in the **validate** command to ensure that the minimal fromVersion in a widget of type metrics will be 6.2.0.
* Added the *--release-notes* flag to demisto-sdk to get the current version release notes entries.

## 1.4.2

* Added to `pylint` summary an indication if a test was skipped.
* Added to the **init** command the option to specify fromversion.
* Fixed an issue where running **init** command without filling the metadata file.
* Added the *--docker-timeout* flag in the **lint** command to control the request timeout for the Docker client.
* Fixed an issue where **update-release-notes** command added only one docker image release notes entry for release notes file, and not for every entity whom docker image was updated.
* Added a validation to ensure that incident/indicator fields names starts with their pack name in the **validate** command. (Checked only for new files and only when using git *-g*)
* Updated the **find-dependencies** command to return the 'dependencies' according the layout type ('incident', 'indicator').
* Enhanced the "vX" display name validation for scripts and integrations in the **validate** command to check for every versioned script or integration, and not only v2.
* Added the *--fail-duplicates* flag for the **create-id-set** command which will fail the command if duplicates are found.
* Added to the **generate-docs** command automatic addition to git when a new readme file is created.

## 1.4.1

* When in private repo without `DEMSITO_SDK_GITHUB_TOKEN` configured, get_remote_file will take files from the local origin/master.
* Enhanced the **unify** command when giving input of a file and not a directory return a clear error message.
* Added a validation to ensure integrations are not skipped and at least one test playbook is not skipped for each integration or script.
* Added to the Content Tests support for `context_print_dt`, which queries the incident context and prints the result as a json.
* Added new validation for the `xsoar_config.json` file in the **validate** command.
* Added a version differences section to readme in **generate-docs** command.
* Added the *--docs-format* flag in the **integration-diff** command to get the output in README format.
* Added the *--input-old-version* and *--skip-breaking-changes* flags in the **generate-docs** command to get the details for the breaking section and to skip the breaking changes section.

## 1.4.0

* Enable passing a comma-separated list of paths for the `--input` option of the **lint** command.
* Added new validation of unimplemented test-module command in the code to the `XSOAR-linter` in the **lint** command.
* Fixed the **generate-docs** to handle integration authentication parameter.
* Added a validation to ensure that description and README do not contain the word 'Demisto'.
* Improved the deprecated message validation required from playbooks and scripts.
* Added the `--quite-bc-validation` flag for the **validate** command to run the backwards compatibility validation in quite mode (errors is treated like warnings).
* Fixed the **update release notes** command to display a name for old layouts.
* Added the ability to append to the pack README credit to contributors.
* Added identification for parameter differences in **integration-diff** command.
* Fixed **format** to use git as a default value.
* Updated the **upload** command to support reports.
* Fixed an issue where **generate-docs** command was displaying 'None' when credentials parameter display field configured was not configured.
* Fixed an issue where **download** did not return exit code 1 on failure.
* Updated the validation that incident fields' names do not contain the word incident will aplly to core packs only.
* Added a playbook validation to verify all conditional tasks have an 'else' path in **validate** command.
* Renamed the GitHub authentication token environment variable `GITHUB_TOKEN` to `DEMITO_SDK_GITHUB_TOKEN`.
* Added to the **update-release-notes** command automatic addition to git when new release notes file is created.
* Added validation to ensure that integrations, scripts, and playbooks do not contain the entity type in their names.
* Added the **convert** command to convert entities between XSOAR versions.
* Added the *--deprecate* flag in **format** command to deprecate integrations, scripts, and playbooks.
* Fixed an issue where ignoring errors did not work when running the **validate** command on specific files (-i).

## 1.3.9

* Added a validation verifying that the pack's README.md file is not equal to pack description.
* Fixed an issue where the **Assume yes** flag did not work properly for some entities in the **format** command.
* Improved the error messages for separators in folder and file names in the **validate** command.
* Removed the **DISABLE_SDK_VERSION_CHECK** environment variable. To disable new version checks, use the **DEMISTO_SDK_SKIP_VERSION_CHECK** envirnoment variable.
* Fixed an issue where the demisto-sdk version check failed due to a rate limit.
* Fixed an issue with playbooks scheme validation.

## 1.3.8

* Updated the **secrets** command to work on forked branches.

## 1.3.7

* Added a validation to ensure correct image and description file names.
* Fixed an issue where the **validate** command failed when 'display' field in credentials param in yml is empty but 'displaypassword' was provided.
* Added the **integration-diff** command to check differences between two versions of an integration and to return a report of missing and changed elements in the new version.
* Added a validation verifying that the pack's README.md file is not missing or empty for partner packs or packs contains use cases.
* Added a validation to ensure that the integration and script folder and file names will not contain separators (`_`, `-`, ``).
* When formatting new pack, the **format** command will set the *fromversion* key to 5.5.0 in the new files without fromversion.

## 1.3.6

* Added a validation that core packs are not dependent on non-core packs.
* Added a validation that a pack name follows XSOAR standards.
* Fixed an issue where in some cases the `get_remote_file` function failed due to an invalid path.
* Fixed an issue where running **update-release-notes** with updated integration logo, did not detect any file changes.
* Fixed an issue where the **create-id-set** command did not identify unified integrations correctly.
* Fixed an issue where the `CommonTypes` pack was not identified as a dependency for all feed integrations.
* Added support for running SDK commands in private repositories.
* Fixed an issue where running the **init** command did not set the correct category field in an integration .yml file for a newly created pack.
* When formatting new contributed pack, the **format** command will set the *fromversion* key to 6.0.0 in the relevant files.
* If the environment variable "DISABLE_SDK_VERSION_CHECK" is define, the demisto-sdk will no longer check for newer version when running a command.
* Added the `--use-pack-metadata` flag for the **find-dependencies** command to update the calculated dependencies using the the packs metadata files.
* Fixed an issue where **validate** failed on scripts in case the `outputs` field was set to `None`.
* Fixed an issue where **validate** was failing on editing existing release notes.
* Added a validation for README files verifying that the file doesn't contain template text copied from HelloWorld or HelloWorldPremium README.

## 1.3.5

* Added a validation that layoutscontainer's id and name are matching. Updated the format of layoutcontainer to include update_id too.
* Added a validation that commands' names and arguments in core packs, or scripts' arguments do not contain the word incident.
* Fixed issue where running the **generate-docs** command with -c flag ran all the commands and not just the commands specified by the flag.
* Fixed the error message of the **validate** command to not always suggest adding the *description* field.
* Fixed an issue where running **format** on feed integration generated invalid parameter structure.
* Fixed an issue where the **generate-docs** command did not add all the used scripts in a playbook to the README file.
* Fixed an issue where contrib/partner details might be added twice to the same file, when using unify and create-content-artifacts commands
* Fixed issue where running **validate** command on image-related integration did not return the correct outputs to json file.
* When formatting playbooks, the **format** command will now remove empty fields from SetIncident, SetIndicator, CreateNewIncident, CreateNewIndicator script arguments.
* Added an option to fill in the developer email when running the **init** command.

## 1.3.4

* Updated the **validate** command to check that the 'additionalinfo' field only contains the expected value for feed required parameters and not equal to it.
* Added a validation that community/partner details are not in the detailed description file.
* Added a validation that the Use Case tag in pack_metadata file is only used when the pack contains at least one PB, Incident Type or Layout.
* Added a validation that makes sure outputs in integrations are matching the README file when only README has changed.
* Added the *hidden* field to the integration schema.
* Fixed an issue where running **format** on a playbook whose `name` does not equal its `id` would cause other playbooks who use that playbook as a sub-playbook to fail.
* Added support for local custom command configuration file `.demisto-sdk-conf`.
* Updated the **format** command to include an update to the description file of an integration, to remove community/partner details.

## 1.3.3

* Fixed an issue where **lint** failed where *.Dockerfile* exists prior running the lint command.
* Added FeedHelloWorld template option for *--template* flag in **demisto-sdk init** command.
* Fixed issue where **update-release-notes** deleted release note file if command was called more than once.
* Fixed issue where **update-release-notes** added docker image release notes every time the command was called.
* Fixed an issue where running **update-release-notes** on a pack with newly created integration, had also added a docker image entry in the release notes.
* Fixed an issue where `XSOAR-linter` did not find *NotImplementedError* in main.
* Added validation for README files verifying their length (over 30 chars).
* When using *-g* flag in the **validate** command it will now ignore untracked files by default.
* Added the *--include-untracked* flag to the **validate** command to include files which are untracked by git in the validation process.
* Improved the `pykwalify` error outputs in the **validate** command.
* Added the *--print-pykwalify* flag to the **validate** command to print the unchanged output from `pykwalify`.

## 1.3.2

* Updated the format of the outputs when using the *--json-file* flag to create a JSON file output for the **validate** and **lint** commands.
* Added the **doc-review** command to check spelling in .md and .yml files as well as a basic release notes review.
* Added a validation that a pack's display name does not already exist in content repository.
* Fixed an issue where the **validate** command failed to detect duplicate params in an integration.
* Fixed an issue where the **validate** command failed to detect duplicate arguments in a command in an integration.

## 1.3.1

* Fixed an issue where the **validate** command failed to validate the release notes of beta integrations.
* Updated the **upload** command to support indicator fields.
* The **validate** and **update-release-notes** commands will now check changed files against `demisto/master` if it is configured locally.
* Fixed an issue where **validate** would incorrectly identify files as renamed.
* Added a validation that integration properties (such as feed, mappers, mirroring, etc) are not removed.
* Fixed an issue where **validate** failed when comparing branch against commit hash.
* Added the *--no-pipenv* flag to the **split-yml** command.
* Added a validation that incident fields and incident types are not removed from mappers.
* Fixed an issue where the *c
reate-id-set* flag in the *validate* command did not work while not using git.
* Added the *hiddenusername* field to the integration schema.
* Added a validation that images that are not integration images, do not ask for a new version or RN

## 1.3.0

* Do not collect optional dependencies on indicator types reputation commands.
* Fixed an issue where downloading indicator layoutscontainer objects failed.
* Added a validation that makes sure outputs in integrations are matching the README file.
* Fixed an issue where the *create-id-set* flag in the **validate** command did not work.
* Added a warning in case no id_set file is found when running the **validate** command.
* Fixed an issue where changed files were not recognised correctly on forked branches in the **validate** and the **update-release-notes** commands.
* Fixed an issue when files were classified incorrectly when running *update-release-notes*.
* Added a validation that integration and script file paths are compatible with our convention.
* Fixed an issue where id_set.json file was re created whenever running the generate-docs command.
* added the *--json-file* flag to create a JSON file output for the **validate** and **lint** commands.

## 1.2.19

* Fixed an issue where merge id_set was not updated to work with the new entity of Packs.
* Added a validation that the playbook's version matches the version of its sub-playbooks, scripts, and integrations.

## 1.2.18

* Changed the *skip-id-set-creation* flag to *create-id-set* in the **validate** command. Its default value will be False.
* Added support for the 'cve' reputation command in default arg validation.
* Filter out generic and reputation command from scripts and playbooks dependencies calculation.
* Added support for the incident fields in outgoing mappers in the ID set.
* Added a validation that the taskid field and the id field under the task field are both from uuid format and contain the same value.
* Updated the **format** command to generate uuid value for the taskid field and for the id under the task field in case they hold an invalid values.
* Exclude changes from doc_files directory on validation.
* Added a validation that an integration command has at most one default argument.
* Fixing an issue where pack metadata version bump was not enforced when modifying an old format (unified) file.
* Added validation that integration parameter's display names are capitalized and spaced using whitespaces and not underscores.
* Fixed an issue where beta integrations where not running deprecation validations.
* Allowed adding additional information to the deprecated description.
* Fixing an issue when escaping less and greater signs in integration params did not work as expected.

## 1.2.17

* Added a validation that the classifier of an integration exists.
* Added a validation that the mapper of an integration exists.
* Added a validation that the incident types of a classifier exist.
* Added a validation that the incident types of a mapper exist.
* Added support for *text* argument when running **demisto-sdk update-release-notes** on the ApiModules pack.
* Added a validation for the minimal version of an indicator field of type grid.
* Added new validation for incident and indicator fields in classifiers mappers and layouts exist in the content.
* Added cache for get_remote_file to reducing failures from accessing the remote repo.
* Fixed an issue in the **format** command where `_dev` or `_copy` suffixes weren't removed from the `id` of the given playbooks.
* Playbook dependencies from incident and indicator fields are now marked as optional.
* Mappers dependencies from incident types and incident fields are now marked as optional.
* Classifier dependencies from incident types are now marked as optional.
* Updated **demisto-sdk init** command to no longer create `created` field in pack_metadata file
* Updated **generate-docs** command to take the parameters names in setup section from display field and to use additionalinfo field when exist.
* Using the *verbose* argument in the **find-dependencies** command will now log to the console.
* Improved the deprecated message validation required from integrations.
* Fixed an issue in the **generate-docs** command where **Context Example** section was created when it was empty.

## 1.2.16

* Added allowed ignore errors to the *IDSetValidator*.
* Fixed an issue where an irrelevant id_set validation ran in the **validate** command when using the *--id-set* flag.
* Fixed an issue were **generate-docs** command has failed if a command did not exist in commands permissions file.
* Improved a **validate** command message for missing release notes of api module dependencies.

## 1.2.15

* Added the *ID101* to the allowed ignored errors.

## 1.2.14

* SDK repository is now mypy check_untyped_defs complaint.
* The lint command will now ignore the unsubscriptable-object (E1136) pylint error in dockers based on python 3.9 - this will be removed once a new pylint version is released.
* Added an option for **format** to run on a whole pack.
* Added new validation of unimplemented commands from yml in the code to `XSOAR-linter`.
* Fixed an issue where Auto-Extract fields were only checked for newly added incident types in the **validate** command.
* Added a new warning validation of direct access to args/params dicts to `XSOAR-linter`.

## 1.2.13

* Added new validation of indicators usage in CommandResults to `XSOAR-linter`.
* Running **demisto-sdk lint** will automatically run on changed files (same behavior as the -g flag).
* Removed supported version message from the documentation when running **generate_docs**.
* Added a print to indicate backwards compatibility is being checked in **validate** command.
* Added a percent print when running the **validate** command with the *-a* flag.
* Fixed a regression in the **upload** command where it was ignoring `DEMISTO_VERIFY_SSL` env var.
* Fixed an issue where the **upload** command would fail to upload beta integrations.
* Fixed an issue where the **validate** command did not create the *id_set.json* file when running with *-a* flag.
* Added price change validation in the **validate** command.
* Added validations that checks in read-me for empty sections or leftovers from the auto generated read-me that should be changed.
* Added new code validation for *NotImplementedError* to raise a warning in `XSOAR-linter`.
* Added validation for support types in the pack metadata file.
* Added support for *--template* flag in **demisto-sdk init** command.
* Fixed an issue with running **validate** on master branch where the changed files weren't compared to previous commit when using the *-g* flag.
* Fixed an issue where the `XSOAR-linter` ran *NotImplementedError* validation on scripts.
* Added support for Auto-Extract feature validation in incident types in the **validate** command.
* Fixed an issue in the **lint** command where the *-i* flag was ignored.
* Improved **merge-id-sets** command to support merge between two ID sets that contain the same pack.
* Fixed an issue in the **lint** command where flake8 ran twice.

## 1.2.12

* Bandit now reports also on medium severity issues.
* Fixed an issue with support for Docker Desktop on Mac version 2.5.0+.
* Added support for vulture and mypy linting when running without docker.
* Added support for *prev-ver* flag in **update-release-notes** command.
* Improved retry support when building docker images for linting.
* Added the option to create an ID set on a specific pack in **create-id-set** command.
* Added the *--skip-id-set-creation* flag to **validate** command in order to add the capability to run validate command without creating id_set validation.
* Fixed an issue where **validate** command checked docker image tag on ApiModules pack.
* Fixed an issue where **find-dependencies** did not calculate dashboards and reports dependencies.
* Added supported version message to the documentation and release notes files when running **generate_docs** and **update-release-notes** commands respectively.
* Added new code validations for *NotImplementedError* exception raise to `XSOAR-linter`.
* Command create-content-artifacts additional support for **Author_image.png** object.
* Fixed an issue where schemas were not enforced for incident fields, indicator fields and old layouts in the validate command.
* Added support for **update-release-notes** command to update release notes according to master branch.

## 1.2.11

* Fixed an issue where the ***generate-docs*** command reset the enumeration of line numbering after an MD table.
* Updated the **upload** command to support mappers.
* Fixed an issue where exceptions were no printed in the **format** while the *--verbose* flag is set.
* Fixed an issue where *--assume-yes* flag did not work in the **format** command when running on a playbook without a `fromversion` field.
* Fixed an issue where the **format** command would fail in case `conf.json` file was not found instead of skipping the update.
* Fixed an issue where integration with v2 were recognised by the `name` field instead of the `display` field in the **validate** command.
* Added a playbook validation to check if a task script exists in the id set in the **validate** command.
* Added new integration category `File Integrity Management` in the **validate** command.

## 1.2.10

* Added validation for approved content pack use-cases and tags.
* Added new code validations for *CommonServerPython* import to `XSOAR-linter`.
* Added *default value* and *predefined values* to argument description in **generate-docs** command.
* Added a new validation that checks if *get-mapping-fields* command exists if the integration schema has *{ismappable: true}* in **validate** command.
* Fixed an issue where the *--staged* flag recognised added files as modified in the **validate** command.
* Fixed an issue where a backwards compatibility warning was raised for all added files in the **validate** command.
* Fixed an issue where **validate** command failed when no tests were given for a partner supported pack.
* Updated the **download** command to support mappers.
* Fixed an issue where the ***format*** command added a duplicate parameter.
* For partner supported content packs, added support for a list of emails.
* Removed validation of README files from the ***validate*** command.
* Fixed an issue where the ***validate*** command required release notes for ApiModules pack.

## 1.2.9

* Fixed an issue in the **openapi_codegen** command where it created duplicate functions name from the swagger file.
* Fixed an issue in the **update-release-notes** command where the *update type* argument was not verified.
* Fixed an issue in the **validate** command where no error was raised in case a non-existing docker image was presented.
* Fixed an issue in the **format** command where format failed when trying to update invalid Docker image.
* The **format** command will now preserve the **isArray** argument in integration's reputation commands and will show a warning if it set to **false**.
* Fixed an issue in the **lint** command where *finally* clause was not supported in main function.
* Fixed an issue in the **validate** command where changing any entity ID was not validated.
* Fixed an issue in the **validate** command where *--staged* flag did not bring only changed files.
* Fixed the **update-release-notes** command to ignore changes in the metadata file.
* Fixed the **validate** command to ignore metadata changes when checking if a version bump is needed.

## 1.2.8

* Added a new validation that checks in playbooks for the usage of `DeleteContext` in **validate** command.
* Fixed an issue in the **upload** command where it would try to upload content entities with unsupported versions.
* Added a new validation that checks in playbooks for the usage of specific instance in **validate** command.
* Added the **--staged** flag to **validate** command to run on staged files only.

## 1.2.7

* Changed input parameters in **find-dependencies** command.
  * Use ***-i, --input*** instead of ***-p, --path***.
  * Use ***-idp, --id-set-path*** instead of ***-i, --id-set-path***.
* Fixed an issue in the **unify** command where it crashed on an integration without an image file.
* Fixed an issue in the **format** command where unnecessary files were not skipped.
* Fixed an issue in the **update-release-notes** command where the *text* argument was not respected in all cases.
* Fixed an issue in the **validate** command where a warning about detailed description was given for unified or deprecated integrations.
* Improved the error returned by the **validate** command when running on files using the old format.

## 1.2.6

* No longer require setting `DEMISTO_README_VALIDATION` env var to enable README mdx validation. Validation will now run automatically if all necessary node modules are available.
* Fixed an issue in the **validate** command where the `--skip-pack-dependencies` would not skip id-set creation.
* Fixed an issue in the **validate** command where validation would fail if supplied an integration with an empty `commands` key.
* Fixed an issue in the **validate** command where validation would fail due to a required version bump for packs which are not versioned.
* Will use env var `DEMISTO_VERIFY_SSL` to determine if to use a secure connection for commands interacting with the Server when `--insecure` is not passed. If working with a local Server without a trusted certificate, you can set env var `DEMISTO_VERIFY_SSL=no` to avoid using `--insecure` on each command.
* Unifier now adds a link to the integration documentation to the integration detailed description.
* Fixed an issue in the **secrets** command where ignored secrets were not skipped.

## 1.2.5

* Added support for special fields: *defaultclassifier*, *defaultmapperin*, *defaultmapperout* in **download** command.
* Added -y option **format** command to assume "yes" as answer to all prompts and run non-interactively
* Speed up improvements for `validate` of README files.
* Updated the **format** command to adhere to the defined content schema and sub-schemas, aligning its behavior with the **validate** command.
* Added support for canvasContextConnections files in **format** command.

## 1.2.4

* Updated detailed description for community integrations.

## 1.2.3

* Fixed an issue where running **validate** failed on playbook with task that adds tags to the evidence data.
* Added the *displaypassword* field to the integration schema.
* Added new code validations to `XSOAR-linter`.
  * As warnings messages:
    * `demisto.params()` should be used only inside main function.
    * `demisto.args()` should be used only inside main function.
    * Functions args should have type annotations.
* Added `fromversion` field validation to test playbooks and scripts in **validate** command.

## 1.2.2

* Add support for warning msgs in the report and summary to **lint** command.
* Fixed an issue where **json-to-outputs** determined bool values as int.
* Fixed an issue where **update-release-notes** was crushing on `--all` flag.
* Fixed an issue where running **validate**, **update-release-notes** outside of content repo crushed without a meaningful error message.
* Added support for layoutscontainer in **init** contribution flow.
* Added a validation for tlp_color param in feeds in **validate** command.
* Added a validation for removal of integration parameters in **validate** command.
* Fixed an issue where **update-release-notes** was failing with a wrong error message when no pack or input was given.
* Improved formatting output of the **generate-docs** command.
* Add support for env variable *DEMISTO_SDK_ID_SET_REFRESH_INTERVAL*. Set this env variable to the refresh interval in minutes. The id set will be regenerated only if the refresh interval has passed since the last generation. Useful when generating Script documentation, to avoid re-generating the id_set every run.
* Added new code validations to `XSOAR-linter`.
  * As error messages:
    * Longer than 10 seconds sleep statements for non long running integrations.
    * exit() usage.
    * quit() usage.
  * As warnings messages:
    * `demisto.log` should not be used.
    * main function existence.
    * `demito.results` should not be used.
    * `return_output` should not be used.
    * try-except statement in main function.
    * `return_error` usage in main function.
    * only once `return_error` usage.
* Fixed an issue where **lint** command printed logs twice.
* Fixed an issue where *suffix* did not work as expected in the **create-content-artifacts** command.
* Added support for *prev-ver* flag in **lint** and **secrets** commands.
* Added support for *text* flag to **update-release-notes** command to add the same text to all release notes.
* Fixed an issue where **validate** did not recognize added files if they were modified locally.
* Added a validation that checks the `fromversion` field exists and is set to 5.0.0 or above when working or comparing to a non-feature branch in **validate** command.
* Added a validation that checks the certification field in the pack_metadata file is valid in **validate** command.
* The **update-release-notes** command will now automatically add docker image update to the release notes.

## 1.2.1

* Added an additional linter `XSOAR-linter` to the **lint** command which custom validates py files. currently checks for:
  * `Sys.exit` usages with non zero value.
  * Any `Print` usages.
* Fixed an issue where renamed files were failing on *validate*.
* Fixed an issue where single changed files did not required release notes update.
* Fixed an issue where doc_images required release-notes and validations.
* Added handling of dependent packs when running **update-release-notes** on changed *APIModules*.
  * Added new argument *--id-set-path* for id_set.json path.
  * When changes to *APIModule* is detected and an id_set.json is available - the command will update the dependent pack as well.
* Added handling of dependent packs when running **validate** on changed *APIModules*.
  * Added new argument *--id-set-path* for id_set.json path.
  * When changes to *APIModule* is detected and an id_set.json is available - the command will validate that the dependent pack has release notes as well.
* Fixed an issue where the find_type function didn't recognize file types correctly.
* Fixed an issue where **update-release-notes** command did not work properly on Windows.
* Added support for indicator fields in **update-release-notes** command.
* Fixed an issue where files in test dirs where being validated.

## 1.2.0

* Fixed an issue where **format** did not update the test playbook from its pack.
* Fixed an issue where **validate** validated non integration images.
* Fixed an issue where **update-release-notes** did not identified old yml integrations and scripts.
* Added revision templates to the **update-release-notes** command.
* Fixed an issue where **update-release-notes** crashed when a file was renamed.
* Fixed an issue where **validate** failed on deleted files.
* Fixed an issue where **validate** validated all images instead of packs only.
* Fixed an issue where a warning was not printed in the **format** in case a non-supported file type is inputted.
* Fixed an issue where **validate** did not fail if no release notes were added when adding files to existing packs.
* Added handling of incorrect layout paths via the **format** command.
* Refactor **create-content-artifacts** command - Efficient artifacts creation and better logging.
* Fixed an issue where image and description files were not handled correctly by **validate** and **update-release-notes** commands.
* Fixed an issue where the **format** command didn't remove all extra fields in a file.
* Added an error in case an invalid id_set.json file is found while running the **validate** command.
* Added fetch params checks to the **validate** command.

## 1.1.11

* Added line number to secrets' path in **secrets** command report.
* Fixed an issue where **init** a community pack did not present the valid support URL.
* Fixed an issue where **init** offered a non relevant pack support type.
* Fixed an issue where **lint** did not pull docker images for powershell.
* Fixed an issue where **find-dependencies** did not find all the script dependencies.
* Fixed an issue where **find-dependencies** did not collect indicator fields as dependencies for playbooks.
* Updated the **validate** and the **secrets** commands to be less dependent on regex.
* Fixed an issue where **lint** did not run on circle when docker did not return ping.
* Updated the missing release notes error message (RN106) in the **Validate** command.
* Fixed an issue where **Validate** would return missing release notes when two packs with the same substring existed in the modified files.
* Fixed an issue where **update-release-notes** would add duplicate release notes when two packs with the same substring existed in the modified files.
* Fixed an issue where **update-release-notes** would fail to bump new versions if the feature branch was out of sync with the master branch.
* Fixed an issue where a non-descriptive error would be returned when giving the **update-release-notes** command a pack which can not be found.
* Added dependencies check for *widgets* in **find-dependencies** command.
* Added a `update-docker` flag to **format** command.
* Added a `json-to-outputs` flag to the **run** command.
* Added a verbose (`-v`) flag to **format** command.
* Fixed an issue where **download** added the prefix "playbook-" to the name of playbooks.

## 1.1.10

* Updated the **init** command. Relevant only when passing the *--contribution* argument.
  * Added the *--author* option.
  * The *support* field of the pack's metadata is set to *community*.
* Added a proper error message in the **Validate** command upon a missing description in the root of the yml.
* **Format** now works with a relative path.
* **Validate** now fails when all release notes have been excluded.
* Fixed issue where correct error message would not propagate for invalid images.
* Added the *--skip-pack-dependencies* flag to **validate** command to skip pack dependencies validation. Relevant when using the *-g* flag.
* Fixed an issue where **Validate** and **Format** commands failed integrations with `defaultvalue` field in fetch incidents related parameters.
* Fixed an issue in the **Validate** command in which unified YAML files were not ignored.
* Fixed an issue in **generate-docs** where scripts and playbooks inputs and outputs were not parsed correctly.
* Fixed an issue in the **openapi-codegen** command where missing reference fields in the swagger JSON caused errors.
* Fixed an issue in the **openapi-codegen** command where empty objects in the swagger JSON paths caused errors.
* **update-release-notes** command now accept path of the pack instead of pack name.
* Fixed an issue where **generate-docs** was inserting unnecessary escape characters.
* Fixed an issue in the **update-release-notes** command where changes to the pack_metadata were not detected.
* Fixed an issue where **validate** did not check for missing release notes in old format files.

## 1.1.9

* Fixed an issue where **update-release-notes** command failed on invalid file types.

## 1.1.8

* Fixed a regression where **upload** command failed on test playbooks.
* Added new *githubUser* field in pack metadata init command.
* Support beta integration in the commands **split-yml, extract-code, generate-test-playbook and generate-docs.**
* Fixed an issue where **find-dependencies** ignored *toversion* field in content items.
* Added support for *layoutscontainer*, *classifier_5_9_9*, *mapper*, *report*, and *widget* in the **Format** command.
* Fixed an issue where **Format** will set the `ID` field to be equal to the `name` field in modified playbooks.
* Fixed an issue where **Format** did not work for test playbooks.
* Improved **update-release-notes** command:
  * Write content description to release notes for new items.
  * Update format for file types without description: Connections, Incident Types, Indicator Types, Layouts, Incident Fields.
* Added a validation for feedTags param in feeds in **validate** command.
* Fixed readme validation issue in community support packs.
* Added the **openapi-codegen** command to generate integrations from OpenAPI specification files.
* Fixed an issue were release notes validations returned wrong results for *CommonScripts* pack.
* Added validation for image links in README files in **validate** command.
* Added a validation for default value of fetch param in feeds in **validate** command.
* Fixed an issue where the **Init** command failed on scripts.

## 1.1.7

* Fixed an issue where running the **format** command on feed integrations removed the `defaultvalue` fields.
* Playbook branch marked with *skipunavailable* is now set as an optional dependency in the **find-dependencies** command.
* The **feedReputation** parameter can now be hidden in a feed integration.
* Fixed an issue where running the **unify** command on JS package failed.
* Added the *--no-update* flag to the **find-dependencies** command.
* Added the following validations in **validate** command:
  * Validating that a pack does not depend on NonSupported / Deprecated packs.

## 1.1.6

* Added the *--description* option to the **init** command.
* Added the *--contribution* option to the **init** command which converts a contribution zip to proper pack format.
* Improved **validate** command performance time and outputs.
* Added the flag *--no-docker-checks* to **validate** command to skip docker checks.
* Added the flag *--print-ignored-files* to **validate** command to print ignored files report when the command is done.
* Added the following validations in **validate** command:
  * Validating that existing release notes are not modified.
  * Validating release notes are not added to new packs.
  * Validating that the "currentVersion" field was raised in the pack_metadata for modified packs.
  * Validating that the timestamp in the "created" field in the pack_metadata is in ISO format.
* Running `demisto-sdk validate` will run the **validate** command using git and only on committed files (same as using *-g --post-commit*).
* Fixed an issue where release notes were not checked correctly in **validate** command.
* Fixed an issue in the **create-id-set** command where optional playbook tasks were not taken into consideration.
* Added a prompt to the `demisto-sdk update-release-notes` command to prompt users to commit changes before running the release notes command.
* Added support to `layoutscontainer` in **validate** command.

## 1.1.5

* Fixed an issue in **find-dependencies** command.
* **lint** command now verifies flake8 on CommonServerPython script.

## 1.1.4

* Fixed an issue with the default output file name of the **unify** command when using "." as an output path.
* **Unify** command now adds contributor details to the display name and description.
* **Format** command now adds *isFetch* and *incidenttype* fields to integration yml.
* Removed the *feedIncremental* field from the integration schema.
* **Format** command now adds *feedBypassExclusionList*, *Fetch indicators*, *feedReputation*, *feedReliability*,
     *feedExpirationPolicy*, *feedExpirationInterval* and *feedFetchInterval* fields to integration yml.
* Fixed an issue in the playbooks schema.
* Fixed an issue where generated release notes were out of order.
* Improved pack dependencies detection.
* Fixed an issue where test playbooks were mishandled in **validate** command.

## 1.1.3

* Added a validation for invalid id fields in indicators types files in **validate** command.
* Added default behavior for **update-release-notes** command.
* Fixed an error where README files were failing release notes validation.
* Updated format of generated release notes to be more user friendly.
* Improved error messages for the **update-release-notes** command.
* Added support for `Connections`, `Dashboards`, `Widgets`, and `Indicator Types` to **update-release-notes** command.
* **Validate** now supports scripts under the *TestPlaybooks* directory.
* Fixed an issue where **validate** did not support powershell files.

## 1.1.2

* Added a validation for invalid playbookID fields in incidents types files in **validate** command.
* Added a code formatter for python files.
* Fixed an issue where new and old classifiers where mixed on validate command.
* Added *feedIncremental* field to the integration schema.
* Fixed error in the **upload** command where unified YMLs were not uploaded as expected if the given input was a pack.
* Fixed an issue where the **secrets** command failed due to a space character in the file name.
* Ignored RN validation for *NonSupported* pack.
* You can now ignore IF107, SC100, RP102 error codes in the **validate** command.
* Fixed an issue where the **download** command was crashing when received as input a JS integration or script.
* Fixed an issue where **validate** command checked docker image for JS integrations and scripts.
* **validate** command now checks scheme for reports and connections.
* Fixed an issue where **validate** command checked docker when running on all files.
* Fixed an issue where **validate** command did not fail when docker image was not on the latest numeric tag.
* Fixed an issue where beta integrations were not validated correctly in **validate** command.

## 1.1.1

* fixed and issue where file types were not recognized correctly in **validate** command.
* Added better outputs for validate command.

## 1.1.0

* Fixed an issue where changes to only non-validated files would fail validation.
* Fixed an issue in **validate** command where moved files were failing validation for new packs.
* Fixed an issue in **validate** command where added files were failing validation due to wrong file type detection.
* Added support for new classifiers and mappers in **validate** command.
* Removed support of old RN format validation.
* Updated **secrets** command output format.
* Added support for error ignore on deprecated files in **validate** command.
* Improved errors outputs in **validate** command.
* Added support for linting an entire pack.

## 1.0.9

* Fixed a bug where misleading error was presented when pack name was not found.
* **Update-release-notes** now detects added files for packs with versions.
* Readme files are now ignored by **update-release-notes** and validation of release notes.
* Empty release notes no longer cause an uncaught error during validation.

## 1.0.8

* Changed the output format of demisto-sdk secrets.
* Added a validation that checkbox items are not required in integrations.
* Added pack release notes generation and validation.
* Improved pack metadata validation.
* Fixed an issue in **validate** where renamed files caused an error

## 1.0.4

* Fix the **format** command to update the `id` field to be equal to `details` field in indicator-type files, and to `name` field in incident-type & dashboard files.
* Fixed a bug in the **validate** command for layout files that had `sortValues` fields.
* Fixed a bug in the **format** command where `playbookName` field was not always present in the file.
* Fixed a bug in the **format** command where indicatorField wasn't part of the SDK schemas.
* Fixed a bug in **upload** command where created unified docker45 yml files were not deleted.
* Added support for IndicatorTypes directory in packs (for `reputation` files, instead of Misc).
* Fixed parsing playbook condition names as string instead of boolean in **validate** command
* Improved image validation in YAML files.
* Removed validation for else path in playbook condition tasks.

## 1.0.3

* Fixed a bug in the **format** command where comments were being removed from YAML files.
* Added output fields: *file_path* and *kind* for layouts in the id-set.json created by **create-id-set** command.
* Fixed a bug in the **create-id-set** command Who returns Duplicate for Layouts with a different kind.
* Added formatting to **generate-docs** command results replacing all `<br>` tags with `<br/>`.
* Fixed a bug in the **download** command when custom content contained not supported content entity.
* Fixed a bug in **format** command in which boolean strings  (e.g. 'yes' or 'no') were converted to boolean values (e.g. 'True' or 'False').
* **format** command now removes *sourceplaybookid* field from playbook files.
* Fixed a bug in **generate-docs** command in which integration dependencies were not detected when generating documentation for a playbook.

## 1.0.1

* Fixed a bug in the **unify** command when output path was provided empty.
* Improved error message for integration with no tests configured.
* Improved the error message returned from the **validate** command when an integration is missing or contains malformed fetch incidents related parameters.
* Fixed a bug in the **create** command where a unified YML with a docker image for 4.5 was copied incorrectly.
* Missing release notes message are now showing the release notes file path to update.
* Fixed an issue in the **validate** command in which unified YAML files were not ignored.
* File format suggestions are now shown in the relevant file format (JSON or YAML).
* Changed Docker image validation to fail only on non-valid ones.
* Removed backward compatibility validation when Docker image is updated.

## 1.0.0

* Improved the *upload* command to support the upload of all the content entities within a pack.
* The *upload* command now supports the improved pack file structure.
* Added an interactive option to format integrations, scripts and playbooks with No TestPlaybooks configured.
* Added an interactive option to configure *conf.json* file with missing test playbooks for integrations, scripts and playbooks
* Added *download* command to download custom content from Demisto instance to the local content repository.
* Improved validation failure messages to include a command suggestion, wherever relevant, to fix the raised issue.
* Improved 'validate' help and documentation description
* validate - checks that scripts, playbooks, and integrations have the *tests* key.
* validate - checks that test playbooks are configured in `conf.json`.
* demisto-sdk lint - Copy dir better handling.
* demisto-sdk lint - Add error when package missing in docker image.
* Added *-a , --validate-all* option in *validate* to run all validation on all files.
* Added *-i , --input* option in *validate* to run validation on a specified pack/file.
* added *-i, --input* option in *secrets* to run on a specific file.
* Added an allowed hidden parameter: *longRunning* to the hidden integration parameters validation.
* Fixed an issue with **format** command when executing with an output path of a folder and not a file path.
* Bug fixes in generate-docs command given playbook as input.
* Fixed an issue with lint command in which flake8 was not running on unit test files.

## 0.5.2

* Added *-c, --command* option in *generate-docs* to generate a specific command from an integration.
* Fixed an issue when getting README/CHANGELOG files from git and loading them.
* Removed release notes validation for new content.
* Fixed secrets validations for files with the same name in a different directory.
* demisto-sdk lint - parallelization working with specifying the number of workers.
* demisto-sdk lint - logging levels output, 3 levels.
* demisto-sdk lint - JSON report, structured error reports in JSON format.
* demisto-sdk lint - XML JUnit report for unit-tests.
* demisto-sdk lint - new packages used to accelerate execution time.
* demisto-sdk secrets - command now respects the generic whitelist, and not only the pack secrets.

## 0.5.0

[PyPI History][1]

[1]: https://pypi.org/project/demisto-sdk/#history

## 0.4.9

* Fixed an issue in *generate-docs* where Playbooks and Scripts documentation failed.
* Added a graceful error message when executing the *run" command with a misspelled command.
* Added more informative errors upon failures of the *upload* command.
* format command:
  * Added format for json files: IncidentField, IncidentType, IndicatorField, IndicatorType, Layout, Dashboard.
  * Added the *-fv --from-version*, *-nv --no-validation* arguments.
  * Removed the *-t yml_type* argument, the file type will be inferred.
  * Removed the *-g use_git* argument, running format without arguments will run automatically on git diff.
* Fixed an issue in loading playbooks with '=' character.
* Fixed an issue in *validate* failed on deleted README files.

## 0.4.8

* Added the *max* field to the Playbook schema, allowing to define it in tasks loop.
* Fixed an issue in *validate* where Condition branches checks were case sensitive.

## 0.4.7

* Added the *slareminder* field to the Playbook schema.
* Added the *common_server*, *demisto_mock* arguments to the *init* command.
* Fixed an issue in *generate-docs* where the general section was not being generated correctly.
* Fixed an issue in *validate* where Incident type validation failed.

## 0.4.6

* Fixed an issue where the *validate* command did not identify CHANGELOG in packs.
* Added a new command, *id-set* to create the id set - the content dependency tree by file IDs.

## 0.4.5

* generate-docs command:
  * Added the *use_cases*, *permissions*, *command_permissions* and *limitations*.
  * Added the *--insecure* argument to support running the script and integration command in Demisto.
  * Removed the *-t yml_type* argument, the file type will be inferred.
  * The *-o --output* argument is no longer mandatory, default value will be the input file directory.
* Added support for env var: *DEMISTO_SDK_SKIP_VERSION_CHECK*. When set version checks are skipped.
* Fixed an issue in which the CHANGELOG files did not match our scheme.
* Added a validator to verify that there are no hidden integration parameters.
* Fixed an issue where the *validate* command ran on test files.
* Removed the *env-dir* argument from the demisto-sdk.
* README files which are html files will now be skipped in the *validate* command.
* Added support for env var: *DEMISTO_README_VALIDATOR*. When not set the readme validation will not run.

## 0.4.4

* Added a validator for IncidentTypes (incidenttype-*.json).
* Fixed an issue where the -p flag in the *validate* command was not working.
* Added a validator for README.md files.
* Release notes validator will now run on: incident fields, indicator fields, incident types, dashboard and reputations.
* Fixed an issue where the validator of reputation(Indicator Type) did not check on the details field.
* Fixed an issue where the validator attempted validating non-existing files after deletions or name refactoring.
* Removed the *yml_type* argument in the *split-yml*, *extract-code* commands.
* Removed the *file_type* argument in the *generate-test-playbook* command.
* Fixed the *insecure* argument in *upload*.
* Added the *insecure* argument in *run-playbook*.
* Standardise the *-i --input*, *-o --output* to demisto-sdk commands.

## 0.4.3

* Fixed an issue where the incident and indicator field BC check failed.
* Support for linting and unit testing PowerShell integrations.

## 0.4.2

* Fixed an issue where validate failed on Windows.
* Added a validator to verify all branches are handled in conditional task in a playbook.
* Added a warning message when not running the latest sdk version.
* Added a validator to check that the root is connected to all tasks in the playbook.
* Added a validator for Dashboards (dashboard-*.json).
* Added a validator for Indicator Types (reputation-*.json).
* Added a BC validation for changing incident field type.
* Fixed an issue where init command would generate an invalid yml for scripts.
* Fixed an issue in misleading error message in v2 validation hook.
* Fixed an issue in v2 hook which now is set only on newly added scripts.
* Added more indicative message for errors in yaml files.
* Disabled pykwalify info log prints.

## 0.3.10

* Added a BC check for incident fields - changing from version is not allowed.
* Fixed an issue in create-content-artifacts where scripts in Packs in TestPlaybooks dir were copied with a wrong prefix.

## 0.3.9

* Added a validation that incident field can not be required.
* Added validation for fetch incident parameters.
* Added validation for feed integration parameters.
* Added to the *format* command the deletion of the *sourceplaybookid* field.
* Fixed an issue where *fieldMapping* in playbook did not pass the scheme validation.
* Fixed an issue where *create-content-artifacts* did not copy TestPlaybooks in Packs without prefix of *playbook-*.
* Added a validation the a playbook can not have a rolename set.
* Added to the image validator the new DBot default image.
* Added the fields: elasticcommonfields, quiet, quietmode to the Playbook schema.
* Fixed an issue where *validate* failed on integration commands without outputs.
* Added a new hook for naming of v2 integrations and scripts.

## 0.3.8

* Fixed an issue where *create-content-artifact* was not loading the data in the yml correctly.
* Fixed an issue where *unify* broke long lines in script section causing syntax errors

## 0.3.7

* Added *generate-docs* command to generate documentation file for integration, playbook or script.
* Fixed an issue where *unify* created a malformed integration yml.
* Fixed an issue where demisto-sdk **init** creates unit-test file with invalid import.

## 0.3.6

* Fixed an issue where demisto-sdk **validate** failed on modified scripts without error message.

## 0.3.5

* Fixed an issue with docker tag validation for integrations.
* Restructured repo source code.

## 0.3.4

* Saved failing unit tests as a file.
* Fixed an issue where "_test" file for scripts/integrations created using **init** would import the "HelloWorld" templates.
* Fixed an issue in demisto-sdk **validate** - was failing on backward compatiblity check
* Fixed an issue in demisto-sdk **secrets** - empty line in .secrets-ignore always made the secrets check to pass
* Added validation for docker image inside integrations and scripts.
* Added --use-git flag to **format** command to format all changed files.
* Fixed an issue where **validate** did not fail on dockerimage changes with bc check.
* Added new flag **--ignore-entropy** to demisto-sdk **secrets**, this will allow skip entropy secrets check.
* Added --outfile to **lint** to allow saving failed packages to a file.

## 0.3.3

* Added backwards compatibility break error message.
* Added schema for incident types.
* Added **additionalinfo** field to as an available field for integration configuration.
* Added pack parameter for **init**.
* Fixed an issue where error would appear if name parameter is not set in **init**.

## 0.3.2

* Fixed the handling of classifier files in **validate**.

## 0.3.1

* Fixed the handling of newly created reputation files in **validate**.
* Added an option to perform **validate** on a specific file.

## 0.3.0

* Added support for multi-package **lint** both with parallel and without.
* Added all parameter in **lint** to run on all packages and packs in content repository.
* Added **format** for:
  * Scripts
  * Playbooks
  * Integrations
* Improved user outputs for **secrets** command.
* Fixed an issue where **lint** would run pytest and pylint only on a single docker per integration.
* Added auto-complete functionality to demisto-sdk.
* Added git parameter in **lint** to run only on changed packages.
* Added the **run-playbook** command
* Added **run** command which runs a command in the Demisto playground.
* Added **upload** command which uploads an integration or a script to a Demisto instance.
* Fixed and issue where **validate** checked if release notes exist for new integrations and scripts.
* Added **generate-test-playbook** command which generates a basic test playbook for an integration or a script.
* **validate** now supports indicator fields.
* Fixed an issue with layouts scheme validation.
* Adding **init** command.
* Added **json-to-outputs** command which generates the yaml section for outputs from an API raw response.

## 0.2.6

* Fixed an issue with locating release notes for beta integrations in **validate**.

## 0.2.5

* Fixed an issue with locating release notes for beta integrations in **validate**.

## 0.2.4

* Adding image validation to Beta_Integration and Packs in **validate**.

## 0.2.3

* Adding Beta_Integration to the structure validation process.
* Fixing bug where **validate** did checks on TestPlaybooks.
* Added requirements parameter to **lint**.

## 0.2.2

* Fixing bug where **lint** did not return exit code 1 on failure.
* Fixing bug where **validate** did not print error message in case no release notes were give.

## 0.2.1

* **Validate** now checks that the id and name fields are identical in yml files.
* Fixed a bug where sdk did not return any exit code.

## 0.2.0

* Added Release Notes Validator.
* Fixed the Unifier selection of your python file to use as the code.
* **Validate** now supports Indicator fields.
* Fixed a bug where **validate** and **secrets** did not return exit code 1 on failure.
* **Validate** now runs on newly added scripts.

## 0.1.8

* Added support for `--version`.
* Fixed an issue in file_validator when calling `checked_type` method with script regex.

## 0.1.2

* Restructuring validation to support content packs.
* Added secrets validation.
* Added content bundle creation.
* Added lint and unit test run.

## 0.1.1

* Added new logic to the unifier.
* Added detailed README.
* Some small adjustments and fixes.

## 0.1.0

Capabilities:

* **Extract** components(code, image, description etc.) from a Demisto YAML file into a directory.
* **Unify** components(code, image, description etc.) to a single Demisto YAML file.
* **Validate** Demisto content files.<|MERGE_RESOLUTION|>--- conflicted
+++ resolved
@@ -19,11 +19,8 @@
 * Added HelloWorldSlim template option for *--template* flag in **demisto-sdk init** command.
 * Fixed an issue where the HelloWorldSlim template in **demisto-sdk init** command had an integration id that was conflicting with HelloWorld integration id.
 * Updated the SDK to use demisto-py 3.1.6, allowing use of a proxy with an environment variable.
-<<<<<<< HEAD
 * Removed a false warning about configuring the `GITLAB_TOKEN` environment variable when it's not needed.
-=======
 * Set the default logger level to `warning`, to avoid unwanted debug logs.
->>>>>>> 0d1a8e89
 * The **format** command now validates that default value of checkbox parameters is a string 'true' or 'false'.
 * Fixed an issue where `FileType.PLAYBOOK` would show instead of `Playbook` in readme error messages.
 
