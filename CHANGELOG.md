# Changelog

## Unreleased
<<<<<<< HEAD
* Fixed an issue where *update-release-notes* and *doc-review* did not handle new content notes as expected.
=======

## 1.15.4
* Fixed an issue where *update-release-notes* and *doc-review* did not handle new content notes as expected.
* Fixed an issue in PEP484 (no-implicit-optional) hook to **pre-commit**.
* Fixed an issue in **upload** with `--input-config-file` where the content items weren't uploaded in the correct pack.
>>>>>>> f84d48c7
* Added support to disable the default logging colors with the **DEMISTO_SDK_LOG_NO_COLORS** environment variable.
* Added the `_time` field to the compare table in the **modeling-rules test**.

## 1.15.3
* Added the `--init` flag to **download**.
* Added the `--keep-empty-folders` flag to **download**.
* Added `markdown-lint` to **pre-commit**
* Added the PEP484 (no-implicit-optional) hook to **pre-commit**.
* Fixed an issue where the content-graph parsing failed on mappers with undefined mapping.
* Fixed an issue in **validate** where `pack_metadata.json` files were not collected proplely in `--graph` option.
* Fixed an issue where *validate* reputation commands outputs were not checked for new content.
* Added *IN107* and *DB100* error codes to *ALLOWED_IGNORE_ERRORS* list.
* Added a validation that assures feed integrations implement the `integration_reliability` configuration parameter.
* Fixed an issue where the format command did not work as expected on pre-process rules files.
* Fixed an issue where **upload** command failed to upload when the XSOAR version is beta.
* Fixed an issue where **upload** command summary was inaccurate when uploading a `Pack` without the `-z` flag.
* Added pack name and pack version to **upload** command summary.
* Added support for modeling rules with multi datasets in ****modeling-rules test**** command.
* Fixed an issue where **validate** didn't recognize layouts with incident fields missing from `id_set.json` even when `--post-commit` was indicated.

## 1.15.2
* Fixed an issue where **format** added default arguments to reputation commands which already have one.
* Fixed an issue where **validate** fails when adding the *advance* field to the integration required fields.
* Updated the integration Traffic Light Protocol (TLP) color list schema in the **validate** command.
* Fixed an issue where **upload** would not read a repo configuration file properly.
* Fixed an issue where **upload** would not handle the `-x`/`--xsiam` flag properly.
* Fixed an issue where **format** failed to use input from the user, when asking about a `from_version`.
* Added the `-n`/`--assume_no` flag to **format**.

## 1.15.1
* Fixed an issue where **generate-docs** generated fields with double html escaping.
* Fixed an issue where **upload** failed when using the `-z` flag.

## 1.15.0
* **Breaking Change**: the **upload** command now only supports **XSOAR 6.5** or newer (and all XSIAM versions).
* **upload** now uses content models, and calls the `prepare` method of each model before uploading (unless uploading a zipped pack).
* Added a *playbook* modification to **prepare-content**, replacing `getIncident` calls with `getAlerts`, when uploading to XSIAM.
* Added a *playbook* modification to **prepare-content**, replacing `${incident.fieldname}` context accessors with `${alert.fieldname}` when uploading to XSIAM.
* Added a *playbook* modification to **prepare-content**, replacing `incident` to `alert` in task display names, when uploading to XSIAM.
* Added a *layout* modification to **prepare-content**, replacing `Related/Child/Linked Incidents` to `... Alerts` when uploading to XSIAM.
* Added a *script* modification to **prepare-content**, automatically replacing the word `incident` with `alert` when uploading to XSIAM.
* Added a validation that the **validate** command will fail if the `dockerimage` field in scripts/integrations uses any py3-native docker image.
* Updated the `ruff` version used in **pre-commit** to `0.0.269`.
* Fixed an issue in **create-content-graph** which caused missing detection of duplicated content items.
* Fixed an issue where **run-unit-tests** failed on python2 content items.
* Fixed an issue in **validate** where core packs validations were checked against the core packs defined on master branch, rather than on the current branch.
* Fixed an issue in **pre-commit** where `--input` flag was not filtered by the git files.
* Skip reset containers for XSOAR NG and XSIAM(PANW-internal only).
* Fixed an issue where **lint** failed fetching docker image details from a PANW GitLab CI environment. (PANW-internal only).

## 1.14.5
* Added logging in case the container fails to run in **run-unit-tests**.
* Disabled **pre-commit** multiprocessing for `validate` and `format`, as they use a service.
* **pre-commit** now calls `format` with `--assume-yes` and `--no-validate`.
* Fixed an issue where **pre-commit** ran multiple times when checking out build related files.

## 1.14.4
* Added integration configuration for *Cortex REST API* integration.
* Removed `Flake8` from **pre-commit**, as `ruff` covers its basic rules.
* Improved log readability by silencing non-critical `neo4j` (content graph infrastructure) logs.
* Fixed an issue where **run-unit-tests** failed on python2 content items.
* Fixed an issue where **modeling-rules test** did not properly handle query fields that pointed to a string.
* Fixed an issue when trying to fetch remote files when not under the content repo.
* Fixed a validation that the **modeling-rules test** command will fail if no test data file exist.
* Fixed an issue where **format** command failed while updating the `fromversion` entry.
* Added support for mapping uuid to names for Layout files in the **download** command.

## 1.14.3
* Fixed an issue where **run-unit-tests** failed running on items with `test_data`.
* Updated the demisto-py to v3.2.10 which now supports url decoding for the proxy authentication password.
* Fixed an issue where **generate-outputs** did not generate context paths for empty lists or dictionaries in the response.

## 1.14.2
* Added the `--staged-only` flag to **pre-commit**.
* Fixed an issue where **run-unit-tests** failed running on items with `test_data`.
* Fixed an issue where **pre-commit** ran on unchanged files.
* Add the ability to run **secrets** in **pre-commit** by passing a `--secrets` flag.
* Added support to override the log file with the **DEMISTO_SDK_LOG_FILE_PATH** environment variable.

## 1.14.1
* Fixed an issue where **update-release-notes** command failed when running on a pack that contains deprecated integrations without the `commands` section.
* Added toVersion and fromVersion to XSIAM content items schema.
* Fixed an issue where **validate** failed when attempting to map null values in a classifier and layout.
* Added search marketplace functionality to XSIAM client.
* Fixed an issue in **pre-commit** command where `MYPYPATH` was not set properly.
* Updated the integration category list in the **init** command.
* Fixed an issue where in some environments docker errors were not caught.
* Added a validation that the **validate** command will fail on README files if an image does not exist in the specified path.

## 1.14.0
* Added the `DEMISTO_SDK_GRAPH_FORCE_CREATE` environment variable. Use it to force the SDK to recreate the graph, rather than update it.
* Added support for code importing multi-level ApiModules to **lint**.
* Added a validation that the **modeling-rules test** command will fail if no test data file exist.
* Added support for the `<~XPANSE>` marketplace tag in release notes.
* Added support for marketplace tags in the **doc-review** command.
* Added **generate-unit-tests** documentation to the repo README.
* Added the `hiddenpassword` field to the integration schema, allowing **validate** to run on integrations with username-only inputs.
* Improved logs and error handling in the **modeling-rules test** command.
* Improved the warning message displayed for Contribution PRs editing outdated code.
* Improved the clarity of error messages for cases where yml files cannot be parsed as a dictionary.
* Updated the `XSIAMReport` schema.
* Standardized repo-wide logging. All logs are now created in one logger instance.
* **lint** now prevents unit-tests from accessing online resources in runtime.
* Updated the logs shown during lint when running in docker.
* Fixed an issue where **validate** showed errors twice.
* Fixed an issue where **validate** did not fail when xif files had wrong naming.
* Fixed an issue where **doc-review** required dot suffixes in release notes describing new content.
* Fixed an issue where **download** command failed when running on a beta integration.
* Fixed an issue where **update-release-notes** generated release notes for packs in their initial version (1.0.0).
* Fixed an issue with **update-content-graph** where `--use-git` parameter was ignored when using `--imported-path` parameter.
* Fixed an issue where **validate** failed on playbooks with valid inputs, since it did not collect the playbook inputs occurrences properly.

## 1.13.0
* Added the pack version to the code files when calling **unify**. The same value is removed when calling **split**.
* Added a message showing the output path when **prepare-content** is called.
* Contribution PRs that update outdated packs now display a warning message.
* Fixed an issue when kebab-case has a misspelling in one of the sub words, the suggestion might be confusing.
* Improved caching and stability for **lint**.
* Added support for *.xif* files in the **secrets** command.
* Fixed an issue where **validate** would fail when playbook inputs contain Transform Language (DT).
* Added a new **validate** check, making sure a first level header exist in release notes (RN116)
* Fixed an issue where **lint** would not properly handle multiple ApiModules imports.

## 1.12.0
* Added the **pre-commit** command, to improve code quality of XSOAR content.
* Added the **run-unit-tests** command, to run unit tests of given content items inside their respective docker images.
* Added support for filepath arguments in the **validate** and **format** commands.
* Added pre-commit hooks for `validate`, `format`, `run-unit-tests` and `update-docker-image` commands.
* Fixed an issue in the **download** command where layouts were overriden even without the `-f` option.
* Fixed an issue where Demisto-SDK did not detect layout ID when using the **download** command.
* Fixed an issue where the **lint** command ran on `native:dev` supported content when passing the `--docker-image all` flag, instead it will run on `native:candidate`.
* Added support for `native:candidate` as a docker image flag for **lint** command.
* Added a modification for layouts in **prepare-content**, replacing `Related Incidents`, `Linked Incidents` and `Child Incidents` with the suitable `... Alerts` name when uploading to XSIAM.
* Fixed an issue where logs and messages would not show when using the **download** command.
* Fixed an issue where the `server_min_version` field in metadata was an empty value when parsing packs without content items.
* Fixed an issue where running **openapi-codegen** resulted in false-positive error messages.
* Fixed an issue where **generate-python-to-yml** generated input arguments as required even though required=False was specified.
* Fixed an issue where **generate-python-to-yml** generated input arguments a default arguments when default=some_value was provided.
* Fixed a bug where **validate** returned error on playbook inputs with special characters.
* Fixed an issue where **validate** did not properly check `conf.json` when the latter is modified.
* Fixed an issue in the **upload** command, where a prompt was not showing on the console.
* Fixed an issue where running **lint** failed installing dependencies in containers.

## 1.11.0
* **Note: Demisto-SDK will soon stop supporting Python 3.8**
* Fixed an issue where using **download** on non-unicode content, merging them into existing files caused an error.
* Changed an internal setting to allow writing non-ascii content (unicode) using `YAMLHandler` and `JSONHandler`.
* Fixed an issue where an error message in **unify** was unclear for invalid input.
* Fixed an issue where running **validate** failed with **is_valid_integration_file_path_in_folder** on integrations that use API modules.
* Fixed an issue where **validate** failed with **is_valid_integration_file_path_in_folder** on integrations that use the `MSAPIModule`.
* Added **validate** check for the `modules` field in `pack_metadata.json` files.
* Changed **lint** to skip deprecated content, unless when using the `-i` flag.
* Fixed an issue where **update-release-notes** failed when a new *Parsing Rule* was added to a pack.
* Refactored the logging framework. Demisto-SDK logs will now be written to `.demist_sdk_debug.log` under the content path (when detected) or the current directory.
* Added `GR105` validation to **validate** command to check that no duplicate IDs are used.
* Added support for API Modules imported in API modules in the **unify** command.
* Added **validate** check, to make sure every Python file has a corresponding unit test file.

## 1.10.6
* Fixed an issue where running **validate** with the `-g` flag would skip some validations for old-formatted (unified) integration/script files.
* Deprecated integrations and scripts will not run anymore when providing the **--all-packs** to the **lint** command.
* Fixed an issue where a pack `serverMinVersion` would be calculated by the minimal fromVersion of its content items.
* Added the `--docker-image-target` flag to **lint** for testing native supported content with new images.

## 1.10.5
* Fixed an issue where running **run-test-playbook** would not use the `verify` parameter correctly. @ajoga
* Added a newline at the end of README files generated in **generate-docs**.
* Added the value `3` (out of bounds) to the `onChangeRepAlg` and `reputationCalc` fields under the `IncidentType` and `GenericType` schemas. **validate** will allow using it now.
* Fixed an issue where **doc-review** required dot suffixes in release notes describing new content.
* Fixed an issue where **validate** failed on Feed Integrations after adding the new *Collect/Connect* section field.
* Fixed an issue where using **postman-codegen** failed converting strings containing digits to kebab-case.
* Fixed an issue where the ***error-code*** command could not parse List[str] parameter.
* Updated validation *LO107* to support more section types in XSIAM layouts.

## 1.10.4
* Added support for running **lint** in multiple native-docker images.

## 1.10.3
* Fixed an issue where running **format** would fail after running npm install.
* Improved the graph validations in the **validate** command:
  - GR100 will now run on all content items of changed packs.
  - GR101 and GR102 will now catch invalid fromversion/toversion of files **using** the changed items.
  - GR103 errors will raise a warning when using the *-a* flag, but an error if using the *-i* or *g* flags.
* Fixed an issue where test-playbooks timed out.
* Fixed an issue where making a change in a module using an ApiModule would cause lint to run on the ApiModule unnecessarily.
* Fixed an issue where the `marketplace` field was not used when dumping pack zips.
* Fixed a typo in the README content generated with **update-release-notes** for updating integrations.
* Fixed an issue in **validate**, where using the `-gr` and `-i` flags did not run properly.
* Added the `sectionorder` field to integration scheme.
* Fixed an issue where in some occasions running of test-playbooks could receive session timeouts.
* Fixed an issue where **validate** command failed on core pack dependencies validation because of test dependencies.

## 1.10.2
* Added markdown lint formatting for README files in the **format** command.
* Fixed an issue where **lint** failed when using the `-cdam` flag with changed dependant api modules.
* Fixed an issue in the **upload** command, where `json`-based content items were not unified correctly when using the `--zip` argument.
* Added XPANSE core packs validations.

## 1.10.1
* Fixed an issue where **update-content-graph** failed to execute.

## 1.10.0
* **Breaking change**: Removed usage of `pipenv`, `isort` and `autopep8` in the **split** and **download** commands. Removed the `--no-pipenv` and `--no-code-formatting` flags. Please see https://xsoar.pan.dev/docs/tutorials/tut-setup-dev-remote for the recommended environment setup.
* Fixed an issue in **prepare-content** command where large code lines were broken.
* Fixed an issue where git-*renamed_files* were not retrieved properly.
* Fixed an issue where test dependencies were calculated in all level dependencies calculation.
* Added formatting and validation to XSIAM content types.
* Fixed an issue where several XSIAM content types were not validated when passing the `-a` flag.
* Added a UUID to name mapper for **download** it replaces UUIDs with names on all downloaded files.
* Updated the demisto-py to v3.2.6 which now supports basic proxy authentication.
* Improved the message shown when using **upload** and overwriting packs.
* Added support for the **Layout Rule** content type in the id-set and the content graph.
* Updated the default general `fromVersion` value on **format** to `6.8.0`
* Fixed an issue where **lint** sometimes failed when using the `-cdam` flag due to wrong file duplications filtering.
* Added the content graph to **validate**, use with the `--graph` flag.

## 1.9.0
* Fixed an issue where the Slack notifier was using a deprecated argument.
* Added the `--docker-image` argument to the **lint** command, which allows determining the docker image to run lint on. Possible options are: `'native:ga'`, `'native:maintenance'`, `'native:dev'`, `'all'`, a specific docker image (from Docker Hub) or, the default `'from-yml'`.
* Fixed an issue in **prepare-content** command where large code lines were broken.
* Added a logger warning to **get_demisto_version**, the task will now fail with a more informative message.
* Fixed an issue where the **upload** and **prepare-content** commands didn't add `fromServerVersion` and `toServerVersion` to layouts.
* Updated **lint** to use graph instead of id_set when running with `--check-dependent-api-module` flag.
* Added the marketplaces field to all schemas.
* Added the flag `--xsoar-only` to the **doc-review** command which enables reviewing documents that belong to XSOAR-supported Packs.
* Fixed an issue in **update-release-notes** command where an error occurred when executing the same command a second time.
* Fixed an issue where **validate** would not always ignore errors listed under `.pack-ignore`.
* Fixed an issue where running **validate** on a specific pack didn't test all the relevant entities.
* Fixed an issue where fields ending with `_x2` where not replaced in the appropriate Marketplace.

## 1.8.3
* Changed **validate** to allow hiding parameters of type 0, 4, 12 and 14 when replacing with type 9 (credentials) with the same name.
* Fixed an issue where **update-release-notes** fails to update *MicrosoftApiModule* dependent integrations.
* Fixed an issue where the **upload** command failed because `docker_native_image_config.json` file could not be found.
* Added a metadata file to the content graph zip, to be used in the **update-content-graph** command.
* Updated the **validate** and **update-release-notes** commands to unskip the *Triggers Recommendations* content type.


## 1.8.2
* Fixed an issue where demisto-py failed to upload content to XSIAM when `DEMISTO_USERNAME` environment variable is set.
* Fixed an issue where the **prepare-content** command output invalid automation name when used with the --*custom* argument.
* Fixed an issue where modeling rules with arbitrary whitespace characters were not parsed correctly.
* Added support for the **nativeImage** key for an integration/script in the **prepare-content** command.
* Added **validate** checks for integrations declared deprecated (display name, description) but missing the `deprecated` flag.
* Changed the **validate** command to fail on the IN145 error code only when the parameter with type 4 is not hidden.
* Fixed an issue where downloading content layouts with `detailsV2=None` resulted in an error.
* Fixed an issue where **xdrctemplate** was missing 'external' prefix.
* Fixed an issue in **prepare-content** command providing output path.
* Updated the **validate** and **update-release-notes** commands to skip the *Triggers Recommendations* content type.
* Added a new validation to the **validate** command to verify that the release notes headers are in the correct format.
* Changed the **validate** command to fail on the IN140 error code only when the skipped integration has no unit tests.
* Changed **validate** to allow hiding parameters of type 4 (secret) when replacing with type 9 (credentials) with the same name.
* Fixed an issue where the **update-release-notes** command didn't add release-notes properly to some *new* content items.
* Added validation that checks that the `nativeimage` key is not defined in script/integration yml.
* Added to the **format** command the ability to remove `nativeimage` key in case defined in script/integration yml.
* Enhanced the **update-content-graph** command to support `--use-git`, `--imported_path` and `--output-path` arguments.
* Fixed an issue where **doc-review** failed when reviewing command name in some cases.
* Fixed an issue where **download** didn't identify playbooks properly, and downloaded files with UUIDs instead of file/script names.

## 1.8.1
* Fixed an issue where **format** created duplicate configuration parameters.
* Added hidden properties to integration command argument and script argument.
* Added `--override-existing` to **upload** that skips the confirmation prompt for overriding existing content packs. @mattbibbydw
* Fixed an issue where **validate** failed in private repos when attempting to read from a nonexisting `approved_categories.json`.
* Fixed an issue where **validate** used absolute paths when getting remote `pack_metadata.json` files in private repos.
* Fixed an issue in **download**, where names of custom scripts were replaced with UUIDs in IncidentFields and Layouts.

## 1.8.0
* Updated the supported python versions, as `>=3.8,<3.11`, as some of the dependencies are not supported on `3.11` yet.
* Added a **validate** step for **Modeling Rules** testdata files.
* Added the **update-content-graph** command.
* Added the ability to limit the number of CPU cores with `DEMISTO_SDK_MAX_CPU_CORES` envirment variable.
* Added the **prepare-content** command.
* Added support for fromversion/toversion in XSIAM content items (correlation rules, XSIAM dashboards, XSIAM reports and triggers).
* Added a **validate** step checking types of attributes in the schema file of modeling rule.
* Added a **validate** step checking that the dataset name of a modeling rule shows in the xif and schema files.
* Added a **validate** step checking that a correlation rule file does not start with a hyphen.
* Added a **validate** step checking that xsiam content items follow naming conventions.
* Fixed an issue where SDK commands failed on the deprecated `packaging.version.LegacyVersion`, by locking the `packaging` version to `<22`.
* Fixed an issue where **update-release-notes** failed when changing only xif file in **Modeling Rules**.
* Fixed an issue where *is_valid_category* and *is_categories_field_match_standard* failed when running in a private repo.
* Fixed an issue where **validate** didn't fail on the MR103 validation error.
* Fixed the *--release-notes* option, to support the new CHANGELOG format.
* Fixed an issue where **validate** failed when only changing a modeling rules's xif file.
* Fixed an issue where **format** failed on indicator files with a `None` value under the `tabs` key.
* Fixed an issue where **validate** only printed errors for one change of context path, rather than print all.
* Fixed an issue where **download** did not suggest using a username/password when authenticating with XSOAR and using invalid arguments.
* Fixed an issue where **download** failed when listing or downloading content items that are not unicode-encoded.
* Added support for fromversion/toversion in XSIAM content items (correlation rules, XSIAM dashboards, XSIAM reports and triggers).
* Updated the supported python versions, as `>=3.8,<3.11`, as some of the dependencies are not supported on `3.11` yet.
* Added **prepare-content** command which will prepare the pack or content item for the platform.
* Patched an issue where deprecated `packaging.version.LegacyVersion`, locking packaging version to `<22`.

## 1.7.9
* Fixed an issue where an error message in **validate** would not include the suggested fix.
* Added a validation that enforces predefined categories on MP Packs & integration yml files, the validation also ensures that each pack has only one category.
* Fixed an issue where **update-release-notes** did not generate release notes for **XDRC Templates**.
* Fixed an issue where **upload** failed without explaining the reason.
* Improved implementation of the docker_helper module.
* Fixed an issue where **validate** did not check changed pack_metadata.json files when running using git.
* Added support for **xdrctemplate** to content graph.
* Fixed an issue where local copies of the newly-introduced `DemistoClassApiModule.py` were validated.
* Added new release notes templates for the addition and modification of playbooks, layouts and types in the **doc-review** command.
* Fixed an issue where the **doc-review** command failed on descriptions of new content items.
* Added the `Command XXX is deprecated. Use XXX instead.` release notes templates to **doc-review** command.
* Fixed an issue where the **update-release-notes** command didn't add the modeling-rules description for new modeling-rules files.

## 1.7.8
* Added the capability to run the MDX server in a docker container for environments without node.
* Fixed an issue where **generate-docs** with `-c` argument updated sections of the incorrect commands.
* Added IF113 error code to **ALLOWED_IGNORE_ERRORS**.
* Fixed an issue where **validate** failed on playbooks with non-string input values.
* Added the `DEMISTO_SDK_IGNORE_CONTENT_WARNING` environment variable, to allow suppressing warnings when commands are not run under a content repo folder.
* Fixed an issue where **validate** failed to recognize integration tests that were missing from config.json
* Added support for **xpanse** marketplace in **create-id-set** and **create-content-artifacts** commands.
* Fixed an issue where **split** failed on yml files.
* Added support for marketplace-specific tags.
* Fixed an issue where **download** would not run `isort`. @maxgubler
* Fixed an issue where XSIAM Dashboards and Reports images failed the build.
* Added support for **xpanse** marketplace to content graph.

## 1.7.7
* Fixed an issue where paybooks **generate-docs** didn't parse complex input values when no accessor field is given correctly.
* Fixed an issue in the **download** command, where an exception would be raised when downloading system playbooks.
* Fixed an issue where the **upload** failed on playbooks containing a value that starts with `=`.
* Fixed an issue where the **generate-unit-tests** failed to generate assertions, and generate unit tests when command names does not match method name.
* Fixed an issue where the **download** command did not honor the `--no-code-formatting` flag properly. @maxgubler
* Added a new check to **validate**, making sure playbook task values are passed as references.
* Fixed an issue where the **update-release-notes** deleted existing release notes, now appending to it instead.
* Fixed an issue where **validate** printed blank space in case of validation failed and ignored.
* Renamed 'Agent Config' to 'XDRC Templates'.
* Fixed an issue where the **zip-packs** command did not work with the CommonServerUserPython and CommonServerUserPowerShell package.

## 1.7.6

* Fixed parsing of initialization arguments of client classes in the **generate-unit-tests** command.
* Added support for AgentConfig content item in the **upload**, **create-id-set**, **find-dependecies**, **unify** and **create-content-artifacts** commands.
* Added support for XSIAM Report preview image.

## 1.7.5

* Fixed an issue where the **upload** command did not work with the CommonServerUserPython package.
* Fixed an issue in the **download** command, where some playbooks were downloaded as test playbooks.
* Added playbook modification capabilities in **TestSuite**.
* Added a new command **create-content-graph**.
* Fixed an issue in the **upload** command, where the temporary zip would not clean up properly.
* Improved content items parsing in the **create-content-graph** command.
* Added an error when the docker daemon is unavailable when running **lint**.
* Removed the validation of a subtype change for scripts in the **validate** command.
* Fixed an issue where names of XSIAM content items were not normalized properly.
* Fixed an issue where the **download** command was downloading playbooks with **script** (id) and not **scriptName**.
* Fixed an issue where script yml files were not properly identified by `find_type`.
* Removed nightly integrations filtering when deciding if a test should run.
* Added support for XSIAM Dashboard preview image.
* Added the `--no-code-formatting` flag to the **download** command, allowing to skip autopep8 and isort.
* Fixed an issue in the **update-release-notes** command, where generating release notes for modeling rules schema file caused exception.

## 1.7.4

* Fixed an issue where the **doc-review** command showed irrelevant messages.
* Fixed an issue in **validate**, where backward-compatibility failures prevented other validations from running.
* Fixed an issue in **validate**, where content-like files under infrastructure paths were not ignored.
* Fixed an issue in the AMI mapping, where server versions were missing.
* Change the way the normalize name is set for external files.
* Added dump function to XSIAM pack objects to dulicate the files.
* Fixed an issue where the `contribution_converter` did not support changes made to ApiModules.
* Added name normalization according to new convention to XSIAM content items
* Added playbook modification capabilities in **TestSuite**.
* Fixed an issue in create-content-artifacts where it will not get a normalize name for the item and it will try to duplicate the same file.

## 1.7.3

* Fixed an issue in the **format** command where fail when executed from environment without mdx server available.
* Added `Added a`, `Added an` to the list of allowed changelog prefixes.
* Added support for Indicator Types/Reputations in the **upload** command.
* Fixed an issue when running from a subdirectory of a content repo failed.
* Changing the way we are using XSIAM servers api-keys in **test-content** .
* Added a success message to **postman-codegen**.

## 1.7.2

* Fixed an issue in the **validate** command where incident fields were not found in mappers even when they exist
* Added an ability to provide list of marketplace names as a param attribute to **validate** and **upload**
* Added the file type to the error message when it is not supported.
* Fixed an issue where `contribution_converter` incorrectly mapped _Indicator Field_ objects to the _incidentfield_ directory in contribution zip files.
* Fixed a bug where **validate** returned error on empty inputs not used in playbooks.
* Added the `DEMISTO_SDK_CONTENT_PATH` environment variable, implicitly used in various commands.
* Added link to documentation for error messages regarding use cases and tags.

## 1.7.1

* Fixed an issue where *indicatorTypes* and *betaIntegrations* were not found in the id_set.
* Updated the default general `fromVersion` value on **format** to `6.5.0`
* Fixed an issue where the **validate** command did not fail when the integration yml file name was not the same as the folder containing it.
* Added an option to have **generate-docs** take a Playbooks folder path as input, and generate docs for all playbooks in it.
* Fixed an issue where the suggestion in case of `IF113` included uppercase letters for the `cliName` parameter.
* Added new validation to the **validate** command to fail and list all the file paths of files that are using a deprecated integration command / script / playbook.
* **validate** will no longer fail on playbooks calling subplaybooks that have a higher `fromVersion` value, if  calling the subplaybook has `skipifunavailable=True`.
* Fixed an issue where relative paths were not accessed correctly.
* Running any `demisto-sdk` command in a folder with a `.env` file will load it, temporarily overriding existing environment variables.
* Fixed an issue where **validate** did not properly detect deleted files.
* Added new validations to the **validate** command to verify that the schema file exists for a modeling rule and that the schema and rules keys are empty in the yml file.
* Fixed an issue where *find_type* didn't recognize exported incident types.
* Added a new validation to **validate**, making sure all inputs of a playbook are used.
* Added a new validation to **validate**, making sure all inputs used in a playbook declared in the input section.
* The **format** command will now replace the *fromServerVersion* field with *fromVersion*.

## 1.7.0

* Allowed JSON Handlers to accept kwargs, for custoimzing behavior.
* Fixed an issue where an incorrect error was shown when the `id` of a content item differed from its `name` attribute.
* Fixed an issue where the `preserve_quotes` in ruamel_handler received an incorrect value @icholy
* Fixed an issue where ignoring RM110 error code wasn't working and added a validation to **ALLOWED_IGNORE_ERRORS** to validate that all error codes are inserted in the right format.
* Fixed an issue where the contribution credit text was not added correctly to the pack README.
* Changed the contribution file implementation from markdown to a list of contributor names. The **create-content-artifact** will use this list to prepare the needed credit message.
* Added a new validation to the `XSOAR-linter` in the **lint** command for verifying that demisto.log is not used in the code.
* The **generate-docs** command will now auto-generate the Incident Mirroring section when implemented in an integration.
* Added support to automatically generate release notes for deprecated items in the **update-release-notes** command.
* Fixed an issue causing any command to crash when unable to detect local repository properties.
* Fixed an issue where running in a private gitlab repo caused a warning message to be shown multiple times.
* Added a new validation to the **validate** command to verify that markdown and python files do not contain words related to copyright section.
* Fixed an issue where **lint** crashed when provided an input file path (expecting a directory).

## 1.6.9

* Added a new validation that checks whether a pack should be deprecated.
* Added a new ability to the **format** command to deprecate a pack.
* Fixed an issue where the **validate** command sometimes returned a false negative in cases where there are several sub-playbooks with the same ID.
* Added a new validation to the **validate** command to verify that the docker in use is not deprecated.
* Added support for multiple ApiModules in the **unify** command
* Added a check to **validate** command, preventing use of relative urls in README files.
* Added environment variable **DEMISTO_SDK_MARKETPLACE** expected to affect *MarketplaceTagParser* *marketplace* value. The value will be automatically set when passing *marketplace* arg to the commands **unify**, **zip-packs**, **create-content-artifacts** and **upload**.
* Added slack notifier for build failures on the master branch.
* Added support for modeling and parsing rules in the **split** command.
* Added support for README files in **format** command.
* Added a **validate** check, making sure classifier id and name values match. Updated the classifier **format** to update the id accordingly.
* The **generate-docs** command will now auto-generate the playbook image link by default.
* Added the `--custom-image-link` argument to override.
* Added a new flag to **generate-docs** command, allowing to add a custom image link to a playbook README.
* Added a new validation to the **validate** command to verify that the package directory name is the same as the files contained in the that package.
* Added support in the **unify** command to unify a schema into its Modeling Rule.

## 1.6.8

* Fixed an issue where **validate** did not fail on invalid playbook entities' versions (i.e. subplaybooks or scripts with higher fromversion than their parent playbook).
* Added support for running lint via a remote docker ssh connection. Use `DOCKER_HOST` env variable to specify a remote docker connection, such as: `DOCKER_HOST=ssh://myuser@myhost.com`.
* Fixed an issue where the pack cache in *get_marketplaces* caused the function to return invalid values.
* Fixed an issue where running format on a pack with XSIAM entities would fail.
* Added the new `display_name` field to relevant entities in the **create-id-set** command.
* Added a new validation to the **validate** command to verify the existence of "Reliability" parameter if the integration have reputation command.
* Fixed a bug where terminating the **lint** command failed (`ctrl + c`).
* Removed the validation of a subtype change in integrations and scripts from **validate**.
* Fixed an issue where **download** did not behave as expected when prompting for a version update. Reported by @K-Yo
* Added support for adoption release notes.
* Fixed an issue where **merge-id-sets** failed when a key was missing in one id-set.json.
* Fixed a bug where some mypy messages were not parsed properly in **lint**.
* Added a validation to the **validate** command, failing when '`fromversion`' or '`toversion`' in a content entity are incorrect format.
* Added a validation to the **validate** command, checking if `fromversion` <= `toversion`.
* Fixed an issue where coverage reports used the wrong logging level, marking debug logs as errors.
* Added a new validation to the **validate** command, to check when the discouraged `http` prefixes are used when setting defaultvalue, rather than `https`.
* Added a check to the **lint** command for finding hard-coded usage of the http protocol.
* Locked the dependency on Docker.
* Removed a traceback line from the **init** command templates: BaseIntegration, BaseScript.
* Updated the token in **_add_pr_comment** method from the content-bot token to the xsoar-bot token.

## 1.6.7

* Added the `types-markdown` dependency, adding markdown capabilities to existing linters using the [Markdown](https://pypi.org/project/Markdown/) package.
* Added support in the **format** command to remove nonexistent incident/indicator fields from *layouts/mappers*
* Added the `Note: XXX` and `XXX now generally available.` release notes templates to **doc-review** command.
* Updated the logs shown during the docker build step.
* Removed a false warning about configuring the `GITLAB_TOKEN` environment variable when it's not needed.
* Removed duplicate identifiers for XSIAM integrations.
* Updated the *tags* and *use cases* in pack metadata validation to use the local files only.
* Fixed the error message in checkbox validation where the defaultvalue is wrong and added the name of the variable that should be fixed.
* Added types to `find_type_by_path` under tools.py.
* Fixed an issue where YAML files contained incorrect value type for `tests` key when running `format --deprecate`.
* Added a deprecation message to the `tests:` section of yaml files when running `format --deprecate`.
* Added use case for **validate** on *wizard* objects - set_playbook is mapped to all integrations.
* Added the 'integration-get-indicators' commands to be ignored by the **verify_yml_commands_match_readme** validation, the validation will no longer fail if these commands are not in the readme file.
* Added a new validation to the **validate** command to verify that if the phrase "breaking changes" is present in a pack release notes, a JSON file with the same name exists and contains the relevant breaking changes information.
* Improved logs when running test playbooks (in a build).
* Fixed an issue in **upload** did not include list-type content items. @nicolas-rdgs
* Reverted release notes to old format.

## 1.6.6

* Added debug print when excluding item from ID set due to missing dependency.
* Added a validation to the **validate** command, failing when non-ignorable errors are present in .pack-ignore.
* Fixed an issue where `mdx server` did not close when stopped in mid run.
* Fixed an issue where `-vvv` flag did not print logs on debug level.
* enhanced ***validate*** command to list all command names affected by a backward compatibility break, instead of only one.
* Added support for Wizard content item in the **format**, **validate**, **upload**, **create-id-set**, **find-dependecies** and **create-content-artifacts** commands.
* Added a new flag to the **validate** command, allowing to run specific validations.
* Added support in **unify** and **create-content-artifacts** for displaying different documentations (detailed description + readme) for content items, depending on the marketplace version.
* Fixed an issue in **upload** where list items were not uploaded.
* Added a new validation to **validate** command to verify that *cliName* and *id* keys of the incident field or the indicator field are matches.
* Added the flag '-x', '--xsiam' to **upload** command to upload XSIAM entities to XSIAM server.
* Fixed the integration field *isFetchEvents* to be in lowercase.
* Fixed an issue where **validate -i** run after **format -i** on an existing file in the repo instead of **validate -g**.
* Added the following commands: 'update-remote-data', 'get-modified-remote-data', 'update-remote-system' to be ignored by the **verify_yml_commands_match_readme** validation, the validation will no longer fail if these commands are not in the readme file.
* Updated the release note template to include a uniform format for all items.
* Added HelloWorldSlim template option for *--template* flag in **demisto-sdk init** command.
* Fixed an issue where the HelloWorldSlim template in **demisto-sdk init** command had an integration id that was conflicting with HelloWorld integration id.
* Updated the SDK to use demisto-py 3.1.6, allowing use of a proxy with an environment variable.
* Set the default logger level to `warning`, to avoid unwanted debug logs.
* The **format** command now validates that default value of checkbox parameters is a string 'true' or 'false'.
* Fixed an issue where `FileType.PLAYBOOK` would show instead of `Playbook` in readme error messages.
* Added a new validation to **validate** proper defaultvalue for checkbox fields.

## 1.6.5

* Fixed an issue in the **format** command where the `id` field was overwritten for existing JSON files.
* Fixed an issue where the **doc-review** command was successful even when the release-note is malformed.
* Added timestamps to the `demisto-sdk` logger.
* Added time measurements to **lint**.
* Added the flag '-d', '--dependency' to **find-dependencies** command to get the content items that cause the dependencies between two packs.
* Fixed an issue where **update-release-notes** used the *trigger_id* field instead of the *trigger_name* field.
* Fixed an issue where **doc-review** failed to recognize script names, in scripts using the old file structure.
* Fixed an issue where concurrent processes created by **lint** caused deadlocks when opening files.
* Fixed an issue in the **format** command where `_dev` or `_copy` suffixes weren't removed from the subscript names in playbooks and layouts.
* Fixed an issue where **validate** failed on nonexistent `README.md` files.
* Added support of XSIAM content items to the **validate** command.
* Report **lint** summary results and failed packages after reporting time measurements.

## 1.6.4

* Added the new **generate-yml-from-python** command.
* Added a code *type* indication for integration and script objects in the *ID Set*.
* Added the [Vulture](https://github.com/jendrikseipp/vulture) linter to the pre-commit hook.
* The `demisto-sdk` pack will now be distributed via PyPi with a **wheel** file.
* Fixed a bug where any edited json file that contained a forward slash (`/`) escaped.
* Added a new validation to **validate** command to verify that the metadata *currentVersion* is
the same as the last release note version.
* The **validate** command now checks if there're none-deprecated integration commands that are missing from the readme file.
* Fixed an issue where *dockerimage* changes in Scripts weren't recognized by the **update-release-notes** command.
* Fixed an issue where **update-xsoar-config-file** did not properly insert the marketplace packs list to the file.
* Added the pack name to the known words by default when running the **doc-review** command.
* Added support for new XSIAM entities in **create-id-set** command.
* Added support for new XSIAM entities in **create-content-artifacts** command.
* Added support for Parsing/Modeling Rule content item in the **unify** command.
* Added the integration name, the commands name and the script name to the known words by default when running the **doc-review** command.
* Added an argument '-c' '--custom' to the **unify** command, if True will append to the unified yml name/display/id the custom label provided
* Added support for sub words suggestion in kebab-case sentences when running the **doc-review** command.
* Added support for new XSIAM entities in **update-release-notes** command.
* Enhanced the message of alternative suggestion words shown when running **doc-review** command.
* Fixed an incorrect error message, in case `node` is not installed on the machine.
* Fixed an issue in the **lint** command where the *check-dependent-api-modules* argument was set to true by default.
* Added a new command **generate-unit-tests**.
* Added a new validation to **validate** all SIEM integration have the same suffix.
* Fixed the destination path of the unified parsing/modeling rules in **create-content-artifacts** command.
* Fixed an issue in the **validate** command, where we validated wrongfully the existence of readme file for the *ApiModules* pack.
* Fixed an issue in the **validate** command, where an error message that was displayed for scripts validation was incorrect.
* Fixed an issue in the **validate** and **format** commands where *None* arguments in integration commands caused the commands to fail unexpectedly.
* Added support for running tests on XSIAM machines in the **test-content** command.
* Fixed an issue where the **validate** command did not work properly when deleting non-content items.
* Added the flag '-d', '--dependency' to **find-dependencies** command to get the content items that cause the dependencies between two packs.

## 1.6.3

* **Breaking change**: Fixed a typo in the **validate** `--quiet-bc-validation` flag (was `--quite-bc-validation`). @upstart-swiss
* Dropped support for python 3.7: Demisto-SDK is now supported on Python 3.8 or newer.
* Added an argument to YAMLHandler, allowing to set a maximal width for YAML files. This fixes an issue where a wrong default was used.
* Added the detach mechanism to the **upload** command, If you set the --input-config-file flag, any files in the repo's SystemPacks folder will be detached.
* Added the reattach mechanism to the **upload** command, If you set the --input-config-file flag, any detached item in your XSOAR instance that isn't currently in the repo's SystemPacks folder will be re-attached.
* Fixed an issue in the **validate** command that did not work properly when using the *-g* flag.
* Enhanced the dependency message shown when running **lint**.
* Fixed an issue where **update-release-notes** didn't update the currentVersion in pack_metadata.
* Improved the logging in **test-content** for helping catch typos in external playbook configuration.

## 1.6.2

* Added dependency validation support for core marketplacev2 packs.
* Fixed an issue in **update-release-notes** where suggestion fix failed in validation.
* Fixed a bug where `.env` files didn't load. @nicolas-rdgs
* Fixed a bug where **validate** command failed when the *categories* field in the pack metadata was empty for non-integration packs.
* Added *system* and *item-type* arguments to the **download** command, used when downloading system items.
* Added a validation to **validate**, checking that each script, integration and playbook have a README file. This validation only runs when the command is called with either the `-i` or the `-g` flag.
* Fixed a regression issue with **doc-review**, where the `-g` flag did not work.
* Improved the detection of errors in **doc-review** command.
* The **validate** command now checks if a readme file is empty, only for packs that contain playbooks or were written by a partner.
* The **validate** command now makes sure common contextPath values (e.g. `DBotScore.Score`) have a non-empty description, and **format** populates them automatically.
* Fixed an issue where the **generate-outputs** command did not work properly when examples were provided.
* Fixed an issue in the **generate-outputs** command, where the outputs were not written to the specified output path.
* The **generate-outputs** command can now generate outputs from multiple calls to the same command (useful when different args provide different outputs).
* The **generate-outputs** command can now update a yaml file with new outputs, without deleting or overwriting existing ones.
* Fixed a bug where **doc-review** command failed on existing templates.
* Fixed a bug where **validate** command failed when the word demisto is in the repo README file.
* Added support for adding test-playbooks to the zip file result in *create-content-artifacts* command for marketplacev2.
* Fixed an issue in **find-dependencies** where using the argument *-o* without the argument *--all-packs-dependencies* did not print a proper warning.
* Added a **validate** check to prevent deletion of files whose deletion is not supported by the XSOAR marketplace.
* Removed the support in the *maintenance* option of the *-u* flag in the **update-release-notes** command.
* Added validation for forbidden words and phrases in the **doc-review** command.
* Added a retries mechanism to the **test-content** command to stabilize the build process.
* Added support for all `git` platforms to get remote files.
* Refactored the **format** command's effect on the *fromversion* field:
  * Fixed a bug where the *fromversion* field was removed when modifying a content item.
  * Updated the general default *fromversion* and the default *fromversion* of newly-introduced content items (e.g. `Lists`, `Jobs`).
  * Added an interactive mode functionality for all content types, to ask the user whether to set a default *fromversion*, if could not automatically determine its value. Use `-y` to assume 'yes' as an answer to all prompts and run non-interactively.

## 1.6.1

* Added the '--use-packs-known-words' argument to the **doc-review** command
* Added YAML_Loader to handle yaml files in a standard way across modules, replacing PYYAML.
* Fixed an issue when filtering items using the ID set in the **create-content-artifacts** command.
* Fixed an issue in the **generate-docs** command where tables were generated with an empty description column.
* Fixed an issue in the **split** command where splitting failed when using relative input/output paths.
* Added warning when inferred files are missing.
* Added to **validate** a validation for integration image dimensions, which should be 120x50px.
* Improved an error in the **validate** command to better differentiate between the case where a required fetch parameter is malformed or missing.

## 1.6.0

* Fixed an issue in the **create-id-set** command where similar items from different marketplaces were reported as duplicated.
* Fixed typo in demisto-sdk init
* Fixed an issue where the **lint** command did not handle all container exit codes.
* Add to **validate** a validation for pack name to make sure it is unchanged.
* Added a validation to the **validate** command that verifies that the version in the pack_metdata file is written in the correct format.
* Fixed an issue in the **format** command where missing *fromVersion* field in indicator fields caused an error.

## 1.5.9

* Added option to specify `External Playbook Configuration` to change inputs of Playbooks triggered as part of **test-content**
* Improved performance of the **lint** command.
* Improved performance of the **validate** command when checking README images.
* ***create-id-set*** command - the default value of the **marketplace** argument was changed from ‘xsoar’ to all packs existing in the content repository. When using the command, make sure to pass the relevant marketplace to use.

## 1.5.8

* Fixed an issue where the command **doc-review** along with the argument `--release-notes` failed on yml/json files with invalid schema.
* Fixed an issue where the **lint** command failed on packs using python 3.10

## 1.5.7

* Fixed an issue where reading remote yaml files failed.
* Fixed an issue in **validate** failed with no error message for lists (when no fromVersion field was found).
* Fixed an issue when running **validate** or **format** in a gitlab repository, and failing to determine its project id.
* Added an enhancement to **split**, handling an empty output argument.
* Added the ability to add classifiers and mappers to conf.json.
* Added the Alias field to the incident field schema.

## 1.5.6

* Added 'deprecated' release notes template.
* Fixed an issue where **run-test-playbook** command failed to get the task entries when the test playbook finished with errors.
* Fixed an issue in **validate** command when running with `no-conf-json` argument to ignore the `conf.json` file.
* Added error type text (`ERROR` or `WARNING`) to **validate** error prints.
* Fixed an issue where the **format** command on test playbook did not format the ID to be equal to the name of the test playbook.
* Enhanced the **update-release-notes** command to automatically commit release notes config file upon creation.
* The **validate** command will validate that an indicator field of type html has fromVersion of 6.1.0 and above.
* The **format** command will now add fromVersion 6.1.0 to indicator field of type html.
* Added support for beta integrations in the **format** command.
* Fixed an issue where the **postman-codegen** command failed when called with the `--config-out` flag.
* Removed the integration documentation from the detailed description while performing **split** command to the unified yml file.
* Removed the line which indicates the version of the product from the README.md file for new contributions.

## 1.5.5

* Fixed an issue in the **update-release-notes** command, which did not work when changes were made in multiple packs.
* Changed the **validate** command to fail on missing test-playbooks only if no unittests are found.
* Fixed `to_kebab_case`, it will now deal with strings that have hyphens, commas or periods in them, changing them to be hyphens in the new string.
* Fixed an issue in the **create-id-set** command, where the `source` value included the git token if it was specified in the remote url.
* Fixed an issue in the **merge-id-set** command, where merging fails because of duplicates but the packs are in the XSOAR repo but in different version control.
* Fixed missing `Lists` Content Item as valid `IDSetType`
* Added enhancement for **generate-docs**. It is possible to provide both file or a comma seperated list as `examples`. Also, it's possible to provide more than one example for a script or a command.
* Added feature in **format** to sync YML and JSON files to the `master` file structure.
* Added option to specify `Incident Type`, `Incoming Mapper` and `Classifier` when configuring instance in **test-content**
* added a new command **run-test-playbook** to run a test playbook in a given XSOAR instance.
* Fixed an issue in **format** when running on a modified YML, that the `id` value is not changed to its old `id` value.
* Enhancement for **split** command, replace `ApiModule` code block to `import` when splitting a YML.
* Fixed an issue where indicator types were missing from the pack's content, when uploading using **zip-packs**.
* The request data body format generated in the **postman-codegen** will use the python argument's name and not the raw data argument's name.
* Added the flag '--filter-by-id-set' to **create-content-artifacts** to create artifacts only for items in the given id_set.json.

## 1.5.4

* Fixed an issue with the **format** command when contributing via the UI
* The **format** command will now not remove the `defaultRows` key from incident, indicator and generic fields with `type: grid`.
* Fixed an issue with the **validate** command when a layoutscontainer did not have the `fromversion` field set.
* added a new command **update-xsoar-config-file** to handle your XSOAR Configuration File.
* Added `skipVerify` argument in **upload** command to skip pack signature verification.
* Fixed an issue when the **run** command  failed running when there’s more than one playground, by explicitly using the current user’s playground.
* Added support for Job content item in the **format**, **validate**, **upload**, **create-id-set**, **find-dependecies** and **create-content-artifacts** commands.
* Added a **source** field to the **id_set** entitles.
* Two entitles will not consider as duplicates if they share the same pack and the same source.
* Fixed a bug when duplicates were found in **find_dependencies**.
* Added function **get_current_repo** to `tools`.
* The **postman-codegen** will not have duplicates argument name. It will rename them to the minimum distinguished shared path for each of them.

## 1.5.3

* The **format** command will now set `unsearchable: True` for incident, indicator and generic fields.
* Fixed an issue where the **update-release-notes** command crashes with `--help` flag.
* Added validation to the **validate** command that verifies the `unsearchable` key in incident, indicator and generic fields is set to true.
* Removed a validation that DBotRole should be set for automation that requires elevated permissions to the `XSOAR-linter` in the **lint** command.
* Fixed an issue in **Validate** command where playbooks conditional tasks were mishandeled.
* Added a validation to prevent contributors from using the `fromlicense` key as a configuration parameter in an integration's YML
* Added a validation to ensure that the type for **API token** (and similar) parameters are configured correctly as a `credential` type in the integration configuration YML.
* Added an assertion that checks for duplicated requests' names when generating an integration from a postman collection.
* Added support for [.env files](https://pypi.org/project/python-dotenv/). You can now add a `.env` file to your repository with the logging information instead of setting a global environment variables.
* When running **lint** command with --keep-container flag, the docker images are committed.
* The **validate** command will not return missing test playbook error when given a script with dynamic-section tag.

## 1.5.2

* Added a validation to **update-release-notes** command to ensure that the `--version` flag argument is in the right format.
* added a new command **coverage-analyze** to generate and print coverage reports.
* Fixed an issue in **validate** in repositories which are not in GitHub or GitLab
* Added a validation that verifies that readme image absolute links do not contain the working branch name.
* Added support for List content item in the **format**, **validate**, **download**, **upload**, **create-id-set**, **find-dependecies** and **create-content-artifacts** commands.
* Added a validation to ensure reputation command's default argument is set as an array input.
* Added the `--fail-duplicates` flag for the **merge-id-set** command which will fail the command if duplicates are found.
* Added the `--fail-duplicates` flag for the **create-id-set** command which will fail the command if duplicates are found.

## 1.5.1

* Fixed an issue where **validate** command failed to recognized test playbooks for beta integrations as valid tests.
* Fixed an issue were the **validate** command was falsely recognizing image paths in readme files.
* Fixed an issue where the **upload** command error message upon upload failure pointed to wrong file rather than to the pack metadata.
* Added a validation that verifies that each script which appears in incident fields, layouts or layout containers exists in the id_set.json.
* Fixed an issue where the **postman code-gen** command generated double dots for context outputs when it was not needed.
* Fixed an issue where there **validate** command on release notes file crashed when author image was added or modified.
* Added input handling when running **find-dependencies**, replacing string manipulations.
* Fixed an issue where the **validate** command did not handle multiple playbooks with the same name in the id_set.
* Added support for GitLab repositories in **validate**

## 1.5.0

* Fixed an issue where **upload** command failed to upload packs not under content structure.
* Added support for **init** command to run from non-content repo.
* The **split-yml** has been renamed to **split** and now supports splitting Dashboards from unified Generic Modules.
* Fixed an issue where the skipped tests validation ran on the `ApiModules` pack in the **validate** command.
* The **init** command will now create the `Generic Object` entities directories.
* Fixed an issue where the **format** command failed to recognize changed files from git.
* Fixed an issue where the **json-to-outputs** command failed checking whether `0001-01-01T00:00:00` is of type `Date`
* Added to the **generate context** command to generate context paths for integrations from an example file.
* Fixed an issue where **validate** failed on release notes configuration files.
* Fixed an issue where the **validate** command failed on pack input if git detected changed files outside of `Packs` directory.
* Fixed an issue where **validate** command failed to recognize files inside validated pack when validation release notes, resulting in a false error message for missing entity in release note.
* Fixed an issue where the **download** command failed when downloading an invalid YML, instead of skipping it.

## 1.4.9

* Added validation that the support URL in partner contribution pack metadata does not lead to a GitHub repo.
* Enhanced ***generate-docs*** with default `additionalinformation` (description) for common parameters.
* Added to **validate** command a validation that a content item's id and name will not end with spaces.
* The **format** command will now remove trailing whitespaces from content items' id and name fields.
* Fixed an issue where **update-release-notes** could fail on files outside the user given pack.
* Fixed an issue where the **generate-test-playbook** command would not place the playbook in the proper folder.
* Added to **validate** command a validation that packs with `Iron Bank` uses the latest docker from Iron Bank.
* Added to **update-release-notes** command support for `Generic Object` entities.
* Fixed an issue where playbook `fromversion` mismatch validation failed even if `skipunavailable` was set to true.
* Added to the **create artifacts** command support for release notes configuration file.
* Added validation to **validate** for release notes config file.
* Added **isoversize** and **isautoswitchedtoquietmode** fields to the playbook schema.
* Added to the **update-release-notes** command `-bc` flag to generate template for breaking changes version.
* Fixed an issue where **validate** did not search description files correctly, leading to a wrong warning message.

## 1.4.8

* Fixed an issue where yml files with `!reference` failed to load properly.
* Fixed an issue when `View Integration Documentation` button was added twice during the download and re-upload.
* Fixed an issue when `(Partner Contribution)` was added twice to the display name during the download and re-upload.
* Added the following enhancements in the **generate-test-playbook** command:
  * Added the *--commands* argument to generate tasks for specific commands.
  * Added the *--examples* argument to get the command examples file path and generate tasks from the commands and arguments specified there.
  * Added the *--upload* flag to specify whether to upload the test playbook after the generation.
  * Fixed the output condition generation for outputs of type `Boolean`.

## 1.4.7

* Fixed an issue where an empty list for a command context didn't produce an indication other than an empty table.
* Fixed an issue where the **format** command has incorrectly recognized on which files to run when running using git.
* Fixed an issue where author image validations were not checked properly.
* Fixed an issue where new old-formatted scripts and integrations were not validated.
* Fixed an issue where the wording in the from version validation error for subplaybooks was incorrect.
* Fixed an issue where the **update-release-notes** command used the old docker image version instead of the new when detecting a docker change.
* Fixed an issue where the **generate-test-playbook** command used an incorrect argument name as default
* Fixed an issue where the **json-to-outputs** command used an incorrect argument name as default when using `-d`.
* Fixed an issue where validations failed while trying to validate non content files.
* Fixed an issue where README validations did not work post VS Code formatting.
* Fixed an issue where the description validations were inconsistent when running through an integration file or a description file.

## 1.4.6

* Fixed an issue where **validate** suggests, with no reason, running **format** on missing mandatory keys in yml file.
* Skipped existence of TestPlaybook check on community and contribution integrations.
* Fixed an issue where pre-commit didn't run on the demisto_sdk/commands folder.
* The **init** command will now change the script template name in the code to the given script name.
* Expanded the validations performed on beta integrations.
* Added support for PreProcessRules in the **format**, **validate**, **download**, and **create-content-artifacts** commands.
* Improved the error messages in **generate-docs**, if an example was not provided.
* Added to **validate** command a validation that a content entity or a pack name does not contain the words "partner" and "community".
* Fixed an issue where **update-release-notes** ignores *--text* flag while using *-f*
* Fixed the outputs validations in **validate** so enrichment commands will not be checked to have DBotScore outputs.
* Added a new validation to require the dockerimage key to exist in an integration and script yml files.
* Enhanced the **generate-test-playbook** command to use only integration tested on commands, rather than (possibly) other integrations implementing them.
* Expanded unify command to support GenericModules - Unifies a GenericModule object with its Dashboards.
* Added validators for generic objects:
  * Generic Field validator - verify that the 'fromVersion' field is above 6.5.0, 'group' field equals 4 and 'id' field starts with the prefix 'generic_'.
  * Generic Type validator - verify that the 'fromVersion' field is above 6.5.0
  * Generic Module validator - verify that the 'fromVersion' field is above 6.5.0
  * Generic Definition validator - verify that the 'fromVersion' field is above 6.5.0
* Expanded Format command to support Generic Objects - Fixes generic objects according to their validations.
* Fixed an issue where the **update-release-notes** command did not handle ApiModules properly.
* Added option to enter a dictionary or json of format `[{field_name:description}]` in the **json-to-outputs** command,
  with the `-d` flag.
* Improved the outputs for the **format** command.
* Fixed an issue where the validations performed after the **format** command were inconsistent with **validate**.
* Added to the **validate** command a validation for the author image.
* Updated the **create-content-artifacts** command to support generic modules, definitions, fields and types.
* Added an option to ignore errors for file paths and not only file name in .pack-ignore file.

## 1.4.5

* Enhanced the **postman-codegen** command to name all generated arguments with lower case.
* Fixed an issue where the **find-dependencies** command miscalculated the dependencies for playbooks that use generic commands.
* Fixed an issue where the **validate** command failed in external repositories in case the DEMISTO_SDK_GITHUB_TOKEN was not set.
* Fixed an issue where **openapi-codegen** corrupted the swagger file by overwriting configuration to swagger file.
* Updated the **upload** command to support uploading zipped packs to the marketplace.
* Added to the **postman-codegen** command support of path variables.
* Fixed an issue where **openapi-codegen** entered into an infinite loop on circular references in the swagger file.
* The **format** command will now set `fromVersion: 6.2.0` for widgets with 'metrics' data type.
* Updated the **find-dependencies** command to support generic modules, definitions, fields and types.
* Fixed an issue where **openapi-codegen** tried to extract reference example outputs, leading to an exception.
* Added an option to ignore secrets automatically when using the **init** command to create a pack.
* Added a tool that gives the ability to temporarily suppress console output.

## 1.4.4

* When formatting incident types with Auto-Extract rules and without mode field, the **format** command will now add the user selected mode.
* Added new validation that DBotRole is set for scripts that requires elevated permissions to the `XSOAR-linter` in the **lint** command.
* Added url escaping to markdown human readable section in generate docs to avoid autolinking.
* Added a validation that mapper's id and name are matching. Updated the format of mapper to include update_id too.
* Added a validation to ensure that image paths in the README files are valid.
* Fixed **find_type** function to correctly find test files, such as, test script and test playbook.
* Added scheme validations for the new Generic Object Types, Fields, and Modules.
* Renamed the flag *--input-old-version* to *--old-version* in the **generate-docs** command.
* Refactored the **update-release-notes** command:
  * Replaced the *--all* flag with *--use-git* or *-g*.
  * Added the *--force* flag to update the pack release notes without changes in the pack.
  * The **update-release-notes** command will now update all dependent integrations on ApiModule change, even if not specified.
  * If more than one pack has changed, the full list of updated packs will be printed at the end of **update-release-notes** command execution.
  * Fixed an issue where the **update-release-notes** command did not add docker image release notes entry for release notes file if a script was changed.
  * Fixed an issue where the **update-release-notes** command did not detect changed files that had the same name.
  * Fixed an issue in the **update-release-notes** command where the version support of JSON files was mishandled.
* Fixed an issue where **format** did not skip files in test and documentation directories.
* Updated the **create-id-set** command to support generic modules, definitions, fields and types.
* Changed the **convert** command to generate old layout fromversion to 5.0.0 instead of 4.1.0
* Enhanced the command **postman-codegen** with type hints for templates.

## 1.4.3

* Fixed an issue where **json-to-outputs** command returned an incorrect output when json is a list.
* Fixed an issue where if a pack README.md did not exist it could cause an error in the validation process.
* Fixed an issue where the *--name* was incorrectly required in the **init** command.
* Adding the option to run **validate** on a specific path while using git (*-i* & *-g*).
* The **format** command will now change UUIDs in .yml and .json files to their respective content entity name.
* Added a playbook validation to check if a task sub playbook exists in the id set in the **validate** command.
* Added the option to add new tags/usecases to the approved list and to the pack metadata on the same pull request.
* Fixed an issue in **test_content** where when different servers ran tests for the same integration, the server URL parameters were not set correctly.
* Added a validation in the **validate** command to ensure that the ***endpoint*** command is configured correctly in yml file.
* Added a warning when pack_metadata's description field is longer than 130 characters.
* Fixed an issue where a redundant print occurred on release notes validation.
* Added new validation in the **validate** command to ensure that the minimal fromVersion in a widget of type metrics will be 6.2.0.
* Added the *--release-notes* flag to demisto-sdk to get the current version release notes entries.

## 1.4.2

* Added to `pylint` summary an indication if a test was skipped.
* Added to the **init** command the option to specify fromversion.
* Fixed an issue where running **init** command without filling the metadata file.
* Added the *--docker-timeout* flag in the **lint** command to control the request timeout for the Docker client.
* Fixed an issue where **update-release-notes** command added only one docker image release notes entry for release notes file, and not for every entity whom docker image was updated.
* Added a validation to ensure that incident/indicator fields names starts with their pack name in the **validate** command. (Checked only for new files and only when using git *-g*)
* Updated the **find-dependencies** command to return the 'dependencies' according the layout type ('incident', 'indicator').
* Enhanced the "vX" display name validation for scripts and integrations in the **validate** command to check for every versioned script or integration, and not only v2.
* Added the *--fail-duplicates* flag for the **create-id-set** command which will fail the command if duplicates are found.
* Added to the **generate-docs** command automatic addition to git when a new readme file is created.

## 1.4.1

* When in private repo without `DEMSITO_SDK_GITHUB_TOKEN` configured, get_remote_file will take files from the local origin/master.
* Enhanced the **unify** command when giving input of a file and not a directory return a clear error message.
* Added a validation to ensure integrations are not skipped and at least one test playbook is not skipped for each integration or script.
* Added to the Content Tests support for `context_print_dt`, which queries the incident context and prints the result as a json.
* Added new validation for the `xsoar_config.json` file in the **validate** command.
* Added a version differences section to readme in **generate-docs** command.
* Added the *--docs-format* flag in the **integration-diff** command to get the output in README format.
* Added the *--input-old-version* and *--skip-breaking-changes* flags in the **generate-docs** command to get the details for the breaking section and to skip the breaking changes section.

## 1.4.0

* Enable passing a comma-separated list of paths for the `--input` option of the **lint** command.
* Added new validation of unimplemented test-module command in the code to the `XSOAR-linter` in the **lint** command.
* Fixed the **generate-docs** to handle integration authentication parameter.
* Added a validation to ensure that description and README do not contain the word 'Demisto'.
* Improved the deprecated message validation required from playbooks and scripts.
* Added the `--quite-bc-validation` flag for the **validate** command to run the backwards compatibility validation in quite mode (errors is treated like warnings).
* Fixed the **update release notes** command to display a name for old layouts.
* Added the ability to append to the pack README credit to contributors.
* Added identification for parameter differences in **integration-diff** command.
* Fixed **format** to use git as a default value.
* Updated the **upload** command to support reports.
* Fixed an issue where **generate-docs** command was displaying 'None' when credentials parameter display field configured was not configured.
* Fixed an issue where **download** did not return exit code 1 on failure.
* Updated the validation that incident fields' names do not contain the word incident will aplly to core packs only.
* Added a playbook validation to verify all conditional tasks have an 'else' path in **validate** command.
* Renamed the GitHub authentication token environment variable `GITHUB_TOKEN` to `DEMITO_SDK_GITHUB_TOKEN`.
* Added to the **update-release-notes** command automatic addition to git when new release notes file is created.
* Added validation to ensure that integrations, scripts, and playbooks do not contain the entity type in their names.
* Added the **convert** command to convert entities between XSOAR versions.
* Added the *--deprecate* flag in **format** command to deprecate integrations, scripts, and playbooks.
* Fixed an issue where ignoring errors did not work when running the **validate** command on specific files (-i).

## 1.3.9

* Added a validation verifying that the pack's README.md file is not equal to pack description.
* Fixed an issue where the **Assume yes** flag did not work properly for some entities in the **format** command.
* Improved the error messages for separators in folder and file names in the **validate** command.
* Removed the **DISABLE_SDK_VERSION_CHECK** environment variable. To disable new version checks, use the **DEMISTO_SDK_SKIP_VERSION_CHECK** envirnoment variable.
* Fixed an issue where the demisto-sdk version check failed due to a rate limit.
* Fixed an issue with playbooks scheme validation.

## 1.3.8

* Updated the **secrets** command to work on forked branches.

## 1.3.7

* Added a validation to ensure correct image and description file names.
* Fixed an issue where the **validate** command failed when 'display' field in credentials param in yml is empty but 'displaypassword' was provided.
* Added the **integration-diff** command to check differences between two versions of an integration and to return a report of missing and changed elements in the new version.
* Added a validation verifying that the pack's README.md file is not missing or empty for partner packs or packs contains use cases.
* Added a validation to ensure that the integration and script folder and file names will not contain separators (`_`, `-`, ``).
* When formatting new pack, the **format** command will set the *fromversion* key to 5.5.0 in the new files without fromversion.

## 1.3.6

* Added a validation that core packs are not dependent on non-core packs.
* Added a validation that a pack name follows XSOAR standards.
* Fixed an issue where in some cases the `get_remote_file` function failed due to an invalid path.
* Fixed an issue where running **update-release-notes** with updated integration logo, did not detect any file changes.
* Fixed an issue where the **create-id-set** command did not identify unified integrations correctly.
* Fixed an issue where the `CommonTypes` pack was not identified as a dependency for all feed integrations.
* Added support for running SDK commands in private repositories.
* Fixed an issue where running the **init** command did not set the correct category field in an integration .yml file for a newly created pack.
* When formatting new contributed pack, the **format** command will set the *fromversion* key to 6.0.0 in the relevant files.
* If the environment variable "DISABLE_SDK_VERSION_CHECK" is define, the demisto-sdk will no longer check for newer version when running a command.
* Added the `--use-pack-metadata` flag for the **find-dependencies** command to update the calculated dependencies using the the packs metadata files.
* Fixed an issue where **validate** failed on scripts in case the `outputs` field was set to `None`.
* Fixed an issue where **validate** was failing on editing existing release notes.
* Added a validation for README files verifying that the file doesn't contain template text copied from HelloWorld or HelloWorldPremium README.

## 1.3.5

* Added a validation that layoutscontainer's id and name are matching. Updated the format of layoutcontainer to include update_id too.
* Added a validation that commands' names and arguments in core packs, or scripts' arguments do not contain the word incident.
* Fixed issue where running the **generate-docs** command with -c flag ran all the commands and not just the commands specified by the flag.
* Fixed the error message of the **validate** command to not always suggest adding the *description* field.
* Fixed an issue where running **format** on feed integration generated invalid parameter structure.
* Fixed an issue where the **generate-docs** command did not add all the used scripts in a playbook to the README file.
* Fixed an issue where contrib/partner details might be added twice to the same file, when using unify and create-content-artifacts commands
* Fixed issue where running **validate** command on image-related integration did not return the correct outputs to json file.
* When formatting playbooks, the **format** command will now remove empty fields from SetIncident, SetIndicator, CreateNewIncident, CreateNewIndicator script arguments.
* Added an option to fill in the developer email when running the **init** command.

## 1.3.4

* Updated the **validate** command to check that the 'additionalinfo' field only contains the expected value for feed required parameters and not equal to it.
* Added a validation that community/partner details are not in the detailed description file.
* Added a validation that the Use Case tag in pack_metadata file is only used when the pack contains at least one PB, Incident Type or Layout.
* Added a validation that makes sure outputs in integrations are matching the README file when only README has changed.
* Added the *hidden* field to the integration schema.
* Fixed an issue where running **format** on a playbook whose `name` does not equal its `id` would cause other playbooks who use that playbook as a sub-playbook to fail.
* Added support for local custom command configuration file `.demisto-sdk-conf`.
* Updated the **format** command to include an update to the description file of an integration, to remove community/partner details.

## 1.3.3

* Fixed an issue where **lint** failed where *.Dockerfile* exists prior running the lint command.
* Added FeedHelloWorld template option for *--template* flag in **demisto-sdk init** command.
* Fixed issue where **update-release-notes** deleted release note file if command was called more than once.
* Fixed issue where **update-release-notes** added docker image release notes every time the command was called.
* Fixed an issue where running **update-release-notes** on a pack with newly created integration, had also added a docker image entry in the release notes.
* Fixed an issue where `XSOAR-linter` did not find *NotImplementedError* in main.
* Added validation for README files verifying their length (over 30 chars).
* When using *-g* flag in the **validate** command it will now ignore untracked files by default.
* Added the *--include-untracked* flag to the **validate** command to include files which are untracked by git in the validation process.
* Improved the `pykwalify` error outputs in the **validate** command.
* Added the *--print-pykwalify* flag to the **validate** command to print the unchanged output from `pykwalify`.

## 1.3.2

* Updated the format of the outputs when using the *--json-file* flag to create a JSON file output for the **validate** and **lint** commands.
* Added the **doc-review** command to check spelling in .md and .yml files as well as a basic release notes review.
* Added a validation that a pack's display name does not already exist in content repository.
* Fixed an issue where the **validate** command failed to detect duplicate params in an integration.
* Fixed an issue where the **validate** command failed to detect duplicate arguments in a command in an integration.

## 1.3.1

* Fixed an issue where the **validate** command failed to validate the release notes of beta integrations.
* Updated the **upload** command to support indicator fields.
* The **validate** and **update-release-notes** commands will now check changed files against `demisto/master` if it is configured locally.
* Fixed an issue where **validate** would incorrectly identify files as renamed.
* Added a validation that integration properties (such as feed, mappers, mirroring, etc) are not removed.
* Fixed an issue where **validate** failed when comparing branch against commit hash.
* Added the *--no-pipenv* flag to the **split-yml** command.
* Added a validation that incident fields and incident types are not removed from mappers.
* Fixed an issue where the *c
reate-id-set* flag in the *validate* command did not work while not using git.
* Added the *hiddenusername* field to the integration schema.
* Added a validation that images that are not integration images, do not ask for a new version or RN

## 1.3.0

* Do not collect optional dependencies on indicator types reputation commands.
* Fixed an issue where downloading indicator layoutscontainer objects failed.
* Added a validation that makes sure outputs in integrations are matching the README file.
* Fixed an issue where the *create-id-set* flag in the **validate** command did not work.
* Added a warning in case no id_set file is found when running the **validate** command.
* Fixed an issue where changed files were not recognised correctly on forked branches in the **validate** and the **update-release-notes** commands.
* Fixed an issue when files were classified incorrectly when running *update-release-notes*.
* Added a validation that integration and script file paths are compatible with our convention.
* Fixed an issue where id_set.json file was re created whenever running the generate-docs command.
* added the *--json-file* flag to create a JSON file output for the **validate** and **lint** commands.

## 1.2.19

* Fixed an issue where merge id_set was not updated to work with the new entity of Packs.
* Added a validation that the playbook's version matches the version of its sub-playbooks, scripts, and integrations.

## 1.2.18

* Changed the *skip-id-set-creation* flag to *create-id-set* in the **validate** command. Its default value will be False.
* Added support for the 'cve' reputation command in default arg validation.
* Filter out generic and reputation command from scripts and playbooks dependencies calculation.
* Added support for the incident fields in outgoing mappers in the ID set.
* Added a validation that the taskid field and the id field under the task field are both from uuid format and contain the same value.
* Updated the **format** command to generate uuid value for the taskid field and for the id under the task field in case they hold an invalid values.
* Exclude changes from doc_files directory on validation.
* Added a validation that an integration command has at most one default argument.
* Fixing an issue where pack metadata version bump was not enforced when modifying an old format (unified) file.
* Added validation that integration parameter's display names are capitalized and spaced using whitespaces and not underscores.
* Fixed an issue where beta integrations where not running deprecation validations.
* Allowed adding additional information to the deprecated description.
* Fixing an issue when escaping less and greater signs in integration params did not work as expected.

## 1.2.17

* Added a validation that the classifier of an integration exists.
* Added a validation that the mapper of an integration exists.
* Added a validation that the incident types of a classifier exist.
* Added a validation that the incident types of a mapper exist.
* Added support for *text* argument when running **demisto-sdk update-release-notes** on the ApiModules pack.
* Added a validation for the minimal version of an indicator field of type grid.
* Added new validation for incident and indicator fields in classifiers mappers and layouts exist in the content.
* Added cache for get_remote_file to reducing failures from accessing the remote repo.
* Fixed an issue in the **format** command where `_dev` or `_copy` suffixes weren't removed from the `id` of the given playbooks.
* Playbook dependencies from incident and indicator fields are now marked as optional.
* Mappers dependencies from incident types and incident fields are now marked as optional.
* Classifier dependencies from incident types are now marked as optional.
* Updated **demisto-sdk init** command to no longer create `created` field in pack_metadata file
* Updated **generate-docs** command to take the parameters names in setup section from display field and to use additionalinfo field when exist.
* Using the *verbose* argument in the **find-dependencies** command will now log to the console.
* Improved the deprecated message validation required from integrations.
* Fixed an issue in the **generate-docs** command where **Context Example** section was created when it was empty.

## 1.2.16

* Added allowed ignore errors to the *IDSetValidator*.
* Fixed an issue where an irrelevant id_set validation ran in the **validate** command when using the *--id-set* flag.
* Fixed an issue were **generate-docs** command has failed if a command did not exist in commands permissions file.
* Improved a **validate** command message for missing release notes of api module dependencies.

## 1.2.15

* Added the *ID101* to the allowed ignored errors.

## 1.2.14

* SDK repository is now mypy check_untyped_defs complaint.
* The lint command will now ignore the unsubscriptable-object (E1136) pylint error in dockers based on python 3.9 - this will be removed once a new pylint version is released.
* Added an option for **format** to run on a whole pack.
* Added new validation of unimplemented commands from yml in the code to `XSOAR-linter`.
* Fixed an issue where Auto-Extract fields were only checked for newly added incident types in the **validate** command.
* Added a new warning validation of direct access to args/params dicts to `XSOAR-linter`.

## 1.2.13

* Added new validation of indicators usage in CommandResults to `XSOAR-linter`.
* Running **demisto-sdk lint** will automatically run on changed files (same behavior as the -g flag).
* Removed supported version message from the documentation when running **generate_docs**.
* Added a print to indicate backwards compatibility is being checked in **validate** command.
* Added a percent print when running the **validate** command with the *-a* flag.
* Fixed a regression in the **upload** command where it was ignoring `DEMISTO_VERIFY_SSL` env var.
* Fixed an issue where the **upload** command would fail to upload beta integrations.
* Fixed an issue where the **validate** command did not create the *id_set.json* file when running with *-a* flag.
* Added price change validation in the **validate** command.
* Added validations that checks in read-me for empty sections or leftovers from the auto generated read-me that should be changed.
* Added new code validation for *NotImplementedError* to raise a warning in `XSOAR-linter`.
* Added validation for support types in the pack metadata file.
* Added support for *--template* flag in **demisto-sdk init** command.
* Fixed an issue with running **validate** on master branch where the changed files weren't compared to previous commit when using the *-g* flag.
* Fixed an issue where the `XSOAR-linter` ran *NotImplementedError* validation on scripts.
* Added support for Auto-Extract feature validation in incident types in the **validate** command.
* Fixed an issue in the **lint** command where the *-i* flag was ignored.
* Improved **merge-id-sets** command to support merge between two ID sets that contain the same pack.
* Fixed an issue in the **lint** command where flake8 ran twice.

## 1.2.12

* Bandit now reports also on medium severity issues.
* Fixed an issue with support for Docker Desktop on Mac version 2.5.0+.
* Added support for vulture and mypy linting when running without docker.
* Added support for *prev-ver* flag in **update-release-notes** command.
* Improved retry support when building docker images for linting.
* Added the option to create an ID set on a specific pack in **create-id-set** command.
* Added the *--skip-id-set-creation* flag to **validate** command in order to add the capability to run validate command without creating id_set validation.
* Fixed an issue where **validate** command checked docker image tag on ApiModules pack.
* Fixed an issue where **find-dependencies** did not calculate dashboards and reports dependencies.
* Added supported version message to the documentation and release notes files when running **generate_docs** and **update-release-notes** commands respectively.
* Added new code validations for *NotImplementedError* exception raise to `XSOAR-linter`.
* Command create-content-artifacts additional support for **Author_image.png** object.
* Fixed an issue where schemas were not enforced for incident fields, indicator fields and old layouts in the validate command.
* Added support for **update-release-notes** command to update release notes according to master branch.

## 1.2.11

* Fixed an issue where the ***generate-docs*** command reset the enumeration of line numbering after an MD table.
* Updated the **upload** command to support mappers.
* Fixed an issue where exceptions were no printed in the **format** while the *--verbose* flag is set.
* Fixed an issue where *--assume-yes* flag did not work in the **format** command when running on a playbook without a `fromversion` field.
* Fixed an issue where the **format** command would fail in case `conf.json` file was not found instead of skipping the update.
* Fixed an issue where integration with v2 were recognised by the `name` field instead of the `display` field in the **validate** command.
* Added a playbook validation to check if a task script exists in the id set in the **validate** command.
* Added new integration category `File Integrity Management` in the **validate** command.

## 1.2.10

* Added validation for approved content pack use-cases and tags.
* Added new code validations for *CommonServerPython* import to `XSOAR-linter`.
* Added *default value* and *predefined values* to argument description in **generate-docs** command.
* Added a new validation that checks if *get-mapping-fields* command exists if the integration schema has *{ismappable: true}* in **validate** command.
* Fixed an issue where the *--staged* flag recognised added files as modified in the **validate** command.
* Fixed an issue where a backwards compatibility warning was raised for all added files in the **validate** command.
* Fixed an issue where **validate** command failed when no tests were given for a partner supported pack.
* Updated the **download** command to support mappers.
* Fixed an issue where the ***format*** command added a duplicate parameter.
* For partner supported content packs, added support for a list of emails.
* Removed validation of README files from the ***validate*** command.
* Fixed an issue where the ***validate*** command required release notes for ApiModules pack.

## 1.2.9

* Fixed an issue in the **openapi_codegen** command where it created duplicate functions name from the swagger file.
* Fixed an issue in the **update-release-notes** command where the *update type* argument was not verified.
* Fixed an issue in the **validate** command where no error was raised in case a non-existing docker image was presented.
* Fixed an issue in the **format** command where format failed when trying to update invalid Docker image.
* The **format** command will now preserve the **isArray** argument in integration's reputation commands and will show a warning if it set to **false**.
* Fixed an issue in the **lint** command where *finally* clause was not supported in main function.
* Fixed an issue in the **validate** command where changing any entity ID was not validated.
* Fixed an issue in the **validate** command where *--staged* flag did not bring only changed files.
* Fixed the **update-release-notes** command to ignore changes in the metadata file.
* Fixed the **validate** command to ignore metadata changes when checking if a version bump is needed.

## 1.2.8

* Added a new validation that checks in playbooks for the usage of `DeleteContext` in **validate** command.
* Fixed an issue in the **upload** command where it would try to upload content entities with unsupported versions.
* Added a new validation that checks in playbooks for the usage of specific instance in **validate** command.
* Added the **--staged** flag to **validate** command to run on staged files only.

## 1.2.7

* Changed input parameters in **find-dependencies** command.
  * Use ***-i, --input*** instead of ***-p, --path***.
  * Use ***-idp, --id-set-path*** instead of ***-i, --id-set-path***.
* Fixed an issue in the **unify** command where it crashed on an integration without an image file.
* Fixed an issue in the **format** command where unnecessary files were not skipped.
* Fixed an issue in the **update-release-notes** command where the *text* argument was not respected in all cases.
* Fixed an issue in the **validate** command where a warning about detailed description was given for unified or deprecated integrations.
* Improved the error returned by the **validate** command when running on files using the old format.

## 1.2.6

* No longer require setting `DEMISTO_README_VALIDATION` env var to enable README mdx validation. Validation will now run automatically if all necessary node modules are available.
* Fixed an issue in the **validate** command where the `--skip-pack-dependencies` would not skip id-set creation.
* Fixed an issue in the **validate** command where validation would fail if supplied an integration with an empty `commands` key.
* Fixed an issue in the **validate** command where validation would fail due to a required version bump for packs which are not versioned.
* Will use env var `DEMISTO_VERIFY_SSL` to determine if to use a secure connection for commands interacting with the Server when `--insecure` is not passed. If working with a local Server without a trusted certificate, you can set env var `DEMISTO_VERIFY_SSL=no` to avoid using `--insecure` on each command.
* Unifier now adds a link to the integration documentation to the integration detailed description.
* Fixed an issue in the **secrets** command where ignored secrets were not skipped.

## 1.2.5

* Added support for special fields: *defaultclassifier*, *defaultmapperin*, *defaultmapperout* in **download** command.
* Added -y option **format** command to assume "yes" as answer to all prompts and run non-interactively
* Speed up improvements for `validate` of README files.
* Updated the **format** command to adhere to the defined content schema and sub-schemas, aligning its behavior with the **validate** command.
* Added support for canvasContextConnections files in **format** command.

## 1.2.4

* Updated detailed description for community integrations.

## 1.2.3

* Fixed an issue where running **validate** failed on playbook with task that adds tags to the evidence data.
* Added the *displaypassword* field to the integration schema.
* Added new code validations to `XSOAR-linter`.
  * As warnings messages:
    * `demisto.params()` should be used only inside main function.
    * `demisto.args()` should be used only inside main function.
    * Functions args should have type annotations.
* Added `fromversion` field validation to test playbooks and scripts in **validate** command.

## 1.2.2

* Add support for warning msgs in the report and summary to **lint** command.
* Fixed an issue where **json-to-outputs** determined bool values as int.
* Fixed an issue where **update-release-notes** was crushing on `--all` flag.
* Fixed an issue where running **validate**, **update-release-notes** outside of content repo crushed without a meaningful error message.
* Added support for layoutscontainer in **init** contribution flow.
* Added a validation for tlp_color param in feeds in **validate** command.
* Added a validation for removal of integration parameters in **validate** command.
* Fixed an issue where **update-release-notes** was failing with a wrong error message when no pack or input was given.
* Improved formatting output of the **generate-docs** command.
* Add support for env variable *DEMISTO_SDK_ID_SET_REFRESH_INTERVAL*. Set this env variable to the refresh interval in minutes. The id set will be regenerated only if the refresh interval has passed since the last generation. Useful when generating Script documentation, to avoid re-generating the id_set every run.
* Added new code validations to `XSOAR-linter`.
  * As error messages:
    * Longer than 10 seconds sleep statements for non long running integrations.
    * exit() usage.
    * quit() usage.
  * As warnings messages:
    * `demisto.log` should not be used.
    * main function existence.
    * `demito.results` should not be used.
    * `return_output` should not be used.
    * try-except statement in main function.
    * `return_error` usage in main function.
    * only once `return_error` usage.
* Fixed an issue where **lint** command printed logs twice.
* Fixed an issue where *suffix* did not work as expected in the **create-content-artifacts** command.
* Added support for *prev-ver* flag in **lint** and **secrets** commands.
* Added support for *text* flag to **update-release-notes** command to add the same text to all release notes.
* Fixed an issue where **validate** did not recognize added files if they were modified locally.
* Added a validation that checks the `fromversion` field exists and is set to 5.0.0 or above when working or comparing to a non-feature branch in **validate** command.
* Added a validation that checks the certification field in the pack_metadata file is valid in **validate** command.
* The **update-release-notes** command will now automatically add docker image update to the release notes.

## 1.2.1

* Added an additional linter `XSOAR-linter` to the **lint** command which custom validates py files. currently checks for:
  * `Sys.exit` usages with non zero value.
  * Any `Print` usages.
* Fixed an issue where renamed files were failing on *validate*.
* Fixed an issue where single changed files did not required release notes update.
* Fixed an issue where doc_images required release-notes and validations.
* Added handling of dependent packs when running **update-release-notes** on changed *APIModules*.
  * Added new argument *--id-set-path* for id_set.json path.
  * When changes to *APIModule* is detected and an id_set.json is available - the command will update the dependent pack as well.
* Added handling of dependent packs when running **validate** on changed *APIModules*.
  * Added new argument *--id-set-path* for id_set.json path.
  * When changes to *APIModule* is detected and an id_set.json is available - the command will validate that the dependent pack has release notes as well.
* Fixed an issue where the find_type function didn't recognize file types correctly.
* Fixed an issue where **update-release-notes** command did not work properly on Windows.
* Added support for indicator fields in **update-release-notes** command.
* Fixed an issue where files in test dirs where being validated.

## 1.2.0

* Fixed an issue where **format** did not update the test playbook from its pack.
* Fixed an issue where **validate** validated non integration images.
* Fixed an issue where **update-release-notes** did not identified old yml integrations and scripts.
* Added revision templates to the **update-release-notes** command.
* Fixed an issue where **update-release-notes** crashed when a file was renamed.
* Fixed an issue where **validate** failed on deleted files.
* Fixed an issue where **validate** validated all images instead of packs only.
* Fixed an issue where a warning was not printed in the **format** in case a non-supported file type is inputted.
* Fixed an issue where **validate** did not fail if no release notes were added when adding files to existing packs.
* Added handling of incorrect layout paths via the **format** command.
* Refactor **create-content-artifacts** command - Efficient artifacts creation and better logging.
* Fixed an issue where image and description files were not handled correctly by **validate** and **update-release-notes** commands.
* Fixed an issue where the **format** command didn't remove all extra fields in a file.
* Added an error in case an invalid id_set.json file is found while running the **validate** command.
* Added fetch params checks to the **validate** command.

## 1.1.11

* Added line number to secrets' path in **secrets** command report.
* Fixed an issue where **init** a community pack did not present the valid support URL.
* Fixed an issue where **init** offered a non relevant pack support type.
* Fixed an issue where **lint** did not pull docker images for powershell.
* Fixed an issue where **find-dependencies** did not find all the script dependencies.
* Fixed an issue where **find-dependencies** did not collect indicator fields as dependencies for playbooks.
* Updated the **validate** and the **secrets** commands to be less dependent on regex.
* Fixed an issue where **lint** did not run on circle when docker did not return ping.
* Updated the missing release notes error message (RN106) in the **Validate** command.
* Fixed an issue where **Validate** would return missing release notes when two packs with the same substring existed in the modified files.
* Fixed an issue where **update-release-notes** would add duplicate release notes when two packs with the same substring existed in the modified files.
* Fixed an issue where **update-release-notes** would fail to bump new versions if the feature branch was out of sync with the master branch.
* Fixed an issue where a non-descriptive error would be returned when giving the **update-release-notes** command a pack which can not be found.
* Added dependencies check for *widgets* in **find-dependencies** command.
* Added a `update-docker` flag to **format** command.
* Added a `json-to-outputs` flag to the **run** command.
* Added a verbose (`-v`) flag to **format** command.
* Fixed an issue where **download** added the prefix "playbook-" to the name of playbooks.

## 1.1.10

* Updated the **init** command. Relevant only when passing the *--contribution* argument.
  * Added the *--author* option.
  * The *support* field of the pack's metadata is set to *community*.
* Added a proper error message in the **Validate** command upon a missing description in the root of the yml.
* **Format** now works with a relative path.
* **Validate** now fails when all release notes have been excluded.
* Fixed issue where correct error message would not propagate for invalid images.
* Added the *--skip-pack-dependencies* flag to **validate** command to skip pack dependencies validation. Relevant when using the *-g* flag.
* Fixed an issue where **Validate** and **Format** commands failed integrations with `defaultvalue` field in fetch incidents related parameters.
* Fixed an issue in the **Validate** command in which unified YAML files were not ignored.
* Fixed an issue in **generate-docs** where scripts and playbooks inputs and outputs were not parsed correctly.
* Fixed an issue in the **openapi-codegen** command where missing reference fields in the swagger JSON caused errors.
* Fixed an issue in the **openapi-codegen** command where empty objects in the swagger JSON paths caused errors.
* **update-release-notes** command now accept path of the pack instead of pack name.
* Fixed an issue where **generate-docs** was inserting unnecessary escape characters.
* Fixed an issue in the **update-release-notes** command where changes to the pack_metadata were not detected.
* Fixed an issue where **validate** did not check for missing release notes in old format files.

## 1.1.9

* Fixed an issue where **update-release-notes** command failed on invalid file types.

## 1.1.8

* Fixed a regression where **upload** command failed on test playbooks.
* Added new *githubUser* field in pack metadata init command.
* Support beta integration in the commands **split-yml, extract-code, generate-test-playbook and generate-docs.**
* Fixed an issue where **find-dependencies** ignored *toversion* field in content items.
* Added support for *layoutscontainer*, *classifier_5_9_9*, *mapper*, *report*, and *widget* in the **Format** command.
* Fixed an issue where **Format** will set the `ID` field to be equal to the `name` field in modified playbooks.
* Fixed an issue where **Format** did not work for test playbooks.
* Improved **update-release-notes** command:
  * Write content description to release notes for new items.
  * Update format for file types without description: Connections, Incident Types, Indicator Types, Layouts, Incident Fields.
* Added a validation for feedTags param in feeds in **validate** command.
* Fixed readme validation issue in community support packs.
* Added the **openapi-codegen** command to generate integrations from OpenAPI specification files.
* Fixed an issue were release notes validations returned wrong results for *CommonScripts* pack.
* Added validation for image links in README files in **validate** command.
* Added a validation for default value of fetch param in feeds in **validate** command.
* Fixed an issue where the **Init** command failed on scripts.

## 1.1.7

* Fixed an issue where running the **format** command on feed integrations removed the `defaultvalue` fields.
* Playbook branch marked with *skipunavailable* is now set as an optional dependency in the **find-dependencies** command.
* The **feedReputation** parameter can now be hidden in a feed integration.
* Fixed an issue where running the **unify** command on JS package failed.
* Added the *--no-update* flag to the **find-dependencies** command.
* Added the following validations in **validate** command:
  * Validating that a pack does not depend on NonSupported / Deprecated packs.

## 1.1.6

* Added the *--description* option to the **init** command.
* Added the *--contribution* option to the **init** command which converts a contribution zip to proper pack format.
* Improved **validate** command performance time and outputs.
* Added the flag *--no-docker-checks* to **validate** command to skip docker checks.
* Added the flag *--print-ignored-files* to **validate** command to print ignored files report when the command is done.
* Added the following validations in **validate** command:
  * Validating that existing release notes are not modified.
  * Validating release notes are not added to new packs.
  * Validating that the "currentVersion" field was raised in the pack_metadata for modified packs.
  * Validating that the timestamp in the "created" field in the pack_metadata is in ISO format.
* Running `demisto-sdk validate` will run the **validate** command using git and only on committed files (same as using *-g --post-commit*).
* Fixed an issue where release notes were not checked correctly in **validate** command.
* Fixed an issue in the **create-id-set** command where optional playbook tasks were not taken into consideration.
* Added a prompt to the `demisto-sdk update-release-notes` command to prompt users to commit changes before running the release notes command.
* Added support to `layoutscontainer` in **validate** command.

## 1.1.5

* Fixed an issue in **find-dependencies** command.
* **lint** command now verifies flake8 on CommonServerPython script.

## 1.1.4

* Fixed an issue with the default output file name of the **unify** command when using "." as an output path.
* **Unify** command now adds contributor details to the display name and description.
* **Format** command now adds *isFetch* and *incidenttype* fields to integration yml.
* Removed the *feedIncremental* field from the integration schema.
* **Format** command now adds *feedBypassExclusionList*, *Fetch indicators*, *feedReputation*, *feedReliability*,
     *feedExpirationPolicy*, *feedExpirationInterval* and *feedFetchInterval* fields to integration yml.
* Fixed an issue in the playbooks schema.
* Fixed an issue where generated release notes were out of order.
* Improved pack dependencies detection.
* Fixed an issue where test playbooks were mishandled in **validate** command.

## 1.1.3

* Added a validation for invalid id fields in indicators types files in **validate** command.
* Added default behavior for **update-release-notes** command.
* Fixed an error where README files were failing release notes validation.
* Updated format of generated release notes to be more user friendly.
* Improved error messages for the **update-release-notes** command.
* Added support for `Connections`, `Dashboards`, `Widgets`, and `Indicator Types` to **update-release-notes** command.
* **Validate** now supports scripts under the *TestPlaybooks* directory.
* Fixed an issue where **validate** did not support powershell files.

## 1.1.2

* Added a validation for invalid playbookID fields in incidents types files in **validate** command.
* Added a code formatter for python files.
* Fixed an issue where new and old classifiers where mixed on validate command.
* Added *feedIncremental* field to the integration schema.
* Fixed error in the **upload** command where unified YMLs were not uploaded as expected if the given input was a pack.
* Fixed an issue where the **secrets** command failed due to a space character in the file name.
* Ignored RN validation for *NonSupported* pack.
* You can now ignore IF107, SC100, RP102 error codes in the **validate** command.
* Fixed an issue where the **download** command was crashing when received as input a JS integration or script.
* Fixed an issue where **validate** command checked docker image for JS integrations and scripts.
* **validate** command now checks scheme for reports and connections.
* Fixed an issue where **validate** command checked docker when running on all files.
* Fixed an issue where **validate** command did not fail when docker image was not on the latest numeric tag.
* Fixed an issue where beta integrations were not validated correctly in **validate** command.

## 1.1.1

* fixed and issue where file types were not recognized correctly in **validate** command.
* Added better outputs for validate command.

## 1.1.0

* Fixed an issue where changes to only non-validated files would fail validation.
* Fixed an issue in **validate** command where moved files were failing validation for new packs.
* Fixed an issue in **validate** command where added files were failing validation due to wrong file type detection.
* Added support for new classifiers and mappers in **validate** command.
* Removed support of old RN format validation.
* Updated **secrets** command output format.
* Added support for error ignore on deprecated files in **validate** command.
* Improved errors outputs in **validate** command.
* Added support for linting an entire pack.

## 1.0.9

* Fixed a bug where misleading error was presented when pack name was not found.
* **Update-release-notes** now detects added files for packs with versions.
* Readme files are now ignored by **update-release-notes** and validation of release notes.
* Empty release notes no longer cause an uncaught error during validation.

## 1.0.8

* Changed the output format of demisto-sdk secrets.
* Added a validation that checkbox items are not required in integrations.
* Added pack release notes generation and validation.
* Improved pack metadata validation.
* Fixed an issue in **validate** where renamed files caused an error

## 1.0.4

* Fix the **format** command to update the `id` field to be equal to `details` field in indicator-type files, and to `name` field in incident-type & dashboard files.
* Fixed a bug in the **validate** command for layout files that had `sortValues` fields.
* Fixed a bug in the **format** command where `playbookName` field was not always present in the file.
* Fixed a bug in the **format** command where indicatorField wasn't part of the SDK schemas.
* Fixed a bug in **upload** command where created unified docker45 yml files were not deleted.
* Added support for IndicatorTypes directory in packs (for `reputation` files, instead of Misc).
* Fixed parsing playbook condition names as string instead of boolean in **validate** command
* Improved image validation in YAML files.
* Removed validation for else path in playbook condition tasks.

## 1.0.3

* Fixed a bug in the **format** command where comments were being removed from YAML files.
* Added output fields: *file_path* and *kind* for layouts in the id-set.json created by **create-id-set** command.
* Fixed a bug in the **create-id-set** command Who returns Duplicate for Layouts with a different kind.
* Added formatting to **generate-docs** command results replacing all `<br>` tags with `<br/>`.
* Fixed a bug in the **download** command when custom content contained not supported content entity.
* Fixed a bug in **format** command in which boolean strings  (e.g. 'yes' or 'no') were converted to boolean values (e.g. 'True' or 'False').
* **format** command now removes *sourceplaybookid* field from playbook files.
* Fixed a bug in **generate-docs** command in which integration dependencies were not detected when generating documentation for a playbook.

## 1.0.1

* Fixed a bug in the **unify** command when output path was provided empty.
* Improved error message for integration with no tests configured.
* Improved the error message returned from the **validate** command when an integration is missing or contains malformed fetch incidents related parameters.
* Fixed a bug in the **create** command where a unified YML with a docker image for 4.5 was copied incorrectly.
* Missing release notes message are now showing the release notes file path to update.
* Fixed an issue in the **validate** command in which unified YAML files were not ignored.
* File format suggestions are now shown in the relevant file format (JSON or YAML).
* Changed Docker image validation to fail only on non-valid ones.
* Removed backward compatibility validation when Docker image is updated.

## 1.0.0

* Improved the *upload* command to support the upload of all the content entities within a pack.
* The *upload* command now supports the improved pack file structure.
* Added an interactive option to format integrations, scripts and playbooks with No TestPlaybooks configured.
* Added an interactive option to configure *conf.json* file with missing test playbooks for integrations, scripts and playbooks
* Added *download* command to download custom content from Demisto instance to the local content repository.
* Improved validation failure messages to include a command suggestion, wherever relevant, to fix the raised issue.
* Improved 'validate' help and documentation description
* validate - checks that scripts, playbooks, and integrations have the *tests* key.
* validate - checks that test playbooks are configured in `conf.json`.
* demisto-sdk lint - Copy dir better handling.
* demisto-sdk lint - Add error when package missing in docker image.
* Added *-a , --validate-all* option in *validate* to run all validation on all files.
* Added *-i , --input* option in *validate* to run validation on a specified pack/file.
* added *-i, --input* option in *secrets* to run on a specific file.
* Added an allowed hidden parameter: *longRunning* to the hidden integration parameters validation.
* Fixed an issue with **format** command when executing with an output path of a folder and not a file path.
* Bug fixes in generate-docs command given playbook as input.
* Fixed an issue with lint command in which flake8 was not running on unit test files.

## 0.5.2

* Added *-c, --command* option in *generate-docs* to generate a specific command from an integration.
* Fixed an issue when getting README/CHANGELOG files from git and loading them.
* Removed release notes validation for new content.
* Fixed secrets validations for files with the same name in a different directory.
* demisto-sdk lint - parallelization working with specifying the number of workers.
* demisto-sdk lint - logging levels output, 3 levels.
* demisto-sdk lint - JSON report, structured error reports in JSON format.
* demisto-sdk lint - XML JUnit report for unit-tests.
* demisto-sdk lint - new packages used to accelerate execution time.
* demisto-sdk secrets - command now respects the generic whitelist, and not only the pack secrets.

## 0.5.0

[PyPI History][1]

[1]: https://pypi.org/project/demisto-sdk/#history

## 0.4.9

* Fixed an issue in *generate-docs* where Playbooks and Scripts documentation failed.
* Added a graceful error message when executing the *run" command with a misspelled command.
* Added more informative errors upon failures of the *upload* command.
* format command:
  * Added format for json files: IncidentField, IncidentType, IndicatorField, IndicatorType, Layout, Dashboard.
  * Added the *-fv --from-version*, *-nv --no-validation* arguments.
  * Removed the *-t yml_type* argument, the file type will be inferred.
  * Removed the *-g use_git* argument, running format without arguments will run automatically on git diff.
* Fixed an issue in loading playbooks with '=' character.
* Fixed an issue in *validate* failed on deleted README files.

## 0.4.8

* Added the *max* field to the Playbook schema, allowing to define it in tasks loop.
* Fixed an issue in *validate* where Condition branches checks were case sensitive.

## 0.4.7

* Added the *slareminder* field to the Playbook schema.
* Added the *common_server*, *demisto_mock* arguments to the *init* command.
* Fixed an issue in *generate-docs* where the general section was not being generated correctly.
* Fixed an issue in *validate* where Incident type validation failed.

## 0.4.6

* Fixed an issue where the *validate* command did not identify CHANGELOG in packs.
* Added a new command, *id-set* to create the id set - the content dependency tree by file IDs.

## 0.4.5

* generate-docs command:
  * Added the *use_cases*, *permissions*, *command_permissions* and *limitations*.
  * Added the *--insecure* argument to support running the script and integration command in Demisto.
  * Removed the *-t yml_type* argument, the file type will be inferred.
  * The *-o --output* argument is no longer mandatory, default value will be the input file directory.
* Added support for env var: *DEMISTO_SDK_SKIP_VERSION_CHECK*. When set version checks are skipped.
* Fixed an issue in which the CHANGELOG files did not match our scheme.
* Added a validator to verify that there are no hidden integration parameters.
* Fixed an issue where the *validate* command ran on test files.
* Removed the *env-dir* argument from the demisto-sdk.
* README files which are html files will now be skipped in the *validate* command.
* Added support for env var: *DEMISTO_README_VALIDATOR*. When not set the readme validation will not run.

## 0.4.4

* Added a validator for IncidentTypes (incidenttype-*.json).
* Fixed an issue where the -p flag in the *validate* command was not working.
* Added a validator for README.md files.
* Release notes validator will now run on: incident fields, indicator fields, incident types, dashboard and reputations.
* Fixed an issue where the validator of reputation(Indicator Type) did not check on the details field.
* Fixed an issue where the validator attempted validating non-existing files after deletions or name refactoring.
* Removed the *yml_type* argument in the *split-yml*, *extract-code* commands.
* Removed the *file_type* argument in the *generate-test-playbook* command.
* Fixed the *insecure* argument in *upload*.
* Added the *insecure* argument in *run-playbook*.
* Standardise the *-i --input*, *-o --output* to demisto-sdk commands.

## 0.4.3

* Fixed an issue where the incident and indicator field BC check failed.
* Support for linting and unit testing PowerShell integrations.

## 0.4.2

* Fixed an issue where validate failed on Windows.
* Added a validator to verify all branches are handled in conditional task in a playbook.
* Added a warning message when not running the latest sdk version.
* Added a validator to check that the root is connected to all tasks in the playbook.
* Added a validator for Dashboards (dashboard-*.json).
* Added a validator for Indicator Types (reputation-*.json).
* Added a BC validation for changing incident field type.
* Fixed an issue where init command would generate an invalid yml for scripts.
* Fixed an issue in misleading error message in v2 validation hook.
* Fixed an issue in v2 hook which now is set only on newly added scripts.
* Added more indicative message for errors in yaml files.
* Disabled pykwalify info log prints.

## 0.3.10

* Added a BC check for incident fields - changing from version is not allowed.
* Fixed an issue in create-content-artifacts where scripts in Packs in TestPlaybooks dir were copied with a wrong prefix.

## 0.3.9

* Added a validation that incident field can not be required.
* Added validation for fetch incident parameters.
* Added validation for feed integration parameters.
* Added to the *format* command the deletion of the *sourceplaybookid* field.
* Fixed an issue where *fieldMapping* in playbook did not pass the scheme validation.
* Fixed an issue where *create-content-artifacts* did not copy TestPlaybooks in Packs without prefix of *playbook-*.
* Added a validation the a playbook can not have a rolename set.
* Added to the image validator the new DBot default image.
* Added the fields: elasticcommonfields, quiet, quietmode to the Playbook schema.
* Fixed an issue where *validate* failed on integration commands without outputs.
* Added a new hook for naming of v2 integrations and scripts.

## 0.3.8

* Fixed an issue where *create-content-artifact* was not loading the data in the yml correctly.
* Fixed an issue where *unify* broke long lines in script section causing syntax errors

## 0.3.7

* Added *generate-docs* command to generate documentation file for integration, playbook or script.
* Fixed an issue where *unify* created a malformed integration yml.
* Fixed an issue where demisto-sdk **init** creates unit-test file with invalid import.

## 0.3.6

* Fixed an issue where demisto-sdk **validate** failed on modified scripts without error message.

## 0.3.5

* Fixed an issue with docker tag validation for integrations.
* Restructured repo source code.

## 0.3.4

* Saved failing unit tests as a file.
* Fixed an issue where "_test" file for scripts/integrations created using **init** would import the "HelloWorld" templates.
* Fixed an issue in demisto-sdk **validate** - was failing on backward compatiblity check
* Fixed an issue in demisto-sdk **secrets** - empty line in .secrets-ignore always made the secrets check to pass
* Added validation for docker image inside integrations and scripts.
* Added --use-git flag to **format** command to format all changed files.
* Fixed an issue where **validate** did not fail on dockerimage changes with bc check.
* Added new flag **--ignore-entropy** to demisto-sdk **secrets**, this will allow skip entropy secrets check.
* Added --outfile to **lint** to allow saving failed packages to a file.

## 0.3.3

* Added backwards compatibility break error message.
* Added schema for incident types.
* Added **additionalinfo** field to as an available field for integration configuration.
* Added pack parameter for **init**.
* Fixed an issue where error would appear if name parameter is not set in **init**.

## 0.3.2

* Fixed the handling of classifier files in **validate**.

## 0.3.1

* Fixed the handling of newly created reputation files in **validate**.
* Added an option to perform **validate** on a specific file.

## 0.3.0

* Added support for multi-package **lint** both with parallel and without.
* Added all parameter in **lint** to run on all packages and packs in content repository.
* Added **format** for:
  * Scripts
  * Playbooks
  * Integrations
* Improved user outputs for **secrets** command.
* Fixed an issue where **lint** would run pytest and pylint only on a single docker per integration.
* Added auto-complete functionality to demisto-sdk.
* Added git parameter in **lint** to run only on changed packages.
* Added the **run-playbook** command
* Added **run** command which runs a command in the Demisto playground.
* Added **upload** command which uploads an integration or a script to a Demisto instance.
* Fixed and issue where **validate** checked if release notes exist for new integrations and scripts.
* Added **generate-test-playbook** command which generates a basic test playbook for an integration or a script.
* **validate** now supports indicator fields.
* Fixed an issue with layouts scheme validation.
* Adding **init** command.
* Added **json-to-outputs** command which generates the yaml section for outputs from an API raw response.

## 0.2.6

* Fixed an issue with locating release notes for beta integrations in **validate**.

## 0.2.5

* Fixed an issue with locating release notes for beta integrations in **validate**.

## 0.2.4

* Adding image validation to Beta_Integration and Packs in **validate**.

## 0.2.3

* Adding Beta_Integration to the structure validation process.
* Fixing bug where **validate** did checks on TestPlaybooks.
* Added requirements parameter to **lint**.

## 0.2.2

* Fixing bug where **lint** did not return exit code 1 on failure.
* Fixing bug where **validate** did not print error message in case no release notes were give.

## 0.2.1

* **Validate** now checks that the id and name fields are identical in yml files.
* Fixed a bug where sdk did not return any exit code.

## 0.2.0

* Added Release Notes Validator.
* Fixed the Unifier selection of your python file to use as the code.
* **Validate** now supports Indicator fields.
* Fixed a bug where **validate** and **secrets** did not return exit code 1 on failure.
* **Validate** now runs on newly added scripts.

## 0.1.8

* Added support for `--version`.
* Fixed an issue in file_validator when calling `checked_type` method with script regex.

## 0.1.2

* Restructuring validation to support content packs.
* Added secrets validation.
* Added content bundle creation.
* Added lint and unit test run.

## 0.1.1

* Added new logic to the unifier.
* Added detailed README.
* Some small adjustments and fixes.

## 0.1.0

Capabilities:

* **Extract** components(code, image, description etc.) from a Demisto YAML file into a directory.
* **Unify** components(code, image, description etc.) to a single Demisto YAML file.
* **Validate** Demisto content files.<|MERGE_RESOLUTION|>--- conflicted
+++ resolved
@@ -1,17 +1,13 @@
 # Changelog
 
 ## Unreleased
-<<<<<<< HEAD
-* Fixed an issue where *update-release-notes* and *doc-review* did not handle new content notes as expected.
-=======
+* Added the `_time` field to the compare table in the **modeling-rules test**.
 
 ## 1.15.4
 * Fixed an issue where *update-release-notes* and *doc-review* did not handle new content notes as expected.
 * Fixed an issue in PEP484 (no-implicit-optional) hook to **pre-commit**.
 * Fixed an issue in **upload** with `--input-config-file` where the content items weren't uploaded in the correct pack.
->>>>>>> f84d48c7
 * Added support to disable the default logging colors with the **DEMISTO_SDK_LOG_NO_COLORS** environment variable.
-* Added the `_time` field to the compare table in the **modeling-rules test**.
 
 ## 1.15.3
 * Added the `--init` flag to **download**.
