--- conflicted
+++ resolved
@@ -7,12 +7,9 @@
 * Fixed an issue where the **validate -g** failed reading a `.pack-ignore` file that was previously empty.
 * Fixed an issue where the **update-release-notes** failed when changing the `.pack-ignore` file.
 * Fixed an issue where the **upload** command failed for private repositories while trying to find the landing_page.json file.
-<<<<<<< HEAD
 * Improved the speed of **validate**.
-=======
 * Added a log when a content item is missing from the repo, in **graph create** and **graph update**.
 * Replaced logs with a progress bar in **graph create** and **graph update**.
->>>>>>> 8d7889b0
 
 ## 1.20.0
 * Fixed an issue where **update-release-notes** generated "available from Cortex XSOAR" instead of "from XSIAM" when run on XSIAM event collectors.
