--- conflicted
+++ resolved
@@ -1,14 +1,6 @@
 # Changelog
-<<<<<<< HEAD
 * Fixed a bug where the **download** command was crashing when received as input a JS integration/script
 * Add support for new classifiers and mappers
-
-
-#### 1.0.10
-* Fixed error where changes to only non-validated files would fail validation.
-* Fixed a bug in **validate** command where moved files were failing validation for new packs.
-* Fixed a bug in **validate** command where added files were failing validation due to wrong file type detection.
-=======
 
 #### 1.1.1
 * fixed and issue where file types were not recognized correctly in **validate** command.
@@ -24,7 +16,6 @@
 * Added support for error ignore on deprecated files in **validate** command.
 * Improved errors outputs in **validate** command.
 * Added support for linting an entire pack.
->>>>>>> e2d05ec5
 
 #### 1.0.9
 * Fixed a bug where misleading error was presented when pack name was not found.
