--- conflicted
+++ resolved
@@ -5,12 +5,9 @@
 * Changed an internal setting to allow writing non-ascii content (unicode) using `YAMLHandler` and `JSONHandler`.
 * Fixed an issue where an error message in **unify** was unclear for invalid input.
 * Fixed an issue where running **validate** failed with **is_valid_integration_file_path_in_folder** on integrations that use API modules.
-<<<<<<< HEAD
-* Changed **lint** to skip deprecated content, unless when using the `-i` flag.
-=======
 * Fixed an issue where **validate** failed with **is_valid_integration_file_path_in_folder** on integrations that use the `MSAPIModule`.
 * Added **validate** check for the `modules` field in `pack_metadata.json` files.
->>>>>>> bed19859
+* Changed **lint** to skip deprecated content, unless when using the `-i` flag.
 
 ## 1.10.6
 * Fixed an issue where running **validate** with the `-g` flag would skip some validations for old-formatted (unified) integration/script files.
