--- conflicted
+++ resolved
@@ -12,11 +12,8 @@
 * Added a validation for feedTags param in feeds in **validate** command.
 * Fixed readme validation issue in community support packs.
 * Added the **openapi-codegen** command to generate integrations from OpenAPI specification files.
-<<<<<<< HEAD
+* Added validation for image links in README files in **validate** command.
 * Added a validation for default value of fetch param in feeds in **validate** command.
-=======
-* Added validation for image links in README files in **validate** command.
->>>>>>> 51b86748
 
 # 1.1.7
 * Fixed an issue where running the **format** command on feed integrations removed the `defaultvalue` fields.
