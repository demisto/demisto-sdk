--- conflicted
+++ resolved
@@ -5,11 +5,8 @@
 [1]: https://pypi.org/project/demisto-sdk/#history
 
 ### 0.4.0
-<<<<<<< HEAD
 * Added a validator for Indicator Types (reputation-*.json).
-=======
 * Added a BC validation for changing incident field type.
->>>>>>> 6a711f08
 * Fixed an issue where init command would generate an invalid yml for scripts.
 * Fixed an issue in misleading error message in v2 validation hook.
 
