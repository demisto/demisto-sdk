--- conflicted
+++ resolved
@@ -11,11 +11,8 @@
 * Fixed an issue where contrib/partner details might be added twice to the same file, when using unify and create-content-artifacts commands
 * Fixed issue where running **validate** command on image-related integration did not return the correct outputs to json file.
 * When formatting playbooks, the **format** command will now remove empty fields from SetIncident, SetIndicator, CreateNewIncident, CreateNewIndicator script arguments.
-<<<<<<< HEAD
+* Added an option to fill in the developer email when running the **init** command.
 * When formatting new contributors packs, the **format** command will set *fromversion* to 6.0.0 unless stated another version.
-=======
-* Added an option to fill in the developer email when running the **init** command.
->>>>>>> 7c3ebaeb
 
 # 1.3.4
 * Updated the **validate** command to check that the 'additionalinfo' field only contains the expected value for feed required parameters and not equal to it.
