# Changelog
* Added validation that the support URL in partner contribution pack metadata does not lead to a GitHub repo.
* Enhanced ***generate-docs*** with default `additionalinformation` (description) for common parameters.
* Added to **validate** command a validation that a content item's id and name will not end with spaces.
* The **format** command will now remove trailing whitespaces from content items' id and name fields.
* Fixed an issue where the **generate-test-playbook** command would not place the playbook in the proper folder.
* Added to **validate** command a validation that packs with `Iron Bank` uses the latest docker from Iron Bank.
* Added to the **create artifacts** command support for release notes configuration file.
* Added validation to **validate** for release notes config file.

# 1.4.8
* Fixed an issue where yml files with `!reference` failed to load properly.
* Fixed an issue when `View Integration Documentation` button was added twice during the download and re-upload.
* Fixed an issue when `(Partner Contribution)` was added twice to the display name during the download and re-upload.
* Added the following enhancements in the **generate-test-playbook** command:
    * Added the *--commands* argument to generate tasks for specific commands.
    * Added the *--examples* argument to get the command examples file path and generate tasks from the commands and arguments specified there.
    * Added the *--upload* flag to specify whether to upload the test playbook after the generation.
<<<<<<< HEAD
    * Fixed the output condition generation for outputs of type 'Boolean'.
* Added to the **update-release-notes** command `-bc` flag to generate template for breaking changes version.
=======
    * Fixed the output condition generation for outputs of type `Boolean`.
>>>>>>> e26fbac0

# 1.4.7
* Fixed an issue where an empty list for a command context didn't produce an indication other than an empty table.
* Fixed an issue where the **format** command has incorrectly recognized on which files to run when running using git.
* Fixed an issue where author image validations were not checked properly.
* Fixed an issue where new old-formatted scripts and integrations were not validated.
* Fixed an issue where the wording in the from version validation error for subplaybooks was incorrect.
* Fixed an issue where the **update-release-notes** command used the old docker image version instead of the new when detecting a docker change.
* Fixed an issue where the **generate-test-playbook** command used an incorrect argument name as default
* Fixed an issue where the **json-to-outputs** command used an incorrect argument name as default when using `-d`.
* Fixed an issue where validations failed while trying to validate non content files.
* Fixed an issue where README validations did not work post VS Code formatting.
* Fixed an issue where the description validations were inconsistent when running through an integration file or a description file.

# 1.4.6
* Fixed an issue where **validate** suggests, with no reason, running **format** on missing mandatory keys in yml file.
* Skipped existence of TestPlaybook check on community and contribution integrations.
* Fixed an issue where pre-commit didn't run on the demisto_sdk/commands folder.
* The **init** command will now change the script template name in the code to the given script name.
* Expanded the validations performed on beta integrations.
* Improved the error messages in **generate-docs**, if an example was not provided.
* Added to **validate** command a validation that a content entity or a pack name does not contain the words "partner" and "community".
* Fixed an issue where **update-release-notes** ignores *--text* flag while using *-f*
* Fixed the outputs validations in **validate** so enrichment commands will not be checked to have DBotScore outputs.
* Added a new validation to require the dockerimage key to exist in an integration and script yml files.
* Enhanced the **generate-test-playbook** command to use only integration tested on commands, rather than (possibly) other integrations implementing them.
* Expanded unify command to support GenericModules - Unifies a GenericModule object with its Dashboards.
* Added validators for generic objects:
  - Generic Field validator - verify that the 'fromVersion' field is above 6.5.0, 'group' field equals 4 and 'id' field starts with the prefix 'generic_'.
  - Generic Type validator - verify that the 'fromVersion' field is above 6.5.0
  - Generic Module validator - verify that the 'fromVersion' field is above 6.5.0
  - Generic Definition validator - verify that the 'fromVersion' field is above 6.5.0
 * Expanded Format command to support Generic Objects - Fixes generic objects according to their validations.
* Fixed an issue where the **update-release-notes** command did not handle ApiModules properly.
* Added option to enter a dictionary or json of format `[{field_name:description}]` in the **json-to-outputs** command,
  with the `-d` flag.
* Improved the outputs for the **format** command.
* Fixed an issue where the validations performed after the **format** command were inconsistent with **validate**.
* Added to the **validate** command a validation for the author image.
* Updated the **create-content-artifacts** command to support generic modules, definitions, fields and types.
* Added an option to ignore errors for file paths and not only file name in .pack-ignore file.

# 1.4.5
* Enhanced the **postman-codegen** command to name all generated arguments with lower case.
* Fixed an issue where the **find-dependencies** command miscalculated the dependencies for playbooks that use generic commands.
* Fixed an issue where the **validate** command failed in external repositories in case the DEMISTO_SDK_GITHUB_TOKEN was not set.
* Fixed an issue where **openapi-codegen** corrupted the swagger file by overwriting configuration to swagger file.
* Updated the **upload** command to support uploading zipped packs to the marketplace.
* Added to the **postman-codegen** command support of path variables.
* Fixed an issue where **openapi-codegen** entered into an infinite loop on circular references in the swagger file.
* The **format** command will now set `fromVersion: 6.2.0` for widgets with 'metrics' data type.
* Updated the **find-dependencies** command to support generic modules, definitions, fields and types.
* Fixed an issue where **openapi-codegen** tried to extract reference example outputs, leading to an exception.
* Added an option to ignore secrets automatically when using the **init** command to create a pack.
* Added a tool that gives the ability to temporarily suppress console output.

# 1.4.4
* When formatting incident types with Auto-Extract rules and without mode field, the **format** command will now add the user selected mode.
* Added new validation that DBotRole is set for scripts that requires elevated permissions to the `XSOAR-linter` in the **lint** command.
* Added url escaping to markdown human readable section in generate docs to avoid autolinking.
* Added a validation that mapper's id and name are matching. Updated the format of mapper to include update_id too.
* Added a validation to ensure that image paths in the README files are valid.
* Fixed **find_type** function to correctly find test files, such as, test script and test playbook.
* Added scheme validations for the new Generic Object Types, Fields, and Modules.
* Renamed the flag *--input-old-version* to *--old-version* in the **generate-docs** command.
* Refactored the **update-release-notes** command:
  - Replaced the *--all* flag with *--use-git* or *-g*.
  - Added the *--force* flag to update the pack release notes without changes in the pack.
  - The **update-release-notes** command will now update all dependent integrations on ApiModule change, even if not specified.
  - If more than one pack has changed, the full list of updated packs will be printed at the end of **update-release-notes** command execution.
  - Fixed an issue where the **update-release-notes** command did not add docker image release notes entry for release notes file if a script was changed.
  - Fixed an issue where the **update-release-notes** command did not detect changed files that had the same name.
  - Fixed an issue in the **update-release-notes** command where the version support of JSON files was mishandled.
* Fixed an issue where **format** did not skip files in test and documentation directories.
* Updated the **create-id-set** command to support generic modules, definitions, fields and types.
* Changed the **convert** command to generate old layout fromversion to 5.0.0 instead of 4.1.0
* Enhanced the command **postman-codegen** with type hints for templates.

# 1.4.3
* Fixed an issue where **json-to-outputs** command returned an incorrect output when json is a list.
* Fixed an issue where if a pack README.md did not exist it could cause an error in the validation process.
* Fixed an issue where the *--name* was incorrectly required in the **init** command.
* Adding the option to run **validate** on a specific path while using git (*-i* & *-g*).
* The **format** command will now change UUIDs in .yml and .json files to their respective content entity name.
* Added a playbook validation to check if a task sub playbook exists in the id set in the **validate** command.
* Added the option to add new tags/usecases to the approved list and to the pack metadata on the same pull request.
* Fixed an issue in **test_content** where when different servers ran tests for the same integration, the server URL parameters were not set correctly.
* Added a validation in the **validate** command to ensure that the ***endpoint*** command is configured correctly in yml file.
* Added a warning when pack_metadata's description field is longer than 130 characters.
* Fixed an issue where a redundant print occurred on release notes validation.
* Added new validation in the **validate** command to ensure that the minimal fromVersion in a widget of type metrics will be 6.2.0.
* Added the *--release-notes* flag to demisto-sdk to get the current version release notes entries.

# 1.4.2
* Added to `pylint` summary an indication if a test was skipped.
* Added to the **init** command the option to specify fromversion.
* Fixed an issue where running **init** command without filling the metadata file.
* Added the *--docker-timeout* flag in the **lint** command to control the request timeout for the Docker client.
* Fixed an issue where **update-release-notes** command added only one docker image release notes entry for release notes file, and not for every entity whom docker image was updated.
* Added a validation to ensure that incident/indicator fields names starts with their pack name in the **validate** command. (Checked only for new files and only when using git *-g*)
* Updated the **find-dependencies** command to return the 'dependencies' according the layout type ('incident', 'indicator').
* Enhanced the "vX" display name validation for scripts and integrations in the **validate** command to check for every versioned script or integration, and not only v2.
* Added the *--fail-duplicates* flag for the **create-id-set** command which will fail the command if duplicates are found.
* Added to the **generate-docs** command automatic addition to git when a new readme file is created.

# 1.4.1
* When in private repo without `DEMSITO_SDK_GITHUB_TOKEN` configured, get_remote_file will take files from the local origin/master.
* Enhanced the **unify** command when giving input of a file and not a directory return a clear error message.
* Added a validation to ensure integrations are not skipped and at least one test playbook is not skipped for each integration or script.
* Added to the Content Tests support for `context_print_dt`, which queries the incident context and prints the result as a json.
* Added new validation for the `xsoar_config.json` file in the **validate** command.
* Added a version differences section to readme in **generate-docs** command.
* Added the *--docs-format* flag in the **integration-diff** command to get the output in README format.
* Added the *--input-old-version* and *--skip-breaking-changes* flags in the **generate-docs** command to get the details for the breaking section and to skip the breaking changes section.

# 1.4.0
* Enable passing a comma-separated list of paths for the `--input` option of the **lint** command.
* Added new validation of unimplemented test-module command in the code to the `XSOAR-linter` in the **lint** command.
* Fixed the **generate-docs** to handle integration authentication parameter.
* Added a validation to ensure that description and README do not contain the word 'Demisto'.
* Improved the deprecated message validation required from playbooks and scripts.
* Added the `--quite-bc-validation` flag for the **validate** command to run the backwards compatibility validation in quite mode (errors is treated like warnings).
* Fixed the **update release notes** command to display a name for old layouts.
* Added the ability to append to the pack README credit to contributors.
* Added identification for parameter differences in **integration-diff** command.
* Fixed **format** to use git as a default value.
* Updated the **upload** command to support reports.
* Fixed an issue where **generate-docs** command was displaying 'None' when credentials parameter display field configured was not configured.
* Fixed an issue where **download** did not return exit code 1 on failure.
* Updated the validation that incident fields' names do not contain the word incident will aplly to core packs only.
* Added a playbook validation to verify all conditional tasks have an 'else' path in **validate** command.
* Renamed the GitHub authentication token environment variable `GITHUB_TOKEN` to `DEMITO_SDK_GITHUB_TOKEN`.
* Added to the **update-release-notes** command automatic addition to git when new release notes file is created.
* Added validation to ensure that integrations, scripts, and playbooks do not contain the entity type in their names.
* Added the **convert** command to convert entities between XSOAR versions.
* Added the *--deprecate* flag in **format** command to deprecate integrations, scripts, and playbooks.
* Fixed an issue where ignoring errors did not work when running the **validate** command on specific files (-i).

# 1.3.9
* Added a validation verifying that the pack's README.md file is not equal to pack description.
* Fixed an issue where the **Assume yes** flag did not work properly for some entities in the **format** command.
* Improved the error messages for separators in folder and file names in the **validate** command.
* Removed the **DISABLE_SDK_VERSION_CHECK** environment variable. To disable new version checks, use the **DEMISTO_SDK_SKIP_VERSION_CHECK** envirnoment variable.
* Fixed an issue where the demisto-sdk version check failed due to a rate limit.
* Fixed an issue with playbooks scheme validation.

# 1.3.8
* Updated the **secrets** command to work on forked branches.

# 1.3.7
* Added a validation to ensure correct image and description file names.
* Fixed an issue where the **validate** command failed when 'display' field in credentials param in yml is empty but 'displaypassword' was provided.
* Added the **integration-diff** command to check differences between two versions of an integration and to return a report of missing and changed elements in the new version.
* Added a validation verifying that the pack's README.md file is not missing or empty for partner packs or packs contains use cases.
* Added a validation to ensure that the integration and script folder and file names will not contain separators (`_`, `-`, ` `).
* When formatting new pack, the **format** command will set the *fromversion* key to 5.5.0 in the new files without fromversion.

# 1.3.6
* Added a validation that core packs are not dependent on non-core packs.
* Added a validation that a pack name follows XSOAR standards.
* Fixed an issue where in some cases the `get_remote_file` function failed due to an invalid path.
* Fixed an issue where running **update-release-notes** with updated integration logo, did not detect any file changes.
* Fixed an issue where the **create-id-set** command did not identify unified integrations correctly.
* Fixed an issue where the `CommonTypes` pack was not identified as a dependency for all feed integrations.
* Added support for running SDK commands in private repositories.
* Fixed an issue where running the **init** command did not set the correct category field in an integration .yml file for a newly created pack.
* When formatting new contributed pack, the **format** command will set the *fromversion* key to 6.0.0 in the relevant files.
* If the environment variable "DISABLE_SDK_VERSION_CHECK" is define, the demisto-sdk will no longer check for newer version when running a command.
* Added the `--use-pack-metadata` flag for the **find-dependencies** command to update the calculated dependencies using the the packs metadata files.
* Fixed an issue where **validate** failed on scripts in case the `outputs` field was set to `None`.
* Fixed an issue where **validate** was failing on editing existing release notes.
* Added a validation for README files verifying that the file doesn't contain template text copied from HelloWorld or HelloWorldPremium README.

# 1.3.5
* Added a validation that layoutscontainer's id and name are matching. Updated the format of layoutcontainer to include update_id too.
* Added a validation that commands' names and arguments in core packs, or scripts' arguments do not contain the word incident.
* Fixed issue where running the **generate-docs** command with -c flag ran all the commands and not just the commands specified by the flag.
* Fixed the error message of the **validate** command to not always suggest adding the *description* field.
* Fixed an issue where running **format** on feed integration generated invalid parameter structure.
* Fixed an issue where the **generate-docs** command did not add all the used scripts in a playbook to the README file.
* Fixed an issue where contrib/partner details might be added twice to the same file, when using unify and create-content-artifacts commands
* Fixed issue where running **validate** command on image-related integration did not return the correct outputs to json file.
* When formatting playbooks, the **format** command will now remove empty fields from SetIncident, SetIndicator, CreateNewIncident, CreateNewIndicator script arguments.
* Added an option to fill in the developer email when running the **init** command.

# 1.3.4
* Updated the **validate** command to check that the 'additionalinfo' field only contains the expected value for feed required parameters and not equal to it.
* Added a validation that community/partner details are not in the detailed description file.
* Added a validation that the Use Case tag in pack_metadata file is only used when the pack contains at least one PB, Incident Type or Layout.
* Added a validation that makes sure outputs in integrations are matching the README file when only README has changed.
* Added the *hidden* field to the integration schema.
* Fixed an issue where running **format** on a playbook whose `name` does not equal its `id` would cause other playbooks who use that playbook as a sub-playbook to fail.
* Added support for local custom command configuration file `.demisto-sdk-conf`.
* Updated the **format** command to include an update to the description file of an integration, to remove community/partner details.

# 1.3.3
* Fixed an issue where **lint** failed where *.Dockerfile* exists prior running the lint command.
* Added FeedHelloWorld template option for *--template* flag in **demisto-sdk init** command.
* Fixed issue where **update-release-notes** deleted release note file if command was called more than once.
* Fixed issue where **update-release-notes** added docker image release notes every time the command was called.
* Fixed an issue where running **update-release-notes** on a pack with newly created integration, had also added a docker image entry in the release notes.
* Fixed an issue where `XSOAR-linter` did not find *NotImplementedError* in main.
* Added validation for README files verifying their length (over 30 chars).
* When using *-g* flag in the **validate** command it will now ignore untracked files by default.
* Added the *--include-untracked* flag to the **validate** command to include files which are untracked by git in the validation process.
* Improved the `pykwalify` error outputs in the **validate** command.
* Added the *--print-pykwalify* flag to the **validate** command to print the unchanged output from `pykwalify`.

# 1.3.2
* Updated the format of the outputs when using the *--json-file* flag to create a JSON file output for the **validate** and **lint** commands.
* Added the **doc-review** command to check spelling in .md and .yml files as well as a basic release notes review.
* Added a validation that a pack's display name does not already exist in content repository.
* Fixed an issue where the **validate** command failed to detect duplicate params in an integration.
* Fixed an issue where the **validate** command failed to detect duplicate arguments in a command in an integration.

# 1.3.1
* Fixed an issue where the **validate** command failed to validate the release notes of beta integrations.
* Updated the **upload** command to support indicator fields.
* The **validate** and **update-release-notes** commands will now check changed files against `demisto/master` if it is configured locally.
* Fixed an issue where **validate** would incorrectly identify files as renamed.
* Added a validation that integration properties (such as feed, mappers, mirroring, etc) are not removed.
* Fixed an issue where **validate** failed when comparing branch against commit hash.
* Added the *--no-pipenv* flag to the **split-yml** command.
* Added a validation that incident fields and incident types are not removed from mappers.
* Fixed an issue where the *c
reate-id-set* flag in the *validate* command did not work while not using git.
* Added the *hiddenusername* field to the integration schema.
* Added a validation that images that are not integration images, do not ask for a new version or RN

# 1.3.0
* Do not collect optional dependencies on indicator types reputation commands.
* Fixed an issue where downloading indicator layoutscontainer objects failed.
* Added a validation that makes sure outputs in integrations are matching the README file.
* Fixed an issue where the *create-id-set* flag in the **validate** command did not work.
* Added a warning in case no id_set file is found when running the **validate** command.
* Fixed an issue where changed files were not recognised correctly on forked branches in the **validate** and the **update-release-notes** commands.
* Fixed an issue when files were classified incorrectly when running *update-release-notes*.
* Added a validation that integration and script file paths are compatible with our convention.
* Fixed an issue where id_set.json file was re created whenever running the generate-docs command.
* added the *--json-file* flag to create a JSON file output for the **validate** and **lint** commands.

# 1.2.19
* Fixed an issue where merge id_set was not updated to work with the new entity of Packs.
* Added a validation that the playbook's version matches the version of its sub-playbooks, scripts, and integrations.

# 1.2.18
* Changed the *skip-id-set-creation* flag to *create-id-set* in the **validate** command. Its default value will be False.
* Added support for the 'cve' reputation command in default arg validation.
* Filter out generic and reputation command from scripts and playbooks dependencies calculation.
* Added support for the incident fields in outgoing mappers in the ID set.
* Added a validation that the taskid field and the id field under the task field are both from uuid format and contain the same value.
* Updated the **format** command to generate uuid value for the taskid field and for the id under the task field in case they hold an invalid values.
* Exclude changes from doc_files directory on validation.
* Added a validation that an integration command has at most one default argument.
* Fixing an issue where pack metadata version bump was not enforced when modifying an old format (unified) file.
* Added validation that integration parameter's display names are capitalized and spaced using whitespaces and not underscores.
* Fixed an issue where beta integrations where not running deprecation validations.
* Allowed adding additional information to the deprecated description.
* Fixing an issue when escaping less and greater signs in integration params did not work as expected.

# 1.2.17
* Added a validation that the classifier of an integration exists.
* Added a validation that the mapper of an integration exists.
* Added a validation that the incident types of a classifier exist.
* Added a validation that the incident types of a mapper exist.
* Added support for *text* argument when running **demisto-sdk update-release-notes** on the ApiModules pack.
* Added a validation for the minimal version of an indicator field of type grid.
* Added new validation for incident and indicator fields in classifiers mappers and layouts exist in the content.
* Added cache for get_remote_file to reducing failures from accessing the remote repo.
* Fixed an issue in the **format** command where `_dev` or `_copy` suffixes weren't removed from the `id` of the given playbooks.
* Playbook dependencies from incident and indicator fields are now marked as optional.
* Mappers dependencies from incident types and incident fields are now marked as optional.
* Classifier dependencies from incident types are now marked as optional.
* Updated **demisto-sdk init** command to no longer create `created` field in pack_metadata file
* Updated **generate-docs** command to take the parameters names in setup section from display field and to use additionalinfo field when exist.
* Using the *verbose* argument in the **find-dependencies** command will now log to the console.
* Improved the deprecated message validation required from integrations.
* Fixed an issue in the **generate-docs** command where **Context Example** section was created when it was empty.

# 1.2.16
* Added allowed ignore errors to the *IDSetValidator*.
* Fixed an issue where an irrelevant id_set validation ran in the **validate** command when using the *--id-set* flag.
* Fixed an issue were **generate-docs** command has failed if a command did not exist in commands permissions file.
* Improved a **validate** command message for missing release notes of api module dependencies.

# 1.2.15
* Added the *ID101* to the allowed ignored errors.

# 1.2.14
* SDK repository is now mypy check_untyped_defs complaint.
* The lint command will now ignore the unsubscriptable-object (E1136) pylint error in dockers based on python 3.9 - this will be removed once a new pylint version is released.
* Added an option for **format** to run on a whole pack.
* Added new validation of unimplemented commands from yml in the code to `XSOAR-linter`.
* Fixed an issue where Auto-Extract fields were only checked for newly added incident types in the **validate** command.
* Added a new warning validation of direct access to args/params dicts to `XSOAR-linter`.

# 1.2.13
* Added new validation of indicators usage in CommandResults to `XSOAR-linter`.
* Running **demisto-sdk lint** will automatically run on changed files (same behavior as the -g flag).
* Removed supported version message from the documentation when running **generate_docs**.
* Added a print to indicate backwards compatibility is being checked in **validate** command.
* Added a percent print when running the **validate** command with the *-a* flag.
* Fixed a regression in the **upload** command where it was ignoring `DEMISTO_VERIFY_SSL` env var.
* Fixed an issue where the **upload** command would fail to upload beta integrations.
* Fixed an issue where the **validate** command did not create the *id_set.json* file when running with *-a* flag.
* Added price change validation in the **validate** command.
* Added validations that checks in read-me for empty sections or leftovers from the auto generated read-me that should be changed.
* Added new code validation for *NotImplementedError* to raise a warning in `XSOAR-linter`.
* Added validation for support types in the pack metadata file.
* Added support for *--template* flag in **demisto-sdk init** command.
* Fixed an issue with running **validate** on master branch where the changed files weren't compared to previous commit when using the *-g* flag.
* Fixed an issue where the `XSOAR-linter` ran *NotImplementedError* validation on scripts.
* Added support for Auto-Extract feature validation in incident types in the **validate** command.
* Fixed an issue in the **lint** command where the *-i* flag was ignored.
* Improved **merge-id-sets** command to support merge between two ID sets that contain the same pack.
* Fixed an issue in the **lint** command where flake8 ran twice.

# 1.2.12
* Bandit now reports also on medium severity issues.
* Fixed an issue with support for Docker Desktop on Mac version 2.5.0+.
* Added support for vulture and mypy linting when running without docker.
* Added support for *prev-ver* flag in **update-release-notes** command.
* Improved retry support when building docker images for linting.
* Added the option to create an ID set on a specific pack in **create-id-set** command.
* Added the *--skip-id-set-creation* flag to **validate** command in order to add the capability to run validate command without creating id_set validation.
* Fixed an issue where **validate** command checked docker image tag on ApiModules pack.
* Fixed an issue where **find-dependencies** did not calculate dashboards and reports dependencies.
* Added supported version message to the documentation and release notes files when running **generate_docs** and **update-release-notes** commands respectively.
* Added new code validations for *NotImplementedError* exception raise to `XSOAR-linter`.
* Command create-content-artifacts additional support for **Author_image.png** object.
* Fixed an issue where schemas were not enforced for incident fields, indicator fields and old layouts in the validate command.
* Added support for **update-release-notes** command to update release notes according to master branch.

# 1.2.11
* Fixed an issue where the ***generate-docs*** command reset the enumeration of line numbering after an MD table.
* Updated the **upload** command to support mappers.
* Fixed an issue where exceptions were no printed in the **format** while the *--verbose* flag is set.
* Fixed an issue where *--assume-yes* flag did not work in the **format** command when running on a playbook without a `fromversion` field.
* Fixed an issue where the **format** command would fail in case `conf.json` file was not found instead of skipping the update.
* Fixed an issue where integration with v2 were recognised by the `name` field instead of the `display` field in the **validate** command.
* Added a playbook validation to check if a task script exists in the id set in the **validate** command.
* Added new integration category `File Integrity Management` in the **validate** command.

# 1.2.10
* Added validation for approved content pack use-cases and tags.
* Added new code validations for *CommonServerPython* import to `XSOAR-linter`.
* Added *default value* and *predefined values* to argument description in **generate-docs** command.
* Added a new validation that checks if *get-mapping-fields* command exists if the integration schema has *{ismappable: true}* in **validate** command.
* Fixed an issue where the *--staged* flag recognised added files as modified in the **validate** command.
* Fixed an issue where a backwards compatibility warning was raised for all added files in the **validate** command.
* Fixed an issue where **validate** command failed when no tests were given for a partner supported pack.
* Updated the **download** command to support mappers.
* Fixed an issue where the ***format*** command added a duplicate parameter.
* For partner supported content packs, added support for a list of emails.
* Removed validation of README files from the ***validate*** command.
* Fixed an issue where the ***validate*** command required release notes for ApiModules pack.

# 1.2.9
* Fixed an issue in the **openapi_codegen** command where it created duplicate functions name from the swagger file.
* Fixed an issue in the **update-release-notes** command where the *update type* argument was not verified.
* Fixed an issue in the **validate** command where no error was raised in case a non-existing docker image was presented.
* Fixed an issue in the **format** command where format failed when trying to update invalid Docker image.
* The **format** command will now preserve the **isArray** argument in integration's reputation commands and will show a warning if it set to **false**.
* Fixed an issue in the **lint** command where *finally* clause was not supported in main function.
* Fixed an issue in the **validate** command where changing any entity ID was not validated.
* Fixed an issue in the **validate** command where *--staged* flag did not bring only changed files.
* Fixed the **update-release-notes** command to ignore changes in the metadata file.
* Fixed the **validate** command to ignore metadata changes when checking if a version bump is needed.


# 1.2.8
* Added a new validation that checks in playbooks for the usage of `DeleteContext` in **validate** command.
* Fixed an issue in the **upload** command where it would try to upload content entities with unsupported versions.
* Added a new validation that checks in playbooks for the usage of specific instance in **validate** command.
* Added the **--staged** flag to **validate** command to run on staged files only.


# 1.2.7
* Changed input parameters in **find-dependencies** command.
   - Use ***-i, --input*** instead of ***-p, --path***.
   - Use ***-idp, --id-set-path*** instead of ***-i, --id-set-path***.
* Fixed an issue in the **unify** command where it crashed on an integration without an image file.
* Fixed an issue in the **format** command where unnecessary files were not skipped.
* Fixed an issue in the **update-release-notes** command where the *text* argument was not respected in all cases.
* Fixed an issue in the **validate** command where a warning about detailed description was given for unified or deprecated integrations.
* Improved the error returned by the **validate** command when running on files using the old format.

# 1.2.6
* No longer require setting `DEMISTO_README_VALIDATION` env var to enable README mdx validation. Validation will now run automatically if all necessary node modules are available.
* Fixed an issue in the **validate** command where the `--skip-pack-dependencies` would not skip id-set creation.
* Fixed an issue in the **validate** command where validation would fail if supplied an integration with an empty `commands` key.
* Fixed an issue in the **validate** command where validation would fail due to a required version bump for packs which are not versioned.
* Will use env var `DEMISTO_VERIFY_SSL` to determine if to use a secure connection for commands interacting with the Server when `--insecure` is not passed. If working with a local Server without a trusted certificate, you can set env var `DEMISTO_VERIFY_SSL=no` to avoid using `--insecure` on each command.
* Unifier now adds a link to the integration documentation to the integration detailed description.
* Fixed an issue in the **secrets** command where ignored secrets were not skipped.

# 1.2.5
* Added support for special fields: *defaultclassifier*, *defaultmapperin*, *defaultmapperout* in **download** command.
* Added -y option **format** command to assume "yes" as answer to all prompts and run non-interactively
* Speed up improvements for `validate` of README files.
* Updated the **format** command to adhere to the defined content schema and sub-schemas, aligning its behavior with the **validate** command.
* Added support for canvasContextConnections files in **format** command.

# 1.2.4
* Updated detailed description for community integrations.

# 1.2.3
* Fixed an issue where running **validate** failed on playbook with task that adds tags to the evidence data.
* Added the *displaypassword* field to the integration schema.
* Added new code validations to `XSOAR-linter`.
    * As warnings messages:
        * `demisto.params()` should be used only inside main function.
        * `demisto.args()` should be used only inside main function.
        * Functions args should have type annotations.
* Added `fromversion` field validation to test playbooks and scripts in **validate** command.

# 1.2.2
* Add support for warning msgs in the report and summary to **lint** command.
* Fixed an issue where **json-to-outputs** determined bool values as int.
* Fixed an issue where **update-release-notes** was crushing on `--all` flag.
* Fixed an issue where running **validate**, **update-release-notes** outside of content repo crushed without a meaningful error message.
* Added support for layoutscontainer in **init** contribution flow.
* Added a validation for tlp_color param in feeds in **validate** command.
* Added a validation for removal of integration parameters in **validate** command.
* Fixed an issue where **update-release-notes** was failing with a wrong error message when no pack or input was given.
* Improved formatting output of the **generate-docs** command.
* Add support for env variable *DEMISTO_SDK_ID_SET_REFRESH_INTERVAL*. Set this env variable to the refresh interval in minutes. The id set will be regenerated only if the refresh interval has passed since the last generation. Useful when generating Script documentation, to avoid re-generating the id_set every run.
* Added new code validations to `XSOAR-linter`.
    * As error messages:
        * Longer than 10 seconds sleep statements for non long running integrations.
        * exit() usage.
        * quit() usage.
    * As warnings messages:
        * `demisto.log` should not be used.
        * main function existence.
        * `demito.results` should not be used.
        * `return_output` should not be used.
        * try-except statement in main function.
        * `return_error` usage in main function.
        * only once `return_error` usage.
* Fixed an issue where **lint** command printed logs twice.
* Fixed an issue where *suffix* did not work as expected in the **create-content-artifacts** command.
* Added support for *prev-ver* flag in **lint** and **secrets** commands.
* Added support for *text* flag to **update-release-notes** command to add the same text to all release notes.
* Fixed an issue where **validate** did not recognize added files if they were modified locally.
* Added a validation that checks the `fromversion` field exists and is set to 5.0.0 or above when working or comparing to a non-feature branch in **validate** command.
* Added a validation that checks the certification field in the pack_metadata file is valid in **validate** command.
* The **update-release-notes** command will now automatically add docker image update to the release notes.

# 1.2.1
* Added an additional linter `XSOAR-linter` to the **lint** command which custom validates py files. currently checks for:
    * `Sys.exit` usages with non zero value.
    * Any `Print` usages.
* Fixed an issue where renamed files were failing on *validate*.
* Fixed an issue where single changed files did not required release notes update.
* Fixed an issue where doc_images required release-notes and validations.
* Added handling of dependent packs when running **update-release-notes** on changed *APIModules*.
    * Added new argument *--id-set-path* for id_set.json path.
    * When changes to *APIModule* is detected and an id_set.json is available - the command will update the dependent pack as well.
* Added handling of dependent packs when running **validate** on changed *APIModules*.
    * Added new argument *--id-set-path* for id_set.json path.
    * When changes to *APIModule* is detected and an id_set.json is available - the command will validate that the dependent pack has release notes as well.
* Fixed an issue where the find_type function didn't recognize file types correctly.
* Fixed an issue where **update-release-notes** command did not work properly on Windows.
* Added support for indicator fields in **update-release-notes** command.
* Fixed an issue where files in test dirs where being validated.


# 1.2.0
* Fixed an issue where **format** did not update the test playbook from its pack.
* Fixed an issue where **validate** validated non integration images.
* Fixed an issue where **update-release-notes** did not identified old yml integrations and scripts.
* Added revision templates to the **update-release-notes** command.
* Fixed an issue where **update-release-notes** crashed when a file was renamed.
* Fixed an issue where **validate** failed on deleted files.
* Fixed an issue where **validate** validated all images instead of packs only.
* Fixed an issue where a warning was not printed in the **format** in case a non-supported file type is inputted.
* Fixed an issue where **validate** did not fail if no release notes were added when adding files to existing packs.
* Added handling of incorrect layout paths via the **format** command.
* Refactor **create-content-artifacts** command - Efficient artifacts creation and better logging.
* Fixed an issue where image and description files were not handled correctly by **validate** and **update-release-notes** commands.
* Fixed an issue where the **format** command didn't remove all extra fields in a file.
* Added an error in case an invalid id_set.json file is found while running the **validate** command.
* Added fetch params checks to the **validate** command.

# 1.1.11
* Added line number to secrets' path in **secrets** command report.
* Fixed an issue where **init** a community pack did not present the valid support URL.
* Fixed an issue where **init** offered a non relevant pack support type.
* Fixed an issue where **lint** did not pull docker images for powershell.
* Fixed an issue where **find-dependencies** did not find all the script dependencies.
* Fixed an issue where **find-dependencies** did not collect indicator fields as dependencies for playbooks.
* Updated the **validate** and the **secrets** commands to be less dependent on regex.
* Fixed an issue where **lint** did not run on circle when docker did not return ping.
* Updated the missing release notes error message (RN106) in the **Validate** command.
* Fixed an issue where **Validate** would return missing release notes when two packs with the same substring existed in the modified files.
* Fixed an issue where **update-release-notes** would add duplicate release notes when two packs with the same substring existed in the modified files.
* Fixed an issue where **update-release-notes** would fail to bump new versions if the feature branch was out of sync with the master branch.
* Fixed an issue where a non-descriptive error would be returned when giving the **update-release-notes** command a pack which can not be found.
* Added dependencies check for *widgets* in **find-dependencies** command.
* Added a `update-docker` flag to **format** command.
* Added a `json-to-outputs` flag to the **run** command.
* Added a verbose (`-v`) flag to **format** command.
* Fixed an issue where **download** added the prefix "playbook-" to the name of playbooks.

# 1.1.10
* Updated the **init** command. Relevant only when passing the *--contribution* argument.
   * Added the *--author* option.
   * The *support* field of the pack's metadata is set to *community*.
* Added a proper error message in the **Validate** command upon a missing description in the root of the yml.
* **Format** now works with a relative path.
* **Validate** now fails when all release notes have been excluded.
* Fixed issue where correct error message would not propagate for invalid images.
* Added the *--skip-pack-dependencies* flag to **validate** command to skip pack dependencies validation. Relevant when using the *-g* flag.
* Fixed an issue where **Validate** and **Format** commands failed integrations with `defaultvalue` field in fetch incidents related parameters.
* Fixed an issue in the **Validate** command in which unified YAML files were not ignored.
* Fixed an issue in **generate-docs** where scripts and playbooks inputs and outputs were not parsed correctly.
* Fixed an issue in the **openapi-codegen** command where missing reference fields in the swagger JSON caused errors.
* Fixed an issue in the **openapi-codegen** command where empty objects in the swagger JSON paths caused errors.
* **update-release-notes** command now accept path of the pack instead of pack name.
* Fixed an issue where **generate-docs** was inserting unnecessary escape characters.
* Fixed an issue in the **update-release-notes** command where changes to the pack_metadata were not detected.
* Fixed an issue where **validate** did not check for missing release notes in old format files.

# 1.1.9
* Fixed an issue where **update-release-notes** command failed on invalid file types.

# 1.1.8
* Fixed a regression where **upload** command failed on test playbooks.
* Added new *githubUser* field in pack metadata init command.
* Support beta integration in the commands **split-yml, extract-code, generate-test-playbook and generate-docs.**
* Fixed an issue where **find-dependencies** ignored *toversion* field in content items.
* Added support for *layoutscontainer*, *classifier_5_9_9*, *mapper*, *report*, and *widget* in the **Format** command.
* Fixed an issue where **Format** will set the `ID` field to be equal to the `name` field in modified playbooks.
* Fixed an issue where **Format** did not work for test playbooks.
* Improved **update-release-notes** command:
    * Write content description to release notes for new items.
    * Update format for file types without description: Connections, Incident Types, Indicator Types, Layouts, Incident Fields.
* Added a validation for feedTags param in feeds in **validate** command.
* Fixed readme validation issue in community support packs.
* Added the **openapi-codegen** command to generate integrations from OpenAPI specification files.
* Fixed an issue were release notes validations returned wrong results for *CommonScripts* pack.
* Added validation for image links in README files in **validate** command.
* Added a validation for default value of fetch param in feeds in **validate** command.
* Fixed an issue where the **Init** command failed on scripts.

# 1.1.7
* Fixed an issue where running the **format** command on feed integrations removed the `defaultvalue` fields.
* Playbook branch marked with *skipunavailable* is now set as an optional dependency in the **find-dependencies** command.
* The **feedReputation** parameter can now be hidden in a feed integration.
* Fixed an issue where running the **unify** command on JS package failed.
* Added the *--no-update* flag to the **find-dependencies** command.
* Added the following validations in **validate** command:
   * Validating that a pack does not depend on NonSupported / Deprecated packs.

# 1.1.6
* Added the *--description* option to the **init** command.
* Added the *--contribution* option to the **init** command which converts a contribution zip to proper pack format.
* Improved **validate** command performance time and outputs.
* Added the flag *--no-docker-checks* to **validate** command to skip docker checks.
* Added the flag *--print-ignored-files* to **validate** command to print ignored files report when the command is done.
* Added the following validations in **validate** command:
   * Validating that existing release notes are not modified.
   * Validating release notes are not added to new packs.
   * Validating that the "currentVersion" field was raised in the pack_metadata for modified packs.
   * Validating that the timestamp in the "created" field in the pack_metadata is in ISO format.
* Running `demisto-sdk validate` will run the **validate** command using git and only on committed files (same as using *-g --post-commit*).
* Fixed an issue where release notes were not checked correctly in **validate** command.
* Fixed an issue in the **create-id-set** command where optional playbook tasks were not taken into consideration.
* Added a prompt to the `demisto-sdk update-release-notes` command to prompt users to commit changes before running the release notes command.
* Added support to `layoutscontainer` in **validate** command.

# 1.1.5
* Fixed an issue in **find-dependencies** command.
* **lint** command now verifies flake8 on CommonServerPython script.

# 1.1.4
* Fixed an issue with the default output file name of the **unify** command when using "." as an output path.
* **Unify** command now adds contributor details to the display name and description.
* **Format** command now adds *isFetch* and *incidenttype* fields to integration yml.
* Removed the *feedIncremental* field from the integration schema.
* **Format** command now adds *feedBypassExclusionList*, *Fetch indicators*, *feedReputation*, *feedReliability*,
     *feedExpirationPolicy*, *feedExpirationInterval* and *feedFetchInterval* fields to integration yml.
* Fixed an issue in the playbooks schema.
* Fixed an issue where generated release notes were out of order.
* Improved pack dependencies detection.
* Fixed an issue where test playbooks were mishandled in **validate** command.

# 1.1.3
* Added a validation for invalid id fields in indicators types files in **validate** command.
* Added default behavior for **update-release-notes** command.
* Fixed an error where README files were failing release notes validation.
* Updated format of generated release notes to be more user friendly.
* Improved error messages for the **update-release-notes** command.
* Added support for `Connections`, `Dashboards`, `Widgets`, and `Indicator Types` to **update-release-notes** command.
* **Validate** now supports scripts under the *TestPlaybooks* directory.
* Fixed an issue where **validate** did not support powershell files.

# 1.1.2
* Added a validation for invalid playbookID fields in incidents types files in **validate** command.
* Added a code formatter for python files.
* Fixed an issue where new and old classifiers where mixed on validate command.
* Added *feedIncremental* field to the integration schema.
* Fixed error in the **upload** command where unified YMLs were not uploaded as expected if the given input was a pack.
* Fixed an issue where the **secrets** command failed due to a space character in the file name.
* Ignored RN validation for *NonSupported* pack.
* You can now ignore IF107, SC100, RP102 error codes in the **validate** command.
* Fixed an issue where the **download** command was crashing when received as input a JS integration or script.
* Fixed an issue where **validate** command checked docker image for JS integrations and scripts.
* **validate** command now checks scheme for reports and connections.
* Fixed an issue where **validate** command checked docker when running on all files.
* Fixed an issue where **validate** command did not fail when docker image was not on the latest numeric tag.
* Fixed an issue where beta integrations were not validated correctly in **validate** command.

# 1.1.1
* fixed and issue where file types were not recognized correctly in **validate** command.
* Added better outputs for validate command.

# 1.1.0
* Fixed an issue where changes to only non-validated files would fail validation.
* Fixed an issue in **validate** command where moved files were failing validation for new packs.
* Fixed an issue in **validate** command where added files were failing validation due to wrong file type detection.
* Added support for new classifiers and mappers in **validate** command.
* Removed support of old RN format validation.
* Updated **secrets** command output format.
* Added support for error ignore on deprecated files in **validate** command.
* Improved errors outputs in **validate** command.
* Added support for linting an entire pack.

# 1.0.9
* Fixed a bug where misleading error was presented when pack name was not found.
* **Update-release-notes** now detects added files for packs with versions.
* Readme files are now ignored by **update-release-notes** and validation of release notes.
* Empty release notes no longer cause an uncaught error during validation.

# 1.0.8
* Changed the output format of demisto-sdk secrets.
* Added a validation that checkbox items are not required in integrations.
* Added pack release notes generation and validation.
* Improved pack metadata validation.
* Fixed an issue in **validate** where renamed files caused an error

# 1.0.4
* Fix the **format** command to update the `id` field to be equal to `details` field in indicator-type files, and to `name` field in incident-type & dashboard files.
* Fixed a bug in the **validate** command for layout files that had `sortValues` fields.
* Fixed a bug in the **format** command where `playbookName` field was not always present in the file.
* Fixed a bug in the **format** command where indicatorField wasn't part of the SDK schemas.
* Fixed a bug in **upload** command where created unified docker45 yml files were not deleted.
* Added support for IndicatorTypes directory in packs (for `reputation` files, instead of Misc).
* Fixed parsing playbook condition names as string instead of boolean in **validate** command
* Improved image validation in YAML files.
* Removed validation for else path in playbook condition tasks.

# 1.0.3
* Fixed a bug in the **format** command where comments were being removed from YAML files.
* Added output fields: _file_path_ and _kind_ for layouts in the id-set.json created by **create-id-set** command.
* Fixed a bug in the **create-id-set** command Who returns Duplicate for Layouts with a different kind.
* Added formatting to **generate-docs** command results replacing all `<br>` tags with `<br/>`.
* Fixed a bug in the **download** command when custom content contained not supported content entity.
* Fixed a bug in **format** command in which boolean strings  (e.g. 'yes' or 'no') were converted to boolean values (e.g. 'True' or 'False').
* **format** command now removes *sourceplaybookid* field from playbook files.
* Fixed a bug in **generate-docs** command in which integration dependencies were not detected when generating documentation for a playbook.


# 1.0.1
* Fixed a bug in the **unify** command when output path was provided empty.
* Improved error message for integration with no tests configured.
* Improved the error message returned from the **validate** command when an integration is missing or contains malformed fetch incidents related parameters.
* Fixed a bug in the **create** command where a unified YML with a docker image for 4.5 was copied incorrectly.
* Missing release notes message are now showing the release notes file path to update.
* Fixed an issue in the **validate** command in which unified YAML files were not ignored.
* File format suggestions are now shown in the relevant file format (JSON or YAML).
* Changed Docker image validation to fail only on non-valid ones.
* Removed backward compatibility validation when Docker image is updated.

# 1.0.0
* Improved the *upload* command to support the upload of all the content entities within a pack.
* The *upload* command now supports the improved pack file structure.
* Added an interactive option to format integrations, scripts and playbooks with No TestPlaybooks configured.
* Added an interactive option to configure *conf.json* file with missing test playbooks for integrations, scripts and playbooks
* Added *download* command to download custom content from Demisto instance to the local content repository.
* Improved validation failure messages to include a command suggestion, wherever relevant, to fix the raised issue.
* Improved 'validate' help and documentation description
* validate - checks that scripts, playbooks, and integrations have the *tests* key.
* validate - checks that test playbooks are configured in `conf.json`.
* demisto-sdk lint - Copy dir better handling.
* demisto-sdk lint - Add error when package missing in docker image.
* Added *-a , --validate-all* option in *validate* to run all validation on all files.
* Added *-i , --input* option in *validate* to run validation on a specified pack/file.
* added *-i, --input* option in *secrets* to run on a specific file.
* Added an allowed hidden parameter: *longRunning* to the hidden integration parameters validation.
* Fixed an issue with **format** command when executing with an output path of a folder and not a file path.
* Bug fixes in generate-docs command given playbook as input.
* Fixed an issue with lint command in which flake8 was not running on unit test files.

# 0.5.2
* Added *-c, --command* option in *generate-docs* to generate a specific command from an integration.
* Fixed an issue when getting README/CHANGELOG files from git and loading them.
* Removed release notes validation for new content.
* Fixed secrets validations for files with the same name in a different directory.
* demisto-sdk lint - parallelization working with specifying the number of workers.
* demisto-sdk lint - logging levels output, 3 levels.
* demisto-sdk lint - JSON report, structured error reports in JSON format.
* demisto-sdk lint - XML JUnit report for unit-tests.
* demisto-sdk lint - new packages used to accelerate execution time.
* demisto-sdk secrets - command now respects the generic whitelist, and not only the pack secrets.

# 0.5.0
[PyPI History][1]

[1]: https://pypi.org/project/demisto-sdk/#history
# 0.4.9
* Fixed an issue in *generate-docs* where Playbooks and Scripts documentation failed.
* Added a graceful error message when executing the *run" command with a misspelled command.
* Added more informative errors upon failures of the *upload* command.
* format command:
    * Added format for json files: IncidentField, IncidentType, IndicatorField, IndicatorType, Layout, Dashboard.
    * Added the *-fv --from-version*, *-nv --no-validation* arguments.
    * Removed the *-t yml_type* argument, the file type will be inferred.
    * Removed the *-g use_git* argument, running format without arguments will run automatically on git diff.
* Fixed an issue in loading playbooks with '=' character.
* Fixed an issue in *validate* failed on deleted README files.

# 0.4.8
* Added the *max* field to the Playbook schema, allowing to define it in tasks loop.
* Fixed an issue in *validate* where Condition branches checks were case sensitive.

# 0.4.7
* Added the *slareminder* field to the Playbook schema.
* Added the *common_server*, *demisto_mock* arguments to the *init* command.
* Fixed an issue in *generate-docs* where the general section was not being generated correctly.
* Fixed an issue in *validate* where Incident type validation failed.

# 0.4.6
* Fixed an issue where the *validate* command did not identify CHANGELOG in packs.
* Added a new command, *id-set* to create the id set - the content dependency tree by file IDs.

# 0.4.5
* generate-docs command:
    * Added the *use_cases*, *permissions*, *command_permissions* and *limitations*.
    * Added the *--insecure* argument to support running the script and integration command in Demisto.
    * Removed the *-t yml_type* argument, the file type will be inferred.
    * The *-o --output* argument is no longer mandatory, default value will be the input file directory.
* Added support for env var: *DEMISTO_SDK_SKIP_VERSION_CHECK*. When set version checks are skipped.
* Fixed an issue in which the CHANGELOG files did not match our scheme.
* Added a validator to verify that there are no hidden integration parameters.
* Fixed an issue where the *validate* command ran on test files.
* Removed the *env-dir* argument from the demisto-sdk.
* README files which are html files will now be skipped in the *validate* command.
* Added support for env var: *DEMISTO_README_VALIDATOR*. When not set the readme validation will not run.

# 0.4.4
* Added a validator for IncidentTypes (incidenttype-*.json).
* Fixed an issue where the -p flag in the *validate* command was not working.
* Added a validator for README.md files.
* Release notes validator will now run on: incident fields, indicator fields, incident types, dashboard and reputations.
* Fixed an issue where the validator of reputation(Indicator Type) did not check on the details field.
* Fixed an issue where the validator attempted validating non-existing files after deletions or name refactoring.
* Removed the *yml_type* argument in the *split-yml*, *extract-code* commands.
* Removed the *file_type* argument in the *generate-test-playbook* command.
* Fixed the *insecure* argument in *upload*.
* Added the *insecure* argument in *run-playbook*.
* Standardise the *-i --input*, *-o --output* to demisto-sdk commands.

# 0.4.3
* Fixed an issue where the incident and indicator field BC check failed.
* Support for linting and unit testing PowerShell integrations.

# 0.4.2
* Fixed an issue where validate failed on Windows.
* Added a validator to verify all branches are handled in conditional task in a playbook.
* Added a warning message when not running the latest sdk version.
* Added a validator to check that the root is connected to all tasks in the playbook.
* Added a validator for Dashboards (dashboard-*.json).
* Added a validator for Indicator Types (reputation-*.json).
* Added a BC validation for changing incident field type.
* Fixed an issue where init command would generate an invalid yml for scripts.
* Fixed an issue in misleading error message in v2 validation hook.
* Fixed an issue in v2 hook which now is set only on newly added scripts.
* Added more indicative message for errors in yaml files.
* Disabled pykwalify info log prints.

# 0.3.10
* Added a BC check for incident fields - changing from version is not allowed.
* Fixed an issue in create-content-artifacts where scripts in Packs in TestPlaybooks dir were copied with a wrong prefix.


# 0.3.9
* Added a validation that incident field can not be required.
* Added validation for fetch incident parameters.
* Added validation for feed integration parameters.
* Added to the *format* command the deletion of the *sourceplaybookid* field.
* Fixed an issue where *fieldMapping* in playbook did not pass the scheme validation.
* Fixed an issue where *create-content-artifacts* did not copy TestPlaybooks in Packs without prefix of *playbook-*.
* Added a validation the a playbook can not have a rolename set.
* Added to the image validator the new DBot default image.
* Added the fields: elasticcommonfields, quiet, quietmode to the Playbook schema.
* Fixed an issue where *validate* failed on integration commands without outputs.
* Added a new hook for naming of v2 integrations and scripts.


# 0.3.8
* Fixed an issue where *create-content-artifact* was not loading the data in the yml correctly.
* Fixed an issue where *unify* broke long lines in script section causing syntax errors


# 0.3.7
* Added *generate-docs* command to generate documentation file for integration, playbook or script.
* Fixed an issue where *unify* created a malformed integration yml.
* Fixed an issue where demisto-sdk **init** creates unit-test file with invalid import.


# 0.3.6
* Fixed an issue where demisto-sdk **validate** failed on modified scripts without error message.


# 0.3.5
* Fixed an issue with docker tag validation for integrations.
* Restructured repo source code.


# 0.3.4
* Saved failing unit tests as a file.
* Fixed an issue where "_test" file for scripts/integrations created using **init** would import the "HelloWorld" templates.
* Fixed an issue in demisto-sdk **validate** - was failing on backward compatiblity check
* Fixed an issue in demisto-sdk **secrets** - empty line in .secrets-ignore always made the secrets check to pass
* Added validation for docker image inside integrations and scripts.
* Added --use-git flag to **format** command to format all changed files.
* Fixed an issue where **validate** did not fail on dockerimage changes with bc check.
* Added new flag **--ignore-entropy** to demisto-sdk **secrets**, this will allow skip entropy secrets check.
* Added --outfile to **lint** to allow saving failed packages to a file.


# 0.3.3
* Added backwards compatibility break error message.
* Added schema for incident types.
* Added **additionalinfo** field to as an available field for integration configuration.
* Added pack parameter for **init**.
* Fixed an issue where error would appear if name parameter is not set in **init**.


# 0.3.2
* Fixed the handling of classifier files in **validate**.


# 0.3.1
* Fixed the handling of newly created reputation files in **validate**.
* Added an option to perform **validate** on a specific file.


# 0.3.0
* Added support for multi-package **lint** both with parallel and without.
* Added all parameter in **lint** to run on all packages and packs in content repository.
* Added **format** for:
    * Scripts
    * Playbooks
    * Integrations
* Improved user outputs for **secrets** command.
* Fixed an issue where **lint** would run pytest and pylint only on a single docker per integration.
* Added auto-complete functionality to demisto-sdk.
* Added git parameter in **lint** to run only on changed packages.
* Added the **run-playbook** command
* Added **run** command which runs a command in the Demisto playground.
* Added **upload** command which uploads an integration or a script to a Demisto instance.
* Fixed and issue where **validate** checked if release notes exist for new integrations and scripts.
* Added **generate-test-playbook** command which generates a basic test playbook for an integration or a script.
* **validate** now supports indicator fields.
* Fixed an issue with layouts scheme validation.
* Adding **init** command.
* Added **json-to-outputs** command which generates the yaml section for outputs from an API raw response.

# 0.2.6
* Fixed an issue with locating release notes for beta integrations in **validate**.

# 0.2.5
* Fixed an issue with locating release notes for beta integrations in **validate**.

# 0.2.4
* Adding image validation to Beta_Integration and Packs in **validate**.

# 0.2.3
* Adding Beta_Integration to the structure validation process.
* Fixing bug where **validate** did checks on TestPlaybooks.
* Added requirements parameter to **lint**.

# 0.2.2
* Fixing bug where **lint** did not return exit code 1 on failure.
* Fixing bug where **validate** did not print error message in case no release notes were give.

# 0.2.1
* **Validate** now checks that the id and name fields are identical in yml files.
* Fixed a bug where sdk did not return any exit code.

# 0.2.0
* Added Release Notes Validator.
* Fixed the Unifier selection of your python file to use as the code.
* **Validate** now supports Indicator fields.
* Fixed a bug where **validate** and **secrets** did not return exit code 1 on failure.
* **Validate** now runs on newly added scripts.

# 0.1.8
* Added support for `--version`.
* Fixed an issue in file_validator when calling `checked_type` method with script regex.

# 0.1.2
* Restructuring validation to support content packs.
* Added secrets validation.
* Added content bundle creation.
* Added lint and unit test run.

# 0.1.1
* Added new logic to the unifier.
* Added detailed README.
* Some small adjustments and fixes.

# 0.1.0
Capabilities:
* **Extract** components(code, image, description etc.) from a Demisto YAML file into a directory.
* **Unify** components(code, image, description etc.) to a single Demisto YAML file.
* **Validate** Demisto content files.<|MERGE_RESOLUTION|>--- conflicted
+++ resolved
@@ -7,6 +7,7 @@
 * Added to **validate** command a validation that packs with `Iron Bank` uses the latest docker from Iron Bank.
 * Added to the **create artifacts** command support for release notes configuration file.
 * Added validation to **validate** for release notes config file.
+* Added to the **update-release-notes** command `-bc` flag to generate template for breaking changes version.
 
 # 1.4.8
 * Fixed an issue where yml files with `!reference` failed to load properly.
@@ -16,12 +17,7 @@
     * Added the *--commands* argument to generate tasks for specific commands.
     * Added the *--examples* argument to get the command examples file path and generate tasks from the commands and arguments specified there.
     * Added the *--upload* flag to specify whether to upload the test playbook after the generation.
-<<<<<<< HEAD
-    * Fixed the output condition generation for outputs of type 'Boolean'.
-* Added to the **update-release-notes** command `-bc` flag to generate template for breaking changes version.
-=======
     * Fixed the output condition generation for outputs of type `Boolean`.
->>>>>>> e26fbac0
 
 # 1.4.7
 * Fixed an issue where an empty list for a command context didn't produce an indication other than an empty table.
