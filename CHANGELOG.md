# Changelog
## Unreleased

## 1.20.5
* Fixed an issue where **validate** falsely failed with error `DS108` on descriptions ending with brackets that contains a dot at the end of them.
* Fixed an issue where **modeling-rule test** command failed to properly render the comparison table when boolean value were printed.
* Fixed an issue were format added a dot at end of the description that already ends with question mark and exclamation mark.
* Fixed an issue where **upload** failed when trying to upload an indicator field.
* Updated the **update-content-graph** command to work with external repositories.
* Updated the **validate** command to work with external repositories when using the *--graph* flag.
<<<<<<< HEAD
* Added the *--mode* flag to the **pre-commit** command, to run pre-commit with special mode.
* Modified the `validate` and `format` pre-commit hooks to run with the `--all` flag only when `--mode` is set to `nightly` and the `--all` flag is given.
* Modified the `ruff` pre-commit hook to run with `--config=nightly_ruff.toml` flag when running **pre-commit** command wite the `--mode nightly` flag.
=======
* added support for `isfetchassets` flag in content graph
>>>>>>> ecd2de4c

## 1.20.4
* Fixed an issue where using **prepare-content**, **upload**, **zip-packs** and **download** on machines with default encoding other than unicode caused errors.
* The **modeling-rules-test** will now ignore test data files containing the `test_data_config_ignore` key.
* Fixed an issue where **modeling-rules init-test-data** command failed on modeling rules that contain the text `call` even not as a separate word.
* Unlocked the dependency on `packaging`.

## 1.20.3
* Added the `FileType.VULTURE_WHITELIST` to the `FileType` enum for `.vulture_whitelist.py` files.
* Improved performance when reading `yml` files.
* Fixed an issue where **format** would add unnecessary period at the end of descriptions ending with brackets.
* Fixed an issue where **format** would not add a period at the end of descriptions, when running on in script files.
* Fixed an issue where running **validate -g** failed reading a `.pack-ignore` file that contained only newlines and spaces.
* Fixed an issue where **upload** failed when trying to upload a list content item.
* Fixed an issue where **download** would skip downloading list content items assigned to specific user roles with no roles.
* Demisto-SDK will now exit gracefully with an appropriate error message when *git* is not installed.
* Updated validation *RN116* to support the structure of **--force** flag in *update-release-notes* command.
* Fixed an issue where the release notes file was not added automatically to git when using the *update-release-notes* command.
* Fixed the structure in *update-release-notes* command when used with the **--force** flag. Now the header will display the pack display name.
* Fixed the support in **validate** for `svg` images to have their theme suffix.
* Modified **validate** to support only .svg files ending with *_dark* or *_light* suffixes.
* Fixed an issue where **modeling-rule test** command failed to properly compare types of fields.
* Fixed an issue where **validate** falsely failed with error `DS108` on descriptions ending with question mark and exclamation mark.
* Updated the **engineinfo** type in the script schema.
* Updated the **modeling-rules init & test** commands to support RULE section fields.
* Stability improvements for **graph create** and **graph update** commands.
* Fixed the *metadata* type in the XSIAM dashboard schema to *map*, with possible values: **lazy_load** and **cache_ttl**

## 1.20.2
* Updated the **pre-commit** command to run on all python versions in one run.
* Added the *--dry-run* flag to the **pre-commit** command, to create the config file without running the command.
* Fixed an issue where the **coverage-analyze** command was not parsing the logs correctly.
* Fixed an issue where **validate** falsly failed with error `DS108` on descriptions ending with a newline.
* Added formatting for script yml files when period is missing in the end of comment field, in the **format** command.
* Fixed an issue where **format** add a newline with a period when the description field missing a period.
* The content graph will now include the **python_version** field that each script/integration uses.
* Updated the **update-release-notes** command message structure when is run with **--force** flag.
* Added the **engineinfo** in to the script schema. This field specifies on which engine the script will run.
* Fixed an issue where **validate** falsely failed with error `DS108` on empty descriptions.
* Added support for lazy loading the of widgets in XSIAM dashboards.
* Added a **validate** check for correlation rules, making sure that `search_window` cannot be empty when `execution_mode` is set to `SCHEDULED`.
* Added the *metadata* key to the XSIAM dashboard schema. This field adds support for dynamic parameters in the dashboards.

## 1.20.1
* Added formatting for yml files when period is missing in the end of description field, in the **format** command.
* Fixed an issue where logging arguments were not in the standard kebab-case. The new arguments are: **console-log-threshold**, **file-log-threshold**, **log-file-path**.
* Added a new validation (`DS108`) to ensure that each description in the yml of script/integration ends with a dot.
* Fixed an issue where the **validate -g** failed reading a `.pack-ignore` file that was previously empty.
* Fixed an issue where the **update-release-notes** failed when changing the `.pack-ignore` file.
* Fixed an issue where the **GR103** validation output was malformed.
* Fixed an issue where the **upload** command failed for private repositories while trying to find the landing_page.json file.
* Added a log when a content item is missing from the repo, in **graph create** and **graph update**.
* Replaced logs with a progress bar in **graph create** and **graph update**.


## 1.20.0
* Fixed an issue where **update-release-notes** generated "available from Cortex XSOAR" instead of "from XSIAM" when run on XSIAM event collectors.
* Added support for controlling the sleep interval and retry count for **modeling-rules test** command.
* Added support for a new marketplace tag `xsoar_saas`.
* Fixed an issue where the **validate -g** failed on `BA102` in external repos even when ignored.
* Fixed an issue where the **validate -g** failed getting the content of `.pack-ignore` files when the external repository is not hosted in Github.
* Fixed an issue where the **validate -g** failed when updating an empty `.pack-ignore` file.
* Added support for yml hidden parameters for `xsoar_saas` marketplace, as part of the **prepare_content** command.
* Added support for custom documentation that will appear only in `xsoar_saas` marketplace, as part of the **prepare_content** command.
* Fixed an issue where the (`GR108`) validation did not fail in the validate command with the `-a` flag.
* Modified **prepare_content** command to be platform specific. For xsoar-saas and XSIAM regarding pack readme and integration description images in markdown files.
* Fixed an issue where the **lint** command was parsing % that may exist in the log data.

## 1.19.2
* Added a period at the end of lines produced by the **generate-docs** command that state the tested version of the product.
* Added the '--junit-path' flag to the **modeling-rules test** command, to allow saving the test results in a JUnit XML file.
* Update `RN112` validation's docs reference link.
* Added support to control the maximum file size and log rotation files count in the sdk logger.
* Fixed an issue with where passing the deprecated logging arguments to any command presented an incorrect recommendation for argument substitution.
* Fixed an issue where the documentation of logging arguments was incorrect.
* Fixed an issue in calculating content graph hash when creating or updating it.
* Fixed an issue where the coloring of the logging messages was not working properly when mixing both Console log and Parallel log handlers.
* Calling **graph create** or **graph update** now run the commands with default arguments, instead of showing the command help.
* Removed the use of chunks when calculating content relationships.
* Added the new environment variables **DEMISTO_DEFAULT_REMOTE** and **DEMISTO_DEFAULT_BRANCH**.
* Fixed an issue where the url regex in the **validate** command was wrong.
* Fixed an issue where **pre-commit** command failed when using global environment.
* Fixed an issue where **validate** would fail in external repos when trying to ignore `BA102`.
* Fixed an issue where **error-code** failed on some error codes.
* Fixes an issue in **format** command where the `-i` option included files in `.venv` directories.
* Updated the comment added to contribution PRs to old packs so it contains a link to the documentation of the **GitHub Codespaces** in xsoar.pan.dev.
* Updated GitPython version to 3.1.32.

## 1.19.1
* Fixed an issue where **unify** failed on integrations using an API a module, when not called from the content root.
* Improved **update-release-notes** logs when changes in dependent API modules are detected.
* Reverted changes released in version 1.19.0 in lint, lint will not fail on `demisto.results`, `return_outputs` and `LOG`.
* Updated the **generate-docs** command to use the content graph instead of the id_set file.
* **Validate** will now validate items which were edited in .pack-ignore.
* Added the '--all' input option for the **prepare-content** command, to support running on all content packs.
* Updated the '-i' input option of the **prepare-content** command to support multiple inputs as a comma-separated list.
* Enhanced the pack metadata properties when dumping pack zips in **prepare-content** command.

## 1.19.0
* Added the **graph** command group. The **create-content-graph** and **update-content-graph** commands were migrated to this command group, and named **graph create** and **graph update** respectively.
* Added the **graph get-relationships** command.
* The **graph create** command will now use a list of known content items from content-private, to avoid false-positives in validation `GR103`. Additionally, `GR103` was added to the **ALLOWED_IGNORE_ERRORS** list.
* The **modeling-rules test** command will now validate that the modeling rules schema mappings are aligned with the test-data mappings.
* Added the *--xsiam* flag to the **init** command in order to create XSIAM content.
* Fixed an issue where the `update-additional-dependencies` **pre-commit** step failed when not running in a content-like repo.
* Removed the format execution step from the `contribution_converter` since it can be executed separately during the contribution process.
* Added a new validation (`GR108`) to **validate**, that assures hidden packs do not have mandatory dependant packs.
* Added a new validation (`PA137`) to **validate**, ensuring the absence of non-ignorable errors in `.pack-ignore`.
* Running **validate** in a GitHub Action will now show errors as annotations, visible in the `Files Changed` tab of the pull request.
* **lint** will now fail on `demisto.results` and `return_outputs` usage, when a pack is `xsoar` or `partner` supported.
* **lint** will now fail on `LOG` usage in python files.
* Updated the **format** command to use the content graph instead of the id_set file.
* Updated **format** command not to fail on unexpected values that returns from the graph, and just add it to the log.
* Removed a redundant debug log on the `tools.get_file` function.

## 1.18.1
* Fixed an issue where the coloring directives where showing in log messages.
* Fixed an issue where **create-content-graph** was not executed upon changes in the parser infra files.
* Added support for `svg` integration images in content repo in **validate** command.
* Added a parameter `skip-packs-known-words` to the **doc-review** command, making sure that pack known words will not be added.

## 1.18.0
* Added the ability to ignore any validation in the **validate** command when running in an external (non-demisto/content) repo, by placing a `.private-repo-settings` file at its root.
* Calling **format** with the `-d` flag now removes test playbooks testing the deprecated content from conf.json.
* Improved the content graph performance when calculating content relationships.
* Improved determinism of SDK unit tests.
* **validate** will now run on all the pack content items when the pack supported marketplaces are modified.
* **pre-commit** no longer runs when there are no modified files (unless provided with input files).
* Added new validation that XSIAM integrations must have `marketplacev2` as the value of the marketplaces field.
* Added an ability to provide list of marketplace names as a credentials-type (type 9) param attribute.
* **doc-review** will run with the `--use-packs-known-words` true by default.
* Added the *deprecated* field to the pack object for the content-graph metadata.
* Calling **modeling-rules init-test-data** will now return the XDM fields output in alphabetical order.
* Added a new validation (`BA125`) to **validate**, assuring internal function names aren't used in customer-facing docs.
* Removed the Pipfile and Pipfile.lock from the templates in the **init** command.
* Disabled the option to create an integration with `Pipfile` and `Pipfile.lock` files, as they are deprecated.
* Added the Sourcery hook to **pre-commit**.
* Added a working directory to the `contribution_converter` in order to support working on a temporary directory.
* Added a waiting period when checking whether the dataset exists in the **modeling-rule test** command.
* Fixed an issue where the *DEMISTO_SDK_SKIP_VERSION_CHECK* was ignored when running on non CI environments.
* Fixed an issue where **validate** falsely detected backwards-compatibility issues, and prevented adding the `marketplaces` key to content items.
* Fixed an issue where the SDK would fail pulling docker images.
* Fixed an issue where **prepare-content** command would add the string `candidate` to scripts and integrations for the *nativeimage* key.
* Fixed an issue where in some cases the **split** command did not remove pack version note from the script.
* Fixed an issue where **validate** would not properly detect dependencies of core packs.
* Fixed an issue where **validate** failed on single-select types incident and indicator fields when given empty value as a select value option.
* Fixed an issue where errors in **validate** were logged as `info`.
* Fixed an issue where **validate** error messages were not logged when an integration param, or the default argument in reputation commands is not valid.
* Fixed an issue where the **format** command would change the value of the `unsearchable` key in fields.
* Fixed an issue where **lint** command failed to pull docker image in Gitlab environment.
* Fixed an issue in **doc-review** command where escape characters within Markdown files were detected as invalid words.
* Fixed an issue where **validate** failed on infrastructure test files.
* Fixed an issue in **update-content-graph** where the neo4j service was unaccessible for non-root users.

## 1.17.2
* Fixed an issue where **lint** and **validate** commands failed on integrations and scripts that use docker images that are not available in the Docker Hub but exist locally.
* Added documentation for the flag **override-existing** used in upload.
* Fixed an issue where **validate** failed on Incident Field items with a `template` value.
* Improved memory efficiency in **update-content-graph** and **create-content-graph** commands.
* Removed support for the `cve_id` name for the default-argument for **cve** reputation commands in **validate**. Now, only `cve` may be used for such commands.
* Fixed an issue where **zip_packs** failed uploading content.
* Added `tenant_timezone` handling to the **modeling-rules init** command, allowing usage with tenants in various timezones.
* Shortened the timeout when checking whether the dataset exists in **test-modeling-rule**.
* Cleaned up project dependencies.
* Added support for the **List** content item in **Xpanse** marketplace.
* Fixed an issue in **run-unit-tests** command when running Powershell tests.
* Fixed an issue where **lint** failed running when a docker container would not init properly.
* Fixed an issue where the *upload* command would upload a pack metadata with wrong display names.
* Performance enhancements when reading yaml files.
* Removed redundant errors and fields from `errors.py`.
* Updated **update-release-notes** to use graph instead of id_set.

## 1.17.1
* Added the `aliasTo` key to the Incident Field schema.
* Modified **validate** to not require fields whose value is always `False`.
* Modified **validate** to use the graph instead of id_set on changed *APIModules*.
* Fixed an issue where `register_module_line()` was not removed from python scripts when the script had no trailing newline.
* Fixed an issue where an integration containing a command without a description would fail to upload while using the **upload** command.
* Fixed an issue where attempting to individually upload `Preprocess Rule` files raised an unclear error message. Note: preprocess rules can not be individually uploaded, but only as part of a pack.
* Fixed an issue where the **upload** command would fail on Indicator Types.
* Fixed an issue where the **upload** command would return the wrong error message when connection credentials are invalid.
* Fixed an issue where the **upload** command would fail parsing input paths.
* added support for the `isfetcheventsandassets` flag in content graph.
* Fixed an issue where the **modeling-rules test** command failed to get the existence of result from dataset in cases where the results take time to load.
* Added an aliasTo key to the incident field schema.

## 1.17.0
* **validate** will only fail on docker related errors if the pack is supported by xsoar.
* Added a validation that assures filename, id, and name have a correct suffix for modeling/parsing rules files.
* Added new **validate** checks, preventing unwanted changes of the marketplaces (BC108,BC109), toversion (BC107)  and fromversion (BC106) fields.
* Removed the `timezone_offset` argument in the *modeling-rules test* command.
* Fixed an issue where **lint** failed when importing functions from CommonServerUserPython.
* The **format** command now will sync hidden parameters with master branch.
* Fixed an issue where lock integration failed on FileNotFound.(PANW-internal only).
* Fixed an issue where **lint** falsely warned of using `demisto.results`.
* Fixed an issue where **validate** always returned *XSIAM Dashboards* and *Correlation Rules* files as valid.
* Added `GR107` validation to **validate** using the graph validations to check that no deprecated items are used by non-deprecated content.
* Fixed an issue where the **modeling-rules test** command failed to get the existence of dataset in cases where the dataset takes more than 1 minute to get indexed.
* Fixed an issue in **lint** where the container used for linting had dependency conflicts with the image used by content, and caused inconsistent results.
* Fixed an issue where the **download** command failed when the playbook has different `name` and `id`.
* Moved the **pre-commmit** command template to the `demisto/content` repository, where it's easier to maintain.
* Fixed an issue where an internal method caused warning messages when reading md files.
* Added support for Pre Process Rules in the **upload** command.
* Fixed an issue where **upload** would not upload items whose `maketplaces` value was an empty list.
* Added a prettyName key to the incident field schema.
* Fixed an issue where **upload** command could not parse content items that are not unicode-encoded.

## 1.16.0
* Added a check to **is_docker_image_latest_tag** to only fail the validation on non-latest image tag when the current tag is older than 3 days.
* Fixed an issue where **upload** would not properly show the installed version in the UI.
* Fixed an issue where the `contribution_converter` failed replacing generated release notes with the contribution form release notes.
* Fixed an issue where an extra levelname was added to a logging message.
* Modified the `mypy` pre-commit hook to run in a virtual environment, rather than the local mypy version.
* Added support to run **validate** with `--git` flag on detached HEAD.
* Added a validation that the **validate** command will fail if the pack name is not prefixed on XSIAM dashboard images.
* Fixed the **generate-test-playbook** which failed on an unexpected keyword argument - 'console_log_threshold'.
* Fixed an issue where **prepare-content** would not properly parse the `fromVersion` and `toVersion` attributes of XSIAM-Dashbaord and XSIAM-Report content items.
* Fixed an issue where **validate** command did not fail on non-existent dependency ids of non-mandatory dependant content.
* Fixed pytest async io deprecation warning.
* Added the `--incident-id` argument (optional) to the **run** command.
* Fixed an issue in **run-unit-tests** and **update-content-graph** where running commands in a docker container was done with insufficient permissions.
* Added the `_time` field to the output compare table of the **modeling-rules test** command.
* Changed the endpoint **download** uses to get system content items.
* Fixed an issue where graph-related tasks failed when files were deleted from the repo.
* Added a **validate** check, and a **format** auto fix for the `fromversion` field in Correlation Rules and XSIAM Dashboards.
* Update the format used for dev-dependencies in pyproject.toml to match modern versions of Poetry.
* Added timestamps to logging messages when running in a CI build.

## 1.15.5
* **Breaking Change**: The default of the **upload** command `--zip` argument is `true`. To upload packs as custom content items use the `--no-zip` argument.
* Removed the `no-implicit-optional` hook from **pre-commit**.
* Removed the `markdownlint` hook from **pre-commit**.
* Fixed an issue in **run-unit-tests** to pass with warnings when no tests are collected.
* Fixed an issue in **run-unit-tests** with the coverage calculation.
* Fixed a notification about log file location appeared more than once.
* Updated the error message when code coverage is below the threshold in **coverage-analyze** to be printed in a more noticeable red color.
* Fixed an issue in **upload** that failed when a comma-separated list of paths is passed to the `--input` argument.
* Running **validate** with the `--graph` flag will now run the graph validations after all other validations.
* improved the generated release note for newly added XSIAM entities when running *update-release-notes* command.
* Fixed an issue where in some cases validation failed when mapping null values.
* Fixed an issue in **upload** command where the `--keep-zip` argument did not clean the working directory.
* Fixed an issue where an extra levelname was added to a logging message.
* Fixed an issue in **upload** where uploading packs to XSIAM failed due to version mismatch.

## 1.15.4
* Fixed an issue where *update-release-notes* and *doc-review* did not handle new content notes as expected.
* Fixed an issue in PEP484 (no-implicit-optional) hook to **pre-commit**.
* Fixed an issue in **upload** with `--input-config-file` where the content items weren't uploaded in the correct pack.
* Added support to disable the default logging colors with the **DEMISTO_SDK_LOG_NO_COLORS** environment variable.

## 1.15.3
* Added the `--init` flag to **download**.
* Added the `--keep-empty-folders` flag to **download**.
* Added `markdown-lint` to **pre-commit**
* Added the PEP484 (no-implicit-optional) hook to **pre-commit**.
* Fixed an issue where the content-graph parsing failed on mappers with undefined mapping.
* Fixed an issue in **validate** where `pack_metadata.json` files were not collected proplely in `--graph` option.
* Fixed an issue where *validate* reputation commands outputs were not checked for new content.
* Added *IN107* and *DB100* error codes to *ALLOWED_IGNORE_ERRORS* list.
* Added a validation that assures feed integrations implement the `integration_reliability` configuration parameter.
* Fixed an issue where the format command did not work as expected on pre-process rules files.
* Fixed an issue where **upload** command failed to upload when the XSOAR version is beta.
* Fixed an issue where **upload** command summary was inaccurate when uploading a `Pack` without the `-z` flag.
* Added pack name and pack version to **upload** command summary.
* Added support for modeling rules with multi datasets in ****modeling-rules test**** command.
* Fixed an issue where **validate** didn't recognize layouts with incident fields missing from `id_set.json` even when `--post-commit` was indicated.

## 1.15.2
* Fixed an issue where **format** added default arguments to reputation commands which already have one.
* Fixed an issue where **validate** fails when adding the *advance* field to the integration required fields.
* Updated the integration Traffic Light Protocol (TLP) color list schema in the **validate** command.
* Fixed an issue where **upload** would not read a repo configuration file properly.
* Fixed an issue where **upload** would not handle the `-x`/`--xsiam` flag properly.
* Fixed an issue where **format** failed to use input from the user, when asking about a `from_version`.
* Added the `-n`/`--assume_no` flag to **format**.

## 1.15.1
* Fixed an issue where **generate-docs** generated fields with double html escaping.
* Fixed an issue where **upload** failed when using the `-z` flag.

## 1.15.0
* **Breaking Change**: the **upload** command now only supports **XSOAR 6.5** or newer (and all XSIAM versions).
* **upload** now uses content models, and calls the `prepare` method of each model before uploading (unless uploading a zipped pack).
* Added a *playbook* modification to **prepare-content**, replacing `getIncident` calls with `getAlerts`, when uploading to XSIAM.
* Added a *playbook* modification to **prepare-content**, replacing `${incident.fieldname}` context accessors with `${alert.fieldname}` when uploading to XSIAM.
* Added a *playbook* modification to **prepare-content**, replacing `incident` to `alert` in task display names, when uploading to XSIAM.
* Added a *layout* modification to **prepare-content**, replacing `Related/Child/Linked Incidents` to `... Alerts` when uploading to XSIAM.
* Added a *script* modification to **prepare-content**, automatically replacing the word `incident` with `alert` when uploading to XSIAM.
* Added a validation that the **validate** command will fail if the `dockerimage` field in scripts/integrations uses any py3-native docker image.
* Updated the `ruff` version used in **pre-commit** to `0.0.269`.
* Fixed an issue in **create-content-graph** which caused missing detection of duplicated content items.
* Fixed an issue where **run-unit-tests** failed on python2 content items.
* Fixed an issue in **validate** where core packs validations were checked against the core packs defined on master branch, rather than on the current branch.
* Fixed an issue in **pre-commit** where `--input` flag was not filtered by the git files.
* Skip reset containers for XSOAR NG and XSIAM(PANW-internal only).
* Fixed an issue where **lint** failed fetching docker image details from a PANW GitLab CI environment. (PANW-internal only).

## 1.14.5
* Added logging in case the container fails to run in **run-unit-tests**.
* Disabled **pre-commit** multiprocessing for `validate` and `format`, as they use a service.
* **pre-commit** now calls `format` with `--assume-yes` and `--no-validate`.
* Fixed an issue where **pre-commit** ran multiple times when checking out build related files.

## 1.14.4
* Added integration configuration for *Cortex REST API* integration.
* Removed `Flake8` from **pre-commit**, as `ruff` covers its basic rules.
* Improved log readability by silencing non-critical `neo4j` (content graph infrastructure) logs.
* Fixed an issue where **run-unit-tests** failed on python2 content items.
* Fixed an issue where **modeling-rules test** did not properly handle query fields that pointed to a string.
* Fixed an issue when trying to fetch remote files when not under the content repo.
* Fixed a validation that the **modeling-rules test** command will fail if no test data file exist.
* Fixed an issue where **format** command failed while updating the `fromversion` entry.
* Added support for mapping uuid to names for Layout files in the **download** command.

## 1.14.3
* Fixed an issue where **run-unit-tests** failed running on items with `test_data`.
* Updated the demisto-py to v3.2.10 which now supports url decoding for the proxy authentication password.
* Fixed an issue where **generate-outputs** did not generate context paths for empty lists or dictionaries in the response.

## 1.14.2
* Added the `--staged-only` flag to **pre-commit**.
* Fixed an issue where **run-unit-tests** failed running on items with `test_data`.
* Fixed an issue where **pre-commit** ran on unchanged files.
* Add the ability to run **secrets** in **pre-commit** by passing a `--secrets` flag.
* Added support to override the log file with the **DEMISTO_SDK_LOG_FILE_PATH** environment variable.

## 1.14.1
* Fixed an issue where **update-release-notes** command failed when running on a pack that contains deprecated integrations without the `commands` section.
* Added toVersion and fromVersion to XSIAM content items schema.
* Fixed an issue where **validate** failed when attempting to map null values in a classifier and layout.
* Added search marketplace functionality to XSIAM client.
* Fixed an issue in **pre-commit** command where `MYPYPATH` was not set properly.
* Updated the integration category list in the **init** command.
* Fixed an issue where in some environments docker errors were not caught.
* Added a validation that the **validate** command will fail on README files if an image does not exist in the specified path.

## 1.14.0
* Added the `DEMISTO_SDK_GRAPH_FORCE_CREATE` environment variable. Use it to force the SDK to recreate the graph, rather than update it.
* Added support for code importing multi-level ApiModules to **lint**.
* Added a validation that the **modeling-rules test** command will fail if no test data file exist.
* Added support for the `<~XPANSE>` marketplace tag in release notes.
* Added support for marketplace tags in the **doc-review** command.
* Added **generate-unit-tests** documentation to the repo README.
* Added the `hiddenpassword` field to the integration schema, allowing **validate** to run on integrations with username-only inputs.
* Improved logs and error handling in the **modeling-rules test** command.
* Improved the warning message displayed for Contribution PRs editing outdated code.
* Improved the clarity of error messages for cases where yml files cannot be parsed as a dictionary.
* Updated the `XSIAMReport` schema.
* Standardized repo-wide logging. All logs are now created in one logger instance.
* **lint** now prevents unit-tests from accessing online resources in runtime.
* Updated the logs shown during lint when running in docker.
* Fixed an issue where **validate** showed errors twice.
* Fixed an issue where **validate** did not fail when xif files had wrong naming.
* Fixed an issue where **doc-review** required dot suffixes in release notes describing new content.
* Fixed an issue where **download** command failed when running on a beta integration.
* Fixed an issue where **update-release-notes** generated release notes for packs in their initial version (1.0.0).
* Fixed an issue with **update-content-graph** where `--use-git` parameter was ignored when using `--imported-path` parameter.
* Fixed an issue where **validate** failed on playbooks with valid inputs, since it did not collect the playbook inputs occurrences properly.

## 1.13.0
* Added the pack version to the code files when calling **unify**. The same value is removed when calling **split**.
* Added a message showing the output path when **prepare-content** is called.
* Contribution PRs that update outdated packs now display a warning message.
* Fixed an issue when kebab-case has a misspelling in one of the sub words, the suggestion might be confusing.
* Improved caching and stability for **lint**.
* Added support for *.xif* files in the **secrets** command.
* Fixed an issue where **validate** would fail when playbook inputs contain Transform Language (DT).
* Added a new **validate** check, making sure a first level header exist in release notes (RN116)
* Fixed an issue where **lint** would not properly handle multiple ApiModules imports.

## 1.12.0
* Added the **pre-commit** command, to improve code quality of XSOAR content.
* Added the **run-unit-tests** command, to run unit tests of given content items inside their respective docker images.
* Added support for filepath arguments in the **validate** and **format** commands.
* Added pre-commit hooks for `validate`, `format`, `run-unit-tests` and `update-docker-image` commands.
* Fixed an issue in the **download** command where layouts were overriden even without the `-f` option.
* Fixed an issue where Demisto-SDK did not detect layout ID when using the **download** command.
* Fixed an issue where the **lint** command ran on `native:dev` supported content when passing the `--docker-image all` flag, instead it will run on `native:candidate`.
* Added support for `native:candidate` as a docker image flag for **lint** command.
* Added a modification for layouts in **prepare-content**, replacing `Related Incidents`, `Linked Incidents` and `Child Incidents` with the suitable `... Alerts` name when uploading to XSIAM.
* Fixed an issue where logs and messages would not show when using the **download** command.
* Fixed an issue where the `server_min_version` field in metadata was an empty value when parsing packs without content items.
* Fixed an issue where running **openapi-codegen** resulted in false-positive error messages.
* Fixed an issue where **generate-python-to-yml** generated input arguments as required even though required=False was specified.
* Fixed an issue where **generate-python-to-yml** generated input arguments a default arguments when default=some_value was provided.
* Fixed a bug where **validate** returned error on playbook inputs with special characters.
* Fixed an issue where **validate** did not properly check `conf.json` when the latter is modified.
* Fixed an issue in the **upload** command, where a prompt was not showing on the console.
* Fixed an issue where running **lint** failed installing dependencies in containers.

## 1.11.0
* **Note: Demisto-SDK will soon stop supporting Python 3.8**
* Fixed an issue where using **download** on non-unicode content, merging them into existing files caused an error.
* Changed an internal setting to allow writing non-ascii content (unicode) using `YAMLHandler` and `JSONHandler`.
* Fixed an issue where an error message in **unify** was unclear for invalid input.
* Fixed an issue where running **validate** failed with **is_valid_integration_file_path_in_folder** on integrations that use API modules.
* Fixed an issue where **validate** failed with **is_valid_integration_file_path_in_folder** on integrations that use the `MSAPIModule`.
* Added **validate** check for the `modules` field in `pack_metadata.json` files.
* Changed **lint** to skip deprecated content, unless when using the `-i` flag.
* Fixed an issue where **update-release-notes** failed when a new *Parsing Rule* was added to a pack.
* Refactored the logging framework. Demisto-SDK logs will now be written to `.demist_sdk_debug.log` under the content path (when detected) or the current directory.
* Added `GR105` validation to **validate** command to check that no duplicate IDs are used.
* Added support for API Modules imported in API modules in the **unify** command.
* Added **validate** check, to make sure every Python file has a corresponding unit test file.

## 1.10.6
* Fixed an issue where running **validate** with the `-g` flag would skip some validations for old-formatted (unified) integration/script files.
* Deprecated integrations and scripts will not run anymore when providing the **--all-packs** to the **lint** command.
* Fixed an issue where a pack `serverMinVersion` would be calculated by the minimal fromVersion of its content items.
* Added the `--docker-image-target` flag to **lint** for testing native supported content with new images.

## 1.10.5
* Fixed an issue where running **run-test-playbook** would not use the `verify` parameter correctly. @ajoga
* Added a newline at the end of README files generated in **generate-docs**.
* Added the value `3` (out of bounds) to the `onChangeRepAlg` and `reputationCalc` fields under the `IncidentType` and `GenericType` schemas. **validate** will allow using it now.
* Fixed an issue where **doc-review** required dot suffixes in release notes describing new content.
* Fixed an issue where **validate** failed on Feed Integrations after adding the new *Collect/Connect* section field.
* Fixed an issue where using **postman-codegen** failed converting strings containing digits to kebab-case.
* Fixed an issue where the ***error-code*** command could not parse List[str] parameter.
* Updated validation *LO107* to support more section types in XSIAM layouts.

## 1.10.4
* Added support for running **lint** in multiple native-docker images.

## 1.10.3
* Fixed an issue where running **format** would fail after running npm install.
* Improved the graph validations in the **validate** command:
  - GR100 will now run on all content items of changed packs.
  - GR101 and GR102 will now catch invalid fromversion/toversion of files **using** the changed items.
  - GR103 errors will raise a warning when using the *-a* flag, but an error if using the *-i* or *g* flags.
* Fixed an issue where test-playbooks timed out.
* Fixed an issue where making a change in a module using an ApiModule would cause lint to run on the ApiModule unnecessarily.
* Fixed an issue where the `marketplace` field was not used when dumping pack zips.
* Fixed a typo in the README content generated with **update-release-notes** for updating integrations.
* Fixed an issue in **validate**, where using the `-gr` and `-i` flags did not run properly.
* Added the `sectionorder` field to integration scheme.
* Fixed an issue where in some occasions running of test-playbooks could receive session timeouts.
* Fixed an issue where **validate** command failed on core pack dependencies validation because of test dependencies.

## 1.10.2
* Added markdown lint formatting for README files in the **format** command.
* Fixed an issue where **lint** failed when using the `-cdam` flag with changed dependant api modules.
* Fixed an issue in the **upload** command, where `json`-based content items were not unified correctly when using the `--zip` argument.
* Added XPANSE core packs validations.

## 1.10.1
* Fixed an issue where **update-content-graph** failed to execute.

## 1.10.0
* **Breaking change**: Removed usage of `pipenv`, `isort` and `autopep8` in the **split** and **download** commands. Removed the `--no-pipenv` and `--no-code-formatting` flags. Please see https://xsoar.pan.dev/docs/tutorials/tut-setup-dev-remote for the recommended environment setup.
* Fixed an issue in **prepare-content** command where large code lines were broken.
* Fixed an issue where git-*renamed_files* were not retrieved properly.
* Fixed an issue where test dependencies were calculated in all level dependencies calculation.
* Added formatting and validation to XSIAM content types.
* Fixed an issue where several XSIAM content types were not validated when passing the `-a` flag.
* Added a UUID to name mapper for **download** it replaces UUIDs with names on all downloaded files.
* Updated the demisto-py to v3.2.6 which now supports basic proxy authentication.
* Improved the message shown when using **upload** and overwriting packs.
* Added support for the **Layout Rule** content type in the id-set and the content graph.
* Updated the default general `fromVersion` value on **format** to `6.8.0`
* Fixed an issue where **lint** sometimes failed when using the `-cdam` flag due to wrong file duplications filtering.
* Added the content graph to **validate**, use with the `--graph` flag.

## 1.9.0
* Fixed an issue where the Slack notifier was using a deprecated argument.
* Added the `--docker-image` argument to the **lint** command, which allows determining the docker image to run lint on. Possible options are: `'native:ga'`, `'native:maintenance'`, `'native:dev'`, `'all'`, a specific docker image (from Docker Hub) or, the default `'from-yml'`.
* Fixed an issue in **prepare-content** command where large code lines were broken.
* Added a logger warning to **get_demisto_version**, the task will now fail with a more informative message.
* Fixed an issue where the **upload** and **prepare-content** commands didn't add `fromServerVersion` and `toServerVersion` to layouts.
* Updated **lint** to use graph instead of id_set when running with `--check-dependent-api-module` flag.
* Added the marketplaces field to all schemas.
* Added the flag `--xsoar-only` to the **doc-review** command which enables reviewing documents that belong to XSOAR-supported Packs.
* Fixed an issue in **update-release-notes** command where an error occurred when executing the same command a second time.
* Fixed an issue where **validate** would not always ignore errors listed under `.pack-ignore`.
* Fixed an issue where running **validate** on a specific pack didn't test all the relevant entities.
* Fixed an issue where fields ending with `_x2` where not replaced in the appropriate Marketplace.

## 1.8.3
* Changed **validate** to allow hiding parameters of type 0, 4, 12 and 14 when replacing with type 9 (credentials) with the same name.
* Fixed an issue where **update-release-notes** fails to update *MicrosoftApiModule* dependent integrations.
* Fixed an issue where the **upload** command failed because `docker_native_image_config.json` file could not be found.
* Added a metadata file to the content graph zip, to be used in the **update-content-graph** command.
* Updated the **validate** and **update-release-notes** commands to unskip the *Triggers Recommendations* content type.


## 1.8.2
* Fixed an issue where demisto-py failed to upload content to XSIAM when `DEMISTO_USERNAME` environment variable is set.
* Fixed an issue where the **prepare-content** command output invalid automation name when used with the --*custom* argument.
* Fixed an issue where modeling rules with arbitrary whitespace characters were not parsed correctly.
* Added support for the **nativeImage** key for an integration/script in the **prepare-content** command.
* Added **validate** checks for integrations declared deprecated (display name, description) but missing the `deprecated` flag.
* Changed the **validate** command to fail on the IN145 error code only when the parameter with type 4 is not hidden.
* Fixed an issue where downloading content layouts with `detailsV2=None` resulted in an error.
* Fixed an issue where **xdrctemplate** was missing 'external' prefix.
* Fixed an issue in **prepare-content** command providing output path.
* Updated the **validate** and **update-release-notes** commands to skip the *Triggers Recommendations* content type.
* Added a new validation to the **validate** command to verify that the release notes headers are in the correct format.
* Changed the **validate** command to fail on the IN140 error code only when the skipped integration has no unit tests.
* Changed **validate** to allow hiding parameters of type 4 (secret) when replacing with type 9 (credentials) with the same name.
* Fixed an issue where the **update-release-notes** command didn't add release-notes properly to some *new* content items.
* Added validation that checks that the `nativeimage` key is not defined in script/integration yml.
* Added to the **format** command the ability to remove `nativeimage` key in case defined in script/integration yml.
* Enhanced the **update-content-graph** command to support `--use-git`, `--imported_path` and `--output-path` arguments.
* Fixed an issue where **doc-review** failed when reviewing command name in some cases.
* Fixed an issue where **download** didn't identify playbooks properly, and downloaded files with UUIDs instead of file/script names.

## 1.8.1
* Fixed an issue where **format** created duplicate configuration parameters.
* Added hidden properties to integration command argument and script argument.
* Added `--override-existing` to **upload** that skips the confirmation prompt for overriding existing content packs. @mattbibbydw
* Fixed an issue where **validate** failed in private repos when attempting to read from a nonexisting `approved_categories.json`.
* Fixed an issue where **validate** used absolute paths when getting remote `pack_metadata.json` files in private repos.
* Fixed an issue in **download**, where names of custom scripts were replaced with UUIDs in IncidentFields and Layouts.

## 1.8.0
* Updated the supported python versions, as `>=3.8,<3.11`, as some of the dependencies are not supported on `3.11` yet.
* Added a **validate** step for **Modeling Rules** testdata files.
* Added the **update-content-graph** command.
* Added the ability to limit the number of CPU cores with `DEMISTO_SDK_MAX_CPU_CORES` envirment variable.
* Added the **prepare-content** command.
* Added support for fromversion/toversion in XSIAM content items (correlation rules, XSIAM dashboards, XSIAM reports and triggers).
* Added a **validate** step checking types of attributes in the schema file of modeling rule.
* Added a **validate** step checking that the dataset name of a modeling rule shows in the xif and schema files.
* Added a **validate** step checking that a correlation rule file does not start with a hyphen.
* Added a **validate** step checking that xsiam content items follow naming conventions.
* Fixed an issue where SDK commands failed on the deprecated `packaging.version.LegacyVersion`, by locking the `packaging` version to `<22`.
* Fixed an issue where **update-release-notes** failed when changing only xif file in **Modeling Rules**.
* Fixed an issue where *is_valid_category* and *is_categories_field_match_standard* failed when running in a private repo.
* Fixed an issue where **validate** didn't fail on the MR103 validation error.
* Fixed the *--release-notes* option, to support the new CHANGELOG format.
* Fixed an issue where **validate** failed when only changing a modeling rules's xif file.
* Fixed an issue where **format** failed on indicator files with a `None` value under the `tabs` key.
* Fixed an issue where **validate** only printed errors for one change of context path, rather than print all.
* Fixed an issue where **download** did not suggest using a username/password when authenticating with XSOAR and using invalid arguments.
* Fixed an issue where **download** failed when listing or downloading content items that are not unicode-encoded.
* Added support for fromversion/toversion in XSIAM content items (correlation rules, XSIAM dashboards, XSIAM reports and triggers).
* Updated the supported python versions, as `>=3.8,<3.11`, as some of the dependencies are not supported on `3.11` yet.
* Added **prepare-content** command which will prepare the pack or content item for the platform.
* Patched an issue where deprecated `packaging.version.LegacyVersion`, locking packaging version to `<22`.

## 1.7.9
* Fixed an issue where an error message in **validate** would not include the suggested fix.
* Added a validation that enforces predefined categories on MP Packs & integration yml files, the validation also ensures that each pack has only one category.
* Fixed an issue where **update-release-notes** did not generate release notes for **XDRC Templates**.
* Fixed an issue where **upload** failed without explaining the reason.
* Improved implementation of the docker_helper module.
* Fixed an issue where **validate** did not check changed pack_metadata.json files when running using git.
* Added support for **xdrctemplate** to content graph.
* Fixed an issue where local copies of the newly-introduced `DemistoClassApiModule.py` were validated.
* Added new release notes templates for the addition and modification of playbooks, layouts and types in the **doc-review** command.
* Fixed an issue where the **doc-review** command failed on descriptions of new content items.
* Added the `Command XXX is deprecated. Use XXX instead.` release notes templates to **doc-review** command.
* Fixed an issue where the **update-release-notes** command didn't add the modeling-rules description for new modeling-rules files.

## 1.7.8
* Added the capability to run the MDX server in a docker container for environments without node.
* Fixed an issue where **generate-docs** with `-c` argument updated sections of the incorrect commands.
* Added IF113 error code to **ALLOWED_IGNORE_ERRORS**.
* Fixed an issue where **validate** failed on playbooks with non-string input values.
* Added the `DEMISTO_SDK_IGNORE_CONTENT_WARNING` environment variable, to allow suppressing warnings when commands are not run under a content repo folder.
* Fixed an issue where **validate** failed to recognize integration tests that were missing from config.json
* Added support for **xpanse** marketplace in **create-id-set** and **create-content-artifacts** commands.
* Fixed an issue where **split** failed on yml files.
* Added support for marketplace-specific tags.
* Fixed an issue where **download** would not run `isort`. @maxgubler
* Fixed an issue where XSIAM Dashboards and Reports images failed the build.
* Added support for **xpanse** marketplace to content graph.

## 1.7.7
* Fixed an issue where paybooks **generate-docs** didn't parse complex input values when no accessor field is given correctly.
* Fixed an issue in the **download** command, where an exception would be raised when downloading system playbooks.
* Fixed an issue where the **upload** failed on playbooks containing a value that starts with `=`.
* Fixed an issue where the **generate-unit-tests** failed to generate assertions, and generate unit tests when command names does not match method name.
* Fixed an issue where the **download** command did not honor the `--no-code-formatting` flag properly. @maxgubler
* Added a new check to **validate**, making sure playbook task values are passed as references.
* Fixed an issue where the **update-release-notes** deleted existing release notes, now appending to it instead.
* Fixed an issue where **validate** printed blank space in case of validation failed and ignored.
* Renamed 'Agent Config' to 'XDRC Templates'.
* Fixed an issue where the **zip-packs** command did not work with the CommonServerUserPython and CommonServerUserPowerShell package.

## 1.7.6

* Fixed parsing of initialization arguments of client classes in the **generate-unit-tests** command.
* Added support for AgentConfig content item in the **upload**, **create-id-set**, **find-dependecies**, **unify** and **create-content-artifacts** commands.
* Added support for XSIAM Report preview image.

## 1.7.5

* Fixed an issue where the **upload** command did not work with the CommonServerUserPython package.
* Fixed an issue in the **download** command, where some playbooks were downloaded as test playbooks.
* Added playbook modification capabilities in **TestSuite**.
* Added a new command **create-content-graph**.
* Fixed an issue in the **upload** command, where the temporary zip would not clean up properly.
* Improved content items parsing in the **create-content-graph** command.
* Added an error when the docker daemon is unavailable when running **lint**.
* Removed the validation of a subtype change for scripts in the **validate** command.
* Fixed an issue where names of XSIAM content items were not normalized properly.
* Fixed an issue where the **download** command was downloading playbooks with **script** (id) and not **scriptName**.
* Fixed an issue where script yml files were not properly identified by `find_type`.
* Removed nightly integrations filtering when deciding if a test should run.
* Added support for XSIAM Dashboard preview image.
* Added the `--no-code-formatting` flag to the **download** command, allowing to skip autopep8 and isort.
* Fixed an issue in the **update-release-notes** command, where generating release notes for modeling rules schema file caused exception.

## 1.7.4

* Fixed an issue where the **doc-review** command showed irrelevant messages.
* Fixed an issue in **validate**, where backward-compatibility failures prevented other validations from running.
* Fixed an issue in **validate**, where content-like files under infrastructure paths were not ignored.
* Fixed an issue in the AMI mapping, where server versions were missing.
* Change the way the normalize name is set for external files.
* Added dump function to XSIAM pack objects to dulicate the files.
* Fixed an issue where the `contribution_converter` did not support changes made to ApiModules.
* Added name normalization according to new convention to XSIAM content items
* Added playbook modification capabilities in **TestSuite**.
* Fixed an issue in create-content-artifacts where it will not get a normalize name for the item and it will try to duplicate the same file.

## 1.7.3

* Fixed an issue in the **format** command where fail when executed from environment without mdx server available.
* Added `Added a`, `Added an` to the list of allowed changelog prefixes.
* Added support for Indicator Types/Reputations in the **upload** command.
* Fixed an issue when running from a subdirectory of a content repo failed.
* Changing the way we are using XSIAM servers api-keys in **test-content** .
* Added a success message to **postman-codegen**.

## 1.7.2

* Fixed an issue in the **validate** command where incident fields were not found in mappers even when they exist
* Added an ability to provide list of marketplace names as a param attribute to **validate** and **upload**
* Added the file type to the error message when it is not supported.
* Fixed an issue where `contribution_converter` incorrectly mapped _Indicator Field_ objects to the _incidentfield_ directory in contribution zip files.
* Fixed a bug where **validate** returned error on empty inputs not used in playbooks.
* Added the `DEMISTO_SDK_CONTENT_PATH` environment variable, implicitly used in various commands.
* Added link to documentation for error messages regarding use cases and tags.

## 1.7.1

* Fixed an issue where *indicatorTypes* and *betaIntegrations* were not found in the id_set.
* Updated the default general `fromVersion` value on **format** to `6.5.0`
* Fixed an issue where the **validate** command did not fail when the integration yml file name was not the same as the folder containing it.
* Added an option to have **generate-docs** take a Playbooks folder path as input, and generate docs for all playbooks in it.
* Fixed an issue where the suggestion in case of `IF113` included uppercase letters for the `cliName` parameter.
* Added new validation to the **validate** command to fail and list all the file paths of files that are using a deprecated integration command / script / playbook.
* **validate** will no longer fail on playbooks calling subplaybooks that have a higher `fromVersion` value, if  calling the subplaybook has `skipifunavailable=True`.
* Fixed an issue where relative paths were not accessed correctly.
* Running any `demisto-sdk` command in a folder with a `.env` file will load it, temporarily overriding existing environment variables.
* Fixed an issue where **validate** did not properly detect deleted files.
* Added new validations to the **validate** command to verify that the schema file exists for a modeling rule and that the schema and rules keys are empty in the yml file.
* Fixed an issue where *find_type* didn't recognize exported incident types.
* Added a new validation to **validate**, making sure all inputs of a playbook are used.
* Added a new validation to **validate**, making sure all inputs used in a playbook declared in the input section.
* The **format** command will now replace the *fromServerVersion* field with *fromVersion*.

## 1.7.0

* Allowed JSON Handlers to accept kwargs, for custoimzing behavior.
* Fixed an issue where an incorrect error was shown when the `id` of a content item differed from its `name` attribute.
* Fixed an issue where the `preserve_quotes` in ruamel_handler received an incorrect value @icholy
* Fixed an issue where ignoring RM110 error code wasn't working and added a validation to **ALLOWED_IGNORE_ERRORS** to validate that all error codes are inserted in the right format.
* Fixed an issue where the contribution credit text was not added correctly to the pack README.
* Changed the contribution file implementation from markdown to a list of contributor names. The **create-content-artifact** will use this list to prepare the needed credit message.
* Added a new validation to the `XSOAR-linter` in the **lint** command for verifying that demisto.log is not used in the code.
* The **generate-docs** command will now auto-generate the Incident Mirroring section when implemented in an integration.
* Added support to automatically generate release notes for deprecated items in the **update-release-notes** command.
* Fixed an issue causing any command to crash when unable to detect local repository properties.
* Fixed an issue where running in a private gitlab repo caused a warning message to be shown multiple times.
* Added a new validation to the **validate** command to verify that markdown and python files do not contain words related to copyright section.
* Fixed an issue where **lint** crashed when provided an input file path (expecting a directory).

## 1.6.9

* Added a new validation that checks whether a pack should be deprecated.
* Added a new ability to the **format** command to deprecate a pack.
* Fixed an issue where the **validate** command sometimes returned a false negative in cases where there are several sub-playbooks with the same ID.
* Added a new validation to the **validate** command to verify that the docker in use is not deprecated.
* Added support for multiple ApiModules in the **unify** command
* Added a check to **validate** command, preventing use of relative urls in README files.
* Added environment variable **DEMISTO_SDK_MARKETPLACE** expected to affect *MarketplaceTagParser* *marketplace* value. The value will be automatically set when passing *marketplace* arg to the commands **unify**, **zip-packs**, **create-content-artifacts** and **upload**.
* Added slack notifier for build failures on the master branch.
* Added support for modeling and parsing rules in the **split** command.
* Added support for README files in **format** command.
* Added a **validate** check, making sure classifier id and name values match. Updated the classifier **format** to update the id accordingly.
* The **generate-docs** command will now auto-generate the playbook image link by default.
* Added the `--custom-image-link` argument to override.
* Added a new flag to **generate-docs** command, allowing to add a custom image link to a playbook README.
* Added a new validation to the **validate** command to verify that the package directory name is the same as the files contained in the that package.
* Added support in the **unify** command to unify a schema into its Modeling Rule.

## 1.6.8

* Fixed an issue where **validate** did not fail on invalid playbook entities' versions (i.e. subplaybooks or scripts with higher fromversion than their parent playbook).
* Added support for running lint via a remote docker ssh connection. Use `DOCKER_HOST` env variable to specify a remote docker connection, such as: `DOCKER_HOST=ssh://myuser@myhost.com`.
* Fixed an issue where the pack cache in *get_marketplaces* caused the function to return invalid values.
* Fixed an issue where running format on a pack with XSIAM entities would fail.
* Added the new `display_name` field to relevant entities in the **create-id-set** command.
* Added a new validation to the **validate** command to verify the existence of "Reliability" parameter if the integration have reputation command.
* Fixed a bug where terminating the **lint** command failed (`ctrl + c`).
* Removed the validation of a subtype change in integrations and scripts from **validate**.
* Fixed an issue where **download** did not behave as expected when prompting for a version update. Reported by @K-Yo
* Added support for adoption release notes.
* Fixed an issue where **merge-id-sets** failed when a key was missing in one id-set.json.
* Fixed a bug where some mypy messages were not parsed properly in **lint**.
* Added a validation to the **validate** command, failing when '`fromversion`' or '`toversion`' in a content entity are incorrect format.
* Added a validation to the **validate** command, checking if `fromversion` <= `toversion`.
* Fixed an issue where coverage reports used the wrong logging level, marking debug logs as errors.
* Added a new validation to the **validate** command, to check when the discouraged `http` prefixes are used when setting defaultvalue, rather than `https`.
* Added a check to the **lint** command for finding hard-coded usage of the http protocol.
* Locked the dependency on Docker.
* Removed a traceback line from the **init** command templates: BaseIntegration, BaseScript.
* Updated the token in **_add_pr_comment** method from the content-bot token to the xsoar-bot token.

## 1.6.7

* Added the `types-markdown` dependency, adding markdown capabilities to existing linters using the [Markdown](https://pypi.org/project/Markdown/) package.
* Added support in the **format** command to remove nonexistent incident/indicator fields from *layouts/mappers*
* Added the `Note: XXX` and `XXX now generally available.` release notes templates to **doc-review** command.
* Updated the logs shown during the docker build step.
* Removed a false warning about configuring the `GITLAB_TOKEN` environment variable when it's not needed.
* Removed duplicate identifiers for XSIAM integrations.
* Updated the *tags* and *use cases* in pack metadata validation to use the local files only.
* Fixed the error message in checkbox validation where the defaultvalue is wrong and added the name of the variable that should be fixed.
* Added types to `find_type_by_path` under tools.py.
* Fixed an issue where YAML files contained incorrect value type for `tests` key when running `format --deprecate`.
* Added a deprecation message to the `tests:` section of yaml files when running `format --deprecate`.
* Added use case for **validate** on *wizard* objects - set_playbook is mapped to all integrations.
* Added the 'integration-get-indicators' commands to be ignored by the **verify_yml_commands_match_readme** validation, the validation will no longer fail if these commands are not in the readme file.
* Added a new validation to the **validate** command to verify that if the phrase "breaking changes" is present in a pack release notes, a JSON file with the same name exists and contains the relevant breaking changes information.
* Improved logs when running test playbooks (in a build).
* Fixed an issue in **upload** did not include list-type content items. @nicolas-rdgs
* Reverted release notes to old format.

## 1.6.6

* Added debug print when excluding item from ID set due to missing dependency.
* Added a validation to the **validate** command, failing when non-ignorable errors are present in .pack-ignore.
* Fixed an issue where `mdx server` did not close when stopped in mid run.
* Fixed an issue where `-vvv` flag did not print logs on debug level.
* enhanced ***validate*** command to list all command names affected by a backward compatibility break, instead of only one.
* Added support for Wizard content item in the **format**, **validate**, **upload**, **create-id-set**, **find-dependecies** and **create-content-artifacts** commands.
* Added a new flag to the **validate** command, allowing to run specific validations.
* Added support in **unify** and **create-content-artifacts** for displaying different documentations (detailed description + readme) for content items, depending on the marketplace version.
* Fixed an issue in **upload** where list items were not uploaded.
* Added a new validation to **validate** command to verify that *cliName* and *id* keys of the incident field or the indicator field are matches.
* Added the flag '-x', '--xsiam' to **upload** command to upload XSIAM entities to XSIAM server.
* Fixed the integration field *isFetchEvents* to be in lowercase.
* Fixed an issue where **validate -i** run after **format -i** on an existing file in the repo instead of **validate -g**.
* Added the following commands: 'update-remote-data', 'get-modified-remote-data', 'update-remote-system' to be ignored by the **verify_yml_commands_match_readme** validation, the validation will no longer fail if these commands are not in the readme file.
* Updated the release note template to include a uniform format for all items.
* Added HelloWorldSlim template option for *--template* flag in **demisto-sdk init** command.
* Fixed an issue where the HelloWorldSlim template in **demisto-sdk init** command had an integration id that was conflicting with HelloWorld integration id.
* Updated the SDK to use demisto-py 3.1.6, allowing use of a proxy with an environment variable.
* Set the default logger level to `warning`, to avoid unwanted debug logs.
* The **format** command now validates that default value of checkbox parameters is a string 'true' or 'false'.
* Fixed an issue where `FileType.PLAYBOOK` would show instead of `Playbook` in readme error messages.
* Added a new validation to **validate** proper defaultvalue for checkbox fields.

## 1.6.5

* Fixed an issue in the **format** command where the `id` field was overwritten for existing JSON files.
* Fixed an issue where the **doc-review** command was successful even when the release-note is malformed.
* Added timestamps to the `demisto-sdk` logger.
* Added time measurements to **lint**.
* Added the flag '-d', '--dependency' to **find-dependencies** command to get the content items that cause the dependencies between two packs.
* Fixed an issue where **update-release-notes** used the *trigger_id* field instead of the *trigger_name* field.
* Fixed an issue where **doc-review** failed to recognize script names, in scripts using the old file structure.
* Fixed an issue where concurrent processes created by **lint** caused deadlocks when opening files.
* Fixed an issue in the **format** command where `_dev` or `_copy` suffixes weren't removed from the subscript names in playbooks and layouts.
* Fixed an issue where **validate** failed on nonexistent `README.md` files.
* Added support of XSIAM content items to the **validate** command.
* Report **lint** summary results and failed packages after reporting time measurements.

## 1.6.4

* Added the new **generate-yml-from-python** command.
* Added a code *type* indication for integration and script objects in the *ID Set*.
* Added the [Vulture](https://github.com/jendrikseipp/vulture) linter to the pre-commit hook.
* The `demisto-sdk` pack will now be distributed via PyPi with a **wheel** file.
* Fixed a bug where any edited json file that contained a forward slash (`/`) escaped.
* Added a new validation to **validate** command to verify that the metadata *currentVersion* is
the same as the last release note version.
* The **validate** command now checks if there're none-deprecated integration commands that are missing from the readme file.
* Fixed an issue where *dockerimage* changes in Scripts weren't recognized by the **update-release-notes** command.
* Fixed an issue where **update-xsoar-config-file** did not properly insert the marketplace packs list to the file.
* Added the pack name to the known words by default when running the **doc-review** command.
* Added support for new XSIAM entities in **create-id-set** command.
* Added support for new XSIAM entities in **create-content-artifacts** command.
* Added support for Parsing/Modeling Rule content item in the **unify** command.
* Added the integration name, the commands name and the script name to the known words by default when running the **doc-review** command.
* Added an argument '-c' '--custom' to the **unify** command, if True will append to the unified yml name/display/id the custom label provided
* Added support for sub words suggestion in kebab-case sentences when running the **doc-review** command.
* Added support for new XSIAM entities in **update-release-notes** command.
* Enhanced the message of alternative suggestion words shown when running **doc-review** command.
* Fixed an incorrect error message, in case `node` is not installed on the machine.
* Fixed an issue in the **lint** command where the *check-dependent-api-modules* argument was set to true by default.
* Added a new command **generate-unit-tests**.
* Added a new validation to **validate** all SIEM integration have the same suffix.
* Fixed the destination path of the unified parsing/modeling rules in **create-content-artifacts** command.
* Fixed an issue in the **validate** command, where we validated wrongfully the existence of readme file for the *ApiModules* pack.
* Fixed an issue in the **validate** command, where an error message that was displayed for scripts validation was incorrect.
* Fixed an issue in the **validate** and **format** commands where *None* arguments in integration commands caused the commands to fail unexpectedly.
* Added support for running tests on XSIAM machines in the **test-content** command.
* Fixed an issue where the **validate** command did not work properly when deleting non-content items.
* Added the flag '-d', '--dependency' to **find-dependencies** command to get the content items that cause the dependencies between two packs.

## 1.6.3

* **Breaking change**: Fixed a typo in the **validate** `--quiet-bc-validation` flag (was `--quite-bc-validation`). @upstart-swiss
* Dropped support for python 3.7: Demisto-SDK is now supported on Python 3.8 or newer.
* Added an argument to YAMLHandler, allowing to set a maximal width for YAML files. This fixes an issue where a wrong default was used.
* Added the detach mechanism to the **upload** command, If you set the --input-config-file flag, any files in the repo's SystemPacks folder will be detached.
* Added the reattach mechanism to the **upload** command, If you set the --input-config-file flag, any detached item in your XSOAR instance that isn't currently in the repo's SystemPacks folder will be re-attached.
* Fixed an issue in the **validate** command that did not work properly when using the *-g* flag.
* Enhanced the dependency message shown when running **lint**.
* Fixed an issue where **update-release-notes** didn't update the currentVersion in pack_metadata.
* Improved the logging in **test-content** for helping catch typos in external playbook configuration.

## 1.6.2

* Added dependency validation support for core marketplacev2 packs.
* Fixed an issue in **update-release-notes** where suggestion fix failed in validation.
* Fixed a bug where `.env` files didn't load. @nicolas-rdgs
* Fixed a bug where **validate** command failed when the *categories* field in the pack metadata was empty for non-integration packs.
* Added *system* and *item-type* arguments to the **download** command, used when downloading system items.
* Added a validation to **validate**, checking that each script, integration and playbook have a README file. This validation only runs when the command is called with either the `-i` or the `-g` flag.
* Fixed a regression issue with **doc-review**, where the `-g` flag did not work.
* Improved the detection of errors in **doc-review** command.
* The **validate** command now checks if a readme file is empty, only for packs that contain playbooks or were written by a partner.
* The **validate** command now makes sure common contextPath values (e.g. `DBotScore.Score`) have a non-empty description, and **format** populates them automatically.
* Fixed an issue where the **generate-outputs** command did not work properly when examples were provided.
* Fixed an issue in the **generate-outputs** command, where the outputs were not written to the specified output path.
* The **generate-outputs** command can now generate outputs from multiple calls to the same command (useful when different args provide different outputs).
* The **generate-outputs** command can now update a yaml file with new outputs, without deleting or overwriting existing ones.
* Fixed a bug where **doc-review** command failed on existing templates.
* Fixed a bug where **validate** command failed when the word demisto is in the repo README file.
* Added support for adding test-playbooks to the zip file result in *create-content-artifacts* command for marketplacev2.
* Fixed an issue in **find-dependencies** where using the argument *-o* without the argument *--all-packs-dependencies* did not print a proper warning.
* Added a **validate** check to prevent deletion of files whose deletion is not supported by the XSOAR marketplace.
* Removed the support in the *maintenance* option of the *-u* flag in the **update-release-notes** command.
* Added validation for forbidden words and phrases in the **doc-review** command.
* Added a retries mechanism to the **test-content** command to stabilize the build process.
* Added support for all `git` platforms to get remote files.
* Refactored the **format** command's effect on the *fromversion* field:
  * Fixed a bug where the *fromversion* field was removed when modifying a content item.
  * Updated the general default *fromversion* and the default *fromversion* of newly-introduced content items (e.g. `Lists`, `Jobs`).
  * Added an interactive mode functionality for all content types, to ask the user whether to set a default *fromversion*, if could not automatically determine its value. Use `-y` to assume 'yes' as an answer to all prompts and run non-interactively.

## 1.6.1

* Added the '--use-packs-known-words' argument to the **doc-review** command
* Added YAML_Loader to handle yaml files in a standard way across modules, replacing PYYAML.
* Fixed an issue when filtering items using the ID set in the **create-content-artifacts** command.
* Fixed an issue in the **generate-docs** command where tables were generated with an empty description column.
* Fixed an issue in the **split** command where splitting failed when using relative input/output paths.
* Added warning when inferred files are missing.
* Added to **validate** a validation for integration image dimensions, which should be 120x50px.
* Improved an error in the **validate** command to better differentiate between the case where a required fetch parameter is malformed or missing.

## 1.6.0

* Fixed an issue in the **create-id-set** command where similar items from different marketplaces were reported as duplicated.
* Fixed typo in demisto-sdk init
* Fixed an issue where the **lint** command did not handle all container exit codes.
* Add to **validate** a validation for pack name to make sure it is unchanged.
* Added a validation to the **validate** command that verifies that the version in the pack_metdata file is written in the correct format.
* Fixed an issue in the **format** command where missing *fromVersion* field in indicator fields caused an error.

## 1.5.9

* Added option to specify `External Playbook Configuration` to change inputs of Playbooks triggered as part of **test-content**
* Improved performance of the **lint** command.
* Improved performance of the **validate** command when checking README images.
* ***create-id-set*** command - the default value of the **marketplace** argument was changed from ‘xsoar’ to all packs existing in the content repository. When using the command, make sure to pass the relevant marketplace to use.

## 1.5.8

* Fixed an issue where the command **doc-review** along with the argument `--release-notes` failed on yml/json files with invalid schema.
* Fixed an issue where the **lint** command failed on packs using python 3.10

## 1.5.7

* Fixed an issue where reading remote yaml files failed.
* Fixed an issue in **validate** failed with no error message for lists (when no fromVersion field was found).
* Fixed an issue when running **validate** or **format** in a gitlab repository, and failing to determine its project id.
* Added an enhancement to **split**, handling an empty output argument.
* Added the ability to add classifiers and mappers to conf.json.
* Added the Alias field to the incident field schema.

## 1.5.6

* Added 'deprecated' release notes template.
* Fixed an issue where **run-test-playbook** command failed to get the task entries when the test playbook finished with errors.
* Fixed an issue in **validate** command when running with `no-conf-json` argument to ignore the `conf.json` file.
* Added error type text (`ERROR` or `WARNING`) to **validate** error prints.
* Fixed an issue where the **format** command on test playbook did not format the ID to be equal to the name of the test playbook.
* Enhanced the **update-release-notes** command to automatically commit release notes config file upon creation.
* The **validate** command will validate that an indicator field of type html has fromVersion of 6.1.0 and above.
* The **format** command will now add fromVersion 6.1.0 to indicator field of type html.
* Added support for beta integrations in the **format** command.
* Fixed an issue where the **postman-codegen** command failed when called with the `--config-out` flag.
* Removed the integration documentation from the detailed description while performing **split** command to the unified yml file.
* Removed the line which indicates the version of the product from the README.md file for new contributions.

## 1.5.5

* Fixed an issue in the **update-release-notes** command, which did not work when changes were made in multiple packs.
* Changed the **validate** command to fail on missing test-playbooks only if no unittests are found.
* Fixed `to_kebab_case`, it will now deal with strings that have hyphens, commas or periods in them, changing them to be hyphens in the new string.
* Fixed an issue in the **create-id-set** command, where the `source` value included the git token if it was specified in the remote url.
* Fixed an issue in the **merge-id-set** command, where merging fails because of duplicates but the packs are in the XSOAR repo but in different version control.
* Fixed missing `Lists` Content Item as valid `IDSetType`
* Added enhancement for **generate-docs**. It is possible to provide both file or a comma seperated list as `examples`. Also, it's possible to provide more than one example for a script or a command.
* Added feature in **format** to sync YML and JSON files to the `master` file structure.
* Added option to specify `Incident Type`, `Incoming Mapper` and `Classifier` when configuring instance in **test-content**
* added a new command **run-test-playbook** to run a test playbook in a given XSOAR instance.
* Fixed an issue in **format** when running on a modified YML, that the `id` value is not changed to its old `id` value.
* Enhancement for **split** command, replace `ApiModule` code block to `import` when splitting a YML.
* Fixed an issue where indicator types were missing from the pack's content, when uploading using **zip-packs**.
* The request data body format generated in the **postman-codegen** will use the python argument's name and not the raw data argument's name.
* Added the flag '--filter-by-id-set' to **create-content-artifacts** to create artifacts only for items in the given id_set.json.

## 1.5.4

* Fixed an issue with the **format** command when contributing via the UI
* The **format** command will now not remove the `defaultRows` key from incident, indicator and generic fields with `type: grid`.
* Fixed an issue with the **validate** command when a layoutscontainer did not have the `fromversion` field set.
* added a new command **update-xsoar-config-file** to handle your XSOAR Configuration File.
* Added `skipVerify` argument in **upload** command to skip pack signature verification.
* Fixed an issue when the **run** command  failed running when there’s more than one playground, by explicitly using the current user’s playground.
* Added support for Job content item in the **format**, **validate**, **upload**, **create-id-set**, **find-dependecies** and **create-content-artifacts** commands.
* Added a **source** field to the **id_set** entitles.
* Two entitles will not consider as duplicates if they share the same pack and the same source.
* Fixed a bug when duplicates were found in **find_dependencies**.
* Added function **get_current_repo** to `tools`.
* The **postman-codegen** will not have duplicates argument name. It will rename them to the minimum distinguished shared path for each of them.

## 1.5.3

* The **format** command will now set `unsearchable: True` for incident, indicator and generic fields.
* Fixed an issue where the **update-release-notes** command crashes with `--help` flag.
* Added validation to the **validate** command that verifies the `unsearchable` key in incident, indicator and generic fields is set to true.
* Removed a validation that DBotRole should be set for automation that requires elevated permissions to the `XSOAR-linter` in the **lint** command.
* Fixed an issue in **Validate** command where playbooks conditional tasks were mishandeled.
* Added a validation to prevent contributors from using the `fromlicense` key as a configuration parameter in an integration's YML
* Added a validation to ensure that the type for **API token** (and similar) parameters are configured correctly as a `credential` type in the integration configuration YML.
* Added an assertion that checks for duplicated requests' names when generating an integration from a postman collection.
* Added support for [.env files](https://pypi.org/project/python-dotenv/). You can now add a `.env` file to your repository with the logging information instead of setting a global environment variables.
* When running **lint** command with --keep-container flag, the docker images are committed.
* The **validate** command will not return missing test playbook error when given a script with dynamic-section tag.

## 1.5.2

* Added a validation to **update-release-notes** command to ensure that the `--version` flag argument is in the right format.
* added a new command **coverage-analyze** to generate and print coverage reports.
* Fixed an issue in **validate** in repositories which are not in GitHub or GitLab
* Added a validation that verifies that readme image absolute links do not contain the working branch name.
* Added support for List content item in the **format**, **validate**, **download**, **upload**, **create-id-set**, **find-dependecies** and **create-content-artifacts** commands.
* Added a validation to ensure reputation command's default argument is set as an array input.
* Added the `--fail-duplicates` flag for the **merge-id-set** command which will fail the command if duplicates are found.
* Added the `--fail-duplicates` flag for the **create-id-set** command which will fail the command if duplicates are found.

## 1.5.1

* Fixed an issue where **validate** command failed to recognized test playbooks for beta integrations as valid tests.
* Fixed an issue were the **validate** command was falsely recognizing image paths in readme files.
* Fixed an issue where the **upload** command error message upon upload failure pointed to wrong file rather than to the pack metadata.
* Added a validation that verifies that each script which appears in incident fields, layouts or layout containers exists in the id_set.json.
* Fixed an issue where the **postman code-gen** command generated double dots for context outputs when it was not needed.
* Fixed an issue where there **validate** command on release notes file crashed when author image was added or modified.
* Added input handling when running **find-dependencies**, replacing string manipulations.
* Fixed an issue where the **validate** command did not handle multiple playbooks with the same name in the id_set.
* Added support for GitLab repositories in **validate**

## 1.5.0

* Fixed an issue where **upload** command failed to upload packs not under content structure.
* Added support for **init** command to run from non-content repo.
* The **split-yml** has been renamed to **split** and now supports splitting Dashboards from unified Generic Modules.
* Fixed an issue where the skipped tests validation ran on the `ApiModules` pack in the **validate** command.
* The **init** command will now create the `Generic Object` entities directories.
* Fixed an issue where the **format** command failed to recognize changed files from git.
* Fixed an issue where the **json-to-outputs** command failed checking whether `0001-01-01T00:00:00` is of type `Date`
* Added to the **generate context** command to generate context paths for integrations from an example file.
* Fixed an issue where **validate** failed on release notes configuration files.
* Fixed an issue where the **validate** command failed on pack input if git detected changed files outside of `Packs` directory.
* Fixed an issue where **validate** command failed to recognize files inside validated pack when validation release notes, resulting in a false error message for missing entity in release note.
* Fixed an issue where the **download** command failed when downloading an invalid YML, instead of skipping it.

## 1.4.9

* Added validation that the support URL in partner contribution pack metadata does not lead to a GitHub repo.
* Enhanced ***generate-docs*** with default `additionalinformation` (description) for common parameters.
* Added to **validate** command a validation that a content item's id and name will not end with spaces.
* The **format** command will now remove trailing whitespaces from content items' id and name fields.
* Fixed an issue where **update-release-notes** could fail on files outside the user given pack.
* Fixed an issue where the **generate-test-playbook** command would not place the playbook in the proper folder.
* Added to **validate** command a validation that packs with `Iron Bank` uses the latest docker from Iron Bank.
* Added to **update-release-notes** command support for `Generic Object` entities.
* Fixed an issue where playbook `fromversion` mismatch validation failed even if `skipunavailable` was set to true.
* Added to the **create artifacts** command support for release notes configuration file.
* Added validation to **validate** for release notes config file.
* Added **isoversize** and **isautoswitchedtoquietmode** fields to the playbook schema.
* Added to the **update-release-notes** command `-bc` flag to generate template for breaking changes version.
* Fixed an issue where **validate** did not search description files correctly, leading to a wrong warning message.

## 1.4.8

* Fixed an issue where yml files with `!reference` failed to load properly.
* Fixed an issue when `View Integration Documentation` button was added twice during the download and re-upload.
* Fixed an issue when `(Partner Contribution)` was added twice to the display name during the download and re-upload.
* Added the following enhancements in the **generate-test-playbook** command:
  * Added the *--commands* argument to generate tasks for specific commands.
  * Added the *--examples* argument to get the command examples file path and generate tasks from the commands and arguments specified there.
  * Added the *--upload* flag to specify whether to upload the test playbook after the generation.
  * Fixed the output condition generation for outputs of type `Boolean`.

## 1.4.7

* Fixed an issue where an empty list for a command context didn't produce an indication other than an empty table.
* Fixed an issue where the **format** command has incorrectly recognized on which files to run when running using git.
* Fixed an issue where author image validations were not checked properly.
* Fixed an issue where new old-formatted scripts and integrations were not validated.
* Fixed an issue where the wording in the from version validation error for subplaybooks was incorrect.
* Fixed an issue where the **update-release-notes** command used the old docker image version instead of the new when detecting a docker change.
* Fixed an issue where the **generate-test-playbook** command used an incorrect argument name as default
* Fixed an issue where the **json-to-outputs** command used an incorrect argument name as default when using `-d`.
* Fixed an issue where validations failed while trying to validate non content files.
* Fixed an issue where README validations did not work post VS Code formatting.
* Fixed an issue where the description validations were inconsistent when running through an integration file or a description file.

## 1.4.6

* Fixed an issue where **validate** suggests, with no reason, running **format** on missing mandatory keys in yml file.
* Skipped existence of TestPlaybook check on community and contribution integrations.
* Fixed an issue where pre-commit didn't run on the demisto_sdk/commands folder.
* The **init** command will now change the script template name in the code to the given script name.
* Expanded the validations performed on beta integrations.
* Added support for PreProcessRules in the **format**, **validate**, **download**, and **create-content-artifacts** commands.
* Improved the error messages in **generate-docs**, if an example was not provided.
* Added to **validate** command a validation that a content entity or a pack name does not contain the words "partner" and "community".
* Fixed an issue where **update-release-notes** ignores *--text* flag while using *-f*
* Fixed the outputs validations in **validate** so enrichment commands will not be checked to have DBotScore outputs.
* Added a new validation to require the dockerimage key to exist in an integration and script yml files.
* Enhanced the **generate-test-playbook** command to use only integration tested on commands, rather than (possibly) other integrations implementing them.
* Expanded unify command to support GenericModules - Unifies a GenericModule object with its Dashboards.
* Added validators for generic objects:
  * Generic Field validator - verify that the 'fromVersion' field is above 6.5.0, 'group' field equals 4 and 'id' field starts with the prefix 'generic_'.
  * Generic Type validator - verify that the 'fromVersion' field is above 6.5.0
  * Generic Module validator - verify that the 'fromVersion' field is above 6.5.0
  * Generic Definition validator - verify that the 'fromVersion' field is above 6.5.0
* Expanded Format command to support Generic Objects - Fixes generic objects according to their validations.
* Fixed an issue where the **update-release-notes** command did not handle ApiModules properly.
* Added option to enter a dictionary or json of format `[{field_name:description}]` in the **json-to-outputs** command,
  with the `-d` flag.
* Improved the outputs for the **format** command.
* Fixed an issue where the validations performed after the **format** command were inconsistent with **validate**.
* Added to the **validate** command a validation for the author image.
* Updated the **create-content-artifacts** command to support generic modules, definitions, fields and types.
* Added an option to ignore errors for file paths and not only file name in .pack-ignore file.

## 1.4.5

* Enhanced the **postman-codegen** command to name all generated arguments with lower case.
* Fixed an issue where the **find-dependencies** command miscalculated the dependencies for playbooks that use generic commands.
* Fixed an issue where the **validate** command failed in external repositories in case the DEMISTO_SDK_GITHUB_TOKEN was not set.
* Fixed an issue where **openapi-codegen** corrupted the swagger file by overwriting configuration to swagger file.
* Updated the **upload** command to support uploading zipped packs to the marketplace.
* Added to the **postman-codegen** command support of path variables.
* Fixed an issue where **openapi-codegen** entered into an infinite loop on circular references in the swagger file.
* The **format** command will now set `fromVersion: 6.2.0` for widgets with 'metrics' data type.
* Updated the **find-dependencies** command to support generic modules, definitions, fields and types.
* Fixed an issue where **openapi-codegen** tried to extract reference example outputs, leading to an exception.
* Added an option to ignore secrets automatically when using the **init** command to create a pack.
* Added a tool that gives the ability to temporarily suppress console output.

## 1.4.4

* When formatting incident types with Auto-Extract rules and without mode field, the **format** command will now add the user selected mode.
* Added new validation that DBotRole is set for scripts that requires elevated permissions to the `XSOAR-linter` in the **lint** command.
* Added url escaping to markdown human readable section in generate docs to avoid autolinking.
* Added a validation that mapper's id and name are matching. Updated the format of mapper to include update_id too.
* Added a validation to ensure that image paths in the README files are valid.
* Fixed **find_type** function to correctly find test files, such as, test script and test playbook.
* Added scheme validations for the new Generic Object Types, Fields, and Modules.
* Renamed the flag *--input-old-version* to *--old-version* in the **generate-docs** command.
* Refactored the **update-release-notes** command:
  * Replaced the *--all* flag with *--use-git* or *-g*.
  * Added the *--force* flag to update the pack release notes without changes in the pack.
  * The **update-release-notes** command will now update all dependent integrations on ApiModule change, even if not specified.
  * If more than one pack has changed, the full list of updated packs will be printed at the end of **update-release-notes** command execution.
  * Fixed an issue where the **update-release-notes** command did not add docker image release notes entry for release notes file if a script was changed.
  * Fixed an issue where the **update-release-notes** command did not detect changed files that had the same name.
  * Fixed an issue in the **update-release-notes** command where the version support of JSON files was mishandled.
* Fixed an issue where **format** did not skip files in test and documentation directories.
* Updated the **create-id-set** command to support generic modules, definitions, fields and types.
* Changed the **convert** command to generate old layout fromversion to 5.0.0 instead of 4.1.0
* Enhanced the command **postman-codegen** with type hints for templates.

## 1.4.3

* Fixed an issue where **json-to-outputs** command returned an incorrect output when json is a list.
* Fixed an issue where if a pack README.md did not exist it could cause an error in the validation process.
* Fixed an issue where the *--name* was incorrectly required in the **init** command.
* Adding the option to run **validate** on a specific path while using git (*-i* & *-g*).
* The **format** command will now change UUIDs in .yml and .json files to their respective content entity name.
* Added a playbook validation to check if a task sub playbook exists in the id set in the **validate** command.
* Added the option to add new tags/usecases to the approved list and to the pack metadata on the same pull request.
* Fixed an issue in **test_content** where when different servers ran tests for the same integration, the server URL parameters were not set correctly.
* Added a validation in the **validate** command to ensure that the ***endpoint*** command is configured correctly in yml file.
* Added a warning when pack_metadata's description field is longer than 130 characters.
* Fixed an issue where a redundant print occurred on release notes validation.
* Added new validation in the **validate** command to ensure that the minimal fromVersion in a widget of type metrics will be 6.2.0.
* Added the *--release-notes* flag to demisto-sdk to get the current version release notes entries.

## 1.4.2

* Added to `pylint` summary an indication if a test was skipped.
* Added to the **init** command the option to specify fromversion.
* Fixed an issue where running **init** command without filling the metadata file.
* Added the *--docker-timeout* flag in the **lint** command to control the request timeout for the Docker client.
* Fixed an issue where **update-release-notes** command added only one docker image release notes entry for release notes file, and not for every entity whom docker image was updated.
* Added a validation to ensure that incident/indicator fields names starts with their pack name in the **validate** command. (Checked only for new files and only when using git *-g*)
* Updated the **find-dependencies** command to return the 'dependencies' according the layout type ('incident', 'indicator').
* Enhanced the "vX" display name validation for scripts and integrations in the **validate** command to check for every versioned script or integration, and not only v2.
* Added the *--fail-duplicates* flag for the **create-id-set** command which will fail the command if duplicates are found.
* Added to the **generate-docs** command automatic addition to git when a new readme file is created.

## 1.4.1

* When in private repo without `DEMSITO_SDK_GITHUB_TOKEN` configured, get_remote_file will take files from the local origin/master.
* Enhanced the **unify** command when giving input of a file and not a directory return a clear error message.
* Added a validation to ensure integrations are not skipped and at least one test playbook is not skipped for each integration or script.
* Added to the Content Tests support for `context_print_dt`, which queries the incident context and prints the result as a json.
* Added new validation for the `xsoar_config.json` file in the **validate** command.
* Added a version differences section to readme in **generate-docs** command.
* Added the *--docs-format* flag in the **integration-diff** command to get the output in README format.
* Added the *--input-old-version* and *--skip-breaking-changes* flags in the **generate-docs** command to get the details for the breaking section and to skip the breaking changes section.

## 1.4.0

* Enable passing a comma-separated list of paths for the `--input` option of the **lint** command.
* Added new validation of unimplemented test-module command in the code to the `XSOAR-linter` in the **lint** command.
* Fixed the **generate-docs** to handle integration authentication parameter.
* Added a validation to ensure that description and README do not contain the word 'Demisto'.
* Improved the deprecated message validation required from playbooks and scripts.
* Added the `--quite-bc-validation` flag for the **validate** command to run the backwards compatibility validation in quite mode (errors is treated like warnings).
* Fixed the **update release notes** command to display a name for old layouts.
* Added the ability to append to the pack README credit to contributors.
* Added identification for parameter differences in **integration-diff** command.
* Fixed **format** to use git as a default value.
* Updated the **upload** command to support reports.
* Fixed an issue where **generate-docs** command was displaying 'None' when credentials parameter display field configured was not configured.
* Fixed an issue where **download** did not return exit code 1 on failure.
* Updated the validation that incident fields' names do not contain the word incident will aplly to core packs only.
* Added a playbook validation to verify all conditional tasks have an 'else' path in **validate** command.
* Renamed the GitHub authentication token environment variable `GITHUB_TOKEN` to `DEMITO_SDK_GITHUB_TOKEN`.
* Added to the **update-release-notes** command automatic addition to git when new release notes file is created.
* Added validation to ensure that integrations, scripts, and playbooks do not contain the entity type in their names.
* Added the **convert** command to convert entities between XSOAR versions.
* Added the *--deprecate* flag in **format** command to deprecate integrations, scripts, and playbooks.
* Fixed an issue where ignoring errors did not work when running the **validate** command on specific files (-i).

## 1.3.9

* Added a validation verifying that the pack's README.md file is not equal to pack description.
* Fixed an issue where the **Assume yes** flag did not work properly for some entities in the **format** command.
* Improved the error messages for separators in folder and file names in the **validate** command.
* Removed the **DISABLE_SDK_VERSION_CHECK** environment variable. To disable new version checks, use the **DEMISTO_SDK_SKIP_VERSION_CHECK** envirnoment variable.
* Fixed an issue where the demisto-sdk version check failed due to a rate limit.
* Fixed an issue with playbooks scheme validation.

## 1.3.8

* Updated the **secrets** command to work on forked branches.

## 1.3.7

* Added a validation to ensure correct image and description file names.
* Fixed an issue where the **validate** command failed when 'display' field in credentials param in yml is empty but 'displaypassword' was provided.
* Added the **integration-diff** command to check differences between two versions of an integration and to return a report of missing and changed elements in the new version.
* Added a validation verifying that the pack's README.md file is not missing or empty for partner packs or packs contains use cases.
* Added a validation to ensure that the integration and script folder and file names will not contain separators (`_`, `-`, ``).
* When formatting new pack, the **format** command will set the *fromversion* key to 5.5.0 in the new files without fromversion.

## 1.3.6

* Added a validation that core packs are not dependent on non-core packs.
* Added a validation that a pack name follows XSOAR standards.
* Fixed an issue where in some cases the `get_remote_file` function failed due to an invalid path.
* Fixed an issue where running **update-release-notes** with updated integration logo, did not detect any file changes.
* Fixed an issue where the **create-id-set** command did not identify unified integrations correctly.
* Fixed an issue where the `CommonTypes` pack was not identified as a dependency for all feed integrations.
* Added support for running SDK commands in private repositories.
* Fixed an issue where running the **init** command did not set the correct category field in an integration .yml file for a newly created pack.
* When formatting new contributed pack, the **format** command will set the *fromversion* key to 6.0.0 in the relevant files.
* If the environment variable "DISABLE_SDK_VERSION_CHECK" is define, the demisto-sdk will no longer check for newer version when running a command.
* Added the `--use-pack-metadata` flag for the **find-dependencies** command to update the calculated dependencies using the the packs metadata files.
* Fixed an issue where **validate** failed on scripts in case the `outputs` field was set to `None`.
* Fixed an issue where **validate** was failing on editing existing release notes.
* Added a validation for README files verifying that the file doesn't contain template text copied from HelloWorld or HelloWorldPremium README.

## 1.3.5

* Added a validation that layoutscontainer's id and name are matching. Updated the format of layoutcontainer to include update_id too.
* Added a validation that commands' names and arguments in core packs, or scripts' arguments do not contain the word incident.
* Fixed issue where running the **generate-docs** command with -c flag ran all the commands and not just the commands specified by the flag.
* Fixed the error message of the **validate** command to not always suggest adding the *description* field.
* Fixed an issue where running **format** on feed integration generated invalid parameter structure.
* Fixed an issue where the **generate-docs** command did not add all the used scripts in a playbook to the README file.
* Fixed an issue where contrib/partner details might be added twice to the same file, when using unify and create-content-artifacts commands
* Fixed issue where running **validate** command on image-related integration did not return the correct outputs to json file.
* When formatting playbooks, the **format** command will now remove empty fields from SetIncident, SetIndicator, CreateNewIncident, CreateNewIndicator script arguments.
* Added an option to fill in the developer email when running the **init** command.

## 1.3.4

* Updated the **validate** command to check that the 'additionalinfo' field only contains the expected value for feed required parameters and not equal to it.
* Added a validation that community/partner details are not in the detailed description file.
* Added a validation that the Use Case tag in pack_metadata file is only used when the pack contains at least one PB, Incident Type or Layout.
* Added a validation that makes sure outputs in integrations are matching the README file when only README has changed.
* Added the *hidden* field to the integration schema.
* Fixed an issue where running **format** on a playbook whose `name` does not equal its `id` would cause other playbooks who use that playbook as a sub-playbook to fail.
* Added support for local custom command configuration file `.demisto-sdk-conf`.
* Updated the **format** command to include an update to the description file of an integration, to remove community/partner details.

## 1.3.3

* Fixed an issue where **lint** failed where *.Dockerfile* exists prior running the lint command.
* Added FeedHelloWorld template option for *--template* flag in **demisto-sdk init** command.
* Fixed issue where **update-release-notes** deleted release note file if command was called more than once.
* Fixed issue where **update-release-notes** added docker image release notes every time the command was called.
* Fixed an issue where running **update-release-notes** on a pack with newly created integration, had also added a docker image entry in the release notes.
* Fixed an issue where `XSOAR-linter` did not find *NotImplementedError* in main.
* Added validation for README files verifying their length (over 30 chars).
* When using *-g* flag in the **validate** command it will now ignore untracked files by default.
* Added the *--include-untracked* flag to the **validate** command to include files which are untracked by git in the validation process.
* Improved the `pykwalify` error outputs in the **validate** command.
* Added the *--print-pykwalify* flag to the **validate** command to print the unchanged output from `pykwalify`.

## 1.3.2

* Updated the format of the outputs when using the *--json-file* flag to create a JSON file output for the **validate** and **lint** commands.
* Added the **doc-review** command to check spelling in .md and .yml files as well as a basic release notes review.
* Added a validation that a pack's display name does not already exist in content repository.
* Fixed an issue where the **validate** command failed to detect duplicate params in an integration.
* Fixed an issue where the **validate** command failed to detect duplicate arguments in a command in an integration.

## 1.3.1

* Fixed an issue where the **validate** command failed to validate the release notes of beta integrations.
* Updated the **upload** command to support indicator fields.
* The **validate** and **update-release-notes** commands will now check changed files against `demisto/master` if it is configured locally.
* Fixed an issue where **validate** would incorrectly identify files as renamed.
* Added a validation that integration properties (such as feed, mappers, mirroring, etc) are not removed.
* Fixed an issue where **validate** failed when comparing branch against commit hash.
* Added the *--no-pipenv* flag to the **split-yml** command.
* Added a validation that incident fields and incident types are not removed from mappers.
* Fixed an issue where the *c
reate-id-set* flag in the *validate* command did not work while not using git.
* Added the *hiddenusername* field to the integration schema.
* Added a validation that images that are not integration images, do not ask for a new version or RN

## 1.3.0

* Do not collect optional dependencies on indicator types reputation commands.
* Fixed an issue where downloading indicator layoutscontainer objects failed.
* Added a validation that makes sure outputs in integrations are matching the README file.
* Fixed an issue where the *create-id-set* flag in the **validate** command did not work.
* Added a warning in case no id_set file is found when running the **validate** command.
* Fixed an issue where changed files were not recognised correctly on forked branches in the **validate** and the **update-release-notes** commands.
* Fixed an issue when files were classified incorrectly when running *update-release-notes*.
* Added a validation that integration and script file paths are compatible with our convention.
* Fixed an issue where id_set.json file was re created whenever running the generate-docs command.
* added the *--json-file* flag to create a JSON file output for the **validate** and **lint** commands.

## 1.2.19

* Fixed an issue where merge id_set was not updated to work with the new entity of Packs.
* Added a validation that the playbook's version matches the version of its sub-playbooks, scripts, and integrations.

## 1.2.18

* Changed the *skip-id-set-creation* flag to *create-id-set* in the **validate** command. Its default value will be False.
* Added support for the 'cve' reputation command in default arg validation.
* Filter out generic and reputation command from scripts and playbooks dependencies calculation.
* Added support for the incident fields in outgoing mappers in the ID set.
* Added a validation that the taskid field and the id field under the task field are both from uuid format and contain the same value.
* Updated the **format** command to generate uuid value for the taskid field and for the id under the task field in case they hold an invalid values.
* Exclude changes from doc_files directory on validation.
* Added a validation that an integration command has at most one default argument.
* Fixing an issue where pack metadata version bump was not enforced when modifying an old format (unified) file.
* Added validation that integration parameter's display names are capitalized and spaced using whitespaces and not underscores.
* Fixed an issue where beta integrations where not running deprecation validations.
* Allowed adding additional information to the deprecated description.
* Fixing an issue when escaping less and greater signs in integration params did not work as expected.

## 1.2.17

* Added a validation that the classifier of an integration exists.
* Added a validation that the mapper of an integration exists.
* Added a validation that the incident types of a classifier exist.
* Added a validation that the incident types of a mapper exist.
* Added support for *text* argument when running **demisto-sdk update-release-notes** on the ApiModules pack.
* Added a validation for the minimal version of an indicator field of type grid.
* Added new validation for incident and indicator fields in classifiers mappers and layouts exist in the content.
* Added cache for get_remote_file to reducing failures from accessing the remote repo.
* Fixed an issue in the **format** command where `_dev` or `_copy` suffixes weren't removed from the `id` of the given playbooks.
* Playbook dependencies from incident and indicator fields are now marked as optional.
* Mappers dependencies from incident types and incident fields are now marked as optional.
* Classifier dependencies from incident types are now marked as optional.
* Updated **demisto-sdk init** command to no longer create `created` field in pack_metadata file
* Updated **generate-docs** command to take the parameters names in setup section from display field and to use additionalinfo field when exist.
* Using the *verbose* argument in the **find-dependencies** command will now log to the console.
* Improved the deprecated message validation required from integrations.
* Fixed an issue in the **generate-docs** command where **Context Example** section was created when it was empty.

## 1.2.16

* Added allowed ignore errors to the *IDSetValidator*.
* Fixed an issue where an irrelevant id_set validation ran in the **validate** command when using the *--id-set* flag.
* Fixed an issue were **generate-docs** command has failed if a command did not exist in commands permissions file.
* Improved a **validate** command message for missing release notes of api module dependencies.

## 1.2.15

* Added the *ID101* to the allowed ignored errors.

## 1.2.14

* SDK repository is now mypy check_untyped_defs complaint.
* The lint command will now ignore the unsubscriptable-object (E1136) pylint error in dockers based on python 3.9 - this will be removed once a new pylint version is released.
* Added an option for **format** to run on a whole pack.
* Added new validation of unimplemented commands from yml in the code to `XSOAR-linter`.
* Fixed an issue where Auto-Extract fields were only checked for newly added incident types in the **validate** command.
* Added a new warning validation of direct access to args/params dicts to `XSOAR-linter`.

## 1.2.13

* Added new validation of indicators usage in CommandResults to `XSOAR-linter`.
* Running **demisto-sdk lint** will automatically run on changed files (same behavior as the -g flag).
* Removed supported version message from the documentation when running **generate_docs**.
* Added a print to indicate backwards compatibility is being checked in **validate** command.
* Added a percent print when running the **validate** command with the *-a* flag.
* Fixed a regression in the **upload** command where it was ignoring `DEMISTO_VERIFY_SSL` env var.
* Fixed an issue where the **upload** command would fail to upload beta integrations.
* Fixed an issue where the **validate** command did not create the *id_set.json* file when running with *-a* flag.
* Added price change validation in the **validate** command.
* Added validations that checks in read-me for empty sections or leftovers from the auto generated read-me that should be changed.
* Added new code validation for *NotImplementedError* to raise a warning in `XSOAR-linter`.
* Added validation for support types in the pack metadata file.
* Added support for *--template* flag in **demisto-sdk init** command.
* Fixed an issue with running **validate** on master branch where the changed files weren't compared to previous commit when using the *-g* flag.
* Fixed an issue where the `XSOAR-linter` ran *NotImplementedError* validation on scripts.
* Added support for Auto-Extract feature validation in incident types in the **validate** command.
* Fixed an issue in the **lint** command where the *-i* flag was ignored.
* Improved **merge-id-sets** command to support merge between two ID sets that contain the same pack.
* Fixed an issue in the **lint** command where flake8 ran twice.

## 1.2.12

* Bandit now reports also on medium severity issues.
* Fixed an issue with support for Docker Desktop on Mac version 2.5.0+.
* Added support for vulture and mypy linting when running without docker.
* Added support for *prev-ver* flag in **update-release-notes** command.
* Improved retry support when building docker images for linting.
* Added the option to create an ID set on a specific pack in **create-id-set** command.
* Added the *--skip-id-set-creation* flag to **validate** command in order to add the capability to run validate command without creating id_set validation.
* Fixed an issue where **validate** command checked docker image tag on ApiModules pack.
* Fixed an issue where **find-dependencies** did not calculate dashboards and reports dependencies.
* Added supported version message to the documentation and release notes files when running **generate_docs** and **update-release-notes** commands respectively.
* Added new code validations for *NotImplementedError* exception raise to `XSOAR-linter`.
* Command create-content-artifacts additional support for **Author_image.png** object.
* Fixed an issue where schemas were not enforced for incident fields, indicator fields and old layouts in the validate command.
* Added support for **update-release-notes** command to update release notes according to master branch.

## 1.2.11

* Fixed an issue where the ***generate-docs*** command reset the enumeration of line numbering after an MD table.
* Updated the **upload** command to support mappers.
* Fixed an issue where exceptions were no printed in the **format** while the *--verbose* flag is set.
* Fixed an issue where *--assume-yes* flag did not work in the **format** command when running on a playbook without a `fromversion` field.
* Fixed an issue where the **format** command would fail in case `conf.json` file was not found instead of skipping the update.
* Fixed an issue where integration with v2 were recognised by the `name` field instead of the `display` field in the **validate** command.
* Added a playbook validation to check if a task script exists in the id set in the **validate** command.
* Added new integration category `File Integrity Management` in the **validate** command.

## 1.2.10

* Added validation for approved content pack use-cases and tags.
* Added new code validations for *CommonServerPython* import to `XSOAR-linter`.
* Added *default value* and *predefined values* to argument description in **generate-docs** command.
* Added a new validation that checks if *get-mapping-fields* command exists if the integration schema has *{ismappable: true}* in **validate** command.
* Fixed an issue where the *--staged* flag recognised added files as modified in the **validate** command.
* Fixed an issue where a backwards compatibility warning was raised for all added files in the **validate** command.
* Fixed an issue where **validate** command failed when no tests were given for a partner supported pack.
* Updated the **download** command to support mappers.
* Fixed an issue where the ***format*** command added a duplicate parameter.
* For partner supported content packs, added support for a list of emails.
* Removed validation of README files from the ***validate*** command.
* Fixed an issue where the ***validate*** command required release notes for ApiModules pack.

## 1.2.9

* Fixed an issue in the **openapi_codegen** command where it created duplicate functions name from the swagger file.
* Fixed an issue in the **update-release-notes** command where the *update type* argument was not verified.
* Fixed an issue in the **validate** command where no error was raised in case a non-existing docker image was presented.
* Fixed an issue in the **format** command where format failed when trying to update invalid Docker image.
* The **format** command will now preserve the **isArray** argument in integration's reputation commands and will show a warning if it set to **false**.
* Fixed an issue in the **lint** command where *finally* clause was not supported in main function.
* Fixed an issue in the **validate** command where changing any entity ID was not validated.
* Fixed an issue in the **validate** command where *--staged* flag did not bring only changed files.
* Fixed the **update-release-notes** command to ignore changes in the metadata file.
* Fixed the **validate** command to ignore metadata changes when checking if a version bump is needed.

## 1.2.8

* Added a new validation that checks in playbooks for the usage of `DeleteContext` in **validate** command.
* Fixed an issue in the **upload** command where it would try to upload content entities with unsupported versions.
* Added a new validation that checks in playbooks for the usage of specific instance in **validate** command.
* Added the **--staged** flag to **validate** command to run on staged files only.

## 1.2.7

* Changed input parameters in **find-dependencies** command.
  * Use ***-i, --input*** instead of ***-p, --path***.
  * Use ***-idp, --id-set-path*** instead of ***-i, --id-set-path***.
* Fixed an issue in the **unify** command where it crashed on an integration without an image file.
* Fixed an issue in the **format** command where unnecessary files were not skipped.
* Fixed an issue in the **update-release-notes** command where the *text* argument was not respected in all cases.
* Fixed an issue in the **validate** command where a warning about detailed description was given for unified or deprecated integrations.
* Improved the error returned by the **validate** command when running on files using the old format.

## 1.2.6

* No longer require setting `DEMISTO_README_VALIDATION` env var to enable README mdx validation. Validation will now run automatically if all necessary node modules are available.
* Fixed an issue in the **validate** command where the `--skip-pack-dependencies` would not skip id-set creation.
* Fixed an issue in the **validate** command where validation would fail if supplied an integration with an empty `commands` key.
* Fixed an issue in the **validate** command where validation would fail due to a required version bump for packs which are not versioned.
* Will use env var `DEMISTO_VERIFY_SSL` to determine if to use a secure connection for commands interacting with the Server when `--insecure` is not passed. If working with a local Server without a trusted certificate, you can set env var `DEMISTO_VERIFY_SSL=no` to avoid using `--insecure` on each command.
* Unifier now adds a link to the integration documentation to the integration detailed description.
* Fixed an issue in the **secrets** command where ignored secrets were not skipped.

## 1.2.5

* Added support for special fields: *defaultclassifier*, *defaultmapperin*, *defaultmapperout* in **download** command.
* Added -y option **format** command to assume "yes" as answer to all prompts and run non-interactively
* Speed up improvements for `validate` of README files.
* Updated the **format** command to adhere to the defined content schema and sub-schemas, aligning its behavior with the **validate** command.
* Added support for canvasContextConnections files in **format** command.

## 1.2.4

* Updated detailed description for community integrations.

## 1.2.3

* Fixed an issue where running **validate** failed on playbook with task that adds tags to the evidence data.
* Added the *displaypassword* field to the integration schema.
* Added new code validations to `XSOAR-linter`.
  * As warnings messages:
    * `demisto.params()` should be used only inside main function.
    * `demisto.args()` should be used only inside main function.
    * Functions args should have type annotations.
* Added `fromversion` field validation to test playbooks and scripts in **validate** command.

## 1.2.2

* Add support for warning msgs in the report and summary to **lint** command.
* Fixed an issue where **json-to-outputs** determined bool values as int.
* Fixed an issue where **update-release-notes** was crushing on `--all` flag.
* Fixed an issue where running **validate**, **update-release-notes** outside of content repo crushed without a meaningful error message.
* Added support for layoutscontainer in **init** contribution flow.
* Added a validation for tlp_color param in feeds in **validate** command.
* Added a validation for removal of integration parameters in **validate** command.
* Fixed an issue where **update-release-notes** was failing with a wrong error message when no pack or input was given.
* Improved formatting output of the **generate-docs** command.
* Add support for env variable *DEMISTO_SDK_ID_SET_REFRESH_INTERVAL*. Set this env variable to the refresh interval in minutes. The id set will be regenerated only if the refresh interval has passed since the last generation. Useful when generating Script documentation, to avoid re-generating the id_set every run.
* Added new code validations to `XSOAR-linter`.
  * As error messages:
    * Longer than 10 seconds sleep statements for non long running integrations.
    * exit() usage.
    * quit() usage.
  * As warnings messages:
    * `demisto.log` should not be used.
    * main function existence.
    * `demito.results` should not be used.
    * `return_output` should not be used.
    * try-except statement in main function.
    * `return_error` usage in main function.
    * only once `return_error` usage.
* Fixed an issue where **lint** command printed logs twice.
* Fixed an issue where *suffix* did not work as expected in the **create-content-artifacts** command.
* Added support for *prev-ver* flag in **lint** and **secrets** commands.
* Added support for *text* flag to **update-release-notes** command to add the same text to all release notes.
* Fixed an issue where **validate** did not recognize added files if they were modified locally.
* Added a validation that checks the `fromversion` field exists and is set to 5.0.0 or above when working or comparing to a non-feature branch in **validate** command.
* Added a validation that checks the certification field in the pack_metadata file is valid in **validate** command.
* The **update-release-notes** command will now automatically add docker image update to the release notes.

## 1.2.1

* Added an additional linter `XSOAR-linter` to the **lint** command which custom validates py files. currently checks for:
  * `Sys.exit` usages with non zero value.
  * Any `Print` usages.
* Fixed an issue where renamed files were failing on *validate*.
* Fixed an issue where single changed files did not required release notes update.
* Fixed an issue where doc_images required release-notes and validations.
* Added handling of dependent packs when running **update-release-notes** on changed *APIModules*.
  * Added new argument *--id-set-path* for id_set.json path.
  * When changes to *APIModule* is detected and an id_set.json is available - the command will update the dependent pack as well.
* Added handling of dependent packs when running **validate** on changed *APIModules*.
  * Added new argument *--id-set-path* for id_set.json path.
  * When changes to *APIModule* is detected and an id_set.json is available - the command will validate that the dependent pack has release notes as well.
* Fixed an issue where the find_type function didn't recognize file types correctly.
* Fixed an issue where **update-release-notes** command did not work properly on Windows.
* Added support for indicator fields in **update-release-notes** command.
* Fixed an issue where files in test dirs where being validated.

## 1.2.0

* Fixed an issue where **format** did not update the test playbook from its pack.
* Fixed an issue where **validate** validated non integration images.
* Fixed an issue where **update-release-notes** did not identified old yml integrations and scripts.
* Added revision templates to the **update-release-notes** command.
* Fixed an issue where **update-release-notes** crashed when a file was renamed.
* Fixed an issue where **validate** failed on deleted files.
* Fixed an issue where **validate** validated all images instead of packs only.
* Fixed an issue where a warning was not printed in the **format** in case a non-supported file type is inputted.
* Fixed an issue where **validate** did not fail if no release notes were added when adding files to existing packs.
* Added handling of incorrect layout paths via the **format** command.
* Refactor **create-content-artifacts** command - Efficient artifacts creation and better logging.
* Fixed an issue where image and description files were not handled correctly by **validate** and **update-release-notes** commands.
* Fixed an issue where the **format** command didn't remove all extra fields in a file.
* Added an error in case an invalid id_set.json file is found while running the **validate** command.
* Added fetch params checks to the **validate** command.

## 1.1.11

* Added line number to secrets' path in **secrets** command report.
* Fixed an issue where **init** a community pack did not present the valid support URL.
* Fixed an issue where **init** offered a non relevant pack support type.
* Fixed an issue where **lint** did not pull docker images for powershell.
* Fixed an issue where **find-dependencies** did not find all the script dependencies.
* Fixed an issue where **find-dependencies** did not collect indicator fields as dependencies for playbooks.
* Updated the **validate** and the **secrets** commands to be less dependent on regex.
* Fixed an issue where **lint** did not run on circle when docker did not return ping.
* Updated the missing release notes error message (RN106) in the **Validate** command.
* Fixed an issue where **Validate** would return missing release notes when two packs with the same substring existed in the modified files.
* Fixed an issue where **update-release-notes** would add duplicate release notes when two packs with the same substring existed in the modified files.
* Fixed an issue where **update-release-notes** would fail to bump new versions if the feature branch was out of sync with the master branch.
* Fixed an issue where a non-descriptive error would be returned when giving the **update-release-notes** command a pack which can not be found.
* Added dependencies check for *widgets* in **find-dependencies** command.
* Added a `update-docker` flag to **format** command.
* Added a `json-to-outputs` flag to the **run** command.
* Added a verbose (`-v`) flag to **format** command.
* Fixed an issue where **download** added the prefix "playbook-" to the name of playbooks.

## 1.1.10

* Updated the **init** command. Relevant only when passing the *--contribution* argument.
  * Added the *--author* option.
  * The *support* field of the pack's metadata is set to *community*.
* Added a proper error message in the **Validate** command upon a missing description in the root of the yml.
* **Format** now works with a relative path.
* **Validate** now fails when all release notes have been excluded.
* Fixed issue where correct error message would not propagate for invalid images.
* Added the *--skip-pack-dependencies* flag to **validate** command to skip pack dependencies validation. Relevant when using the *-g* flag.
* Fixed an issue where **Validate** and **Format** commands failed integrations with `defaultvalue` field in fetch incidents related parameters.
* Fixed an issue in the **Validate** command in which unified YAML files were not ignored.
* Fixed an issue in **generate-docs** where scripts and playbooks inputs and outputs were not parsed correctly.
* Fixed an issue in the **openapi-codegen** command where missing reference fields in the swagger JSON caused errors.
* Fixed an issue in the **openapi-codegen** command where empty objects in the swagger JSON paths caused errors.
* **update-release-notes** command now accept path of the pack instead of pack name.
* Fixed an issue where **generate-docs** was inserting unnecessary escape characters.
* Fixed an issue in the **update-release-notes** command where changes to the pack_metadata were not detected.
* Fixed an issue where **validate** did not check for missing release notes in old format files.

## 1.1.9

* Fixed an issue where **update-release-notes** command failed on invalid file types.

## 1.1.8

* Fixed a regression where **upload** command failed on test playbooks.
* Added new *githubUser* field in pack metadata init command.
* Support beta integration in the commands **split-yml, extract-code, generate-test-playbook and generate-docs.**
* Fixed an issue where **find-dependencies** ignored *toversion* field in content items.
* Added support for *layoutscontainer*, *classifier_5_9_9*, *mapper*, *report*, and *widget* in the **Format** command.
* Fixed an issue where **Format** will set the `ID` field to be equal to the `name` field in modified playbooks.
* Fixed an issue where **Format** did not work for test playbooks.
* Improved **update-release-notes** command:
  * Write content description to release notes for new items.
  * Update format for file types without description: Connections, Incident Types, Indicator Types, Layouts, Incident Fields.
* Added a validation for feedTags param in feeds in **validate** command.
* Fixed readme validation issue in community support packs.
* Added the **openapi-codegen** command to generate integrations from OpenAPI specification files.
* Fixed an issue were release notes validations returned wrong results for *CommonScripts* pack.
* Added validation for image links in README files in **validate** command.
* Added a validation for default value of fetch param in feeds in **validate** command.
* Fixed an issue where the **Init** command failed on scripts.

## 1.1.7

* Fixed an issue where running the **format** command on feed integrations removed the `defaultvalue` fields.
* Playbook branch marked with *skipunavailable* is now set as an optional dependency in the **find-dependencies** command.
* The **feedReputation** parameter can now be hidden in a feed integration.
* Fixed an issue where running the **unify** command on JS package failed.
* Added the *--no-update* flag to the **find-dependencies** command.
* Added the following validations in **validate** command:
  * Validating that a pack does not depend on NonSupported / Deprecated packs.

## 1.1.6

* Added the *--description* option to the **init** command.
* Added the *--contribution* option to the **init** command which converts a contribution zip to proper pack format.
* Improved **validate** command performance time and outputs.
* Added the flag *--no-docker-checks* to **validate** command to skip docker checks.
* Added the flag *--print-ignored-files* to **validate** command to print ignored files report when the command is done.
* Added the following validations in **validate** command:
  * Validating that existing release notes are not modified.
  * Validating release notes are not added to new packs.
  * Validating that the "currentVersion" field was raised in the pack_metadata for modified packs.
  * Validating that the timestamp in the "created" field in the pack_metadata is in ISO format.
* Running `demisto-sdk validate` will run the **validate** command using git and only on committed files (same as using *-g --post-commit*).
* Fixed an issue where release notes were not checked correctly in **validate** command.
* Fixed an issue in the **create-id-set** command where optional playbook tasks were not taken into consideration.
* Added a prompt to the `demisto-sdk update-release-notes` command to prompt users to commit changes before running the release notes command.
* Added support to `layoutscontainer` in **validate** command.

## 1.1.5

* Fixed an issue in **find-dependencies** command.
* **lint** command now verifies flake8 on CommonServerPython script.

## 1.1.4

* Fixed an issue with the default output file name of the **unify** command when using "." as an output path.
* **Unify** command now adds contributor details to the display name and description.
* **Format** command now adds *isFetch* and *incidenttype* fields to integration yml.
* Removed the *feedIncremental* field from the integration schema.
* **Format** command now adds *feedBypassExclusionList*, *Fetch indicators*, *feedReputation*, *feedReliability*,
     *feedExpirationPolicy*, *feedExpirationInterval* and *feedFetchInterval* fields to integration yml.
* Fixed an issue in the playbooks schema.
* Fixed an issue where generated release notes were out of order.
* Improved pack dependencies detection.
* Fixed an issue where test playbooks were mishandled in **validate** command.

## 1.1.3

* Added a validation for invalid id fields in indicators types files in **validate** command.
* Added default behavior for **update-release-notes** command.
* Fixed an error where README files were failing release notes validation.
* Updated format of generated release notes to be more user friendly.
* Improved error messages for the **update-release-notes** command.
* Added support for `Connections`, `Dashboards`, `Widgets`, and `Indicator Types` to **update-release-notes** command.
* **Validate** now supports scripts under the *TestPlaybooks* directory.
* Fixed an issue where **validate** did not support powershell files.

## 1.1.2

* Added a validation for invalid playbookID fields in incidents types files in **validate** command.
* Added a code formatter for python files.
* Fixed an issue where new and old classifiers where mixed on validate command.
* Added *feedIncremental* field to the integration schema.
* Fixed error in the **upload** command where unified YMLs were not uploaded as expected if the given input was a pack.
* Fixed an issue where the **secrets** command failed due to a space character in the file name.
* Ignored RN validation for *NonSupported* pack.
* You can now ignore IF107, SC100, RP102 error codes in the **validate** command.
* Fixed an issue where the **download** command was crashing when received as input a JS integration or script.
* Fixed an issue where **validate** command checked docker image for JS integrations and scripts.
* **validate** command now checks scheme for reports and connections.
* Fixed an issue where **validate** command checked docker when running on all files.
* Fixed an issue where **validate** command did not fail when docker image was not on the latest numeric tag.
* Fixed an issue where beta integrations were not validated correctly in **validate** command.

## 1.1.1

* fixed and issue where file types were not recognized correctly in **validate** command.
* Added better outputs for validate command.

## 1.1.0

* Fixed an issue where changes to only non-validated files would fail validation.
* Fixed an issue in **validate** command where moved files were failing validation for new packs.
* Fixed an issue in **validate** command where added files were failing validation due to wrong file type detection.
* Added support for new classifiers and mappers in **validate** command.
* Removed support of old RN format validation.
* Updated **secrets** command output format.
* Added support for error ignore on deprecated files in **validate** command.
* Improved errors outputs in **validate** command.
* Added support for linting an entire pack.

## 1.0.9

* Fixed a bug where misleading error was presented when pack name was not found.
* **Update-release-notes** now detects added files for packs with versions.
* Readme files are now ignored by **update-release-notes** and validation of release notes.
* Empty release notes no longer cause an uncaught error during validation.

## 1.0.8

* Changed the output format of demisto-sdk secrets.
* Added a validation that checkbox items are not required in integrations.
* Added pack release notes generation and validation.
* Improved pack metadata validation.
* Fixed an issue in **validate** where renamed files caused an error

## 1.0.4

* Fix the **format** command to update the `id` field to be equal to `details` field in indicator-type files, and to `name` field in incident-type & dashboard files.
* Fixed a bug in the **validate** command for layout files that had `sortValues` fields.
* Fixed a bug in the **format** command where `playbookName` field was not always present in the file.
* Fixed a bug in the **format** command where indicatorField wasn't part of the SDK schemas.
* Fixed a bug in **upload** command where created unified docker45 yml files were not deleted.
* Added support for IndicatorTypes directory in packs (for `reputation` files, instead of Misc).
* Fixed parsing playbook condition names as string instead of boolean in **validate** command
* Improved image validation in YAML files.
* Removed validation for else path in playbook condition tasks.

## 1.0.3

* Fixed a bug in the **format** command where comments were being removed from YAML files.
* Added output fields: *file_path* and *kind* for layouts in the id-set.json created by **create-id-set** command.
* Fixed a bug in the **create-id-set** command Who returns Duplicate for Layouts with a different kind.
* Added formatting to **generate-docs** command results replacing all `<br>` tags with `<br/>`.
* Fixed a bug in the **download** command when custom content contained not supported content entity.
* Fixed a bug in **format** command in which boolean strings  (e.g. 'yes' or 'no') were converted to boolean values (e.g. 'True' or 'False').
* **format** command now removes *sourceplaybookid* field from playbook files.
* Fixed a bug in **generate-docs** command in which integration dependencies were not detected when generating documentation for a playbook.

## 1.0.1

* Fixed a bug in the **unify** command when output path was provided empty.
* Improved error message for integration with no tests configured.
* Improved the error message returned from the **validate** command when an integration is missing or contains malformed fetch incidents related parameters.
* Fixed a bug in the **create** command where a unified YML with a docker image for 4.5 was copied incorrectly.
* Missing release notes message are now showing the release notes file path to update.
* Fixed an issue in the **validate** command in which unified YAML files were not ignored.
* File format suggestions are now shown in the relevant file format (JSON or YAML).
* Changed Docker image validation to fail only on non-valid ones.
* Removed backward compatibility validation when Docker image is updated.

## 1.0.0

* Improved the *upload* command to support the upload of all the content entities within a pack.
* The *upload* command now supports the improved pack file structure.
* Added an interactive option to format integrations, scripts and playbooks with No TestPlaybooks configured.
* Added an interactive option to configure *conf.json* file with missing test playbooks for integrations, scripts and playbooks
* Added *download* command to download custom content from Demisto instance to the local content repository.
* Improved validation failure messages to include a command suggestion, wherever relevant, to fix the raised issue.
* Improved 'validate' help and documentation description
* validate - checks that scripts, playbooks, and integrations have the *tests* key.
* validate - checks that test playbooks are configured in `conf.json`.
* demisto-sdk lint - Copy dir better handling.
* demisto-sdk lint - Add error when package missing in docker image.
* Added *-a , --validate-all* option in *validate* to run all validation on all files.
* Added *-i , --input* option in *validate* to run validation on a specified pack/file.
* added *-i, --input* option in *secrets* to run on a specific file.
* Added an allowed hidden parameter: *longRunning* to the hidden integration parameters validation.
* Fixed an issue with **format** command when executing with an output path of a folder and not a file path.
* Bug fixes in generate-docs command given playbook as input.
* Fixed an issue with lint command in which flake8 was not running on unit test files.

## 0.5.2

* Added *-c, --command* option in *generate-docs* to generate a specific command from an integration.
* Fixed an issue when getting README/CHANGELOG files from git and loading them.
* Removed release notes validation for new content.
* Fixed secrets validations for files with the same name in a different directory.
* demisto-sdk lint - parallelization working with specifying the number of workers.
* demisto-sdk lint - logging levels output, 3 levels.
* demisto-sdk lint - JSON report, structured error reports in JSON format.
* demisto-sdk lint - XML JUnit report for unit-tests.
* demisto-sdk lint - new packages used to accelerate execution time.
* demisto-sdk secrets - command now respects the generic whitelist, and not only the pack secrets.

## 0.5.0

[PyPI History][1]

[1]: https://pypi.org/project/demisto-sdk/#history

## 0.4.9

* Fixed an issue in *generate-docs* where Playbooks and Scripts documentation failed.
* Added a graceful error message when executing the *run" command with a misspelled command.
* Added more informative errors upon failures of the *upload* command.
* format command:
  * Added format for json files: IncidentField, IncidentType, IndicatorField, IndicatorType, Layout, Dashboard.
  * Added the *-fv --from-version*, *-nv --no-validation* arguments.
  * Removed the *-t yml_type* argument, the file type will be inferred.
  * Removed the *-g use_git* argument, running format without arguments will run automatically on git diff.
* Fixed an issue in loading playbooks with '=' character.
* Fixed an issue in *validate* failed on deleted README files.

## 0.4.8

* Added the *max* field to the Playbook schema, allowing to define it in tasks loop.
* Fixed an issue in *validate* where Condition branches checks were case sensitive.

## 0.4.7

* Added the *slareminder* field to the Playbook schema.
* Added the *common_server*, *demisto_mock* arguments to the *init* command.
* Fixed an issue in *generate-docs* where the general section was not being generated correctly.
* Fixed an issue in *validate* where Incident type validation failed.

## 0.4.6

* Fixed an issue where the *validate* command did not identify CHANGELOG in packs.
* Added a new command, *id-set* to create the id set - the content dependency tree by file IDs.

## 0.4.5

* generate-docs command:
  * Added the *use_cases*, *permissions*, *command_permissions* and *limitations*.
  * Added the *--insecure* argument to support running the script and integration command in Demisto.
  * Removed the *-t yml_type* argument, the file type will be inferred.
  * The *-o --output* argument is no longer mandatory, default value will be the input file directory.
* Added support for env var: *DEMISTO_SDK_SKIP_VERSION_CHECK*. When set version checks are skipped.
* Fixed an issue in which the CHANGELOG files did not match our scheme.
* Added a validator to verify that there are no hidden integration parameters.
* Fixed an issue where the *validate* command ran on test files.
* Removed the *env-dir* argument from the demisto-sdk.
* README files which are html files will now be skipped in the *validate* command.
* Added support for env var: *DEMISTO_README_VALIDATOR*. When not set the readme validation will not run.

## 0.4.4

* Added a validator for IncidentTypes (incidenttype-*.json).
* Fixed an issue where the -p flag in the *validate* command was not working.
* Added a validator for README.md files.
* Release notes validator will now run on: incident fields, indicator fields, incident types, dashboard and reputations.
* Fixed an issue where the validator of reputation(Indicator Type) did not check on the details field.
* Fixed an issue where the validator attempted validating non-existing files after deletions or name refactoring.
* Removed the *yml_type* argument in the *split-yml*, *extract-code* commands.
* Removed the *file_type* argument in the *generate-test-playbook* command.
* Fixed the *insecure* argument in *upload*.
* Added the *insecure* argument in *run-playbook*.
* Standardise the *-i --input*, *-o --output* to demisto-sdk commands.

## 0.4.3

* Fixed an issue where the incident and indicator field BC check failed.
* Support for linting and unit testing PowerShell integrations.

## 0.4.2

* Fixed an issue where validate failed on Windows.
* Added a validator to verify all branches are handled in conditional task in a playbook.
* Added a warning message when not running the latest sdk version.
* Added a validator to check that the root is connected to all tasks in the playbook.
* Added a validator for Dashboards (dashboard-*.json).
* Added a validator for Indicator Types (reputation-*.json).
* Added a BC validation for changing incident field type.
* Fixed an issue where init command would generate an invalid yml for scripts.
* Fixed an issue in misleading error message in v2 validation hook.
* Fixed an issue in v2 hook which now is set only on newly added scripts.
* Added more indicative message for errors in yaml files.
* Disabled pykwalify info log prints.

## 0.3.10

* Added a BC check for incident fields - changing from version is not allowed.
* Fixed an issue in create-content-artifacts where scripts in Packs in TestPlaybooks dir were copied with a wrong prefix.

## 0.3.9

* Added a validation that incident field can not be required.
* Added validation for fetch incident parameters.
* Added validation for feed integration parameters.
* Added to the *format* command the deletion of the *sourceplaybookid* field.
* Fixed an issue where *fieldMapping* in playbook did not pass the scheme validation.
* Fixed an issue where *create-content-artifacts* did not copy TestPlaybooks in Packs without prefix of *playbook-*.
* Added a validation the a playbook can not have a rolename set.
* Added to the image validator the new DBot default image.
* Added the fields: elasticcommonfields, quiet, quietmode to the Playbook schema.
* Fixed an issue where *validate* failed on integration commands without outputs.
* Added a new hook for naming of v2 integrations and scripts.

## 0.3.8

* Fixed an issue where *create-content-artifact* was not loading the data in the yml correctly.
* Fixed an issue where *unify* broke long lines in script section causing syntax errors

## 0.3.7

* Added *generate-docs* command to generate documentation file for integration, playbook or script.
* Fixed an issue where *unify* created a malformed integration yml.
* Fixed an issue where demisto-sdk **init** creates unit-test file with invalid import.

## 0.3.6

* Fixed an issue where demisto-sdk **validate** failed on modified scripts without error message.

## 0.3.5

* Fixed an issue with docker tag validation for integrations.
* Restructured repo source code.

## 0.3.4

* Saved failing unit tests as a file.
* Fixed an issue where "_test" file for scripts/integrations created using **init** would import the "HelloWorld" templates.
* Fixed an issue in demisto-sdk **validate** - was failing on backward compatiblity check
* Fixed an issue in demisto-sdk **secrets** - empty line in .secrets-ignore always made the secrets check to pass
* Added validation for docker image inside integrations and scripts.
* Added --use-git flag to **format** command to format all changed files.
* Fixed an issue where **validate** did not fail on dockerimage changes with bc check.
* Added new flag **--ignore-entropy** to demisto-sdk **secrets**, this will allow skip entropy secrets check.
* Added --outfile to **lint** to allow saving failed packages to a file.

## 0.3.3

* Added backwards compatibility break error message.
* Added schema for incident types.
* Added **additionalinfo** field to as an available field for integration configuration.
* Added pack parameter for **init**.
* Fixed an issue where error would appear if name parameter is not set in **init**.

## 0.3.2

* Fixed the handling of classifier files in **validate**.

## 0.3.1

* Fixed the handling of newly created reputation files in **validate**.
* Added an option to perform **validate** on a specific file.

## 0.3.0

* Added support for multi-package **lint** both with parallel and without.
* Added all parameter in **lint** to run on all packages and packs in content repository.
* Added **format** for:
  * Scripts
  * Playbooks
  * Integrations
* Improved user outputs for **secrets** command.
* Fixed an issue where **lint** would run pytest and pylint only on a single docker per integration.
* Added auto-complete functionality to demisto-sdk.
* Added git parameter in **lint** to run only on changed packages.
* Added the **run-playbook** command
* Added **run** command which runs a command in the Demisto playground.
* Added **upload** command which uploads an integration or a script to a Demisto instance.
* Fixed and issue where **validate** checked if release notes exist for new integrations and scripts.
* Added **generate-test-playbook** command which generates a basic test playbook for an integration or a script.
* **validate** now supports indicator fields.
* Fixed an issue with layouts scheme validation.
* Adding **init** command.
* Added **json-to-outputs** command which generates the yaml section for outputs from an API raw response.

## 0.2.6

* Fixed an issue with locating release notes for beta integrations in **validate**.

## 0.2.5

* Fixed an issue with locating release notes for beta integrations in **validate**.

## 0.2.4

* Adding image validation to Beta_Integration and Packs in **validate**.

## 0.2.3

* Adding Beta_Integration to the structure validation process.
* Fixing bug where **validate** did checks on TestPlaybooks.
* Added requirements parameter to **lint**.

## 0.2.2

* Fixing bug where **lint** did not return exit code 1 on failure.
* Fixing bug where **validate** did not print error message in case no release notes were give.

## 0.2.1

* **Validate** now checks that the id and name fields are identical in yml files.
* Fixed a bug where sdk did not return any exit code.

## 0.2.0

* Added Release Notes Validator.
* Fixed the Unifier selection of your python file to use as the code.
* **Validate** now supports Indicator fields.
* Fixed a bug where **validate** and **secrets** did not return exit code 1 on failure.
* **Validate** now runs on newly added scripts.

## 0.1.8

* Added support for `--version`.
* Fixed an issue in file_validator when calling `checked_type` method with script regex.

## 0.1.2

* Restructuring validation to support content packs.
* Added secrets validation.
* Added content bundle creation.
* Added lint and unit test run.

## 0.1.1

* Added new logic to the unifier.
* Added detailed README.
* Some small adjustments and fixes.

## 0.1.0

Capabilities:

* **Extract** components(code, image, description etc.) from a Demisto YAML file into a directory.
* **Unify** components(code, image, description etc.) to a single Demisto YAML file.
* **Validate** Demisto content files.<|MERGE_RESOLUTION|>--- conflicted
+++ resolved
@@ -1,5 +1,8 @@
 # Changelog
 ## Unreleased
+* Added the *--mode* flag to the **pre-commit** command, to run pre-commit with special mode.
+* Modified the `validate` and `format` pre-commit hooks to run with the `--all` flag only when the `--mode nightly` and `--all` flags were given.
+* Modified the `ruff` pre-commit hook to run with `--config=nightly_ruff.toml` flag when running **pre-commit** command wite the `--mode nightly` flag.
 
 ## 1.20.5
 * Fixed an issue where **validate** falsely failed with error `DS108` on descriptions ending with brackets that contains a dot at the end of them.
@@ -8,13 +11,7 @@
 * Fixed an issue where **upload** failed when trying to upload an indicator field.
 * Updated the **update-content-graph** command to work with external repositories.
 * Updated the **validate** command to work with external repositories when using the *--graph* flag.
-<<<<<<< HEAD
-* Added the *--mode* flag to the **pre-commit** command, to run pre-commit with special mode.
-* Modified the `validate` and `format` pre-commit hooks to run with the `--all` flag only when `--mode` is set to `nightly` and the `--all` flag is given.
-* Modified the `ruff` pre-commit hook to run with `--config=nightly_ruff.toml` flag when running **pre-commit** command wite the `--mode nightly` flag.
-=======
 * added support for `isfetchassets` flag in content graph
->>>>>>> ecd2de4c
 
 ## 1.20.4
 * Fixed an issue where using **prepare-content**, **upload**, **zip-packs** and **download** on machines with default encoding other than unicode caused errors.
