# Changelog
## Unreleased
<<<<<<< HEAD
* Changed **validate** to allow hiding parameters of type 0, 4, 12 and 14 when replacing with type 9 (credentials) with the same name.
=======
* Fixed an issue where **update-release-notes** fails to update *MicrosoftApiModule* dependent integrations.

>>>>>>> bbd8191d

## 1.8.2
* Fixed an issue where demisto-py failed to upload content to XSIAM when `DEMISTO_USERNAME` environment variable is set.
* Fixed an issue where the **prepare-content** command output invalid automation name when used with the --*custom* argument.
* Fixed an issue where modeling rules with arbitrary whitespace characters were not parsed correctly.
* Added support for the **nativeImage** key for an integration/script in the **prepare-content** command.
* Added **validate** checks for integrations declared deprecated (display name, description) but missing the `deprecated` flag.
* Changed the **validate** command to fail on the IN145 error code only when the parameter with type 4 is not hidden.
* Fixed an issue where downloading content layouts with `detailsV2=None` resulted in an error.
* Fixed an issue where **xdrctemplate** was missing 'external' prefix.
* Fixed an issue in **prepare-content** command providing output path.
* Updated the **validate** and **update-release-notes** commands to skip the *Triggers Recommendations* content type.
* Added a new validation to the **validate** command to verify that the release notes headers are in the correct format.
* Changed the **validate** command to fail on the IN140 error code only when the skipped integration has no unit tests.
* Changed **validate** to allow hiding parameters of type 4 (secret) when replacing with type 9 (credentials) with the same name.
* Fixed an issue where the **update-release-notes** command didn't add release-notes properly to some *new* content items.
* Added validation that checks that the `nativeimage` key is not defined in script/integration yml.
* Added to the **format** command the ability to remove `nativeimage` key in case defined in script/integration yml.
* Enhanced the **update-content-graph** command to support `--use-git`, `--imported_path` and `--output-path` arguments.
* Fixed an issue where **doc-review** failed when reviewing command name in some cases.
* Fixed an issue where **download** didn't identify playbooks properly, and downloaded files with UUIDs instead of file/script names.


## 1.8.1
* Fixed an issue where **format** created duplicate configuration parameters.
* Added hidden properties to integration command argument and script argument.
* Added `--override-existing` to **upload** that skips the confirmation prompt for overriding existing content packs. @mattbibbydw
* Fixed an issue where **validate** failed in private repos when attempting to read from a nonexisting `approved_categories.json`.
* Fixed an issue where **validate** used absolute paths when getting remote `pack_metadata.json` files in private repos.
* Fixed an issue in **download**, where names of custom scripts were replaced with UUIDs in IncidentFields and Layouts.

## 1.8.0
* Updated the supported python versions, as `>=3.8,<3.11`, as some of the dependencies are not supported on `3.11` yet.
* Added a **validate** step for **Modeling Rules** testdata files.
* Added the **update-content-graph** command.
* Added the ability to limit the number of CPU cores with `DEMISTO_SDK_MAX_CPU_CORES` envirment variable.
* Added the **prepare-content** command.
* Added support for fromversion/toversion in XSIAM content items (correlation rules, XSIAM dashboards, XSIAM reports and triggers).
* Added a **validate** step checking types of attributes in the schema file of modeling rule.
* Added a **validate** step checking that the dataset name of a modeling rule shows in the xif and schema files.
* Added a **validate** step checking that a correlation rule file does not start with a hyphen.
* Added a **validate** step checking that xsiam content items follow naming conventions.
* Fixed an issue where SDK commands failed on the deprecated `packaging.version.LegacyVersion`, by locking the `packaging` version to `<22`.
* Fixed an issue where **update-release-notes** failed when changing only xif file in **Modeling Rules**.
* Fixed an issue where *is_valid_category* and *is_categories_field_match_standard* failed when running in a private repo.
* Fixed an issue where **validate** didn't fail on the MR103 validation error.
* Fixed the *--release-notes* option, to support the new CHANGELOG format.
* Fixed an issue where **validate** failed when only changing a modeling rules's xif file.
* Fixed an issue where **format** failed on indicator files with a `None` value under the `tabs` key.
* Fixed an issue where **validate** only printed errors for one change of context path, rather than print all.
* Fixed an issue where **download** did not suggest using a username/password when authenticating with XSOAR and using invalid arguments.
* Fixed an issue where **download** failed when listing or downloading content items that are not unicode-encoded.
* Added support for fromversion/toversion in XSIAM content items (correlation rules, XSIAM dashboards, XSIAM reports and triggers).
* Updated the supported python versions, as `>=3.8,<3.11`, as some of the dependencies are not supported on `3.11` yet.
* Added **prepare-content** command which will prepare the pack or content item for the platform.
* Patched an issue where deprecated `packaging.version.LegacyVersion`, locking packaging version to `<22`.

## 1.7.9
* Fixed an issue where an error message in **validate** would not include the suggested fix.
* Added a validation that enforces predefined categories on MP Packs & integration yml files, the validation also ensures that each pack has only one category.
* Fixed an issue where **update-release-notes** did not generate release notes for **XDRC Templates**.
* Fixed an issue where **upload** failed without explaining the reason.
* Improved implementation of the docker_helper module.
* Fixed an issue where **validate** did not check changed pack_metadata.json files when running using git.
* Added support for **xdrctemplate** to content graph.
* Fixed an issue where local copies of the newly-introduced `DemistoClassApiModule.py` were validated.
* Added new release notes templates for the addition and modification of playbooks, layouts and types in the **doc-review** command.
* Fixed an issue where the **doc-review** command failed on descriptions of new content items.
* Added the `Command XXX is deprecated. Use XXX instead.` release notes templates to **doc-review** command.
* Fixed an issue where the **update-release-notes** command didn't add the modeling-rules description for new modeling-rules files.

## 1.7.8
* Added the capability to run the MDX server in a docker container for environments without node.
* Fixed an issue where **generate-docs** with `-c` argument updated sections of the incorrect commands.
* Added IF113 error code to **ALLOWED_IGNORE_ERRORS**.
* Fixed an issue where **validate** failed on playbooks with non-string input values.
* Added the `DEMISTO_SDK_IGNORE_CONTENT_WARNING` environment variable, to allow suppressing warnings when commands are not run under a content repo folder.
* Fixed an issue where **validate** failed to recognize integration tests that were missing from config.json
* Added support for **xpanse** marketplace in **create-id-set** and **create-content-artifacts** commands.
* Fixed an issue where **split** failed on yml files.
* Added support for marketplace-specific tags.
* Fixed an issue where **download** would not run `isort`. @maxgubler
* Fixed an issue where XSIAM Dashboards and Reports images failed the build.
* Added support for **xpanse** marketplace to content graph.

## 1.7.7
* Fixed an issue where paybooks **generate-docs** didn't parse complex input values when no accessor field is given correctly.
* Fixed an issue in the **download** command, where an exception would be raised when downloading system playbooks.
* Fixed an issue where the **upload** failed on playbooks containing a value that starts with `=`.
* Fixed an issue where the **generate-unit-tests** failed to generate assertions, and generate unit tests when command names does not match method name.
* Fixed an issue where the **download** command did not honor the `--no-code-formatting` flag properly. @maxgubler
* Added a new check to **validate**, making sure playbook task values are passed as references.
* Fixed an issue where the **update-release-notes** deleted existing release notes, now appending to it instead.
* Fixed an issue where **validate** printed blank space in case of validation failed and ignored.
* Renamed 'Agent Config' to 'XDRC Templates'.
* Fixed an issue where the **zip-packs** command did not work with the CommonServerUserPython and CommonServerUserPowerShell package.

## 1.7.6

* Fixed parsing of initialization arguments of client classes in the **generate-unit-tests** command.
* Added support for AgentConfig content item in the **upload**, **create-id-set**, **find-dependecies**, **unify** and **create-content-artifacts** commands.
* Added support for XSIAM Report preview image.

## 1.7.5

* Fixed an issue where the **upload** command did not work with the CommonServerUserPython package.
* Fixed an issue in the **download** command, where some playbooks were downloaded as test playbooks.
* Added playbook modification capabilities in **TestSuite**.
* Added a new command **create-content-graph**.
* Fixed an issue in the **upload** command, where the temporary zip would not clean up properly.
* Improved content items parsing in the **create-content-graph** command.
* Added an error when the docker daemon is unavailable when running **lint**.
* Removed the validation of a subtype change for scripts in the **validate** command.
* Fixed an issue where names of XSIAM content items were not normalized properly.
* Fixed an issue where the **download** command was downloading playbooks with **script** (id) and not **scriptName**.
* Fixed an issue where script yml files were not properly identified by `find_type`.
* Removed nightly integrations filtering when deciding if a test should run.
* Added support for XSIAM Dashboard preview image.
* Added the `--no-code-formatting` flag to the **download** command, allowing to skip autopep8 and isort.
* Fixed an issue in the **update-release-notes** command, where generating release notes for modeling rules schema file caused exception.

## 1.7.4

* Fixed an issue where the **doc-review** command showed irrelevant messages.
* Fixed an issue in **validate**, where backward-compatibility failures prevented other validations from running.
* Fixed an issue in **validate**, where content-like files under infrastructure paths were not ignored.
* Fixed an issue in the AMI mapping, where server versions were missing.
* Change the way the normalize name is set for external files.
* Added dump function to XSIAM pack objects to dulicate the files.
* Fixed an issue where the `contribution_converter` did not support changes made to ApiModules.
* Added name normalization according to new convention to XSIAM content items
* Added playbook modification capabilities in **TestSuite**.
* Fixed an issue in create-content-artifacts where it will not get a normalize name for the item and it will try to duplicate the same file.

## 1.7.3

* Fixed an issue in the **format** command where fail when executed from environment without mdx server available.
* Added `Added a`, `Added an` to the list of allowed changelog prefixes.
* Added support for Indicator Types/Reputations in the **upload** command.
* Fixed an issue when running from a subdirectory of a content repo failed.
* Changing the way we are using XSIAM servers api-keys in **test-content** .
* Added a success message to **postman-codegen**.

## 1.7.2

* Fixed an issue in the **validate** command where incident fields were not found in mappers even when they exist
* Added an ability to provide list of marketplace names as a param attribute to **validate** and **upload**
* Added the file type to the error message when it is not supported.
* Fixed an issue where `contribution_converter` incorrectly mapped _Indicator Field_ objects to the _incidentfield_ directory in contribution zip files.
* Fixed a bug where **validate** returned error on empty inputs not used in playbooks.
* Added the `DEMISTO_SDK_CONTENT_PATH` environment variable, implicitly used in various commands.
* Added link to documentation for error messages regarding use cases and tags.

## 1.7.1

* Fixed an issue where *indicatorTypes* and *betaIntegrations* were not found in the id_set.
* Updated the default general `fromVersion` value on **format** to `6.5.0`
* Fixed an issue where the **validate** command did not fail when the integration yml file name was not the same as the folder containing it.
* Added an option to have **generate-docs** take a Playbooks folder path as input, and generate docs for all playbooks in it.
* Fixed an issue where the suggestion in case of `IF113` included uppercase letters for the `cliName` parameter.
* Added new validation to the **validate** command to fail and list all the file paths of files that are using a deprecated integration command / script / playbook.
* **validate** will no longer fail on playbooks calling subplaybooks that have a higher `fromVersion` value, if  calling the subplaybook has `skipifunavailable=True`.
* Fixed an issue where relative paths were not accessed correctly.
* Running any `demisto-sdk` command in a folder with a `.env` file will load it, temporarily overriding existing environment variables.
* Fixed an issue where **validate** did not properly detect deleted files.
* Added new validations to the **validate** command to verify that the schema file exists for a modeling rule and that the schema and rules keys are empty in the yml file.
* Fixed an issue where *find_type* didn't recognize exported incident types.
* Added a new validation to **validate**, making sure all inputs of a playbook are used.
* Added a new validation to **validate**, making sure all inputs used in a playbook declared in the input section.
* The **format** command will now replace the *fromServerVersion* field with *fromVersion*.

## 1.7.0

* Allowed JSON Handlers to accept kwargs, for custoimzing behavior.
* Fixed an issue where an incorrect error was shown when the `id` of a content item differed from its `name` attribute.
* Fixed an issue where the `preserve_quotes` in ruamel_handler received an incorrect value @icholy
* Fixed an issue where ignoring RM110 error code wasn't working and added a validation to **ALLOWED_IGNORE_ERRORS** to validate that all error codes are inserted in the right format.
* Fixed an issue where the contribution credit text was not added correctly to the pack README.
* Changed the contribution file implementation from markdown to a list of contributor names. The **create-content-artifact** will use this list to prepare the needed credit message.
* Added a new validation to the `XSOAR-linter` in the **lint** command for verifying that demisto.log is not used in the code.
* The **generate-docs** command will now auto-generate the Incident Mirroring section when implemented in an integration.
* Added support to automatically generate release notes for deprecated items in the **update-release-notes** command.
* Fixed an issue causing any command to crash when unable to detect local repository properties.
* Fixed an issue where running in a private gitlab repo caused a warning message to be shown multiple times.
* Added a new validation to the **validate** command to verify that markdown and python files do not contain words related to copyright section.
* Fixed an issue where **lint** crashed when provided an input file path (expecting a directory).

## 1.6.9

* Added a new validation that checks whether a pack should be deprecated.
* Added a new ability to the **format** command to deprecate a pack.
* Fixed an issue where the **validate** command sometimes returned a false negative in cases where there are several sub-playbooks with the same ID.
* Added a new validation to the **validate** command to verify that the docker in use is not deprecated.
* Added support for multiple ApiModules in the **unify** command
* Added a check to **validate** command, preventing use of relative urls in README files.
* Added environment variable **DEMISTO_SDK_MARKETPLACE** expected to affect *MarketplaceTagParser* *marketplace* value. The value will be automatically set when passing *marketplace* arg to the commands **unify**, **zip-packs**, **create-content-artifacts** and **upload**.
* Added slack notifier for build failures on the master branch.
* Added support for modeling and parsing rules in the **split** command.
* Added support for README files in **format** command.
* Added a **validate** check, making sure classifier id and name values match. Updated the classifier **format** to update the id accordingly.
* The **generate-docs** command will now auto-generate the playbook image link by default.
* Added the `--custom-image-link` argument to override.
* Added a new flag to **generate-docs** command, allowing to add a custom image link to a playbook README.
* Added a new validation to the **validate** command to verify that the package directory name is the same as the files contained in the that package.
* Added support in the **unify** command to unify a schema into its Modeling Rule.

## 1.6.8

* Fixed an issue where **validate** did not fail on invalid playbook entities' versions (i.e. subplaybooks or scripts with higher fromversion than their parent playbook).
* Added support for running lint via a remote docker ssh connection. Use `DOCKER_HOST` env variable to specify a remote docker connection, such as: `DOCKER_HOST=ssh://myuser@myhost.com`.
* Fixed an issue where the pack cache in *get_marketplaces* caused the function to return invalid values.
* Fixed an issue where running format on a pack with XSIAM entities would fail.
* Added the new `display_name` field to relevant entities in the **create-id-set** command.
* Added a new validation to the **validate** command to verify the existence of "Reliability" parameter if the integration have reputation command.
* Fixed a bug where terminating the **lint** command failed (`ctrl + c`).
* Removed the validation of a subtype change in integrations and scripts from **validate**.
* Fixed an issue where **download** did not behave as expected when prompting for a version update. Reported by @K-Yo
* Added support for adoption release notes.
* Fixed an issue where **merge-id-sets** failed when a key was missing in one id-set.json.
* Fixed a bug where some mypy messages were not parsed properly in **lint**.
* Added a validation to the **validate** command, failing when '`fromversion`' or '`toversion`' in a content entity are incorrect format.
* Added a validation to the **validate** command, checking if `fromversion` <= `toversion`.
* Fixed an issue where coverage reports used the wrong logging level, marking debug logs as errors.
* Added a new validation to the **validate** command, to check when the discouraged `http` prefixes are used when setting defaultvalue, rather than `https`.
* Added a check to the **lint** command for finding hard-coded usage of the http protocol.
* Locked the dependency on Docker.
* Removed a traceback line from the **init** command templates: BaseIntegration, BaseScript.
* Updated the token in **_add_pr_comment** method from the content-bot token to the xsoar-bot token.

## 1.6.7

* Added the `types-markdown` dependency, adding markdown capabilities to existing linters using the [Markdown](https://pypi.org/project/Markdown/) package.
* Added support in the **format** command to remove nonexistent incident/indicator fields from *layouts/mappers*
* Added the `Note: XXX` and `XXX now generally available.` release notes templates to **doc-review** command.
* Updated the logs shown during the docker build step.
* Removed a false warning about configuring the `GITLAB_TOKEN` environment variable when it's not needed.
* Removed duplicate identifiers for XSIAM integrations.
* Updated the *tags* and *use cases* in pack metadata validation to use the local files only.
* Fixed the error message in checkbox validation where the defaultvalue is wrong and added the name of the variable that should be fixed.
* Added types to `find_type_by_path` under tools.py.
* Fixed an issue where YAML files contained incorrect value type for `tests` key when running `format --deprecate`.
* Added a deprecation message to the `tests:` section of yaml files when running `format --deprecate`.
* Added use case for **validate** on *wizard* objects - set_playbook is mapped to all integrations.
* Added the 'integration-get-indicators' commands to be ignored by the **verify_yml_commands_match_readme** validation, the validation will no longer fail if these commands are not in the readme file.
* Added a new validation to the **validate** command to verify that if the phrase "breaking changes" is present in a pack release notes, a JSON file with the same name exists and contains the relevant breaking changes information.
* Improved logs when running test playbooks (in a build).
* Fixed an issue in **upload** did not include list-type content items. @nicolas-rdgs
* Reverted release notes to old format.

## 1.6.6

* Added debug print when excluding item from ID set due to missing dependency.
* Added a validation to the **validate** command, failing when non-ignorable errors are present in .pack-ignore.
* Fixed an issue where `mdx server` did not close when stopped in mid run.
* Fixed an issue where `-vvv` flag did not print logs on debug level.
* enhanced ***validate*** command to list all command names affected by a backward compatibility break, instead of only one.
* Added support for Wizard content item in the **format**, **validate**, **upload**, **create-id-set**, **find-dependecies** and **create-content-artifacts** commands.
* Added a new flag to the **validate** command, allowing to run specific validations.
* Added support in **unify** and **create-content-artifacts** for displaying different documentations (detailed description + readme) for content items, depending on the marketplace version.
* Fixed an issue in **upload** where list items were not uploaded.
* Added a new validation to **validate** command to verify that *cliName* and *id* keys of the incident field or the indicator field are matches.
* Added the flag '-x', '--xsiam' to **upload** command to upload XSIAM entities to XSIAM server.
* Fixed the integration field *isFetchEvents* to be in lowercase.
* Fixed an issue where **validate -i** run after **format -i** on an existing file in the repo instead of **validate -g**.
* Added the following commands: 'update-remote-data', 'get-modified-remote-data', 'update-remote-system' to be ignored by the **verify_yml_commands_match_readme** validation, the validation will no longer fail if these commands are not in the readme file.
* Updated the release note template to include a uniform format for all items.
* Added HelloWorldSlim template option for *--template* flag in **demisto-sdk init** command.
* Fixed an issue where the HelloWorldSlim template in **demisto-sdk init** command had an integration id that was conflicting with HelloWorld integration id.
* Updated the SDK to use demisto-py 3.1.6, allowing use of a proxy with an environment variable.
* Set the default logger level to `warning`, to avoid unwanted debug logs.
* The **format** command now validates that default value of checkbox parameters is a string 'true' or 'false'.
* Fixed an issue where `FileType.PLAYBOOK` would show instead of `Playbook` in readme error messages.
* Added a new validation to **validate** proper defaultvalue for checkbox fields.

## 1.6.5

* Fixed an issue in the **format** command where the `id` field was overwritten for existing JSON files.
* Fixed an issue where the **doc-review** command was successful even when the release-note is malformed.
* Added timestamps to the `demisto-sdk` logger.
* Added time measurements to **lint**.
* Added the flag '-d', '--dependency' to **find-dependencies** command to get the content items that cause the dependencies between two packs.
* Fixed an issue where **update-release-notes** used the *trigger_id* field instead of the *trigger_name* field.
* Fixed an issue where **doc-review** failed to recognize script names, in scripts using the old file structure.
* Fixed an issue where concurrent processes created by **lint** caused deadlocks when opening files.
* Fixed an issue in the **format** command where `_dev` or `_copy` suffixes weren't removed from the subscript names in playbooks and layouts.
* Fixed an issue where **validate** failed on nonexistent `README.md` files.
* Added support of XSIAM content items to the **validate** command.
* Report **lint** summary results and failed packages after reporting time measurements.

## 1.6.4

* Added the new **generate-yml-from-python** command.
* Added a code *type* indication for integration and script objects in the *ID Set*.
* Added the [Vulture](https://github.com/jendrikseipp/vulture) linter to the pre-commit hook.
* The `demisto-sdk` pack will now be distributed via PyPi with a **wheel** file.
* Fixed a bug where any edited json file that contained a forward slash (`/`) escaped.
* Added a new validation to **validate** command to verify that the metadata *currentVersion* is
the same as the last release note version.
* The **validate** command now checks if there're none-deprecated integration commands that are missing from the readme file.
* Fixed an issue where *dockerimage* changes in Scripts weren't recognized by the **update-release-notes** command.
* Fixed an issue where **update-xsoar-config-file** did not properly insert the marketplace packs list to the file.
* Added the pack name to the known words by default when running the **doc-review** command.
* Added support for new XSIAM entities in **create-id-set** command.
* Added support for new XSIAM entities in **create-content-artifacts** command.
* Added support for Parsing/Modeling Rule content item in the **unify** command.
* Added the integration name, the commands name and the script name to the known words by default when running the **doc-review** command.
* Added an argument '-c' '--custom' to the **unify** command, if True will append to the unified yml name/display/id the custom label provided
* Added support for sub words suggestion in kebab-case sentences when running the **doc-review** command.
* Added support for new XSIAM entities in **update-release-notes** command.
* Enhanced the message of alternative suggestion words shown when running **doc-review** command.
* Fixed an incorrect error message, in case `node` is not installed on the machine.
* Fixed an issue in the **lint** command where the *check-dependent-api-modules* argument was set to true by default.
* Added a new command **generate-unit-tests**.
* Added a new validation to **validate** all SIEM integration have the same suffix.
* Fixed the destination path of the unified parsing/modeling rules in **create-content-artifacts** command.
* Fixed an issue in the **validate** command, where we validated wrongfully the existence of readme file for the *ApiModules* pack.
* Fixed an issue in the **validate** command, where an error message that was displayed for scripts validation was incorrect.
* Fixed an issue in the **validate** and **format** commands where *None* arguments in integration commands caused the commands to fail unexpectedly.
* Added support for running tests on XSIAM machines in the **test-content** command.
* Fixed an issue where the **validate** command did not work properly when deleting non-content items.
* Added the flag '-d', '--dependency' to **find-dependencies** command to get the content items that cause the dependencies between two packs.

## 1.6.3

* **Breaking change**: Fixed a typo in the **validate** `--quiet-bc-validation` flag (was `--quite-bc-validation`). @upstart-swiss
* Dropped support for python 3.7: Demisto-SDK is now supported on Python 3.8 or newer.
* Added an argument to YAMLHandler, allowing to set a maximal width for YAML files. This fixes an issue where a wrong default was used.
* Added the detach mechanism to the **upload** command, If you set the --input-config-file flag, any files in the repo's SystemPacks folder will be detached.
* Added the reattach mechanism to the **upload** command, If you set the --input-config-file flag, any detached item in your XSOAR instance that isn't currently in the repo's SystemPacks folder will be re-attached.
* Fixed an issue in the **validate** command that did not work properly when using the *-g* flag.
* Enhanced the dependency message shown when running **lint**.
* Fixed an issue where **update-release-notes** didn't update the currentVersion in pack_metadata.
* Improved the logging in **test-content** for helping catch typos in external playbook configuration.

## 1.6.2

* Added dependency validation support for core marketplacev2 packs.
* Fixed an issue in **update-release-notes** where suggestion fix failed in validation.
* Fixed a bug where `.env` files didn't load. @nicolas-rdgs
* Fixed a bug where **validate** command failed when the *categories* field in the pack metadata was empty for non-integration packs.
* Added *system* and *item-type* arguments to the **download** command, used when downloading system items.
* Added a validation to **validate**, checking that each script, integration and playbook have a README file. This validation only runs when the command is called with either the `-i` or the `-g` flag.
* Fixed a regression issue with **doc-review**, where the `-g` flag did not work.
* Improved the detection of errors in **doc-review** command.
* The **validate** command now checks if a readme file is empty, only for packs that contain playbooks or were written by a partner.
* The **validate** command now makes sure common contextPath values (e.g. `DBotScore.Score`) have a non-empty description, and **format** populates them automatically.
* Fixed an issue where the **generate-outputs** command did not work properly when examples were provided.
* Fixed an issue in the **generate-outputs** command, where the outputs were not written to the specified output path.
* The **generate-outputs** command can now generate outputs from multiple calls to the same command (useful when different args provide different outputs).
* The **generate-outputs** command can now update a yaml file with new outputs, without deleting or overwriting existing ones.
* Fixed a bug where **doc-review** command failed on existing templates.
* Fixed a bug where **validate** command failed when the word demisto is in the repo README file.
* Added support for adding test-playbooks to the zip file result in *create-content-artifacts* command for marketplacev2.
* Fixed an issue in **find-dependencies** where using the argument *-o* without the argument *--all-packs-dependencies* did not print a proper warning.
* Added a **validate** check to prevent deletion of files whose deletion is not supported by the XSOAR marketplace.
* Removed the support in the *maintenance* option of the *-u* flag in the **update-release-notes** command.
* Added validation for forbidden words and phrases in the **doc-review** command.
* Added a retries mechanism to the **test-content** command to stabilize the build process.
* Added support for all `git` platforms to get remote files.
* Refactored the **format** command's effect on the *fromversion* field:
  * Fixed a bug where the *fromversion* field was removed when modifying a content item.
  * Updated the general default *fromversion* and the default *fromversion* of newly-introduced content items (e.g. `Lists`, `Jobs`).
  * Added an interactive mode functionality for all content types, to ask the user whether to set a default *fromversion*, if could not automatically determine its value. Use `-y` to assume 'yes' as an answer to all prompts and run non-interactively.

## 1.6.1

* Added the '--use-packs-known-words' argument to the **doc-review** command
* Added YAML_Loader to handle yaml files in a standard way across modules, replacing PYYAML.
* Fixed an issue when filtering items using the ID set in the **create-content-artifacts** command.
* Fixed an issue in the **generate-docs** command where tables were generated with an empty description column.
* Fixed an issue in the **split** command where splitting failed when using relative input/output paths.
* Added warning when inferred files are missing.
* Added to **validate** a validation for integration image dimensions, which should be 120x50px.
* Improved an error in the **validate** command to better differentiate between the case where a required fetch parameter is malformed or missing.

## 1.6.0

* Fixed an issue in the **create-id-set** command where similar items from different marketplaces were reported as duplicated.
* Fixed typo in demisto-sdk init
* Fixed an issue where the **lint** command did not handle all container exit codes.
* Add to **validate** a validation for pack name to make sure it is unchanged.
* Added a validation to the **validate** command that verifies that the version in the pack_metdata file is written in the correct format.
* Fixed an issue in the **format** command where missing *fromVersion* field in indicator fields caused an error.

## 1.5.9

* Added option to specify `External Playbook Configuration` to change inputs of Playbooks triggered as part of **test-content**
* Improved performance of the **lint** command.
* Improved performance of the **validate** command when checking README images.
* ***create-id-set*** command - the default value of the **marketplace** argument was changed from ‘xsoar’ to all packs existing in the content repository. When using the command, make sure to pass the relevant marketplace to use.

## 1.5.8

* Fixed an issue where the command **doc-review** along with the argument `--release-notes` failed on yml/json files with invalid schema.
* Fixed an issue where the **lint** command failed on packs using python 3.10

## 1.5.7

* Fixed an issue where reading remote yaml files failed.
* Fixed an issue in **validate** failed with no error message for lists (when no fromVersion field was found).
* Fixed an issue when running **validate** or **format** in a gitlab repository, and failing to determine its project id.
* Added an enhancement to **split**, handling an empty output argument.
* Added the ability to add classifiers and mappers to conf.json.
* Added the Alias field to the incident field schema.

## 1.5.6

* Added 'deprecated' release notes template.
* Fixed an issue where **run-test-playbook** command failed to get the task entries when the test playbook finished with errors.
* Fixed an issue in **validate** command when running with `no-conf-json` argument to ignore the `conf.json` file.
* Added error type text (`ERROR` or `WARNING`) to **validate** error prints.
* Fixed an issue where the **format** command on test playbook did not format the ID to be equal to the name of the test playbook.
* Enhanced the **update-release-notes** command to automatically commit release notes config file upon creation.
* The **validate** command will validate that an indicator field of type html has fromVersion of 6.1.0 and above.
* The **format** command will now add fromVersion 6.1.0 to indicator field of type html.
* Added support for beta integrations in the **format** command.
* Fixed an issue where the **postman-codegen** command failed when called with the `--config-out` flag.
* Removed the integration documentation from the detailed description while performing **split** command to the unified yml file.
* Removed the line which indicates the version of the product from the README.md file for new contributions.

## 1.5.5

* Fixed an issue in the **update-release-notes** command, which did not work when changes were made in multiple packs.
* Changed the **validate** command to fail on missing test-playbooks only if no unittests are found.
* Fixed `to_kebab_case`, it will now deal with strings that have hyphens, commas or periods in them, changing them to be hyphens in the new string.
* Fixed an issue in the **create-id-set** command, where the `source` value included the git token if it was specified in the remote url.
* Fixed an issue in the **merge-id-set** command, where merging fails because of duplicates but the packs are in the XSOAR repo but in different version control.
* Fixed missing `Lists` Content Item as valid `IDSetType`
* Added enhancement for **generate-docs**. It is possible to provide both file or a comma seperated list as `examples`. Also, it's possible to provide more than one example for a script or a command.
* Added feature in **format** to sync YML and JSON files to the `master` file structure.
* Added option to specify `Incident Type`, `Incoming Mapper` and `Classifier` when configuring instance in **test-content**
* added a new command **run-test-playbook** to run a test playbook in a given XSOAR instance.
* Fixed an issue in **format** when running on a modified YML, that the `id` value is not changed to its old `id` value.
* Enhancement for **split** command, replace `ApiModule` code block to `import` when splitting a YML.
* Fixed an issue where indicator types were missing from the pack's content, when uploading using **zip-packs**.
* The request data body format generated in the **postman-codegen** will use the python argument's name and not the raw data argument's name.
* Added the flag '--filter-by-id-set' to **create-content-artifacts** to create artifacts only for items in the given id_set.json.

## 1.5.4

* Fixed an issue with the **format** command when contributing via the UI
* The **format** command will now not remove the `defaultRows` key from incident, indicator and generic fields with `type: grid`.
* Fixed an issue with the **validate** command when a layoutscontainer did not have the `fromversion` field set.
* added a new command **update-xsoar-config-file** to handle your XSOAR Configuration File.
* Added `skipVerify` argument in **upload** command to skip pack signature verification.
* Fixed an issue when the **run** command  failed running when there’s more than one playground, by explicitly using the current user’s playground.
* Added support for Job content item in the **format**, **validate**, **upload**, **create-id-set**, **find-dependecies** and **create-content-artifacts** commands.
* Added a **source** field to the **id_set** entitles.
* Two entitles will not consider as duplicates if they share the same pack and the same source.
* Fixed a bug when duplicates were found in **find_dependencies**.
* Added function **get_current_repo** to `tools`.
* The **postman-codegen** will not have duplicates argument name. It will rename them to the minimum distinguished shared path for each of them.

## 1.5.3

* The **format** command will now set `unsearchable: True` for incident, indicator and generic fields.
* Fixed an issue where the **update-release-notes** command crashes with `--help` flag.
* Added validation to the **validate** command that verifies the `unsearchable` key in incident, indicator and generic fields is set to true.
* Removed a validation that DBotRole should be set for automation that requires elevated permissions to the `XSOAR-linter` in the **lint** command.
* Fixed an issue in **Validate** command where playbooks conditional tasks were mishandeled.
* Added a validation to prevent contributors from using the `fromlicense` key as a configuration parameter in an integration's YML
* Added a validation to ensure that the type for **API token** (and similar) parameters are configured correctly as a `credential` type in the integration configuration YML.
* Added an assertion that checks for duplicated requests' names when generating an integration from a postman collection.
* Added support for [.env files](https://pypi.org/project/python-dotenv/). You can now add a `.env` file to your repository with the logging information instead of setting a global environment variables.
* When running **lint** command with --keep-container flag, the docker images are committed.
* The **validate** command will not return missing test playbook error when given a script with dynamic-section tag.

## 1.5.2

* Added a validation to **update-release-notes** command to ensure that the `--version` flag argument is in the right format.
* added a new command **coverage-analyze** to generate and print coverage reports.
* Fixed an issue in **validate** in repositories which are not in GitHub or GitLab
* Added a validation that verifies that readme image absolute links do not contain the working branch name.
* Added support for List content item in the **format**, **validate**, **download**, **upload**, **create-id-set**, **find-dependecies** and **create-content-artifacts** commands.
* Added a validation to ensure reputation command's default argument is set as an array input.
* Added the `--fail-duplicates` flag for the **merge-id-set** command which will fail the command if duplicates are found.
* Added the `--fail-duplicates` flag for the **create-id-set** command which will fail the command if duplicates are found.

## 1.5.1

* Fixed an issue where **validate** command failed to recognized test playbooks for beta integrations as valid tests.
* Fixed an issue were the **validate** command was falsely recognizing image paths in readme files.
* Fixed an issue where the **upload** command error message upon upload failure pointed to wrong file rather than to the pack metadata.
* Added a validation that verifies that each script which appears in incident fields, layouts or layout containers exists in the id_set.json.
* Fixed an issue where the **postman code-gen** command generated double dots for context outputs when it was not needed.
* Fixed an issue where there **validate** command on release notes file crashed when author image was added or modified.
* Added input handling when running **find-dependencies**, replacing string manipulations.
* Fixed an issue where the **validate** command did not handle multiple playbooks with the same name in the id_set.
* Added support for GitLab repositories in **validate**

## 1.5.0

* Fixed an issue where **upload** command failed to upload packs not under content structure.
* Added support for **init** command to run from non-content repo.
* The **split-yml** has been renamed to **split** and now supports splitting Dashboards from unified Generic Modules.
* Fixed an issue where the skipped tests validation ran on the `ApiModules` pack in the **validate** command.
* The **init** command will now create the `Generic Object` entities directories.
* Fixed an issue where the **format** command failed to recognize changed files from git.
* Fixed an issue where the **json-to-outputs** command failed checking whether `0001-01-01T00:00:00` is of type `Date`
* Added to the **generate context** command to generate context paths for integrations from an example file.
* Fixed an issue where **validate** failed on release notes configuration files.
* Fixed an issue where the **validate** command failed on pack input if git detected changed files outside of `Packs` directory.
* Fixed an issue where **validate** command failed to recognize files inside validated pack when validation release notes, resulting in a false error message for missing entity in release note.
* Fixed an issue where the **download** command failed when downloading an invalid YML, instead of skipping it.

## 1.4.9

* Added validation that the support URL in partner contribution pack metadata does not lead to a GitHub repo.
* Enhanced ***generate-docs*** with default `additionalinformation` (description) for common parameters.
* Added to **validate** command a validation that a content item's id and name will not end with spaces.
* The **format** command will now remove trailing whitespaces from content items' id and name fields.
* Fixed an issue where **update-release-notes** could fail on files outside the user given pack.
* Fixed an issue where the **generate-test-playbook** command would not place the playbook in the proper folder.
* Added to **validate** command a validation that packs with `Iron Bank` uses the latest docker from Iron Bank.
* Added to **update-release-notes** command support for `Generic Object` entities.
* Fixed an issue where playbook `fromversion` mismatch validation failed even if `skipunavailable` was set to true.
* Added to the **create artifacts** command support for release notes configuration file.
* Added validation to **validate** for release notes config file.
* Added **isoversize** and **isautoswitchedtoquietmode** fields to the playbook schema.
* Added to the **update-release-notes** command `-bc` flag to generate template for breaking changes version.
* Fixed an issue where **validate** did not search description files correctly, leading to a wrong warning message.

## 1.4.8

* Fixed an issue where yml files with `!reference` failed to load properly.
* Fixed an issue when `View Integration Documentation` button was added twice during the download and re-upload.
* Fixed an issue when `(Partner Contribution)` was added twice to the display name during the download and re-upload.
* Added the following enhancements in the **generate-test-playbook** command:
  * Added the *--commands* argument to generate tasks for specific commands.
  * Added the *--examples* argument to get the command examples file path and generate tasks from the commands and arguments specified there.
  * Added the *--upload* flag to specify whether to upload the test playbook after the generation.
  * Fixed the output condition generation for outputs of type `Boolean`.

## 1.4.7

* Fixed an issue where an empty list for a command context didn't produce an indication other than an empty table.
* Fixed an issue where the **format** command has incorrectly recognized on which files to run when running using git.
* Fixed an issue where author image validations were not checked properly.
* Fixed an issue where new old-formatted scripts and integrations were not validated.
* Fixed an issue where the wording in the from version validation error for subplaybooks was incorrect.
* Fixed an issue where the **update-release-notes** command used the old docker image version instead of the new when detecting a docker change.
* Fixed an issue where the **generate-test-playbook** command used an incorrect argument name as default
* Fixed an issue where the **json-to-outputs** command used an incorrect argument name as default when using `-d`.
* Fixed an issue where validations failed while trying to validate non content files.
* Fixed an issue where README validations did not work post VS Code formatting.
* Fixed an issue where the description validations were inconsistent when running through an integration file or a description file.

## 1.4.6

* Fixed an issue where **validate** suggests, with no reason, running **format** on missing mandatory keys in yml file.
* Skipped existence of TestPlaybook check on community and contribution integrations.
* Fixed an issue where pre-commit didn't run on the demisto_sdk/commands folder.
* The **init** command will now change the script template name in the code to the given script name.
* Expanded the validations performed on beta integrations.
* Added support for PreProcessRules in the **format**, **validate**, **download**, and **create-content-artifacts** commands.
* Improved the error messages in **generate-docs**, if an example was not provided.
* Added to **validate** command a validation that a content entity or a pack name does not contain the words "partner" and "community".
* Fixed an issue where **update-release-notes** ignores *--text* flag while using *-f*
* Fixed the outputs validations in **validate** so enrichment commands will not be checked to have DBotScore outputs.
* Added a new validation to require the dockerimage key to exist in an integration and script yml files.
* Enhanced the **generate-test-playbook** command to use only integration tested on commands, rather than (possibly) other integrations implementing them.
* Expanded unify command to support GenericModules - Unifies a GenericModule object with its Dashboards.
* Added validators for generic objects:
  * Generic Field validator - verify that the 'fromVersion' field is above 6.5.0, 'group' field equals 4 and 'id' field starts with the prefix 'generic_'.
  * Generic Type validator - verify that the 'fromVersion' field is above 6.5.0
  * Generic Module validator - verify that the 'fromVersion' field is above 6.5.0
  * Generic Definition validator - verify that the 'fromVersion' field is above 6.5.0
* Expanded Format command to support Generic Objects - Fixes generic objects according to their validations.
* Fixed an issue where the **update-release-notes** command did not handle ApiModules properly.
* Added option to enter a dictionary or json of format `[{field_name:description}]` in the **json-to-outputs** command,
  with the `-d` flag.
* Improved the outputs for the **format** command.
* Fixed an issue where the validations performed after the **format** command were inconsistent with **validate**.
* Added to the **validate** command a validation for the author image.
* Updated the **create-content-artifacts** command to support generic modules, definitions, fields and types.
* Added an option to ignore errors for file paths and not only file name in .pack-ignore file.

## 1.4.5

* Enhanced the **postman-codegen** command to name all generated arguments with lower case.
* Fixed an issue where the **find-dependencies** command miscalculated the dependencies for playbooks that use generic commands.
* Fixed an issue where the **validate** command failed in external repositories in case the DEMISTO_SDK_GITHUB_TOKEN was not set.
* Fixed an issue where **openapi-codegen** corrupted the swagger file by overwriting configuration to swagger file.
* Updated the **upload** command to support uploading zipped packs to the marketplace.
* Added to the **postman-codegen** command support of path variables.
* Fixed an issue where **openapi-codegen** entered into an infinite loop on circular references in the swagger file.
* The **format** command will now set `fromVersion: 6.2.0` for widgets with 'metrics' data type.
* Updated the **find-dependencies** command to support generic modules, definitions, fields and types.
* Fixed an issue where **openapi-codegen** tried to extract reference example outputs, leading to an exception.
* Added an option to ignore secrets automatically when using the **init** command to create a pack.
* Added a tool that gives the ability to temporarily suppress console output.

## 1.4.4

* When formatting incident types with Auto-Extract rules and without mode field, the **format** command will now add the user selected mode.
* Added new validation that DBotRole is set for scripts that requires elevated permissions to the `XSOAR-linter` in the **lint** command.
* Added url escaping to markdown human readable section in generate docs to avoid autolinking.
* Added a validation that mapper's id and name are matching. Updated the format of mapper to include update_id too.
* Added a validation to ensure that image paths in the README files are valid.
* Fixed **find_type** function to correctly find test files, such as, test script and test playbook.
* Added scheme validations for the new Generic Object Types, Fields, and Modules.
* Renamed the flag *--input-old-version* to *--old-version* in the **generate-docs** command.
* Refactored the **update-release-notes** command:
  * Replaced the *--all* flag with *--use-git* or *-g*.
  * Added the *--force* flag to update the pack release notes without changes in the pack.
  * The **update-release-notes** command will now update all dependent integrations on ApiModule change, even if not specified.
  * If more than one pack has changed, the full list of updated packs will be printed at the end of **update-release-notes** command execution.
  * Fixed an issue where the **update-release-notes** command did not add docker image release notes entry for release notes file if a script was changed.
  * Fixed an issue where the **update-release-notes** command did not detect changed files that had the same name.
  * Fixed an issue in the **update-release-notes** command where the version support of JSON files was mishandled.
* Fixed an issue where **format** did not skip files in test and documentation directories.
* Updated the **create-id-set** command to support generic modules, definitions, fields and types.
* Changed the **convert** command to generate old layout fromversion to 5.0.0 instead of 4.1.0
* Enhanced the command **postman-codegen** with type hints for templates.

## 1.4.3

* Fixed an issue where **json-to-outputs** command returned an incorrect output when json is a list.
* Fixed an issue where if a pack README.md did not exist it could cause an error in the validation process.
* Fixed an issue where the *--name* was incorrectly required in the **init** command.
* Adding the option to run **validate** on a specific path while using git (*-i* & *-g*).
* The **format** command will now change UUIDs in .yml and .json files to their respective content entity name.
* Added a playbook validation to check if a task sub playbook exists in the id set in the **validate** command.
* Added the option to add new tags/usecases to the approved list and to the pack metadata on the same pull request.
* Fixed an issue in **test_content** where when different servers ran tests for the same integration, the server URL parameters were not set correctly.
* Added a validation in the **validate** command to ensure that the ***endpoint*** command is configured correctly in yml file.
* Added a warning when pack_metadata's description field is longer than 130 characters.
* Fixed an issue where a redundant print occurred on release notes validation.
* Added new validation in the **validate** command to ensure that the minimal fromVersion in a widget of type metrics will be 6.2.0.
* Added the *--release-notes* flag to demisto-sdk to get the current version release notes entries.

## 1.4.2

* Added to `pylint` summary an indication if a test was skipped.
* Added to the **init** command the option to specify fromversion.
* Fixed an issue where running **init** command without filling the metadata file.
* Added the *--docker-timeout* flag in the **lint** command to control the request timeout for the Docker client.
* Fixed an issue where **update-release-notes** command added only one docker image release notes entry for release notes file, and not for every entity whom docker image was updated.
* Added a validation to ensure that incident/indicator fields names starts with their pack name in the **validate** command. (Checked only for new files and only when using git *-g*)
* Updated the **find-dependencies** command to return the 'dependencies' according the layout type ('incident', 'indicator').
* Enhanced the "vX" display name validation for scripts and integrations in the **validate** command to check for every versioned script or integration, and not only v2.
* Added the *--fail-duplicates* flag for the **create-id-set** command which will fail the command if duplicates are found.
* Added to the **generate-docs** command automatic addition to git when a new readme file is created.

## 1.4.1

* When in private repo without `DEMSITO_SDK_GITHUB_TOKEN` configured, get_remote_file will take files from the local origin/master.
* Enhanced the **unify** command when giving input of a file and not a directory return a clear error message.
* Added a validation to ensure integrations are not skipped and at least one test playbook is not skipped for each integration or script.
* Added to the Content Tests support for `context_print_dt`, which queries the incident context and prints the result as a json.
* Added new validation for the `xsoar_config.json` file in the **validate** command.
* Added a version differences section to readme in **generate-docs** command.
* Added the *--docs-format* flag in the **integration-diff** command to get the output in README format.
* Added the *--input-old-version* and *--skip-breaking-changes* flags in the **generate-docs** command to get the details for the breaking section and to skip the breaking changes section.

## 1.4.0

* Enable passing a comma-separated list of paths for the `--input` option of the **lint** command.
* Added new validation of unimplemented test-module command in the code to the `XSOAR-linter` in the **lint** command.
* Fixed the **generate-docs** to handle integration authentication parameter.
* Added a validation to ensure that description and README do not contain the word 'Demisto'.
* Improved the deprecated message validation required from playbooks and scripts.
* Added the `--quite-bc-validation` flag for the **validate** command to run the backwards compatibility validation in quite mode (errors is treated like warnings).
* Fixed the **update release notes** command to display a name for old layouts.
* Added the ability to append to the pack README credit to contributors.
* Added identification for parameter differences in **integration-diff** command.
* Fixed **format** to use git as a default value.
* Updated the **upload** command to support reports.
* Fixed an issue where **generate-docs** command was displaying 'None' when credentials parameter display field configured was not configured.
* Fixed an issue where **download** did not return exit code 1 on failure.
* Updated the validation that incident fields' names do not contain the word incident will aplly to core packs only.
* Added a playbook validation to verify all conditional tasks have an 'else' path in **validate** command.
* Renamed the GitHub authentication token environment variable `GITHUB_TOKEN` to `DEMITO_SDK_GITHUB_TOKEN`.
* Added to the **update-release-notes** command automatic addition to git when new release notes file is created.
* Added validation to ensure that integrations, scripts, and playbooks do not contain the entity type in their names.
* Added the **convert** command to convert entities between XSOAR versions.
* Added the *--deprecate* flag in **format** command to deprecate integrations, scripts, and playbooks.
* Fixed an issue where ignoring errors did not work when running the **validate** command on specific files (-i).

## 1.3.9

* Added a validation verifying that the pack's README.md file is not equal to pack description.
* Fixed an issue where the **Assume yes** flag did not work properly for some entities in the **format** command.
* Improved the error messages for separators in folder and file names in the **validate** command.
* Removed the **DISABLE_SDK_VERSION_CHECK** environment variable. To disable new version checks, use the **DEMISTO_SDK_SKIP_VERSION_CHECK** envirnoment variable.
* Fixed an issue where the demisto-sdk version check failed due to a rate limit.
* Fixed an issue with playbooks scheme validation.

## 1.3.8

* Updated the **secrets** command to work on forked branches.

## 1.3.7

* Added a validation to ensure correct image and description file names.
* Fixed an issue where the **validate** command failed when 'display' field in credentials param in yml is empty but 'displaypassword' was provided.
* Added the **integration-diff** command to check differences between two versions of an integration and to return a report of missing and changed elements in the new version.
* Added a validation verifying that the pack's README.md file is not missing or empty for partner packs or packs contains use cases.
* Added a validation to ensure that the integration and script folder and file names will not contain separators (`_`, `-`, ``).
* When formatting new pack, the **format** command will set the *fromversion* key to 5.5.0 in the new files without fromversion.

## 1.3.6

* Added a validation that core packs are not dependent on non-core packs.
* Added a validation that a pack name follows XSOAR standards.
* Fixed an issue where in some cases the `get_remote_file` function failed due to an invalid path.
* Fixed an issue where running **update-release-notes** with updated integration logo, did not detect any file changes.
* Fixed an issue where the **create-id-set** command did not identify unified integrations correctly.
* Fixed an issue where the `CommonTypes` pack was not identified as a dependency for all feed integrations.
* Added support for running SDK commands in private repositories.
* Fixed an issue where running the **init** command did not set the correct category field in an integration .yml file for a newly created pack.
* When formatting new contributed pack, the **format** command will set the *fromversion* key to 6.0.0 in the relevant files.
* If the environment variable "DISABLE_SDK_VERSION_CHECK" is define, the demisto-sdk will no longer check for newer version when running a command.
* Added the `--use-pack-metadata` flag for the **find-dependencies** command to update the calculated dependencies using the the packs metadata files.
* Fixed an issue where **validate** failed on scripts in case the `outputs` field was set to `None`.
* Fixed an issue where **validate** was failing on editing existing release notes.
* Added a validation for README files verifying that the file doesn't contain template text copied from HelloWorld or HelloWorldPremium README.

## 1.3.5

* Added a validation that layoutscontainer's id and name are matching. Updated the format of layoutcontainer to include update_id too.
* Added a validation that commands' names and arguments in core packs, or scripts' arguments do not contain the word incident.
* Fixed issue where running the **generate-docs** command with -c flag ran all the commands and not just the commands specified by the flag.
* Fixed the error message of the **validate** command to not always suggest adding the *description* field.
* Fixed an issue where running **format** on feed integration generated invalid parameter structure.
* Fixed an issue where the **generate-docs** command did not add all the used scripts in a playbook to the README file.
* Fixed an issue where contrib/partner details might be added twice to the same file, when using unify and create-content-artifacts commands
* Fixed issue where running **validate** command on image-related integration did not return the correct outputs to json file.
* When formatting playbooks, the **format** command will now remove empty fields from SetIncident, SetIndicator, CreateNewIncident, CreateNewIndicator script arguments.
* Added an option to fill in the developer email when running the **init** command.

## 1.3.4

* Updated the **validate** command to check that the 'additionalinfo' field only contains the expected value for feed required parameters and not equal to it.
* Added a validation that community/partner details are not in the detailed description file.
* Added a validation that the Use Case tag in pack_metadata file is only used when the pack contains at least one PB, Incident Type or Layout.
* Added a validation that makes sure outputs in integrations are matching the README file when only README has changed.
* Added the *hidden* field to the integration schema.
* Fixed an issue where running **format** on a playbook whose `name` does not equal its `id` would cause other playbooks who use that playbook as a sub-playbook to fail.
* Added support for local custom command configuration file `.demisto-sdk-conf`.
* Updated the **format** command to include an update to the description file of an integration, to remove community/partner details.

## 1.3.3

* Fixed an issue where **lint** failed where *.Dockerfile* exists prior running the lint command.
* Added FeedHelloWorld template option for *--template* flag in **demisto-sdk init** command.
* Fixed issue where **update-release-notes** deleted release note file if command was called more than once.
* Fixed issue where **update-release-notes** added docker image release notes every time the command was called.
* Fixed an issue where running **update-release-notes** on a pack with newly created integration, had also added a docker image entry in the release notes.
* Fixed an issue where `XSOAR-linter` did not find *NotImplementedError* in main.
* Added validation for README files verifying their length (over 30 chars).
* When using *-g* flag in the **validate** command it will now ignore untracked files by default.
* Added the *--include-untracked* flag to the **validate** command to include files which are untracked by git in the validation process.
* Improved the `pykwalify` error outputs in the **validate** command.
* Added the *--print-pykwalify* flag to the **validate** command to print the unchanged output from `pykwalify`.

## 1.3.2

* Updated the format of the outputs when using the *--json-file* flag to create a JSON file output for the **validate** and **lint** commands.
* Added the **doc-review** command to check spelling in .md and .yml files as well as a basic release notes review.
* Added a validation that a pack's display name does not already exist in content repository.
* Fixed an issue where the **validate** command failed to detect duplicate params in an integration.
* Fixed an issue where the **validate** command failed to detect duplicate arguments in a command in an integration.

## 1.3.1

* Fixed an issue where the **validate** command failed to validate the release notes of beta integrations.
* Updated the **upload** command to support indicator fields.
* The **validate** and **update-release-notes** commands will now check changed files against `demisto/master` if it is configured locally.
* Fixed an issue where **validate** would incorrectly identify files as renamed.
* Added a validation that integration properties (such as feed, mappers, mirroring, etc) are not removed.
* Fixed an issue where **validate** failed when comparing branch against commit hash.
* Added the *--no-pipenv* flag to the **split-yml** command.
* Added a validation that incident fields and incident types are not removed from mappers.
* Fixed an issue where the *c
reate-id-set* flag in the *validate* command did not work while not using git.
* Added the *hiddenusername* field to the integration schema.
* Added a validation that images that are not integration images, do not ask for a new version or RN

## 1.3.0

* Do not collect optional dependencies on indicator types reputation commands.
* Fixed an issue where downloading indicator layoutscontainer objects failed.
* Added a validation that makes sure outputs in integrations are matching the README file.
* Fixed an issue where the *create-id-set* flag in the **validate** command did not work.
* Added a warning in case no id_set file is found when running the **validate** command.
* Fixed an issue where changed files were not recognised correctly on forked branches in the **validate** and the **update-release-notes** commands.
* Fixed an issue when files were classified incorrectly when running *update-release-notes*.
* Added a validation that integration and script file paths are compatible with our convention.
* Fixed an issue where id_set.json file was re created whenever running the generate-docs command.
* added the *--json-file* flag to create a JSON file output for the **validate** and **lint** commands.

## 1.2.19

* Fixed an issue where merge id_set was not updated to work with the new entity of Packs.
* Added a validation that the playbook's version matches the version of its sub-playbooks, scripts, and integrations.

## 1.2.18

* Changed the *skip-id-set-creation* flag to *create-id-set* in the **validate** command. Its default value will be False.
* Added support for the 'cve' reputation command in default arg validation.
* Filter out generic and reputation command from scripts and playbooks dependencies calculation.
* Added support for the incident fields in outgoing mappers in the ID set.
* Added a validation that the taskid field and the id field under the task field are both from uuid format and contain the same value.
* Updated the **format** command to generate uuid value for the taskid field and for the id under the task field in case they hold an invalid values.
* Exclude changes from doc_files directory on validation.
* Added a validation that an integration command has at most one default argument.
* Fixing an issue where pack metadata version bump was not enforced when modifying an old format (unified) file.
* Added validation that integration parameter's display names are capitalized and spaced using whitespaces and not underscores.
* Fixed an issue where beta integrations where not running deprecation validations.
* Allowed adding additional information to the deprecated description.
* Fixing an issue when escaping less and greater signs in integration params did not work as expected.

## 1.2.17

* Added a validation that the classifier of an integration exists.
* Added a validation that the mapper of an integration exists.
* Added a validation that the incident types of a classifier exist.
* Added a validation that the incident types of a mapper exist.
* Added support for *text* argument when running **demisto-sdk update-release-notes** on the ApiModules pack.
* Added a validation for the minimal version of an indicator field of type grid.
* Added new validation for incident and indicator fields in classifiers mappers and layouts exist in the content.
* Added cache for get_remote_file to reducing failures from accessing the remote repo.
* Fixed an issue in the **format** command where `_dev` or `_copy` suffixes weren't removed from the `id` of the given playbooks.
* Playbook dependencies from incident and indicator fields are now marked as optional.
* Mappers dependencies from incident types and incident fields are now marked as optional.
* Classifier dependencies from incident types are now marked as optional.
* Updated **demisto-sdk init** command to no longer create `created` field in pack_metadata file
* Updated **generate-docs** command to take the parameters names in setup section from display field and to use additionalinfo field when exist.
* Using the *verbose* argument in the **find-dependencies** command will now log to the console.
* Improved the deprecated message validation required from integrations.
* Fixed an issue in the **generate-docs** command where **Context Example** section was created when it was empty.

## 1.2.16

* Added allowed ignore errors to the *IDSetValidator*.
* Fixed an issue where an irrelevant id_set validation ran in the **validate** command when using the *--id-set* flag.
* Fixed an issue were **generate-docs** command has failed if a command did not exist in commands permissions file.
* Improved a **validate** command message for missing release notes of api module dependencies.

## 1.2.15

* Added the *ID101* to the allowed ignored errors.

## 1.2.14

* SDK repository is now mypy check_untyped_defs complaint.
* The lint command will now ignore the unsubscriptable-object (E1136) pylint error in dockers based on python 3.9 - this will be removed once a new pylint version is released.
* Added an option for **format** to run on a whole pack.
* Added new validation of unimplemented commands from yml in the code to `XSOAR-linter`.
* Fixed an issue where Auto-Extract fields were only checked for newly added incident types in the **validate** command.
* Added a new warning validation of direct access to args/params dicts to `XSOAR-linter`.

## 1.2.13

* Added new validation of indicators usage in CommandResults to `XSOAR-linter`.
* Running **demisto-sdk lint** will automatically run on changed files (same behavior as the -g flag).
* Removed supported version message from the documentation when running **generate_docs**.
* Added a print to indicate backwards compatibility is being checked in **validate** command.
* Added a percent print when running the **validate** command with the *-a* flag.
* Fixed a regression in the **upload** command where it was ignoring `DEMISTO_VERIFY_SSL` env var.
* Fixed an issue where the **upload** command would fail to upload beta integrations.
* Fixed an issue where the **validate** command did not create the *id_set.json* file when running with *-a* flag.
* Added price change validation in the **validate** command.
* Added validations that checks in read-me for empty sections or leftovers from the auto generated read-me that should be changed.
* Added new code validation for *NotImplementedError* to raise a warning in `XSOAR-linter`.
* Added validation for support types in the pack metadata file.
* Added support for *--template* flag in **demisto-sdk init** command.
* Fixed an issue with running **validate** on master branch where the changed files weren't compared to previous commit when using the *-g* flag.
* Fixed an issue where the `XSOAR-linter` ran *NotImplementedError* validation on scripts.
* Added support for Auto-Extract feature validation in incident types in the **validate** command.
* Fixed an issue in the **lint** command where the *-i* flag was ignored.
* Improved **merge-id-sets** command to support merge between two ID sets that contain the same pack.
* Fixed an issue in the **lint** command where flake8 ran twice.

## 1.2.12

* Bandit now reports also on medium severity issues.
* Fixed an issue with support for Docker Desktop on Mac version 2.5.0+.
* Added support for vulture and mypy linting when running without docker.
* Added support for *prev-ver* flag in **update-release-notes** command.
* Improved retry support when building docker images for linting.
* Added the option to create an ID set on a specific pack in **create-id-set** command.
* Added the *--skip-id-set-creation* flag to **validate** command in order to add the capability to run validate command without creating id_set validation.
* Fixed an issue where **validate** command checked docker image tag on ApiModules pack.
* Fixed an issue where **find-dependencies** did not calculate dashboards and reports dependencies.
* Added supported version message to the documentation and release notes files when running **generate_docs** and **update-release-notes** commands respectively.
* Added new code validations for *NotImplementedError* exception raise to `XSOAR-linter`.
* Command create-content-artifacts additional support for **Author_image.png** object.
* Fixed an issue where schemas were not enforced for incident fields, indicator fields and old layouts in the validate command.
* Added support for **update-release-notes** command to update release notes according to master branch.

## 1.2.11

* Fixed an issue where the ***generate-docs*** command reset the enumeration of line numbering after an MD table.
* Updated the **upload** command to support mappers.
* Fixed an issue where exceptions were no printed in the **format** while the *--verbose* flag is set.
* Fixed an issue where *--assume-yes* flag did not work in the **format** command when running on a playbook without a `fromversion` field.
* Fixed an issue where the **format** command would fail in case `conf.json` file was not found instead of skipping the update.
* Fixed an issue where integration with v2 were recognised by the `name` field instead of the `display` field in the **validate** command.
* Added a playbook validation to check if a task script exists in the id set in the **validate** command.
* Added new integration category `File Integrity Management` in the **validate** command.

## 1.2.10

* Added validation for approved content pack use-cases and tags.
* Added new code validations for *CommonServerPython* import to `XSOAR-linter`.
* Added *default value* and *predefined values* to argument description in **generate-docs** command.
* Added a new validation that checks if *get-mapping-fields* command exists if the integration schema has *{ismappable: true}* in **validate** command.
* Fixed an issue where the *--staged* flag recognised added files as modified in the **validate** command.
* Fixed an issue where a backwards compatibility warning was raised for all added files in the **validate** command.
* Fixed an issue where **validate** command failed when no tests were given for a partner supported pack.
* Updated the **download** command to support mappers.
* Fixed an issue where the ***format*** command added a duplicate parameter.
* For partner supported content packs, added support for a list of emails.
* Removed validation of README files from the ***validate*** command.
* Fixed an issue where the ***validate*** command required release notes for ApiModules pack.

## 1.2.9

* Fixed an issue in the **openapi_codegen** command where it created duplicate functions name from the swagger file.
* Fixed an issue in the **update-release-notes** command where the *update type* argument was not verified.
* Fixed an issue in the **validate** command where no error was raised in case a non-existing docker image was presented.
* Fixed an issue in the **format** command where format failed when trying to update invalid Docker image.
* The **format** command will now preserve the **isArray** argument in integration's reputation commands and will show a warning if it set to **false**.
* Fixed an issue in the **lint** command where *finally* clause was not supported in main function.
* Fixed an issue in the **validate** command where changing any entity ID was not validated.
* Fixed an issue in the **validate** command where *--staged* flag did not bring only changed files.
* Fixed the **update-release-notes** command to ignore changes in the metadata file.
* Fixed the **validate** command to ignore metadata changes when checking if a version bump is needed.

## 1.2.8

* Added a new validation that checks in playbooks for the usage of `DeleteContext` in **validate** command.
* Fixed an issue in the **upload** command where it would try to upload content entities with unsupported versions.
* Added a new validation that checks in playbooks for the usage of specific instance in **validate** command.
* Added the **--staged** flag to **validate** command to run on staged files only.

## 1.2.7

* Changed input parameters in **find-dependencies** command.
  * Use ***-i, --input*** instead of ***-p, --path***.
  * Use ***-idp, --id-set-path*** instead of ***-i, --id-set-path***.
* Fixed an issue in the **unify** command where it crashed on an integration without an image file.
* Fixed an issue in the **format** command where unnecessary files were not skipped.
* Fixed an issue in the **update-release-notes** command where the *text* argument was not respected in all cases.
* Fixed an issue in the **validate** command where a warning about detailed description was given for unified or deprecated integrations.
* Improved the error returned by the **validate** command when running on files using the old format.

## 1.2.6

* No longer require setting `DEMISTO_README_VALIDATION` env var to enable README mdx validation. Validation will now run automatically if all necessary node modules are available.
* Fixed an issue in the **validate** command where the `--skip-pack-dependencies` would not skip id-set creation.
* Fixed an issue in the **validate** command where validation would fail if supplied an integration with an empty `commands` key.
* Fixed an issue in the **validate** command where validation would fail due to a required version bump for packs which are not versioned.
* Will use env var `DEMISTO_VERIFY_SSL` to determine if to use a secure connection for commands interacting with the Server when `--insecure` is not passed. If working with a local Server without a trusted certificate, you can set env var `DEMISTO_VERIFY_SSL=no` to avoid using `--insecure` on each command.
* Unifier now adds a link to the integration documentation to the integration detailed description.
* Fixed an issue in the **secrets** command where ignored secrets were not skipped.

## 1.2.5

* Added support for special fields: *defaultclassifier*, *defaultmapperin*, *defaultmapperout* in **download** command.
* Added -y option **format** command to assume "yes" as answer to all prompts and run non-interactively
* Speed up improvements for `validate` of README files.
* Updated the **format** command to adhere to the defined content schema and sub-schemas, aligning its behavior with the **validate** command.
* Added support for canvasContextConnections files in **format** command.

## 1.2.4

* Updated detailed description for community integrations.

## 1.2.3

* Fixed an issue where running **validate** failed on playbook with task that adds tags to the evidence data.
* Added the *displaypassword* field to the integration schema.
* Added new code validations to `XSOAR-linter`.
  * As warnings messages:
    * `demisto.params()` should be used only inside main function.
    * `demisto.args()` should be used only inside main function.
    * Functions args should have type annotations.
* Added `fromversion` field validation to test playbooks and scripts in **validate** command.

## 1.2.2

* Add support for warning msgs in the report and summary to **lint** command.
* Fixed an issue where **json-to-outputs** determined bool values as int.
* Fixed an issue where **update-release-notes** was crushing on `--all` flag.
* Fixed an issue where running **validate**, **update-release-notes** outside of content repo crushed without a meaningful error message.
* Added support for layoutscontainer in **init** contribution flow.
* Added a validation for tlp_color param in feeds in **validate** command.
* Added a validation for removal of integration parameters in **validate** command.
* Fixed an issue where **update-release-notes** was failing with a wrong error message when no pack or input was given.
* Improved formatting output of the **generate-docs** command.
* Add support for env variable *DEMISTO_SDK_ID_SET_REFRESH_INTERVAL*. Set this env variable to the refresh interval in minutes. The id set will be regenerated only if the refresh interval has passed since the last generation. Useful when generating Script documentation, to avoid re-generating the id_set every run.
* Added new code validations to `XSOAR-linter`.
  * As error messages:
    * Longer than 10 seconds sleep statements for non long running integrations.
    * exit() usage.
    * quit() usage.
  * As warnings messages:
    * `demisto.log` should not be used.
    * main function existence.
    * `demito.results` should not be used.
    * `return_output` should not be used.
    * try-except statement in main function.
    * `return_error` usage in main function.
    * only once `return_error` usage.
* Fixed an issue where **lint** command printed logs twice.
* Fixed an issue where *suffix* did not work as expected in the **create-content-artifacts** command.
* Added support for *prev-ver* flag in **lint** and **secrets** commands.
* Added support for *text* flag to **update-release-notes** command to add the same text to all release notes.
* Fixed an issue where **validate** did not recognize added files if they were modified locally.
* Added a validation that checks the `fromversion` field exists and is set to 5.0.0 or above when working or comparing to a non-feature branch in **validate** command.
* Added a validation that checks the certification field in the pack_metadata file is valid in **validate** command.
* The **update-release-notes** command will now automatically add docker image update to the release notes.

## 1.2.1

* Added an additional linter `XSOAR-linter` to the **lint** command which custom validates py files. currently checks for:
  * `Sys.exit` usages with non zero value.
  * Any `Print` usages.
* Fixed an issue where renamed files were failing on *validate*.
* Fixed an issue where single changed files did not required release notes update.
* Fixed an issue where doc_images required release-notes and validations.
* Added handling of dependent packs when running **update-release-notes** on changed *APIModules*.
  * Added new argument *--id-set-path* for id_set.json path.
  * When changes to *APIModule* is detected and an id_set.json is available - the command will update the dependent pack as well.
* Added handling of dependent packs when running **validate** on changed *APIModules*.
  * Added new argument *--id-set-path* for id_set.json path.
  * When changes to *APIModule* is detected and an id_set.json is available - the command will validate that the dependent pack has release notes as well.
* Fixed an issue where the find_type function didn't recognize file types correctly.
* Fixed an issue where **update-release-notes** command did not work properly on Windows.
* Added support for indicator fields in **update-release-notes** command.
* Fixed an issue where files in test dirs where being validated.

## 1.2.0

* Fixed an issue where **format** did not update the test playbook from its pack.
* Fixed an issue where **validate** validated non integration images.
* Fixed an issue where **update-release-notes** did not identified old yml integrations and scripts.
* Added revision templates to the **update-release-notes** command.
* Fixed an issue where **update-release-notes** crashed when a file was renamed.
* Fixed an issue where **validate** failed on deleted files.
* Fixed an issue where **validate** validated all images instead of packs only.
* Fixed an issue where a warning was not printed in the **format** in case a non-supported file type is inputted.
* Fixed an issue where **validate** did not fail if no release notes were added when adding files to existing packs.
* Added handling of incorrect layout paths via the **format** command.
* Refactor **create-content-artifacts** command - Efficient artifacts creation and better logging.
* Fixed an issue where image and description files were not handled correctly by **validate** and **update-release-notes** commands.
* Fixed an issue where the **format** command didn't remove all extra fields in a file.
* Added an error in case an invalid id_set.json file is found while running the **validate** command.
* Added fetch params checks to the **validate** command.

## 1.1.11

* Added line number to secrets' path in **secrets** command report.
* Fixed an issue where **init** a community pack did not present the valid support URL.
* Fixed an issue where **init** offered a non relevant pack support type.
* Fixed an issue where **lint** did not pull docker images for powershell.
* Fixed an issue where **find-dependencies** did not find all the script dependencies.
* Fixed an issue where **find-dependencies** did not collect indicator fields as dependencies for playbooks.
* Updated the **validate** and the **secrets** commands to be less dependent on regex.
* Fixed an issue where **lint** did not run on circle when docker did not return ping.
* Updated the missing release notes error message (RN106) in the **Validate** command.
* Fixed an issue where **Validate** would return missing release notes when two packs with the same substring existed in the modified files.
* Fixed an issue where **update-release-notes** would add duplicate release notes when two packs with the same substring existed in the modified files.
* Fixed an issue where **update-release-notes** would fail to bump new versions if the feature branch was out of sync with the master branch.
* Fixed an issue where a non-descriptive error would be returned when giving the **update-release-notes** command a pack which can not be found.
* Added dependencies check for *widgets* in **find-dependencies** command.
* Added a `update-docker` flag to **format** command.
* Added a `json-to-outputs` flag to the **run** command.
* Added a verbose (`-v`) flag to **format** command.
* Fixed an issue where **download** added the prefix "playbook-" to the name of playbooks.

## 1.1.10

* Updated the **init** command. Relevant only when passing the *--contribution* argument.
  * Added the *--author* option.
  * The *support* field of the pack's metadata is set to *community*.
* Added a proper error message in the **Validate** command upon a missing description in the root of the yml.
* **Format** now works with a relative path.
* **Validate** now fails when all release notes have been excluded.
* Fixed issue where correct error message would not propagate for invalid images.
* Added the *--skip-pack-dependencies* flag to **validate** command to skip pack dependencies validation. Relevant when using the *-g* flag.
* Fixed an issue where **Validate** and **Format** commands failed integrations with `defaultvalue` field in fetch incidents related parameters.
* Fixed an issue in the **Validate** command in which unified YAML files were not ignored.
* Fixed an issue in **generate-docs** where scripts and playbooks inputs and outputs were not parsed correctly.
* Fixed an issue in the **openapi-codegen** command where missing reference fields in the swagger JSON caused errors.
* Fixed an issue in the **openapi-codegen** command where empty objects in the swagger JSON paths caused errors.
* **update-release-notes** command now accept path of the pack instead of pack name.
* Fixed an issue where **generate-docs** was inserting unnecessary escape characters.
* Fixed an issue in the **update-release-notes** command where changes to the pack_metadata were not detected.
* Fixed an issue where **validate** did not check for missing release notes in old format files.

## 1.1.9

* Fixed an issue where **update-release-notes** command failed on invalid file types.

## 1.1.8

* Fixed a regression where **upload** command failed on test playbooks.
* Added new *githubUser* field in pack metadata init command.
* Support beta integration in the commands **split-yml, extract-code, generate-test-playbook and generate-docs.**
* Fixed an issue where **find-dependencies** ignored *toversion* field in content items.
* Added support for *layoutscontainer*, *classifier_5_9_9*, *mapper*, *report*, and *widget* in the **Format** command.
* Fixed an issue where **Format** will set the `ID` field to be equal to the `name` field in modified playbooks.
* Fixed an issue where **Format** did not work for test playbooks.
* Improved **update-release-notes** command:
  * Write content description to release notes for new items.
  * Update format for file types without description: Connections, Incident Types, Indicator Types, Layouts, Incident Fields.
* Added a validation for feedTags param in feeds in **validate** command.
* Fixed readme validation issue in community support packs.
* Added the **openapi-codegen** command to generate integrations from OpenAPI specification files.
* Fixed an issue were release notes validations returned wrong results for *CommonScripts* pack.
* Added validation for image links in README files in **validate** command.
* Added a validation for default value of fetch param in feeds in **validate** command.
* Fixed an issue where the **Init** command failed on scripts.

## 1.1.7

* Fixed an issue where running the **format** command on feed integrations removed the `defaultvalue` fields.
* Playbook branch marked with *skipunavailable* is now set as an optional dependency in the **find-dependencies** command.
* The **feedReputation** parameter can now be hidden in a feed integration.
* Fixed an issue where running the **unify** command on JS package failed.
* Added the *--no-update* flag to the **find-dependencies** command.
* Added the following validations in **validate** command:
  * Validating that a pack does not depend on NonSupported / Deprecated packs.

## 1.1.6

* Added the *--description* option to the **init** command.
* Added the *--contribution* option to the **init** command which converts a contribution zip to proper pack format.
* Improved **validate** command performance time and outputs.
* Added the flag *--no-docker-checks* to **validate** command to skip docker checks.
* Added the flag *--print-ignored-files* to **validate** command to print ignored files report when the command is done.
* Added the following validations in **validate** command:
  * Validating that existing release notes are not modified.
  * Validating release notes are not added to new packs.
  * Validating that the "currentVersion" field was raised in the pack_metadata for modified packs.
  * Validating that the timestamp in the "created" field in the pack_metadata is in ISO format.
* Running `demisto-sdk validate` will run the **validate** command using git and only on committed files (same as using *-g --post-commit*).
* Fixed an issue where release notes were not checked correctly in **validate** command.
* Fixed an issue in the **create-id-set** command where optional playbook tasks were not taken into consideration.
* Added a prompt to the `demisto-sdk update-release-notes` command to prompt users to commit changes before running the release notes command.
* Added support to `layoutscontainer` in **validate** command.

## 1.1.5

* Fixed an issue in **find-dependencies** command.
* **lint** command now verifies flake8 on CommonServerPython script.

## 1.1.4

* Fixed an issue with the default output file name of the **unify** command when using "." as an output path.
* **Unify** command now adds contributor details to the display name and description.
* **Format** command now adds *isFetch* and *incidenttype* fields to integration yml.
* Removed the *feedIncremental* field from the integration schema.
* **Format** command now adds *feedBypassExclusionList*, *Fetch indicators*, *feedReputation*, *feedReliability*,
     *feedExpirationPolicy*, *feedExpirationInterval* and *feedFetchInterval* fields to integration yml.
* Fixed an issue in the playbooks schema.
* Fixed an issue where generated release notes were out of order.
* Improved pack dependencies detection.
* Fixed an issue where test playbooks were mishandled in **validate** command.

## 1.1.3

* Added a validation for invalid id fields in indicators types files in **validate** command.
* Added default behavior for **update-release-notes** command.
* Fixed an error where README files were failing release notes validation.
* Updated format of generated release notes to be more user friendly.
* Improved error messages for the **update-release-notes** command.
* Added support for `Connections`, `Dashboards`, `Widgets`, and `Indicator Types` to **update-release-notes** command.
* **Validate** now supports scripts under the *TestPlaybooks* directory.
* Fixed an issue where **validate** did not support powershell files.

## 1.1.2

* Added a validation for invalid playbookID fields in incidents types files in **validate** command.
* Added a code formatter for python files.
* Fixed an issue where new and old classifiers where mixed on validate command.
* Added *feedIncremental* field to the integration schema.
* Fixed error in the **upload** command where unified YMLs were not uploaded as expected if the given input was a pack.
* Fixed an issue where the **secrets** command failed due to a space character in the file name.
* Ignored RN validation for *NonSupported* pack.
* You can now ignore IF107, SC100, RP102 error codes in the **validate** command.
* Fixed an issue where the **download** command was crashing when received as input a JS integration or script.
* Fixed an issue where **validate** command checked docker image for JS integrations and scripts.
* **validate** command now checks scheme for reports and connections.
* Fixed an issue where **validate** command checked docker when running on all files.
* Fixed an issue where **validate** command did not fail when docker image was not on the latest numeric tag.
* Fixed an issue where beta integrations were not validated correctly in **validate** command.

## 1.1.1

* fixed and issue where file types were not recognized correctly in **validate** command.
* Added better outputs for validate command.

## 1.1.0

* Fixed an issue where changes to only non-validated files would fail validation.
* Fixed an issue in **validate** command where moved files were failing validation for new packs.
* Fixed an issue in **validate** command where added files were failing validation due to wrong file type detection.
* Added support for new classifiers and mappers in **validate** command.
* Removed support of old RN format validation.
* Updated **secrets** command output format.
* Added support for error ignore on deprecated files in **validate** command.
* Improved errors outputs in **validate** command.
* Added support for linting an entire pack.

## 1.0.9

* Fixed a bug where misleading error was presented when pack name was not found.
* **Update-release-notes** now detects added files for packs with versions.
* Readme files are now ignored by **update-release-notes** and validation of release notes.
* Empty release notes no longer cause an uncaught error during validation.

## 1.0.8

* Changed the output format of demisto-sdk secrets.
* Added a validation that checkbox items are not required in integrations.
* Added pack release notes generation and validation.
* Improved pack metadata validation.
* Fixed an issue in **validate** where renamed files caused an error

## 1.0.4

* Fix the **format** command to update the `id` field to be equal to `details` field in indicator-type files, and to `name` field in incident-type & dashboard files.
* Fixed a bug in the **validate** command for layout files that had `sortValues` fields.
* Fixed a bug in the **format** command where `playbookName` field was not always present in the file.
* Fixed a bug in the **format** command where indicatorField wasn't part of the SDK schemas.
* Fixed a bug in **upload** command where created unified docker45 yml files were not deleted.
* Added support for IndicatorTypes directory in packs (for `reputation` files, instead of Misc).
* Fixed parsing playbook condition names as string instead of boolean in **validate** command
* Improved image validation in YAML files.
* Removed validation for else path in playbook condition tasks.

## 1.0.3

* Fixed a bug in the **format** command where comments were being removed from YAML files.
* Added output fields: *file_path* and *kind* for layouts in the id-set.json created by **create-id-set** command.
* Fixed a bug in the **create-id-set** command Who returns Duplicate for Layouts with a different kind.
* Added formatting to **generate-docs** command results replacing all `<br>` tags with `<br/>`.
* Fixed a bug in the **download** command when custom content contained not supported content entity.
* Fixed a bug in **format** command in which boolean strings  (e.g. 'yes' or 'no') were converted to boolean values (e.g. 'True' or 'False').
* **format** command now removes *sourceplaybookid* field from playbook files.
* Fixed a bug in **generate-docs** command in which integration dependencies were not detected when generating documentation for a playbook.

## 1.0.1

* Fixed a bug in the **unify** command when output path was provided empty.
* Improved error message for integration with no tests configured.
* Improved the error message returned from the **validate** command when an integration is missing or contains malformed fetch incidents related parameters.
* Fixed a bug in the **create** command where a unified YML with a docker image for 4.5 was copied incorrectly.
* Missing release notes message are now showing the release notes file path to update.
* Fixed an issue in the **validate** command in which unified YAML files were not ignored.
* File format suggestions are now shown in the relevant file format (JSON or YAML).
* Changed Docker image validation to fail only on non-valid ones.
* Removed backward compatibility validation when Docker image is updated.

## 1.0.0

* Improved the *upload* command to support the upload of all the content entities within a pack.
* The *upload* command now supports the improved pack file structure.
* Added an interactive option to format integrations, scripts and playbooks with No TestPlaybooks configured.
* Added an interactive option to configure *conf.json* file with missing test playbooks for integrations, scripts and playbooks
* Added *download* command to download custom content from Demisto instance to the local content repository.
* Improved validation failure messages to include a command suggestion, wherever relevant, to fix the raised issue.
* Improved 'validate' help and documentation description
* validate - checks that scripts, playbooks, and integrations have the *tests* key.
* validate - checks that test playbooks are configured in `conf.json`.
* demisto-sdk lint - Copy dir better handling.
* demisto-sdk lint - Add error when package missing in docker image.
* Added *-a , --validate-all* option in *validate* to run all validation on all files.
* Added *-i , --input* option in *validate* to run validation on a specified pack/file.
* added *-i, --input* option in *secrets* to run on a specific file.
* Added an allowed hidden parameter: *longRunning* to the hidden integration parameters validation.
* Fixed an issue with **format** command when executing with an output path of a folder and not a file path.
* Bug fixes in generate-docs command given playbook as input.
* Fixed an issue with lint command in which flake8 was not running on unit test files.

## 0.5.2

* Added *-c, --command* option in *generate-docs* to generate a specific command from an integration.
* Fixed an issue when getting README/CHANGELOG files from git and loading them.
* Removed release notes validation for new content.
* Fixed secrets validations for files with the same name in a different directory.
* demisto-sdk lint - parallelization working with specifying the number of workers.
* demisto-sdk lint - logging levels output, 3 levels.
* demisto-sdk lint - JSON report, structured error reports in JSON format.
* demisto-sdk lint - XML JUnit report for unit-tests.
* demisto-sdk lint - new packages used to accelerate execution time.
* demisto-sdk secrets - command now respects the generic whitelist, and not only the pack secrets.

## 0.5.0

[PyPI History][1]

[1]: https://pypi.org/project/demisto-sdk/#history

## 0.4.9

* Fixed an issue in *generate-docs* where Playbooks and Scripts documentation failed.
* Added a graceful error message when executing the *run" command with a misspelled command.
* Added more informative errors upon failures of the *upload* command.
* format command:
  * Added format for json files: IncidentField, IncidentType, IndicatorField, IndicatorType, Layout, Dashboard.
  * Added the *-fv --from-version*, *-nv --no-validation* arguments.
  * Removed the *-t yml_type* argument, the file type will be inferred.
  * Removed the *-g use_git* argument, running format without arguments will run automatically on git diff.
* Fixed an issue in loading playbooks with '=' character.
* Fixed an issue in *validate* failed on deleted README files.

## 0.4.8

* Added the *max* field to the Playbook schema, allowing to define it in tasks loop.
* Fixed an issue in *validate* where Condition branches checks were case sensitive.

## 0.4.7

* Added the *slareminder* field to the Playbook schema.
* Added the *common_server*, *demisto_mock* arguments to the *init* command.
* Fixed an issue in *generate-docs* where the general section was not being generated correctly.
* Fixed an issue in *validate* where Incident type validation failed.

## 0.4.6

* Fixed an issue where the *validate* command did not identify CHANGELOG in packs.
* Added a new command, *id-set* to create the id set - the content dependency tree by file IDs.

## 0.4.5

* generate-docs command:
  * Added the *use_cases*, *permissions*, *command_permissions* and *limitations*.
  * Added the *--insecure* argument to support running the script and integration command in Demisto.
  * Removed the *-t yml_type* argument, the file type will be inferred.
  * The *-o --output* argument is no longer mandatory, default value will be the input file directory.
* Added support for env var: *DEMISTO_SDK_SKIP_VERSION_CHECK*. When set version checks are skipped.
* Fixed an issue in which the CHANGELOG files did not match our scheme.
* Added a validator to verify that there are no hidden integration parameters.
* Fixed an issue where the *validate* command ran on test files.
* Removed the *env-dir* argument from the demisto-sdk.
* README files which are html files will now be skipped in the *validate* command.
* Added support for env var: *DEMISTO_README_VALIDATOR*. When not set the readme validation will not run.

## 0.4.4

* Added a validator for IncidentTypes (incidenttype-*.json).
* Fixed an issue where the -p flag in the *validate* command was not working.
* Added a validator for README.md files.
* Release notes validator will now run on: incident fields, indicator fields, incident types, dashboard and reputations.
* Fixed an issue where the validator of reputation(Indicator Type) did not check on the details field.
* Fixed an issue where the validator attempted validating non-existing files after deletions or name refactoring.
* Removed the *yml_type* argument in the *split-yml*, *extract-code* commands.
* Removed the *file_type* argument in the *generate-test-playbook* command.
* Fixed the *insecure* argument in *upload*.
* Added the *insecure* argument in *run-playbook*.
* Standardise the *-i --input*, *-o --output* to demisto-sdk commands.

## 0.4.3

* Fixed an issue where the incident and indicator field BC check failed.
* Support for linting and unit testing PowerShell integrations.

## 0.4.2

* Fixed an issue where validate failed on Windows.
* Added a validator to verify all branches are handled in conditional task in a playbook.
* Added a warning message when not running the latest sdk version.
* Added a validator to check that the root is connected to all tasks in the playbook.
* Added a validator for Dashboards (dashboard-*.json).
* Added a validator for Indicator Types (reputation-*.json).
* Added a BC validation for changing incident field type.
* Fixed an issue where init command would generate an invalid yml for scripts.
* Fixed an issue in misleading error message in v2 validation hook.
* Fixed an issue in v2 hook which now is set only on newly added scripts.
* Added more indicative message for errors in yaml files.
* Disabled pykwalify info log prints.

## 0.3.10

* Added a BC check for incident fields - changing from version is not allowed.
* Fixed an issue in create-content-artifacts where scripts in Packs in TestPlaybooks dir were copied with a wrong prefix.

## 0.3.9

* Added a validation that incident field can not be required.
* Added validation for fetch incident parameters.
* Added validation for feed integration parameters.
* Added to the *format* command the deletion of the *sourceplaybookid* field.
* Fixed an issue where *fieldMapping* in playbook did not pass the scheme validation.
* Fixed an issue where *create-content-artifacts* did not copy TestPlaybooks in Packs without prefix of *playbook-*.
* Added a validation the a playbook can not have a rolename set.
* Added to the image validator the new DBot default image.
* Added the fields: elasticcommonfields, quiet, quietmode to the Playbook schema.
* Fixed an issue where *validate* failed on integration commands without outputs.
* Added a new hook for naming of v2 integrations and scripts.

## 0.3.8

* Fixed an issue where *create-content-artifact* was not loading the data in the yml correctly.
* Fixed an issue where *unify* broke long lines in script section causing syntax errors

## 0.3.7

* Added *generate-docs* command to generate documentation file for integration, playbook or script.
* Fixed an issue where *unify* created a malformed integration yml.
* Fixed an issue where demisto-sdk **init** creates unit-test file with invalid import.

## 0.3.6

* Fixed an issue where demisto-sdk **validate** failed on modified scripts without error message.

## 0.3.5

* Fixed an issue with docker tag validation for integrations.
* Restructured repo source code.

## 0.3.4

* Saved failing unit tests as a file.
* Fixed an issue where "_test" file for scripts/integrations created using **init** would import the "HelloWorld" templates.
* Fixed an issue in demisto-sdk **validate** - was failing on backward compatiblity check
* Fixed an issue in demisto-sdk **secrets** - empty line in .secrets-ignore always made the secrets check to pass
* Added validation for docker image inside integrations and scripts.
* Added --use-git flag to **format** command to format all changed files.
* Fixed an issue where **validate** did not fail on dockerimage changes with bc check.
* Added new flag **--ignore-entropy** to demisto-sdk **secrets**, this will allow skip entropy secrets check.
* Added --outfile to **lint** to allow saving failed packages to a file.

## 0.3.3

* Added backwards compatibility break error message.
* Added schema for incident types.
* Added **additionalinfo** field to as an available field for integration configuration.
* Added pack parameter for **init**.
* Fixed an issue where error would appear if name parameter is not set in **init**.

## 0.3.2

* Fixed the handling of classifier files in **validate**.

## 0.3.1

* Fixed the handling of newly created reputation files in **validate**.
* Added an option to perform **validate** on a specific file.

## 0.3.0

* Added support for multi-package **lint** both with parallel and without.
* Added all parameter in **lint** to run on all packages and packs in content repository.
* Added **format** for:
  * Scripts
  * Playbooks
  * Integrations
* Improved user outputs for **secrets** command.
* Fixed an issue where **lint** would run pytest and pylint only on a single docker per integration.
* Added auto-complete functionality to demisto-sdk.
* Added git parameter in **lint** to run only on changed packages.
* Added the **run-playbook** command
* Added **run** command which runs a command in the Demisto playground.
* Added **upload** command which uploads an integration or a script to a Demisto instance.
* Fixed and issue where **validate** checked if release notes exist for new integrations and scripts.
* Added **generate-test-playbook** command which generates a basic test playbook for an integration or a script.
* **validate** now supports indicator fields.
* Fixed an issue with layouts scheme validation.
* Adding **init** command.
* Added **json-to-outputs** command which generates the yaml section for outputs from an API raw response.

## 0.2.6

* Fixed an issue with locating release notes for beta integrations in **validate**.

## 0.2.5

* Fixed an issue with locating release notes for beta integrations in **validate**.

## 0.2.4

* Adding image validation to Beta_Integration and Packs in **validate**.

## 0.2.3

* Adding Beta_Integration to the structure validation process.
* Fixing bug where **validate** did checks on TestPlaybooks.
* Added requirements parameter to **lint**.

## 0.2.2

* Fixing bug where **lint** did not return exit code 1 on failure.
* Fixing bug where **validate** did not print error message in case no release notes were give.

## 0.2.1

* **Validate** now checks that the id and name fields are identical in yml files.
* Fixed a bug where sdk did not return any exit code.

## 0.2.0

* Added Release Notes Validator.
* Fixed the Unifier selection of your python file to use as the code.
* **Validate** now supports Indicator fields.
* Fixed a bug where **validate** and **secrets** did not return exit code 1 on failure.
* **Validate** now runs on newly added scripts.

## 0.1.8

* Added support for `--version`.
* Fixed an issue in file_validator when calling `checked_type` method with script regex.

## 0.1.2

* Restructuring validation to support content packs.
* Added secrets validation.
* Added content bundle creation.
* Added lint and unit test run.

## 0.1.1

* Added new logic to the unifier.
* Added detailed README.
* Some small adjustments and fixes.

## 0.1.0

Capabilities:

* **Extract** components(code, image, description etc.) from a Demisto YAML file into a directory.
* **Unify** components(code, image, description etc.) to a single Demisto YAML file.
* **Validate** Demisto content files.<|MERGE_RESOLUTION|>--- conflicted
+++ resolved
@@ -1,11 +1,7 @@
 # Changelog
 ## Unreleased
-<<<<<<< HEAD
 * Changed **validate** to allow hiding parameters of type 0, 4, 12 and 14 when replacing with type 9 (credentials) with the same name.
-=======
 * Fixed an issue where **update-release-notes** fails to update *MicrosoftApiModule* dependent integrations.
-
->>>>>>> bbd8191d
 
 ## 1.8.2
 * Fixed an issue where demisto-py failed to upload content to XSIAM when `DEMISTO_USERNAME` environment variable is set.
