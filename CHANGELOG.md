--- conflicted
+++ resolved
@@ -16,11 +16,8 @@
 * Added the `_time` field to the output compare table of the **modeling-rules test** command.
 * Changed the endpoint **download** uses to get system content items.
 * Fixed an issue where graph-related tasks failed when files were deleted from the repo.
-<<<<<<< HEAD
+* Added a **validate** check, and a **format** auto fix for the `fromversion` field in Correlation Rules and XSIAM Dashboards.
 * Update the format used for dev-dependencies in pyproject.toml to match modern versions of Poetry.
-=======
-* Added a **validate** check, and a **format** auto fix for the `fromversion` field in Correlation Rules and XSIAM Dashboards.
->>>>>>> ebf173ee
 
 ## 1.15.5
 * **Breaking Change**: The default of the **upload** command `--zip` argument is `true`. To upload packs as custom content items use the `--no-zip` argument.
