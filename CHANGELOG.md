--- conflicted
+++ resolved
@@ -1,13 +1,8 @@
 # Changelog
 ## Unreleased
-<<<<<<< HEAD
-* Fixed an issue where the *DEMISTO_SDK_SKIP_VERSION_CHECK* was ignored when running on non CI environments.
-* Improved the loading of YML and JSON files.
-=======
 * Fixed an issue where the coloring directives where showing in log messages.
 
 ## 1.18.0
->>>>>>> dd82c9a6
 * Added the ability to ignore any validation in the **validate** command when running in an external (non-demisto/content) repo, by placing a `.private-repo-settings` file at its root.
 * Calling **format** with the `-d` flag now removes test playbooks testing the deprecated content from conf.json.
 * Improved the content graph performance when calculating content relationships.
