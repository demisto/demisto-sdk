# Changelog

[PyPI History][1]

[1]: https://pypi.org/project/demisto-sdk/#history

### 0.3.4
* Fixed an issue where "_test" file for scripts/integrations created using **init** would import the "HelloWorld" templates.
<<<<<<< HEAD
* Added an option to validate an integration/script package.
=======
>>>>>>> 3677d046

### 0.3.3
* Added backwards compatibility break error message.
* Added schema for incident types.
* Added **additionalinfo** field to as an available field for integration configuration.
* Added pack parameter for **init**.
* Fixed an issue where error would appear if name parameter is not set in **init**.

### 0.3.2
* Fixed the handling of classifier files in **validate**.


### 0.3.1
* Fixed the handling of newly created reputation files in **validate**.
* Added an option to perform **validate** on a specific file.


### 0.3.0

* Added support for multi-package **lint** both with parallel and without.
* Added all parameter in **lint** to run on all packages and packs in content repository.
* Added **format** for:
    * Scripts
    * Playbooks
    * Integrations
* Improved user outputs for **secrets** command.
* Fixed an issue where **lint** would run pytest and pylint only on a single docker per integration.
* Added auto-complete functionality to demisto-sdk.
* Added git parameter in **lint** to run only on changed packages.
* Added the **run-playbook** command
* Added **run** command which runs a command in the Demisto playground.
* Added **upload** command which uploads an integration or a script to a Demisto instance.
* Fixed and issue where **validate** checked if release notes exist for new integrations and scripts.
* Added **generate-test-playbook** command which generates a basic test playbook for an integration or a script.
* **validate** now supports indicator fields.
* Fixed an issue with layouts scheme validation.
* Adding **init** command.
* Added **json-to-outputs** command which generates the yaml section for outputs from an API raw response.

### 0.2.6

* Fixed an issue with locating release notes for beta integrations in **validate**.

### 0.2.5

* Fixed an issue with locating release notes for beta integrations in **validate**.

### 0.2.4

* Adding image validation to Beta_Integration and Packs in **validate**.

### 0.2.3

* Adding Beta_Integration to the structure validation process.
* Fixing bug where **validate** did checks on TestPlaybooks.
* Added requirements parameter to **lint**.

### 0.2.2

* Fixing bug where **lint** did not return exit code 1 on failure.
* Fixing bug where **validate** did not print error message in case no release notes were give.

### 0.2.1

* **Validate** now checks that the id and name fields are identical in yml files.
* Fixed a bug where sdk did not return any exit code.

### 0.2.0

* Added Release Notes Validator.
* Fixed the Unifier selection of your python file to use as the code.
* **Validate** now supports Indicator fields.
* Fixed a bug where **validate** and **secrets** did not return exit code 1 on failure.
* **Validate** now runs on newly added scripts.

### 0.1.8

* Added support for `--version`.
* Fixed an issue in file_validator when calling `checked_type` method with script regex.

### 0.1.2
* Restructuring validation to support content packs.
* Added secrets validation.
* Added content bundle creation.
* Added lint and unit test run.

### 0.1.1

* Added new logic to the unifier.
* Added detailed README.
* Some small adjustments and fixes.

### 0.1.0

Capabilities:
* **Extract** components(code, image, description etc.) from a Demisto YAML file into a directory.
* **Unify** components(code, image, description etc.) to a single Demisto YAML file.
* **Validate** Demisto content files.<|MERGE_RESOLUTION|>--- conflicted
+++ resolved
@@ -6,10 +6,8 @@
 
 ### 0.3.4
 * Fixed an issue where "_test" file for scripts/integrations created using **init** would import the "HelloWorld" templates.
-<<<<<<< HEAD
 * Added an option to validate an integration/script package.
-=======
->>>>>>> 3677d046
+
 
 ### 0.3.3
 * Added backwards compatibility break error message.
