--- conflicted
+++ resolved
@@ -1,10 +1,7 @@
 # Changelog
 ## Unreleased
-<<<<<<< HEAD
+* Fixed an issue where **lint** and **validate** commands failed on integrations and scripts that use docker images that are not available in the Docker Hub but exist locally.
 * The **modeling-rules test** command will now validate that the modeling rules schema mappings are aligned with the test-data mappings.
-=======
-* Fixed an issue where **lint** and **validate** commands failed on integrations and scripts that use docker images that are not available in the Docker Hub but exist locally.
->>>>>>> 95ab62af
 * Added documentation for the flag **override-existing** used in upload.
 * Fixed an issue where **validate** failed on Incident Field items with a `template` value.
 * Improved memory efficiency in **update-content-graph** and **create-content-graph** commands.
