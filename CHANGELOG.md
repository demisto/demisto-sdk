# Changelog
* When formatting incident types with Auto-Extract rules and without mode field, the **format** command will now add the user selected mode.
<<<<<<< HEAD
* Enhanced the **postman-codegen** command to name all generated arguments with lower case.
=======
* Added new validation that DBotRole is set for scripts that requires elevated permissions to the `XSOAR-linter` in the **lint** command.
>>>>>>> 5e6280fe

# 1.4.3
* Fixed an issue where **json-to-outputs** command returned an incorrect output when json is a list.
* Fixed an issue where if a pack README.md did not exist it could cause an error in the validation process.
* Fixed an issue where the *--name* was incorrectly required in the **init** command.
* Adding the option to run **validate** on a specific path while using git (*-i* & *-g*).
* The **format** command will now change UUIDs in .yml and .json files to their respective content entity name.
* Added a playbook validation to check if a task sub playbook exists in the id set in the **validate** command.
* Added the option to add new tags/usecases to the approved list and to the pack metadata on the same pull request.
* Fixed an issue in **test_content** where when different servers ran tests for the same integration, the server URL parameters were not set correctly.
* Added a validation in the **validate** command to ensure that the ***endpoint*** command is configured correctly in yml file.
* Added a warning when pack_metadata's description field is longer than 130 characters.
* Fixed an issue where a redundant print occurred on release notes validation.
* Added new validation in the **validate** command to ensure that the minimal fromVersion in a widget of type metrics will be 6.2.0.
* Added the *--release-notes* flag to demisto-sdk to get the current version release notes entries.

# 1.4.2
* Added to `pylint` summary an indication if a test was skipped.
* Added to the **init** command the option to specify fromversion.
* Fixed an issue where running **init** command without filling the metadata file.
* Added the *--docker-timeout* flag in the **lint** command to control the request timeout for the Docker client.
* Fixed an issue where **update-release-notes** command added only one docker image release notes entry for release notes file, and not for every entity whom docker image was updated.
* Added a validation to ensure that incident/indicator fields names starts with their pack name in the **validate** command. (Checked only for new files and only when using git *-g*)
* Updated the **find-dependencies** command to return the 'dependencies' according the layout type ('incident', 'indicator').
* Enhanced the "vX" display name validation for scripts and integrations in the **validate** command to check for every versioned script or integration, and not only v2.
* Added the *--fail-duplicates* flag for the **create-id-set** command which will fail the command if duplicates are found.
* Added to the **generate-docs** command automatic addition to git when a new readme file is created.

# 1.4.1
* When in private repo without `DEMSITO_SDK_GITHUB_TOKEN` configured, get_remote_file will take files from the local origin/master.
* Enhanced the **unify** command when giving input of a file and not a directory return a clear error message.
* Added a validation to ensure integrations are not skipped and at least one test playbook is not skipped for each integration or script.
* Added to the Content Tests support for `context_print_dt`, which queries the incident context and prints the result as a json.
* Added new validation for the `xsoar_config.json` file in the **validate** command.
* Added a version differences section to readme in **generate-docs** command.
* Added the *--docs-format* flag in the **integration-diff** command to get the output in README format.
* Added the *--input-old-version* and *--skip-breaking-changes* flags in the **generate-docs** command to get the details for the breaking section and to skip the breaking changes section.

# 1.4.0
* Enable passing a comma-separated list of paths for the `--input` option of the **lint** command.
* Added new validation of unimplemented test-module command in the code to the `XSOAR-linter` in the **lint** command.
* Fixed the **generate-docs** to handle integration authentication parameter.
* Added a validation to ensure that description and README do not contain the word 'Demisto'.
* Improved the deprecated message validation required from playbooks and scripts.
* Added the `--quite-bc-validation` flag for the **validate** command to run the backwards compatibility validation in quite mode (errors is treated like warnings).
* Fixed the **update release notes** command to display a name for old layouts.
* Added the ability to append to the pack README credit to contributors.
* Added identification for parameter differences in **integration-diff** command.
* Fixed **format** to use git as a default value.
* Updated the **upload** command to support reports.
* Fixed an issue where **generate-docs** command was displaying 'None' when credentials parameter display field configured was not configured.
* Fixed an issue where **download** did not return exit code 1 on failure.
* Updated the validation that incident fields' names do not contain the word incident will aplly to core packs only.
* Added a playbook validation to verify all conditional tasks have an 'else' path in **validate** command.
* Renamed the GitHub authentication token environment variable `GITHUB_TOKEN` to `DEMITO_SDK_GITHUB_TOKEN`.
* Added to the **update-release-notes** command automatic addition to git when new release notes file is created.
* Added validation to ensure that integrations, scripts, and playbooks do not contain the entity type in their names.
* Added the **convert** command to convert entities between XSOAR versions.
* Added the *--deprecate* flag in **format** command to deprecate integrations, scripts, and playbooks.
* Fixed an issue where ignoring errors did not work when running the **validate** command on specific files (-i).

# 1.3.9
* Added a validation verifying that the pack's README.md file is not equal to pack description.
* Fixed an issue where the **Assume yes** flag did not work properly for some entities in the **format** command.
* Improved the error messages for separators in folder and file names in the **validate** command.
* Removed the **DISABLE_SDK_VERSION_CHECK** environment variable. To disable new version checks, use the **DEMISTO_SDK_SKIP_VERSION_CHECK** envirnoment variable.
* Fixed an issue where the demisto-sdk version check failed due to a rate limit.
* Fixed an issue with playbooks scheme validation.

# 1.3.8
* Updated the **secrets** command to work on forked branches.

# 1.3.7
* Added a validation to ensure correct image and description file names.
* Fixed an issue where the **validate** command failed when 'display' field in credentials param in yml is empty but 'displaypassword' was provided.
* Added the **integration-diff** command to check differences between two versions of an integration and to return a report of missing and changed elements in the new version.
* Added a validation verifying that the pack's README.md file is not missing or empty for partner packs or packs contains use cases.
* Added a validation to ensure that the integration and script folder and file names will not contain separators (`_`, `-`, ` `).
* When formatting new pack, the **format** command will set the *fromversion* key to 5.5.0 in the new files without fromversion.

# 1.3.6
* Added a validation that core packs are not dependent on non-core packs.
* Added a validation that a pack name follows XSOAR standards.
* Fixed an issue where in some cases the `get_remote_file` function failed due to an invalid path.
* Fixed an issue where running **update-release-notes** with updated integration logo, did not detect any file changes.
* Fixed an issue where the **create-id-set** command did not identify unified integrations correctly.
* Fixed an issue where the `CommonTypes` pack was not identified as a dependency for all feed integrations.
* Added support for running SDK commands in private repositories.
* Fixed an issue where running the **init** command did not set the correct category field in an integration .yml file for a newly created pack.
* When formatting new contributed pack, the **format** command will set the *fromversion* key to 6.0.0 in the relevant files.
* If the environment variable "DISABLE_SDK_VERSION_CHECK" is define, the demisto-sdk will no longer check for newer version when running a command.
* Added the `--use-pack-metadata` flag for the **find-dependencies** command to update the calculated dependencies using the the packs metadata files.
* Fixed an issue where **validate** failed on scripts in case the `outputs` field was set to `None`.
* Fixed an issue where **validate** was failing on editing existing release notes.
* Added a validation for README files verifying that the file doesn't contain template text copied from HelloWorld or HelloWorldPremium README.

# 1.3.5
* Added a validation that layoutscontainer's id and name are matching. Updated the format of layoutcontainer to include update_id too.
* Added a validation that commands' names and arguments in core packs, or scripts' arguments do not contain the word incident.
* Fixed issue where running the **generate-docs** command with -c flag ran all the commands and not just the commands specified by the flag.
* Fixed the error message of the **validate** command to not always suggest adding the *description* field.
* Fixed an issue where running **format** on feed integration generated invalid parameter structure.
* Fixed an issue where the **generate-docs** command did not add all the used scripts in a playbook to the README file.
* Fixed an issue where contrib/partner details might be added twice to the same file, when using unify and create-content-artifacts commands
* Fixed issue where running **validate** command on image-related integration did not return the correct outputs to json file.
* When formatting playbooks, the **format** command will now remove empty fields from SetIncident, SetIndicator, CreateNewIncident, CreateNewIndicator script arguments.
* Added an option to fill in the developer email when running the **init** command.

# 1.3.4
* Updated the **validate** command to check that the 'additionalinfo' field only contains the expected value for feed required parameters and not equal to it.
* Added a validation that community/partner details are not in the detailed description file.
* Added a validation that the Use Case tag in pack_metadata file is only used when the pack contains at least one PB, Incident Type or Layout.
* Added a validation that makes sure outputs in integrations are matching the README file when only README has changed.
* Added the *hidden* field to the integration schema.
* Fixed an issue where running **format** on a playbook whose `name` does not equal its `id` would cause other playbooks who use that playbook as a sub-playbook to fail.
* Added support for local custom command configuration file `.demisto-sdk-conf`.
* Updated the **format** command to include an update to the description file of an integration, to remove community/partner details.

# 1.3.3
* Fixed an issue where **lint** failed where *.Dockerfile* exists prior running the lint command.
* Added FeedHelloWorld template option for *--template* flag in **demisto-sdk init** command.
* Fixed issue where **update-release-notes** deleted release note file if command was called more than once.
* Fixed issue where **update-release-notes** added docker image release notes every time the command was called.
* Fixed an issue where running **update-release-notes** on a pack with newly created integration, had also added a docker image entry in the release notes.
* Fixed an issue where `XSOAR-linter` did not find *NotImplementedError* in main.
* Added validation for README files verifying their length (over 30 chars).
* When using *-g* flag in the **validate** command it will now ignore untracked files by default.
* Added the *--include-untracked* flag to the **validate** command to include files which are untracked by git in the validation process.
* Improved the `pykwalify` error outputs in the **validate** command.
* Added the *--print-pykwalify* flag to the **validate** command to print the unchanged output from `pykwalify`.

# 1.3.2
* Updated the format of the outputs when using the *--json-file* flag to create a JSON file output for the **validate** and **lint** commands.
* Added the **doc-review** command to check spelling in .md and .yml files as well as a basic release notes review.
* Added a validation that a pack's display name does not already exist in content repository.
* Fixed an issue where the **validate** command failed to detect duplicate params in an integration.
* Fixed an issue where the **validate** command failed to detect duplicate arguments in a command in an integration.

# 1.3.1
* Fixed an issue where the **validate** command failed to validate the release notes of beta integrations.
* Updated the **upload** command to support indicator fields.
* The **validate** and **update-release-notes** commands will now check changed files against `demisto/master` if it is configured locally.
* Fixed an issue where **validate** would incorrectly identify files as renamed.
* Added a validation that integration properties (such as feed, mappers, mirroring, etc) are not removed.
* Fixed an issue where **validate** failed when comparing branch against commit hash.
* Added the *--no-pipenv* flag to the **split-yml** command.
* Added a validation that incident fields and incident types are not removed from mappers.
* Fixed an issue where the *c
reate-id-set* flag in the *validate* command did not work while not using git.
* Added the *hiddenusername* field to the integration schema.
* Added a validation that images that are not integration images, do not ask for a new version or RN

# 1.3.0
* Do not collect optional dependencies on indicator types reputation commands.
* Fixed an issue where downloading indicator layoutscontainer objects failed.
* Added a validation that makes sure outputs in integrations are matching the README file.
* Fixed an issue where the *create-id-set* flag in the **validate** command did not work.
* Added a warning in case no id_set file is found when running the **validate** command.
* Fixed an issue where changed files were not recognised correctly on forked branches in the **validate** and the **update-release-notes** commands.
* Fixed an issue when files were classified incorrectly when running *update-release-notes*.
* Added a validation that integration and script file paths are compatible with our convention.
* Fixed an issue where id_set.json file was re created whenever running the generate-docs command.
* added the *--json-file* flag to create a JSON file output for the **validate** and **lint** commands.

# 1.2.19
* Fixed an issue where merge id_set was not updated to work with the new entity of Packs.
* Added a validation that the playbook's version matches the version of its sub-playbooks, scripts, and integrations.

# 1.2.18
* Changed the *skip-id-set-creation* flag to *create-id-set* in the **validate** command. Its default value will be False.
* Added support for the 'cve' reputation command in default arg validation.
* Filter out generic and reputation command from scripts and playbooks dependencies calculation.
* Added support for the incident fields in outgoing mappers in the ID set.
* Added a validation that the taskid field and the id field under the task field are both from uuid format and contain the same value.
* Updated the **format** command to generate uuid value for the taskid field and for the id under the task field in case they hold an invalid values.
* Exclude changes from doc_files directory on validation.
* Added a validation that an integration command has at most one default argument.
* Fixing an issue where pack metadata version bump was not enforced when modifying an old format (unified) file.
* Added validation that integration parameter's display names are capitalized and spaced using whitespaces and not underscores.
* Fixed an issue where beta integrations where not running deprecation validations.
* Allowed adding additional information to the deprecated description.
* Fixing an issue when escaping less and greater signs in integration params did not work as expected.

# 1.2.17
* Added a validation that the classifier of an integration exists.
* Added a validation that the mapper of an integration exists.
* Added a validation that the incident types of a classifier exist.
* Added a validation that the incident types of a mapper exist.
* Added support for *text* argument when running **demisto-sdk update-release-notes** on the ApiModules pack.
* Added a validation for the minimal version of an indicator field of type grid.
* Added new validation for incident and indicator fields in classifiers mappers and layouts exist in the content.
* Added cache for get_remote_file to reducing failures from accessing the remote repo.
* Fixed an issue in the **format** command where `_dev` or `_copy` suffixes weren't removed from the `id` of the given playbooks.
* Playbook dependencies from incident and indicator fields are now marked as optional.
* Mappers dependencies from incident types and incident fields are now marked as optional.
* Classifier dependencies from incident types are now marked as optional.
* Updated **demisto-sdk init** command to no longer create `created` field in pack_metadata file
* Updated **generate-docs** command to take the parameters names in setup section from display field and to use additionalinfo field when exist.
* Using the *verbose* argument in the **find-dependencies** command will now log to the console.
* Improved the deprecated message validation required from integrations.
* Fixed an issue in the **generate-docs** command where **Context Example** section was created when it was empty.

# 1.2.16
* Added allowed ignore errors to the *IDSetValidator*.
* Fixed an issue where an irrelevant id_set validation ran in the **validate** command when using the *--id-set* flag.
* Fixed an issue were **generate-docs** command has failed if a command did not exist in commands permissions file.
* Improved a **validate** command message for missing release notes of api module dependencies.

# 1.2.15
* Added the *ID101* to the allowed ignored errors.

# 1.2.14
* SDK repository is now mypy check_untyped_defs complaint.
* The lint command will now ignore the unsubscriptable-object (E1136) pylint error in dockers based on python 3.9 - this will be removed once a new pylint version is released.
* Added an option for **format** to run on a whole pack.
* Added new validation of unimplemented commands from yml in the code to `XSOAR-linter`.
* Fixed an issue where Auto-Extract fields were only checked for newly added incident types in the **validate** command.
* Added a new warning validation of direct access to args/params dicts to `XSOAR-linter`.

# 1.2.13
* Added new validation of indicators usage in CommandResults to `XSOAR-linter`.
* Running **demisto-sdk lint** will automatically run on changed files (same behavior as the -g flag).
* Removed supported version message from the documentation when running **generate_docs**.
* Added a print to indicate backwards compatibility is being checked in **validate** command.
* Added a percent print when running the **validate** command with the *-a* flag.
* Fixed a regression in the **upload** command where it was ignoring `DEMISTO_VERIFY_SSL` env var.
* Fixed an issue where the **upload** command would fail to upload beta integrations.
* Fixed an issue where the **validate** command did not create the *id_set.json* file when running with *-a* flag.
* Added price change validation in the **validate** command.
* Added validations that checks in read-me for empty sections or leftovers from the auto generated read-me that should be changed.
* Added new code validation for *NotImplementedError* to raise a warning in `XSOAR-linter`.
* Added validation for support types in the pack metadata file.
* Added support for *--template* flag in **demisto-sdk init** command.
* Fixed an issue with running **validate** on master branch where the changed files weren't compared to previous commit when using the *-g* flag.
* Fixed an issue where the `XSOAR-linter` ran *NotImplementedError* validation on scripts.
* Added support for Auto-Extract feature validation in incident types in the **validate** command.
* Fixed an issue in the **lint** command where the *-i* flag was ignored.
* Improved **merge-id-sets** command to support merge between two ID sets that contain the same pack.
* Fixed an issue in the **lint** command where flake8 ran twice.

# 1.2.12
* Bandit now reports also on medium severity issues.
* Fixed an issue with support for Docker Desktop on Mac version 2.5.0+.
* Added support for vulture and mypy linting when running without docker.
* Added support for *prev-ver* flag in **update-release-notes** command.
* Improved retry support when building docker images for linting.
* Added the option to create an ID set on a specific pack in **create-id-set** command.
* Added the *--skip-id-set-creation* flag to **validate** command in order to add the capability to run validate command without creating id_set validation.
* Fixed an issue where **validate** command checked docker image tag on ApiModules pack.
* Fixed an issue where **find-dependencies** did not calculate dashboards and reports dependencies.
* Added supported version message to the documentation and release notes files when running **generate_docs** and **update-release-notes** commands respectively.
* Added new code validations for *NotImplementedError* exception raise to `XSOAR-linter`.
* Command create-content-artifacts additional support for **Author_image.png** object.
* Fixed an issue where schemas were not enforced for incident fields, indicator fields and old layouts in the validate command.
* Added support for **update-release-notes** command to update release notes according to master branch.

# 1.2.11
* Fixed an issue where the ***generate-docs*** command reset the enumeration of line numbering after an MD table.
* Updated the **upload** command to support mappers.
* Fixed an issue where exceptions were no printed in the **format** while the *--verbose* flag is set.
* Fixed an issue where *--assume-yes* flag did not work in the **format** command when running on a playbook without a `fromversion` field.
* Fixed an issue where the **format** command would fail in case `conf.json` file was not found instead of skipping the update.
* Fixed an issue where integration with v2 were recognised by the `name` field instead of the `display` field in the **validate** command.
* Added a playbook validation to check if a task script exists in the id set in the **validate** command.
* Added new integration category `File Integrity Management` in the **validate** command.

# 1.2.10
* Added validation for approved content pack use-cases and tags.
* Added new code validations for *CommonServerPython* import to `XSOAR-linter`.
* Added *default value* and *predefined values* to argument description in **generate-docs** command.
* Added a new validation that checks if *get-mapping-fields* command exists if the integration schema has *{ismappable: true}* in **validate** command.
* Fixed an issue where the *--staged* flag recognised added files as modified in the **validate** command.
* Fixed an issue where a backwards compatibility warning was raised for all added files in the **validate** command.
* Fixed an issue where **validate** command failed when no tests were given for a partner supported pack.
* Updated the **download** command to support mappers.
* Fixed an issue where the ***format*** command added a duplicate parameter.
* For partner supported content packs, added support for a list of emails.
* Removed validation of README files from the ***validate*** command.
* Fixed an issue where the ***validate*** command required release notes for ApiModules pack.

# 1.2.9
* Fixed an issue in the **openapi_codegen** command where it created duplicate functions name from the swagger file.
* Fixed an issue in the **update-release-notes** command where the *update type* argument was not verified.
* Fixed an issue in the **validate** command where no error was raised in case a non-existing docker image was presented.
* Fixed an issue in the **format** command where format failed when trying to update invalid Docker image.
* The **format** command will now preserve the **isArray** argument in integration's reputation commands and will show a warning if it set to **false**.
* Fixed an issue in the **lint** command where *finally* clause was not supported in main function.
* Fixed an issue in the **validate** command where changing any entity ID was not validated.
* Fixed an issue in the **validate** command where *--staged* flag did not bring only changed files.
* Fixed the **update-release-notes** command to ignore changes in the metadata file.
* Fixed the **validate** command to ignore metadata changes when checking if a version bump is needed.


# 1.2.8
* Added a new validation that checks in playbooks for the usage of `DeleteContext` in **validate** command.
* Fixed an issue in the **upload** command where it would try to upload content entities with unsupported versions.
* Added a new validation that checks in playbooks for the usage of specific instance in **validate** command.
* Added the **--staged** flag to **validate** command to run on staged files only.


# 1.2.7
* Changed input parameters in **find-dependencies** command.
   - Use ***-i, --input*** instead of ***-p, --path***.
   - Use ***-idp, --id-set-path*** instead of ***-i, --id-set-path***.
* Fixed an issue in the **unify** command where it crashed on an integration without an image file.
* Fixed an issue in the **format** command where unnecessary files were not skipped.
* Fixed an issue in the **update-release-notes** command where the *text* argument was not respected in all cases.
* Fixed an issue in the **validate** command where a warning about detailed description was given for unified or deprecated integrations.
* Improved the error returned by the **validate** command when running on files using the old format.

# 1.2.6
* No longer require setting `DEMISTO_README_VALIDATION` env var to enable README mdx validation. Validation will now run automatically if all necessary node modules are available.
* Fixed an issue in the **validate** command where the `--skip-pack-dependencies` would not skip id-set creation.
* Fixed an issue in the **validate** command where validation would fail if supplied an integration with an empty `commands` key.
* Fixed an issue in the **validate** command where validation would fail due to a required version bump for packs which are not versioned.
* Will use env var `DEMISTO_VERIFY_SSL` to determine if to use a secure connection for commands interacting with the Server when `--insecure` is not passed. If working with a local Server without a trusted certificate, you can set env var `DEMISTO_VERIFY_SSL=no` to avoid using `--insecure` on each command.
* Unifier now adds a link to the integration documentation to the integration detailed description.
* Fixed an issue in the **secrets** command where ignored secrets were not skipped.

# 1.2.5
* Added support for special fields: *defaultclassifier*, *defaultmapperin*, *defaultmapperout* in **download** command.
* Added -y option **format** command to assume "yes" as answer to all prompts and run non-interactively
* Speed up improvements for `validate` of README files.
* Updated the **format** command to adhere to the defined content schema and sub-schemas, aligning its behavior with the **validate** command.
* Added support for canvasContextConnections files in **format** command.

# 1.2.4
* Updated detailed description for community integrations.

# 1.2.3
* Fixed an issue where running **validate** failed on playbook with task that adds tags to the evidence data.
* Added the *displaypassword* field to the integration schema.
* Added new code validations to `XSOAR-linter`.
    * As warnings messages:
        * `demisto.params()` should be used only inside main function.
        * `demisto.args()` should be used only inside main function.
        * Functions args should have type annotations.
* Added `fromversion` field validation to test playbooks and scripts in **validate** command.

# 1.2.2
* Add support for warning msgs in the report and summary to **lint** command.
* Fixed an issue where **json-to-outputs** determined bool values as int.
* Fixed an issue where **update-release-notes** was crushing on `--all` flag.
* Fixed an issue where running **validate**, **update-release-notes** outside of content repo crushed without a meaningful error message.
* Added support for layoutscontainer in **init** contribution flow.
* Added a validation for tlp_color param in feeds in **validate** command.
* Added a validation for removal of integration parameters in **validate** command.
* Fixed an issue where **update-release-notes** was failing with a wrong error message when no pack or input was given.
* Improved formatting output of the **generate-docs** command.
* Add support for env variable *DEMISTO_SDK_ID_SET_REFRESH_INTERVAL*. Set this env variable to the refresh interval in minutes. The id set will be regenerated only if the refresh interval has passed since the last generation. Useful when generating Script documentation, to avoid re-generating the id_set every run.
* Added new code validations to `XSOAR-linter`.
    * As error messages:
        * Longer than 10 seconds sleep statements for non long running integrations.
        * exit() usage.
        * quit() usage.
    * As warnings messages:
        * `demisto.log` should not be used.
        * main function existence.
        * `demito.results` should not be used.
        * `return_output` should not be used.
        * try-except statement in main function.
        * `return_error` usage in main function.
        * only once `return_error` usage.
* Fixed an issue where **lint** command printed logs twice.
* Fixed an issue where *suffix* did not work as expected in the **create-content-artifacts** command.
* Added support for *prev-ver* flag in **lint** and **secrets** commands.
* Added support for *text* flag to **update-release-notes** command to add the same text to all release notes.
* Fixed an issue where **validate** did not recognize added files if they were modified locally.
* Added a validation that checks the `fromversion` field exists and is set to 5.0.0 or above when working or comparing to a non-feature branch in **validate** command.
* Added a validation that checks the certification field in the pack_metadata file is valid in **validate** command.
* The **update-release-notes** command will now automatically add docker image update to the release notes.

# 1.2.1
* Added an additional linter `XSOAR-linter` to the **lint** command which custom validates py files. currently checks for:
    * `Sys.exit` usages with non zero value.
    * Any `Print` usages.
* Fixed an issue where renamed files were failing on *validate*.
* Fixed an issue where single changed files did not required release notes update.
* Fixed an issue where doc_images required release-notes and validations.
* Added handling of dependent packs when running **update-release-notes** on changed *APIModules*.
    * Added new argument *--id-set-path* for id_set.json path.
    * When changes to *APIModule* is detected and an id_set.json is available - the command will update the dependent pack as well.
* Added handling of dependent packs when running **validate** on changed *APIModules*.
    * Added new argument *--id-set-path* for id_set.json path.
    * When changes to *APIModule* is detected and an id_set.json is available - the command will validate that the dependent pack has release notes as well.
* Fixed an issue where the find_type function didn't recognize file types correctly.
* Fixed an issue where **update-release-notes** command did not work properly on Windows.
* Added support for indicator fields in **update-release-notes** command.
* Fixed an issue where files in test dirs where being validated.


# 1.2.0
* Fixed an issue where **format** did not update the test playbook from its pack.
* Fixed an issue where **validate** validated non integration images.
* Fixed an issue where **update-release-notes** did not identified old yml integrations and scripts.
* Added revision templates to the **update-release-notes** command.
* Fixed an issue where **update-release-notes** crashed when a file was renamed.
* Fixed an issue where **validate** failed on deleted files.
* Fixed an issue where **validate** validated all images instead of packs only.
* Fixed an issue where a warning was not printed in the **format** in case a non-supported file type is inputted.
* Fixed an issue where **validate** did not fail if no release notes were added when adding files to existing packs.
* Added handling of incorrect layout paths via the **format** command.
* Refactor **create-content-artifacts** command - Efficient artifacts creation and better logging.
* Fixed an issue where image and description files were not handled correctly by **validate** and **update-release-notes** commands.
* Fixed an issue where the **format** command didn't remove all extra fields in a file.
* Added an error in case an invalid id_set.json file is found while running the **validate** command.
* Added fetch params checks to the **validate** command.

# 1.1.11
* Added line number to secrets' path in **secrets** command report.
* Fixed an issue where **init** a community pack did not present the valid support URL.
* Fixed an issue where **init** offered a non relevant pack support type.
* Fixed an issue where **lint** did not pull docker images for powershell.
* Fixed an issue where **find-dependencies** did not find all the script dependencies.
* Fixed an issue where **find-dependencies** did not collect indicator fields as dependencies for playbooks.
* Updated the **validate** and the **secrets** commands to be less dependent on regex.
* Fixed an issue where **lint** did not run on circle when docker did not return ping.
* Updated the missing release notes error message (RN106) in the **Validate** command.
* Fixed an issue where **Validate** would return missing release notes when two packs with the same substring existed in the modified files.
* Fixed an issue where **update-release-notes** would add duplicate release notes when two packs with the same substring existed in the modified files.
* Fixed an issue where **update-release-notes** would fail to bump new versions if the feature branch was out of sync with the master branch.
* Fixed an issue where a non-descriptive error would be returned when giving the **update-release-notes** command a pack which can not be found.
* Added dependencies check for *widgets* in **find-dependencies** command.
* Added a `update-docker` flag to **format** command.
* Added a `json-to-outputs` flag to the **run** command.
* Added a verbose (`-v`) flag to **format** command.
* Fixed an issue where **download** added the prefix "playbook-" to the name of playbooks.

# 1.1.10
* Updated the **init** command. Relevant only when passing the *--contribution* argument.
   * Added the *--author* option.
   * The *support* field of the pack's metadata is set to *community*.
* Added a proper error message in the **Validate** command upon a missing description in the root of the yml.
* **Format** now works with a relative path.
* **Validate** now fails when all release notes have been excluded.
* Fixed issue where correct error message would not propagate for invalid images.
* Added the *--skip-pack-dependencies* flag to **validate** command to skip pack dependencies validation. Relevant when using the *-g* flag.
* Fixed an issue where **Validate** and **Format** commands failed integrations with `defaultvalue` field in fetch incidents related parameters.
* Fixed an issue in the **Validate** command in which unified YAML files were not ignored.
* Fixed an issue in **generate-docs** where scripts and playbooks inputs and outputs were not parsed correctly.
* Fixed an issue in the **openapi-codegen** command where missing reference fields in the swagger JSON caused errors.
* Fixed an issue in the **openapi-codegen** command where empty objects in the swagger JSON paths caused errors.
* **update-release-notes** command now accept path of the pack instead of pack name.
* Fixed an issue where **generate-docs** was inserting unnecessary escape characters.
* Fixed an issue in the **update-release-notes** command where changes to the pack_metadata were not detected.
* Fixed an issue where **validate** did not check for missing release notes in old format files.

# 1.1.9
* Fixed an issue where **update-release-notes** command failed on invalid file types.

# 1.1.8
* Fixed a regression where **upload** command failed on test playbooks.
* Added new *githubUser* field in pack metadata init command.
* Support beta integration in the commands **split-yml, extract-code, generate-test-playbook and generate-docs.**
* Fixed an issue where **find-dependencies** ignored *toversion* field in content items.
* Added support for *layoutscontainer*, *classifier_5_9_9*, *mapper*, *report*, and *widget* in the **Format** command.
* Fixed an issue where **Format** will set the `ID` field to be equal to the `name` field in modified playbooks.
* Fixed an issue where **Format** did not work for test playbooks.
* Improved **update-release-notes** command:
    * Write content description to release notes for new items.
    * Update format for file types without description: Connections, Incident Types, Indicator Types, Layouts, Incident Fields.
* Added a validation for feedTags param in feeds in **validate** command.
* Fixed readme validation issue in community support packs.
* Added the **openapi-codegen** command to generate integrations from OpenAPI specification files.
* Fixed an issue were release notes validations returned wrong results for *CommonScripts* pack.
* Added validation for image links in README files in **validate** command.
* Added a validation for default value of fetch param in feeds in **validate** command.
* Fixed an issue where the **Init** command failed on scripts.

# 1.1.7
* Fixed an issue where running the **format** command on feed integrations removed the `defaultvalue` fields.
* Playbook branch marked with *skipunavailable* is now set as an optional dependency in the **find-dependencies** command.
* The **feedReputation** parameter can now be hidden in a feed integration.
* Fixed an issue where running the **unify** command on JS package failed.
* Added the *--no-update* flag to the **find-dependencies** command.
* Added the following validations in **validate** command:
   * Validating that a pack does not depend on NonSupported / Deprecated packs.

# 1.1.6
* Added the *--description* option to the **init** command.
* Added the *--contribution* option to the **init** command which converts a contribution zip to proper pack format.
* Improved **validate** command performance time and outputs.
* Added the flag *--no-docker-checks* to **validate** command to skip docker checks.
* Added the flag *--print-ignored-files* to **validate** command to print ignored files report when the command is done.
* Added the following validations in **validate** command:
   * Validating that existing release notes are not modified.
   * Validating release notes are not added to new packs.
   * Validating that the "currentVersion" field was raised in the pack_metadata for modified packs.
   * Validating that the timestamp in the "created" field in the pack_metadata is in ISO format.
* Running `demisto-sdk validate` will run the **validate** command using git and only on committed files (same as using *-g --post-commit*).
* Fixed an issue where release notes were not checked correctly in **validate** command.
* Fixed an issue in the **create-id-set** command where optional playbook tasks were not taken into consideration.
* Added a prompt to the `demisto-sdk update-release-notes` command to prompt users to commit changes before running the release notes command.
* Added support to `layoutscontainer` in **validate** command.

# 1.1.5
* Fixed an issue in **find-dependencies** command.
* **lint** command now verifies flake8 on CommonServerPython script.

# 1.1.4
* Fixed an issue with the default output file name of the **unify** command when using "." as an output path.
* **Unify** command now adds contributor details to the display name and description.
* **Format** command now adds *isFetch* and *incidenttype* fields to integration yml.
* Removed the *feedIncremental* field from the integration schema.
* **Format** command now adds *feedBypassExclusionList*, *Fetch indicators*, *feedReputation*, *feedReliability*,
     *feedExpirationPolicy*, *feedExpirationInterval* and *feedFetchInterval* fields to integration yml.
* Fixed an issue in the playbooks schema.
* Fixed an issue where generated release notes were out of order.
* Improved pack dependencies detection.
* Fixed an issue where test playbooks were mishandled in **validate** command.

# 1.1.3
* Added a validation for invalid id fields in indicators types files in **validate** command.
* Added default behavior for **update-release-notes** command.
* Fixed an error where README files were failing release notes validation.
* Updated format of generated release notes to be more user friendly.
* Improved error messages for the **update-release-notes** command.
* Added support for `Connections`, `Dashboards`, `Widgets`, and `Indicator Types` to **update-release-notes** command.
* **Validate** now supports scripts under the *TestPlaybooks* directory.
* Fixed an issue where **validate** did not support powershell files.

# 1.1.2
* Added a validation for invalid playbookID fields in incidents types files in **validate** command.
* Added a code formatter for python files.
* Fixed an issue where new and old classifiers where mixed on validate command.
* Added *feedIncremental* field to the integration schema.
* Fixed error in the **upload** command where unified YMLs were not uploaded as expected if the given input was a pack.
* Fixed an issue where the **secrets** command failed due to a space character in the file name.
* Ignored RN validation for *NonSupported* pack.
* You can now ignore IF107, SC100, RP102 error codes in the **validate** command.
* Fixed an issue where the **download** command was crashing when received as input a JS integration or script.
* Fixed an issue where **validate** command checked docker image for JS integrations and scripts.
* **validate** command now checks scheme for reports and connections.
* Fixed an issue where **validate** command checked docker when running on all files.
* Fixed an issue where **validate** command did not fail when docker image was not on the latest numeric tag.
* Fixed an issue where beta integrations were not validated correctly in **validate** command.

# 1.1.1
* fixed and issue where file types were not recognized correctly in **validate** command.
* Added better outputs for validate command.

# 1.1.0
* Fixed an issue where changes to only non-validated files would fail validation.
* Fixed an issue in **validate** command where moved files were failing validation for new packs.
* Fixed an issue in **validate** command where added files were failing validation due to wrong file type detection.
* Added support for new classifiers and mappers in **validate** command.
* Removed support of old RN format validation.
* Updated **secrets** command output format.
* Added support for error ignore on deprecated files in **validate** command.
* Improved errors outputs in **validate** command.
* Added support for linting an entire pack.

# 1.0.9
* Fixed a bug where misleading error was presented when pack name was not found.
* **Update-release-notes** now detects added files for packs with versions.
* Readme files are now ignored by **update-release-notes** and validation of release notes.
* Empty release notes no longer cause an uncaught error during validation.

# 1.0.8
* Changed the output format of demisto-sdk secrets.
* Added a validation that checkbox items are not required in integrations.
* Added pack release notes generation and validation.
* Improved pack metadata validation.
* Fixed an issue in **validate** where renamed files caused an error

# 1.0.4
* Fix the **format** command to update the `id` field to be equal to `details` field in indicator-type files, and to `name` field in incident-type & dashboard files.
* Fixed a bug in the **validate** command for layout files that had `sortValues` fields.
* Fixed a bug in the **format** command where `playbookName` field was not always present in the file.
* Fixed a bug in the **format** command where indicatorField wasn't part of the SDK schemas.
* Fixed a bug in **upload** command where created unified docker45 yml files were not deleted.
* Added support for IndicatorTypes directory in packs (for `reputation` files, instead of Misc).
* Fixed parsing playbook condition names as string instead of boolean in **validate** command
* Improved image validation in YAML files.
* Removed validation for else path in playbook condition tasks.

# 1.0.3
* Fixed a bug in the **format** command where comments were being removed from YAML files.
* Added output fields: _file_path_ and _kind_ for layouts in the id-set.json created by **create-id-set** command.
* Fixed a bug in the **create-id-set** command Who returns Duplicate for Layouts with a different kind.
* Added formatting to **generate-docs** command results replacing all `<br>` tags with `<br/>`.
* Fixed a bug in the **download** command when custom content contained not supported content entity.
* Fixed a bug in **format** command in which boolean strings  (e.g. 'yes' or 'no') were converted to boolean values (e.g. 'True' or 'False').
* **format** command now removes *sourceplaybookid* field from playbook files.
* Fixed a bug in **generate-docs** command in which integration dependencies were not detected when generating documentation for a playbook.


# 1.0.1
* Fixed a bug in the **unify** command when output path was provided empty.
* Improved error message for integration with no tests configured.
* Improved the error message returned from the **validate** command when an integration is missing or contains malformed fetch incidents related parameters.
* Fixed a bug in the **create** command where a unified YML with a docker image for 4.5 was copied incorrectly.
* Missing release notes message are now showing the release notes file path to update.
* Fixed an issue in the **validate** command in which unified YAML files were not ignored.
* File format suggestions are now shown in the relevant file format (JSON or YAML).
* Changed Docker image validation to fail only on non-valid ones.
* Removed backward compatibility validation when Docker image is updated.

# 1.0.0
* Improved the *upload* command to support the upload of all the content entities within a pack.
* The *upload* command now supports the improved pack file structure.
* Added an interactive option to format integrations, scripts and playbooks with No TestPlaybooks configured.
* Added an interactive option to configure *conf.json* file with missing test playbooks for integrations, scripts and playbooks
* Added *download* command to download custom content from Demisto instance to the local content repository.
* Improved validation failure messages to include a command suggestion, wherever relevant, to fix the raised issue.
* Improved 'validate' help and documentation description
* validate - checks that scripts, playbooks, and integrations have the *tests* key.
* validate - checks that test playbooks are configured in `conf.json`.
* demisto-sdk lint - Copy dir better handling.
* demisto-sdk lint - Add error when package missing in docker image.
* Added *-a , --validate-all* option in *validate* to run all validation on all files.
* Added *-i , --input* option in *validate* to run validation on a specified pack/file.
* added *-i, --input* option in *secrets* to run on a specific file.
* Added an allowed hidden parameter: *longRunning* to the hidden integration parameters validation.
* Fixed an issue with **format** command when executing with an output path of a folder and not a file path.
* Bug fixes in generate-docs command given playbook as input.
* Fixed an issue with lint command in which flake8 was not running on unit test files.

# 0.5.2
* Added *-c, --command* option in *generate-docs* to generate a specific command from an integration.
* Fixed an issue when getting README/CHANGELOG files from git and loading them.
* Removed release notes validation for new content.
* Fixed secrets validations for files with the same name in a different directory.
* demisto-sdk lint - parallelization working with specifying the number of workers.
* demisto-sdk lint - logging levels output, 3 levels.
* demisto-sdk lint - JSON report, structured error reports in JSON format.
* demisto-sdk lint - XML JUnit report for unit-tests.
* demisto-sdk lint - new packages used to accelerate execution time.
* demisto-sdk secrets - command now respects the generic whitelist, and not only the pack secrets.

# 0.5.0
[PyPI History][1]

[1]: https://pypi.org/project/demisto-sdk/#history
# 0.4.9
* Fixed an issue in *generate-docs* where Playbooks and Scripts documentation failed.
* Added a graceful error message when executing the *run" command with a misspelled command.
* Added more informative errors upon failures of the *upload* command.
* format command:
    * Added format for json files: IncidentField, IncidentType, IndicatorField, IndicatorType, Layout, Dashboard.
    * Added the *-fv --from-version*, *-nv --no-validation* arguments.
    * Removed the *-t yml_type* argument, the file type will be inferred.
    * Removed the *-g use_git* argument, running format without arguments will run automatically on git diff.
* Fixed an issue in loading playbooks with '=' character.
* Fixed an issue in *validate* failed on deleted README files.

# 0.4.8
* Added the *max* field to the Playbook schema, allowing to define it in tasks loop.
* Fixed an issue in *validate* where Condition branches checks were case sensitive.

# 0.4.7
* Added the *slareminder* field to the Playbook schema.
* Added the *common_server*, *demisto_mock* arguments to the *init* command.
* Fixed an issue in *generate-docs* where the general section was not being generated correctly.
* Fixed an issue in *validate* where Incident type validation failed.

# 0.4.6
* Fixed an issue where the *validate* command did not identify CHANGELOG in packs.
* Added a new command, *id-set* to create the id set - the content dependency tree by file IDs.

# 0.4.5
* generate-docs command:
    * Added the *use_cases*, *permissions*, *command_permissions* and *limitations*.
    * Added the *--insecure* argument to support running the script and integration command in Demisto.
    * Removed the *-t yml_type* argument, the file type will be inferred.
    * The *-o --output* argument is no longer mandatory, default value will be the input file directory.
* Added support for env var: *DEMISTO_SDK_SKIP_VERSION_CHECK*. When set version checks are skipped.
* Fixed an issue in which the CHANGELOG files did not match our scheme.
* Added a validator to verify that there are no hidden integration parameters.
* Fixed an issue where the *validate* command ran on test files.
* Removed the *env-dir* argument from the demisto-sdk.
* README files which are html files will now be skipped in the *validate* command.
* Added support for env var: *DEMISTO_README_VALIDATOR*. When not set the readme validation will not run.

# 0.4.4
* Added a validator for IncidentTypes (incidenttype-*.json).
* Fixed an issue where the -p flag in the *validate* command was not working.
* Added a validator for README.md files.
* Release notes validator will now run on: incident fields, indicator fields, incident types, dashboard and reputations.
* Fixed an issue where the validator of reputation(Indicator Type) did not check on the details field.
* Fixed an issue where the validator attempted validating non-existing files after deletions or name refactoring.
* Removed the *yml_type* argument in the *split-yml*, *extract-code* commands.
* Removed the *file_type* argument in the *generate-test-playbook* command.
* Fixed the *insecure* argument in *upload*.
* Added the *insecure* argument in *run-playbook*.
* Standardise the *-i --input*, *-o --output* to demisto-sdk commands.

# 0.4.3
* Fixed an issue where the incident and indicator field BC check failed.
* Support for linting and unit testing PowerShell integrations.

# 0.4.2
* Fixed an issue where validate failed on Windows.
* Added a validator to verify all branches are handled in conditional task in a playbook.
* Added a warning message when not running the latest sdk version.
* Added a validator to check that the root is connected to all tasks in the playbook.
* Added a validator for Dashboards (dashboard-*.json).
* Added a validator for Indicator Types (reputation-*.json).
* Added a BC validation for changing incident field type.
* Fixed an issue where init command would generate an invalid yml for scripts.
* Fixed an issue in misleading error message in v2 validation hook.
* Fixed an issue in v2 hook which now is set only on newly added scripts.
* Added more indicative message for errors in yaml files.
* Disabled pykwalify info log prints.

# 0.3.10
* Added a BC check for incident fields - changing from version is not allowed.
* Fixed an issue in create-content-artifacts where scripts in Packs in TestPlaybooks dir were copied with a wrong prefix.


# 0.3.9
* Added a validation that incident field can not be required.
* Added validation for fetch incident parameters.
* Added validation for feed integration parameters.
* Added to the *format* command the deletion of the *sourceplaybookid* field.
* Fixed an issue where *fieldMapping* in playbook did not pass the scheme validation.
* Fixed an issue where *create-content-artifacts* did not copy TestPlaybooks in Packs without prefix of *playbook-*.
* Added a validation the a playbook can not have a rolename set.
* Added to the image validator the new DBot default image.
* Added the fields: elasticcommonfields, quiet, quietmode to the Playbook schema.
* Fixed an issue where *validate* failed on integration commands without outputs.
* Added a new hook for naming of v2 integrations and scripts.


# 0.3.8
* Fixed an issue where *create-content-artifact* was not loading the data in the yml correctly.
* Fixed an issue where *unify* broke long lines in script section causing syntax errors


# 0.3.7
* Added *generate-docs* command to generate documentation file for integration, playbook or script.
* Fixed an issue where *unify* created a malformed integration yml.
* Fixed an issue where demisto-sdk **init** creates unit-test file with invalid import.


# 0.3.6
* Fixed an issue where demisto-sdk **validate** failed on modified scripts without error message.


# 0.3.5
* Fixed an issue with docker tag validation for integrations.
* Restructured repo source code.


# 0.3.4
* Saved failing unit tests as a file.
* Fixed an issue where "_test" file for scripts/integrations created using **init** would import the "HelloWorld" templates.
* Fixed an issue in demisto-sdk **validate** - was failing on backward compatiblity check
* Fixed an issue in demisto-sdk **secrets** - empty line in .secrets-ignore always made the secrets check to pass
* Added validation for docker image inside integrations and scripts.
* Added --use-git flag to **format** command to format all changed files.
* Fixed an issue where **validate** did not fail on dockerimage changes with bc check.
* Added new flag **--ignore-entropy** to demisto-sdk **secrets**, this will allow skip entropy secrets check.
* Added --outfile to **lint** to allow saving failed packages to a file.


# 0.3.3
* Added backwards compatibility break error message.
* Added schema for incident types.
* Added **additionalinfo** field to as an available field for integration configuration.
* Added pack parameter for **init**.
* Fixed an issue where error would appear if name parameter is not set in **init**.


# 0.3.2
* Fixed the handling of classifier files in **validate**.


# 0.3.1
* Fixed the handling of newly created reputation files in **validate**.
* Added an option to perform **validate** on a specific file.


# 0.3.0
* Added support for multi-package **lint** both with parallel and without.
* Added all parameter in **lint** to run on all packages and packs in content repository.
* Added **format** for:
    * Scripts
    * Playbooks
    * Integrations
* Improved user outputs for **secrets** command.
* Fixed an issue where **lint** would run pytest and pylint only on a single docker per integration.
* Added auto-complete functionality to demisto-sdk.
* Added git parameter in **lint** to run only on changed packages.
* Added the **run-playbook** command
* Added **run** command which runs a command in the Demisto playground.
* Added **upload** command which uploads an integration or a script to a Demisto instance.
* Fixed and issue where **validate** checked if release notes exist for new integrations and scripts.
* Added **generate-test-playbook** command which generates a basic test playbook for an integration or a script.
* **validate** now supports indicator fields.
* Fixed an issue with layouts scheme validation.
* Adding **init** command.
* Added **json-to-outputs** command which generates the yaml section for outputs from an API raw response.

# 0.2.6
* Fixed an issue with locating release notes for beta integrations in **validate**.

# 0.2.5
* Fixed an issue with locating release notes for beta integrations in **validate**.

# 0.2.4
* Adding image validation to Beta_Integration and Packs in **validate**.

# 0.2.3
* Adding Beta_Integration to the structure validation process.
* Fixing bug where **validate** did checks on TestPlaybooks.
* Added requirements parameter to **lint**.

# 0.2.2
* Fixing bug where **lint** did not return exit code 1 on failure.
* Fixing bug where **validate** did not print error message in case no release notes were give.

# 0.2.1
* **Validate** now checks that the id and name fields are identical in yml files.
* Fixed a bug where sdk did not return any exit code.

# 0.2.0
* Added Release Notes Validator.
* Fixed the Unifier selection of your python file to use as the code.
* **Validate** now supports Indicator fields.
* Fixed a bug where **validate** and **secrets** did not return exit code 1 on failure.
* **Validate** now runs on newly added scripts.

# 0.1.8
* Added support for `--version`.
* Fixed an issue in file_validator when calling `checked_type` method with script regex.

# 0.1.2
* Restructuring validation to support content packs.
* Added secrets validation.
* Added content bundle creation.
* Added lint and unit test run.

# 0.1.1
* Added new logic to the unifier.
* Added detailed README.
* Some small adjustments and fixes.

# 0.1.0
Capabilities:
* **Extract** components(code, image, description etc.) from a Demisto YAML file into a directory.
* **Unify** components(code, image, description etc.) to a single Demisto YAML file.
* **Validate** Demisto content files.<|MERGE_RESOLUTION|>--- conflicted
+++ resolved
@@ -1,10 +1,7 @@
 # Changelog
 * When formatting incident types with Auto-Extract rules and without mode field, the **format** command will now add the user selected mode.
-<<<<<<< HEAD
+* Added new validation that DBotRole is set for scripts that requires elevated permissions to the `XSOAR-linter` in the **lint** command.
 * Enhanced the **postman-codegen** command to name all generated arguments with lower case.
-=======
-* Added new validation that DBotRole is set for scripts that requires elevated permissions to the `XSOAR-linter` in the **lint** command.
->>>>>>> 5e6280fe
 
 # 1.4.3
 * Fixed an issue where **json-to-outputs** command returned an incorrect output when json is a list.
