--- conflicted
+++ resolved
@@ -1,10 +1,7 @@
 # Changelog
 ## Unreleased
-<<<<<<< HEAD
 * Added the `--docker-image` argument to the **lint** command, which allows determine the docker image to run lint on. Possible options are: `'naive:<server version>'`, `'native:latest'`, `'all'`, a specific demisto docker image (from Docker Hub) or the default `'from-yml'`.
-=======
 * Fixed an issue where the **prepare-content** command output invalid automation name when used with the --*custom* argument.
->>>>>>> fe0b6e49
 * Fixed an issue where modeling rules with arbitrary whitespace characters were not parsed correctly.
 * Added support for the **nativeimage** key for an integration/script in the **prepare-content** command.
 * Changed the **validate** command to fail on the IN145 error code only when the parameter with type 4 is not hidden.
