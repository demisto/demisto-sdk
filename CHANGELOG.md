# Changelog
## Unreleased
* Added a check to **is_docker_image_latest_tag** to only fail the validation on non-latest image tag when the current tag is older than 3 days.
* Fixed an issue where **upload** would not properly show the installed version in the UI.
* Fixed an issue where the `contribution_converter` failed replacing generated release notes with the contribution form release notes.
* Fixed an issue where an extra levelname was added to a logging message.

## 1.15.5
* **Breaking Change**: The default of the **upload** command `--zip` argument is `true`. To upload packs as custom content items use the `--no-zip` argument.
* Removed the `no-implicit-optional` hook from **pre-commit**.
* Removed the `markdownlint` hook from **pre-commit**.
* Fixed an issue in **run-unit-tests** to pass with warnings when no tests are collected.
* Fixed an issue in **run-unit-tests** with the coverage calculation.
* Fixed a notification about log file location appeared more than once.
* Updated the error message when code coverage is below the threshold in **coverage-analyze** to be printed in a more noticeable red color.
* Fixed an issue in **upload** that failed when a comma-separated list of paths is passed to the `--input` argument.
* Running **validate** with the `--graph` flag will now run the graph validations after all other validations.
* improved the generated release note for newly added XSIAM entities when running *update-release-notes* command.
* Fixed an issue where in some cases validation failed when mapping null values.
* Fixed an issue in **upload** command where the `--keep-zip` argument did not clean the working directory.
* Fixed an issue where an extra levelname was added to a logging message.
* Fixed an issue in **upload** where uploading packs to XSIAM failed due to version mismatch.

## 1.15.4
* Fixed an issue where *update-release-notes* and *doc-review* did not handle new content notes as expected.
* Fixed an issue in PEP484 (no-implicit-optional) hook to **pre-commit**.
* Fixed an issue in **upload** with `--input-config-file` where the content items weren't uploaded in the correct pack.
* Added support to disable the default logging colors with the **DEMISTO_SDK_LOG_NO_COLORS** environment variable.

## 1.15.3
* Added the `--init` flag to **download**.
* Added the `--keep-empty-folders` flag to **download**.
* Added `markdown-lint` to **pre-commit**
* Added the PEP484 (no-implicit-optional) hook to **pre-commit**.
* Fixed an issue where the content-graph parsing failed on mappers with undefined mapping.
* Fixed an issue in **validate** where `pack_metadata.json` files were not collected proplely in `--graph` option.
* Fixed an issue where *validate* reputation commands outputs were not checked for new content.
* Added *IN107* and *DB100* error codes to *ALLOWED_IGNORE_ERRORS* list.
* Added a validation that assures feed integrations implement the `integration_reliability` configuration parameter.
* Fixed an issue where the format command did not work as expected on pre-process rules files.
* Fixed an issue where **upload** command failed to upload when the XSOAR version is beta.
* Fixed an issue where **upload** command summary was inaccurate when uploading a `Pack` without the `-z` flag.
* Added pack name and pack version to **upload** command summary.
* Added support for modeling rules with multi datasets in ****modeling-rules test**** command.
<<<<<<< HEAD
* Fixed an issue where **validate** command did not fail on non-existent dependency ids of non-mandatory dependant content.
=======
* Fixed an issue where **validate** didn't recognize layouts with incident fields missing from `id_set.json` even when `--post-commit` was indicated.
>>>>>>> 2b69e9de

## 1.15.2
* Fixed an issue where **format** added default arguments to reputation commands which already have one.
* Fixed an issue where **validate** fails when adding the *advance* field to the integration required fields.
* Updated the integration Traffic Light Protocol (TLP) color list schema in the **validate** command.
* Fixed an issue where **upload** would not read a repo configuration file properly.
* Fixed an issue where **upload** would not handle the `-x`/`--xsiam` flag properly.
* Fixed an issue where **format** failed to use input from the user, when asking about a `from_version`.
* Added the `-n`/`--assume_no` flag to **format**.

## 1.15.1
* Fixed an issue where **generate-docs** generated fields with double html escaping.
* Fixed an issue where **upload** failed when using the `-z` flag.

## 1.15.0
* **Breaking Change**: the **upload** command now only supports **XSOAR 6.5** or newer (and all XSIAM versions).
* **upload** now uses content models, and calls the `prepare` method of each model before uploading (unless uploading a zipped pack).
* Added a *playbook* modification to **prepare-content**, replacing `getIncident` calls with `getAlerts`, when uploading to XSIAM.
* Added a *playbook* modification to **prepare-content**, replacing `${incident.fieldname}` context accessors with `${alert.fieldname}` when uploading to XSIAM.
* Added a *playbook* modification to **prepare-content**, replacing `incident` to `alert` in task display names, when uploading to XSIAM.
* Added a *layout* modification to **prepare-content**, replacing `Related/Child/Linked Incidents` to `... Alerts` when uploading to XSIAM.
* Added a *script* modification to **prepare-content**, automatically replacing the word `incident` with `alert` when uploading to XSIAM.
* Added a validation that the **validate** command will fail if the `dockerimage` field in scripts/integrations uses any py3-native docker image.
* Updated the `ruff` version used in **pre-commit** to `0.0.269`.
* Fixed an issue in **create-content-graph** which caused missing detection of duplicated content items.
* Fixed an issue where **run-unit-tests** failed on python2 content items.
* Fixed an issue in **validate** where core packs validations were checked against the core packs defined on master branch, rather than on the current branch.
* Fixed an issue in **pre-commit** where `--input` flag was not filtered by the git files.
* Skip reset containers for XSOAR NG and XSIAM(PANW-internal only).
* Fixed an issue where **lint** failed fetching docker image details from a PANW GitLab CI environment. (PANW-internal only).

## 1.14.5
* Added logging in case the container fails to run in **run-unit-tests**.
* Disabled **pre-commit** multiprocessing for `validate` and `format`, as they use a service.
* **pre-commit** now calls `format` with `--assume-yes` and `--no-validate`.
* Fixed an issue where **pre-commit** ran multiple times when checking out build related files.

## 1.14.4
* Added integration configuration for *Cortex REST API* integration.
* Removed `Flake8` from **pre-commit**, as `ruff` covers its basic rules.
* Improved log readability by silencing non-critical `neo4j` (content graph infrastructure) logs.
* Fixed an issue where **run-unit-tests** failed on python2 content items.
* Fixed an issue where **modeling-rules test** did not properly handle query fields that pointed to a string.
* Fixed an issue when trying to fetch remote files when not under the content repo.
* Fixed a validation that the **modeling-rules test** command will fail if no test data file exist.
* Fixed an issue where **format** command failed while updating the `fromversion` entry.
* Added support for mapping uuid to names for Layout files in the **download** command.

## 1.14.3
* Fixed an issue where **run-unit-tests** failed running on items with `test_data`.
* Updated the demisto-py to v3.2.10 which now supports url decoding for the proxy authentication password.
* Fixed an issue where **generate-outputs** did not generate context paths for empty lists or dictionaries in the response.

## 1.14.2
* Added the `--staged-only` flag to **pre-commit**.
* Fixed an issue where **run-unit-tests** failed running on items with `test_data`.
* Fixed an issue where **pre-commit** ran on unchanged files.
* Add the ability to run **secrets** in **pre-commit** by passing a `--secrets` flag.
* Added support to override the log file with the **DEMISTO_SDK_LOG_FILE_PATH** environment variable.

## 1.14.1
* Fixed an issue where **update-release-notes** command failed when running on a pack that contains deprecated integrations without the `commands` section.
* Added toVersion and fromVersion to XSIAM content items schema.
* Fixed an issue where **validate** failed when attempting to map null values in a classifier and layout.
* Added search marketplace functionality to XSIAM client.
* Fixed an issue in **pre-commit** command where `MYPYPATH` was not set properly.
* Updated the integration category list in the **init** command.
* Fixed an issue where in some environments docker errors were not caught.
* Added a validation that the **validate** command will fail on README files if an image does not exist in the specified path.

## 1.14.0
* Added the `DEMISTO_SDK_GRAPH_FORCE_CREATE` environment variable. Use it to force the SDK to recreate the graph, rather than update it.
* Added support for code importing multi-level ApiModules to **lint**.
* Added a validation that the **modeling-rules test** command will fail if no test data file exist.
* Added support for the `<~XPANSE>` marketplace tag in release notes.
* Added support for marketplace tags in the **doc-review** command.
* Added **generate-unit-tests** documentation to the repo README.
* Added the `hiddenpassword` field to the integration schema, allowing **validate** to run on integrations with username-only inputs.
* Improved logs and error handling in the **modeling-rules test** command.
* Improved the warning message displayed for Contribution PRs editing outdated code.
* Improved the clarity of error messages for cases where yml files cannot be parsed as a dictionary.
* Updated the `XSIAMReport` schema.
* Standardized repo-wide logging. All logs are now created in one logger instance.
* **lint** now prevents unit-tests from accessing online resources in runtime.
* Updated the logs shown during lint when running in docker.
* Fixed an issue where **validate** showed errors twice.
* Fixed an issue where **validate** did not fail when xif files had wrong naming.
* Fixed an issue where **doc-review** required dot suffixes in release notes describing new content.
* Fixed an issue where **download** command failed when running on a beta integration.
* Fixed an issue where **update-release-notes** generated release notes for packs in their initial version (1.0.0).
* Fixed an issue with **update-content-graph** where `--use-git` parameter was ignored when using `--imported-path` parameter.
* Fixed an issue where **validate** failed on playbooks with valid inputs, since it did not collect the playbook inputs occurrences properly.

## 1.13.0
* Added the pack version to the code files when calling **unify**. The same value is removed when calling **split**.
* Added a message showing the output path when **prepare-content** is called.
* Contribution PRs that update outdated packs now display a warning message.
* Fixed an issue when kebab-case has a misspelling in one of the sub words, the suggestion might be confusing.
* Improved caching and stability for **lint**.
* Added support for *.xif* files in the **secrets** command.
* Fixed an issue where **validate** would fail when playbook inputs contain Transform Language (DT).
* Added a new **validate** check, making sure a first level header exist in release notes (RN116)
* Fixed an issue where **lint** would not properly handle multiple ApiModules imports.

## 1.12.0
* Added the **pre-commit** command, to improve code quality of XSOAR content.
* Added the **run-unit-tests** command, to run unit tests of given content items inside their respective docker images.
* Added support for filepath arguments in the **validate** and **format** commands.
* Added pre-commit hooks for `validate`, `format`, `run-unit-tests` and `update-docker-image` commands.
* Fixed an issue in the **download** command where layouts were overriden even without the `-f` option.
* Fixed an issue where Demisto-SDK did not detect layout ID when using the **download** command.
* Fixed an issue where the **lint** command ran on `native:dev` supported content when passing the `--docker-image all` flag, instead it will run on `native:candidate`.
* Added support for `native:candidate` as a docker image flag for **lint** command.
* Added a modification for layouts in **prepare-content**, replacing `Related Incidents`, `Linked Incidents` and `Child Incidents` with the suitable `... Alerts` name when uploading to XSIAM.
* Fixed an issue where logs and messages would not show when using the **download** command.
* Fixed an issue where the `server_min_version` field in metadata was an empty value when parsing packs without content items.
* Fixed an issue where running **openapi-codegen** resulted in false-positive error messages.
* Fixed an issue where **generate-python-to-yml** generated input arguments as required even though required=False was specified.
* Fixed an issue where **generate-python-to-yml** generated input arguments a default arguments when default=some_value was provided.
* Fixed a bug where **validate** returned error on playbook inputs with special characters.
* Fixed an issue where **validate** did not properly check `conf.json` when the latter is modified.
* Fixed an issue in the **upload** command, where a prompt was not showing on the console.
* Fixed an issue where running **lint** failed installing dependencies in containers.

## 1.11.0
* **Note: Demisto-SDK will soon stop supporting Python 3.8**
* Fixed an issue where using **download** on non-unicode content, merging them into existing files caused an error.
* Changed an internal setting to allow writing non-ascii content (unicode) using `YAMLHandler` and `JSONHandler`.
* Fixed an issue where an error message in **unify** was unclear for invalid input.
* Fixed an issue where running **validate** failed with **is_valid_integration_file_path_in_folder** on integrations that use API modules.
* Fixed an issue where **validate** failed with **is_valid_integration_file_path_in_folder** on integrations that use the `MSAPIModule`.
* Added **validate** check for the `modules` field in `pack_metadata.json` files.
* Changed **lint** to skip deprecated content, unless when using the `-i` flag.
* Fixed an issue where **update-release-notes** failed when a new *Parsing Rule* was added to a pack.
* Refactored the logging framework. Demisto-SDK logs will now be written to `.demist_sdk_debug.log` under the content path (when detected) or the current directory.
* Added `GR105` validation to **validate** command to check that no duplicate IDs are used.
* Added support for API Modules imported in API modules in the **unify** command.
* Added **validate** check, to make sure every Python file has a corresponding unit test file.

## 1.10.6
* Fixed an issue where running **validate** with the `-g` flag would skip some validations for old-formatted (unified) integration/script files.
* Deprecated integrations and scripts will not run anymore when providing the **--all-packs** to the **lint** command.
* Fixed an issue where a pack `serverMinVersion` would be calculated by the minimal fromVersion of its content items.
* Added the `--docker-image-target` flag to **lint** for testing native supported content with new images.

## 1.10.5
* Fixed an issue where running **run-test-playbook** would not use the `verify` parameter correctly. @ajoga
* Added a newline at the end of README files generated in **generate-docs**.
* Added the value `3` (out of bounds) to the `onChangeRepAlg` and `reputationCalc` fields under the `IncidentType` and `GenericType` schemas. **validate** will allow using it now.
* Fixed an issue where **doc-review** required dot suffixes in release notes describing new content.
* Fixed an issue where **validate** failed on Feed Integrations after adding the new *Collect/Connect* section field.
* Fixed an issue where using **postman-codegen** failed converting strings containing digits to kebab-case.
* Fixed an issue where the ***error-code*** command could not parse List[str] parameter.
* Updated validation *LO107* to support more section types in XSIAM layouts.

## 1.10.4
* Added support for running **lint** in multiple native-docker images.

## 1.10.3
* Fixed an issue where running **format** would fail after running npm install.
* Improved the graph validations in the **validate** command:
  - GR100 will now run on all content items of changed packs.
  - GR101 and GR102 will now catch invalid fromversion/toversion of files **using** the changed items.
  - GR103 errors will raise a warning when using the *-a* flag, but an error if using the *-i* or *g* flags.
* Fixed an issue where test-playbooks timed out.
* Fixed an issue where making a change in a module using an ApiModule would cause lint to run on the ApiModule unnecessarily.
* Fixed an issue where the `marketplace` field was not used when dumping pack zips.
* Fixed a typo in the README content generated with **update-release-notes** for updating integrations.
* Fixed an issue in **validate**, where using the `-gr` and `-i` flags did not run properly.
* Added the `sectionorder` field to integration scheme.
* Fixed an issue where in some occasions running of test-playbooks could receive session timeouts.
* Fixed an issue where **validate** command failed on core pack dependencies validation because of test dependencies.

## 1.10.2
* Added markdown lint formatting for README files in the **format** command.
* Fixed an issue where **lint** failed when using the `-cdam` flag with changed dependant api modules.
* Fixed an issue in the **upload** command, where `json`-based content items were not unified correctly when using the `--zip` argument.
* Added XPANSE core packs validations.

## 1.10.1
* Fixed an issue where **update-content-graph** failed to execute.

## 1.10.0
* **Breaking change**: Removed usage of `pipenv`, `isort` and `autopep8` in the **split** and **download** commands. Removed the `--no-pipenv` and `--no-code-formatting` flags. Please see https://xsoar.pan.dev/docs/tutorials/tut-setup-dev-remote for the recommended environment setup.
* Fixed an issue in **prepare-content** command where large code lines were broken.
* Fixed an issue where git-*renamed_files* were not retrieved properly.
* Fixed an issue where test dependencies were calculated in all level dependencies calculation.
* Added formatting and validation to XSIAM content types.
* Fixed an issue where several XSIAM content types were not validated when passing the `-a` flag.
* Added a UUID to name mapper for **download** it replaces UUIDs with names on all downloaded files.
* Updated the demisto-py to v3.2.6 which now supports basic proxy authentication.
* Improved the message shown when using **upload** and overwriting packs.
* Added support for the **Layout Rule** content type in the id-set and the content graph.
* Updated the default general `fromVersion` value on **format** to `6.8.0`
* Fixed an issue where **lint** sometimes failed when using the `-cdam` flag due to wrong file duplications filtering.
* Added the content graph to **validate**, use with the `--graph` flag.

## 1.9.0
* Fixed an issue where the Slack notifier was using a deprecated argument.
* Added the `--docker-image` argument to the **lint** command, which allows determining the docker image to run lint on. Possible options are: `'native:ga'`, `'native:maintenance'`, `'native:dev'`, `'all'`, a specific docker image (from Docker Hub) or, the default `'from-yml'`.
* Fixed an issue in **prepare-content** command where large code lines were broken.
* Added a logger warning to **get_demisto_version**, the task will now fail with a more informative message.
* Fixed an issue where the **upload** and **prepare-content** commands didn't add `fromServerVersion` and `toServerVersion` to layouts.
* Updated **lint** to use graph instead of id_set when running with `--check-dependent-api-module` flag.
* Added the marketplaces field to all schemas.
* Added the flag `--xsoar-only` to the **doc-review** command which enables reviewing documents that belong to XSOAR-supported Packs.
* Fixed an issue in **update-release-notes** command where an error occurred when executing the same command a second time.
* Fixed an issue where **validate** would not always ignore errors listed under `.pack-ignore`.
* Fixed an issue where running **validate** on a specific pack didn't test all the relevant entities.
* Fixed an issue where fields ending with `_x2` where not replaced in the appropriate Marketplace.

## 1.8.3
* Changed **validate** to allow hiding parameters of type 0, 4, 12 and 14 when replacing with type 9 (credentials) with the same name.
* Fixed an issue where **update-release-notes** fails to update *MicrosoftApiModule* dependent integrations.
* Fixed an issue where the **upload** command failed because `docker_native_image_config.json` file could not be found.
* Added a metadata file to the content graph zip, to be used in the **update-content-graph** command.
* Updated the **validate** and **update-release-notes** commands to unskip the *Triggers Recommendations* content type.


## 1.8.2
* Fixed an issue where demisto-py failed to upload content to XSIAM when `DEMISTO_USERNAME` environment variable is set.
* Fixed an issue where the **prepare-content** command output invalid automation name when used with the --*custom* argument.
* Fixed an issue where modeling rules with arbitrary whitespace characters were not parsed correctly.
* Added support for the **nativeImage** key for an integration/script in the **prepare-content** command.
* Added **validate** checks for integrations declared deprecated (display name, description) but missing the `deprecated` flag.
* Changed the **validate** command to fail on the IN145 error code only when the parameter with type 4 is not hidden.
* Fixed an issue where downloading content layouts with `detailsV2=None` resulted in an error.
* Fixed an issue where **xdrctemplate** was missing 'external' prefix.
* Fixed an issue in **prepare-content** command providing output path.
* Updated the **validate** and **update-release-notes** commands to skip the *Triggers Recommendations* content type.
* Added a new validation to the **validate** command to verify that the release notes headers are in the correct format.
* Changed the **validate** command to fail on the IN140 error code only when the skipped integration has no unit tests.
* Changed **validate** to allow hiding parameters of type 4 (secret) when replacing with type 9 (credentials) with the same name.
* Fixed an issue where the **update-release-notes** command didn't add release-notes properly to some *new* content items.
* Added validation that checks that the `nativeimage` key is not defined in script/integration yml.
* Added to the **format** command the ability to remove `nativeimage` key in case defined in script/integration yml.
* Enhanced the **update-content-graph** command to support `--use-git`, `--imported_path` and `--output-path` arguments.
* Fixed an issue where **doc-review** failed when reviewing command name in some cases.
* Fixed an issue where **download** didn't identify playbooks properly, and downloaded files with UUIDs instead of file/script names.

## 1.8.1
* Fixed an issue where **format** created duplicate configuration parameters.
* Added hidden properties to integration command argument and script argument.
* Added `--override-existing` to **upload** that skips the confirmation prompt for overriding existing content packs. @mattbibbydw
* Fixed an issue where **validate** failed in private repos when attempting to read from a nonexisting `approved_categories.json`.
* Fixed an issue where **validate** used absolute paths when getting remote `pack_metadata.json` files in private repos.
* Fixed an issue in **download**, where names of custom scripts were replaced with UUIDs in IncidentFields and Layouts.

## 1.8.0
* Updated the supported python versions, as `>=3.8,<3.11`, as some of the dependencies are not supported on `3.11` yet.
* Added a **validate** step for **Modeling Rules** testdata files.
* Added the **update-content-graph** command.
* Added the ability to limit the number of CPU cores with `DEMISTO_SDK_MAX_CPU_CORES` envirment variable.
* Added the **prepare-content** command.
* Added support for fromversion/toversion in XSIAM content items (correlation rules, XSIAM dashboards, XSIAM reports and triggers).
* Added a **validate** step checking types of attributes in the schema file of modeling rule.
* Added a **validate** step checking that the dataset name of a modeling rule shows in the xif and schema files.
* Added a **validate** step checking that a correlation rule file does not start with a hyphen.
* Added a **validate** step checking that xsiam content items follow naming conventions.
* Fixed an issue where SDK commands failed on the deprecated `packaging.version.LegacyVersion`, by locking the `packaging` version to `<22`.
* Fixed an issue where **update-release-notes** failed when changing only xif file in **Modeling Rules**.
* Fixed an issue where *is_valid_category* and *is_categories_field_match_standard* failed when running in a private repo.
* Fixed an issue where **validate** didn't fail on the MR103 validation error.
* Fixed the *--release-notes* option, to support the new CHANGELOG format.
* Fixed an issue where **validate** failed when only changing a modeling rules's xif file.
* Fixed an issue where **format** failed on indicator files with a `None` value under the `tabs` key.
* Fixed an issue where **validate** only printed errors for one change of context path, rather than print all.
* Fixed an issue where **download** did not suggest using a username/password when authenticating with XSOAR and using invalid arguments.
* Fixed an issue where **download** failed when listing or downloading content items that are not unicode-encoded.
* Added support for fromversion/toversion in XSIAM content items (correlation rules, XSIAM dashboards, XSIAM reports and triggers).
* Updated the supported python versions, as `>=3.8,<3.11`, as some of the dependencies are not supported on `3.11` yet.
* Added **prepare-content** command which will prepare the pack or content item for the platform.
* Patched an issue where deprecated `packaging.version.LegacyVersion`, locking packaging version to `<22`.

## 1.7.9
* Fixed an issue where an error message in **validate** would not include the suggested fix.
* Added a validation that enforces predefined categories on MP Packs & integration yml files, the validation also ensures that each pack has only one category.
* Fixed an issue where **update-release-notes** did not generate release notes for **XDRC Templates**.
* Fixed an issue where **upload** failed without explaining the reason.
* Improved implementation of the docker_helper module.
* Fixed an issue where **validate** did not check changed pack_metadata.json files when running using git.
* Added support for **xdrctemplate** to content graph.
* Fixed an issue where local copies of the newly-introduced `DemistoClassApiModule.py` were validated.
* Added new release notes templates for the addition and modification of playbooks, layouts and types in the **doc-review** command.
* Fixed an issue where the **doc-review** command failed on descriptions of new content items.
* Added the `Command XXX is deprecated. Use XXX instead.` release notes templates to **doc-review** command.
* Fixed an issue where the **update-release-notes** command didn't add the modeling-rules description for new modeling-rules files.

## 1.7.8
* Added the capability to run the MDX server in a docker container for environments without node.
* Fixed an issue where **generate-docs** with `-c` argument updated sections of the incorrect commands.
* Added IF113 error code to **ALLOWED_IGNORE_ERRORS**.
* Fixed an issue where **validate** failed on playbooks with non-string input values.
* Added the `DEMISTO_SDK_IGNORE_CONTENT_WARNING` environment variable, to allow suppressing warnings when commands are not run under a content repo folder.
* Fixed an issue where **validate** failed to recognize integration tests that were missing from config.json
* Added support for **xpanse** marketplace in **create-id-set** and **create-content-artifacts** commands.
* Fixed an issue where **split** failed on yml files.
* Added support for marketplace-specific tags.
* Fixed an issue where **download** would not run `isort`. @maxgubler
* Fixed an issue where XSIAM Dashboards and Reports images failed the build.
* Added support for **xpanse** marketplace to content graph.

## 1.7.7
* Fixed an issue where paybooks **generate-docs** didn't parse complex input values when no accessor field is given correctly.
* Fixed an issue in the **download** command, where an exception would be raised when downloading system playbooks.
* Fixed an issue where the **upload** failed on playbooks containing a value that starts with `=`.
* Fixed an issue where the **generate-unit-tests** failed to generate assertions, and generate unit tests when command names does not match method name.
* Fixed an issue where the **download** command did not honor the `--no-code-formatting` flag properly. @maxgubler
* Added a new check to **validate**, making sure playbook task values are passed as references.
* Fixed an issue where the **update-release-notes** deleted existing release notes, now appending to it instead.
* Fixed an issue where **validate** printed blank space in case of validation failed and ignored.
* Renamed 'Agent Config' to 'XDRC Templates'.
* Fixed an issue where the **zip-packs** command did not work with the CommonServerUserPython and CommonServerUserPowerShell package.

## 1.7.6

* Fixed parsing of initialization arguments of client classes in the **generate-unit-tests** command.
* Added support for AgentConfig content item in the **upload**, **create-id-set**, **find-dependecies**, **unify** and **create-content-artifacts** commands.
* Added support for XSIAM Report preview image.

## 1.7.5

* Fixed an issue where the **upload** command did not work with the CommonServerUserPython package.
* Fixed an issue in the **download** command, where some playbooks were downloaded as test playbooks.
* Added playbook modification capabilities in **TestSuite**.
* Added a new command **create-content-graph**.
* Fixed an issue in the **upload** command, where the temporary zip would not clean up properly.
* Improved content items parsing in the **create-content-graph** command.
* Added an error when the docker daemon is unavailable when running **lint**.
* Removed the validation of a subtype change for scripts in the **validate** command.
* Fixed an issue where names of XSIAM content items were not normalized properly.
* Fixed an issue where the **download** command was downloading playbooks with **script** (id) and not **scriptName**.
* Fixed an issue where script yml files were not properly identified by `find_type`.
* Removed nightly integrations filtering when deciding if a test should run.
* Added support for XSIAM Dashboard preview image.
* Added the `--no-code-formatting` flag to the **download** command, allowing to skip autopep8 and isort.
* Fixed an issue in the **update-release-notes** command, where generating release notes for modeling rules schema file caused exception.

## 1.7.4

* Fixed an issue where the **doc-review** command showed irrelevant messages.
* Fixed an issue in **validate**, where backward-compatibility failures prevented other validations from running.
* Fixed an issue in **validate**, where content-like files under infrastructure paths were not ignored.
* Fixed an issue in the AMI mapping, where server versions were missing.
* Change the way the normalize name is set for external files.
* Added dump function to XSIAM pack objects to dulicate the files.
* Fixed an issue where the `contribution_converter` did not support changes made to ApiModules.
* Added name normalization according to new convention to XSIAM content items
* Added playbook modification capabilities in **TestSuite**.
* Fixed an issue in create-content-artifacts where it will not get a normalize name for the item and it will try to duplicate the same file.

## 1.7.3

* Fixed an issue in the **format** command where fail when executed from environment without mdx server available.
* Added `Added a`, `Added an` to the list of allowed changelog prefixes.
* Added support for Indicator Types/Reputations in the **upload** command.
* Fixed an issue when running from a subdirectory of a content repo failed.
* Changing the way we are using XSIAM servers api-keys in **test-content** .
* Added a success message to **postman-codegen**.

## 1.7.2

* Fixed an issue in the **validate** command where incident fields were not found in mappers even when they exist
* Added an ability to provide list of marketplace names as a param attribute to **validate** and **upload**
* Added the file type to the error message when it is not supported.
* Fixed an issue where `contribution_converter` incorrectly mapped _Indicator Field_ objects to the _incidentfield_ directory in contribution zip files.
* Fixed a bug where **validate** returned error on empty inputs not used in playbooks.
* Added the `DEMISTO_SDK_CONTENT_PATH` environment variable, implicitly used in various commands.
* Added link to documentation for error messages regarding use cases and tags.

## 1.7.1

* Fixed an issue where *indicatorTypes* and *betaIntegrations* were not found in the id_set.
* Updated the default general `fromVersion` value on **format** to `6.5.0`
* Fixed an issue where the **validate** command did not fail when the integration yml file name was not the same as the folder containing it.
* Added an option to have **generate-docs** take a Playbooks folder path as input, and generate docs for all playbooks in it.
* Fixed an issue where the suggestion in case of `IF113` included uppercase letters for the `cliName` parameter.
* Added new validation to the **validate** command to fail and list all the file paths of files that are using a deprecated integration command / script / playbook.
* **validate** will no longer fail on playbooks calling subplaybooks that have a higher `fromVersion` value, if  calling the subplaybook has `skipifunavailable=True`.
* Fixed an issue where relative paths were not accessed correctly.
* Running any `demisto-sdk` command in a folder with a `.env` file will load it, temporarily overriding existing environment variables.
* Fixed an issue where **validate** did not properly detect deleted files.
* Added new validations to the **validate** command to verify that the schema file exists for a modeling rule and that the schema and rules keys are empty in the yml file.
* Fixed an issue where *find_type* didn't recognize exported incident types.
* Added a new validation to **validate**, making sure all inputs of a playbook are used.
* Added a new validation to **validate**, making sure all inputs used in a playbook declared in the input section.
* The **format** command will now replace the *fromServerVersion* field with *fromVersion*.

## 1.7.0

* Allowed JSON Handlers to accept kwargs, for custoimzing behavior.
* Fixed an issue where an incorrect error was shown when the `id` of a content item differed from its `name` attribute.
* Fixed an issue where the `preserve_quotes` in ruamel_handler received an incorrect value @icholy
* Fixed an issue where ignoring RM110 error code wasn't working and added a validation to **ALLOWED_IGNORE_ERRORS** to validate that all error codes are inserted in the right format.
* Fixed an issue where the contribution credit text was not added correctly to the pack README.
* Changed the contribution file implementation from markdown to a list of contributor names. The **create-content-artifact** will use this list to prepare the needed credit message.
* Added a new validation to the `XSOAR-linter` in the **lint** command for verifying that demisto.log is not used in the code.
* The **generate-docs** command will now auto-generate the Incident Mirroring section when implemented in an integration.
* Added support to automatically generate release notes for deprecated items in the **update-release-notes** command.
* Fixed an issue causing any command to crash when unable to detect local repository properties.
* Fixed an issue where running in a private gitlab repo caused a warning message to be shown multiple times.
* Added a new validation to the **validate** command to verify that markdown and python files do not contain words related to copyright section.
* Fixed an issue where **lint** crashed when provided an input file path (expecting a directory).

## 1.6.9

* Added a new validation that checks whether a pack should be deprecated.
* Added a new ability to the **format** command to deprecate a pack.
* Fixed an issue where the **validate** command sometimes returned a false negative in cases where there are several sub-playbooks with the same ID.
* Added a new validation to the **validate** command to verify that the docker in use is not deprecated.
* Added support for multiple ApiModules in the **unify** command
* Added a check to **validate** command, preventing use of relative urls in README files.
* Added environment variable **DEMISTO_SDK_MARKETPLACE** expected to affect *MarketplaceTagParser* *marketplace* value. The value will be automatically set when passing *marketplace* arg to the commands **unify**, **zip-packs**, **create-content-artifacts** and **upload**.
* Added slack notifier for build failures on the master branch.
* Added support for modeling and parsing rules in the **split** command.
* Added support for README files in **format** command.
* Added a **validate** check, making sure classifier id and name values match. Updated the classifier **format** to update the id accordingly.
* The **generate-docs** command will now auto-generate the playbook image link by default.
* Added the `--custom-image-link` argument to override.
* Added a new flag to **generate-docs** command, allowing to add a custom image link to a playbook README.
* Added a new validation to the **validate** command to verify that the package directory name is the same as the files contained in the that package.
* Added support in the **unify** command to unify a schema into its Modeling Rule.

## 1.6.8

* Fixed an issue where **validate** did not fail on invalid playbook entities' versions (i.e. subplaybooks or scripts with higher fromversion than their parent playbook).
* Added support for running lint via a remote docker ssh connection. Use `DOCKER_HOST` env variable to specify a remote docker connection, such as: `DOCKER_HOST=ssh://myuser@myhost.com`.
* Fixed an issue where the pack cache in *get_marketplaces* caused the function to return invalid values.
* Fixed an issue where running format on a pack with XSIAM entities would fail.
* Added the new `display_name` field to relevant entities in the **create-id-set** command.
* Added a new validation to the **validate** command to verify the existence of "Reliability" parameter if the integration have reputation command.
* Fixed a bug where terminating the **lint** command failed (`ctrl + c`).
* Removed the validation of a subtype change in integrations and scripts from **validate**.
* Fixed an issue where **download** did not behave as expected when prompting for a version update. Reported by @K-Yo
* Added support for adoption release notes.
* Fixed an issue where **merge-id-sets** failed when a key was missing in one id-set.json.
* Fixed a bug where some mypy messages were not parsed properly in **lint**.
* Added a validation to the **validate** command, failing when '`fromversion`' or '`toversion`' in a content entity are incorrect format.
* Added a validation to the **validate** command, checking if `fromversion` <= `toversion`.
* Fixed an issue where coverage reports used the wrong logging level, marking debug logs as errors.
* Added a new validation to the **validate** command, to check when the discouraged `http` prefixes are used when setting defaultvalue, rather than `https`.
* Added a check to the **lint** command for finding hard-coded usage of the http protocol.
* Locked the dependency on Docker.
* Removed a traceback line from the **init** command templates: BaseIntegration, BaseScript.
* Updated the token in **_add_pr_comment** method from the content-bot token to the xsoar-bot token.

## 1.6.7

* Added the `types-markdown` dependency, adding markdown capabilities to existing linters using the [Markdown](https://pypi.org/project/Markdown/) package.
* Added support in the **format** command to remove nonexistent incident/indicator fields from *layouts/mappers*
* Added the `Note: XXX` and `XXX now generally available.` release notes templates to **doc-review** command.
* Updated the logs shown during the docker build step.
* Removed a false warning about configuring the `GITLAB_TOKEN` environment variable when it's not needed.
* Removed duplicate identifiers for XSIAM integrations.
* Updated the *tags* and *use cases* in pack metadata validation to use the local files only.
* Fixed the error message in checkbox validation where the defaultvalue is wrong and added the name of the variable that should be fixed.
* Added types to `find_type_by_path` under tools.py.
* Fixed an issue where YAML files contained incorrect value type for `tests` key when running `format --deprecate`.
* Added a deprecation message to the `tests:` section of yaml files when running `format --deprecate`.
* Added use case for **validate** on *wizard* objects - set_playbook is mapped to all integrations.
* Added the 'integration-get-indicators' commands to be ignored by the **verify_yml_commands_match_readme** validation, the validation will no longer fail if these commands are not in the readme file.
* Added a new validation to the **validate** command to verify that if the phrase "breaking changes" is present in a pack release notes, a JSON file with the same name exists and contains the relevant breaking changes information.
* Improved logs when running test playbooks (in a build).
* Fixed an issue in **upload** did not include list-type content items. @nicolas-rdgs
* Reverted release notes to old format.

## 1.6.6

* Added debug print when excluding item from ID set due to missing dependency.
* Added a validation to the **validate** command, failing when non-ignorable errors are present in .pack-ignore.
* Fixed an issue where `mdx server` did not close when stopped in mid run.
* Fixed an issue where `-vvv` flag did not print logs on debug level.
* enhanced ***validate*** command to list all command names affected by a backward compatibility break, instead of only one.
* Added support for Wizard content item in the **format**, **validate**, **upload**, **create-id-set**, **find-dependecies** and **create-content-artifacts** commands.
* Added a new flag to the **validate** command, allowing to run specific validations.
* Added support in **unify** and **create-content-artifacts** for displaying different documentations (detailed description + readme) for content items, depending on the marketplace version.
* Fixed an issue in **upload** where list items were not uploaded.
* Added a new validation to **validate** command to verify that *cliName* and *id* keys of the incident field or the indicator field are matches.
* Added the flag '-x', '--xsiam' to **upload** command to upload XSIAM entities to XSIAM server.
* Fixed the integration field *isFetchEvents* to be in lowercase.
* Fixed an issue where **validate -i** run after **format -i** on an existing file in the repo instead of **validate -g**.
* Added the following commands: 'update-remote-data', 'get-modified-remote-data', 'update-remote-system' to be ignored by the **verify_yml_commands_match_readme** validation, the validation will no longer fail if these commands are not in the readme file.
* Updated the release note template to include a uniform format for all items.
* Added HelloWorldSlim template option for *--template* flag in **demisto-sdk init** command.
* Fixed an issue where the HelloWorldSlim template in **demisto-sdk init** command had an integration id that was conflicting with HelloWorld integration id.
* Updated the SDK to use demisto-py 3.1.6, allowing use of a proxy with an environment variable.
* Set the default logger level to `warning`, to avoid unwanted debug logs.
* The **format** command now validates that default value of checkbox parameters is a string 'true' or 'false'.
* Fixed an issue where `FileType.PLAYBOOK` would show instead of `Playbook` in readme error messages.
* Added a new validation to **validate** proper defaultvalue for checkbox fields.

## 1.6.5

* Fixed an issue in the **format** command where the `id` field was overwritten for existing JSON files.
* Fixed an issue where the **doc-review** command was successful even when the release-note is malformed.
* Added timestamps to the `demisto-sdk` logger.
* Added time measurements to **lint**.
* Added the flag '-d', '--dependency' to **find-dependencies** command to get the content items that cause the dependencies between two packs.
* Fixed an issue where **update-release-notes** used the *trigger_id* field instead of the *trigger_name* field.
* Fixed an issue where **doc-review** failed to recognize script names, in scripts using the old file structure.
* Fixed an issue where concurrent processes created by **lint** caused deadlocks when opening files.
* Fixed an issue in the **format** command where `_dev` or `_copy` suffixes weren't removed from the subscript names in playbooks and layouts.
* Fixed an issue where **validate** failed on nonexistent `README.md` files.
* Added support of XSIAM content items to the **validate** command.
* Report **lint** summary results and failed packages after reporting time measurements.

## 1.6.4

* Added the new **generate-yml-from-python** command.
* Added a code *type* indication for integration and script objects in the *ID Set*.
* Added the [Vulture](https://github.com/jendrikseipp/vulture) linter to the pre-commit hook.
* The `demisto-sdk` pack will now be distributed via PyPi with a **wheel** file.
* Fixed a bug where any edited json file that contained a forward slash (`/`) escaped.
* Added a new validation to **validate** command to verify that the metadata *currentVersion* is
the same as the last release note version.
* The **validate** command now checks if there're none-deprecated integration commands that are missing from the readme file.
* Fixed an issue where *dockerimage* changes in Scripts weren't recognized by the **update-release-notes** command.
* Fixed an issue where **update-xsoar-config-file** did not properly insert the marketplace packs list to the file.
* Added the pack name to the known words by default when running the **doc-review** command.
* Added support for new XSIAM entities in **create-id-set** command.
* Added support for new XSIAM entities in **create-content-artifacts** command.
* Added support for Parsing/Modeling Rule content item in the **unify** command.
* Added the integration name, the commands name and the script name to the known words by default when running the **doc-review** command.
* Added an argument '-c' '--custom' to the **unify** command, if True will append to the unified yml name/display/id the custom label provided
* Added support for sub words suggestion in kebab-case sentences when running the **doc-review** command.
* Added support for new XSIAM entities in **update-release-notes** command.
* Enhanced the message of alternative suggestion words shown when running **doc-review** command.
* Fixed an incorrect error message, in case `node` is not installed on the machine.
* Fixed an issue in the **lint** command where the *check-dependent-api-modules* argument was set to true by default.
* Added a new command **generate-unit-tests**.
* Added a new validation to **validate** all SIEM integration have the same suffix.
* Fixed the destination path of the unified parsing/modeling rules in **create-content-artifacts** command.
* Fixed an issue in the **validate** command, where we validated wrongfully the existence of readme file for the *ApiModules* pack.
* Fixed an issue in the **validate** command, where an error message that was displayed for scripts validation was incorrect.
* Fixed an issue in the **validate** and **format** commands where *None* arguments in integration commands caused the commands to fail unexpectedly.
* Added support for running tests on XSIAM machines in the **test-content** command.
* Fixed an issue where the **validate** command did not work properly when deleting non-content items.
* Added the flag '-d', '--dependency' to **find-dependencies** command to get the content items that cause the dependencies between two packs.

## 1.6.3

* **Breaking change**: Fixed a typo in the **validate** `--quiet-bc-validation` flag (was `--quite-bc-validation`). @upstart-swiss
* Dropped support for python 3.7: Demisto-SDK is now supported on Python 3.8 or newer.
* Added an argument to YAMLHandler, allowing to set a maximal width for YAML files. This fixes an issue where a wrong default was used.
* Added the detach mechanism to the **upload** command, If you set the --input-config-file flag, any files in the repo's SystemPacks folder will be detached.
* Added the reattach mechanism to the **upload** command, If you set the --input-config-file flag, any detached item in your XSOAR instance that isn't currently in the repo's SystemPacks folder will be re-attached.
* Fixed an issue in the **validate** command that did not work properly when using the *-g* flag.
* Enhanced the dependency message shown when running **lint**.
* Fixed an issue where **update-release-notes** didn't update the currentVersion in pack_metadata.
* Improved the logging in **test-content** for helping catch typos in external playbook configuration.

## 1.6.2

* Added dependency validation support for core marketplacev2 packs.
* Fixed an issue in **update-release-notes** where suggestion fix failed in validation.
* Fixed a bug where `.env` files didn't load. @nicolas-rdgs
* Fixed a bug where **validate** command failed when the *categories* field in the pack metadata was empty for non-integration packs.
* Added *system* and *item-type* arguments to the **download** command, used when downloading system items.
* Added a validation to **validate**, checking that each script, integration and playbook have a README file. This validation only runs when the command is called with either the `-i` or the `-g` flag.
* Fixed a regression issue with **doc-review**, where the `-g` flag did not work.
* Improved the detection of errors in **doc-review** command.
* The **validate** command now checks if a readme file is empty, only for packs that contain playbooks or were written by a partner.
* The **validate** command now makes sure common contextPath values (e.g. `DBotScore.Score`) have a non-empty description, and **format** populates them automatically.
* Fixed an issue where the **generate-outputs** command did not work properly when examples were provided.
* Fixed an issue in the **generate-outputs** command, where the outputs were not written to the specified output path.
* The **generate-outputs** command can now generate outputs from multiple calls to the same command (useful when different args provide different outputs).
* The **generate-outputs** command can now update a yaml file with new outputs, without deleting or overwriting existing ones.
* Fixed a bug where **doc-review** command failed on existing templates.
* Fixed a bug where **validate** command failed when the word demisto is in the repo README file.
* Added support for adding test-playbooks to the zip file result in *create-content-artifacts* command for marketplacev2.
* Fixed an issue in **find-dependencies** where using the argument *-o* without the argument *--all-packs-dependencies* did not print a proper warning.
* Added a **validate** check to prevent deletion of files whose deletion is not supported by the XSOAR marketplace.
* Removed the support in the *maintenance* option of the *-u* flag in the **update-release-notes** command.
* Added validation for forbidden words and phrases in the **doc-review** command.
* Added a retries mechanism to the **test-content** command to stabilize the build process.
* Added support for all `git` platforms to get remote files.
* Refactored the **format** command's effect on the *fromversion* field:
  * Fixed a bug where the *fromversion* field was removed when modifying a content item.
  * Updated the general default *fromversion* and the default *fromversion* of newly-introduced content items (e.g. `Lists`, `Jobs`).
  * Added an interactive mode functionality for all content types, to ask the user whether to set a default *fromversion*, if could not automatically determine its value. Use `-y` to assume 'yes' as an answer to all prompts and run non-interactively.

## 1.6.1

* Added the '--use-packs-known-words' argument to the **doc-review** command
* Added YAML_Loader to handle yaml files in a standard way across modules, replacing PYYAML.
* Fixed an issue when filtering items using the ID set in the **create-content-artifacts** command.
* Fixed an issue in the **generate-docs** command where tables were generated with an empty description column.
* Fixed an issue in the **split** command where splitting failed when using relative input/output paths.
* Added warning when inferred files are missing.
* Added to **validate** a validation for integration image dimensions, which should be 120x50px.
* Improved an error in the **validate** command to better differentiate between the case where a required fetch parameter is malformed or missing.

## 1.6.0

* Fixed an issue in the **create-id-set** command where similar items from different marketplaces were reported as duplicated.
* Fixed typo in demisto-sdk init
* Fixed an issue where the **lint** command did not handle all container exit codes.
* Add to **validate** a validation for pack name to make sure it is unchanged.
* Added a validation to the **validate** command that verifies that the version in the pack_metdata file is written in the correct format.
* Fixed an issue in the **format** command where missing *fromVersion* field in indicator fields caused an error.

## 1.5.9

* Added option to specify `External Playbook Configuration` to change inputs of Playbooks triggered as part of **test-content**
* Improved performance of the **lint** command.
* Improved performance of the **validate** command when checking README images.
* ***create-id-set*** command - the default value of the **marketplace** argument was changed from ‘xsoar’ to all packs existing in the content repository. When using the command, make sure to pass the relevant marketplace to use.

## 1.5.8

* Fixed an issue where the command **doc-review** along with the argument `--release-notes` failed on yml/json files with invalid schema.
* Fixed an issue where the **lint** command failed on packs using python 3.10

## 1.5.7

* Fixed an issue where reading remote yaml files failed.
* Fixed an issue in **validate** failed with no error message for lists (when no fromVersion field was found).
* Fixed an issue when running **validate** or **format** in a gitlab repository, and failing to determine its project id.
* Added an enhancement to **split**, handling an empty output argument.
* Added the ability to add classifiers and mappers to conf.json.
* Added the Alias field to the incident field schema.

## 1.5.6

* Added 'deprecated' release notes template.
* Fixed an issue where **run-test-playbook** command failed to get the task entries when the test playbook finished with errors.
* Fixed an issue in **validate** command when running with `no-conf-json` argument to ignore the `conf.json` file.
* Added error type text (`ERROR` or `WARNING`) to **validate** error prints.
* Fixed an issue where the **format** command on test playbook did not format the ID to be equal to the name of the test playbook.
* Enhanced the **update-release-notes** command to automatically commit release notes config file upon creation.
* The **validate** command will validate that an indicator field of type html has fromVersion of 6.1.0 and above.
* The **format** command will now add fromVersion 6.1.0 to indicator field of type html.
* Added support for beta integrations in the **format** command.
* Fixed an issue where the **postman-codegen** command failed when called with the `--config-out` flag.
* Removed the integration documentation from the detailed description while performing **split** command to the unified yml file.
* Removed the line which indicates the version of the product from the README.md file for new contributions.

## 1.5.5

* Fixed an issue in the **update-release-notes** command, which did not work when changes were made in multiple packs.
* Changed the **validate** command to fail on missing test-playbooks only if no unittests are found.
* Fixed `to_kebab_case`, it will now deal with strings that have hyphens, commas or periods in them, changing them to be hyphens in the new string.
* Fixed an issue in the **create-id-set** command, where the `source` value included the git token if it was specified in the remote url.
* Fixed an issue in the **merge-id-set** command, where merging fails because of duplicates but the packs are in the XSOAR repo but in different version control.
* Fixed missing `Lists` Content Item as valid `IDSetType`
* Added enhancement for **generate-docs**. It is possible to provide both file or a comma seperated list as `examples`. Also, it's possible to provide more than one example for a script or a command.
* Added feature in **format** to sync YML and JSON files to the `master` file structure.
* Added option to specify `Incident Type`, `Incoming Mapper` and `Classifier` when configuring instance in **test-content**
* added a new command **run-test-playbook** to run a test playbook in a given XSOAR instance.
* Fixed an issue in **format** when running on a modified YML, that the `id` value is not changed to its old `id` value.
* Enhancement for **split** command, replace `ApiModule` code block to `import` when splitting a YML.
* Fixed an issue where indicator types were missing from the pack's content, when uploading using **zip-packs**.
* The request data body format generated in the **postman-codegen** will use the python argument's name and not the raw data argument's name.
* Added the flag '--filter-by-id-set' to **create-content-artifacts** to create artifacts only for items in the given id_set.json.

## 1.5.4

* Fixed an issue with the **format** command when contributing via the UI
* The **format** command will now not remove the `defaultRows` key from incident, indicator and generic fields with `type: grid`.
* Fixed an issue with the **validate** command when a layoutscontainer did not have the `fromversion` field set.
* added a new command **update-xsoar-config-file** to handle your XSOAR Configuration File.
* Added `skipVerify` argument in **upload** command to skip pack signature verification.
* Fixed an issue when the **run** command  failed running when there’s more than one playground, by explicitly using the current user’s playground.
* Added support for Job content item in the **format**, **validate**, **upload**, **create-id-set**, **find-dependecies** and **create-content-artifacts** commands.
* Added a **source** field to the **id_set** entitles.
* Two entitles will not consider as duplicates if they share the same pack and the same source.
* Fixed a bug when duplicates were found in **find_dependencies**.
* Added function **get_current_repo** to `tools`.
* The **postman-codegen** will not have duplicates argument name. It will rename them to the minimum distinguished shared path for each of them.

## 1.5.3

* The **format** command will now set `unsearchable: True` for incident, indicator and generic fields.
* Fixed an issue where the **update-release-notes** command crashes with `--help` flag.
* Added validation to the **validate** command that verifies the `unsearchable` key in incident, indicator and generic fields is set to true.
* Removed a validation that DBotRole should be set for automation that requires elevated permissions to the `XSOAR-linter` in the **lint** command.
* Fixed an issue in **Validate** command where playbooks conditional tasks were mishandeled.
* Added a validation to prevent contributors from using the `fromlicense` key as a configuration parameter in an integration's YML
* Added a validation to ensure that the type for **API token** (and similar) parameters are configured correctly as a `credential` type in the integration configuration YML.
* Added an assertion that checks for duplicated requests' names when generating an integration from a postman collection.
* Added support for [.env files](https://pypi.org/project/python-dotenv/). You can now add a `.env` file to your repository with the logging information instead of setting a global environment variables.
* When running **lint** command with --keep-container flag, the docker images are committed.
* The **validate** command will not return missing test playbook error when given a script with dynamic-section tag.

## 1.5.2

* Added a validation to **update-release-notes** command to ensure that the `--version` flag argument is in the right format.
* added a new command **coverage-analyze** to generate and print coverage reports.
* Fixed an issue in **validate** in repositories which are not in GitHub or GitLab
* Added a validation that verifies that readme image absolute links do not contain the working branch name.
* Added support for List content item in the **format**, **validate**, **download**, **upload**, **create-id-set**, **find-dependecies** and **create-content-artifacts** commands.
* Added a validation to ensure reputation command's default argument is set as an array input.
* Added the `--fail-duplicates` flag for the **merge-id-set** command which will fail the command if duplicates are found.
* Added the `--fail-duplicates` flag for the **create-id-set** command which will fail the command if duplicates are found.

## 1.5.1

* Fixed an issue where **validate** command failed to recognized test playbooks for beta integrations as valid tests.
* Fixed an issue were the **validate** command was falsely recognizing image paths in readme files.
* Fixed an issue where the **upload** command error message upon upload failure pointed to wrong file rather than to the pack metadata.
* Added a validation that verifies that each script which appears in incident fields, layouts or layout containers exists in the id_set.json.
* Fixed an issue where the **postman code-gen** command generated double dots for context outputs when it was not needed.
* Fixed an issue where there **validate** command on release notes file crashed when author image was added or modified.
* Added input handling when running **find-dependencies**, replacing string manipulations.
* Fixed an issue where the **validate** command did not handle multiple playbooks with the same name in the id_set.
* Added support for GitLab repositories in **validate**

## 1.5.0

* Fixed an issue where **upload** command failed to upload packs not under content structure.
* Added support for **init** command to run from non-content repo.
* The **split-yml** has been renamed to **split** and now supports splitting Dashboards from unified Generic Modules.
* Fixed an issue where the skipped tests validation ran on the `ApiModules` pack in the **validate** command.
* The **init** command will now create the `Generic Object` entities directories.
* Fixed an issue where the **format** command failed to recognize changed files from git.
* Fixed an issue where the **json-to-outputs** command failed checking whether `0001-01-01T00:00:00` is of type `Date`
* Added to the **generate context** command to generate context paths for integrations from an example file.
* Fixed an issue where **validate** failed on release notes configuration files.
* Fixed an issue where the **validate** command failed on pack input if git detected changed files outside of `Packs` directory.
* Fixed an issue where **validate** command failed to recognize files inside validated pack when validation release notes, resulting in a false error message for missing entity in release note.
* Fixed an issue where the **download** command failed when downloading an invalid YML, instead of skipping it.

## 1.4.9

* Added validation that the support URL in partner contribution pack metadata does not lead to a GitHub repo.
* Enhanced ***generate-docs*** with default `additionalinformation` (description) for common parameters.
* Added to **validate** command a validation that a content item's id and name will not end with spaces.
* The **format** command will now remove trailing whitespaces from content items' id and name fields.
* Fixed an issue where **update-release-notes** could fail on files outside the user given pack.
* Fixed an issue where the **generate-test-playbook** command would not place the playbook in the proper folder.
* Added to **validate** command a validation that packs with `Iron Bank` uses the latest docker from Iron Bank.
* Added to **update-release-notes** command support for `Generic Object` entities.
* Fixed an issue where playbook `fromversion` mismatch validation failed even if `skipunavailable` was set to true.
* Added to the **create artifacts** command support for release notes configuration file.
* Added validation to **validate** for release notes config file.
* Added **isoversize** and **isautoswitchedtoquietmode** fields to the playbook schema.
* Added to the **update-release-notes** command `-bc` flag to generate template for breaking changes version.
* Fixed an issue where **validate** did not search description files correctly, leading to a wrong warning message.

## 1.4.8

* Fixed an issue where yml files with `!reference` failed to load properly.
* Fixed an issue when `View Integration Documentation` button was added twice during the download and re-upload.
* Fixed an issue when `(Partner Contribution)` was added twice to the display name during the download and re-upload.
* Added the following enhancements in the **generate-test-playbook** command:
  * Added the *--commands* argument to generate tasks for specific commands.
  * Added the *--examples* argument to get the command examples file path and generate tasks from the commands and arguments specified there.
  * Added the *--upload* flag to specify whether to upload the test playbook after the generation.
  * Fixed the output condition generation for outputs of type `Boolean`.

## 1.4.7

* Fixed an issue where an empty list for a command context didn't produce an indication other than an empty table.
* Fixed an issue where the **format** command has incorrectly recognized on which files to run when running using git.
* Fixed an issue where author image validations were not checked properly.
* Fixed an issue where new old-formatted scripts and integrations were not validated.
* Fixed an issue where the wording in the from version validation error for subplaybooks was incorrect.
* Fixed an issue where the **update-release-notes** command used the old docker image version instead of the new when detecting a docker change.
* Fixed an issue where the **generate-test-playbook** command used an incorrect argument name as default
* Fixed an issue where the **json-to-outputs** command used an incorrect argument name as default when using `-d`.
* Fixed an issue where validations failed while trying to validate non content files.
* Fixed an issue where README validations did not work post VS Code formatting.
* Fixed an issue where the description validations were inconsistent when running through an integration file or a description file.

## 1.4.6

* Fixed an issue where **validate** suggests, with no reason, running **format** on missing mandatory keys in yml file.
* Skipped existence of TestPlaybook check on community and contribution integrations.
* Fixed an issue where pre-commit didn't run on the demisto_sdk/commands folder.
* The **init** command will now change the script template name in the code to the given script name.
* Expanded the validations performed on beta integrations.
* Added support for PreProcessRules in the **format**, **validate**, **download**, and **create-content-artifacts** commands.
* Improved the error messages in **generate-docs**, if an example was not provided.
* Added to **validate** command a validation that a content entity or a pack name does not contain the words "partner" and "community".
* Fixed an issue where **update-release-notes** ignores *--text* flag while using *-f*
* Fixed the outputs validations in **validate** so enrichment commands will not be checked to have DBotScore outputs.
* Added a new validation to require the dockerimage key to exist in an integration and script yml files.
* Enhanced the **generate-test-playbook** command to use only integration tested on commands, rather than (possibly) other integrations implementing them.
* Expanded unify command to support GenericModules - Unifies a GenericModule object with its Dashboards.
* Added validators for generic objects:
  * Generic Field validator - verify that the 'fromVersion' field is above 6.5.0, 'group' field equals 4 and 'id' field starts with the prefix 'generic_'.
  * Generic Type validator - verify that the 'fromVersion' field is above 6.5.0
  * Generic Module validator - verify that the 'fromVersion' field is above 6.5.0
  * Generic Definition validator - verify that the 'fromVersion' field is above 6.5.0
* Expanded Format command to support Generic Objects - Fixes generic objects according to their validations.
* Fixed an issue where the **update-release-notes** command did not handle ApiModules properly.
* Added option to enter a dictionary or json of format `[{field_name:description}]` in the **json-to-outputs** command,
  with the `-d` flag.
* Improved the outputs for the **format** command.
* Fixed an issue where the validations performed after the **format** command were inconsistent with **validate**.
* Added to the **validate** command a validation for the author image.
* Updated the **create-content-artifacts** command to support generic modules, definitions, fields and types.
* Added an option to ignore errors for file paths and not only file name in .pack-ignore file.

## 1.4.5

* Enhanced the **postman-codegen** command to name all generated arguments with lower case.
* Fixed an issue where the **find-dependencies** command miscalculated the dependencies for playbooks that use generic commands.
* Fixed an issue where the **validate** command failed in external repositories in case the DEMISTO_SDK_GITHUB_TOKEN was not set.
* Fixed an issue where **openapi-codegen** corrupted the swagger file by overwriting configuration to swagger file.
* Updated the **upload** command to support uploading zipped packs to the marketplace.
* Added to the **postman-codegen** command support of path variables.
* Fixed an issue where **openapi-codegen** entered into an infinite loop on circular references in the swagger file.
* The **format** command will now set `fromVersion: 6.2.0` for widgets with 'metrics' data type.
* Updated the **find-dependencies** command to support generic modules, definitions, fields and types.
* Fixed an issue where **openapi-codegen** tried to extract reference example outputs, leading to an exception.
* Added an option to ignore secrets automatically when using the **init** command to create a pack.
* Added a tool that gives the ability to temporarily suppress console output.

## 1.4.4

* When formatting incident types with Auto-Extract rules and without mode field, the **format** command will now add the user selected mode.
* Added new validation that DBotRole is set for scripts that requires elevated permissions to the `XSOAR-linter` in the **lint** command.
* Added url escaping to markdown human readable section in generate docs to avoid autolinking.
* Added a validation that mapper's id and name are matching. Updated the format of mapper to include update_id too.
* Added a validation to ensure that image paths in the README files are valid.
* Fixed **find_type** function to correctly find test files, such as, test script and test playbook.
* Added scheme validations for the new Generic Object Types, Fields, and Modules.
* Renamed the flag *--input-old-version* to *--old-version* in the **generate-docs** command.
* Refactored the **update-release-notes** command:
  * Replaced the *--all* flag with *--use-git* or *-g*.
  * Added the *--force* flag to update the pack release notes without changes in the pack.
  * The **update-release-notes** command will now update all dependent integrations on ApiModule change, even if not specified.
  * If more than one pack has changed, the full list of updated packs will be printed at the end of **update-release-notes** command execution.
  * Fixed an issue where the **update-release-notes** command did not add docker image release notes entry for release notes file if a script was changed.
  * Fixed an issue where the **update-release-notes** command did not detect changed files that had the same name.
  * Fixed an issue in the **update-release-notes** command where the version support of JSON files was mishandled.
* Fixed an issue where **format** did not skip files in test and documentation directories.
* Updated the **create-id-set** command to support generic modules, definitions, fields and types.
* Changed the **convert** command to generate old layout fromversion to 5.0.0 instead of 4.1.0
* Enhanced the command **postman-codegen** with type hints for templates.

## 1.4.3

* Fixed an issue where **json-to-outputs** command returned an incorrect output when json is a list.
* Fixed an issue where if a pack README.md did not exist it could cause an error in the validation process.
* Fixed an issue where the *--name* was incorrectly required in the **init** command.
* Adding the option to run **validate** on a specific path while using git (*-i* & *-g*).
* The **format** command will now change UUIDs in .yml and .json files to their respective content entity name.
* Added a playbook validation to check if a task sub playbook exists in the id set in the **validate** command.
* Added the option to add new tags/usecases to the approved list and to the pack metadata on the same pull request.
* Fixed an issue in **test_content** where when different servers ran tests for the same integration, the server URL parameters were not set correctly.
* Added a validation in the **validate** command to ensure that the ***endpoint*** command is configured correctly in yml file.
* Added a warning when pack_metadata's description field is longer than 130 characters.
* Fixed an issue where a redundant print occurred on release notes validation.
* Added new validation in the **validate** command to ensure that the minimal fromVersion in a widget of type metrics will be 6.2.0.
* Added the *--release-notes* flag to demisto-sdk to get the current version release notes entries.

## 1.4.2

* Added to `pylint` summary an indication if a test was skipped.
* Added to the **init** command the option to specify fromversion.
* Fixed an issue where running **init** command without filling the metadata file.
* Added the *--docker-timeout* flag in the **lint** command to control the request timeout for the Docker client.
* Fixed an issue where **update-release-notes** command added only one docker image release notes entry for release notes file, and not for every entity whom docker image was updated.
* Added a validation to ensure that incident/indicator fields names starts with their pack name in the **validate** command. (Checked only for new files and only when using git *-g*)
* Updated the **find-dependencies** command to return the 'dependencies' according the layout type ('incident', 'indicator').
* Enhanced the "vX" display name validation for scripts and integrations in the **validate** command to check for every versioned script or integration, and not only v2.
* Added the *--fail-duplicates* flag for the **create-id-set** command which will fail the command if duplicates are found.
* Added to the **generate-docs** command automatic addition to git when a new readme file is created.

## 1.4.1

* When in private repo without `DEMSITO_SDK_GITHUB_TOKEN` configured, get_remote_file will take files from the local origin/master.
* Enhanced the **unify** command when giving input of a file and not a directory return a clear error message.
* Added a validation to ensure integrations are not skipped and at least one test playbook is not skipped for each integration or script.
* Added to the Content Tests support for `context_print_dt`, which queries the incident context and prints the result as a json.
* Added new validation for the `xsoar_config.json` file in the **validate** command.
* Added a version differences section to readme in **generate-docs** command.
* Added the *--docs-format* flag in the **integration-diff** command to get the output in README format.
* Added the *--input-old-version* and *--skip-breaking-changes* flags in the **generate-docs** command to get the details for the breaking section and to skip the breaking changes section.

## 1.4.0

* Enable passing a comma-separated list of paths for the `--input` option of the **lint** command.
* Added new validation of unimplemented test-module command in the code to the `XSOAR-linter` in the **lint** command.
* Fixed the **generate-docs** to handle integration authentication parameter.
* Added a validation to ensure that description and README do not contain the word 'Demisto'.
* Improved the deprecated message validation required from playbooks and scripts.
* Added the `--quite-bc-validation` flag for the **validate** command to run the backwards compatibility validation in quite mode (errors is treated like warnings).
* Fixed the **update release notes** command to display a name for old layouts.
* Added the ability to append to the pack README credit to contributors.
* Added identification for parameter differences in **integration-diff** command.
* Fixed **format** to use git as a default value.
* Updated the **upload** command to support reports.
* Fixed an issue where **generate-docs** command was displaying 'None' when credentials parameter display field configured was not configured.
* Fixed an issue where **download** did not return exit code 1 on failure.
* Updated the validation that incident fields' names do not contain the word incident will aplly to core packs only.
* Added a playbook validation to verify all conditional tasks have an 'else' path in **validate** command.
* Renamed the GitHub authentication token environment variable `GITHUB_TOKEN` to `DEMITO_SDK_GITHUB_TOKEN`.
* Added to the **update-release-notes** command automatic addition to git when new release notes file is created.
* Added validation to ensure that integrations, scripts, and playbooks do not contain the entity type in their names.
* Added the **convert** command to convert entities between XSOAR versions.
* Added the *--deprecate* flag in **format** command to deprecate integrations, scripts, and playbooks.
* Fixed an issue where ignoring errors did not work when running the **validate** command on specific files (-i).

## 1.3.9

* Added a validation verifying that the pack's README.md file is not equal to pack description.
* Fixed an issue where the **Assume yes** flag did not work properly for some entities in the **format** command.
* Improved the error messages for separators in folder and file names in the **validate** command.
* Removed the **DISABLE_SDK_VERSION_CHECK** environment variable. To disable new version checks, use the **DEMISTO_SDK_SKIP_VERSION_CHECK** envirnoment variable.
* Fixed an issue where the demisto-sdk version check failed due to a rate limit.
* Fixed an issue with playbooks scheme validation.

## 1.3.8

* Updated the **secrets** command to work on forked branches.

## 1.3.7

* Added a validation to ensure correct image and description file names.
* Fixed an issue where the **validate** command failed when 'display' field in credentials param in yml is empty but 'displaypassword' was provided.
* Added the **integration-diff** command to check differences between two versions of an integration and to return a report of missing and changed elements in the new version.
* Added a validation verifying that the pack's README.md file is not missing or empty for partner packs or packs contains use cases.
* Added a validation to ensure that the integration and script folder and file names will not contain separators (`_`, `-`, ``).
* When formatting new pack, the **format** command will set the *fromversion* key to 5.5.0 in the new files without fromversion.

## 1.3.6

* Added a validation that core packs are not dependent on non-core packs.
* Added a validation that a pack name follows XSOAR standards.
* Fixed an issue where in some cases the `get_remote_file` function failed due to an invalid path.
* Fixed an issue where running **update-release-notes** with updated integration logo, did not detect any file changes.
* Fixed an issue where the **create-id-set** command did not identify unified integrations correctly.
* Fixed an issue where the `CommonTypes` pack was not identified as a dependency for all feed integrations.
* Added support for running SDK commands in private repositories.
* Fixed an issue where running the **init** command did not set the correct category field in an integration .yml file for a newly created pack.
* When formatting new contributed pack, the **format** command will set the *fromversion* key to 6.0.0 in the relevant files.
* If the environment variable "DISABLE_SDK_VERSION_CHECK" is define, the demisto-sdk will no longer check for newer version when running a command.
* Added the `--use-pack-metadata` flag for the **find-dependencies** command to update the calculated dependencies using the the packs metadata files.
* Fixed an issue where **validate** failed on scripts in case the `outputs` field was set to `None`.
* Fixed an issue where **validate** was failing on editing existing release notes.
* Added a validation for README files verifying that the file doesn't contain template text copied from HelloWorld or HelloWorldPremium README.

## 1.3.5

* Added a validation that layoutscontainer's id and name are matching. Updated the format of layoutcontainer to include update_id too.
* Added a validation that commands' names and arguments in core packs, or scripts' arguments do not contain the word incident.
* Fixed issue where running the **generate-docs** command with -c flag ran all the commands and not just the commands specified by the flag.
* Fixed the error message of the **validate** command to not always suggest adding the *description* field.
* Fixed an issue where running **format** on feed integration generated invalid parameter structure.
* Fixed an issue where the **generate-docs** command did not add all the used scripts in a playbook to the README file.
* Fixed an issue where contrib/partner details might be added twice to the same file, when using unify and create-content-artifacts commands
* Fixed issue where running **validate** command on image-related integration did not return the correct outputs to json file.
* When formatting playbooks, the **format** command will now remove empty fields from SetIncident, SetIndicator, CreateNewIncident, CreateNewIndicator script arguments.
* Added an option to fill in the developer email when running the **init** command.

## 1.3.4

* Updated the **validate** command to check that the 'additionalinfo' field only contains the expected value for feed required parameters and not equal to it.
* Added a validation that community/partner details are not in the detailed description file.
* Added a validation that the Use Case tag in pack_metadata file is only used when the pack contains at least one PB, Incident Type or Layout.
* Added a validation that makes sure outputs in integrations are matching the README file when only README has changed.
* Added the *hidden* field to the integration schema.
* Fixed an issue where running **format** on a playbook whose `name` does not equal its `id` would cause other playbooks who use that playbook as a sub-playbook to fail.
* Added support for local custom command configuration file `.demisto-sdk-conf`.
* Updated the **format** command to include an update to the description file of an integration, to remove community/partner details.

## 1.3.3

* Fixed an issue where **lint** failed where *.Dockerfile* exists prior running the lint command.
* Added FeedHelloWorld template option for *--template* flag in **demisto-sdk init** command.
* Fixed issue where **update-release-notes** deleted release note file if command was called more than once.
* Fixed issue where **update-release-notes** added docker image release notes every time the command was called.
* Fixed an issue where running **update-release-notes** on a pack with newly created integration, had also added a docker image entry in the release notes.
* Fixed an issue where `XSOAR-linter` did not find *NotImplementedError* in main.
* Added validation for README files verifying their length (over 30 chars).
* When using *-g* flag in the **validate** command it will now ignore untracked files by default.
* Added the *--include-untracked* flag to the **validate** command to include files which are untracked by git in the validation process.
* Improved the `pykwalify` error outputs in the **validate** command.
* Added the *--print-pykwalify* flag to the **validate** command to print the unchanged output from `pykwalify`.

## 1.3.2

* Updated the format of the outputs when using the *--json-file* flag to create a JSON file output for the **validate** and **lint** commands.
* Added the **doc-review** command to check spelling in .md and .yml files as well as a basic release notes review.
* Added a validation that a pack's display name does not already exist in content repository.
* Fixed an issue where the **validate** command failed to detect duplicate params in an integration.
* Fixed an issue where the **validate** command failed to detect duplicate arguments in a command in an integration.

## 1.3.1

* Fixed an issue where the **validate** command failed to validate the release notes of beta integrations.
* Updated the **upload** command to support indicator fields.
* The **validate** and **update-release-notes** commands will now check changed files against `demisto/master` if it is configured locally.
* Fixed an issue where **validate** would incorrectly identify files as renamed.
* Added a validation that integration properties (such as feed, mappers, mirroring, etc) are not removed.
* Fixed an issue where **validate** failed when comparing branch against commit hash.
* Added the *--no-pipenv* flag to the **split-yml** command.
* Added a validation that incident fields and incident types are not removed from mappers.
* Fixed an issue where the *c
reate-id-set* flag in the *validate* command did not work while not using git.
* Added the *hiddenusername* field to the integration schema.
* Added a validation that images that are not integration images, do not ask for a new version or RN

## 1.3.0

* Do not collect optional dependencies on indicator types reputation commands.
* Fixed an issue where downloading indicator layoutscontainer objects failed.
* Added a validation that makes sure outputs in integrations are matching the README file.
* Fixed an issue where the *create-id-set* flag in the **validate** command did not work.
* Added a warning in case no id_set file is found when running the **validate** command.
* Fixed an issue where changed files were not recognised correctly on forked branches in the **validate** and the **update-release-notes** commands.
* Fixed an issue when files were classified incorrectly when running *update-release-notes*.
* Added a validation that integration and script file paths are compatible with our convention.
* Fixed an issue where id_set.json file was re created whenever running the generate-docs command.
* added the *--json-file* flag to create a JSON file output for the **validate** and **lint** commands.

## 1.2.19

* Fixed an issue where merge id_set was not updated to work with the new entity of Packs.
* Added a validation that the playbook's version matches the version of its sub-playbooks, scripts, and integrations.

## 1.2.18

* Changed the *skip-id-set-creation* flag to *create-id-set* in the **validate** command. Its default value will be False.
* Added support for the 'cve' reputation command in default arg validation.
* Filter out generic and reputation command from scripts and playbooks dependencies calculation.
* Added support for the incident fields in outgoing mappers in the ID set.
* Added a validation that the taskid field and the id field under the task field are both from uuid format and contain the same value.
* Updated the **format** command to generate uuid value for the taskid field and for the id under the task field in case they hold an invalid values.
* Exclude changes from doc_files directory on validation.
* Added a validation that an integration command has at most one default argument.
* Fixing an issue where pack metadata version bump was not enforced when modifying an old format (unified) file.
* Added validation that integration parameter's display names are capitalized and spaced using whitespaces and not underscores.
* Fixed an issue where beta integrations where not running deprecation validations.
* Allowed adding additional information to the deprecated description.
* Fixing an issue when escaping less and greater signs in integration params did not work as expected.

## 1.2.17

* Added a validation that the classifier of an integration exists.
* Added a validation that the mapper of an integration exists.
* Added a validation that the incident types of a classifier exist.
* Added a validation that the incident types of a mapper exist.
* Added support for *text* argument when running **demisto-sdk update-release-notes** on the ApiModules pack.
* Added a validation for the minimal version of an indicator field of type grid.
* Added new validation for incident and indicator fields in classifiers mappers and layouts exist in the content.
* Added cache for get_remote_file to reducing failures from accessing the remote repo.
* Fixed an issue in the **format** command where `_dev` or `_copy` suffixes weren't removed from the `id` of the given playbooks.
* Playbook dependencies from incident and indicator fields are now marked as optional.
* Mappers dependencies from incident types and incident fields are now marked as optional.
* Classifier dependencies from incident types are now marked as optional.
* Updated **demisto-sdk init** command to no longer create `created` field in pack_metadata file
* Updated **generate-docs** command to take the parameters names in setup section from display field and to use additionalinfo field when exist.
* Using the *verbose* argument in the **find-dependencies** command will now log to the console.
* Improved the deprecated message validation required from integrations.
* Fixed an issue in the **generate-docs** command where **Context Example** section was created when it was empty.

## 1.2.16

* Added allowed ignore errors to the *IDSetValidator*.
* Fixed an issue where an irrelevant id_set validation ran in the **validate** command when using the *--id-set* flag.
* Fixed an issue were **generate-docs** command has failed if a command did not exist in commands permissions file.
* Improved a **validate** command message for missing release notes of api module dependencies.

## 1.2.15

* Added the *ID101* to the allowed ignored errors.

## 1.2.14

* SDK repository is now mypy check_untyped_defs complaint.
* The lint command will now ignore the unsubscriptable-object (E1136) pylint error in dockers based on python 3.9 - this will be removed once a new pylint version is released.
* Added an option for **format** to run on a whole pack.
* Added new validation of unimplemented commands from yml in the code to `XSOAR-linter`.
* Fixed an issue where Auto-Extract fields were only checked for newly added incident types in the **validate** command.
* Added a new warning validation of direct access to args/params dicts to `XSOAR-linter`.

## 1.2.13

* Added new validation of indicators usage in CommandResults to `XSOAR-linter`.
* Running **demisto-sdk lint** will automatically run on changed files (same behavior as the -g flag).
* Removed supported version message from the documentation when running **generate_docs**.
* Added a print to indicate backwards compatibility is being checked in **validate** command.
* Added a percent print when running the **validate** command with the *-a* flag.
* Fixed a regression in the **upload** command where it was ignoring `DEMISTO_VERIFY_SSL` env var.
* Fixed an issue where the **upload** command would fail to upload beta integrations.
* Fixed an issue where the **validate** command did not create the *id_set.json* file when running with *-a* flag.
* Added price change validation in the **validate** command.
* Added validations that checks in read-me for empty sections or leftovers from the auto generated read-me that should be changed.
* Added new code validation for *NotImplementedError* to raise a warning in `XSOAR-linter`.
* Added validation for support types in the pack metadata file.
* Added support for *--template* flag in **demisto-sdk init** command.
* Fixed an issue with running **validate** on master branch where the changed files weren't compared to previous commit when using the *-g* flag.
* Fixed an issue where the `XSOAR-linter` ran *NotImplementedError* validation on scripts.
* Added support for Auto-Extract feature validation in incident types in the **validate** command.
* Fixed an issue in the **lint** command where the *-i* flag was ignored.
* Improved **merge-id-sets** command to support merge between two ID sets that contain the same pack.
* Fixed an issue in the **lint** command where flake8 ran twice.

## 1.2.12

* Bandit now reports also on medium severity issues.
* Fixed an issue with support for Docker Desktop on Mac version 2.5.0+.
* Added support for vulture and mypy linting when running without docker.
* Added support for *prev-ver* flag in **update-release-notes** command.
* Improved retry support when building docker images for linting.
* Added the option to create an ID set on a specific pack in **create-id-set** command.
* Added the *--skip-id-set-creation* flag to **validate** command in order to add the capability to run validate command without creating id_set validation.
* Fixed an issue where **validate** command checked docker image tag on ApiModules pack.
* Fixed an issue where **find-dependencies** did not calculate dashboards and reports dependencies.
* Added supported version message to the documentation and release notes files when running **generate_docs** and **update-release-notes** commands respectively.
* Added new code validations for *NotImplementedError* exception raise to `XSOAR-linter`.
* Command create-content-artifacts additional support for **Author_image.png** object.
* Fixed an issue where schemas were not enforced for incident fields, indicator fields and old layouts in the validate command.
* Added support for **update-release-notes** command to update release notes according to master branch.

## 1.2.11

* Fixed an issue where the ***generate-docs*** command reset the enumeration of line numbering after an MD table.
* Updated the **upload** command to support mappers.
* Fixed an issue where exceptions were no printed in the **format** while the *--verbose* flag is set.
* Fixed an issue where *--assume-yes* flag did not work in the **format** command when running on a playbook without a `fromversion` field.
* Fixed an issue where the **format** command would fail in case `conf.json` file was not found instead of skipping the update.
* Fixed an issue where integration with v2 were recognised by the `name` field instead of the `display` field in the **validate** command.
* Added a playbook validation to check if a task script exists in the id set in the **validate** command.
* Added new integration category `File Integrity Management` in the **validate** command.

## 1.2.10

* Added validation for approved content pack use-cases and tags.
* Added new code validations for *CommonServerPython* import to `XSOAR-linter`.
* Added *default value* and *predefined values* to argument description in **generate-docs** command.
* Added a new validation that checks if *get-mapping-fields* command exists if the integration schema has *{ismappable: true}* in **validate** command.
* Fixed an issue where the *--staged* flag recognised added files as modified in the **validate** command.
* Fixed an issue where a backwards compatibility warning was raised for all added files in the **validate** command.
* Fixed an issue where **validate** command failed when no tests were given for a partner supported pack.
* Updated the **download** command to support mappers.
* Fixed an issue where the ***format*** command added a duplicate parameter.
* For partner supported content packs, added support for a list of emails.
* Removed validation of README files from the ***validate*** command.
* Fixed an issue where the ***validate*** command required release notes for ApiModules pack.

## 1.2.9

* Fixed an issue in the **openapi_codegen** command where it created duplicate functions name from the swagger file.
* Fixed an issue in the **update-release-notes** command where the *update type* argument was not verified.
* Fixed an issue in the **validate** command where no error was raised in case a non-existing docker image was presented.
* Fixed an issue in the **format** command where format failed when trying to update invalid Docker image.
* The **format** command will now preserve the **isArray** argument in integration's reputation commands and will show a warning if it set to **false**.
* Fixed an issue in the **lint** command where *finally* clause was not supported in main function.
* Fixed an issue in the **validate** command where changing any entity ID was not validated.
* Fixed an issue in the **validate** command where *--staged* flag did not bring only changed files.
* Fixed the **update-release-notes** command to ignore changes in the metadata file.
* Fixed the **validate** command to ignore metadata changes when checking if a version bump is needed.

## 1.2.8

* Added a new validation that checks in playbooks for the usage of `DeleteContext` in **validate** command.
* Fixed an issue in the **upload** command where it would try to upload content entities with unsupported versions.
* Added a new validation that checks in playbooks for the usage of specific instance in **validate** command.
* Added the **--staged** flag to **validate** command to run on staged files only.

## 1.2.7

* Changed input parameters in **find-dependencies** command.
  * Use ***-i, --input*** instead of ***-p, --path***.
  * Use ***-idp, --id-set-path*** instead of ***-i, --id-set-path***.
* Fixed an issue in the **unify** command where it crashed on an integration without an image file.
* Fixed an issue in the **format** command where unnecessary files were not skipped.
* Fixed an issue in the **update-release-notes** command where the *text* argument was not respected in all cases.
* Fixed an issue in the **validate** command where a warning about detailed description was given for unified or deprecated integrations.
* Improved the error returned by the **validate** command when running on files using the old format.

## 1.2.6

* No longer require setting `DEMISTO_README_VALIDATION` env var to enable README mdx validation. Validation will now run automatically if all necessary node modules are available.
* Fixed an issue in the **validate** command where the `--skip-pack-dependencies` would not skip id-set creation.
* Fixed an issue in the **validate** command where validation would fail if supplied an integration with an empty `commands` key.
* Fixed an issue in the **validate** command where validation would fail due to a required version bump for packs which are not versioned.
* Will use env var `DEMISTO_VERIFY_SSL` to determine if to use a secure connection for commands interacting with the Server when `--insecure` is not passed. If working with a local Server without a trusted certificate, you can set env var `DEMISTO_VERIFY_SSL=no` to avoid using `--insecure` on each command.
* Unifier now adds a link to the integration documentation to the integration detailed description.
* Fixed an issue in the **secrets** command where ignored secrets were not skipped.

## 1.2.5

* Added support for special fields: *defaultclassifier*, *defaultmapperin*, *defaultmapperout* in **download** command.
* Added -y option **format** command to assume "yes" as answer to all prompts and run non-interactively
* Speed up improvements for `validate` of README files.
* Updated the **format** command to adhere to the defined content schema and sub-schemas, aligning its behavior with the **validate** command.
* Added support for canvasContextConnections files in **format** command.

## 1.2.4

* Updated detailed description for community integrations.

## 1.2.3

* Fixed an issue where running **validate** failed on playbook with task that adds tags to the evidence data.
* Added the *displaypassword* field to the integration schema.
* Added new code validations to `XSOAR-linter`.
  * As warnings messages:
    * `demisto.params()` should be used only inside main function.
    * `demisto.args()` should be used only inside main function.
    * Functions args should have type annotations.
* Added `fromversion` field validation to test playbooks and scripts in **validate** command.

## 1.2.2

* Add support for warning msgs in the report and summary to **lint** command.
* Fixed an issue where **json-to-outputs** determined bool values as int.
* Fixed an issue where **update-release-notes** was crushing on `--all` flag.
* Fixed an issue where running **validate**, **update-release-notes** outside of content repo crushed without a meaningful error message.
* Added support for layoutscontainer in **init** contribution flow.
* Added a validation for tlp_color param in feeds in **validate** command.
* Added a validation for removal of integration parameters in **validate** command.
* Fixed an issue where **update-release-notes** was failing with a wrong error message when no pack or input was given.
* Improved formatting output of the **generate-docs** command.
* Add support for env variable *DEMISTO_SDK_ID_SET_REFRESH_INTERVAL*. Set this env variable to the refresh interval in minutes. The id set will be regenerated only if the refresh interval has passed since the last generation. Useful when generating Script documentation, to avoid re-generating the id_set every run.
* Added new code validations to `XSOAR-linter`.
  * As error messages:
    * Longer than 10 seconds sleep statements for non long running integrations.
    * exit() usage.
    * quit() usage.
  * As warnings messages:
    * `demisto.log` should not be used.
    * main function existence.
    * `demito.results` should not be used.
    * `return_output` should not be used.
    * try-except statement in main function.
    * `return_error` usage in main function.
    * only once `return_error` usage.
* Fixed an issue where **lint** command printed logs twice.
* Fixed an issue where *suffix* did not work as expected in the **create-content-artifacts** command.
* Added support for *prev-ver* flag in **lint** and **secrets** commands.
* Added support for *text* flag to **update-release-notes** command to add the same text to all release notes.
* Fixed an issue where **validate** did not recognize added files if they were modified locally.
* Added a validation that checks the `fromversion` field exists and is set to 5.0.0 or above when working or comparing to a non-feature branch in **validate** command.
* Added a validation that checks the certification field in the pack_metadata file is valid in **validate** command.
* The **update-release-notes** command will now automatically add docker image update to the release notes.

## 1.2.1

* Added an additional linter `XSOAR-linter` to the **lint** command which custom validates py files. currently checks for:
  * `Sys.exit` usages with non zero value.
  * Any `Print` usages.
* Fixed an issue where renamed files were failing on *validate*.
* Fixed an issue where single changed files did not required release notes update.
* Fixed an issue where doc_images required release-notes and validations.
* Added handling of dependent packs when running **update-release-notes** on changed *APIModules*.
  * Added new argument *--id-set-path* for id_set.json path.
  * When changes to *APIModule* is detected and an id_set.json is available - the command will update the dependent pack as well.
* Added handling of dependent packs when running **validate** on changed *APIModules*.
  * Added new argument *--id-set-path* for id_set.json path.
  * When changes to *APIModule* is detected and an id_set.json is available - the command will validate that the dependent pack has release notes as well.
* Fixed an issue where the find_type function didn't recognize file types correctly.
* Fixed an issue where **update-release-notes** command did not work properly on Windows.
* Added support for indicator fields in **update-release-notes** command.
* Fixed an issue where files in test dirs where being validated.

## 1.2.0

* Fixed an issue where **format** did not update the test playbook from its pack.
* Fixed an issue where **validate** validated non integration images.
* Fixed an issue where **update-release-notes** did not identified old yml integrations and scripts.
* Added revision templates to the **update-release-notes** command.
* Fixed an issue where **update-release-notes** crashed when a file was renamed.
* Fixed an issue where **validate** failed on deleted files.
* Fixed an issue where **validate** validated all images instead of packs only.
* Fixed an issue where a warning was not printed in the **format** in case a non-supported file type is inputted.
* Fixed an issue where **validate** did not fail if no release notes were added when adding files to existing packs.
* Added handling of incorrect layout paths via the **format** command.
* Refactor **create-content-artifacts** command - Efficient artifacts creation and better logging.
* Fixed an issue where image and description files were not handled correctly by **validate** and **update-release-notes** commands.
* Fixed an issue where the **format** command didn't remove all extra fields in a file.
* Added an error in case an invalid id_set.json file is found while running the **validate** command.
* Added fetch params checks to the **validate** command.

## 1.1.11

* Added line number to secrets' path in **secrets** command report.
* Fixed an issue where **init** a community pack did not present the valid support URL.
* Fixed an issue where **init** offered a non relevant pack support type.
* Fixed an issue where **lint** did not pull docker images for powershell.
* Fixed an issue where **find-dependencies** did not find all the script dependencies.
* Fixed an issue where **find-dependencies** did not collect indicator fields as dependencies for playbooks.
* Updated the **validate** and the **secrets** commands to be less dependent on regex.
* Fixed an issue where **lint** did not run on circle when docker did not return ping.
* Updated the missing release notes error message (RN106) in the **Validate** command.
* Fixed an issue where **Validate** would return missing release notes when two packs with the same substring existed in the modified files.
* Fixed an issue where **update-release-notes** would add duplicate release notes when two packs with the same substring existed in the modified files.
* Fixed an issue where **update-release-notes** would fail to bump new versions if the feature branch was out of sync with the master branch.
* Fixed an issue where a non-descriptive error would be returned when giving the **update-release-notes** command a pack which can not be found.
* Added dependencies check for *widgets* in **find-dependencies** command.
* Added a `update-docker` flag to **format** command.
* Added a `json-to-outputs` flag to the **run** command.
* Added a verbose (`-v`) flag to **format** command.
* Fixed an issue where **download** added the prefix "playbook-" to the name of playbooks.

## 1.1.10

* Updated the **init** command. Relevant only when passing the *--contribution* argument.
  * Added the *--author* option.
  * The *support* field of the pack's metadata is set to *community*.
* Added a proper error message in the **Validate** command upon a missing description in the root of the yml.
* **Format** now works with a relative path.
* **Validate** now fails when all release notes have been excluded.
* Fixed issue where correct error message would not propagate for invalid images.
* Added the *--skip-pack-dependencies* flag to **validate** command to skip pack dependencies validation. Relevant when using the *-g* flag.
* Fixed an issue where **Validate** and **Format** commands failed integrations with `defaultvalue` field in fetch incidents related parameters.
* Fixed an issue in the **Validate** command in which unified YAML files were not ignored.
* Fixed an issue in **generate-docs** where scripts and playbooks inputs and outputs were not parsed correctly.
* Fixed an issue in the **openapi-codegen** command where missing reference fields in the swagger JSON caused errors.
* Fixed an issue in the **openapi-codegen** command where empty objects in the swagger JSON paths caused errors.
* **update-release-notes** command now accept path of the pack instead of pack name.
* Fixed an issue where **generate-docs** was inserting unnecessary escape characters.
* Fixed an issue in the **update-release-notes** command where changes to the pack_metadata were not detected.
* Fixed an issue where **validate** did not check for missing release notes in old format files.

## 1.1.9

* Fixed an issue where **update-release-notes** command failed on invalid file types.

## 1.1.8

* Fixed a regression where **upload** command failed on test playbooks.
* Added new *githubUser* field in pack metadata init command.
* Support beta integration in the commands **split-yml, extract-code, generate-test-playbook and generate-docs.**
* Fixed an issue where **find-dependencies** ignored *toversion* field in content items.
* Added support for *layoutscontainer*, *classifier_5_9_9*, *mapper*, *report*, and *widget* in the **Format** command.
* Fixed an issue where **Format** will set the `ID` field to be equal to the `name` field in modified playbooks.
* Fixed an issue where **Format** did not work for test playbooks.
* Improved **update-release-notes** command:
  * Write content description to release notes for new items.
  * Update format for file types without description: Connections, Incident Types, Indicator Types, Layouts, Incident Fields.
* Added a validation for feedTags param in feeds in **validate** command.
* Fixed readme validation issue in community support packs.
* Added the **openapi-codegen** command to generate integrations from OpenAPI specification files.
* Fixed an issue were release notes validations returned wrong results for *CommonScripts* pack.
* Added validation for image links in README files in **validate** command.
* Added a validation for default value of fetch param in feeds in **validate** command.
* Fixed an issue where the **Init** command failed on scripts.

## 1.1.7

* Fixed an issue where running the **format** command on feed integrations removed the `defaultvalue` fields.
* Playbook branch marked with *skipunavailable* is now set as an optional dependency in the **find-dependencies** command.
* The **feedReputation** parameter can now be hidden in a feed integration.
* Fixed an issue where running the **unify** command on JS package failed.
* Added the *--no-update* flag to the **find-dependencies** command.
* Added the following validations in **validate** command:
  * Validating that a pack does not depend on NonSupported / Deprecated packs.

## 1.1.6

* Added the *--description* option to the **init** command.
* Added the *--contribution* option to the **init** command which converts a contribution zip to proper pack format.
* Improved **validate** command performance time and outputs.
* Added the flag *--no-docker-checks* to **validate** command to skip docker checks.
* Added the flag *--print-ignored-files* to **validate** command to print ignored files report when the command is done.
* Added the following validations in **validate** command:
  * Validating that existing release notes are not modified.
  * Validating release notes are not added to new packs.
  * Validating that the "currentVersion" field was raised in the pack_metadata for modified packs.
  * Validating that the timestamp in the "created" field in the pack_metadata is in ISO format.
* Running `demisto-sdk validate` will run the **validate** command using git and only on committed files (same as using *-g --post-commit*).
* Fixed an issue where release notes were not checked correctly in **validate** command.
* Fixed an issue in the **create-id-set** command where optional playbook tasks were not taken into consideration.
* Added a prompt to the `demisto-sdk update-release-notes` command to prompt users to commit changes before running the release notes command.
* Added support to `layoutscontainer` in **validate** command.

## 1.1.5

* Fixed an issue in **find-dependencies** command.
* **lint** command now verifies flake8 on CommonServerPython script.

## 1.1.4

* Fixed an issue with the default output file name of the **unify** command when using "." as an output path.
* **Unify** command now adds contributor details to the display name and description.
* **Format** command now adds *isFetch* and *incidenttype* fields to integration yml.
* Removed the *feedIncremental* field from the integration schema.
* **Format** command now adds *feedBypassExclusionList*, *Fetch indicators*, *feedReputation*, *feedReliability*,
     *feedExpirationPolicy*, *feedExpirationInterval* and *feedFetchInterval* fields to integration yml.
* Fixed an issue in the playbooks schema.
* Fixed an issue where generated release notes were out of order.
* Improved pack dependencies detection.
* Fixed an issue where test playbooks were mishandled in **validate** command.

## 1.1.3

* Added a validation for invalid id fields in indicators types files in **validate** command.
* Added default behavior for **update-release-notes** command.
* Fixed an error where README files were failing release notes validation.
* Updated format of generated release notes to be more user friendly.
* Improved error messages for the **update-release-notes** command.
* Added support for `Connections`, `Dashboards`, `Widgets`, and `Indicator Types` to **update-release-notes** command.
* **Validate** now supports scripts under the *TestPlaybooks* directory.
* Fixed an issue where **validate** did not support powershell files.

## 1.1.2

* Added a validation for invalid playbookID fields in incidents types files in **validate** command.
* Added a code formatter for python files.
* Fixed an issue where new and old classifiers where mixed on validate command.
* Added *feedIncremental* field to the integration schema.
* Fixed error in the **upload** command where unified YMLs were not uploaded as expected if the given input was a pack.
* Fixed an issue where the **secrets** command failed due to a space character in the file name.
* Ignored RN validation for *NonSupported* pack.
* You can now ignore IF107, SC100, RP102 error codes in the **validate** command.
* Fixed an issue where the **download** command was crashing when received as input a JS integration or script.
* Fixed an issue where **validate** command checked docker image for JS integrations and scripts.
* **validate** command now checks scheme for reports and connections.
* Fixed an issue where **validate** command checked docker when running on all files.
* Fixed an issue where **validate** command did not fail when docker image was not on the latest numeric tag.
* Fixed an issue where beta integrations were not validated correctly in **validate** command.

## 1.1.1

* fixed and issue where file types were not recognized correctly in **validate** command.
* Added better outputs for validate command.

## 1.1.0

* Fixed an issue where changes to only non-validated files would fail validation.
* Fixed an issue in **validate** command where moved files were failing validation for new packs.
* Fixed an issue in **validate** command where added files were failing validation due to wrong file type detection.
* Added support for new classifiers and mappers in **validate** command.
* Removed support of old RN format validation.
* Updated **secrets** command output format.
* Added support for error ignore on deprecated files in **validate** command.
* Improved errors outputs in **validate** command.
* Added support for linting an entire pack.

## 1.0.9

* Fixed a bug where misleading error was presented when pack name was not found.
* **Update-release-notes** now detects added files for packs with versions.
* Readme files are now ignored by **update-release-notes** and validation of release notes.
* Empty release notes no longer cause an uncaught error during validation.

## 1.0.8

* Changed the output format of demisto-sdk secrets.
* Added a validation that checkbox items are not required in integrations.
* Added pack release notes generation and validation.
* Improved pack metadata validation.
* Fixed an issue in **validate** where renamed files caused an error

## 1.0.4

* Fix the **format** command to update the `id` field to be equal to `details` field in indicator-type files, and to `name` field in incident-type & dashboard files.
* Fixed a bug in the **validate** command for layout files that had `sortValues` fields.
* Fixed a bug in the **format** command where `playbookName` field was not always present in the file.
* Fixed a bug in the **format** command where indicatorField wasn't part of the SDK schemas.
* Fixed a bug in **upload** command where created unified docker45 yml files were not deleted.
* Added support for IndicatorTypes directory in packs (for `reputation` files, instead of Misc).
* Fixed parsing playbook condition names as string instead of boolean in **validate** command
* Improved image validation in YAML files.
* Removed validation for else path in playbook condition tasks.

## 1.0.3

* Fixed a bug in the **format** command where comments were being removed from YAML files.
* Added output fields: *file_path* and *kind* for layouts in the id-set.json created by **create-id-set** command.
* Fixed a bug in the **create-id-set** command Who returns Duplicate for Layouts with a different kind.
* Added formatting to **generate-docs** command results replacing all `<br>` tags with `<br/>`.
* Fixed a bug in the **download** command when custom content contained not supported content entity.
* Fixed a bug in **format** command in which boolean strings  (e.g. 'yes' or 'no') were converted to boolean values (e.g. 'True' or 'False').
* **format** command now removes *sourceplaybookid* field from playbook files.
* Fixed a bug in **generate-docs** command in which integration dependencies were not detected when generating documentation for a playbook.

## 1.0.1

* Fixed a bug in the **unify** command when output path was provided empty.
* Improved error message for integration with no tests configured.
* Improved the error message returned from the **validate** command when an integration is missing or contains malformed fetch incidents related parameters.
* Fixed a bug in the **create** command where a unified YML with a docker image for 4.5 was copied incorrectly.
* Missing release notes message are now showing the release notes file path to update.
* Fixed an issue in the **validate** command in which unified YAML files were not ignored.
* File format suggestions are now shown in the relevant file format (JSON or YAML).
* Changed Docker image validation to fail only on non-valid ones.
* Removed backward compatibility validation when Docker image is updated.

## 1.0.0

* Improved the *upload* command to support the upload of all the content entities within a pack.
* The *upload* command now supports the improved pack file structure.
* Added an interactive option to format integrations, scripts and playbooks with No TestPlaybooks configured.
* Added an interactive option to configure *conf.json* file with missing test playbooks for integrations, scripts and playbooks
* Added *download* command to download custom content from Demisto instance to the local content repository.
* Improved validation failure messages to include a command suggestion, wherever relevant, to fix the raised issue.
* Improved 'validate' help and documentation description
* validate - checks that scripts, playbooks, and integrations have the *tests* key.
* validate - checks that test playbooks are configured in `conf.json`.
* demisto-sdk lint - Copy dir better handling.
* demisto-sdk lint - Add error when package missing in docker image.
* Added *-a , --validate-all* option in *validate* to run all validation on all files.
* Added *-i , --input* option in *validate* to run validation on a specified pack/file.
* added *-i, --input* option in *secrets* to run on a specific file.
* Added an allowed hidden parameter: *longRunning* to the hidden integration parameters validation.
* Fixed an issue with **format** command when executing with an output path of a folder and not a file path.
* Bug fixes in generate-docs command given playbook as input.
* Fixed an issue with lint command in which flake8 was not running on unit test files.

## 0.5.2

* Added *-c, --command* option in *generate-docs* to generate a specific command from an integration.
* Fixed an issue when getting README/CHANGELOG files from git and loading them.
* Removed release notes validation for new content.
* Fixed secrets validations for files with the same name in a different directory.
* demisto-sdk lint - parallelization working with specifying the number of workers.
* demisto-sdk lint - logging levels output, 3 levels.
* demisto-sdk lint - JSON report, structured error reports in JSON format.
* demisto-sdk lint - XML JUnit report for unit-tests.
* demisto-sdk lint - new packages used to accelerate execution time.
* demisto-sdk secrets - command now respects the generic whitelist, and not only the pack secrets.

## 0.5.0

[PyPI History][1]

[1]: https://pypi.org/project/demisto-sdk/#history

## 0.4.9

* Fixed an issue in *generate-docs* where Playbooks and Scripts documentation failed.
* Added a graceful error message when executing the *run" command with a misspelled command.
* Added more informative errors upon failures of the *upload* command.
* format command:
  * Added format for json files: IncidentField, IncidentType, IndicatorField, IndicatorType, Layout, Dashboard.
  * Added the *-fv --from-version*, *-nv --no-validation* arguments.
  * Removed the *-t yml_type* argument, the file type will be inferred.
  * Removed the *-g use_git* argument, running format without arguments will run automatically on git diff.
* Fixed an issue in loading playbooks with '=' character.
* Fixed an issue in *validate* failed on deleted README files.

## 0.4.8

* Added the *max* field to the Playbook schema, allowing to define it in tasks loop.
* Fixed an issue in *validate* where Condition branches checks were case sensitive.

## 0.4.7

* Added the *slareminder* field to the Playbook schema.
* Added the *common_server*, *demisto_mock* arguments to the *init* command.
* Fixed an issue in *generate-docs* where the general section was not being generated correctly.
* Fixed an issue in *validate* where Incident type validation failed.

## 0.4.6

* Fixed an issue where the *validate* command did not identify CHANGELOG in packs.
* Added a new command, *id-set* to create the id set - the content dependency tree by file IDs.

## 0.4.5

* generate-docs command:
  * Added the *use_cases*, *permissions*, *command_permissions* and *limitations*.
  * Added the *--insecure* argument to support running the script and integration command in Demisto.
  * Removed the *-t yml_type* argument, the file type will be inferred.
  * The *-o --output* argument is no longer mandatory, default value will be the input file directory.
* Added support for env var: *DEMISTO_SDK_SKIP_VERSION_CHECK*. When set version checks are skipped.
* Fixed an issue in which the CHANGELOG files did not match our scheme.
* Added a validator to verify that there are no hidden integration parameters.
* Fixed an issue where the *validate* command ran on test files.
* Removed the *env-dir* argument from the demisto-sdk.
* README files which are html files will now be skipped in the *validate* command.
* Added support for env var: *DEMISTO_README_VALIDATOR*. When not set the readme validation will not run.

## 0.4.4

* Added a validator for IncidentTypes (incidenttype-*.json).
* Fixed an issue where the -p flag in the *validate* command was not working.
* Added a validator for README.md files.
* Release notes validator will now run on: incident fields, indicator fields, incident types, dashboard and reputations.
* Fixed an issue where the validator of reputation(Indicator Type) did not check on the details field.
* Fixed an issue where the validator attempted validating non-existing files after deletions or name refactoring.
* Removed the *yml_type* argument in the *split-yml*, *extract-code* commands.
* Removed the *file_type* argument in the *generate-test-playbook* command.
* Fixed the *insecure* argument in *upload*.
* Added the *insecure* argument in *run-playbook*.
* Standardise the *-i --input*, *-o --output* to demisto-sdk commands.

## 0.4.3

* Fixed an issue where the incident and indicator field BC check failed.
* Support for linting and unit testing PowerShell integrations.

## 0.4.2

* Fixed an issue where validate failed on Windows.
* Added a validator to verify all branches are handled in conditional task in a playbook.
* Added a warning message when not running the latest sdk version.
* Added a validator to check that the root is connected to all tasks in the playbook.
* Added a validator for Dashboards (dashboard-*.json).
* Added a validator for Indicator Types (reputation-*.json).
* Added a BC validation for changing incident field type.
* Fixed an issue where init command would generate an invalid yml for scripts.
* Fixed an issue in misleading error message in v2 validation hook.
* Fixed an issue in v2 hook which now is set only on newly added scripts.
* Added more indicative message for errors in yaml files.
* Disabled pykwalify info log prints.

## 0.3.10

* Added a BC check for incident fields - changing from version is not allowed.
* Fixed an issue in create-content-artifacts where scripts in Packs in TestPlaybooks dir were copied with a wrong prefix.

## 0.3.9

* Added a validation that incident field can not be required.
* Added validation for fetch incident parameters.
* Added validation for feed integration parameters.
* Added to the *format* command the deletion of the *sourceplaybookid* field.
* Fixed an issue where *fieldMapping* in playbook did not pass the scheme validation.
* Fixed an issue where *create-content-artifacts* did not copy TestPlaybooks in Packs without prefix of *playbook-*.
* Added a validation the a playbook can not have a rolename set.
* Added to the image validator the new DBot default image.
* Added the fields: elasticcommonfields, quiet, quietmode to the Playbook schema.
* Fixed an issue where *validate* failed on integration commands without outputs.
* Added a new hook for naming of v2 integrations and scripts.

## 0.3.8

* Fixed an issue where *create-content-artifact* was not loading the data in the yml correctly.
* Fixed an issue where *unify* broke long lines in script section causing syntax errors

## 0.3.7

* Added *generate-docs* command to generate documentation file for integration, playbook or script.
* Fixed an issue where *unify* created a malformed integration yml.
* Fixed an issue where demisto-sdk **init** creates unit-test file with invalid import.

## 0.3.6

* Fixed an issue where demisto-sdk **validate** failed on modified scripts without error message.

## 0.3.5

* Fixed an issue with docker tag validation for integrations.
* Restructured repo source code.

## 0.3.4

* Saved failing unit tests as a file.
* Fixed an issue where "_test" file for scripts/integrations created using **init** would import the "HelloWorld" templates.
* Fixed an issue in demisto-sdk **validate** - was failing on backward compatiblity check
* Fixed an issue in demisto-sdk **secrets** - empty line in .secrets-ignore always made the secrets check to pass
* Added validation for docker image inside integrations and scripts.
* Added --use-git flag to **format** command to format all changed files.
* Fixed an issue where **validate** did not fail on dockerimage changes with bc check.
* Added new flag **--ignore-entropy** to demisto-sdk **secrets**, this will allow skip entropy secrets check.
* Added --outfile to **lint** to allow saving failed packages to a file.

## 0.3.3

* Added backwards compatibility break error message.
* Added schema for incident types.
* Added **additionalinfo** field to as an available field for integration configuration.
* Added pack parameter for **init**.
* Fixed an issue where error would appear if name parameter is not set in **init**.

## 0.3.2

* Fixed the handling of classifier files in **validate**.

## 0.3.1

* Fixed the handling of newly created reputation files in **validate**.
* Added an option to perform **validate** on a specific file.

## 0.3.0

* Added support for multi-package **lint** both with parallel and without.
* Added all parameter in **lint** to run on all packages and packs in content repository.
* Added **format** for:
  * Scripts
  * Playbooks
  * Integrations
* Improved user outputs for **secrets** command.
* Fixed an issue where **lint** would run pytest and pylint only on a single docker per integration.
* Added auto-complete functionality to demisto-sdk.
* Added git parameter in **lint** to run only on changed packages.
* Added the **run-playbook** command
* Added **run** command which runs a command in the Demisto playground.
* Added **upload** command which uploads an integration or a script to a Demisto instance.
* Fixed and issue where **validate** checked if release notes exist for new integrations and scripts.
* Added **generate-test-playbook** command which generates a basic test playbook for an integration or a script.
* **validate** now supports indicator fields.
* Fixed an issue with layouts scheme validation.
* Adding **init** command.
* Added **json-to-outputs** command which generates the yaml section for outputs from an API raw response.

## 0.2.6

* Fixed an issue with locating release notes for beta integrations in **validate**.

## 0.2.5

* Fixed an issue with locating release notes for beta integrations in **validate**.

## 0.2.4

* Adding image validation to Beta_Integration and Packs in **validate**.

## 0.2.3

* Adding Beta_Integration to the structure validation process.
* Fixing bug where **validate** did checks on TestPlaybooks.
* Added requirements parameter to **lint**.

## 0.2.2

* Fixing bug where **lint** did not return exit code 1 on failure.
* Fixing bug where **validate** did not print error message in case no release notes were give.

## 0.2.1

* **Validate** now checks that the id and name fields are identical in yml files.
* Fixed a bug where sdk did not return any exit code.

## 0.2.0

* Added Release Notes Validator.
* Fixed the Unifier selection of your python file to use as the code.
* **Validate** now supports Indicator fields.
* Fixed a bug where **validate** and **secrets** did not return exit code 1 on failure.
* **Validate** now runs on newly added scripts.

## 0.1.8

* Added support for `--version`.
* Fixed an issue in file_validator when calling `checked_type` method with script regex.

## 0.1.2

* Restructuring validation to support content packs.
* Added secrets validation.
* Added content bundle creation.
* Added lint and unit test run.

## 0.1.1

* Added new logic to the unifier.
* Added detailed README.
* Some small adjustments and fixes.

## 0.1.0

Capabilities:

* **Extract** components(code, image, description etc.) from a Demisto YAML file into a directory.
* **Unify** components(code, image, description etc.) to a single Demisto YAML file.
* **Validate** Demisto content files.<|MERGE_RESOLUTION|>--- conflicted
+++ resolved
@@ -4,6 +4,8 @@
 * Fixed an issue where **upload** would not properly show the installed version in the UI.
 * Fixed an issue where the `contribution_converter` failed replacing generated release notes with the contribution form release notes.
 * Fixed an issue where an extra levelname was added to a logging message.
+* Fixed an issue where **validate** command did not fail on non-existent dependency ids of non-mandatory dependant content.
+
 
 ## 1.15.5
 * **Breaking Change**: The default of the **upload** command `--zip` argument is `true`. To upload packs as custom content items use the `--no-zip` argument.
@@ -42,11 +44,7 @@
 * Fixed an issue where **upload** command summary was inaccurate when uploading a `Pack` without the `-z` flag.
 * Added pack name and pack version to **upload** command summary.
 * Added support for modeling rules with multi datasets in ****modeling-rules test**** command.
-<<<<<<< HEAD
-* Fixed an issue where **validate** command did not fail on non-existent dependency ids of non-mandatory dependant content.
-=======
 * Fixed an issue where **validate** didn't recognize layouts with incident fields missing from `id_set.json` even when `--post-commit` was indicated.
->>>>>>> 2b69e9de
 
 ## 1.15.2
 * Fixed an issue where **format** added default arguments to reputation commands which already have one.
