--- conflicted
+++ resolved
@@ -2,9 +2,6 @@
 * Enhanced the **postman-codegen** command to name all generated arguments with lower case.
 * Fixed an issue where the **find-dependencies** command miscalculated the dependencies for playbooks that use generic commands.
 * Fixed an issue where the **validate** command failed in external repositories in case the DEMISTO_SDK_GITHUB_TOKEN was not set.
-<<<<<<< HEAD
-* Enhanced the **init** command with changing the script template name in the code with the real script name.
-=======
 * Fixed an issue where **openapi-codegen** corrupted the swagger file by overwriting configuration to swagger file.
 * Updated the **upload** command to support uploading zipped packs to the marketplace.
 * Added to the **postman-codegen** command support of path variables.
@@ -13,7 +10,7 @@
 * Updated the **find-dependencies** command to support generic modules, definitions, fields and types.
 * Fixed an issue where **openapi-codegen** tried to extract reference example outputs, leading to an exception.
 * Added a tool that gives the ability to temporarily suppress console output.
->>>>>>> 64c2b398
+* Enhanced the **init** command with changing the script template name in the code with the real script name.
 
 # 1.4.4
 * When formatting incident types with Auto-Extract rules and without mode field, the **format** command will now add the user selected mode.
