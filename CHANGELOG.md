# Changelog
## Unreleased
* Fixed an issue where using **prepare-content**, **upload**, **zip-packs** and **download** on machines with default encoding other than unicode caused errors.

## 1.20.3
* Added the `FileType.VULTURE_WHITELIST` to the `FileType` enum for `.vulture_whitelist.py` files.
* Improved performance when reading `yml` files.
* Fixed an issue where **format** would add unnecessary period at the end of descriptions ending with brackets.
* Fixed an issue where **format** would not add a period at the end of descriptions, when running on in script files.
* Fixed an issue where **validate** falsely failed with error `DS108` on descriptions ending with brackets that contains a dot at the end of them.
* Fixed an issue where running **validate -g** failed reading a `.pack-ignore` file that contained only newlines and spaces.
* Fixed an issue where **upload** failed when trying to upload a list content item.
* Fixed an issue where **download** would skip downloading list content items assigned to specific user roles with no roles.
* Demisto-SDK will now exit gracefully with an appropriate error message when *git* is not installed.
* Updated validation *RN116* to support the structure of **--force** flag in *update-release-notes* command.
* Fixed an issue where the release notes file was not added automatically to git when using the *update-release-notes* command.
* Fixed the structure in *update-release-notes* command when used with the **--force** flag. Now the header will display the pack display name.
* Fixed the support in **validate** for `svg` images to have their theme suffix.
* Modified **validate** to support only .svg files ending with *_dark* or *_light* suffixes.
* Fixed an issue where **modeling-rule test** command failed to properly compare types of fields.
* Updated the **engineinfo** type in the script schema.
* Updated the **modeling-rules init & test** commands to support RULE section fields.
* Stability improvements for **graph create** and **graph update** commands.
* Fixed the *metadata* type in the XSIAM dashboard schema to *map*, with possible values: **lazy_load** and **cache_ttl**
<<<<<<< HEAD
* Added validation to check if reputation commands' outputs were used in a non reputation command outputs, they should follow the mandatory context standards for reputation commands.
=======
* The **modeling-rules-test** will now ignore test data files containing the `test_data_config_ignore` key.
>>>>>>> b5ecdabe

## 1.20.2
* Updated the **pre-commit** command to run on all python versions in one run.
* Added the *--dry-run* flag to the **pre-commit** command, to create the config file without running the command.
* Fixed an issue where the **coverage-analyze** command was not parsing the logs correctly.
* Fixed an issue where **validate** falsly failed with error `DS108` on descriptions ending with a newline.
* Added formatting for script yml files when period is missing in the end of comment field, in the **format** command.
* Fixed an issue where **format** add a newline with a period when the description field missing a period.
* The content graph will now include the **python_version** field that each script/integration uses.
* Updated the **update-release-notes** command message structure when is run with **--force** flag.
* Added the **engineinfo** in to the script schema. This field specifies on which engine the script will run.
* Fixed an issue where **validate** falsely failed with error `DS108` on empty descriptions.
* Added support for lazy loading the of widgets in XSIAM dashboards.
* Added a **validate** check for correlation rules, making sure that `search_window` cannot be empty when `execution_mode` is set to `SCHEDULED`.
* Added the *metadata* key to the XSIAM dashboard schema. This field adds support for dynamic parameters in the dashboards.

## 1.20.1
* Added formatting for yml files when period is missing in the end of description field, in the **format** command.
* Fixed an issue where logging arguments were not in the standard kebab-case. The new arguments are: **console-log-threshold**, **file-log-threshold**, **log-file-path**.
* Added a new validation (`DS108`) to ensure that each description in the yml of script/integration ends with a dot.
* Fixed an issue where the **validate -g** failed reading a `.pack-ignore` file that was previously empty.
* Fixed an issue where the **update-release-notes** failed when changing the `.pack-ignore` file.
* Fixed an issue where the **GR103** validation output was malformed.
* Fixed an issue where the **upload** command failed for private repositories while trying to find the landing_page.json file.
* Added a log when a content item is missing from the repo, in **graph create** and **graph update**.
* Replaced logs with a progress bar in **graph create** and **graph update**.

## 1.20.0
* Fixed an issue where **update-release-notes** generated "available from Cortex XSOAR" instead of "from XSIAM" when run on XSIAM event collectors.
* Added support for controlling the sleep interval and retry count for **modeling-rules test** command.
* Added support for a new marketplace tag `xsoar_saas`.
* Fixed an issue where the **validate -g** failed on `BA102` in external repos even when ignored.
* Fixed an issue where the **validate -g** failed getting the content of `.pack-ignore` files when the external repository is not hosted in Github.
* Fixed an issue where the **validate -g** failed when updating an empty `.pack-ignore` file.
* Added support for yml hidden parameters for `xsoar_saas` marketplace, as part of the **prepare_content** command.
* Added support for custom documentation that will appear only in `xsoar_saas` marketplace, as part of the **prepare_content** command.
* Fixed an issue where the (`GR108`) validation did not fail in the validate command with the `-a` flag.
* Modified **prepare_content** command to be platform specific. For xsoar-saas and XSIAM regarding pack readme and integration description images in markdown files.
* Fixed an issue where the **lint** command was parsing % that may exist in the log data.

## 1.19.2
* Added a period at the end of lines produced by the **generate-docs** command that state the tested version of the product.
* Added the '--junit-path' flag to the **modeling-rules test** command, to allow saving the test results in a JUnit XML file.
* Update `RN112` validation's docs reference link.
* Added support to control the maximum file size and log rotation files count in the sdk logger.
* Fixed an issue with where passing the deprecated logging arguments to any command presented an incorrect recommendation for argument substitution.
* Fixed an issue where the documentation of logging arguments was incorrect.
* Fixed an issue in calculating content graph hash when creating or updating it.
* Fixed an issue where the coloring of the logging messages was not working properly when mixing both Console log and Parallel log handlers.
* Calling **graph create** or **graph update** now run the commands with default arguments, instead of showing the command help.
* Removed the use of chunks when calculating content relationships.
* Added the new environment variables **DEMISTO_DEFAULT_REMOTE** and **DEMISTO_DEFAULT_BRANCH**.
* Fixed an issue where the url regex in the **validate** command was wrong.
* Fixed an issue where **pre-commit** command failed when using global environment.
* Fixed an issue where **validate** would fail in external repos when trying to ignore `BA102`.
* Fixed an issue where **error-code** failed on some error codes.
* Fixes an issue in **format** command where the `-i` option included files in `.venv` directories.
* Updated the comment added to contribution PRs to old packs so it contains a link to the documentation of the **GitHub Codespaces** in xsoar.pan.dev.
* Updated GitPython version to 3.1.32.

## 1.19.1
* Fixed an issue where **unify** failed on integrations using an API a module, when not called from the content root.
* Improved **update-release-notes** logs when changes in dependent API modules are detected.
* Reverted changes released in version 1.19.0 in lint, lint will not fail on `demisto.results`, `return_outputs` and `LOG`.
* Updated the **generate-docs** command to use the content graph instead of the id_set file.
* **Validate** will now validate items which were edited in .pack-ignore.
* Added the '--all' input option for the **prepare-content** command, to support running on all content packs.
* Updated the '-i' input option of the **prepare-content** command to support multiple inputs as a comma-separated list.
* Enhanced the pack metadata properties when dumping pack zips in **prepare-content** command.

## 1.19.0
* Added the **graph** command group. The **create-content-graph** and **update-content-graph** commands were migrated to this command group, and named **graph create** and **graph update** respectively.
* Added the **graph get-relationships** command.
* The **graph create** command will now use a list of known content items from content-private, to avoid false-positives in validation `GR103`. Additionally, `GR103` was added to the **ALLOWED_IGNORE_ERRORS** list.
* The **modeling-rules test** command will now validate that the modeling rules schema mappings are aligned with the test-data mappings.
* Added the *--xsiam* flag to the **init** command in order to create XSIAM content.
* Fixed an issue where the `update-additional-dependencies` **pre-commit** step failed when not running in a content-like repo.
* Removed the format execution step from the `contribution_converter` since it can be executed separately during the contribution process.
* Added a new validation (`GR108`) to **validate**, that assures hidden packs do not have mandatory dependant packs.
* Added a new validation (`PA137`) to **validate**, ensuring the absence of non-ignorable errors in `.pack-ignore`.
* Running **validate** in a GitHub Action will now show errors as annotations, visible in the `Files Changed` tab of the pull request.
* **lint** will now fail on `demisto.results` and `return_outputs` usage, when a pack is `xsoar` or `partner` supported.
* **lint** will now fail on `LOG` usage in python files.
* Updated the **format** command to use the content graph instead of the id_set file.
* Updated **format** command not to fail on unexpected values that returns from the graph, and just add it to the log.
* Removed a redundant debug log on the `tools.get_file` function.

## 1.18.1
* Fixed an issue where the coloring directives where showing in log messages.
* Fixed an issue where **create-content-graph** was not executed upon changes in the parser infra files.
* Added support for `svg` integration images in content repo in **validate** command.
* Added a parameter `skip-packs-known-words` to the **doc-review** command, making sure that pack known words will not be added.

## 1.18.0
* Added the ability to ignore any validation in the **validate** command when running in an external (non-demisto/content) repo, by placing a `.private-repo-settings` file at its root.
* Calling **format** with the `-d` flag now removes test playbooks testing the deprecated content from conf.json.
* Improved the content graph performance when calculating content relationships.
* Improved determinism of SDK unit tests.
* **validate** will now run on all the pack content items when the pack supported marketplaces are modified.
* **pre-commit** no longer runs when there are no modified files (unless provided with input files).
* Added new validation that XSIAM integrations must have `marketplacev2` as the value of the marketplaces field.
* Added an ability to provide list of marketplace names as a credentials-type (type 9) param attribute.
* **doc-review** will run with the `--use-packs-known-words` true by default.
* Added the *deprecated* field to the pack object for the content-graph metadata.
* Calling **modeling-rules init-test-data** will now return the XDM fields output in alphabetical order.
* Added a new validation (`BA125`) to **validate**, assuring internal function names aren't used in customer-facing docs.
* Removed the Pipfile and Pipfile.lock from the templates in the **init** command.
* Disabled the option to create an integration with `Pipfile` and `Pipfile.lock` files, as they are deprecated.
* Added the Sourcery hook to **pre-commit**.
* Added a working directory to the `contribution_converter` in order to support working on a temporary directory.
* Added a waiting period when checking whether the dataset exists in the **modeling-rule test** command.
* Fixed an issue where the *DEMISTO_SDK_SKIP_VERSION_CHECK* was ignored when running on non CI environments.
* Fixed an issue where **validate** falsely detected backwards-compatibility issues, and prevented adding the `marketplaces` key to content items.
* Fixed an issue where the SDK would fail pulling docker images.
* Fixed an issue where **prepare-content** command would add the string `candidate` to scripts and integrations for the *nativeimage* key.
* Fixed an issue where in some cases the **split** command did not remove pack version note from the script.
* Fixed an issue where **validate** would not properly detect dependencies of core packs.
* Fixed an issue where **validate** failed on single-select types incident and indicator fields when given empty value as a select value option.
* Fixed an issue where errors in **validate** were logged as `info`.
* Fixed an issue where **validate** error messages were not logged when an integration param, or the default argument in reputation commands is not valid.
* Fixed an issue where the **format** command would change the value of the `unsearchable` key in fields.
* Fixed an issue where **lint** command failed to pull docker image in Gitlab environment.
* Fixed an issue in **doc-review** command where escape characters within Markdown files were detected as invalid words.
* Fixed an issue where **validate** failed on infrastructure test files.
* Fixed an issue in **update-content-graph** where the neo4j service was unaccessible for non-root users.

## 1.17.2
* Fixed an issue where **lint** and **validate** commands failed on integrations and scripts that use docker images that are not available in the Docker Hub but exist locally.
* Added documentation for the flag **override-existing** used in upload.
* Fixed an issue where **validate** failed on Incident Field items with a `template` value.
* Improved memory efficiency in **update-content-graph** and **create-content-graph** commands.
* Removed support for the `cve_id` name for the default-argument for **cve** reputation commands in **validate**. Now, only `cve` may be used for such commands.
* Fixed an issue where **zip_packs** failed uploading content.
* Added `tenant_timezone` handling to the **modeling-rules init** command, allowing usage with tenants in various timezones.
* Shortened the timeout when checking whether the dataset exists in **test-modeling-rule**.
* Cleaned up project dependencies.
* Added support for the **List** content item in **Xpanse** marketplace.
* Fixed an issue in **run-unit-tests** command when running Powershell tests.
* Fixed an issue where **lint** failed running when a docker container would not init properly.
* Fixed an issue where the *upload* command would upload a pack metadata with wrong display names.
* Performance enhancements when reading yaml files.
* Removed redundant errors and fields from `errors.py`.
* Updated **update-release-notes** to use graph instead of id_set.

## 1.17.1
* Added the `aliasTo` key to the Incident Field schema.
* Modified **validate** to not require fields whose value is always `False`.
* Modified **validate** to use the graph instead of id_set on changed *APIModules*.
* Fixed an issue where `register_module_line()` was not removed from python scripts when the script had no trailing newline.
* Fixed an issue where an integration containing a command without a description would fail to upload while using the **upload** command.
* Fixed an issue where attempting to individually upload `Preprocess Rule` files raised an unclear error message. Note: preprocess rules can not be individually uploaded, but only as part of a pack.
* Fixed an issue where the **upload** command would fail on Indicator Types.
* Fixed an issue where the **upload** command would return the wrong error message when connection credentials are invalid.
* Fixed an issue where the **upload** command would fail parsing input paths.
* added support for the `isfetcheventsandassets` flag in content graph.
* Fixed an issue where the **modeling-rules test** command failed to get the existence of result from dataset in cases where the results take time to load.
* Added an aliasTo key to the incident field schema.

## 1.17.0
* **validate** will only fail on docker related errors if the pack is supported by xsoar.
* Added a validation that assures filename, id, and name have a correct suffix for modeling/parsing rules files.
* Added new **validate** checks, preventing unwanted changes of the marketplaces (BC108,BC109), toversion (BC107)  and fromversion (BC106) fields.
* Removed the `timezone_offset` argument in the *modeling-rules test* command.
* Fixed an issue where **lint** failed when importing functions from CommonServerUserPython.
* The **format** command now will sync hidden parameters with master branch.
* Fixed an issue where lock integration failed on FileNotFound.(PANW-internal only).
* Fixed an issue where **lint** falsely warned of using `demisto.results`.
* Fixed an issue where **validate** always returned *XSIAM Dashboards* and *Correlation Rules* files as valid.
* Added `GR107` validation to **validate** using the graph validations to check that no deprecated items are used by non-deprecated content.
* Fixed an issue where the **modeling-rules test** command failed to get the existence of dataset in cases where the dataset takes more than 1 minute to get indexed.
* Fixed an issue in **lint** where the container used for linting had dependency conflicts with the image used by content, and caused inconsistent results.
* Fixed an issue where the **download** command failed when the playbook has different `name` and `id`.
* Moved the **pre-commmit** command template to the `demisto/content` repository, where it's easier to maintain.
* Fixed an issue where an internal method caused warning messages when reading md files.
* Added support for Pre Process Rules in the **upload** command.
* Fixed an issue where **upload** would not upload items whose `maketplaces` value was an empty list.
* Added a prettyName key to the incident field schema.
* Fixed an issue where **upload** command could not parse content items that are not unicode-encoded.

## 1.16.0
* Added a check to **is_docker_image_latest_tag** to only fail the validation on non-latest image tag when the current tag is older than 3 days.
* Fixed an issue where **upload** would not properly show the installed version in the UI.
* Fixed an issue where the `contribution_converter` failed replacing generated release notes with the contribution form release notes.
* Fixed an issue where an extra levelname was added to a logging message.
* Modified the `mypy` pre-commit hook to run in a virtual environment, rather than the local mypy version.
* Added support to run **validate** with `--git` flag on detached HEAD.
* Added a validation that the **validate** command will fail if the pack name is not prefixed on XSIAM dashboard images.
* Fixed the **generate-test-playbook** which failed on an unexpected keyword argument - 'console_log_threshold'.
* Fixed an issue where **prepare-content** would not properly parse the `fromVersion` and `toVersion` attributes of XSIAM-Dashbaord and XSIAM-Report content items.
* Fixed an issue where **validate** command did not fail on non-existent dependency ids of non-mandatory dependant content.
* Fixed pytest async io deprecation warning.
* Added the `--incident-id` argument (optional) to the **run** command.
* Fixed an issue in **run-unit-tests** and **update-content-graph** where running commands in a docker container was done with insufficient permissions.
* Added the `_time` field to the output compare table of the **modeling-rules test** command.
* Changed the endpoint **download** uses to get system content items.
* Fixed an issue where graph-related tasks failed when files were deleted from the repo.
* Added a **validate** check, and a **format** auto fix for the `fromversion` field in Correlation Rules and XSIAM Dashboards.
* Update the format used for dev-dependencies in pyproject.toml to match modern versions of Poetry.
* Added timestamps to logging messages when running in a CI build.

## 1.15.5
* **Breaking Change**: The default of the **upload** command `--zip` argument is `true`. To upload packs as custom content items use the `--no-zip` argument.
* Removed the `no-implicit-optional` hook from **pre-commit**.
* Removed the `markdownlint` hook from **pre-commit**.
* Fixed an issue in **run-unit-tests** to pass with warnings when no tests are collected.
* Fixed an issue in **run-unit-tests** with the coverage calculation.
* Fixed a notification about log file location appeared more than once.
* Updated the error message when code coverage is below the threshold in **coverage-analyze** to be printed in a more noticeable red color.
* Fixed an issue in **upload** that failed when a comma-separated list of paths is passed to the `--input` argument.
* Running **validate** with the `--graph` flag will now run the graph validations after all other validations.
* improved the generated release note for newly added XSIAM entities when running *update-release-notes* command.
* Fixed an issue where in some cases validation failed when mapping null values.
* Fixed an issue in **upload** command where the `--keep-zip` argument did not clean the working directory.
* Fixed an issue where an extra levelname was added to a logging message.
* Fixed an issue in **upload** where uploading packs to XSIAM failed due to version mismatch.

## 1.15.4
* Fixed an issue where *update-release-notes* and *doc-review* did not handle new content notes as expected.
* Fixed an issue in PEP484 (no-implicit-optional) hook to **pre-commit**.
* Fixed an issue in **upload** with `--input-config-file` where the content items weren't uploaded in the correct pack.
* Added support to disable the default logging colors with the **DEMISTO_SDK_LOG_NO_COLORS** environment variable.

## 1.15.3
* Added the `--init` flag to **download**.
* Added the `--keep-empty-folders` flag to **download**.
* Added `markdown-lint` to **pre-commit**
* Added the PEP484 (no-implicit-optional) hook to **pre-commit**.
* Fixed an issue where the content-graph parsing failed on mappers with undefined mapping.
* Fixed an issue in **validate** where `pack_metadata.json` files were not collected proplely in `--graph` option.
* Fixed an issue where *validate* reputation commands outputs were not checked for new content.
* Added *IN107* and *DB100* error codes to *ALLOWED_IGNORE_ERRORS* list.
* Added a validation that assures feed integrations implement the `integration_reliability` configuration parameter.
* Fixed an issue where the format command did not work as expected on pre-process rules files.
* Fixed an issue where **upload** command failed to upload when the XSOAR version is beta.
* Fixed an issue where **upload** command summary was inaccurate when uploading a `Pack` without the `-z` flag.
* Added pack name and pack version to **upload** command summary.
* Added support for modeling rules with multi datasets in ****modeling-rules test**** command.
* Fixed an issue where **validate** didn't recognize layouts with incident fields missing from `id_set.json` even when `--post-commit` was indicated.

## 1.15.2
* Fixed an issue where **format** added default arguments to reputation commands which already have one.
* Fixed an issue where **validate** fails when adding the *advance* field to the integration required fields.
* Updated the integration Traffic Light Protocol (TLP) color list schema in the **validate** command.
* Fixed an issue where **upload** would not read a repo configuration file properly.
* Fixed an issue where **upload** would not handle the `-x`/`--xsiam` flag properly.
* Fixed an issue where **format** failed to use input from the user, when asking about a `from_version`.
* Added the `-n`/`--assume_no` flag to **format**.

## 1.15.1
* Fixed an issue where **generate-docs** generated fields with double html escaping.
* Fixed an issue where **upload** failed when using the `-z` flag.

## 1.15.0
* **Breaking Change**: the **upload** command now only supports **XSOAR 6.5** or newer (and all XSIAM versions).
* **upload** now uses content models, and calls the `prepare` method of each model before uploading (unless uploading a zipped pack).
* Added a *playbook* modification to **prepare-content**, replacing `getIncident` calls with `getAlerts`, when uploading to XSIAM.
* Added a *playbook* modification to **prepare-content**, replacing `${incident.fieldname}` context accessors with `${alert.fieldname}` when uploading to XSIAM.
* Added a *playbook* modification to **prepare-content**, replacing `incident` to `alert` in task display names, when uploading to XSIAM.
* Added a *layout* modification to **prepare-content**, replacing `Related/Child/Linked Incidents` to `... Alerts` when uploading to XSIAM.
* Added a *script* modification to **prepare-content**, automatically replacing the word `incident` with `alert` when uploading to XSIAM.
* Added a validation that the **validate** command will fail if the `dockerimage` field in scripts/integrations uses any py3-native docker image.
* Updated the `ruff` version used in **pre-commit** to `0.0.269`.
* Fixed an issue in **create-content-graph** which caused missing detection of duplicated content items.
* Fixed an issue where **run-unit-tests** failed on python2 content items.
* Fixed an issue in **validate** where core packs validations were checked against the core packs defined on master branch, rather than on the current branch.
* Fixed an issue in **pre-commit** where `--input` flag was not filtered by the git files.
* Skip reset containers for XSOAR NG and XSIAM(PANW-internal only).
* Fixed an issue where **lint** failed fetching docker image details from a PANW GitLab CI environment. (PANW-internal only).

## 1.14.5
* Added logging in case the container fails to run in **run-unit-tests**.
* Disabled **pre-commit** multiprocessing for `validate` and `format`, as they use a service.
* **pre-commit** now calls `format` with `--assume-yes` and `--no-validate`.
* Fixed an issue where **pre-commit** ran multiple times when checking out build related files.

## 1.14.4
* Added integration configuration for *Cortex REST API* integration.
* Removed `Flake8` from **pre-commit**, as `ruff` covers its basic rules.
* Improved log readability by silencing non-critical `neo4j` (content graph infrastructure) logs.
* Fixed an issue where **run-unit-tests** failed on python2 content items.
* Fixed an issue where **modeling-rules test** did not properly handle query fields that pointed to a string.
* Fixed an issue when trying to fetch remote files when not under the content repo.
* Fixed a validation that the **modeling-rules test** command will fail if no test data file exist.
* Fixed an issue where **format** command failed while updating the `fromversion` entry.
* Added support for mapping uuid to names for Layout files in the **download** command.

## 1.14.3
* Fixed an issue where **run-unit-tests** failed running on items with `test_data`.
* Updated the demisto-py to v3.2.10 which now supports url decoding for the proxy authentication password.
* Fixed an issue where **generate-outputs** did not generate context paths for empty lists or dictionaries in the response.

## 1.14.2
* Added the `--staged-only` flag to **pre-commit**.
* Fixed an issue where **run-unit-tests** failed running on items with `test_data`.
* Fixed an issue where **pre-commit** ran on unchanged files.
* Add the ability to run **secrets** in **pre-commit** by passing a `--secrets` flag.
* Added support to override the log file with the **DEMISTO_SDK_LOG_FILE_PATH** environment variable.

## 1.14.1
* Fixed an issue where **update-release-notes** command failed when running on a pack that contains deprecated integrations without the `commands` section.
* Added toVersion and fromVersion to XSIAM content items schema.
* Fixed an issue where **validate** failed when attempting to map null values in a classifier and layout.
* Added search marketplace functionality to XSIAM client.
* Fixed an issue in **pre-commit** command where `MYPYPATH` was not set properly.
* Updated the integration category list in the **init** command.
* Fixed an issue where in some environments docker errors were not caught.
* Added a validation that the **validate** command will fail on README files if an image does not exist in the specified path.

## 1.14.0
* Added the `DEMISTO_SDK_GRAPH_FORCE_CREATE` environment variable. Use it to force the SDK to recreate the graph, rather than update it.
* Added support for code importing multi-level ApiModules to **lint**.
* Added a validation that the **modeling-rules test** command will fail if no test data file exist.
* Added support for the `<~XPANSE>` marketplace tag in release notes.
* Added support for marketplace tags in the **doc-review** command.
* Added **generate-unit-tests** documentation to the repo README.
* Added the `hiddenpassword` field to the integration schema, allowing **validate** to run on integrations with username-only inputs.
* Improved logs and error handling in the **modeling-rules test** command.
* Improved the warning message displayed for Contribution PRs editing outdated code.
* Improved the clarity of error messages for cases where yml files cannot be parsed as a dictionary.
* Updated the `XSIAMReport` schema.
* Standardized repo-wide logging. All logs are now created in one logger instance.
* **lint** now prevents unit-tests from accessing online resources in runtime.
* Updated the logs shown during lint when running in docker.
* Fixed an issue where **validate** showed errors twice.
* Fixed an issue where **validate** did not fail when xif files had wrong naming.
* Fixed an issue where **doc-review** required dot suffixes in release notes describing new content.
* Fixed an issue where **download** command failed when running on a beta integration.
* Fixed an issue where **update-release-notes** generated release notes for packs in their initial version (1.0.0).
* Fixed an issue with **update-content-graph** where `--use-git` parameter was ignored when using `--imported-path` parameter.
* Fixed an issue where **validate** failed on playbooks with valid inputs, since it did not collect the playbook inputs occurrences properly.

## 1.13.0
* Added the pack version to the code files when calling **unify**. The same value is removed when calling **split**.
* Added a message showing the output path when **prepare-content** is called.
* Contribution PRs that update outdated packs now display a warning message.
* Fixed an issue when kebab-case has a misspelling in one of the sub words, the suggestion might be confusing.
* Improved caching and stability for **lint**.
* Added support for *.xif* files in the **secrets** command.
* Fixed an issue where **validate** would fail when playbook inputs contain Transform Language (DT).
* Added a new **validate** check, making sure a first level header exist in release notes (RN116)
* Fixed an issue where **lint** would not properly handle multiple ApiModules imports.

## 1.12.0
* Added the **pre-commit** command, to improve code quality of XSOAR content.
* Added the **run-unit-tests** command, to run unit tests of given content items inside their respective docker images.
* Added support for filepath arguments in the **validate** and **format** commands.
* Added pre-commit hooks for `validate`, `format`, `run-unit-tests` and `update-docker-image` commands.
* Fixed an issue in the **download** command where layouts were overriden even without the `-f` option.
* Fixed an issue where Demisto-SDK did not detect layout ID when using the **download** command.
* Fixed an issue where the **lint** command ran on `native:dev` supported content when passing the `--docker-image all` flag, instead it will run on `native:candidate`.
* Added support for `native:candidate` as a docker image flag for **lint** command.
* Added a modification for layouts in **prepare-content**, replacing `Related Incidents`, `Linked Incidents` and `Child Incidents` with the suitable `... Alerts` name when uploading to XSIAM.
* Fixed an issue where logs and messages would not show when using the **download** command.
* Fixed an issue where the `server_min_version` field in metadata was an empty value when parsing packs without content items.
* Fixed an issue where running **openapi-codegen** resulted in false-positive error messages.
* Fixed an issue where **generate-python-to-yml** generated input arguments as required even though required=False was specified.
* Fixed an issue where **generate-python-to-yml** generated input arguments a default arguments when default=some_value was provided.
* Fixed a bug where **validate** returned error on playbook inputs with special characters.
* Fixed an issue where **validate** did not properly check `conf.json` when the latter is modified.
* Fixed an issue in the **upload** command, where a prompt was not showing on the console.
* Fixed an issue where running **lint** failed installing dependencies in containers.

## 1.11.0
* **Note: Demisto-SDK will soon stop supporting Python 3.8**
* Fixed an issue where using **download** on non-unicode content, merging them into existing files caused an error.
* Changed an internal setting to allow writing non-ascii content (unicode) using `YAMLHandler` and `JSONHandler`.
* Fixed an issue where an error message in **unify** was unclear for invalid input.
* Fixed an issue where running **validate** failed with **is_valid_integration_file_path_in_folder** on integrations that use API modules.
* Fixed an issue where **validate** failed with **is_valid_integration_file_path_in_folder** on integrations that use the `MSAPIModule`.
* Added **validate** check for the `modules` field in `pack_metadata.json` files.
* Changed **lint** to skip deprecated content, unless when using the `-i` flag.
* Fixed an issue where **update-release-notes** failed when a new *Parsing Rule* was added to a pack.
* Refactored the logging framework. Demisto-SDK logs will now be written to `.demist_sdk_debug.log` under the content path (when detected) or the current directory.
* Added `GR105` validation to **validate** command to check that no duplicate IDs are used.
* Added support for API Modules imported in API modules in the **unify** command.
* Added **validate** check, to make sure every Python file has a corresponding unit test file.

## 1.10.6
* Fixed an issue where running **validate** with the `-g` flag would skip some validations for old-formatted (unified) integration/script files.
* Deprecated integrations and scripts will not run anymore when providing the **--all-packs** to the **lint** command.
* Fixed an issue where a pack `serverMinVersion` would be calculated by the minimal fromVersion of its content items.
* Added the `--docker-image-target` flag to **lint** for testing native supported content with new images.

## 1.10.5
* Fixed an issue where running **run-test-playbook** would not use the `verify` parameter correctly. @ajoga
* Added a newline at the end of README files generated in **generate-docs**.
* Added the value `3` (out of bounds) to the `onChangeRepAlg` and `reputationCalc` fields under the `IncidentType` and `GenericType` schemas. **validate** will allow using it now.
* Fixed an issue where **doc-review** required dot suffixes in release notes describing new content.
* Fixed an issue where **validate** failed on Feed Integrations after adding the new *Collect/Connect* section field.
* Fixed an issue where using **postman-codegen** failed converting strings containing digits to kebab-case.
* Fixed an issue where the ***error-code*** command could not parse List[str] parameter.
* Updated validation *LO107* to support more section types in XSIAM layouts.

## 1.10.4
* Added support for running **lint** in multiple native-docker images.

## 1.10.3
* Fixed an issue where running **format** would fail after running npm install.
* Improved the graph validations in the **validate** command:
  - GR100 will now run on all content items of changed packs.
  - GR101 and GR102 will now catch invalid fromversion/toversion of files **using** the changed items.
  - GR103 errors will raise a warning when using the *-a* flag, but an error if using the *-i* or *g* flags.
* Fixed an issue where test-playbooks timed out.
* Fixed an issue where making a change in a module using an ApiModule would cause lint to run on the ApiModule unnecessarily.
* Fixed an issue where the `marketplace` field was not used when dumping pack zips.
* Fixed a typo in the README content generated with **update-release-notes** for updating integrations.
* Fixed an issue in **validate**, where using the `-gr` and `-i` flags did not run properly.
* Added the `sectionorder` field to integration scheme.
* Fixed an issue where in some occasions running of test-playbooks could receive session timeouts.
* Fixed an issue where **validate** command failed on core pack dependencies validation because of test dependencies.

## 1.10.2
* Added markdown lint formatting for README files in the **format** command.
* Fixed an issue where **lint** failed when using the `-cdam` flag with changed dependant api modules.
* Fixed an issue in the **upload** command, where `json`-based content items were not unified correctly when using the `--zip` argument.
* Added XPANSE core packs validations.

## 1.10.1
* Fixed an issue where **update-content-graph** failed to execute.

## 1.10.0
* **Breaking change**: Removed usage of `pipenv`, `isort` and `autopep8` in the **split** and **download** commands. Removed the `--no-pipenv` and `--no-code-formatting` flags. Please see https://xsoar.pan.dev/docs/tutorials/tut-setup-dev-remote for the recommended environment setup.
* Fixed an issue in **prepare-content** command where large code lines were broken.
* Fixed an issue where git-*renamed_files* were not retrieved properly.
* Fixed an issue where test dependencies were calculated in all level dependencies calculation.
* Added formatting and validation to XSIAM content types.
* Fixed an issue where several XSIAM content types were not validated when passing the `-a` flag.
* Added a UUID to name mapper for **download** it replaces UUIDs with names on all downloaded files.
* Updated the demisto-py to v3.2.6 which now supports basic proxy authentication.
* Improved the message shown when using **upload** and overwriting packs.
* Added support for the **Layout Rule** content type in the id-set and the content graph.
* Updated the default general `fromVersion` value on **format** to `6.8.0`
* Fixed an issue where **lint** sometimes failed when using the `-cdam` flag due to wrong file duplications filtering.
* Added the content graph to **validate**, use with the `--graph` flag.

## 1.9.0
* Fixed an issue where the Slack notifier was using a deprecated argument.
* Added the `--docker-image` argument to the **lint** command, which allows determining the docker image to run lint on. Possible options are: `'native:ga'`, `'native:maintenance'`, `'native:dev'`, `'all'`, a specific docker image (from Docker Hub) or, the default `'from-yml'`.
* Fixed an issue in **prepare-content** command where large code lines were broken.
* Added a logger warning to **get_demisto_version**, the task will now fail with a more informative message.
* Fixed an issue where the **upload** and **prepare-content** commands didn't add `fromServerVersion` and `toServerVersion` to layouts.
* Updated **lint** to use graph instead of id_set when running with `--check-dependent-api-module` flag.
* Added the marketplaces field to all schemas.
* Added the flag `--xsoar-only` to the **doc-review** command which enables reviewing documents that belong to XSOAR-supported Packs.
* Fixed an issue in **update-release-notes** command where an error occurred when executing the same command a second time.
* Fixed an issue where **validate** would not always ignore errors listed under `.pack-ignore`.
* Fixed an issue where running **validate** on a specific pack didn't test all the relevant entities.
* Fixed an issue where fields ending with `_x2` where not replaced in the appropriate Marketplace.

## 1.8.3
* Changed **validate** to allow hiding parameters of type 0, 4, 12 and 14 when replacing with type 9 (credentials) with the same name.
* Fixed an issue where **update-release-notes** fails to update *MicrosoftApiModule* dependent integrations.
* Fixed an issue where the **upload** command failed because `docker_native_image_config.json` file could not be found.
* Added a metadata file to the content graph zip, to be used in the **update-content-graph** command.
* Updated the **validate** and **update-release-notes** commands to unskip the *Triggers Recommendations* content type.


## 1.8.2
* Fixed an issue where demisto-py failed to upload content to XSIAM when `DEMISTO_USERNAME` environment variable is set.
* Fixed an issue where the **prepare-content** command output invalid automation name when used with the --*custom* argument.
* Fixed an issue where modeling rules with arbitrary whitespace characters were not parsed correctly.
* Added support for the **nativeImage** key for an integration/script in the **prepare-content** command.
* Added **validate** checks for integrations declared deprecated (display name, description) but missing the `deprecated` flag.
* Changed the **validate** command to fail on the IN145 error code only when the parameter with type 4 is not hidden.
* Fixed an issue where downloading content layouts with `detailsV2=None` resulted in an error.
* Fixed an issue where **xdrctemplate** was missing 'external' prefix.
* Fixed an issue in **prepare-content** command providing output path.
* Updated the **validate** and **update-release-notes** commands to skip the *Triggers Recommendations* content type.
* Added a new validation to the **validate** command to verify that the release notes headers are in the correct format.
* Changed the **validate** command to fail on the IN140 error code only when the skipped integration has no unit tests.
* Changed **validate** to allow hiding parameters of type 4 (secret) when replacing with type 9 (credentials) with the same name.
* Fixed an issue where the **update-release-notes** command didn't add release-notes properly to some *new* content items.
* Added validation that checks that the `nativeimage` key is not defined in script/integration yml.
* Added to the **format** command the ability to remove `nativeimage` key in case defined in script/integration yml.
* Enhanced the **update-content-graph** command to support `--use-git`, `--imported_path` and `--output-path` arguments.
* Fixed an issue where **doc-review** failed when reviewing command name in some cases.
* Fixed an issue where **download** didn't identify playbooks properly, and downloaded files with UUIDs instead of file/script names.

## 1.8.1
* Fixed an issue where **format** created duplicate configuration parameters.
* Added hidden properties to integration command argument and script argument.
* Added `--override-existing` to **upload** that skips the confirmation prompt for overriding existing content packs. @mattbibbydw
* Fixed an issue where **validate** failed in private repos when attempting to read from a nonexisting `approved_categories.json`.
* Fixed an issue where **validate** used absolute paths when getting remote `pack_metadata.json` files in private repos.
* Fixed an issue in **download**, where names of custom scripts were replaced with UUIDs in IncidentFields and Layouts.

## 1.8.0
* Updated the supported python versions, as `>=3.8,<3.11`, as some of the dependencies are not supported on `3.11` yet.
* Added a **validate** step for **Modeling Rules** testdata files.
* Added the **update-content-graph** command.
* Added the ability to limit the number of CPU cores with `DEMISTO_SDK_MAX_CPU_CORES` envirment variable.
* Added the **prepare-content** command.
* Added support for fromversion/toversion in XSIAM content items (correlation rules, XSIAM dashboards, XSIAM reports and triggers).
* Added a **validate** step checking types of attributes in the schema file of modeling rule.
* Added a **validate** step checking that the dataset name of a modeling rule shows in the xif and schema files.
* Added a **validate** step checking that a correlation rule file does not start with a hyphen.
* Added a **validate** step checking that xsiam content items follow naming conventions.
* Fixed an issue where SDK commands failed on the deprecated `packaging.version.LegacyVersion`, by locking the `packaging` version to `<22`.
* Fixed an issue where **update-release-notes** failed when changing only xif file in **Modeling Rules**.
* Fixed an issue where *is_valid_category* and *is_categories_field_match_standard* failed when running in a private repo.
* Fixed an issue where **validate** didn't fail on the MR103 validation error.
* Fixed the *--release-notes* option, to support the new CHANGELOG format.
* Fixed an issue where **validate** failed when only changing a modeling rules's xif file.
* Fixed an issue where **format** failed on indicator files with a `None` value under the `tabs` key.
* Fixed an issue where **validate** only printed errors for one change of context path, rather than print all.
* Fixed an issue where **download** did not suggest using a username/password when authenticating with XSOAR and using invalid arguments.
* Fixed an issue where **download** failed when listing or downloading content items that are not unicode-encoded.
* Added support for fromversion/toversion in XSIAM content items (correlation rules, XSIAM dashboards, XSIAM reports and triggers).
* Updated the supported python versions, as `>=3.8,<3.11`, as some of the dependencies are not supported on `3.11` yet.
* Added **prepare-content** command which will prepare the pack or content item for the platform.
* Patched an issue where deprecated `packaging.version.LegacyVersion`, locking packaging version to `<22`.

## 1.7.9
* Fixed an issue where an error message in **validate** would not include the suggested fix.
* Added a validation that enforces predefined categories on MP Packs & integration yml files, the validation also ensures that each pack has only one category.
* Fixed an issue where **update-release-notes** did not generate release notes for **XDRC Templates**.
* Fixed an issue where **upload** failed without explaining the reason.
* Improved implementation of the docker_helper module.
* Fixed an issue where **validate** did not check changed pack_metadata.json files when running using git.
* Added support for **xdrctemplate** to content graph.
* Fixed an issue where local copies of the newly-introduced `DemistoClassApiModule.py` were validated.
* Added new release notes templates for the addition and modification of playbooks, layouts and types in the **doc-review** command.
* Fixed an issue where the **doc-review** command failed on descriptions of new content items.
* Added the `Command XXX is deprecated. Use XXX instead.` release notes templates to **doc-review** command.
* Fixed an issue where the **update-release-notes** command didn't add the modeling-rules description for new modeling-rules files.

## 1.7.8
* Added the capability to run the MDX server in a docker container for environments without node.
* Fixed an issue where **generate-docs** with `-c` argument updated sections of the incorrect commands.
* Added IF113 error code to **ALLOWED_IGNORE_ERRORS**.
* Fixed an issue where **validate** failed on playbooks with non-string input values.
* Added the `DEMISTO_SDK_IGNORE_CONTENT_WARNING` environment variable, to allow suppressing warnings when commands are not run under a content repo folder.
* Fixed an issue where **validate** failed to recognize integration tests that were missing from config.json
* Added support for **xpanse** marketplace in **create-id-set** and **create-content-artifacts** commands.
* Fixed an issue where **split** failed on yml files.
* Added support for marketplace-specific tags.
* Fixed an issue where **download** would not run `isort`. @maxgubler
* Fixed an issue where XSIAM Dashboards and Reports images failed the build.
* Added support for **xpanse** marketplace to content graph.

## 1.7.7
* Fixed an issue where paybooks **generate-docs** didn't parse complex input values when no accessor field is given correctly.
* Fixed an issue in the **download** command, where an exception would be raised when downloading system playbooks.
* Fixed an issue where the **upload** failed on playbooks containing a value that starts with `=`.
* Fixed an issue where the **generate-unit-tests** failed to generate assertions, and generate unit tests when command names does not match method name.
* Fixed an issue where the **download** command did not honor the `--no-code-formatting` flag properly. @maxgubler
* Added a new check to **validate**, making sure playbook task values are passed as references.
* Fixed an issue where the **update-release-notes** deleted existing release notes, now appending to it instead.
* Fixed an issue where **validate** printed blank space in case of validation failed and ignored.
* Renamed 'Agent Config' to 'XDRC Templates'.
* Fixed an issue where the **zip-packs** command did not work with the CommonServerUserPython and CommonServerUserPowerShell package.

## 1.7.6

* Fixed parsing of initialization arguments of client classes in the **generate-unit-tests** command.
* Added support for AgentConfig content item in the **upload**, **create-id-set**, **find-dependecies**, **unify** and **create-content-artifacts** commands.
* Added support for XSIAM Report preview image.

## 1.7.5

* Fixed an issue where the **upload** command did not work with the CommonServerUserPython package.
* Fixed an issue in the **download** command, where some playbooks were downloaded as test playbooks.
* Added playbook modification capabilities in **TestSuite**.
* Added a new command **create-content-graph**.
* Fixed an issue in the **upload** command, where the temporary zip would not clean up properly.
* Improved content items parsing in the **create-content-graph** command.
* Added an error when the docker daemon is unavailable when running **lint**.
* Removed the validation of a subtype change for scripts in the **validate** command.
* Fixed an issue where names of XSIAM content items were not normalized properly.
* Fixed an issue where the **download** command was downloading playbooks with **script** (id) and not **scriptName**.
* Fixed an issue where script yml files were not properly identified by `find_type`.
* Removed nightly integrations filtering when deciding if a test should run.
* Added support for XSIAM Dashboard preview image.
* Added the `--no-code-formatting` flag to the **download** command, allowing to skip autopep8 and isort.
* Fixed an issue in the **update-release-notes** command, where generating release notes for modeling rules schema file caused exception.

## 1.7.4

* Fixed an issue where the **doc-review** command showed irrelevant messages.
* Fixed an issue in **validate**, where backward-compatibility failures prevented other validations from running.
* Fixed an issue in **validate**, where content-like files under infrastructure paths were not ignored.
* Fixed an issue in the AMI mapping, where server versions were missing.
* Change the way the normalize name is set for external files.
* Added dump function to XSIAM pack objects to dulicate the files.
* Fixed an issue where the `contribution_converter` did not support changes made to ApiModules.
* Added name normalization according to new convention to XSIAM content items
* Added playbook modification capabilities in **TestSuite**.
* Fixed an issue in create-content-artifacts where it will not get a normalize name for the item and it will try to duplicate the same file.

## 1.7.3

* Fixed an issue in the **format** command where fail when executed from environment without mdx server available.
* Added `Added a`, `Added an` to the list of allowed changelog prefixes.
* Added support for Indicator Types/Reputations in the **upload** command.
* Fixed an issue when running from a subdirectory of a content repo failed.
* Changing the way we are using XSIAM servers api-keys in **test-content** .
* Added a success message to **postman-codegen**.

## 1.7.2

* Fixed an issue in the **validate** command where incident fields were not found in mappers even when they exist
* Added an ability to provide list of marketplace names as a param attribute to **validate** and **upload**
* Added the file type to the error message when it is not supported.
* Fixed an issue where `contribution_converter` incorrectly mapped _Indicator Field_ objects to the _incidentfield_ directory in contribution zip files.
* Fixed a bug where **validate** returned error on empty inputs not used in playbooks.
* Added the `DEMISTO_SDK_CONTENT_PATH` environment variable, implicitly used in various commands.
* Added link to documentation for error messages regarding use cases and tags.

## 1.7.1

* Fixed an issue where *indicatorTypes* and *betaIntegrations* were not found in the id_set.
* Updated the default general `fromVersion` value on **format** to `6.5.0`
* Fixed an issue where the **validate** command did not fail when the integration yml file name was not the same as the folder containing it.
* Added an option to have **generate-docs** take a Playbooks folder path as input, and generate docs for all playbooks in it.
* Fixed an issue where the suggestion in case of `IF113` included uppercase letters for the `cliName` parameter.
* Added new validation to the **validate** command to fail and list all the file paths of files that are using a deprecated integration command / script / playbook.
* **validate** will no longer fail on playbooks calling subplaybooks that have a higher `fromVersion` value, if  calling the subplaybook has `skipifunavailable=True`.
* Fixed an issue where relative paths were not accessed correctly.
* Running any `demisto-sdk` command in a folder with a `.env` file will load it, temporarily overriding existing environment variables.
* Fixed an issue where **validate** did not properly detect deleted files.
* Added new validations to the **validate** command to verify that the schema file exists for a modeling rule and that the schema and rules keys are empty in the yml file.
* Fixed an issue where *find_type* didn't recognize exported incident types.
* Added a new validation to **validate**, making sure all inputs of a playbook are used.
* Added a new validation to **validate**, making sure all inputs used in a playbook declared in the input section.
* The **format** command will now replace the *fromServerVersion* field with *fromVersion*.

## 1.7.0

* Allowed JSON Handlers to accept kwargs, for custoimzing behavior.
* Fixed an issue where an incorrect error was shown when the `id` of a content item differed from its `name` attribute.
* Fixed an issue where the `preserve_quotes` in ruamel_handler received an incorrect value @icholy
* Fixed an issue where ignoring RM110 error code wasn't working and added a validation to **ALLOWED_IGNORE_ERRORS** to validate that all error codes are inserted in the right format.
* Fixed an issue where the contribution credit text was not added correctly to the pack README.
* Changed the contribution file implementation from markdown to a list of contributor names. The **create-content-artifact** will use this list to prepare the needed credit message.
* Added a new validation to the `XSOAR-linter` in the **lint** command for verifying that demisto.log is not used in the code.
* The **generate-docs** command will now auto-generate the Incident Mirroring section when implemented in an integration.
* Added support to automatically generate release notes for deprecated items in the **update-release-notes** command.
* Fixed an issue causing any command to crash when unable to detect local repository properties.
* Fixed an issue where running in a private gitlab repo caused a warning message to be shown multiple times.
* Added a new validation to the **validate** command to verify that markdown and python files do not contain words related to copyright section.
* Fixed an issue where **lint** crashed when provided an input file path (expecting a directory).

## 1.6.9

* Added a new validation that checks whether a pack should be deprecated.
* Added a new ability to the **format** command to deprecate a pack.
* Fixed an issue where the **validate** command sometimes returned a false negative in cases where there are several sub-playbooks with the same ID.
* Added a new validation to the **validate** command to verify that the docker in use is not deprecated.
* Added support for multiple ApiModules in the **unify** command
* Added a check to **validate** command, preventing use of relative urls in README files.
* Added environment variable **DEMISTO_SDK_MARKETPLACE** expected to affect *MarketplaceTagParser* *marketplace* value. The value will be automatically set when passing *marketplace* arg to the commands **unify**, **zip-packs**, **create-content-artifacts** and **upload**.
* Added slack notifier for build failures on the master branch.
* Added support for modeling and parsing rules in the **split** command.
* Added support for README files in **format** command.
* Added a **validate** check, making sure classifier id and name values match. Updated the classifier **format** to update the id accordingly.
* The **generate-docs** command will now auto-generate the playbook image link by default.
* Added the `--custom-image-link` argument to override.
* Added a new flag to **generate-docs** command, allowing to add a custom image link to a playbook README.
* Added a new validation to the **validate** command to verify that the package directory name is the same as the files contained in the that package.
* Added support in the **unify** command to unify a schema into its Modeling Rule.

## 1.6.8

* Fixed an issue where **validate** did not fail on invalid playbook entities' versions (i.e. subplaybooks or scripts with higher fromversion than their parent playbook).
* Added support for running lint via a remote docker ssh connection. Use `DOCKER_HOST` env variable to specify a remote docker connection, such as: `DOCKER_HOST=ssh://myuser@myhost.com`.
* Fixed an issue where the pack cache in *get_marketplaces* caused the function to return invalid values.
* Fixed an issue where running format on a pack with XSIAM entities would fail.
* Added the new `display_name` field to relevant entities in the **create-id-set** command.
* Added a new validation to the **validate** command to verify the existence of "Reliability" parameter if the integration have reputation command.
* Fixed a bug where terminating the **lint** command failed (`ctrl + c`).
* Removed the validation of a subtype change in integrations and scripts from **validate**.
* Fixed an issue where **download** did not behave as expected when prompting for a version update. Reported by @K-Yo
* Added support for adoption release notes.
* Fixed an issue where **merge-id-sets** failed when a key was missing in one id-set.json.
* Fixed a bug where some mypy messages were not parsed properly in **lint**.
* Added a validation to the **validate** command, failing when '`fromversion`' or '`toversion`' in a content entity are incorrect format.
* Added a validation to the **validate** command, checking if `fromversion` <= `toversion`.
* Fixed an issue where coverage reports used the wrong logging level, marking debug logs as errors.
* Added a new validation to the **validate** command, to check when the discouraged `http` prefixes are used when setting defaultvalue, rather than `https`.
* Added a check to the **lint** command for finding hard-coded usage of the http protocol.
* Locked the dependency on Docker.
* Removed a traceback line from the **init** command templates: BaseIntegration, BaseScript.
* Updated the token in **_add_pr_comment** method from the content-bot token to the xsoar-bot token.

## 1.6.7

* Added the `types-markdown` dependency, adding markdown capabilities to existing linters using the [Markdown](https://pypi.org/project/Markdown/) package.
* Added support in the **format** command to remove nonexistent incident/indicator fields from *layouts/mappers*
* Added the `Note: XXX` and `XXX now generally available.` release notes templates to **doc-review** command.
* Updated the logs shown during the docker build step.
* Removed a false warning about configuring the `GITLAB_TOKEN` environment variable when it's not needed.
* Removed duplicate identifiers for XSIAM integrations.
* Updated the *tags* and *use cases* in pack metadata validation to use the local files only.
* Fixed the error message in checkbox validation where the defaultvalue is wrong and added the name of the variable that should be fixed.
* Added types to `find_type_by_path` under tools.py.
* Fixed an issue where YAML files contained incorrect value type for `tests` key when running `format --deprecate`.
* Added a deprecation message to the `tests:` section of yaml files when running `format --deprecate`.
* Added use case for **validate** on *wizard* objects - set_playbook is mapped to all integrations.
* Added the 'integration-get-indicators' commands to be ignored by the **verify_yml_commands_match_readme** validation, the validation will no longer fail if these commands are not in the readme file.
* Added a new validation to the **validate** command to verify that if the phrase "breaking changes" is present in a pack release notes, a JSON file with the same name exists and contains the relevant breaking changes information.
* Improved logs when running test playbooks (in a build).
* Fixed an issue in **upload** did not include list-type content items. @nicolas-rdgs
* Reverted release notes to old format.

## 1.6.6

* Added debug print when excluding item from ID set due to missing dependency.
* Added a validation to the **validate** command, failing when non-ignorable errors are present in .pack-ignore.
* Fixed an issue where `mdx server` did not close when stopped in mid run.
* Fixed an issue where `-vvv` flag did not print logs on debug level.
* enhanced ***validate*** command to list all command names affected by a backward compatibility break, instead of only one.
* Added support for Wizard content item in the **format**, **validate**, **upload**, **create-id-set**, **find-dependecies** and **create-content-artifacts** commands.
* Added a new flag to the **validate** command, allowing to run specific validations.
* Added support in **unify** and **create-content-artifacts** for displaying different documentations (detailed description + readme) for content items, depending on the marketplace version.
* Fixed an issue in **upload** where list items were not uploaded.
* Added a new validation to **validate** command to verify that *cliName* and *id* keys of the incident field or the indicator field are matches.
* Added the flag '-x', '--xsiam' to **upload** command to upload XSIAM entities to XSIAM server.
* Fixed the integration field *isFetchEvents* to be in lowercase.
* Fixed an issue where **validate -i** run after **format -i** on an existing file in the repo instead of **validate -g**.
* Added the following commands: 'update-remote-data', 'get-modified-remote-data', 'update-remote-system' to be ignored by the **verify_yml_commands_match_readme** validation, the validation will no longer fail if these commands are not in the readme file.
* Updated the release note template to include a uniform format for all items.
* Added HelloWorldSlim template option for *--template* flag in **demisto-sdk init** command.
* Fixed an issue where the HelloWorldSlim template in **demisto-sdk init** command had an integration id that was conflicting with HelloWorld integration id.
* Updated the SDK to use demisto-py 3.1.6, allowing use of a proxy with an environment variable.
* Set the default logger level to `warning`, to avoid unwanted debug logs.
* The **format** command now validates that default value of checkbox parameters is a string 'true' or 'false'.
* Fixed an issue where `FileType.PLAYBOOK` would show instead of `Playbook` in readme error messages.
* Added a new validation to **validate** proper defaultvalue for checkbox fields.

## 1.6.5

* Fixed an issue in the **format** command where the `id` field was overwritten for existing JSON files.
* Fixed an issue where the **doc-review** command was successful even when the release-note is malformed.
* Added timestamps to the `demisto-sdk` logger.
* Added time measurements to **lint**.
* Added the flag '-d', '--dependency' to **find-dependencies** command to get the content items that cause the dependencies between two packs.
* Fixed an issue where **update-release-notes** used the *trigger_id* field instead of the *trigger_name* field.
* Fixed an issue where **doc-review** failed to recognize script names, in scripts using the old file structure.
* Fixed an issue where concurrent processes created by **lint** caused deadlocks when opening files.
* Fixed an issue in the **format** command where `_dev` or `_copy` suffixes weren't removed from the subscript names in playbooks and layouts.
* Fixed an issue where **validate** failed on nonexistent `README.md` files.
* Added support of XSIAM content items to the **validate** command.
* Report **lint** summary results and failed packages after reporting time measurements.

## 1.6.4

* Added the new **generate-yml-from-python** command.
* Added a code *type* indication for integration and script objects in the *ID Set*.
* Added the [Vulture](https://github.com/jendrikseipp/vulture) linter to the pre-commit hook.
* The `demisto-sdk` pack will now be distributed via PyPi with a **wheel** file.
* Fixed a bug where any edited json file that contained a forward slash (`/`) escaped.
* Added a new validation to **validate** command to verify that the metadata *currentVersion* is
the same as the last release note version.
* The **validate** command now checks if there're none-deprecated integration commands that are missing from the readme file.
* Fixed an issue where *dockerimage* changes in Scripts weren't recognized by the **update-release-notes** command.
* Fixed an issue where **update-xsoar-config-file** did not properly insert the marketplace packs list to the file.
* Added the pack name to the known words by default when running the **doc-review** command.
* Added support for new XSIAM entities in **create-id-set** command.
* Added support for new XSIAM entities in **create-content-artifacts** command.
* Added support for Parsing/Modeling Rule content item in the **unify** command.
* Added the integration name, the commands name and the script name to the known words by default when running the **doc-review** command.
* Added an argument '-c' '--custom' to the **unify** command, if True will append to the unified yml name/display/id the custom label provided
* Added support for sub words suggestion in kebab-case sentences when running the **doc-review** command.
* Added support for new XSIAM entities in **update-release-notes** command.
* Enhanced the message of alternative suggestion words shown when running **doc-review** command.
* Fixed an incorrect error message, in case `node` is not installed on the machine.
* Fixed an issue in the **lint** command where the *check-dependent-api-modules* argument was set to true by default.
* Added a new command **generate-unit-tests**.
* Added a new validation to **validate** all SIEM integration have the same suffix.
* Fixed the destination path of the unified parsing/modeling rules in **create-content-artifacts** command.
* Fixed an issue in the **validate** command, where we validated wrongfully the existence of readme file for the *ApiModules* pack.
* Fixed an issue in the **validate** command, where an error message that was displayed for scripts validation was incorrect.
* Fixed an issue in the **validate** and **format** commands where *None* arguments in integration commands caused the commands to fail unexpectedly.
* Added support for running tests on XSIAM machines in the **test-content** command.
* Fixed an issue where the **validate** command did not work properly when deleting non-content items.
* Added the flag '-d', '--dependency' to **find-dependencies** command to get the content items that cause the dependencies between two packs.

## 1.6.3

* **Breaking change**: Fixed a typo in the **validate** `--quiet-bc-validation` flag (was `--quite-bc-validation`). @upstart-swiss
* Dropped support for python 3.7: Demisto-SDK is now supported on Python 3.8 or newer.
* Added an argument to YAMLHandler, allowing to set a maximal width for YAML files. This fixes an issue where a wrong default was used.
* Added the detach mechanism to the **upload** command, If you set the --input-config-file flag, any files in the repo's SystemPacks folder will be detached.
* Added the reattach mechanism to the **upload** command, If you set the --input-config-file flag, any detached item in your XSOAR instance that isn't currently in the repo's SystemPacks folder will be re-attached.
* Fixed an issue in the **validate** command that did not work properly when using the *-g* flag.
* Enhanced the dependency message shown when running **lint**.
* Fixed an issue where **update-release-notes** didn't update the currentVersion in pack_metadata.
* Improved the logging in **test-content** for helping catch typos in external playbook configuration.

## 1.6.2

* Added dependency validation support for core marketplacev2 packs.
* Fixed an issue in **update-release-notes** where suggestion fix failed in validation.
* Fixed a bug where `.env` files didn't load. @nicolas-rdgs
* Fixed a bug where **validate** command failed when the *categories* field in the pack metadata was empty for non-integration packs.
* Added *system* and *item-type* arguments to the **download** command, used when downloading system items.
* Added a validation to **validate**, checking that each script, integration and playbook have a README file. This validation only runs when the command is called with either the `-i` or the `-g` flag.
* Fixed a regression issue with **doc-review**, where the `-g` flag did not work.
* Improved the detection of errors in **doc-review** command.
* The **validate** command now checks if a readme file is empty, only for packs that contain playbooks or were written by a partner.
* The **validate** command now makes sure common contextPath values (e.g. `DBotScore.Score`) have a non-empty description, and **format** populates them automatically.
* Fixed an issue where the **generate-outputs** command did not work properly when examples were provided.
* Fixed an issue in the **generate-outputs** command, where the outputs were not written to the specified output path.
* The **generate-outputs** command can now generate outputs from multiple calls to the same command (useful when different args provide different outputs).
* The **generate-outputs** command can now update a yaml file with new outputs, without deleting or overwriting existing ones.
* Fixed a bug where **doc-review** command failed on existing templates.
* Fixed a bug where **validate** command failed when the word demisto is in the repo README file.
* Added support for adding test-playbooks to the zip file result in *create-content-artifacts* command for marketplacev2.
* Fixed an issue in **find-dependencies** where using the argument *-o* without the argument *--all-packs-dependencies* did not print a proper warning.
* Added a **validate** check to prevent deletion of files whose deletion is not supported by the XSOAR marketplace.
* Removed the support in the *maintenance* option of the *-u* flag in the **update-release-notes** command.
* Added validation for forbidden words and phrases in the **doc-review** command.
* Added a retries mechanism to the **test-content** command to stabilize the build process.
* Added support for all `git` platforms to get remote files.
* Refactored the **format** command's effect on the *fromversion* field:
  * Fixed a bug where the *fromversion* field was removed when modifying a content item.
  * Updated the general default *fromversion* and the default *fromversion* of newly-introduced content items (e.g. `Lists`, `Jobs`).
  * Added an interactive mode functionality for all content types, to ask the user whether to set a default *fromversion*, if could not automatically determine its value. Use `-y` to assume 'yes' as an answer to all prompts and run non-interactively.

## 1.6.1

* Added the '--use-packs-known-words' argument to the **doc-review** command
* Added YAML_Loader to handle yaml files in a standard way across modules, replacing PYYAML.
* Fixed an issue when filtering items using the ID set in the **create-content-artifacts** command.
* Fixed an issue in the **generate-docs** command where tables were generated with an empty description column.
* Fixed an issue in the **split** command where splitting failed when using relative input/output paths.
* Added warning when inferred files are missing.
* Added to **validate** a validation for integration image dimensions, which should be 120x50px.
* Improved an error in the **validate** command to better differentiate between the case where a required fetch parameter is malformed or missing.

## 1.6.0

* Fixed an issue in the **create-id-set** command where similar items from different marketplaces were reported as duplicated.
* Fixed typo in demisto-sdk init
* Fixed an issue where the **lint** command did not handle all container exit codes.
* Add to **validate** a validation for pack name to make sure it is unchanged.
* Added a validation to the **validate** command that verifies that the version in the pack_metdata file is written in the correct format.
* Fixed an issue in the **format** command where missing *fromVersion* field in indicator fields caused an error.

## 1.5.9

* Added option to specify `External Playbook Configuration` to change inputs of Playbooks triggered as part of **test-content**
* Improved performance of the **lint** command.
* Improved performance of the **validate** command when checking README images.
* ***create-id-set*** command - the default value of the **marketplace** argument was changed from ‘xsoar’ to all packs existing in the content repository. When using the command, make sure to pass the relevant marketplace to use.

## 1.5.8

* Fixed an issue where the command **doc-review** along with the argument `--release-notes` failed on yml/json files with invalid schema.
* Fixed an issue where the **lint** command failed on packs using python 3.10

## 1.5.7

* Fixed an issue where reading remote yaml files failed.
* Fixed an issue in **validate** failed with no error message for lists (when no fromVersion field was found).
* Fixed an issue when running **validate** or **format** in a gitlab repository, and failing to determine its project id.
* Added an enhancement to **split**, handling an empty output argument.
* Added the ability to add classifiers and mappers to conf.json.
* Added the Alias field to the incident field schema.

## 1.5.6

* Added 'deprecated' release notes template.
* Fixed an issue where **run-test-playbook** command failed to get the task entries when the test playbook finished with errors.
* Fixed an issue in **validate** command when running with `no-conf-json` argument to ignore the `conf.json` file.
* Added error type text (`ERROR` or `WARNING`) to **validate** error prints.
* Fixed an issue where the **format** command on test playbook did not format the ID to be equal to the name of the test playbook.
* Enhanced the **update-release-notes** command to automatically commit release notes config file upon creation.
* The **validate** command will validate that an indicator field of type html has fromVersion of 6.1.0 and above.
* The **format** command will now add fromVersion 6.1.0 to indicator field of type html.
* Added support for beta integrations in the **format** command.
* Fixed an issue where the **postman-codegen** command failed when called with the `--config-out` flag.
* Removed the integration documentation from the detailed description while performing **split** command to the unified yml file.
* Removed the line which indicates the version of the product from the README.md file for new contributions.

## 1.5.5

* Fixed an issue in the **update-release-notes** command, which did not work when changes were made in multiple packs.
* Changed the **validate** command to fail on missing test-playbooks only if no unittests are found.
* Fixed `to_kebab_case`, it will now deal with strings that have hyphens, commas or periods in them, changing them to be hyphens in the new string.
* Fixed an issue in the **create-id-set** command, where the `source` value included the git token if it was specified in the remote url.
* Fixed an issue in the **merge-id-set** command, where merging fails because of duplicates but the packs are in the XSOAR repo but in different version control.
* Fixed missing `Lists` Content Item as valid `IDSetType`
* Added enhancement for **generate-docs**. It is possible to provide both file or a comma seperated list as `examples`. Also, it's possible to provide more than one example for a script or a command.
* Added feature in **format** to sync YML and JSON files to the `master` file structure.
* Added option to specify `Incident Type`, `Incoming Mapper` and `Classifier` when configuring instance in **test-content**
* added a new command **run-test-playbook** to run a test playbook in a given XSOAR instance.
* Fixed an issue in **format** when running on a modified YML, that the `id` value is not changed to its old `id` value.
* Enhancement for **split** command, replace `ApiModule` code block to `import` when splitting a YML.
* Fixed an issue where indicator types were missing from the pack's content, when uploading using **zip-packs**.
* The request data body format generated in the **postman-codegen** will use the python argument's name and not the raw data argument's name.
* Added the flag '--filter-by-id-set' to **create-content-artifacts** to create artifacts only for items in the given id_set.json.

## 1.5.4

* Fixed an issue with the **format** command when contributing via the UI
* The **format** command will now not remove the `defaultRows` key from incident, indicator and generic fields with `type: grid`.
* Fixed an issue with the **validate** command when a layoutscontainer did not have the `fromversion` field set.
* added a new command **update-xsoar-config-file** to handle your XSOAR Configuration File.
* Added `skipVerify` argument in **upload** command to skip pack signature verification.
* Fixed an issue when the **run** command  failed running when there’s more than one playground, by explicitly using the current user’s playground.
* Added support for Job content item in the **format**, **validate**, **upload**, **create-id-set**, **find-dependecies** and **create-content-artifacts** commands.
* Added a **source** field to the **id_set** entitles.
* Two entitles will not consider as duplicates if they share the same pack and the same source.
* Fixed a bug when duplicates were found in **find_dependencies**.
* Added function **get_current_repo** to `tools`.
* The **postman-codegen** will not have duplicates argument name. It will rename them to the minimum distinguished shared path for each of them.

## 1.5.3

* The **format** command will now set `unsearchable: True` for incident, indicator and generic fields.
* Fixed an issue where the **update-release-notes** command crashes with `--help` flag.
* Added validation to the **validate** command that verifies the `unsearchable` key in incident, indicator and generic fields is set to true.
* Removed a validation that DBotRole should be set for automation that requires elevated permissions to the `XSOAR-linter` in the **lint** command.
* Fixed an issue in **Validate** command where playbooks conditional tasks were mishandeled.
* Added a validation to prevent contributors from using the `fromlicense` key as a configuration parameter in an integration's YML
* Added a validation to ensure that the type for **API token** (and similar) parameters are configured correctly as a `credential` type in the integration configuration YML.
* Added an assertion that checks for duplicated requests' names when generating an integration from a postman collection.
* Added support for [.env files](https://pypi.org/project/python-dotenv/). You can now add a `.env` file to your repository with the logging information instead of setting a global environment variables.
* When running **lint** command with --keep-container flag, the docker images are committed.
* The **validate** command will not return missing test playbook error when given a script with dynamic-section tag.

## 1.5.2

* Added a validation to **update-release-notes** command to ensure that the `--version` flag argument is in the right format.
* added a new command **coverage-analyze** to generate and print coverage reports.
* Fixed an issue in **validate** in repositories which are not in GitHub or GitLab
* Added a validation that verifies that readme image absolute links do not contain the working branch name.
* Added support for List content item in the **format**, **validate**, **download**, **upload**, **create-id-set**, **find-dependecies** and **create-content-artifacts** commands.
* Added a validation to ensure reputation command's default argument is set as an array input.
* Added the `--fail-duplicates` flag for the **merge-id-set** command which will fail the command if duplicates are found.
* Added the `--fail-duplicates` flag for the **create-id-set** command which will fail the command if duplicates are found.

## 1.5.1

* Fixed an issue where **validate** command failed to recognized test playbooks for beta integrations as valid tests.
* Fixed an issue were the **validate** command was falsely recognizing image paths in readme files.
* Fixed an issue where the **upload** command error message upon upload failure pointed to wrong file rather than to the pack metadata.
* Added a validation that verifies that each script which appears in incident fields, layouts or layout containers exists in the id_set.json.
* Fixed an issue where the **postman code-gen** command generated double dots for context outputs when it was not needed.
* Fixed an issue where there **validate** command on release notes file crashed when author image was added or modified.
* Added input handling when running **find-dependencies**, replacing string manipulations.
* Fixed an issue where the **validate** command did not handle multiple playbooks with the same name in the id_set.
* Added support for GitLab repositories in **validate**

## 1.5.0

* Fixed an issue where **upload** command failed to upload packs not under content structure.
* Added support for **init** command to run from non-content repo.
* The **split-yml** has been renamed to **split** and now supports splitting Dashboards from unified Generic Modules.
* Fixed an issue where the skipped tests validation ran on the `ApiModules` pack in the **validate** command.
* The **init** command will now create the `Generic Object` entities directories.
* Fixed an issue where the **format** command failed to recognize changed files from git.
* Fixed an issue where the **json-to-outputs** command failed checking whether `0001-01-01T00:00:00` is of type `Date`
* Added to the **generate context** command to generate context paths for integrations from an example file.
* Fixed an issue where **validate** failed on release notes configuration files.
* Fixed an issue where the **validate** command failed on pack input if git detected changed files outside of `Packs` directory.
* Fixed an issue where **validate** command failed to recognize files inside validated pack when validation release notes, resulting in a false error message for missing entity in release note.
* Fixed an issue where the **download** command failed when downloading an invalid YML, instead of skipping it.

## 1.4.9

* Added validation that the support URL in partner contribution pack metadata does not lead to a GitHub repo.
* Enhanced ***generate-docs*** with default `additionalinformation` (description) for common parameters.
* Added to **validate** command a validation that a content item's id and name will not end with spaces.
* The **format** command will now remove trailing whitespaces from content items' id and name fields.
* Fixed an issue where **update-release-notes** could fail on files outside the user given pack.
* Fixed an issue where the **generate-test-playbook** command would not place the playbook in the proper folder.
* Added to **validate** command a validation that packs with `Iron Bank` uses the latest docker from Iron Bank.
* Added to **update-release-notes** command support for `Generic Object` entities.
* Fixed an issue where playbook `fromversion` mismatch validation failed even if `skipunavailable` was set to true.
* Added to the **create artifacts** command support for release notes configuration file.
* Added validation to **validate** for release notes config file.
* Added **isoversize** and **isautoswitchedtoquietmode** fields to the playbook schema.
* Added to the **update-release-notes** command `-bc` flag to generate template for breaking changes version.
* Fixed an issue where **validate** did not search description files correctly, leading to a wrong warning message.

## 1.4.8

* Fixed an issue where yml files with `!reference` failed to load properly.
* Fixed an issue when `View Integration Documentation` button was added twice during the download and re-upload.
* Fixed an issue when `(Partner Contribution)` was added twice to the display name during the download and re-upload.
* Added the following enhancements in the **generate-test-playbook** command:
  * Added the *--commands* argument to generate tasks for specific commands.
  * Added the *--examples* argument to get the command examples file path and generate tasks from the commands and arguments specified there.
  * Added the *--upload* flag to specify whether to upload the test playbook after the generation.
  * Fixed the output condition generation for outputs of type `Boolean`.

## 1.4.7

* Fixed an issue where an empty list for a command context didn't produce an indication other than an empty table.
* Fixed an issue where the **format** command has incorrectly recognized on which files to run when running using git.
* Fixed an issue where author image validations were not checked properly.
* Fixed an issue where new old-formatted scripts and integrations were not validated.
* Fixed an issue where the wording in the from version validation error for subplaybooks was incorrect.
* Fixed an issue where the **update-release-notes** command used the old docker image version instead of the new when detecting a docker change.
* Fixed an issue where the **generate-test-playbook** command used an incorrect argument name as default
* Fixed an issue where the **json-to-outputs** command used an incorrect argument name as default when using `-d`.
* Fixed an issue where validations failed while trying to validate non content files.
* Fixed an issue where README validations did not work post VS Code formatting.
* Fixed an issue where the description validations were inconsistent when running through an integration file or a description file.

## 1.4.6

* Fixed an issue where **validate** suggests, with no reason, running **format** on missing mandatory keys in yml file.
* Skipped existence of TestPlaybook check on community and contribution integrations.
* Fixed an issue where pre-commit didn't run on the demisto_sdk/commands folder.
* The **init** command will now change the script template name in the code to the given script name.
* Expanded the validations performed on beta integrations.
* Added support for PreProcessRules in the **format**, **validate**, **download**, and **create-content-artifacts** commands.
* Improved the error messages in **generate-docs**, if an example was not provided.
* Added to **validate** command a validation that a content entity or a pack name does not contain the words "partner" and "community".
* Fixed an issue where **update-release-notes** ignores *--text* flag while using *-f*
* Fixed the outputs validations in **validate** so enrichment commands will not be checked to have DBotScore outputs.
* Added a new validation to require the dockerimage key to exist in an integration and script yml files.
* Enhanced the **generate-test-playbook** command to use only integration tested on commands, rather than (possibly) other integrations implementing them.
* Expanded unify command to support GenericModules - Unifies a GenericModule object with its Dashboards.
* Added validators for generic objects:
  * Generic Field validator - verify that the 'fromVersion' field is above 6.5.0, 'group' field equals 4 and 'id' field starts with the prefix 'generic_'.
  * Generic Type validator - verify that the 'fromVersion' field is above 6.5.0
  * Generic Module validator - verify that the 'fromVersion' field is above 6.5.0
  * Generic Definition validator - verify that the 'fromVersion' field is above 6.5.0
* Expanded Format command to support Generic Objects - Fixes generic objects according to their validations.
* Fixed an issue where the **update-release-notes** command did not handle ApiModules properly.
* Added option to enter a dictionary or json of format `[{field_name:description}]` in the **json-to-outputs** command,
  with the `-d` flag.
* Improved the outputs for the **format** command.
* Fixed an issue where the validations performed after the **format** command were inconsistent with **validate**.
* Added to the **validate** command a validation for the author image.
* Updated the **create-content-artifacts** command to support generic modules, definitions, fields and types.
* Added an option to ignore errors for file paths and not only file name in .pack-ignore file.

## 1.4.5

* Enhanced the **postman-codegen** command to name all generated arguments with lower case.
* Fixed an issue where the **find-dependencies** command miscalculated the dependencies for playbooks that use generic commands.
* Fixed an issue where the **validate** command failed in external repositories in case the DEMISTO_SDK_GITHUB_TOKEN was not set.
* Fixed an issue where **openapi-codegen** corrupted the swagger file by overwriting configuration to swagger file.
* Updated the **upload** command to support uploading zipped packs to the marketplace.
* Added to the **postman-codegen** command support of path variables.
* Fixed an issue where **openapi-codegen** entered into an infinite loop on circular references in the swagger file.
* The **format** command will now set `fromVersion: 6.2.0` for widgets with 'metrics' data type.
* Updated the **find-dependencies** command to support generic modules, definitions, fields and types.
* Fixed an issue where **openapi-codegen** tried to extract reference example outputs, leading to an exception.
* Added an option to ignore secrets automatically when using the **init** command to create a pack.
* Added a tool that gives the ability to temporarily suppress console output.

## 1.4.4

* When formatting incident types with Auto-Extract rules and without mode field, the **format** command will now add the user selected mode.
* Added new validation that DBotRole is set for scripts that requires elevated permissions to the `XSOAR-linter` in the **lint** command.
* Added url escaping to markdown human readable section in generate docs to avoid autolinking.
* Added a validation that mapper's id and name are matching. Updated the format of mapper to include update_id too.
* Added a validation to ensure that image paths in the README files are valid.
* Fixed **find_type** function to correctly find test files, such as, test script and test playbook.
* Added scheme validations for the new Generic Object Types, Fields, and Modules.
* Renamed the flag *--input-old-version* to *--old-version* in the **generate-docs** command.
* Refactored the **update-release-notes** command:
  * Replaced the *--all* flag with *--use-git* or *-g*.
  * Added the *--force* flag to update the pack release notes without changes in the pack.
  * The **update-release-notes** command will now update all dependent integrations on ApiModule change, even if not specified.
  * If more than one pack has changed, the full list of updated packs will be printed at the end of **update-release-notes** command execution.
  * Fixed an issue where the **update-release-notes** command did not add docker image release notes entry for release notes file if a script was changed.
  * Fixed an issue where the **update-release-notes** command did not detect changed files that had the same name.
  * Fixed an issue in the **update-release-notes** command where the version support of JSON files was mishandled.
* Fixed an issue where **format** did not skip files in test and documentation directories.
* Updated the **create-id-set** command to support generic modules, definitions, fields and types.
* Changed the **convert** command to generate old layout fromversion to 5.0.0 instead of 4.1.0
* Enhanced the command **postman-codegen** with type hints for templates.

## 1.4.3

* Fixed an issue where **json-to-outputs** command returned an incorrect output when json is a list.
* Fixed an issue where if a pack README.md did not exist it could cause an error in the validation process.
* Fixed an issue where the *--name* was incorrectly required in the **init** command.
* Adding the option to run **validate** on a specific path while using git (*-i* & *-g*).
* The **format** command will now change UUIDs in .yml and .json files to their respective content entity name.
* Added a playbook validation to check if a task sub playbook exists in the id set in the **validate** command.
* Added the option to add new tags/usecases to the approved list and to the pack metadata on the same pull request.
* Fixed an issue in **test_content** where when different servers ran tests for the same integration, the server URL parameters were not set correctly.
* Added a validation in the **validate** command to ensure that the ***endpoint*** command is configured correctly in yml file.
* Added a warning when pack_metadata's description field is longer than 130 characters.
* Fixed an issue where a redundant print occurred on release notes validation.
* Added new validation in the **validate** command to ensure that the minimal fromVersion in a widget of type metrics will be 6.2.0.
* Added the *--release-notes* flag to demisto-sdk to get the current version release notes entries.

## 1.4.2

* Added to `pylint` summary an indication if a test was skipped.
* Added to the **init** command the option to specify fromversion.
* Fixed an issue where running **init** command without filling the metadata file.
* Added the *--docker-timeout* flag in the **lint** command to control the request timeout for the Docker client.
* Fixed an issue where **update-release-notes** command added only one docker image release notes entry for release notes file, and not for every entity whom docker image was updated.
* Added a validation to ensure that incident/indicator fields names starts with their pack name in the **validate** command. (Checked only for new files and only when using git *-g*)
* Updated the **find-dependencies** command to return the 'dependencies' according the layout type ('incident', 'indicator').
* Enhanced the "vX" display name validation for scripts and integrations in the **validate** command to check for every versioned script or integration, and not only v2.
* Added the *--fail-duplicates* flag for the **create-id-set** command which will fail the command if duplicates are found.
* Added to the **generate-docs** command automatic addition to git when a new readme file is created.

## 1.4.1

* When in private repo without `DEMSITO_SDK_GITHUB_TOKEN` configured, get_remote_file will take files from the local origin/master.
* Enhanced the **unify** command when giving input of a file and not a directory return a clear error message.
* Added a validation to ensure integrations are not skipped and at least one test playbook is not skipped for each integration or script.
* Added to the Content Tests support for `context_print_dt`, which queries the incident context and prints the result as a json.
* Added new validation for the `xsoar_config.json` file in the **validate** command.
* Added a version differences section to readme in **generate-docs** command.
* Added the *--docs-format* flag in the **integration-diff** command to get the output in README format.
* Added the *--input-old-version* and *--skip-breaking-changes* flags in the **generate-docs** command to get the details for the breaking section and to skip the breaking changes section.

## 1.4.0

* Enable passing a comma-separated list of paths for the `--input` option of the **lint** command.
* Added new validation of unimplemented test-module command in the code to the `XSOAR-linter` in the **lint** command.
* Fixed the **generate-docs** to handle integration authentication parameter.
* Added a validation to ensure that description and README do not contain the word 'Demisto'.
* Improved the deprecated message validation required from playbooks and scripts.
* Added the `--quite-bc-validation` flag for the **validate** command to run the backwards compatibility validation in quite mode (errors is treated like warnings).
* Fixed the **update release notes** command to display a name for old layouts.
* Added the ability to append to the pack README credit to contributors.
* Added identification for parameter differences in **integration-diff** command.
* Fixed **format** to use git as a default value.
* Updated the **upload** command to support reports.
* Fixed an issue where **generate-docs** command was displaying 'None' when credentials parameter display field configured was not configured.
* Fixed an issue where **download** did not return exit code 1 on failure.
* Updated the validation that incident fields' names do not contain the word incident will aplly to core packs only.
* Added a playbook validation to verify all conditional tasks have an 'else' path in **validate** command.
* Renamed the GitHub authentication token environment variable `GITHUB_TOKEN` to `DEMITO_SDK_GITHUB_TOKEN`.
* Added to the **update-release-notes** command automatic addition to git when new release notes file is created.
* Added validation to ensure that integrations, scripts, and playbooks do not contain the entity type in their names.
* Added the **convert** command to convert entities between XSOAR versions.
* Added the *--deprecate* flag in **format** command to deprecate integrations, scripts, and playbooks.
* Fixed an issue where ignoring errors did not work when running the **validate** command on specific files (-i).

## 1.3.9

* Added a validation verifying that the pack's README.md file is not equal to pack description.
* Fixed an issue where the **Assume yes** flag did not work properly for some entities in the **format** command.
* Improved the error messages for separators in folder and file names in the **validate** command.
* Removed the **DISABLE_SDK_VERSION_CHECK** environment variable. To disable new version checks, use the **DEMISTO_SDK_SKIP_VERSION_CHECK** envirnoment variable.
* Fixed an issue where the demisto-sdk version check failed due to a rate limit.
* Fixed an issue with playbooks scheme validation.

## 1.3.8

* Updated the **secrets** command to work on forked branches.

## 1.3.7

* Added a validation to ensure correct image and description file names.
* Fixed an issue where the **validate** command failed when 'display' field in credentials param in yml is empty but 'displaypassword' was provided.
* Added the **integration-diff** command to check differences between two versions of an integration and to return a report of missing and changed elements in the new version.
* Added a validation verifying that the pack's README.md file is not missing or empty for partner packs or packs contains use cases.
* Added a validation to ensure that the integration and script folder and file names will not contain separators (`_`, `-`, ``).
* When formatting new pack, the **format** command will set the *fromversion* key to 5.5.0 in the new files without fromversion.

## 1.3.6

* Added a validation that core packs are not dependent on non-core packs.
* Added a validation that a pack name follows XSOAR standards.
* Fixed an issue where in some cases the `get_remote_file` function failed due to an invalid path.
* Fixed an issue where running **update-release-notes** with updated integration logo, did not detect any file changes.
* Fixed an issue where the **create-id-set** command did not identify unified integrations correctly.
* Fixed an issue where the `CommonTypes` pack was not identified as a dependency for all feed integrations.
* Added support for running SDK commands in private repositories.
* Fixed an issue where running the **init** command did not set the correct category field in an integration .yml file for a newly created pack.
* When formatting new contributed pack, the **format** command will set the *fromversion* key to 6.0.0 in the relevant files.
* If the environment variable "DISABLE_SDK_VERSION_CHECK" is define, the demisto-sdk will no longer check for newer version when running a command.
* Added the `--use-pack-metadata` flag for the **find-dependencies** command to update the calculated dependencies using the the packs metadata files.
* Fixed an issue where **validate** failed on scripts in case the `outputs` field was set to `None`.
* Fixed an issue where **validate** was failing on editing existing release notes.
* Added a validation for README files verifying that the file doesn't contain template text copied from HelloWorld or HelloWorldPremium README.

## 1.3.5

* Added a validation that layoutscontainer's id and name are matching. Updated the format of layoutcontainer to include update_id too.
* Added a validation that commands' names and arguments in core packs, or scripts' arguments do not contain the word incident.
* Fixed issue where running the **generate-docs** command with -c flag ran all the commands and not just the commands specified by the flag.
* Fixed the error message of the **validate** command to not always suggest adding the *description* field.
* Fixed an issue where running **format** on feed integration generated invalid parameter structure.
* Fixed an issue where the **generate-docs** command did not add all the used scripts in a playbook to the README file.
* Fixed an issue where contrib/partner details might be added twice to the same file, when using unify and create-content-artifacts commands
* Fixed issue where running **validate** command on image-related integration did not return the correct outputs to json file.
* When formatting playbooks, the **format** command will now remove empty fields from SetIncident, SetIndicator, CreateNewIncident, CreateNewIndicator script arguments.
* Added an option to fill in the developer email when running the **init** command.

## 1.3.4

* Updated the **validate** command to check that the 'additionalinfo' field only contains the expected value for feed required parameters and not equal to it.
* Added a validation that community/partner details are not in the detailed description file.
* Added a validation that the Use Case tag in pack_metadata file is only used when the pack contains at least one PB, Incident Type or Layout.
* Added a validation that makes sure outputs in integrations are matching the README file when only README has changed.
* Added the *hidden* field to the integration schema.
* Fixed an issue where running **format** on a playbook whose `name` does not equal its `id` would cause other playbooks who use that playbook as a sub-playbook to fail.
* Added support for local custom command configuration file `.demisto-sdk-conf`.
* Updated the **format** command to include an update to the description file of an integration, to remove community/partner details.

## 1.3.3

* Fixed an issue where **lint** failed where *.Dockerfile* exists prior running the lint command.
* Added FeedHelloWorld template option for *--template* flag in **demisto-sdk init** command.
* Fixed issue where **update-release-notes** deleted release note file if command was called more than once.
* Fixed issue where **update-release-notes** added docker image release notes every time the command was called.
* Fixed an issue where running **update-release-notes** on a pack with newly created integration, had also added a docker image entry in the release notes.
* Fixed an issue where `XSOAR-linter` did not find *NotImplementedError* in main.
* Added validation for README files verifying their length (over 30 chars).
* When using *-g* flag in the **validate** command it will now ignore untracked files by default.
* Added the *--include-untracked* flag to the **validate** command to include files which are untracked by git in the validation process.
* Improved the `pykwalify` error outputs in the **validate** command.
* Added the *--print-pykwalify* flag to the **validate** command to print the unchanged output from `pykwalify`.

## 1.3.2

* Updated the format of the outputs when using the *--json-file* flag to create a JSON file output for the **validate** and **lint** commands.
* Added the **doc-review** command to check spelling in .md and .yml files as well as a basic release notes review.
* Added a validation that a pack's display name does not already exist in content repository.
* Fixed an issue where the **validate** command failed to detect duplicate params in an integration.
* Fixed an issue where the **validate** command failed to detect duplicate arguments in a command in an integration.

## 1.3.1

* Fixed an issue where the **validate** command failed to validate the release notes of beta integrations.
* Updated the **upload** command to support indicator fields.
* The **validate** and **update-release-notes** commands will now check changed files against `demisto/master` if it is configured locally.
* Fixed an issue where **validate** would incorrectly identify files as renamed.
* Added a validation that integration properties (such as feed, mappers, mirroring, etc) are not removed.
* Fixed an issue where **validate** failed when comparing branch against commit hash.
* Added the *--no-pipenv* flag to the **split-yml** command.
* Added a validation that incident fields and incident types are not removed from mappers.
* Fixed an issue where the *c
reate-id-set* flag in the *validate* command did not work while not using git.
* Added the *hiddenusername* field to the integration schema.
* Added a validation that images that are not integration images, do not ask for a new version or RN

## 1.3.0

* Do not collect optional dependencies on indicator types reputation commands.
* Fixed an issue where downloading indicator layoutscontainer objects failed.
* Added a validation that makes sure outputs in integrations are matching the README file.
* Fixed an issue where the *create-id-set* flag in the **validate** command did not work.
* Added a warning in case no id_set file is found when running the **validate** command.
* Fixed an issue where changed files were not recognised correctly on forked branches in the **validate** and the **update-release-notes** commands.
* Fixed an issue when files were classified incorrectly when running *update-release-notes*.
* Added a validation that integration and script file paths are compatible with our convention.
* Fixed an issue where id_set.json file was re created whenever running the generate-docs command.
* added the *--json-file* flag to create a JSON file output for the **validate** and **lint** commands.

## 1.2.19

* Fixed an issue where merge id_set was not updated to work with the new entity of Packs.
* Added a validation that the playbook's version matches the version of its sub-playbooks, scripts, and integrations.

## 1.2.18

* Changed the *skip-id-set-creation* flag to *create-id-set* in the **validate** command. Its default value will be False.
* Added support for the 'cve' reputation command in default arg validation.
* Filter out generic and reputation command from scripts and playbooks dependencies calculation.
* Added support for the incident fields in outgoing mappers in the ID set.
* Added a validation that the taskid field and the id field under the task field are both from uuid format and contain the same value.
* Updated the **format** command to generate uuid value for the taskid field and for the id under the task field in case they hold an invalid values.
* Exclude changes from doc_files directory on validation.
* Added a validation that an integration command has at most one default argument.
* Fixing an issue where pack metadata version bump was not enforced when modifying an old format (unified) file.
* Added validation that integration parameter's display names are capitalized and spaced using whitespaces and not underscores.
* Fixed an issue where beta integrations where not running deprecation validations.
* Allowed adding additional information to the deprecated description.
* Fixing an issue when escaping less and greater signs in integration params did not work as expected.

## 1.2.17

* Added a validation that the classifier of an integration exists.
* Added a validation that the mapper of an integration exists.
* Added a validation that the incident types of a classifier exist.
* Added a validation that the incident types of a mapper exist.
* Added support for *text* argument when running **demisto-sdk update-release-notes** on the ApiModules pack.
* Added a validation for the minimal version of an indicator field of type grid.
* Added new validation for incident and indicator fields in classifiers mappers and layouts exist in the content.
* Added cache for get_remote_file to reducing failures from accessing the remote repo.
* Fixed an issue in the **format** command where `_dev` or `_copy` suffixes weren't removed from the `id` of the given playbooks.
* Playbook dependencies from incident and indicator fields are now marked as optional.
* Mappers dependencies from incident types and incident fields are now marked as optional.
* Classifier dependencies from incident types are now marked as optional.
* Updated **demisto-sdk init** command to no longer create `created` field in pack_metadata file
* Updated **generate-docs** command to take the parameters names in setup section from display field and to use additionalinfo field when exist.
* Using the *verbose* argument in the **find-dependencies** command will now log to the console.
* Improved the deprecated message validation required from integrations.
* Fixed an issue in the **generate-docs** command where **Context Example** section was created when it was empty.

## 1.2.16

* Added allowed ignore errors to the *IDSetValidator*.
* Fixed an issue where an irrelevant id_set validation ran in the **validate** command when using the *--id-set* flag.
* Fixed an issue were **generate-docs** command has failed if a command did not exist in commands permissions file.
* Improved a **validate** command message for missing release notes of api module dependencies.

## 1.2.15

* Added the *ID101* to the allowed ignored errors.

## 1.2.14

* SDK repository is now mypy check_untyped_defs complaint.
* The lint command will now ignore the unsubscriptable-object (E1136) pylint error in dockers based on python 3.9 - this will be removed once a new pylint version is released.
* Added an option for **format** to run on a whole pack.
* Added new validation of unimplemented commands from yml in the code to `XSOAR-linter`.
* Fixed an issue where Auto-Extract fields were only checked for newly added incident types in the **validate** command.
* Added a new warning validation of direct access to args/params dicts to `XSOAR-linter`.

## 1.2.13

* Added new validation of indicators usage in CommandResults to `XSOAR-linter`.
* Running **demisto-sdk lint** will automatically run on changed files (same behavior as the -g flag).
* Removed supported version message from the documentation when running **generate_docs**.
* Added a print to indicate backwards compatibility is being checked in **validate** command.
* Added a percent print when running the **validate** command with the *-a* flag.
* Fixed a regression in the **upload** command where it was ignoring `DEMISTO_VERIFY_SSL` env var.
* Fixed an issue where the **upload** command would fail to upload beta integrations.
* Fixed an issue where the **validate** command did not create the *id_set.json* file when running with *-a* flag.
* Added price change validation in the **validate** command.
* Added validations that checks in read-me for empty sections or leftovers from the auto generated read-me that should be changed.
* Added new code validation for *NotImplementedError* to raise a warning in `XSOAR-linter`.
* Added validation for support types in the pack metadata file.
* Added support for *--template* flag in **demisto-sdk init** command.
* Fixed an issue with running **validate** on master branch where the changed files weren't compared to previous commit when using the *-g* flag.
* Fixed an issue where the `XSOAR-linter` ran *NotImplementedError* validation on scripts.
* Added support for Auto-Extract feature validation in incident types in the **validate** command.
* Fixed an issue in the **lint** command where the *-i* flag was ignored.
* Improved **merge-id-sets** command to support merge between two ID sets that contain the same pack.
* Fixed an issue in the **lint** command where flake8 ran twice.

## 1.2.12

* Bandit now reports also on medium severity issues.
* Fixed an issue with support for Docker Desktop on Mac version 2.5.0+.
* Added support for vulture and mypy linting when running without docker.
* Added support for *prev-ver* flag in **update-release-notes** command.
* Improved retry support when building docker images for linting.
* Added the option to create an ID set on a specific pack in **create-id-set** command.
* Added the *--skip-id-set-creation* flag to **validate** command in order to add the capability to run validate command without creating id_set validation.
* Fixed an issue where **validate** command checked docker image tag on ApiModules pack.
* Fixed an issue where **find-dependencies** did not calculate dashboards and reports dependencies.
* Added supported version message to the documentation and release notes files when running **generate_docs** and **update-release-notes** commands respectively.
* Added new code validations for *NotImplementedError* exception raise to `XSOAR-linter`.
* Command create-content-artifacts additional support for **Author_image.png** object.
* Fixed an issue where schemas were not enforced for incident fields, indicator fields and old layouts in the validate command.
* Added support for **update-release-notes** command to update release notes according to master branch.

## 1.2.11

* Fixed an issue where the ***generate-docs*** command reset the enumeration of line numbering after an MD table.
* Updated the **upload** command to support mappers.
* Fixed an issue where exceptions were no printed in the **format** while the *--verbose* flag is set.
* Fixed an issue where *--assume-yes* flag did not work in the **format** command when running on a playbook without a `fromversion` field.
* Fixed an issue where the **format** command would fail in case `conf.json` file was not found instead of skipping the update.
* Fixed an issue where integration with v2 were recognised by the `name` field instead of the `display` field in the **validate** command.
* Added a playbook validation to check if a task script exists in the id set in the **validate** command.
* Added new integration category `File Integrity Management` in the **validate** command.

## 1.2.10

* Added validation for approved content pack use-cases and tags.
* Added new code validations for *CommonServerPython* import to `XSOAR-linter`.
* Added *default value* and *predefined values* to argument description in **generate-docs** command.
* Added a new validation that checks if *get-mapping-fields* command exists if the integration schema has *{ismappable: true}* in **validate** command.
* Fixed an issue where the *--staged* flag recognised added files as modified in the **validate** command.
* Fixed an issue where a backwards compatibility warning was raised for all added files in the **validate** command.
* Fixed an issue where **validate** command failed when no tests were given for a partner supported pack.
* Updated the **download** command to support mappers.
* Fixed an issue where the ***format*** command added a duplicate parameter.
* For partner supported content packs, added support for a list of emails.
* Removed validation of README files from the ***validate*** command.
* Fixed an issue where the ***validate*** command required release notes for ApiModules pack.

## 1.2.9

* Fixed an issue in the **openapi_codegen** command where it created duplicate functions name from the swagger file.
* Fixed an issue in the **update-release-notes** command where the *update type* argument was not verified.
* Fixed an issue in the **validate** command where no error was raised in case a non-existing docker image was presented.
* Fixed an issue in the **format** command where format failed when trying to update invalid Docker image.
* The **format** command will now preserve the **isArray** argument in integration's reputation commands and will show a warning if it set to **false**.
* Fixed an issue in the **lint** command where *finally* clause was not supported in main function.
* Fixed an issue in the **validate** command where changing any entity ID was not validated.
* Fixed an issue in the **validate** command where *--staged* flag did not bring only changed files.
* Fixed the **update-release-notes** command to ignore changes in the metadata file.
* Fixed the **validate** command to ignore metadata changes when checking if a version bump is needed.

## 1.2.8

* Added a new validation that checks in playbooks for the usage of `DeleteContext` in **validate** command.
* Fixed an issue in the **upload** command where it would try to upload content entities with unsupported versions.
* Added a new validation that checks in playbooks for the usage of specific instance in **validate** command.
* Added the **--staged** flag to **validate** command to run on staged files only.

## 1.2.7

* Changed input parameters in **find-dependencies** command.
  * Use ***-i, --input*** instead of ***-p, --path***.
  * Use ***-idp, --id-set-path*** instead of ***-i, --id-set-path***.
* Fixed an issue in the **unify** command where it crashed on an integration without an image file.
* Fixed an issue in the **format** command where unnecessary files were not skipped.
* Fixed an issue in the **update-release-notes** command where the *text* argument was not respected in all cases.
* Fixed an issue in the **validate** command where a warning about detailed description was given for unified or deprecated integrations.
* Improved the error returned by the **validate** command when running on files using the old format.

## 1.2.6

* No longer require setting `DEMISTO_README_VALIDATION` env var to enable README mdx validation. Validation will now run automatically if all necessary node modules are available.
* Fixed an issue in the **validate** command where the `--skip-pack-dependencies` would not skip id-set creation.
* Fixed an issue in the **validate** command where validation would fail if supplied an integration with an empty `commands` key.
* Fixed an issue in the **validate** command where validation would fail due to a required version bump for packs which are not versioned.
* Will use env var `DEMISTO_VERIFY_SSL` to determine if to use a secure connection for commands interacting with the Server when `--insecure` is not passed. If working with a local Server without a trusted certificate, you can set env var `DEMISTO_VERIFY_SSL=no` to avoid using `--insecure` on each command.
* Unifier now adds a link to the integration documentation to the integration detailed description.
* Fixed an issue in the **secrets** command where ignored secrets were not skipped.

## 1.2.5

* Added support for special fields: *defaultclassifier*, *defaultmapperin*, *defaultmapperout* in **download** command.
* Added -y option **format** command to assume "yes" as answer to all prompts and run non-interactively
* Speed up improvements for `validate` of README files.
* Updated the **format** command to adhere to the defined content schema and sub-schemas, aligning its behavior with the **validate** command.
* Added support for canvasContextConnections files in **format** command.

## 1.2.4

* Updated detailed description for community integrations.

## 1.2.3

* Fixed an issue where running **validate** failed on playbook with task that adds tags to the evidence data.
* Added the *displaypassword* field to the integration schema.
* Added new code validations to `XSOAR-linter`.
  * As warnings messages:
    * `demisto.params()` should be used only inside main function.
    * `demisto.args()` should be used only inside main function.
    * Functions args should have type annotations.
* Added `fromversion` field validation to test playbooks and scripts in **validate** command.

## 1.2.2

* Add support for warning msgs in the report and summary to **lint** command.
* Fixed an issue where **json-to-outputs** determined bool values as int.
* Fixed an issue where **update-release-notes** was crushing on `--all` flag.
* Fixed an issue where running **validate**, **update-release-notes** outside of content repo crushed without a meaningful error message.
* Added support for layoutscontainer in **init** contribution flow.
* Added a validation for tlp_color param in feeds in **validate** command.
* Added a validation for removal of integration parameters in **validate** command.
* Fixed an issue where **update-release-notes** was failing with a wrong error message when no pack or input was given.
* Improved formatting output of the **generate-docs** command.
* Add support for env variable *DEMISTO_SDK_ID_SET_REFRESH_INTERVAL*. Set this env variable to the refresh interval in minutes. The id set will be regenerated only if the refresh interval has passed since the last generation. Useful when generating Script documentation, to avoid re-generating the id_set every run.
* Added new code validations to `XSOAR-linter`.
  * As error messages:
    * Longer than 10 seconds sleep statements for non long running integrations.
    * exit() usage.
    * quit() usage.
  * As warnings messages:
    * `demisto.log` should not be used.
    * main function existence.
    * `demito.results` should not be used.
    * `return_output` should not be used.
    * try-except statement in main function.
    * `return_error` usage in main function.
    * only once `return_error` usage.
* Fixed an issue where **lint** command printed logs twice.
* Fixed an issue where *suffix* did not work as expected in the **create-content-artifacts** command.
* Added support for *prev-ver* flag in **lint** and **secrets** commands.
* Added support for *text* flag to **update-release-notes** command to add the same text to all release notes.
* Fixed an issue where **validate** did not recognize added files if they were modified locally.
* Added a validation that checks the `fromversion` field exists and is set to 5.0.0 or above when working or comparing to a non-feature branch in **validate** command.
* Added a validation that checks the certification field in the pack_metadata file is valid in **validate** command.
* The **update-release-notes** command will now automatically add docker image update to the release notes.

## 1.2.1

* Added an additional linter `XSOAR-linter` to the **lint** command which custom validates py files. currently checks for:
  * `Sys.exit` usages with non zero value.
  * Any `Print` usages.
* Fixed an issue where renamed files were failing on *validate*.
* Fixed an issue where single changed files did not required release notes update.
* Fixed an issue where doc_images required release-notes and validations.
* Added handling of dependent packs when running **update-release-notes** on changed *APIModules*.
  * Added new argument *--id-set-path* for id_set.json path.
  * When changes to *APIModule* is detected and an id_set.json is available - the command will update the dependent pack as well.
* Added handling of dependent packs when running **validate** on changed *APIModules*.
  * Added new argument *--id-set-path* for id_set.json path.
  * When changes to *APIModule* is detected and an id_set.json is available - the command will validate that the dependent pack has release notes as well.
* Fixed an issue where the find_type function didn't recognize file types correctly.
* Fixed an issue where **update-release-notes** command did not work properly on Windows.
* Added support for indicator fields in **update-release-notes** command.
* Fixed an issue where files in test dirs where being validated.

## 1.2.0

* Fixed an issue where **format** did not update the test playbook from its pack.
* Fixed an issue where **validate** validated non integration images.
* Fixed an issue where **update-release-notes** did not identified old yml integrations and scripts.
* Added revision templates to the **update-release-notes** command.
* Fixed an issue where **update-release-notes** crashed when a file was renamed.
* Fixed an issue where **validate** failed on deleted files.
* Fixed an issue where **validate** validated all images instead of packs only.
* Fixed an issue where a warning was not printed in the **format** in case a non-supported file type is inputted.
* Fixed an issue where **validate** did not fail if no release notes were added when adding files to existing packs.
* Added handling of incorrect layout paths via the **format** command.
* Refactor **create-content-artifacts** command - Efficient artifacts creation and better logging.
* Fixed an issue where image and description files were not handled correctly by **validate** and **update-release-notes** commands.
* Fixed an issue where the **format** command didn't remove all extra fields in a file.
* Added an error in case an invalid id_set.json file is found while running the **validate** command.
* Added fetch params checks to the **validate** command.

## 1.1.11

* Added line number to secrets' path in **secrets** command report.
* Fixed an issue where **init** a community pack did not present the valid support URL.
* Fixed an issue where **init** offered a non relevant pack support type.
* Fixed an issue where **lint** did not pull docker images for powershell.
* Fixed an issue where **find-dependencies** did not find all the script dependencies.
* Fixed an issue where **find-dependencies** did not collect indicator fields as dependencies for playbooks.
* Updated the **validate** and the **secrets** commands to be less dependent on regex.
* Fixed an issue where **lint** did not run on circle when docker did not return ping.
* Updated the missing release notes error message (RN106) in the **Validate** command.
* Fixed an issue where **Validate** would return missing release notes when two packs with the same substring existed in the modified files.
* Fixed an issue where **update-release-notes** would add duplicate release notes when two packs with the same substring existed in the modified files.
* Fixed an issue where **update-release-notes** would fail to bump new versions if the feature branch was out of sync with the master branch.
* Fixed an issue where a non-descriptive error would be returned when giving the **update-release-notes** command a pack which can not be found.
* Added dependencies check for *widgets* in **find-dependencies** command.
* Added a `update-docker` flag to **format** command.
* Added a `json-to-outputs` flag to the **run** command.
* Added a verbose (`-v`) flag to **format** command.
* Fixed an issue where **download** added the prefix "playbook-" to the name of playbooks.

## 1.1.10

* Updated the **init** command. Relevant only when passing the *--contribution* argument.
  * Added the *--author* option.
  * The *support* field of the pack's metadata is set to *community*.
* Added a proper error message in the **Validate** command upon a missing description in the root of the yml.
* **Format** now works with a relative path.
* **Validate** now fails when all release notes have been excluded.
* Fixed issue where correct error message would not propagate for invalid images.
* Added the *--skip-pack-dependencies* flag to **validate** command to skip pack dependencies validation. Relevant when using the *-g* flag.
* Fixed an issue where **Validate** and **Format** commands failed integrations with `defaultvalue` field in fetch incidents related parameters.
* Fixed an issue in the **Validate** command in which unified YAML files were not ignored.
* Fixed an issue in **generate-docs** where scripts and playbooks inputs and outputs were not parsed correctly.
* Fixed an issue in the **openapi-codegen** command where missing reference fields in the swagger JSON caused errors.
* Fixed an issue in the **openapi-codegen** command where empty objects in the swagger JSON paths caused errors.
* **update-release-notes** command now accept path of the pack instead of pack name.
* Fixed an issue where **generate-docs** was inserting unnecessary escape characters.
* Fixed an issue in the **update-release-notes** command where changes to the pack_metadata were not detected.
* Fixed an issue where **validate** did not check for missing release notes in old format files.

## 1.1.9

* Fixed an issue where **update-release-notes** command failed on invalid file types.

## 1.1.8

* Fixed a regression where **upload** command failed on test playbooks.
* Added new *githubUser* field in pack metadata init command.
* Support beta integration in the commands **split-yml, extract-code, generate-test-playbook and generate-docs.**
* Fixed an issue where **find-dependencies** ignored *toversion* field in content items.
* Added support for *layoutscontainer*, *classifier_5_9_9*, *mapper*, *report*, and *widget* in the **Format** command.
* Fixed an issue where **Format** will set the `ID` field to be equal to the `name` field in modified playbooks.
* Fixed an issue where **Format** did not work for test playbooks.
* Improved **update-release-notes** command:
  * Write content description to release notes for new items.
  * Update format for file types without description: Connections, Incident Types, Indicator Types, Layouts, Incident Fields.
* Added a validation for feedTags param in feeds in **validate** command.
* Fixed readme validation issue in community support packs.
* Added the **openapi-codegen** command to generate integrations from OpenAPI specification files.
* Fixed an issue were release notes validations returned wrong results for *CommonScripts* pack.
* Added validation for image links in README files in **validate** command.
* Added a validation for default value of fetch param in feeds in **validate** command.
* Fixed an issue where the **Init** command failed on scripts.

## 1.1.7

* Fixed an issue where running the **format** command on feed integrations removed the `defaultvalue` fields.
* Playbook branch marked with *skipunavailable* is now set as an optional dependency in the **find-dependencies** command.
* The **feedReputation** parameter can now be hidden in a feed integration.
* Fixed an issue where running the **unify** command on JS package failed.
* Added the *--no-update* flag to the **find-dependencies** command.
* Added the following validations in **validate** command:
  * Validating that a pack does not depend on NonSupported / Deprecated packs.

## 1.1.6

* Added the *--description* option to the **init** command.
* Added the *--contribution* option to the **init** command which converts a contribution zip to proper pack format.
* Improved **validate** command performance time and outputs.
* Added the flag *--no-docker-checks* to **validate** command to skip docker checks.
* Added the flag *--print-ignored-files* to **validate** command to print ignored files report when the command is done.
* Added the following validations in **validate** command:
  * Validating that existing release notes are not modified.
  * Validating release notes are not added to new packs.
  * Validating that the "currentVersion" field was raised in the pack_metadata for modified packs.
  * Validating that the timestamp in the "created" field in the pack_metadata is in ISO format.
* Running `demisto-sdk validate` will run the **validate** command using git and only on committed files (same as using *-g --post-commit*).
* Fixed an issue where release notes were not checked correctly in **validate** command.
* Fixed an issue in the **create-id-set** command where optional playbook tasks were not taken into consideration.
* Added a prompt to the `demisto-sdk update-release-notes` command to prompt users to commit changes before running the release notes command.
* Added support to `layoutscontainer` in **validate** command.

## 1.1.5

* Fixed an issue in **find-dependencies** command.
* **lint** command now verifies flake8 on CommonServerPython script.

## 1.1.4

* Fixed an issue with the default output file name of the **unify** command when using "." as an output path.
* **Unify** command now adds contributor details to the display name and description.
* **Format** command now adds *isFetch* and *incidenttype* fields to integration yml.
* Removed the *feedIncremental* field from the integration schema.
* **Format** command now adds *feedBypassExclusionList*, *Fetch indicators*, *feedReputation*, *feedReliability*,
     *feedExpirationPolicy*, *feedExpirationInterval* and *feedFetchInterval* fields to integration yml.
* Fixed an issue in the playbooks schema.
* Fixed an issue where generated release notes were out of order.
* Improved pack dependencies detection.
* Fixed an issue where test playbooks were mishandled in **validate** command.

## 1.1.3

* Added a validation for invalid id fields in indicators types files in **validate** command.
* Added default behavior for **update-release-notes** command.
* Fixed an error where README files were failing release notes validation.
* Updated format of generated release notes to be more user friendly.
* Improved error messages for the **update-release-notes** command.
* Added support for `Connections`, `Dashboards`, `Widgets`, and `Indicator Types` to **update-release-notes** command.
* **Validate** now supports scripts under the *TestPlaybooks* directory.
* Fixed an issue where **validate** did not support powershell files.

## 1.1.2

* Added a validation for invalid playbookID fields in incidents types files in **validate** command.
* Added a code formatter for python files.
* Fixed an issue where new and old classifiers where mixed on validate command.
* Added *feedIncremental* field to the integration schema.
* Fixed error in the **upload** command where unified YMLs were not uploaded as expected if the given input was a pack.
* Fixed an issue where the **secrets** command failed due to a space character in the file name.
* Ignored RN validation for *NonSupported* pack.
* You can now ignore IF107, SC100, RP102 error codes in the **validate** command.
* Fixed an issue where the **download** command was crashing when received as input a JS integration or script.
* Fixed an issue where **validate** command checked docker image for JS integrations and scripts.
* **validate** command now checks scheme for reports and connections.
* Fixed an issue where **validate** command checked docker when running on all files.
* Fixed an issue where **validate** command did not fail when docker image was not on the latest numeric tag.
* Fixed an issue where beta integrations were not validated correctly in **validate** command.

## 1.1.1

* fixed and issue where file types were not recognized correctly in **validate** command.
* Added better outputs for validate command.

## 1.1.0

* Fixed an issue where changes to only non-validated files would fail validation.
* Fixed an issue in **validate** command where moved files were failing validation for new packs.
* Fixed an issue in **validate** command where added files were failing validation due to wrong file type detection.
* Added support for new classifiers and mappers in **validate** command.
* Removed support of old RN format validation.
* Updated **secrets** command output format.
* Added support for error ignore on deprecated files in **validate** command.
* Improved errors outputs in **validate** command.
* Added support for linting an entire pack.

## 1.0.9

* Fixed a bug where misleading error was presented when pack name was not found.
* **Update-release-notes** now detects added files for packs with versions.
* Readme files are now ignored by **update-release-notes** and validation of release notes.
* Empty release notes no longer cause an uncaught error during validation.

## 1.0.8

* Changed the output format of demisto-sdk secrets.
* Added a validation that checkbox items are not required in integrations.
* Added pack release notes generation and validation.
* Improved pack metadata validation.
* Fixed an issue in **validate** where renamed files caused an error

## 1.0.4

* Fix the **format** command to update the `id` field to be equal to `details` field in indicator-type files, and to `name` field in incident-type & dashboard files.
* Fixed a bug in the **validate** command for layout files that had `sortValues` fields.
* Fixed a bug in the **format** command where `playbookName` field was not always present in the file.
* Fixed a bug in the **format** command where indicatorField wasn't part of the SDK schemas.
* Fixed a bug in **upload** command where created unified docker45 yml files were not deleted.
* Added support for IndicatorTypes directory in packs (for `reputation` files, instead of Misc).
* Fixed parsing playbook condition names as string instead of boolean in **validate** command
* Improved image validation in YAML files.
* Removed validation for else path in playbook condition tasks.

## 1.0.3

* Fixed a bug in the **format** command where comments were being removed from YAML files.
* Added output fields: *file_path* and *kind* for layouts in the id-set.json created by **create-id-set** command.
* Fixed a bug in the **create-id-set** command Who returns Duplicate for Layouts with a different kind.
* Added formatting to **generate-docs** command results replacing all `<br>` tags with `<br/>`.
* Fixed a bug in the **download** command when custom content contained not supported content entity.
* Fixed a bug in **format** command in which boolean strings  (e.g. 'yes' or 'no') were converted to boolean values (e.g. 'True' or 'False').
* **format** command now removes *sourceplaybookid* field from playbook files.
* Fixed a bug in **generate-docs** command in which integration dependencies were not detected when generating documentation for a playbook.

## 1.0.1

* Fixed a bug in the **unify** command when output path was provided empty.
* Improved error message for integration with no tests configured.
* Improved the error message returned from the **validate** command when an integration is missing or contains malformed fetch incidents related parameters.
* Fixed a bug in the **create** command where a unified YML with a docker image for 4.5 was copied incorrectly.
* Missing release notes message are now showing the release notes file path to update.
* Fixed an issue in the **validate** command in which unified YAML files were not ignored.
* File format suggestions are now shown in the relevant file format (JSON or YAML).
* Changed Docker image validation to fail only on non-valid ones.
* Removed backward compatibility validation when Docker image is updated.

## 1.0.0

* Improved the *upload* command to support the upload of all the content entities within a pack.
* The *upload* command now supports the improved pack file structure.
* Added an interactive option to format integrations, scripts and playbooks with No TestPlaybooks configured.
* Added an interactive option to configure *conf.json* file with missing test playbooks for integrations, scripts and playbooks
* Added *download* command to download custom content from Demisto instance to the local content repository.
* Improved validation failure messages to include a command suggestion, wherever relevant, to fix the raised issue.
* Improved 'validate' help and documentation description
* validate - checks that scripts, playbooks, and integrations have the *tests* key.
* validate - checks that test playbooks are configured in `conf.json`.
* demisto-sdk lint - Copy dir better handling.
* demisto-sdk lint - Add error when package missing in docker image.
* Added *-a , --validate-all* option in *validate* to run all validation on all files.
* Added *-i , --input* option in *validate* to run validation on a specified pack/file.
* added *-i, --input* option in *secrets* to run on a specific file.
* Added an allowed hidden parameter: *longRunning* to the hidden integration parameters validation.
* Fixed an issue with **format** command when executing with an output path of a folder and not a file path.
* Bug fixes in generate-docs command given playbook as input.
* Fixed an issue with lint command in which flake8 was not running on unit test files.

## 0.5.2

* Added *-c, --command* option in *generate-docs* to generate a specific command from an integration.
* Fixed an issue when getting README/CHANGELOG files from git and loading them.
* Removed release notes validation for new content.
* Fixed secrets validations for files with the same name in a different directory.
* demisto-sdk lint - parallelization working with specifying the number of workers.
* demisto-sdk lint - logging levels output, 3 levels.
* demisto-sdk lint - JSON report, structured error reports in JSON format.
* demisto-sdk lint - XML JUnit report for unit-tests.
* demisto-sdk lint - new packages used to accelerate execution time.
* demisto-sdk secrets - command now respects the generic whitelist, and not only the pack secrets.

## 0.5.0

[PyPI History][1]

[1]: https://pypi.org/project/demisto-sdk/#history

## 0.4.9

* Fixed an issue in *generate-docs* where Playbooks and Scripts documentation failed.
* Added a graceful error message when executing the *run" command with a misspelled command.
* Added more informative errors upon failures of the *upload* command.
* format command:
  * Added format for json files: IncidentField, IncidentType, IndicatorField, IndicatorType, Layout, Dashboard.
  * Added the *-fv --from-version*, *-nv --no-validation* arguments.
  * Removed the *-t yml_type* argument, the file type will be inferred.
  * Removed the *-g use_git* argument, running format without arguments will run automatically on git diff.
* Fixed an issue in loading playbooks with '=' character.
* Fixed an issue in *validate* failed on deleted README files.

## 0.4.8

* Added the *max* field to the Playbook schema, allowing to define it in tasks loop.
* Fixed an issue in *validate* where Condition branches checks were case sensitive.

## 0.4.7

* Added the *slareminder* field to the Playbook schema.
* Added the *common_server*, *demisto_mock* arguments to the *init* command.
* Fixed an issue in *generate-docs* where the general section was not being generated correctly.
* Fixed an issue in *validate* where Incident type validation failed.

## 0.4.6

* Fixed an issue where the *validate* command did not identify CHANGELOG in packs.
* Added a new command, *id-set* to create the id set - the content dependency tree by file IDs.

## 0.4.5

* generate-docs command:
  * Added the *use_cases*, *permissions*, *command_permissions* and *limitations*.
  * Added the *--insecure* argument to support running the script and integration command in Demisto.
  * Removed the *-t yml_type* argument, the file type will be inferred.
  * The *-o --output* argument is no longer mandatory, default value will be the input file directory.
* Added support for env var: *DEMISTO_SDK_SKIP_VERSION_CHECK*. When set version checks are skipped.
* Fixed an issue in which the CHANGELOG files did not match our scheme.
* Added a validator to verify that there are no hidden integration parameters.
* Fixed an issue where the *validate* command ran on test files.
* Removed the *env-dir* argument from the demisto-sdk.
* README files which are html files will now be skipped in the *validate* command.
* Added support for env var: *DEMISTO_README_VALIDATOR*. When not set the readme validation will not run.

## 0.4.4

* Added a validator for IncidentTypes (incidenttype-*.json).
* Fixed an issue where the -p flag in the *validate* command was not working.
* Added a validator for README.md files.
* Release notes validator will now run on: incident fields, indicator fields, incident types, dashboard and reputations.
* Fixed an issue where the validator of reputation(Indicator Type) did not check on the details field.
* Fixed an issue where the validator attempted validating non-existing files after deletions or name refactoring.
* Removed the *yml_type* argument in the *split-yml*, *extract-code* commands.
* Removed the *file_type* argument in the *generate-test-playbook* command.
* Fixed the *insecure* argument in *upload*.
* Added the *insecure* argument in *run-playbook*.
* Standardise the *-i --input*, *-o --output* to demisto-sdk commands.

## 0.4.3

* Fixed an issue where the incident and indicator field BC check failed.
* Support for linting and unit testing PowerShell integrations.

## 0.4.2

* Fixed an issue where validate failed on Windows.
* Added a validator to verify all branches are handled in conditional task in a playbook.
* Added a warning message when not running the latest sdk version.
* Added a validator to check that the root is connected to all tasks in the playbook.
* Added a validator for Dashboards (dashboard-*.json).
* Added a validator for Indicator Types (reputation-*.json).
* Added a BC validation for changing incident field type.
* Fixed an issue where init command would generate an invalid yml for scripts.
* Fixed an issue in misleading error message in v2 validation hook.
* Fixed an issue in v2 hook which now is set only on newly added scripts.
* Added more indicative message for errors in yaml files.
* Disabled pykwalify info log prints.

## 0.3.10

* Added a BC check for incident fields - changing from version is not allowed.
* Fixed an issue in create-content-artifacts where scripts in Packs in TestPlaybooks dir were copied with a wrong prefix.

## 0.3.9

* Added a validation that incident field can not be required.
* Added validation for fetch incident parameters.
* Added validation for feed integration parameters.
* Added to the *format* command the deletion of the *sourceplaybookid* field.
* Fixed an issue where *fieldMapping* in playbook did not pass the scheme validation.
* Fixed an issue where *create-content-artifacts* did not copy TestPlaybooks in Packs without prefix of *playbook-*.
* Added a validation the a playbook can not have a rolename set.
* Added to the image validator the new DBot default image.
* Added the fields: elasticcommonfields, quiet, quietmode to the Playbook schema.
* Fixed an issue where *validate* failed on integration commands without outputs.
* Added a new hook for naming of v2 integrations and scripts.

## 0.3.8

* Fixed an issue where *create-content-artifact* was not loading the data in the yml correctly.
* Fixed an issue where *unify* broke long lines in script section causing syntax errors

## 0.3.7

* Added *generate-docs* command to generate documentation file for integration, playbook or script.
* Fixed an issue where *unify* created a malformed integration yml.
* Fixed an issue where demisto-sdk **init** creates unit-test file with invalid import.

## 0.3.6

* Fixed an issue where demisto-sdk **validate** failed on modified scripts without error message.

## 0.3.5

* Fixed an issue with docker tag validation for integrations.
* Restructured repo source code.

## 0.3.4

* Saved failing unit tests as a file.
* Fixed an issue where "_test" file for scripts/integrations created using **init** would import the "HelloWorld" templates.
* Fixed an issue in demisto-sdk **validate** - was failing on backward compatiblity check
* Fixed an issue in demisto-sdk **secrets** - empty line in .secrets-ignore always made the secrets check to pass
* Added validation for docker image inside integrations and scripts.
* Added --use-git flag to **format** command to format all changed files.
* Fixed an issue where **validate** did not fail on dockerimage changes with bc check.
* Added new flag **--ignore-entropy** to demisto-sdk **secrets**, this will allow skip entropy secrets check.
* Added --outfile to **lint** to allow saving failed packages to a file.

## 0.3.3

* Added backwards compatibility break error message.
* Added schema for incident types.
* Added **additionalinfo** field to as an available field for integration configuration.
* Added pack parameter for **init**.
* Fixed an issue where error would appear if name parameter is not set in **init**.

## 0.3.2

* Fixed the handling of classifier files in **validate**.

## 0.3.1

* Fixed the handling of newly created reputation files in **validate**.
* Added an option to perform **validate** on a specific file.

## 0.3.0

* Added support for multi-package **lint** both with parallel and without.
* Added all parameter in **lint** to run on all packages and packs in content repository.
* Added **format** for:
  * Scripts
  * Playbooks
  * Integrations
* Improved user outputs for **secrets** command.
* Fixed an issue where **lint** would run pytest and pylint only on a single docker per integration.
* Added auto-complete functionality to demisto-sdk.
* Added git parameter in **lint** to run only on changed packages.
* Added the **run-playbook** command
* Added **run** command which runs a command in the Demisto playground.
* Added **upload** command which uploads an integration or a script to a Demisto instance.
* Fixed and issue where **validate** checked if release notes exist for new integrations and scripts.
* Added **generate-test-playbook** command which generates a basic test playbook for an integration or a script.
* **validate** now supports indicator fields.
* Fixed an issue with layouts scheme validation.
* Adding **init** command.
* Added **json-to-outputs** command which generates the yaml section for outputs from an API raw response.

## 0.2.6

* Fixed an issue with locating release notes for beta integrations in **validate**.

## 0.2.5

* Fixed an issue with locating release notes for beta integrations in **validate**.

## 0.2.4

* Adding image validation to Beta_Integration and Packs in **validate**.

## 0.2.3

* Adding Beta_Integration to the structure validation process.
* Fixing bug where **validate** did checks on TestPlaybooks.
* Added requirements parameter to **lint**.

## 0.2.2

* Fixing bug where **lint** did not return exit code 1 on failure.
* Fixing bug where **validate** did not print error message in case no release notes were give.

## 0.2.1

* **Validate** now checks that the id and name fields are identical in yml files.
* Fixed a bug where sdk did not return any exit code.

## 0.2.0

* Added Release Notes Validator.
* Fixed the Unifier selection of your python file to use as the code.
* **Validate** now supports Indicator fields.
* Fixed a bug where **validate** and **secrets** did not return exit code 1 on failure.
* **Validate** now runs on newly added scripts.

## 0.1.8

* Added support for `--version`.
* Fixed an issue in file_validator when calling `checked_type` method with script regex.

## 0.1.2

* Restructuring validation to support content packs.
* Added secrets validation.
* Added content bundle creation.
* Added lint and unit test run.

## 0.1.1

* Added new logic to the unifier.
* Added detailed README.
* Some small adjustments and fixes.

## 0.1.0

Capabilities:

* **Extract** components(code, image, description etc.) from a Demisto YAML file into a directory.
* **Unify** components(code, image, description etc.) to a single Demisto YAML file.
* **Validate** Demisto content files.<|MERGE_RESOLUTION|>--- conflicted
+++ resolved
@@ -1,6 +1,7 @@
 # Changelog
 ## Unreleased
 * Fixed an issue where using **prepare-content**, **upload**, **zip-packs** and **download** on machines with default encoding other than unicode caused errors.
+* Added validation to check if reputation commands' outputs were used in a non reputation command outputs, they should follow the mandatory context standards for reputation commands.
 
 ## 1.20.3
 * Added the `FileType.VULTURE_WHITELIST` to the `FileType` enum for `.vulture_whitelist.py` files.
@@ -22,11 +23,7 @@
 * Updated the **modeling-rules init & test** commands to support RULE section fields.
 * Stability improvements for **graph create** and **graph update** commands.
 * Fixed the *metadata* type in the XSIAM dashboard schema to *map*, with possible values: **lazy_load** and **cache_ttl**
-<<<<<<< HEAD
-* Added validation to check if reputation commands' outputs were used in a non reputation command outputs, they should follow the mandatory context standards for reputation commands.
-=======
 * The **modeling-rules-test** will now ignore test data files containing the `test_data_config_ignore` key.
->>>>>>> b5ecdabe
 
 ## 1.20.2
 * Updated the **pre-commit** command to run on all python versions in one run.
@@ -53,6 +50,7 @@
 * Fixed an issue where the **upload** command failed for private repositories while trying to find the landing_page.json file.
 * Added a log when a content item is missing from the repo, in **graph create** and **graph update**.
 * Replaced logs with a progress bar in **graph create** and **graph update**.
+
 
 ## 1.20.0
 * Fixed an issue where **update-release-notes** generated "available from Cortex XSOAR" instead of "from XSIAM" when run on XSIAM event collectors.
