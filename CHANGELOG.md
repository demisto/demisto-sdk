# Changelog
## Unreleased
* Added documentation for the flag **override-existing** used in upload.
* Fixed an issue where **validate** failed on Incident Field items with a `template` value.
* Improved memory efficiency in **update-content-graph** and **create-content-graph** commands.
* Removed support for the `cve_id` name for the default-argument for **cve** reputation commands in **validate**. Now, only `cve` may be used for such commands.
* Fixed an issue where **zip_packs** failed uploading content.
<<<<<<< HEAD
* Added `tenant_timezone` handling to the **modeling-rules init** command, allowing usage with tenants in various timezones.
* Shortened the timeout when checking whether the dataset exists in **test-modeling-rule**.
* Cleaned up project dependencies.
* Added support for the **List** content item in **Xpanse** marketplace.
* Fixed an issue in **run-unit-tests** command when running Powershell tests.
* Fixed an issue where the *upload* command would upload a pack metadata with wrong display names.
=======
* Updated *Pydantic* to v2.
>>>>>>> de3249d1

## 1.17.1
* Added the `aliasTo` key to the Incident Field schema.
* Modified **validate** to not require fields whose value is always `False`.
* Modified **validate** to use the graph instead of id_set on changed *APIModules*.
* Fixed an issue where `register_module_line()` was not removed from python scripts when the script had no trailing newline.
* Fixed an issue where an integration containing a command without a description would fail to upload while using the **upload** command.
* Fixed an issue where attempting to individually upload `Preprocess Rule` files raised an unclear error message. Note: preprocess rules can not be individually uploaded, but only as part of a pack.
* Fixed an issue where the **upload** command would fail on Indicator Types.
* Fixed an issue where the **upload** command would return the wrong error message when connection credentials are invalid.
* Fixed an issue where the **upload** command would fail parsing input paths.
* added support for the `isfetcheventsandassets` flag in content graph.
* Fixed an issue where the **modeling-rules test** command failed to get the existence of result from dataset in cases where the results take time to load.
* Added an aliasTo key to the incident field schema.
* Updated **update-release-notes** to use graph instead of id_set.

## 1.17.0
* **validate** will only fail on docker related errors if the pack is supported by xsoar.
* Added a validation that assures filename, id, and name have a correct suffix for modeling/parsing rules files.
* Added new **validate** checks, preventing unwanted changes of the marketplaces (BC108,BC109), toversion (BC107)  and fromversion (BC106) fields.
* Removed the `timezone_offset` argument in the *modeling-rules test* command.
* Fixed an issue where **lint** failed when importing functions from CommonServerUserPython.
* The **format** command now will sync hidden parameters with master branch.
* Fixed an issue where lock integration failed on FileNotFound.(PANW-internal only).
* Fixed an issue where **lint** falsely warned of using `demisto.results`.
* Fixed an issue where **validate** always returned *XSIAM Dashboards* and *Correlation Rules* files as valid.
* Added `GR107` validation to **validate** using the graph validations to check that no deprecated items are used by non-deprecated content.
* Fixed an issue where the **modeling-rules test** command failed to get the existence of dataset in cases where the dataset takes more than 1 minute to get indexed.
* Fixed an issue in **lint** where the container used for linting had dependency conflicts with the image used by content, and caused inconsistent results.
* Fixed an issue where the **download** command failed when the playbook has different `name` and `id`.
* Moved the **pre-commmit** command template to the `demisto/content` repository, where it's easier to maintain.
* Fixed an issue where an internal method caused warning messages when reading md files.
* Added support for Pre Process Rules in the **upload** command.
* Fixed an issue where **upload** would not upload items whose `maketplaces` value was an empty list.
* Added a prettyName key to the incident field schema.
* Fixed an issue where **upload** command could not parse content items that are not unicode-encoded.

## 1.16.0
* Added a check to **is_docker_image_latest_tag** to only fail the validation on non-latest image tag when the current tag is older than 3 days.
* Fixed an issue where **upload** would not properly show the installed version in the UI.
* Fixed an issue where the `contribution_converter` failed replacing generated release notes with the contribution form release notes.
* Fixed an issue where an extra levelname was added to a logging message.
* Modified the `mypy` pre-commit hook to run in a virtual environment, rather than the local mypy version.
* Added support to run **validate** with `--git` flag on detached HEAD.
* Added a validation that the **validate** command will fail if the pack name is not prefixed on XSIAM dashboard images.
* Fixed the **generate-test-playbook** which failed on an unexpected keyword argument - 'console_log_threshold'.
* Fixed an issue where **prepare-content** would not properly parse the `fromVersion` and `toVersion` attributes of XSIAM-Dashbaord and XSIAM-Report content items.
* Fixed an issue where **validate** command did not fail on non-existent dependency ids of non-mandatory dependant content.
* Fixed pytest async io deprecation warning.
* Added the `--incident-id` argument (optional) to the **run** command.
* Fixed an issue in **run-unit-tests** and **update-content-graph** where running commands in a docker container was done with insufficient permissions.
* Added the `_time` field to the output compare table of the **modeling-rules test** command.
* Changed the endpoint **download** uses to get system content items.
* Fixed an issue where graph-related tasks failed when files were deleted from the repo.
* Added a **validate** check, and a **format** auto fix for the `fromversion` field in Correlation Rules and XSIAM Dashboards.
* Update the format used for dev-dependencies in pyproject.toml to match modern versions of Poetry.
* Added timestamps to logging messages when running in a CI build.

## 1.15.5
* **Breaking Change**: The default of the **upload** command `--zip` argument is `true`. To upload packs as custom content items use the `--no-zip` argument.
* Removed the `no-implicit-optional` hook from **pre-commit**.
* Removed the `markdownlint` hook from **pre-commit**.
* Fixed an issue in **run-unit-tests** to pass with warnings when no tests are collected.
* Fixed an issue in **run-unit-tests** with the coverage calculation.
* Fixed a notification about log file location appeared more than once.
* Updated the error message when code coverage is below the threshold in **coverage-analyze** to be printed in a more noticeable red color.
* Fixed an issue in **upload** that failed when a comma-separated list of paths is passed to the `--input` argument.
* Running **validate** with the `--graph` flag will now run the graph validations after all other validations.
* improved the generated release note for newly added XSIAM entities when running *update-release-notes* command.
* Fixed an issue where in some cases validation failed when mapping null values.
* Fixed an issue in **upload** command where the `--keep-zip` argument did not clean the working directory.
* Fixed an issue where an extra levelname was added to a logging message.
* Fixed an issue in **upload** where uploading packs to XSIAM failed due to version mismatch.

## 1.15.4
* Fixed an issue where *update-release-notes* and *doc-review* did not handle new content notes as expected.
* Fixed an issue in PEP484 (no-implicit-optional) hook to **pre-commit**.
* Fixed an issue in **upload** with `--input-config-file` where the content items weren't uploaded in the correct pack.
* Added support to disable the default logging colors with the **DEMISTO_SDK_LOG_NO_COLORS** environment variable.

## 1.15.3
* Added the `--init` flag to **download**.
* Added the `--keep-empty-folders` flag to **download**.
* Added `markdown-lint` to **pre-commit**
* Added the PEP484 (no-implicit-optional) hook to **pre-commit**.
* Fixed an issue where the content-graph parsing failed on mappers with undefined mapping.
* Fixed an issue in **validate** where `pack_metadata.json` files were not collected proplely in `--graph` option.
* Fixed an issue where *validate* reputation commands outputs were not checked for new content.
* Added *IN107* and *DB100* error codes to *ALLOWED_IGNORE_ERRORS* list.
* Added a validation that assures feed integrations implement the `integration_reliability` configuration parameter.
* Fixed an issue where the format command did not work as expected on pre-process rules files.
* Fixed an issue where **upload** command failed to upload when the XSOAR version is beta.
* Fixed an issue where **upload** command summary was inaccurate when uploading a `Pack` without the `-z` flag.
* Added pack name and pack version to **upload** command summary.
* Added support for modeling rules with multi datasets in ****modeling-rules test**** command.
* Fixed an issue where **validate** didn't recognize layouts with incident fields missing from `id_set.json` even when `--post-commit` was indicated.

## 1.15.2
* Fixed an issue where **format** added default arguments to reputation commands which already have one.
* Fixed an issue where **validate** fails when adding the *advance* field to the integration required fields.
* Updated the integration Traffic Light Protocol (TLP) color list schema in the **validate** command.
* Fixed an issue where **upload** would not read a repo configuration file properly.
* Fixed an issue where **upload** would not handle the `-x`/`--xsiam` flag properly.
* Fixed an issue where **format** failed to use input from the user, when asking about a `from_version`.
* Added the `-n`/`--assume_no` flag to **format**.

## 1.15.1
* Fixed an issue where **generate-docs** generated fields with double html escaping.
* Fixed an issue where **upload** failed when using the `-z` flag.

## 1.15.0
* **Breaking Change**: the **upload** command now only supports **XSOAR 6.5** or newer (and all XSIAM versions).
* **upload** now uses content models, and calls the `prepare` method of each model before uploading (unless uploading a zipped pack).
* Added a *playbook* modification to **prepare-content**, replacing `getIncident` calls with `getAlerts`, when uploading to XSIAM.
* Added a *playbook* modification to **prepare-content**, replacing `${incident.fieldname}` context accessors with `${alert.fieldname}` when uploading to XSIAM.
* Added a *playbook* modification to **prepare-content**, replacing `incident` to `alert` in task display names, when uploading to XSIAM.
* Added a *layout* modification to **prepare-content**, replacing `Related/Child/Linked Incidents` to `... Alerts` when uploading to XSIAM.
* Added a *script* modification to **prepare-content**, automatically replacing the word `incident` with `alert` when uploading to XSIAM.
* Added a validation that the **validate** command will fail if the `dockerimage` field in scripts/integrations uses any py3-native docker image.
* Updated the `ruff` version used in **pre-commit** to `0.0.269`.
* Fixed an issue in **create-content-graph** which caused missing detection of duplicated content items.
* Fixed an issue where **run-unit-tests** failed on python2 content items.
* Fixed an issue in **validate** where core packs validations were checked against the core packs defined on master branch, rather than on the current branch.
* Fixed an issue in **pre-commit** where `--input` flag was not filtered by the git files.
* Skip reset containers for XSOAR NG and XSIAM(PANW-internal only).
* Fixed an issue where **lint** failed fetching docker image details from a PANW GitLab CI environment. (PANW-internal only).

## 1.14.5
* Added logging in case the container fails to run in **run-unit-tests**.
* Disabled **pre-commit** multiprocessing for `validate` and `format`, as they use a service.
* **pre-commit** now calls `format` with `--assume-yes` and `--no-validate`.
* Fixed an issue where **pre-commit** ran multiple times when checking out build related files.

## 1.14.4
* Added integration configuration for *Cortex REST API* integration.
* Removed `Flake8` from **pre-commit**, as `ruff` covers its basic rules.
* Improved log readability by silencing non-critical `neo4j` (content graph infrastructure) logs.
* Fixed an issue where **run-unit-tests** failed on python2 content items.
* Fixed an issue where **modeling-rules test** did not properly handle query fields that pointed to a string.
* Fixed an issue when trying to fetch remote files when not under the content repo.
* Fixed a validation that the **modeling-rules test** command will fail if no test data file exist.
* Fixed an issue where **format** command failed while updating the `fromversion` entry.
* Added support for mapping uuid to names for Layout files in the **download** command.

## 1.14.3
* Fixed an issue where **run-unit-tests** failed running on items with `test_data`.
* Updated the demisto-py to v3.2.10 which now supports url decoding for the proxy authentication password.
* Fixed an issue where **generate-outputs** did not generate context paths for empty lists or dictionaries in the response.

## 1.14.2
* Added the `--staged-only` flag to **pre-commit**.
* Fixed an issue where **run-unit-tests** failed running on items with `test_data`.
* Fixed an issue where **pre-commit** ran on unchanged files.
* Add the ability to run **secrets** in **pre-commit** by passing a `--secrets` flag.
* Added support to override the log file with the **DEMISTO_SDK_LOG_FILE_PATH** environment variable.

## 1.14.1
* Fixed an issue where **update-release-notes** command failed when running on a pack that contains deprecated integrations without the `commands` section.
* Added toVersion and fromVersion to XSIAM content items schema.
* Fixed an issue where **validate** failed when attempting to map null values in a classifier and layout.
* Added search marketplace functionality to XSIAM client.
* Fixed an issue in **pre-commit** command where `MYPYPATH` was not set properly.
* Updated the integration category list in the **init** command.
* Fixed an issue where in some environments docker errors were not caught.
* Added a validation that the **validate** command will fail on README files if an image does not exist in the specified path.

## 1.14.0
* Added the `DEMISTO_SDK_GRAPH_FORCE_CREATE` environment variable. Use it to force the SDK to recreate the graph, rather than update it.
* Added support for code importing multi-level ApiModules to **lint**.
* Added a validation that the **modeling-rules test** command will fail if no test data file exist.
* Added support for the `<~XPANSE>` marketplace tag in release notes.
* Added support for marketplace tags in the **doc-review** command.
* Added **generate-unit-tests** documentation to the repo README.
* Added the `hiddenpassword` field to the integration schema, allowing **validate** to run on integrations with username-only inputs.
* Improved logs and error handling in the **modeling-rules test** command.
* Improved the warning message displayed for Contribution PRs editing outdated code.
* Improved the clarity of error messages for cases where yml files cannot be parsed as a dictionary.
* Updated the `XSIAMReport` schema.
* Standardized repo-wide logging. All logs are now created in one logger instance.
* **lint** now prevents unit-tests from accessing online resources in runtime.
* Updated the logs shown during lint when running in docker.
* Fixed an issue where **validate** showed errors twice.
* Fixed an issue where **validate** did not fail when xif files had wrong naming.
* Fixed an issue where **doc-review** required dot suffixes in release notes describing new content.
* Fixed an issue where **download** command failed when running on a beta integration.
* Fixed an issue where **update-release-notes** generated release notes for packs in their initial version (1.0.0).
* Fixed an issue with **update-content-graph** where `--use-git` parameter was ignored when using `--imported-path` parameter.
* Fixed an issue where **validate** failed on playbooks with valid inputs, since it did not collect the playbook inputs occurrences properly.

## 1.13.0
* Added the pack version to the code files when calling **unify**. The same value is removed when calling **split**.
* Added a message showing the output path when **prepare-content** is called.
* Contribution PRs that update outdated packs now display a warning message.
* Fixed an issue when kebab-case has a misspelling in one of the sub words, the suggestion might be confusing.
* Improved caching and stability for **lint**.
* Added support for *.xif* files in the **secrets** command.
* Fixed an issue where **validate** would fail when playbook inputs contain Transform Language (DT).
* Added a new **validate** check, making sure a first level header exist in release notes (RN116)
* Fixed an issue where **lint** would not properly handle multiple ApiModules imports.

## 1.12.0
* Added the **pre-commit** command, to improve code quality of XSOAR content.
* Added the **run-unit-tests** command, to run unit tests of given content items inside their respective docker images.
* Added support for filepath arguments in the **validate** and **format** commands.
* Added pre-commit hooks for `validate`, `format`, `run-unit-tests` and `update-docker-image` commands.
* Fixed an issue in the **download** command where layouts were overriden even without the `-f` option.
* Fixed an issue where Demisto-SDK did not detect layout ID when using the **download** command.
* Fixed an issue where the **lint** command ran on `native:dev` supported content when passing the `--docker-image all` flag, instead it will run on `native:candidate`.
* Added support for `native:candidate` as a docker image flag for **lint** command.
* Added a modification for layouts in **prepare-content**, replacing `Related Incidents`, `Linked Incidents` and `Child Incidents` with the suitable `... Alerts` name when uploading to XSIAM.
* Fixed an issue where logs and messages would not show when using the **download** command.
* Fixed an issue where the `server_min_version` field in metadata was an empty value when parsing packs without content items.
* Fixed an issue where running **openapi-codegen** resulted in false-positive error messages.
* Fixed an issue where **generate-python-to-yml** generated input arguments as required even though required=False was specified.
* Fixed an issue where **generate-python-to-yml** generated input arguments a default arguments when default=some_value was provided.
* Fixed a bug where **validate** returned error on playbook inputs with special characters.
* Fixed an issue where **validate** did not properly check `conf.json` when the latter is modified.
* Fixed an issue in the **upload** command, where a prompt was not showing on the console.
* Fixed an issue where running **lint** failed installing dependencies in containers.

## 1.11.0
* **Note: Demisto-SDK will soon stop supporting Python 3.8**
* Fixed an issue where using **download** on non-unicode content, merging them into existing files caused an error.
* Changed an internal setting to allow writing non-ascii content (unicode) using `YAMLHandler` and `JSONHandler`.
* Fixed an issue where an error message in **unify** was unclear for invalid input.
* Fixed an issue where running **validate** failed with **is_valid_integration_file_path_in_folder** on integrations that use API modules.
* Fixed an issue where **validate** failed with **is_valid_integration_file_path_in_folder** on integrations that use the `MSAPIModule`.
* Added **validate** check for the `modules` field in `pack_metadata.json` files.
* Changed **lint** to skip deprecated content, unless when using the `-i` flag.
* Fixed an issue where **update-release-notes** failed when a new *Parsing Rule* was added to a pack.
* Refactored the logging framework. Demisto-SDK logs will now be written to `.demist_sdk_debug.log` under the content path (when detected) or the current directory.
* Added `GR105` validation to **validate** command to check that no duplicate IDs are used.
* Added support for API Modules imported in API modules in the **unify** command.
* Added **validate** check, to make sure every Python file has a corresponding unit test file.

## 1.10.6
* Fixed an issue where running **validate** with the `-g` flag would skip some validations for old-formatted (unified) integration/script files.
* Deprecated integrations and scripts will not run anymore when providing the **--all-packs** to the **lint** command.
* Fixed an issue where a pack `serverMinVersion` would be calculated by the minimal fromVersion of its content items.
* Added the `--docker-image-target` flag to **lint** for testing native supported content with new images.

## 1.10.5
* Fixed an issue where running **run-test-playbook** would not use the `verify` parameter correctly. @ajoga
* Added a newline at the end of README files generated in **generate-docs**.
* Added the value `3` (out of bounds) to the `onChangeRepAlg` and `reputationCalc` fields under the `IncidentType` and `GenericType` schemas. **validate** will allow using it now.
* Fixed an issue where **doc-review** required dot suffixes in release notes describing new content.
* Fixed an issue where **validate** failed on Feed Integrations after adding the new *Collect/Connect* section field.
* Fixed an issue where using **postman-codegen** failed converting strings containing digits to kebab-case.
* Fixed an issue where the ***error-code*** command could not parse List[str] parameter.
* Updated validation *LO107* to support more section types in XSIAM layouts.

## 1.10.4
* Added support for running **lint** in multiple native-docker images.

## 1.10.3
* Fixed an issue where running **format** would fail after running npm install.
* Improved the graph validations in the **validate** command:
  - GR100 will now run on all content items of changed packs.
  - GR101 and GR102 will now catch invalid fromversion/toversion of files **using** the changed items.
  - GR103 errors will raise a warning when using the *-a* flag, but an error if using the *-i* or *g* flags.
* Fixed an issue where test-playbooks timed out.
* Fixed an issue where making a change in a module using an ApiModule would cause lint to run on the ApiModule unnecessarily.
* Fixed an issue where the `marketplace` field was not used when dumping pack zips.
* Fixed a typo in the README content generated with **update-release-notes** for updating integrations.
* Fixed an issue in **validate**, where using the `-gr` and `-i` flags did not run properly.
* Added the `sectionorder` field to integration scheme.
* Fixed an issue where in some occasions running of test-playbooks could receive session timeouts.
* Fixed an issue where **validate** command failed on core pack dependencies validation because of test dependencies.

## 1.10.2
* Added markdown lint formatting for README files in the **format** command.
* Fixed an issue where **lint** failed when using the `-cdam` flag with changed dependant api modules.
* Fixed an issue in the **upload** command, where `json`-based content items were not unified correctly when using the `--zip` argument.
* Added XPANSE core packs validations.

## 1.10.1
* Fixed an issue where **update-content-graph** failed to execute.

## 1.10.0
* **Breaking change**: Removed usage of `pipenv`, `isort` and `autopep8` in the **split** and **download** commands. Removed the `--no-pipenv` and `--no-code-formatting` flags. Please see https://xsoar.pan.dev/docs/tutorials/tut-setup-dev-remote for the recommended environment setup.
* Fixed an issue in **prepare-content** command where large code lines were broken.
* Fixed an issue where git-*renamed_files* were not retrieved properly.
* Fixed an issue where test dependencies were calculated in all level dependencies calculation.
* Added formatting and validation to XSIAM content types.
* Fixed an issue where several XSIAM content types were not validated when passing the `-a` flag.
* Added a UUID to name mapper for **download** it replaces UUIDs with names on all downloaded files.
* Updated the demisto-py to v3.2.6 which now supports basic proxy authentication.
* Improved the message shown when using **upload** and overwriting packs.
* Added support for the **Layout Rule** content type in the id-set and the content graph.
* Updated the default general `fromVersion` value on **format** to `6.8.0`
* Fixed an issue where **lint** sometimes failed when using the `-cdam` flag due to wrong file duplications filtering.
* Added the content graph to **validate**, use with the `--graph` flag.

## 1.9.0
* Fixed an issue where the Slack notifier was using a deprecated argument.
* Added the `--docker-image` argument to the **lint** command, which allows determining the docker image to run lint on. Possible options are: `'native:ga'`, `'native:maintenance'`, `'native:dev'`, `'all'`, a specific docker image (from Docker Hub) or, the default `'from-yml'`.
* Fixed an issue in **prepare-content** command where large code lines were broken.
* Added a logger warning to **get_demisto_version**, the task will now fail with a more informative message.
* Fixed an issue where the **upload** and **prepare-content** commands didn't add `fromServerVersion` and `toServerVersion` to layouts.
* Updated **lint** to use graph instead of id_set when running with `--check-dependent-api-module` flag.
* Added the marketplaces field to all schemas.
* Added the flag `--xsoar-only` to the **doc-review** command which enables reviewing documents that belong to XSOAR-supported Packs.
* Fixed an issue in **update-release-notes** command where an error occurred when executing the same command a second time.
* Fixed an issue where **validate** would not always ignore errors listed under `.pack-ignore`.
* Fixed an issue where running **validate** on a specific pack didn't test all the relevant entities.
* Fixed an issue where fields ending with `_x2` where not replaced in the appropriate Marketplace.

## 1.8.3
* Changed **validate** to allow hiding parameters of type 0, 4, 12 and 14 when replacing with type 9 (credentials) with the same name.
* Fixed an issue where **update-release-notes** fails to update *MicrosoftApiModule* dependent integrations.
* Fixed an issue where the **upload** command failed because `docker_native_image_config.json` file could not be found.
* Added a metadata file to the content graph zip, to be used in the **update-content-graph** command.
* Updated the **validate** and **update-release-notes** commands to unskip the *Triggers Recommendations* content type.


## 1.8.2
* Fixed an issue where demisto-py failed to upload content to XSIAM when `DEMISTO_USERNAME` environment variable is set.
* Fixed an issue where the **prepare-content** command output invalid automation name when used with the --*custom* argument.
* Fixed an issue where modeling rules with arbitrary whitespace characters were not parsed correctly.
* Added support for the **nativeImage** key for an integration/script in the **prepare-content** command.
* Added **validate** checks for integrations declared deprecated (display name, description) but missing the `deprecated` flag.
* Changed the **validate** command to fail on the IN145 error code only when the parameter with type 4 is not hidden.
* Fixed an issue where downloading content layouts with `detailsV2=None` resulted in an error.
* Fixed an issue where **xdrctemplate** was missing 'external' prefix.
* Fixed an issue in **prepare-content** command providing output path.
* Updated the **validate** and **update-release-notes** commands to skip the *Triggers Recommendations* content type.
* Added a new validation to the **validate** command to verify that the release notes headers are in the correct format.
* Changed the **validate** command to fail on the IN140 error code only when the skipped integration has no unit tests.
* Changed **validate** to allow hiding parameters of type 4 (secret) when replacing with type 9 (credentials) with the same name.
* Fixed an issue where the **update-release-notes** command didn't add release-notes properly to some *new* content items.
* Added validation that checks that the `nativeimage` key is not defined in script/integration yml.
* Added to the **format** command the ability to remove `nativeimage` key in case defined in script/integration yml.
* Enhanced the **update-content-graph** command to support `--use-git`, `--imported_path` and `--output-path` arguments.
* Fixed an issue where **doc-review** failed when reviewing command name in some cases.
* Fixed an issue where **download** didn't identify playbooks properly, and downloaded files with UUIDs instead of file/script names.

## 1.8.1
* Fixed an issue where **format** created duplicate configuration parameters.
* Added hidden properties to integration command argument and script argument.
* Added `--override-existing` to **upload** that skips the confirmation prompt for overriding existing content packs. @mattbibbydw
* Fixed an issue where **validate** failed in private repos when attempting to read from a nonexisting `approved_categories.json`.
* Fixed an issue where **validate** used absolute paths when getting remote `pack_metadata.json` files in private repos.
* Fixed an issue in **download**, where names of custom scripts were replaced with UUIDs in IncidentFields and Layouts.

## 1.8.0
* Updated the supported python versions, as `>=3.8,<3.11`, as some of the dependencies are not supported on `3.11` yet.
* Added a **validate** step for **Modeling Rules** testdata files.
* Added the **update-content-graph** command.
* Added the ability to limit the number of CPU cores with `DEMISTO_SDK_MAX_CPU_CORES` envirment variable.
* Added the **prepare-content** command.
* Added support for fromversion/toversion in XSIAM content items (correlation rules, XSIAM dashboards, XSIAM reports and triggers).
* Added a **validate** step checking types of attributes in the schema file of modeling rule.
* Added a **validate** step checking that the dataset name of a modeling rule shows in the xif and schema files.
* Added a **validate** step checking that a correlation rule file does not start with a hyphen.
* Added a **validate** step checking that xsiam content items follow naming conventions.
* Fixed an issue where SDK commands failed on the deprecated `packaging.version.LegacyVersion`, by locking the `packaging` version to `<22`.
* Fixed an issue where **update-release-notes** failed when changing only xif file in **Modeling Rules**.
* Fixed an issue where *is_valid_category* and *is_categories_field_match_standard* failed when running in a private repo.
* Fixed an issue where **validate** didn't fail on the MR103 validation error.
* Fixed the *--release-notes* option, to support the new CHANGELOG format.
* Fixed an issue where **validate** failed when only changing a modeling rules's xif file.
* Fixed an issue where **format** failed on indicator files with a `None` value under the `tabs` key.
* Fixed an issue where **validate** only printed errors for one change of context path, rather than print all.
* Fixed an issue where **download** did not suggest using a username/password when authenticating with XSOAR and using invalid arguments.
* Fixed an issue where **download** failed when listing or downloading content items that are not unicode-encoded.
* Added support for fromversion/toversion in XSIAM content items (correlation rules, XSIAM dashboards, XSIAM reports and triggers).
* Updated the supported python versions, as `>=3.8,<3.11`, as some of the dependencies are not supported on `3.11` yet.
* Added **prepare-content** command which will prepare the pack or content item for the platform.
* Patched an issue where deprecated `packaging.version.LegacyVersion`, locking packaging version to `<22`.

## 1.7.9
* Fixed an issue where an error message in **validate** would not include the suggested fix.
* Added a validation that enforces predefined categories on MP Packs & integration yml files, the validation also ensures that each pack has only one category.
* Fixed an issue where **update-release-notes** did not generate release notes for **XDRC Templates**.
* Fixed an issue where **upload** failed without explaining the reason.
* Improved implementation of the docker_helper module.
* Fixed an issue where **validate** did not check changed pack_metadata.json files when running using git.
* Added support for **xdrctemplate** to content graph.
* Fixed an issue where local copies of the newly-introduced `DemistoClassApiModule.py` were validated.
* Added new release notes templates for the addition and modification of playbooks, layouts and types in the **doc-review** command.
* Fixed an issue where the **doc-review** command failed on descriptions of new content items.
* Added the `Command XXX is deprecated. Use XXX instead.` release notes templates to **doc-review** command.
* Fixed an issue where the **update-release-notes** command didn't add the modeling-rules description for new modeling-rules files.

## 1.7.8
* Added the capability to run the MDX server in a docker container for environments without node.
* Fixed an issue where **generate-docs** with `-c` argument updated sections of the incorrect commands.
* Added IF113 error code to **ALLOWED_IGNORE_ERRORS**.
* Fixed an issue where **validate** failed on playbooks with non-string input values.
* Added the `DEMISTO_SDK_IGNORE_CONTENT_WARNING` environment variable, to allow suppressing warnings when commands are not run under a content repo folder.
* Fixed an issue where **validate** failed to recognize integration tests that were missing from config.json
* Added support for **xpanse** marketplace in **create-id-set** and **create-content-artifacts** commands.
* Fixed an issue where **split** failed on yml files.
* Added support for marketplace-specific tags.
* Fixed an issue where **download** would not run `isort`. @maxgubler
* Fixed an issue where XSIAM Dashboards and Reports images failed the build.
* Added support for **xpanse** marketplace to content graph.

## 1.7.7
* Fixed an issue where paybooks **generate-docs** didn't parse complex input values when no accessor field is given correctly.
* Fixed an issue in the **download** command, where an exception would be raised when downloading system playbooks.
* Fixed an issue where the **upload** failed on playbooks containing a value that starts with `=`.
* Fixed an issue where the **generate-unit-tests** failed to generate assertions, and generate unit tests when command names does not match method name.
* Fixed an issue where the **download** command did not honor the `--no-code-formatting` flag properly. @maxgubler
* Added a new check to **validate**, making sure playbook task values are passed as references.
* Fixed an issue where the **update-release-notes** deleted existing release notes, now appending to it instead.
* Fixed an issue where **validate** printed blank space in case of validation failed and ignored.
* Renamed 'Agent Config' to 'XDRC Templates'.
* Fixed an issue where the **zip-packs** command did not work with the CommonServerUserPython and CommonServerUserPowerShell package.

## 1.7.6

* Fixed parsing of initialization arguments of client classes in the **generate-unit-tests** command.
* Added support for AgentConfig content item in the **upload**, **create-id-set**, **find-dependecies**, **unify** and **create-content-artifacts** commands.
* Added support for XSIAM Report preview image.

## 1.7.5

* Fixed an issue where the **upload** command did not work with the CommonServerUserPython package.
* Fixed an issue in the **download** command, where some playbooks were downloaded as test playbooks.
* Added playbook modification capabilities in **TestSuite**.
* Added a new command **create-content-graph**.
* Fixed an issue in the **upload** command, where the temporary zip would not clean up properly.
* Improved content items parsing in the **create-content-graph** command.
* Added an error when the docker daemon is unavailable when running **lint**.
* Removed the validation of a subtype change for scripts in the **validate** command.
* Fixed an issue where names of XSIAM content items were not normalized properly.
* Fixed an issue where the **download** command was downloading playbooks with **script** (id) and not **scriptName**.
* Fixed an issue where script yml files were not properly identified by `find_type`.
* Removed nightly integrations filtering when deciding if a test should run.
* Added support for XSIAM Dashboard preview image.
* Added the `--no-code-formatting` flag to the **download** command, allowing to skip autopep8 and isort.
* Fixed an issue in the **update-release-notes** command, where generating release notes for modeling rules schema file caused exception.

## 1.7.4

* Fixed an issue where the **doc-review** command showed irrelevant messages.
* Fixed an issue in **validate**, where backward-compatibility failures prevented other validations from running.
* Fixed an issue in **validate**, where content-like files under infrastructure paths were not ignored.
* Fixed an issue in the AMI mapping, where server versions were missing.
* Change the way the normalize name is set for external files.
* Added dump function to XSIAM pack objects to dulicate the files.
* Fixed an issue where the `contribution_converter` did not support changes made to ApiModules.
* Added name normalization according to new convention to XSIAM content items
* Added playbook modification capabilities in **TestSuite**.
* Fixed an issue in create-content-artifacts where it will not get a normalize name for the item and it will try to duplicate the same file.

## 1.7.3

* Fixed an issue in the **format** command where fail when executed from environment without mdx server available.
* Added `Added a`, `Added an` to the list of allowed changelog prefixes.
* Added support for Indicator Types/Reputations in the **upload** command.
* Fixed an issue when running from a subdirectory of a content repo failed.
* Changing the way we are using XSIAM servers api-keys in **test-content** .
* Added a success message to **postman-codegen**.

## 1.7.2

* Fixed an issue in the **validate** command where incident fields were not found in mappers even when they exist
* Added an ability to provide list of marketplace names as a param attribute to **validate** and **upload**
* Added the file type to the error message when it is not supported.
* Fixed an issue where `contribution_converter` incorrectly mapped _Indicator Field_ objects to the _incidentfield_ directory in contribution zip files.
* Fixed a bug where **validate** returned error on empty inputs not used in playbooks.
* Added the `DEMISTO_SDK_CONTENT_PATH` environment variable, implicitly used in various commands.
* Added link to documentation for error messages regarding use cases and tags.

## 1.7.1

* Fixed an issue where *indicatorTypes* and *betaIntegrations* were not found in the id_set.
* Updated the default general `fromVersion` value on **format** to `6.5.0`
* Fixed an issue where the **validate** command did not fail when the integration yml file name was not the same as the folder containing it.
* Added an option to have **generate-docs** take a Playbooks folder path as input, and generate docs for all playbooks in it.
* Fixed an issue where the suggestion in case of `IF113` included uppercase letters for the `cliName` parameter.
* Added new validation to the **validate** command to fail and list all the file paths of files that are using a deprecated integration command / script / playbook.
* **validate** will no longer fail on playbooks calling subplaybooks that have a higher `fromVersion` value, if  calling the subplaybook has `skipifunavailable=True`.
* Fixed an issue where relative paths were not accessed correctly.
* Running any `demisto-sdk` command in a folder with a `.env` file will load it, temporarily overriding existing environment variables.
* Fixed an issue where **validate** did not properly detect deleted files.
* Added new validations to the **validate** command to verify that the schema file exists for a modeling rule and that the schema and rules keys are empty in the yml file.
* Fixed an issue where *find_type* didn't recognize exported incident types.
* Added a new validation to **validate**, making sure all inputs of a playbook are used.
* Added a new validation to **validate**, making sure all inputs used in a playbook declared in the input section.
* The **format** command will now replace the *fromServerVersion* field with *fromVersion*.

## 1.7.0

* Allowed JSON Handlers to accept kwargs, for custoimzing behavior.
* Fixed an issue where an incorrect error was shown when the `id` of a content item differed from its `name` attribute.
* Fixed an issue where the `preserve_quotes` in ruamel_handler received an incorrect value @icholy
* Fixed an issue where ignoring RM110 error code wasn't working and added a validation to **ALLOWED_IGNORE_ERRORS** to validate that all error codes are inserted in the right format.
* Fixed an issue where the contribution credit text was not added correctly to the pack README.
* Changed the contribution file implementation from markdown to a list of contributor names. The **create-content-artifact** will use this list to prepare the needed credit message.
* Added a new validation to the `XSOAR-linter` in the **lint** command for verifying that demisto.log is not used in the code.
* The **generate-docs** command will now auto-generate the Incident Mirroring section when implemented in an integration.
* Added support to automatically generate release notes for deprecated items in the **update-release-notes** command.
* Fixed an issue causing any command to crash when unable to detect local repository properties.
* Fixed an issue where running in a private gitlab repo caused a warning message to be shown multiple times.
* Added a new validation to the **validate** command to verify that markdown and python files do not contain words related to copyright section.
* Fixed an issue where **lint** crashed when provided an input file path (expecting a directory).

## 1.6.9

* Added a new validation that checks whether a pack should be deprecated.
* Added a new ability to the **format** command to deprecate a pack.
* Fixed an issue where the **validate** command sometimes returned a false negative in cases where there are several sub-playbooks with the same ID.
* Added a new validation to the **validate** command to verify that the docker in use is not deprecated.
* Added support for multiple ApiModules in the **unify** command
* Added a check to **validate** command, preventing use of relative urls in README files.
* Added environment variable **DEMISTO_SDK_MARKETPLACE** expected to affect *MarketplaceTagParser* *marketplace* value. The value will be automatically set when passing *marketplace* arg to the commands **unify**, **zip-packs**, **create-content-artifacts** and **upload**.
* Added slack notifier for build failures on the master branch.
* Added support for modeling and parsing rules in the **split** command.
* Added support for README files in **format** command.
* Added a **validate** check, making sure classifier id and name values match. Updated the classifier **format** to update the id accordingly.
* The **generate-docs** command will now auto-generate the playbook image link by default.
* Added the `--custom-image-link` argument to override.
* Added a new flag to **generate-docs** command, allowing to add a custom image link to a playbook README.
* Added a new validation to the **validate** command to verify that the package directory name is the same as the files contained in the that package.
* Added support in the **unify** command to unify a schema into its Modeling Rule.

## 1.6.8

* Fixed an issue where **validate** did not fail on invalid playbook entities' versions (i.e. subplaybooks or scripts with higher fromversion than their parent playbook).
* Added support for running lint via a remote docker ssh connection. Use `DOCKER_HOST` env variable to specify a remote docker connection, such as: `DOCKER_HOST=ssh://myuser@myhost.com`.
* Fixed an issue where the pack cache in *get_marketplaces* caused the function to return invalid values.
* Fixed an issue where running format on a pack with XSIAM entities would fail.
* Added the new `display_name` field to relevant entities in the **create-id-set** command.
* Added a new validation to the **validate** command to verify the existence of "Reliability" parameter if the integration have reputation command.
* Fixed a bug where terminating the **lint** command failed (`ctrl + c`).
* Removed the validation of a subtype change in integrations and scripts from **validate**.
* Fixed an issue where **download** did not behave as expected when prompting for a version update. Reported by @K-Yo
* Added support for adoption release notes.
* Fixed an issue where **merge-id-sets** failed when a key was missing in one id-set.json.
* Fixed a bug where some mypy messages were not parsed properly in **lint**.
* Added a validation to the **validate** command, failing when '`fromversion`' or '`toversion`' in a content entity are incorrect format.
* Added a validation to the **validate** command, checking if `fromversion` <= `toversion`.
* Fixed an issue where coverage reports used the wrong logging level, marking debug logs as errors.
* Added a new validation to the **validate** command, to check when the discouraged `http` prefixes are used when setting defaultvalue, rather than `https`.
* Added a check to the **lint** command for finding hard-coded usage of the http protocol.
* Locked the dependency on Docker.
* Removed a traceback line from the **init** command templates: BaseIntegration, BaseScript.
* Updated the token in **_add_pr_comment** method from the content-bot token to the xsoar-bot token.

## 1.6.7

* Added the `types-markdown` dependency, adding markdown capabilities to existing linters using the [Markdown](https://pypi.org/project/Markdown/) package.
* Added support in the **format** command to remove nonexistent incident/indicator fields from *layouts/mappers*
* Added the `Note: XXX` and `XXX now generally available.` release notes templates to **doc-review** command.
* Updated the logs shown during the docker build step.
* Removed a false warning about configuring the `GITLAB_TOKEN` environment variable when it's not needed.
* Removed duplicate identifiers for XSIAM integrations.
* Updated the *tags* and *use cases* in pack metadata validation to use the local files only.
* Fixed the error message in checkbox validation where the defaultvalue is wrong and added the name of the variable that should be fixed.
* Added types to `find_type_by_path` under tools.py.
* Fixed an issue where YAML files contained incorrect value type for `tests` key when running `format --deprecate`.
* Added a deprecation message to the `tests:` section of yaml files when running `format --deprecate`.
* Added use case for **validate** on *wizard* objects - set_playbook is mapped to all integrations.
* Added the 'integration-get-indicators' commands to be ignored by the **verify_yml_commands_match_readme** validation, the validation will no longer fail if these commands are not in the readme file.
* Added a new validation to the **validate** command to verify that if the phrase "breaking changes" is present in a pack release notes, a JSON file with the same name exists and contains the relevant breaking changes information.
* Improved logs when running test playbooks (in a build).
* Fixed an issue in **upload** did not include list-type content items. @nicolas-rdgs
* Reverted release notes to old format.

## 1.6.6

* Added debug print when excluding item from ID set due to missing dependency.
* Added a validation to the **validate** command, failing when non-ignorable errors are present in .pack-ignore.
* Fixed an issue where `mdx server` did not close when stopped in mid run.
* Fixed an issue where `-vvv` flag did not print logs on debug level.
* enhanced ***validate*** command to list all command names affected by a backward compatibility break, instead of only one.
* Added support for Wizard content item in the **format**, **validate**, **upload**, **create-id-set**, **find-dependecies** and **create-content-artifacts** commands.
* Added a new flag to the **validate** command, allowing to run specific validations.
* Added support in **unify** and **create-content-artifacts** for displaying different documentations (detailed description + readme) for content items, depending on the marketplace version.
* Fixed an issue in **upload** where list items were not uploaded.
* Added a new validation to **validate** command to verify that *cliName* and *id* keys of the incident field or the indicator field are matches.
* Added the flag '-x', '--xsiam' to **upload** command to upload XSIAM entities to XSIAM server.
* Fixed the integration field *isFetchEvents* to be in lowercase.
* Fixed an issue where **validate -i** run after **format -i** on an existing file in the repo instead of **validate -g**.
* Added the following commands: 'update-remote-data', 'get-modified-remote-data', 'update-remote-system' to be ignored by the **verify_yml_commands_match_readme** validation, the validation will no longer fail if these commands are not in the readme file.
* Updated the release note template to include a uniform format for all items.
* Added HelloWorldSlim template option for *--template* flag in **demisto-sdk init** command.
* Fixed an issue where the HelloWorldSlim template in **demisto-sdk init** command had an integration id that was conflicting with HelloWorld integration id.
* Updated the SDK to use demisto-py 3.1.6, allowing use of a proxy with an environment variable.
* Set the default logger level to `warning`, to avoid unwanted debug logs.
* The **format** command now validates that default value of checkbox parameters is a string 'true' or 'false'.
* Fixed an issue where `FileType.PLAYBOOK` would show instead of `Playbook` in readme error messages.
* Added a new validation to **validate** proper defaultvalue for checkbox fields.

## 1.6.5

* Fixed an issue in the **format** command where the `id` field was overwritten for existing JSON files.
* Fixed an issue where the **doc-review** command was successful even when the release-note is malformed.
* Added timestamps to the `demisto-sdk` logger.
* Added time measurements to **lint**.
* Added the flag '-d', '--dependency' to **find-dependencies** command to get the content items that cause the dependencies between two packs.
* Fixed an issue where **update-release-notes** used the *trigger_id* field instead of the *trigger_name* field.
* Fixed an issue where **doc-review** failed to recognize script names, in scripts using the old file structure.
* Fixed an issue where concurrent processes created by **lint** caused deadlocks when opening files.
* Fixed an issue in the **format** command where `_dev` or `_copy` suffixes weren't removed from the subscript names in playbooks and layouts.
* Fixed an issue where **validate** failed on nonexistent `README.md` files.
* Added support of XSIAM content items to the **validate** command.
* Report **lint** summary results and failed packages after reporting time measurements.

## 1.6.4

* Added the new **generate-yml-from-python** command.
* Added a code *type* indication for integration and script objects in the *ID Set*.
* Added the [Vulture](https://github.com/jendrikseipp/vulture) linter to the pre-commit hook.
* The `demisto-sdk` pack will now be distributed via PyPi with a **wheel** file.
* Fixed a bug where any edited json file that contained a forward slash (`/`) escaped.
* Added a new validation to **validate** command to verify that the metadata *currentVersion* is
the same as the last release note version.
* The **validate** command now checks if there're none-deprecated integration commands that are missing from the readme file.
* Fixed an issue where *dockerimage* changes in Scripts weren't recognized by the **update-release-notes** command.
* Fixed an issue where **update-xsoar-config-file** did not properly insert the marketplace packs list to the file.
* Added the pack name to the known words by default when running the **doc-review** command.
* Added support for new XSIAM entities in **create-id-set** command.
* Added support for new XSIAM entities in **create-content-artifacts** command.
* Added support for Parsing/Modeling Rule content item in the **unify** command.
* Added the integration name, the commands name and the script name to the known words by default when running the **doc-review** command.
* Added an argument '-c' '--custom' to the **unify** command, if True will append to the unified yml name/display/id the custom label provided
* Added support for sub words suggestion in kebab-case sentences when running the **doc-review** command.
* Added support for new XSIAM entities in **update-release-notes** command.
* Enhanced the message of alternative suggestion words shown when running **doc-review** command.
* Fixed an incorrect error message, in case `node` is not installed on the machine.
* Fixed an issue in the **lint** command where the *check-dependent-api-modules* argument was set to true by default.
* Added a new command **generate-unit-tests**.
* Added a new validation to **validate** all SIEM integration have the same suffix.
* Fixed the destination path of the unified parsing/modeling rules in **create-content-artifacts** command.
* Fixed an issue in the **validate** command, where we validated wrongfully the existence of readme file for the *ApiModules* pack.
* Fixed an issue in the **validate** command, where an error message that was displayed for scripts validation was incorrect.
* Fixed an issue in the **validate** and **format** commands where *None* arguments in integration commands caused the commands to fail unexpectedly.
* Added support for running tests on XSIAM machines in the **test-content** command.
* Fixed an issue where the **validate** command did not work properly when deleting non-content items.
* Added the flag '-d', '--dependency' to **find-dependencies** command to get the content items that cause the dependencies between two packs.

## 1.6.3

* **Breaking change**: Fixed a typo in the **validate** `--quiet-bc-validation` flag (was `--quite-bc-validation`). @upstart-swiss
* Dropped support for python 3.7: Demisto-SDK is now supported on Python 3.8 or newer.
* Added an argument to YAMLHandler, allowing to set a maximal width for YAML files. This fixes an issue where a wrong default was used.
* Added the detach mechanism to the **upload** command, If you set the --input-config-file flag, any files in the repo's SystemPacks folder will be detached.
* Added the reattach mechanism to the **upload** command, If you set the --input-config-file flag, any detached item in your XSOAR instance that isn't currently in the repo's SystemPacks folder will be re-attached.
* Fixed an issue in the **validate** command that did not work properly when using the *-g* flag.
* Enhanced the dependency message shown when running **lint**.
* Fixed an issue where **update-release-notes** didn't update the currentVersion in pack_metadata.
* Improved the logging in **test-content** for helping catch typos in external playbook configuration.

## 1.6.2

* Added dependency validation support for core marketplacev2 packs.
* Fixed an issue in **update-release-notes** where suggestion fix failed in validation.
* Fixed a bug where `.env` files didn't load. @nicolas-rdgs
* Fixed a bug where **validate** command failed when the *categories* field in the pack metadata was empty for non-integration packs.
* Added *system* and *item-type* arguments to the **download** command, used when downloading system items.
* Added a validation to **validate**, checking that each script, integration and playbook have a README file. This validation only runs when the command is called with either the `-i` or the `-g` flag.
* Fixed a regression issue with **doc-review**, where the `-g` flag did not work.
* Improved the detection of errors in **doc-review** command.
* The **validate** command now checks if a readme file is empty, only for packs that contain playbooks or were written by a partner.
* The **validate** command now makes sure common contextPath values (e.g. `DBotScore.Score`) have a non-empty description, and **format** populates them automatically.
* Fixed an issue where the **generate-outputs** command did not work properly when examples were provided.
* Fixed an issue in the **generate-outputs** command, where the outputs were not written to the specified output path.
* The **generate-outputs** command can now generate outputs from multiple calls to the same command (useful when different args provide different outputs).
* The **generate-outputs** command can now update a yaml file with new outputs, without deleting or overwriting existing ones.
* Fixed a bug where **doc-review** command failed on existing templates.
* Fixed a bug where **validate** command failed when the word demisto is in the repo README file.
* Added support for adding test-playbooks to the zip file result in *create-content-artifacts* command for marketplacev2.
* Fixed an issue in **find-dependencies** where using the argument *-o* without the argument *--all-packs-dependencies* did not print a proper warning.
* Added a **validate** check to prevent deletion of files whose deletion is not supported by the XSOAR marketplace.
* Removed the support in the *maintenance* option of the *-u* flag in the **update-release-notes** command.
* Added validation for forbidden words and phrases in the **doc-review** command.
* Added a retries mechanism to the **test-content** command to stabilize the build process.
* Added support for all `git` platforms to get remote files.
* Refactored the **format** command's effect on the *fromversion* field:
  * Fixed a bug where the *fromversion* field was removed when modifying a content item.
  * Updated the general default *fromversion* and the default *fromversion* of newly-introduced content items (e.g. `Lists`, `Jobs`).
  * Added an interactive mode functionality for all content types, to ask the user whether to set a default *fromversion*, if could not automatically determine its value. Use `-y` to assume 'yes' as an answer to all prompts and run non-interactively.

## 1.6.1

* Added the '--use-packs-known-words' argument to the **doc-review** command
* Added YAML_Loader to handle yaml files in a standard way across modules, replacing PYYAML.
* Fixed an issue when filtering items using the ID set in the **create-content-artifacts** command.
* Fixed an issue in the **generate-docs** command where tables were generated with an empty description column.
* Fixed an issue in the **split** command where splitting failed when using relative input/output paths.
* Added warning when inferred files are missing.
* Added to **validate** a validation for integration image dimensions, which should be 120x50px.
* Improved an error in the **validate** command to better differentiate between the case where a required fetch parameter is malformed or missing.

## 1.6.0

* Fixed an issue in the **create-id-set** command where similar items from different marketplaces were reported as duplicated.
* Fixed typo in demisto-sdk init
* Fixed an issue where the **lint** command did not handle all container exit codes.
* Add to **validate** a validation for pack name to make sure it is unchanged.
* Added a validation to the **validate** command that verifies that the version in the pack_metdata file is written in the correct format.
* Fixed an issue in the **format** command where missing *fromVersion* field in indicator fields caused an error.

## 1.5.9

* Added option to specify `External Playbook Configuration` to change inputs of Playbooks triggered as part of **test-content**
* Improved performance of the **lint** command.
* Improved performance of the **validate** command when checking README images.
* ***create-id-set*** command - the default value of the **marketplace** argument was changed from ‘xsoar’ to all packs existing in the content repository. When using the command, make sure to pass the relevant marketplace to use.

## 1.5.8

* Fixed an issue where the command **doc-review** along with the argument `--release-notes` failed on yml/json files with invalid schema.
* Fixed an issue where the **lint** command failed on packs using python 3.10

## 1.5.7

* Fixed an issue where reading remote yaml files failed.
* Fixed an issue in **validate** failed with no error message for lists (when no fromVersion field was found).
* Fixed an issue when running **validate** or **format** in a gitlab repository, and failing to determine its project id.
* Added an enhancement to **split**, handling an empty output argument.
* Added the ability to add classifiers and mappers to conf.json.
* Added the Alias field to the incident field schema.

## 1.5.6

* Added 'deprecated' release notes template.
* Fixed an issue where **run-test-playbook** command failed to get the task entries when the test playbook finished with errors.
* Fixed an issue in **validate** command when running with `no-conf-json` argument to ignore the `conf.json` file.
* Added error type text (`ERROR` or `WARNING`) to **validate** error prints.
* Fixed an issue where the **format** command on test playbook did not format the ID to be equal to the name of the test playbook.
* Enhanced the **update-release-notes** command to automatically commit release notes config file upon creation.
* The **validate** command will validate that an indicator field of type html has fromVersion of 6.1.0 and above.
* The **format** command will now add fromVersion 6.1.0 to indicator field of type html.
* Added support for beta integrations in the **format** command.
* Fixed an issue where the **postman-codegen** command failed when called with the `--config-out` flag.
* Removed the integration documentation from the detailed description while performing **split** command to the unified yml file.
* Removed the line which indicates the version of the product from the README.md file for new contributions.

## 1.5.5

* Fixed an issue in the **update-release-notes** command, which did not work when changes were made in multiple packs.
* Changed the **validate** command to fail on missing test-playbooks only if no unittests are found.
* Fixed `to_kebab_case`, it will now deal with strings that have hyphens, commas or periods in them, changing them to be hyphens in the new string.
* Fixed an issue in the **create-id-set** command, where the `source` value included the git token if it was specified in the remote url.
* Fixed an issue in the **merge-id-set** command, where merging fails because of duplicates but the packs are in the XSOAR repo but in different version control.
* Fixed missing `Lists` Content Item as valid `IDSetType`
* Added enhancement for **generate-docs**. It is possible to provide both file or a comma seperated list as `examples`. Also, it's possible to provide more than one example for a script or a command.
* Added feature in **format** to sync YML and JSON files to the `master` file structure.
* Added option to specify `Incident Type`, `Incoming Mapper` and `Classifier` when configuring instance in **test-content**
* added a new command **run-test-playbook** to run a test playbook in a given XSOAR instance.
* Fixed an issue in **format** when running on a modified YML, that the `id` value is not changed to its old `id` value.
* Enhancement for **split** command, replace `ApiModule` code block to `import` when splitting a YML.
* Fixed an issue where indicator types were missing from the pack's content, when uploading using **zip-packs**.
* The request data body format generated in the **postman-codegen** will use the python argument's name and not the raw data argument's name.
* Added the flag '--filter-by-id-set' to **create-content-artifacts** to create artifacts only for items in the given id_set.json.

## 1.5.4

* Fixed an issue with the **format** command when contributing via the UI
* The **format** command will now not remove the `defaultRows` key from incident, indicator and generic fields with `type: grid`.
* Fixed an issue with the **validate** command when a layoutscontainer did not have the `fromversion` field set.
* added a new command **update-xsoar-config-file** to handle your XSOAR Configuration File.
* Added `skipVerify` argument in **upload** command to skip pack signature verification.
* Fixed an issue when the **run** command  failed running when there’s more than one playground, by explicitly using the current user’s playground.
* Added support for Job content item in the **format**, **validate**, **upload**, **create-id-set**, **find-dependecies** and **create-content-artifacts** commands.
* Added a **source** field to the **id_set** entitles.
* Two entitles will not consider as duplicates if they share the same pack and the same source.
* Fixed a bug when duplicates were found in **find_dependencies**.
* Added function **get_current_repo** to `tools`.
* The **postman-codegen** will not have duplicates argument name. It will rename them to the minimum distinguished shared path for each of them.

## 1.5.3

* The **format** command will now set `unsearchable: True` for incident, indicator and generic fields.
* Fixed an issue where the **update-release-notes** command crashes with `--help` flag.
* Added validation to the **validate** command that verifies the `unsearchable` key in incident, indicator and generic fields is set to true.
* Removed a validation that DBotRole should be set for automation that requires elevated permissions to the `XSOAR-linter` in the **lint** command.
* Fixed an issue in **Validate** command where playbooks conditional tasks were mishandeled.
* Added a validation to prevent contributors from using the `fromlicense` key as a configuration parameter in an integration's YML
* Added a validation to ensure that the type for **API token** (and similar) parameters are configured correctly as a `credential` type in the integration configuration YML.
* Added an assertion that checks for duplicated requests' names when generating an integration from a postman collection.
* Added support for [.env files](https://pypi.org/project/python-dotenv/). You can now add a `.env` file to your repository with the logging information instead of setting a global environment variables.
* When running **lint** command with --keep-container flag, the docker images are committed.
* The **validate** command will not return missing test playbook error when given a script with dynamic-section tag.

## 1.5.2

* Added a validation to **update-release-notes** command to ensure that the `--version` flag argument is in the right format.
* added a new command **coverage-analyze** to generate and print coverage reports.
* Fixed an issue in **validate** in repositories which are not in GitHub or GitLab
* Added a validation that verifies that readme image absolute links do not contain the working branch name.
* Added support for List content item in the **format**, **validate**, **download**, **upload**, **create-id-set**, **find-dependecies** and **create-content-artifacts** commands.
* Added a validation to ensure reputation command's default argument is set as an array input.
* Added the `--fail-duplicates` flag for the **merge-id-set** command which will fail the command if duplicates are found.
* Added the `--fail-duplicates` flag for the **create-id-set** command which will fail the command if duplicates are found.

## 1.5.1

* Fixed an issue where **validate** command failed to recognized test playbooks for beta integrations as valid tests.
* Fixed an issue were the **validate** command was falsely recognizing image paths in readme files.
* Fixed an issue where the **upload** command error message upon upload failure pointed to wrong file rather than to the pack metadata.
* Added a validation that verifies that each script which appears in incident fields, layouts or layout containers exists in the id_set.json.
* Fixed an issue where the **postman code-gen** command generated double dots for context outputs when it was not needed.
* Fixed an issue where there **validate** command on release notes file crashed when author image was added or modified.
* Added input handling when running **find-dependencies**, replacing string manipulations.
* Fixed an issue where the **validate** command did not handle multiple playbooks with the same name in the id_set.
* Added support for GitLab repositories in **validate**

## 1.5.0

* Fixed an issue where **upload** command failed to upload packs not under content structure.
* Added support for **init** command to run from non-content repo.
* The **split-yml** has been renamed to **split** and now supports splitting Dashboards from unified Generic Modules.
* Fixed an issue where the skipped tests validation ran on the `ApiModules` pack in the **validate** command.
* The **init** command will now create the `Generic Object` entities directories.
* Fixed an issue where the **format** command failed to recognize changed files from git.
* Fixed an issue where the **json-to-outputs** command failed checking whether `0001-01-01T00:00:00` is of type `Date`
* Added to the **generate context** command to generate context paths for integrations from an example file.
* Fixed an issue where **validate** failed on release notes configuration files.
* Fixed an issue where the **validate** command failed on pack input if git detected changed files outside of `Packs` directory.
* Fixed an issue where **validate** command failed to recognize files inside validated pack when validation release notes, resulting in a false error message for missing entity in release note.
* Fixed an issue where the **download** command failed when downloading an invalid YML, instead of skipping it.

## 1.4.9

* Added validation that the support URL in partner contribution pack metadata does not lead to a GitHub repo.
* Enhanced ***generate-docs*** with default `additionalinformation` (description) for common parameters.
* Added to **validate** command a validation that a content item's id and name will not end with spaces.
* The **format** command will now remove trailing whitespaces from content items' id and name fields.
* Fixed an issue where **update-release-notes** could fail on files outside the user given pack.
* Fixed an issue where the **generate-test-playbook** command would not place the playbook in the proper folder.
* Added to **validate** command a validation that packs with `Iron Bank` uses the latest docker from Iron Bank.
* Added to **update-release-notes** command support for `Generic Object` entities.
* Fixed an issue where playbook `fromversion` mismatch validation failed even if `skipunavailable` was set to true.
* Added to the **create artifacts** command support for release notes configuration file.
* Added validation to **validate** for release notes config file.
* Added **isoversize** and **isautoswitchedtoquietmode** fields to the playbook schema.
* Added to the **update-release-notes** command `-bc` flag to generate template for breaking changes version.
* Fixed an issue where **validate** did not search description files correctly, leading to a wrong warning message.

## 1.4.8

* Fixed an issue where yml files with `!reference` failed to load properly.
* Fixed an issue when `View Integration Documentation` button was added twice during the download and re-upload.
* Fixed an issue when `(Partner Contribution)` was added twice to the display name during the download and re-upload.
* Added the following enhancements in the **generate-test-playbook** command:
  * Added the *--commands* argument to generate tasks for specific commands.
  * Added the *--examples* argument to get the command examples file path and generate tasks from the commands and arguments specified there.
  * Added the *--upload* flag to specify whether to upload the test playbook after the generation.
  * Fixed the output condition generation for outputs of type `Boolean`.

## 1.4.7

* Fixed an issue where an empty list for a command context didn't produce an indication other than an empty table.
* Fixed an issue where the **format** command has incorrectly recognized on which files to run when running using git.
* Fixed an issue where author image validations were not checked properly.
* Fixed an issue where new old-formatted scripts and integrations were not validated.
* Fixed an issue where the wording in the from version validation error for subplaybooks was incorrect.
* Fixed an issue where the **update-release-notes** command used the old docker image version instead of the new when detecting a docker change.
* Fixed an issue where the **generate-test-playbook** command used an incorrect argument name as default
* Fixed an issue where the **json-to-outputs** command used an incorrect argument name as default when using `-d`.
* Fixed an issue where validations failed while trying to validate non content files.
* Fixed an issue where README validations did not work post VS Code formatting.
* Fixed an issue where the description validations were inconsistent when running through an integration file or a description file.

## 1.4.6

* Fixed an issue where **validate** suggests, with no reason, running **format** on missing mandatory keys in yml file.
* Skipped existence of TestPlaybook check on community and contribution integrations.
* Fixed an issue where pre-commit didn't run on the demisto_sdk/commands folder.
* The **init** command will now change the script template name in the code to the given script name.
* Expanded the validations performed on beta integrations.
* Added support for PreProcessRules in the **format**, **validate**, **download**, and **create-content-artifacts** commands.
* Improved the error messages in **generate-docs**, if an example was not provided.
* Added to **validate** command a validation that a content entity or a pack name does not contain the words "partner" and "community".
* Fixed an issue where **update-release-notes** ignores *--text* flag while using *-f*
* Fixed the outputs validations in **validate** so enrichment commands will not be checked to have DBotScore outputs.
* Added a new validation to require the dockerimage key to exist in an integration and script yml files.
* Enhanced the **generate-test-playbook** command to use only integration tested on commands, rather than (possibly) other integrations implementing them.
* Expanded unify command to support GenericModules - Unifies a GenericModule object with its Dashboards.
* Added validators for generic objects:
  * Generic Field validator - verify that the 'fromVersion' field is above 6.5.0, 'group' field equals 4 and 'id' field starts with the prefix 'generic_'.
  * Generic Type validator - verify that the 'fromVersion' field is above 6.5.0
  * Generic Module validator - verify that the 'fromVersion' field is above 6.5.0
  * Generic Definition validator - verify that the 'fromVersion' field is above 6.5.0
* Expanded Format command to support Generic Objects - Fixes generic objects according to their validations.
* Fixed an issue where the **update-release-notes** command did not handle ApiModules properly.
* Added option to enter a dictionary or json of format `[{field_name:description}]` in the **json-to-outputs** command,
  with the `-d` flag.
* Improved the outputs for the **format** command.
* Fixed an issue where the validations performed after the **format** command were inconsistent with **validate**.
* Added to the **validate** command a validation for the author image.
* Updated the **create-content-artifacts** command to support generic modules, definitions, fields and types.
* Added an option to ignore errors for file paths and not only file name in .pack-ignore file.

## 1.4.5

* Enhanced the **postman-codegen** command to name all generated arguments with lower case.
* Fixed an issue where the **find-dependencies** command miscalculated the dependencies for playbooks that use generic commands.
* Fixed an issue where the **validate** command failed in external repositories in case the DEMISTO_SDK_GITHUB_TOKEN was not set.
* Fixed an issue where **openapi-codegen** corrupted the swagger file by overwriting configuration to swagger file.
* Updated the **upload** command to support uploading zipped packs to the marketplace.
* Added to the **postman-codegen** command support of path variables.
* Fixed an issue where **openapi-codegen** entered into an infinite loop on circular references in the swagger file.
* The **format** command will now set `fromVersion: 6.2.0` for widgets with 'metrics' data type.
* Updated the **find-dependencies** command to support generic modules, definitions, fields and types.
* Fixed an issue where **openapi-codegen** tried to extract reference example outputs, leading to an exception.
* Added an option to ignore secrets automatically when using the **init** command to create a pack.
* Added a tool that gives the ability to temporarily suppress console output.

## 1.4.4

* When formatting incident types with Auto-Extract rules and without mode field, the **format** command will now add the user selected mode.
* Added new validation that DBotRole is set for scripts that requires elevated permissions to the `XSOAR-linter` in the **lint** command.
* Added url escaping to markdown human readable section in generate docs to avoid autolinking.
* Added a validation that mapper's id and name are matching. Updated the format of mapper to include update_id too.
* Added a validation to ensure that image paths in the README files are valid.
* Fixed **find_type** function to correctly find test files, such as, test script and test playbook.
* Added scheme validations for the new Generic Object Types, Fields, and Modules.
* Renamed the flag *--input-old-version* to *--old-version* in the **generate-docs** command.
* Refactored the **update-release-notes** command:
  * Replaced the *--all* flag with *--use-git* or *-g*.
  * Added the *--force* flag to update the pack release notes without changes in the pack.
  * The **update-release-notes** command will now update all dependent integrations on ApiModule change, even if not specified.
  * If more than one pack has changed, the full list of updated packs will be printed at the end of **update-release-notes** command execution.
  * Fixed an issue where the **update-release-notes** command did not add docker image release notes entry for release notes file if a script was changed.
  * Fixed an issue where the **update-release-notes** command did not detect changed files that had the same name.
  * Fixed an issue in the **update-release-notes** command where the version support of JSON files was mishandled.
* Fixed an issue where **format** did not skip files in test and documentation directories.
* Updated the **create-id-set** command to support generic modules, definitions, fields and types.
* Changed the **convert** command to generate old layout fromversion to 5.0.0 instead of 4.1.0
* Enhanced the command **postman-codegen** with type hints for templates.

## 1.4.3

* Fixed an issue where **json-to-outputs** command returned an incorrect output when json is a list.
* Fixed an issue where if a pack README.md did not exist it could cause an error in the validation process.
* Fixed an issue where the *--name* was incorrectly required in the **init** command.
* Adding the option to run **validate** on a specific path while using git (*-i* & *-g*).
* The **format** command will now change UUIDs in .yml and .json files to their respective content entity name.
* Added a playbook validation to check if a task sub playbook exists in the id set in the **validate** command.
* Added the option to add new tags/usecases to the approved list and to the pack metadata on the same pull request.
* Fixed an issue in **test_content** where when different servers ran tests for the same integration, the server URL parameters were not set correctly.
* Added a validation in the **validate** command to ensure that the ***endpoint*** command is configured correctly in yml file.
* Added a warning when pack_metadata's description field is longer than 130 characters.
* Fixed an issue where a redundant print occurred on release notes validation.
* Added new validation in the **validate** command to ensure that the minimal fromVersion in a widget of type metrics will be 6.2.0.
* Added the *--release-notes* flag to demisto-sdk to get the current version release notes entries.

## 1.4.2

* Added to `pylint` summary an indication if a test was skipped.
* Added to the **init** command the option to specify fromversion.
* Fixed an issue where running **init** command without filling the metadata file.
* Added the *--docker-timeout* flag in the **lint** command to control the request timeout for the Docker client.
* Fixed an issue where **update-release-notes** command added only one docker image release notes entry for release notes file, and not for every entity whom docker image was updated.
* Added a validation to ensure that incident/indicator fields names starts with their pack name in the **validate** command. (Checked only for new files and only when using git *-g*)
* Updated the **find-dependencies** command to return the 'dependencies' according the layout type ('incident', 'indicator').
* Enhanced the "vX" display name validation for scripts and integrations in the **validate** command to check for every versioned script or integration, and not only v2.
* Added the *--fail-duplicates* flag for the **create-id-set** command which will fail the command if duplicates are found.
* Added to the **generate-docs** command automatic addition to git when a new readme file is created.

## 1.4.1

* When in private repo without `DEMSITO_SDK_GITHUB_TOKEN` configured, get_remote_file will take files from the local origin/master.
* Enhanced the **unify** command when giving input of a file and not a directory return a clear error message.
* Added a validation to ensure integrations are not skipped and at least one test playbook is not skipped for each integration or script.
* Added to the Content Tests support for `context_print_dt`, which queries the incident context and prints the result as a json.
* Added new validation for the `xsoar_config.json` file in the **validate** command.
* Added a version differences section to readme in **generate-docs** command.
* Added the *--docs-format* flag in the **integration-diff** command to get the output in README format.
* Added the *--input-old-version* and *--skip-breaking-changes* flags in the **generate-docs** command to get the details for the breaking section and to skip the breaking changes section.

## 1.4.0

* Enable passing a comma-separated list of paths for the `--input` option of the **lint** command.
* Added new validation of unimplemented test-module command in the code to the `XSOAR-linter` in the **lint** command.
* Fixed the **generate-docs** to handle integration authentication parameter.
* Added a validation to ensure that description and README do not contain the word 'Demisto'.
* Improved the deprecated message validation required from playbooks and scripts.
* Added the `--quite-bc-validation` flag for the **validate** command to run the backwards compatibility validation in quite mode (errors is treated like warnings).
* Fixed the **update release notes** command to display a name for old layouts.
* Added the ability to append to the pack README credit to contributors.
* Added identification for parameter differences in **integration-diff** command.
* Fixed **format** to use git as a default value.
* Updated the **upload** command to support reports.
* Fixed an issue where **generate-docs** command was displaying 'None' when credentials parameter display field configured was not configured.
* Fixed an issue where **download** did not return exit code 1 on failure.
* Updated the validation that incident fields' names do not contain the word incident will aplly to core packs only.
* Added a playbook validation to verify all conditional tasks have an 'else' path in **validate** command.
* Renamed the GitHub authentication token environment variable `GITHUB_TOKEN` to `DEMITO_SDK_GITHUB_TOKEN`.
* Added to the **update-release-notes** command automatic addition to git when new release notes file is created.
* Added validation to ensure that integrations, scripts, and playbooks do not contain the entity type in their names.
* Added the **convert** command to convert entities between XSOAR versions.
* Added the *--deprecate* flag in **format** command to deprecate integrations, scripts, and playbooks.
* Fixed an issue where ignoring errors did not work when running the **validate** command on specific files (-i).

## 1.3.9

* Added a validation verifying that the pack's README.md file is not equal to pack description.
* Fixed an issue where the **Assume yes** flag did not work properly for some entities in the **format** command.
* Improved the error messages for separators in folder and file names in the **validate** command.
* Removed the **DISABLE_SDK_VERSION_CHECK** environment variable. To disable new version checks, use the **DEMISTO_SDK_SKIP_VERSION_CHECK** envirnoment variable.
* Fixed an issue where the demisto-sdk version check failed due to a rate limit.
* Fixed an issue with playbooks scheme validation.

## 1.3.8

* Updated the **secrets** command to work on forked branches.

## 1.3.7

* Added a validation to ensure correct image and description file names.
* Fixed an issue where the **validate** command failed when 'display' field in credentials param in yml is empty but 'displaypassword' was provided.
* Added the **integration-diff** command to check differences between two versions of an integration and to return a report of missing and changed elements in the new version.
* Added a validation verifying that the pack's README.md file is not missing or empty for partner packs or packs contains use cases.
* Added a validation to ensure that the integration and script folder and file names will not contain separators (`_`, `-`, ``).
* When formatting new pack, the **format** command will set the *fromversion* key to 5.5.0 in the new files without fromversion.

## 1.3.6

* Added a validation that core packs are not dependent on non-core packs.
* Added a validation that a pack name follows XSOAR standards.
* Fixed an issue where in some cases the `get_remote_file` function failed due to an invalid path.
* Fixed an issue where running **update-release-notes** with updated integration logo, did not detect any file changes.
* Fixed an issue where the **create-id-set** command did not identify unified integrations correctly.
* Fixed an issue where the `CommonTypes` pack was not identified as a dependency for all feed integrations.
* Added support for running SDK commands in private repositories.
* Fixed an issue where running the **init** command did not set the correct category field in an integration .yml file for a newly created pack.
* When formatting new contributed pack, the **format** command will set the *fromversion* key to 6.0.0 in the relevant files.
* If the environment variable "DISABLE_SDK_VERSION_CHECK" is define, the demisto-sdk will no longer check for newer version when running a command.
* Added the `--use-pack-metadata` flag for the **find-dependencies** command to update the calculated dependencies using the the packs metadata files.
* Fixed an issue where **validate** failed on scripts in case the `outputs` field was set to `None`.
* Fixed an issue where **validate** was failing on editing existing release notes.
* Added a validation for README files verifying that the file doesn't contain template text copied from HelloWorld or HelloWorldPremium README.

## 1.3.5

* Added a validation that layoutscontainer's id and name are matching. Updated the format of layoutcontainer to include update_id too.
* Added a validation that commands' names and arguments in core packs, or scripts' arguments do not contain the word incident.
* Fixed issue where running the **generate-docs** command with -c flag ran all the commands and not just the commands specified by the flag.
* Fixed the error message of the **validate** command to not always suggest adding the *description* field.
* Fixed an issue where running **format** on feed integration generated invalid parameter structure.
* Fixed an issue where the **generate-docs** command did not add all the used scripts in a playbook to the README file.
* Fixed an issue where contrib/partner details might be added twice to the same file, when using unify and create-content-artifacts commands
* Fixed issue where running **validate** command on image-related integration did not return the correct outputs to json file.
* When formatting playbooks, the **format** command will now remove empty fields from SetIncident, SetIndicator, CreateNewIncident, CreateNewIndicator script arguments.
* Added an option to fill in the developer email when running the **init** command.

## 1.3.4

* Updated the **validate** command to check that the 'additionalinfo' field only contains the expected value for feed required parameters and not equal to it.
* Added a validation that community/partner details are not in the detailed description file.
* Added a validation that the Use Case tag in pack_metadata file is only used when the pack contains at least one PB, Incident Type or Layout.
* Added a validation that makes sure outputs in integrations are matching the README file when only README has changed.
* Added the *hidden* field to the integration schema.
* Fixed an issue where running **format** on a playbook whose `name` does not equal its `id` would cause other playbooks who use that playbook as a sub-playbook to fail.
* Added support for local custom command configuration file `.demisto-sdk-conf`.
* Updated the **format** command to include an update to the description file of an integration, to remove community/partner details.

## 1.3.3

* Fixed an issue where **lint** failed where *.Dockerfile* exists prior running the lint command.
* Added FeedHelloWorld template option for *--template* flag in **demisto-sdk init** command.
* Fixed issue where **update-release-notes** deleted release note file if command was called more than once.
* Fixed issue where **update-release-notes** added docker image release notes every time the command was called.
* Fixed an issue where running **update-release-notes** on a pack with newly created integration, had also added a docker image entry in the release notes.
* Fixed an issue where `XSOAR-linter` did not find *NotImplementedError* in main.
* Added validation for README files verifying their length (over 30 chars).
* When using *-g* flag in the **validate** command it will now ignore untracked files by default.
* Added the *--include-untracked* flag to the **validate** command to include files which are untracked by git in the validation process.
* Improved the `pykwalify` error outputs in the **validate** command.
* Added the *--print-pykwalify* flag to the **validate** command to print the unchanged output from `pykwalify`.

## 1.3.2

* Updated the format of the outputs when using the *--json-file* flag to create a JSON file output for the **validate** and **lint** commands.
* Added the **doc-review** command to check spelling in .md and .yml files as well as a basic release notes review.
* Added a validation that a pack's display name does not already exist in content repository.
* Fixed an issue where the **validate** command failed to detect duplicate params in an integration.
* Fixed an issue where the **validate** command failed to detect duplicate arguments in a command in an integration.

## 1.3.1

* Fixed an issue where the **validate** command failed to validate the release notes of beta integrations.
* Updated the **upload** command to support indicator fields.
* The **validate** and **update-release-notes** commands will now check changed files against `demisto/master` if it is configured locally.
* Fixed an issue where **validate** would incorrectly identify files as renamed.
* Added a validation that integration properties (such as feed, mappers, mirroring, etc) are not removed.
* Fixed an issue where **validate** failed when comparing branch against commit hash.
* Added the *--no-pipenv* flag to the **split-yml** command.
* Added a validation that incident fields and incident types are not removed from mappers.
* Fixed an issue where the *c
reate-id-set* flag in the *validate* command did not work while not using git.
* Added the *hiddenusername* field to the integration schema.
* Added a validation that images that are not integration images, do not ask for a new version or RN

## 1.3.0

* Do not collect optional dependencies on indicator types reputation commands.
* Fixed an issue where downloading indicator layoutscontainer objects failed.
* Added a validation that makes sure outputs in integrations are matching the README file.
* Fixed an issue where the *create-id-set* flag in the **validate** command did not work.
* Added a warning in case no id_set file is found when running the **validate** command.
* Fixed an issue where changed files were not recognised correctly on forked branches in the **validate** and the **update-release-notes** commands.
* Fixed an issue when files were classified incorrectly when running *update-release-notes*.
* Added a validation that integration and script file paths are compatible with our convention.
* Fixed an issue where id_set.json file was re created whenever running the generate-docs command.
* added the *--json-file* flag to create a JSON file output for the **validate** and **lint** commands.

## 1.2.19

* Fixed an issue where merge id_set was not updated to work with the new entity of Packs.
* Added a validation that the playbook's version matches the version of its sub-playbooks, scripts, and integrations.

## 1.2.18

* Changed the *skip-id-set-creation* flag to *create-id-set* in the **validate** command. Its default value will be False.
* Added support for the 'cve' reputation command in default arg validation.
* Filter out generic and reputation command from scripts and playbooks dependencies calculation.
* Added support for the incident fields in outgoing mappers in the ID set.
* Added a validation that the taskid field and the id field under the task field are both from uuid format and contain the same value.
* Updated the **format** command to generate uuid value for the taskid field and for the id under the task field in case they hold an invalid values.
* Exclude changes from doc_files directory on validation.
* Added a validation that an integration command has at most one default argument.
* Fixing an issue where pack metadata version bump was not enforced when modifying an old format (unified) file.
* Added validation that integration parameter's display names are capitalized and spaced using whitespaces and not underscores.
* Fixed an issue where beta integrations where not running deprecation validations.
* Allowed adding additional information to the deprecated description.
* Fixing an issue when escaping less and greater signs in integration params did not work as expected.

## 1.2.17

* Added a validation that the classifier of an integration exists.
* Added a validation that the mapper of an integration exists.
* Added a validation that the incident types of a classifier exist.
* Added a validation that the incident types of a mapper exist.
* Added support for *text* argument when running **demisto-sdk update-release-notes** on the ApiModules pack.
* Added a validation for the minimal version of an indicator field of type grid.
* Added new validation for incident and indicator fields in classifiers mappers and layouts exist in the content.
* Added cache for get_remote_file to reducing failures from accessing the remote repo.
* Fixed an issue in the **format** command where `_dev` or `_copy` suffixes weren't removed from the `id` of the given playbooks.
* Playbook dependencies from incident and indicator fields are now marked as optional.
* Mappers dependencies from incident types and incident fields are now marked as optional.
* Classifier dependencies from incident types are now marked as optional.
* Updated **demisto-sdk init** command to no longer create `created` field in pack_metadata file
* Updated **generate-docs** command to take the parameters names in setup section from display field and to use additionalinfo field when exist.
* Using the *verbose* argument in the **find-dependencies** command will now log to the console.
* Improved the deprecated message validation required from integrations.
* Fixed an issue in the **generate-docs** command where **Context Example** section was created when it was empty.

## 1.2.16

* Added allowed ignore errors to the *IDSetValidator*.
* Fixed an issue where an irrelevant id_set validation ran in the **validate** command when using the *--id-set* flag.
* Fixed an issue were **generate-docs** command has failed if a command did not exist in commands permissions file.
* Improved a **validate** command message for missing release notes of api module dependencies.

## 1.2.15

* Added the *ID101* to the allowed ignored errors.

## 1.2.14

* SDK repository is now mypy check_untyped_defs complaint.
* The lint command will now ignore the unsubscriptable-object (E1136) pylint error in dockers based on python 3.9 - this will be removed once a new pylint version is released.
* Added an option for **format** to run on a whole pack.
* Added new validation of unimplemented commands from yml in the code to `XSOAR-linter`.
* Fixed an issue where Auto-Extract fields were only checked for newly added incident types in the **validate** command.
* Added a new warning validation of direct access to args/params dicts to `XSOAR-linter`.

## 1.2.13

* Added new validation of indicators usage in CommandResults to `XSOAR-linter`.
* Running **demisto-sdk lint** will automatically run on changed files (same behavior as the -g flag).
* Removed supported version message from the documentation when running **generate_docs**.
* Added a print to indicate backwards compatibility is being checked in **validate** command.
* Added a percent print when running the **validate** command with the *-a* flag.
* Fixed a regression in the **upload** command where it was ignoring `DEMISTO_VERIFY_SSL` env var.
* Fixed an issue where the **upload** command would fail to upload beta integrations.
* Fixed an issue where the **validate** command did not create the *id_set.json* file when running with *-a* flag.
* Added price change validation in the **validate** command.
* Added validations that checks in read-me for empty sections or leftovers from the auto generated read-me that should be changed.
* Added new code validation for *NotImplementedError* to raise a warning in `XSOAR-linter`.
* Added validation for support types in the pack metadata file.
* Added support for *--template* flag in **demisto-sdk init** command.
* Fixed an issue with running **validate** on master branch where the changed files weren't compared to previous commit when using the *-g* flag.
* Fixed an issue where the `XSOAR-linter` ran *NotImplementedError* validation on scripts.
* Added support for Auto-Extract feature validation in incident types in the **validate** command.
* Fixed an issue in the **lint** command where the *-i* flag was ignored.
* Improved **merge-id-sets** command to support merge between two ID sets that contain the same pack.
* Fixed an issue in the **lint** command where flake8 ran twice.

## 1.2.12

* Bandit now reports also on medium severity issues.
* Fixed an issue with support for Docker Desktop on Mac version 2.5.0+.
* Added support for vulture and mypy linting when running without docker.
* Added support for *prev-ver* flag in **update-release-notes** command.
* Improved retry support when building docker images for linting.
* Added the option to create an ID set on a specific pack in **create-id-set** command.
* Added the *--skip-id-set-creation* flag to **validate** command in order to add the capability to run validate command without creating id_set validation.
* Fixed an issue where **validate** command checked docker image tag on ApiModules pack.
* Fixed an issue where **find-dependencies** did not calculate dashboards and reports dependencies.
* Added supported version message to the documentation and release notes files when running **generate_docs** and **update-release-notes** commands respectively.
* Added new code validations for *NotImplementedError* exception raise to `XSOAR-linter`.
* Command create-content-artifacts additional support for **Author_image.png** object.
* Fixed an issue where schemas were not enforced for incident fields, indicator fields and old layouts in the validate command.
* Added support for **update-release-notes** command to update release notes according to master branch.

## 1.2.11

* Fixed an issue where the ***generate-docs*** command reset the enumeration of line numbering after an MD table.
* Updated the **upload** command to support mappers.
* Fixed an issue where exceptions were no printed in the **format** while the *--verbose* flag is set.
* Fixed an issue where *--assume-yes* flag did not work in the **format** command when running on a playbook without a `fromversion` field.
* Fixed an issue where the **format** command would fail in case `conf.json` file was not found instead of skipping the update.
* Fixed an issue where integration with v2 were recognised by the `name` field instead of the `display` field in the **validate** command.
* Added a playbook validation to check if a task script exists in the id set in the **validate** command.
* Added new integration category `File Integrity Management` in the **validate** command.

## 1.2.10

* Added validation for approved content pack use-cases and tags.
* Added new code validations for *CommonServerPython* import to `XSOAR-linter`.
* Added *default value* and *predefined values* to argument description in **generate-docs** command.
* Added a new validation that checks if *get-mapping-fields* command exists if the integration schema has *{ismappable: true}* in **validate** command.
* Fixed an issue where the *--staged* flag recognised added files as modified in the **validate** command.
* Fixed an issue where a backwards compatibility warning was raised for all added files in the **validate** command.
* Fixed an issue where **validate** command failed when no tests were given for a partner supported pack.
* Updated the **download** command to support mappers.
* Fixed an issue where the ***format*** command added a duplicate parameter.
* For partner supported content packs, added support for a list of emails.
* Removed validation of README files from the ***validate*** command.
* Fixed an issue where the ***validate*** command required release notes for ApiModules pack.

## 1.2.9

* Fixed an issue in the **openapi_codegen** command where it created duplicate functions name from the swagger file.
* Fixed an issue in the **update-release-notes** command where the *update type* argument was not verified.
* Fixed an issue in the **validate** command where no error was raised in case a non-existing docker image was presented.
* Fixed an issue in the **format** command where format failed when trying to update invalid Docker image.
* The **format** command will now preserve the **isArray** argument in integration's reputation commands and will show a warning if it set to **false**.
* Fixed an issue in the **lint** command where *finally* clause was not supported in main function.
* Fixed an issue in the **validate** command where changing any entity ID was not validated.
* Fixed an issue in the **validate** command where *--staged* flag did not bring only changed files.
* Fixed the **update-release-notes** command to ignore changes in the metadata file.
* Fixed the **validate** command to ignore metadata changes when checking if a version bump is needed.

## 1.2.8

* Added a new validation that checks in playbooks for the usage of `DeleteContext` in **validate** command.
* Fixed an issue in the **upload** command where it would try to upload content entities with unsupported versions.
* Added a new validation that checks in playbooks for the usage of specific instance in **validate** command.
* Added the **--staged** flag to **validate** command to run on staged files only.

## 1.2.7

* Changed input parameters in **find-dependencies** command.
  * Use ***-i, --input*** instead of ***-p, --path***.
  * Use ***-idp, --id-set-path*** instead of ***-i, --id-set-path***.
* Fixed an issue in the **unify** command where it crashed on an integration without an image file.
* Fixed an issue in the **format** command where unnecessary files were not skipped.
* Fixed an issue in the **update-release-notes** command where the *text* argument was not respected in all cases.
* Fixed an issue in the **validate** command where a warning about detailed description was given for unified or deprecated integrations.
* Improved the error returned by the **validate** command when running on files using the old format.

## 1.2.6

* No longer require setting `DEMISTO_README_VALIDATION` env var to enable README mdx validation. Validation will now run automatically if all necessary node modules are available.
* Fixed an issue in the **validate** command where the `--skip-pack-dependencies` would not skip id-set creation.
* Fixed an issue in the **validate** command where validation would fail if supplied an integration with an empty `commands` key.
* Fixed an issue in the **validate** command where validation would fail due to a required version bump for packs which are not versioned.
* Will use env var `DEMISTO_VERIFY_SSL` to determine if to use a secure connection for commands interacting with the Server when `--insecure` is not passed. If working with a local Server without a trusted certificate, you can set env var `DEMISTO_VERIFY_SSL=no` to avoid using `--insecure` on each command.
* Unifier now adds a link to the integration documentation to the integration detailed description.
* Fixed an issue in the **secrets** command where ignored secrets were not skipped.

## 1.2.5

* Added support for special fields: *defaultclassifier*, *defaultmapperin*, *defaultmapperout* in **download** command.
* Added -y option **format** command to assume "yes" as answer to all prompts and run non-interactively
* Speed up improvements for `validate` of README files.
* Updated the **format** command to adhere to the defined content schema and sub-schemas, aligning its behavior with the **validate** command.
* Added support for canvasContextConnections files in **format** command.

## 1.2.4

* Updated detailed description for community integrations.

## 1.2.3

* Fixed an issue where running **validate** failed on playbook with task that adds tags to the evidence data.
* Added the *displaypassword* field to the integration schema.
* Added new code validations to `XSOAR-linter`.
  * As warnings messages:
    * `demisto.params()` should be used only inside main function.
    * `demisto.args()` should be used only inside main function.
    * Functions args should have type annotations.
* Added `fromversion` field validation to test playbooks and scripts in **validate** command.

## 1.2.2

* Add support for warning msgs in the report and summary to **lint** command.
* Fixed an issue where **json-to-outputs** determined bool values as int.
* Fixed an issue where **update-release-notes** was crushing on `--all` flag.
* Fixed an issue where running **validate**, **update-release-notes** outside of content repo crushed without a meaningful error message.
* Added support for layoutscontainer in **init** contribution flow.
* Added a validation for tlp_color param in feeds in **validate** command.
* Added a validation for removal of integration parameters in **validate** command.
* Fixed an issue where **update-release-notes** was failing with a wrong error message when no pack or input was given.
* Improved formatting output of the **generate-docs** command.
* Add support for env variable *DEMISTO_SDK_ID_SET_REFRESH_INTERVAL*. Set this env variable to the refresh interval in minutes. The id set will be regenerated only if the refresh interval has passed since the last generation. Useful when generating Script documentation, to avoid re-generating the id_set every run.
* Added new code validations to `XSOAR-linter`.
  * As error messages:
    * Longer than 10 seconds sleep statements for non long running integrations.
    * exit() usage.
    * quit() usage.
  * As warnings messages:
    * `demisto.log` should not be used.
    * main function existence.
    * `demito.results` should not be used.
    * `return_output` should not be used.
    * try-except statement in main function.
    * `return_error` usage in main function.
    * only once `return_error` usage.
* Fixed an issue where **lint** command printed logs twice.
* Fixed an issue where *suffix* did not work as expected in the **create-content-artifacts** command.
* Added support for *prev-ver* flag in **lint** and **secrets** commands.
* Added support for *text* flag to **update-release-notes** command to add the same text to all release notes.
* Fixed an issue where **validate** did not recognize added files if they were modified locally.
* Added a validation that checks the `fromversion` field exists and is set to 5.0.0 or above when working or comparing to a non-feature branch in **validate** command.
* Added a validation that checks the certification field in the pack_metadata file is valid in **validate** command.
* The **update-release-notes** command will now automatically add docker image update to the release notes.

## 1.2.1

* Added an additional linter `XSOAR-linter` to the **lint** command which custom validates py files. currently checks for:
  * `Sys.exit` usages with non zero value.
  * Any `Print` usages.
* Fixed an issue where renamed files were failing on *validate*.
* Fixed an issue where single changed files did not required release notes update.
* Fixed an issue where doc_images required release-notes and validations.
* Added handling of dependent packs when running **update-release-notes** on changed *APIModules*.
  * Added new argument *--id-set-path* for id_set.json path.
  * When changes to *APIModule* is detected and an id_set.json is available - the command will update the dependent pack as well.
* Added handling of dependent packs when running **validate** on changed *APIModules*.
  * Added new argument *--id-set-path* for id_set.json path.
  * When changes to *APIModule* is detected and an id_set.json is available - the command will validate that the dependent pack has release notes as well.
* Fixed an issue where the find_type function didn't recognize file types correctly.
* Fixed an issue where **update-release-notes** command did not work properly on Windows.
* Added support for indicator fields in **update-release-notes** command.
* Fixed an issue where files in test dirs where being validated.

## 1.2.0

* Fixed an issue where **format** did not update the test playbook from its pack.
* Fixed an issue where **validate** validated non integration images.
* Fixed an issue where **update-release-notes** did not identified old yml integrations and scripts.
* Added revision templates to the **update-release-notes** command.
* Fixed an issue where **update-release-notes** crashed when a file was renamed.
* Fixed an issue where **validate** failed on deleted files.
* Fixed an issue where **validate** validated all images instead of packs only.
* Fixed an issue where a warning was not printed in the **format** in case a non-supported file type is inputted.
* Fixed an issue where **validate** did not fail if no release notes were added when adding files to existing packs.
* Added handling of incorrect layout paths via the **format** command.
* Refactor **create-content-artifacts** command - Efficient artifacts creation and better logging.
* Fixed an issue where image and description files were not handled correctly by **validate** and **update-release-notes** commands.
* Fixed an issue where the **format** command didn't remove all extra fields in a file.
* Added an error in case an invalid id_set.json file is found while running the **validate** command.
* Added fetch params checks to the **validate** command.

## 1.1.11

* Added line number to secrets' path in **secrets** command report.
* Fixed an issue where **init** a community pack did not present the valid support URL.
* Fixed an issue where **init** offered a non relevant pack support type.
* Fixed an issue where **lint** did not pull docker images for powershell.
* Fixed an issue where **find-dependencies** did not find all the script dependencies.
* Fixed an issue where **find-dependencies** did not collect indicator fields as dependencies for playbooks.
* Updated the **validate** and the **secrets** commands to be less dependent on regex.
* Fixed an issue where **lint** did not run on circle when docker did not return ping.
* Updated the missing release notes error message (RN106) in the **Validate** command.
* Fixed an issue where **Validate** would return missing release notes when two packs with the same substring existed in the modified files.
* Fixed an issue where **update-release-notes** would add duplicate release notes when two packs with the same substring existed in the modified files.
* Fixed an issue where **update-release-notes** would fail to bump new versions if the feature branch was out of sync with the master branch.
* Fixed an issue where a non-descriptive error would be returned when giving the **update-release-notes** command a pack which can not be found.
* Added dependencies check for *widgets* in **find-dependencies** command.
* Added a `update-docker` flag to **format** command.
* Added a `json-to-outputs` flag to the **run** command.
* Added a verbose (`-v`) flag to **format** command.
* Fixed an issue where **download** added the prefix "playbook-" to the name of playbooks.

## 1.1.10

* Updated the **init** command. Relevant only when passing the *--contribution* argument.
  * Added the *--author* option.
  * The *support* field of the pack's metadata is set to *community*.
* Added a proper error message in the **Validate** command upon a missing description in the root of the yml.
* **Format** now works with a relative path.
* **Validate** now fails when all release notes have been excluded.
* Fixed issue where correct error message would not propagate for invalid images.
* Added the *--skip-pack-dependencies* flag to **validate** command to skip pack dependencies validation. Relevant when using the *-g* flag.
* Fixed an issue where **Validate** and **Format** commands failed integrations with `defaultvalue` field in fetch incidents related parameters.
* Fixed an issue in the **Validate** command in which unified YAML files were not ignored.
* Fixed an issue in **generate-docs** where scripts and playbooks inputs and outputs were not parsed correctly.
* Fixed an issue in the **openapi-codegen** command where missing reference fields in the swagger JSON caused errors.
* Fixed an issue in the **openapi-codegen** command where empty objects in the swagger JSON paths caused errors.
* **update-release-notes** command now accept path of the pack instead of pack name.
* Fixed an issue where **generate-docs** was inserting unnecessary escape characters.
* Fixed an issue in the **update-release-notes** command where changes to the pack_metadata were not detected.
* Fixed an issue where **validate** did not check for missing release notes in old format files.

## 1.1.9

* Fixed an issue where **update-release-notes** command failed on invalid file types.

## 1.1.8

* Fixed a regression where **upload** command failed on test playbooks.
* Added new *githubUser* field in pack metadata init command.
* Support beta integration in the commands **split-yml, extract-code, generate-test-playbook and generate-docs.**
* Fixed an issue where **find-dependencies** ignored *toversion* field in content items.
* Added support for *layoutscontainer*, *classifier_5_9_9*, *mapper*, *report*, and *widget* in the **Format** command.
* Fixed an issue where **Format** will set the `ID` field to be equal to the `name` field in modified playbooks.
* Fixed an issue where **Format** did not work for test playbooks.
* Improved **update-release-notes** command:
  * Write content description to release notes for new items.
  * Update format for file types without description: Connections, Incident Types, Indicator Types, Layouts, Incident Fields.
* Added a validation for feedTags param in feeds in **validate** command.
* Fixed readme validation issue in community support packs.
* Added the **openapi-codegen** command to generate integrations from OpenAPI specification files.
* Fixed an issue were release notes validations returned wrong results for *CommonScripts* pack.
* Added validation for image links in README files in **validate** command.
* Added a validation for default value of fetch param in feeds in **validate** command.
* Fixed an issue where the **Init** command failed on scripts.

## 1.1.7

* Fixed an issue where running the **format** command on feed integrations removed the `defaultvalue` fields.
* Playbook branch marked with *skipunavailable* is now set as an optional dependency in the **find-dependencies** command.
* The **feedReputation** parameter can now be hidden in a feed integration.
* Fixed an issue where running the **unify** command on JS package failed.
* Added the *--no-update* flag to the **find-dependencies** command.
* Added the following validations in **validate** command:
  * Validating that a pack does not depend on NonSupported / Deprecated packs.

## 1.1.6

* Added the *--description* option to the **init** command.
* Added the *--contribution* option to the **init** command which converts a contribution zip to proper pack format.
* Improved **validate** command performance time and outputs.
* Added the flag *--no-docker-checks* to **validate** command to skip docker checks.
* Added the flag *--print-ignored-files* to **validate** command to print ignored files report when the command is done.
* Added the following validations in **validate** command:
  * Validating that existing release notes are not modified.
  * Validating release notes are not added to new packs.
  * Validating that the "currentVersion" field was raised in the pack_metadata for modified packs.
  * Validating that the timestamp in the "created" field in the pack_metadata is in ISO format.
* Running `demisto-sdk validate` will run the **validate** command using git and only on committed files (same as using *-g --post-commit*).
* Fixed an issue where release notes were not checked correctly in **validate** command.
* Fixed an issue in the **create-id-set** command where optional playbook tasks were not taken into consideration.
* Added a prompt to the `demisto-sdk update-release-notes` command to prompt users to commit changes before running the release notes command.
* Added support to `layoutscontainer` in **validate** command.

## 1.1.5

* Fixed an issue in **find-dependencies** command.
* **lint** command now verifies flake8 on CommonServerPython script.

## 1.1.4

* Fixed an issue with the default output file name of the **unify** command when using "." as an output path.
* **Unify** command now adds contributor details to the display name and description.
* **Format** command now adds *isFetch* and *incidenttype* fields to integration yml.
* Removed the *feedIncremental* field from the integration schema.
* **Format** command now adds *feedBypassExclusionList*, *Fetch indicators*, *feedReputation*, *feedReliability*,
     *feedExpirationPolicy*, *feedExpirationInterval* and *feedFetchInterval* fields to integration yml.
* Fixed an issue in the playbooks schema.
* Fixed an issue where generated release notes were out of order.
* Improved pack dependencies detection.
* Fixed an issue where test playbooks were mishandled in **validate** command.

## 1.1.3

* Added a validation for invalid id fields in indicators types files in **validate** command.
* Added default behavior for **update-release-notes** command.
* Fixed an error where README files were failing release notes validation.
* Updated format of generated release notes to be more user friendly.
* Improved error messages for the **update-release-notes** command.
* Added support for `Connections`, `Dashboards`, `Widgets`, and `Indicator Types` to **update-release-notes** command.
* **Validate** now supports scripts under the *TestPlaybooks* directory.
* Fixed an issue where **validate** did not support powershell files.

## 1.1.2

* Added a validation for invalid playbookID fields in incidents types files in **validate** command.
* Added a code formatter for python files.
* Fixed an issue where new and old classifiers where mixed on validate command.
* Added *feedIncremental* field to the integration schema.
* Fixed error in the **upload** command where unified YMLs were not uploaded as expected if the given input was a pack.
* Fixed an issue where the **secrets** command failed due to a space character in the file name.
* Ignored RN validation for *NonSupported* pack.
* You can now ignore IF107, SC100, RP102 error codes in the **validate** command.
* Fixed an issue where the **download** command was crashing when received as input a JS integration or script.
* Fixed an issue where **validate** command checked docker image for JS integrations and scripts.
* **validate** command now checks scheme for reports and connections.
* Fixed an issue where **validate** command checked docker when running on all files.
* Fixed an issue where **validate** command did not fail when docker image was not on the latest numeric tag.
* Fixed an issue where beta integrations were not validated correctly in **validate** command.

## 1.1.1

* fixed and issue where file types were not recognized correctly in **validate** command.
* Added better outputs for validate command.

## 1.1.0

* Fixed an issue where changes to only non-validated files would fail validation.
* Fixed an issue in **validate** command where moved files were failing validation for new packs.
* Fixed an issue in **validate** command where added files were failing validation due to wrong file type detection.
* Added support for new classifiers and mappers in **validate** command.
* Removed support of old RN format validation.
* Updated **secrets** command output format.
* Added support for error ignore on deprecated files in **validate** command.
* Improved errors outputs in **validate** command.
* Added support for linting an entire pack.

## 1.0.9

* Fixed a bug where misleading error was presented when pack name was not found.
* **Update-release-notes** now detects added files for packs with versions.
* Readme files are now ignored by **update-release-notes** and validation of release notes.
* Empty release notes no longer cause an uncaught error during validation.

## 1.0.8

* Changed the output format of demisto-sdk secrets.
* Added a validation that checkbox items are not required in integrations.
* Added pack release notes generation and validation.
* Improved pack metadata validation.
* Fixed an issue in **validate** where renamed files caused an error

## 1.0.4

* Fix the **format** command to update the `id` field to be equal to `details` field in indicator-type files, and to `name` field in incident-type & dashboard files.
* Fixed a bug in the **validate** command for layout files that had `sortValues` fields.
* Fixed a bug in the **format** command where `playbookName` field was not always present in the file.
* Fixed a bug in the **format** command where indicatorField wasn't part of the SDK schemas.
* Fixed a bug in **upload** command where created unified docker45 yml files were not deleted.
* Added support for IndicatorTypes directory in packs (for `reputation` files, instead of Misc).
* Fixed parsing playbook condition names as string instead of boolean in **validate** command
* Improved image validation in YAML files.
* Removed validation for else path in playbook condition tasks.

## 1.0.3

* Fixed a bug in the **format** command where comments were being removed from YAML files.
* Added output fields: *file_path* and *kind* for layouts in the id-set.json created by **create-id-set** command.
* Fixed a bug in the **create-id-set** command Who returns Duplicate for Layouts with a different kind.
* Added formatting to **generate-docs** command results replacing all `<br>` tags with `<br/>`.
* Fixed a bug in the **download** command when custom content contained not supported content entity.
* Fixed a bug in **format** command in which boolean strings  (e.g. 'yes' or 'no') were converted to boolean values (e.g. 'True' or 'False').
* **format** command now removes *sourceplaybookid* field from playbook files.
* Fixed a bug in **generate-docs** command in which integration dependencies were not detected when generating documentation for a playbook.

## 1.0.1

* Fixed a bug in the **unify** command when output path was provided empty.
* Improved error message for integration with no tests configured.
* Improved the error message returned from the **validate** command when an integration is missing or contains malformed fetch incidents related parameters.
* Fixed a bug in the **create** command where a unified YML with a docker image for 4.5 was copied incorrectly.
* Missing release notes message are now showing the release notes file path to update.
* Fixed an issue in the **validate** command in which unified YAML files were not ignored.
* File format suggestions are now shown in the relevant file format (JSON or YAML).
* Changed Docker image validation to fail only on non-valid ones.
* Removed backward compatibility validation when Docker image is updated.

## 1.0.0

* Improved the *upload* command to support the upload of all the content entities within a pack.
* The *upload* command now supports the improved pack file structure.
* Added an interactive option to format integrations, scripts and playbooks with No TestPlaybooks configured.
* Added an interactive option to configure *conf.json* file with missing test playbooks for integrations, scripts and playbooks
* Added *download* command to download custom content from Demisto instance to the local content repository.
* Improved validation failure messages to include a command suggestion, wherever relevant, to fix the raised issue.
* Improved 'validate' help and documentation description
* validate - checks that scripts, playbooks, and integrations have the *tests* key.
* validate - checks that test playbooks are configured in `conf.json`.
* demisto-sdk lint - Copy dir better handling.
* demisto-sdk lint - Add error when package missing in docker image.
* Added *-a , --validate-all* option in *validate* to run all validation on all files.
* Added *-i , --input* option in *validate* to run validation on a specified pack/file.
* added *-i, --input* option in *secrets* to run on a specific file.
* Added an allowed hidden parameter: *longRunning* to the hidden integration parameters validation.
* Fixed an issue with **format** command when executing with an output path of a folder and not a file path.
* Bug fixes in generate-docs command given playbook as input.
* Fixed an issue with lint command in which flake8 was not running on unit test files.

## 0.5.2

* Added *-c, --command* option in *generate-docs* to generate a specific command from an integration.
* Fixed an issue when getting README/CHANGELOG files from git and loading them.
* Removed release notes validation for new content.
* Fixed secrets validations for files with the same name in a different directory.
* demisto-sdk lint - parallelization working with specifying the number of workers.
* demisto-sdk lint - logging levels output, 3 levels.
* demisto-sdk lint - JSON report, structured error reports in JSON format.
* demisto-sdk lint - XML JUnit report for unit-tests.
* demisto-sdk lint - new packages used to accelerate execution time.
* demisto-sdk secrets - command now respects the generic whitelist, and not only the pack secrets.

## 0.5.0

[PyPI History][1]

[1]: https://pypi.org/project/demisto-sdk/#history

## 0.4.9

* Fixed an issue in *generate-docs* where Playbooks and Scripts documentation failed.
* Added a graceful error message when executing the *run" command with a misspelled command.
* Added more informative errors upon failures of the *upload* command.
* format command:
  * Added format for json files: IncidentField, IncidentType, IndicatorField, IndicatorType, Layout, Dashboard.
  * Added the *-fv --from-version*, *-nv --no-validation* arguments.
  * Removed the *-t yml_type* argument, the file type will be inferred.
  * Removed the *-g use_git* argument, running format without arguments will run automatically on git diff.
* Fixed an issue in loading playbooks with '=' character.
* Fixed an issue in *validate* failed on deleted README files.

## 0.4.8

* Added the *max* field to the Playbook schema, allowing to define it in tasks loop.
* Fixed an issue in *validate* where Condition branches checks were case sensitive.

## 0.4.7

* Added the *slareminder* field to the Playbook schema.
* Added the *common_server*, *demisto_mock* arguments to the *init* command.
* Fixed an issue in *generate-docs* where the general section was not being generated correctly.
* Fixed an issue in *validate* where Incident type validation failed.

## 0.4.6

* Fixed an issue where the *validate* command did not identify CHANGELOG in packs.
* Added a new command, *id-set* to create the id set - the content dependency tree by file IDs.

## 0.4.5

* generate-docs command:
  * Added the *use_cases*, *permissions*, *command_permissions* and *limitations*.
  * Added the *--insecure* argument to support running the script and integration command in Demisto.
  * Removed the *-t yml_type* argument, the file type will be inferred.
  * The *-o --output* argument is no longer mandatory, default value will be the input file directory.
* Added support for env var: *DEMISTO_SDK_SKIP_VERSION_CHECK*. When set version checks are skipped.
* Fixed an issue in which the CHANGELOG files did not match our scheme.
* Added a validator to verify that there are no hidden integration parameters.
* Fixed an issue where the *validate* command ran on test files.
* Removed the *env-dir* argument from the demisto-sdk.
* README files which are html files will now be skipped in the *validate* command.
* Added support for env var: *DEMISTO_README_VALIDATOR*. When not set the readme validation will not run.

## 0.4.4

* Added a validator for IncidentTypes (incidenttype-*.json).
* Fixed an issue where the -p flag in the *validate* command was not working.
* Added a validator for README.md files.
* Release notes validator will now run on: incident fields, indicator fields, incident types, dashboard and reputations.
* Fixed an issue where the validator of reputation(Indicator Type) did not check on the details field.
* Fixed an issue where the validator attempted validating non-existing files after deletions or name refactoring.
* Removed the *yml_type* argument in the *split-yml*, *extract-code* commands.
* Removed the *file_type* argument in the *generate-test-playbook* command.
* Fixed the *insecure* argument in *upload*.
* Added the *insecure* argument in *run-playbook*.
* Standardise the *-i --input*, *-o --output* to demisto-sdk commands.

## 0.4.3

* Fixed an issue where the incident and indicator field BC check failed.
* Support for linting and unit testing PowerShell integrations.

## 0.4.2

* Fixed an issue where validate failed on Windows.
* Added a validator to verify all branches are handled in conditional task in a playbook.
* Added a warning message when not running the latest sdk version.
* Added a validator to check that the root is connected to all tasks in the playbook.
* Added a validator for Dashboards (dashboard-*.json).
* Added a validator for Indicator Types (reputation-*.json).
* Added a BC validation for changing incident field type.
* Fixed an issue where init command would generate an invalid yml for scripts.
* Fixed an issue in misleading error message in v2 validation hook.
* Fixed an issue in v2 hook which now is set only on newly added scripts.
* Added more indicative message for errors in yaml files.
* Disabled pykwalify info log prints.

## 0.3.10

* Added a BC check for incident fields - changing from version is not allowed.
* Fixed an issue in create-content-artifacts where scripts in Packs in TestPlaybooks dir were copied with a wrong prefix.

## 0.3.9

* Added a validation that incident field can not be required.
* Added validation for fetch incident parameters.
* Added validation for feed integration parameters.
* Added to the *format* command the deletion of the *sourceplaybookid* field.
* Fixed an issue where *fieldMapping* in playbook did not pass the scheme validation.
* Fixed an issue where *create-content-artifacts* did not copy TestPlaybooks in Packs without prefix of *playbook-*.
* Added a validation the a playbook can not have a rolename set.
* Added to the image validator the new DBot default image.
* Added the fields: elasticcommonfields, quiet, quietmode to the Playbook schema.
* Fixed an issue where *validate* failed on integration commands without outputs.
* Added a new hook for naming of v2 integrations and scripts.

## 0.3.8

* Fixed an issue where *create-content-artifact* was not loading the data in the yml correctly.
* Fixed an issue where *unify* broke long lines in script section causing syntax errors

## 0.3.7

* Added *generate-docs* command to generate documentation file for integration, playbook or script.
* Fixed an issue where *unify* created a malformed integration yml.
* Fixed an issue where demisto-sdk **init** creates unit-test file with invalid import.

## 0.3.6

* Fixed an issue where demisto-sdk **validate** failed on modified scripts without error message.

## 0.3.5

* Fixed an issue with docker tag validation for integrations.
* Restructured repo source code.

## 0.3.4

* Saved failing unit tests as a file.
* Fixed an issue where "_test" file for scripts/integrations created using **init** would import the "HelloWorld" templates.
* Fixed an issue in demisto-sdk **validate** - was failing on backward compatiblity check
* Fixed an issue in demisto-sdk **secrets** - empty line in .secrets-ignore always made the secrets check to pass
* Added validation for docker image inside integrations and scripts.
* Added --use-git flag to **format** command to format all changed files.
* Fixed an issue where **validate** did not fail on dockerimage changes with bc check.
* Added new flag **--ignore-entropy** to demisto-sdk **secrets**, this will allow skip entropy secrets check.
* Added --outfile to **lint** to allow saving failed packages to a file.

## 0.3.3

* Added backwards compatibility break error message.
* Added schema for incident types.
* Added **additionalinfo** field to as an available field for integration configuration.
* Added pack parameter for **init**.
* Fixed an issue where error would appear if name parameter is not set in **init**.

## 0.3.2

* Fixed the handling of classifier files in **validate**.

## 0.3.1

* Fixed the handling of newly created reputation files in **validate**.
* Added an option to perform **validate** on a specific file.

## 0.3.0

* Added support for multi-package **lint** both with parallel and without.
* Added all parameter in **lint** to run on all packages and packs in content repository.
* Added **format** for:
  * Scripts
  * Playbooks
  * Integrations
* Improved user outputs for **secrets** command.
* Fixed an issue where **lint** would run pytest and pylint only on a single docker per integration.
* Added auto-complete functionality to demisto-sdk.
* Added git parameter in **lint** to run only on changed packages.
* Added the **run-playbook** command
* Added **run** command which runs a command in the Demisto playground.
* Added **upload** command which uploads an integration or a script to a Demisto instance.
* Fixed and issue where **validate** checked if release notes exist for new integrations and scripts.
* Added **generate-test-playbook** command which generates a basic test playbook for an integration or a script.
* **validate** now supports indicator fields.
* Fixed an issue with layouts scheme validation.
* Adding **init** command.
* Added **json-to-outputs** command which generates the yaml section for outputs from an API raw response.

## 0.2.6

* Fixed an issue with locating release notes for beta integrations in **validate**.

## 0.2.5

* Fixed an issue with locating release notes for beta integrations in **validate**.

## 0.2.4

* Adding image validation to Beta_Integration and Packs in **validate**.

## 0.2.3

* Adding Beta_Integration to the structure validation process.
* Fixing bug where **validate** did checks on TestPlaybooks.
* Added requirements parameter to **lint**.

## 0.2.2

* Fixing bug where **lint** did not return exit code 1 on failure.
* Fixing bug where **validate** did not print error message in case no release notes were give.

## 0.2.1

* **Validate** now checks that the id and name fields are identical in yml files.
* Fixed a bug where sdk did not return any exit code.

## 0.2.0

* Added Release Notes Validator.
* Fixed the Unifier selection of your python file to use as the code.
* **Validate** now supports Indicator fields.
* Fixed a bug where **validate** and **secrets** did not return exit code 1 on failure.
* **Validate** now runs on newly added scripts.

## 0.1.8

* Added support for `--version`.
* Fixed an issue in file_validator when calling `checked_type` method with script regex.

## 0.1.2

* Restructuring validation to support content packs.
* Added secrets validation.
* Added content bundle creation.
* Added lint and unit test run.

## 0.1.1

* Added new logic to the unifier.
* Added detailed README.
* Some small adjustments and fixes.

## 0.1.0

Capabilities:

* **Extract** components(code, image, description etc.) from a Demisto YAML file into a directory.
* **Unify** components(code, image, description etc.) to a single Demisto YAML file.
* **Validate** Demisto content files.<|MERGE_RESOLUTION|>--- conflicted
+++ resolved
@@ -5,16 +5,7 @@
 * Improved memory efficiency in **update-content-graph** and **create-content-graph** commands.
 * Removed support for the `cve_id` name for the default-argument for **cve** reputation commands in **validate**. Now, only `cve` may be used for such commands.
 * Fixed an issue where **zip_packs** failed uploading content.
-<<<<<<< HEAD
-* Added `tenant_timezone` handling to the **modeling-rules init** command, allowing usage with tenants in various timezones.
-* Shortened the timeout when checking whether the dataset exists in **test-modeling-rule**.
-* Cleaned up project dependencies.
-* Added support for the **List** content item in **Xpanse** marketplace.
-* Fixed an issue in **run-unit-tests** command when running Powershell tests.
-* Fixed an issue where the *upload* command would upload a pack metadata with wrong display names.
-=======
 * Updated *Pydantic* to v2.
->>>>>>> de3249d1
 
 ## 1.17.1
 * Added the `aliasTo` key to the Incident Field schema.
