# Changelog

* Fixed an issue in **update-release-notes** where suggestion fix failed in validation.
* Fixed a bug where `.env` files didn't load. @nicolas-rdgs
* Fixed a bug where **validate** command failed when the *categories* field in the pack metadata was empty for non-integration packs.
* Added *system* and *item-type* arguments to the **download** command, used when downloading system items.
* Added a validation to **validate**, checking that each script, integration and playbook have a README file. This validation only runs when the command is called with either the `-i` or the `-g` flag.
* Fixed a regression issue with **doc-review**, where  the `-g` flag did not work
* Improved the detection of errors in **doc-review** command.
* The **validate** command now checks if a readme file is empty, only for packs that contain playbooks or were written by a partner
* The **validate** command now makes sure common contextPath values (e.g. `DBotScore.Score`) have a non-empty description, and **format** populates them automatically.
* Fixed an issue where the **generate-outputs** command did not work properly when examples were provided.
* Fixed an issue in the **generate-outputs** command, where the outputs were not written to the specified output path.
* The **generate-outputs** command can now generate outputs from multiple calls to the same command (useful when different args provide different outputs).
* The **generate-outputs** command can now update a yaml file with new outputs, without deleting or overwriting existing ones.
* Fixed a bug where **doc-review** command failed on existing templates.
* Fixed a bug where **validate** command failed when the word demisto is in the repo README file.
* Added support for adding test-playbooks to the zip file result in *create-content-artifacts* command for marketplacev2.
* Fixed an issue in **find-dependencies** where using the argument *-o* without the argument *--all-packs-dependencies* did not print a proper warning.
<<<<<<< HEAD
* Refactored the **format** command's effect on the *fromversion* field:
  - Fixed a bug where the *fromversion* field was removed when modifying a content item.
  - Updated the general default *fromversion* and the default *fromversion* of newly-introduced content items (e.g. `Lists`, `Jobs`).
  - Added an interactive mode functionality for all content types, to ask the user whether to set a default *fromversion*, if could not automatically determine its value. Use `-y` to assume 'yes' as an answer to all prompts and run non-interactively.
=======
* Added a **validate** check to prevent deletion of files whose deletion is not supported by the XSOAR marketplace.
* Removed the support in the *maintenance* option of the *-u* flag in the **update-release-notes** command.
* Added validation for forbidden words and phrases in the **doc-review** command.
* Added a retries mechanism to the **test-content** command to stabilize the build process.
>>>>>>> 12cd4ff9

# 1.6.1
* Added the '--use-packs-known-words' argument to the **doc-review** command
* Added YAML_Loader to handle yaml files in a standard way across modules, replacing PYYAML.
* Fixed an issue when filtering items using the ID set in the **create-content-artifacts** command.
* Fixed an issue in the **generate-docs** command where tables were generated with an empty description column.
* Fixed an issue in the **split** command where splitting failed when using relative input/output paths.
* Added warning when inferred files are missing.
* Added to **validate** a validation for integration image dimensions, which should be 120x50px.
* Improved an error in the **validate** command to better differentiate between the case where a required fetch parameter is malformed or missing.

# 1.6.0
* Fixed an issue in the **create-id-set** command where similar items from different marketplaces were reported as duplicated.
* Fixed typo in demisto-sdk init
* Fixed an issue where the **lint** command did not handle all container exit codes.
* Add to **validate** a validation for pack name to make sure it is unchanged.
* Added a validation to the **validate** command that verifies that the version in the pack_metdata file is written in the correct format.
* Fixed an issue in the **format** command where missing *fromVersion* field in indicator fields caused an error.

# 1.5.9
* Added option to specify `External Playbook Configuration` to change inputs of Playbooks triggered as part of **test-content**
* Improved performance of the **lint** command.
* Improved performance of the **validate** command when checking README images.
* ***create-id-set*** command - the default value of the **marketplace** argument was changed from ‘xsoar’ to all packs existing in the content repository. When using the command, make sure to pass the relevant marketplace to use.

# 1.5.8
* Fixed an issue where the command **doc-review** along with the argument `--release-notes` failed on yml/json files with invalid schema.
* Fixed an issue where the **lint** command failed on packs using python 3.10

# 1.5.7
* Fixed an issue where reading remote yaml files failed.
* Fixed an issue in **validate** failed with no error message for lists (when no fromVersion field was found).
* Fixed an issue when running **validate** or **format** in a gitlab repository, and failing to determine its project id.
* Added an enhancement to **split**, handling an empty output argument.
* Added the ability to add classifiers and mappers to conf.json.
* Added the Alias field to the incident field schema.

# 1.5.6
* Added 'deprecated' release notes template.
* Fixed an issue where **run-test-playbook** command failed to get the task entries when the test playbook finished with errors.
* Fixed an issue in **validate** command when running with `no-conf-json` argument to ignore the `conf.json` file.
* Added error type text (`ERROR` or `WARNING`) to **validate** error prints.
* Fixed an issue where the **format** command on test playbook did not format the ID to be equal to the name of the test playbook.
* Enhanced the **update-release-notes** command to automatically commit release notes config file upon creation.
* The **validate** command will validate that an indicator field of type html has fromVersion of 6.1.0 and above.
* The **format** command will now add fromVersion 6.1.0 to indicator field of type html.
* Added support for beta integrations in the **format** command.
* Fixed an issue where the **postman-codegen** command failed when called with the `--config-out` flag.
* Removed the integration documentation from the detailed description while performing **split** command to the unified yml file.
* Removed the line which indicates the version of the product from the README.md file for new contributions.

# 1.5.5
* Fixed an issue in the **update-release-notes** command, which did not work when changes were made in multiple packs.
* Changed the **validate** command to fail on missing test-playbooks only if no unittests are found.
* Fixed `to_kebab_case`, it will now deal with strings that have hyphens, commas or periods in them, changing them to be hyphens in the new string.
* Fixed an issue in the **create-id-set** command, where the `source` value included the git token if it was specified in the remote url.
* Fixed an issue in the **merge-id-set** command, where merging fails because of duplicates but the packs are in the XSOAR repo but in different version control.
* Fixed missing `Lists` Content Item as valid `IDSetType`
* Added enhancement for **generate-docs**. It is possible to provide both file or a comma seperated list as `examples`. Also, it's possible to provide more than one example for a script or a command.
* Added feature in **format** to sync YML and JSON files to the `master` file structure.
* Added option to specify `Incident Type`, `Incoming Mapper` and `Classifier` when configuring instance in **test-content**
* added a new command **run-test-playbook** to run a test playbook in a given XSOAR instance.
* Fixed an issue in **format** when running on a modified YML, that the `id` value is not changed to its old `id` value.
* Enhancement for **split** command, replace `ApiModule` code block to `import` when splitting a YML.
* Fixed an issue where indicator types were missing from the pack's content, when uploading using **zip-packs**.
* The request data body format generated in the **postman-codegen** will use the python argument's name and not the raw data argument's name.
* Added the flag '--filter-by-id-set' to **create-content-artifacts** to create artifacts only for items in the given id_set.json.

# 1.5.4
* Fixed an issue with the **format** command when contributing via the UI
* The **format** command will now not remove the `defaultRows` key from incident, indicator and generic fields with `type: grid`.
* Fixed an issue with the **validate** command when a layoutscontainer did not have the `fromversion` field set.
* added a new command **update-xsoar-config-file** to handle your XSOAR Configuration File.
* Added `skipVerify` argument in **upload** command to skip pack signature verification.
* Fixed an issue when the **run** command  failed running when there’s more than one playground, by explicitly using the current user’s playground.
* Added support for Job content item in the **format**, **validate**, **upload**, **create-id-set**, **find-dependecies** and **create-content-artifacts** commands.
* Added a **source** field to the **id_set** entitles.
* Two entitles will not consider as duplicates if they share the same pack and the same source.
* Fixed a bug when duplicates were found in **find_dependencies**.
* Added function **get_current_repo** to `tools`.
* The **postman-codegen** will not have duplicates argument name. It will rename them to the minimum distinguished shared path for each of them.

# 1.5.3
* The **format** command will now set `unsearchable: True` for incident, indicator and generic fields.
* Fixed an issue where the **update-release-notes** command crashes with `--help` flag.
* Added validation to the **validate** command that verifies the `unsearchable` key in incident, indicator and generic fields is set to true.
* Removed a validation that DBotRole should be set for automation that requires elevated permissions to the `XSOAR-linter` in the **lint** command.
* Fixed an issue in **Validate** command where playbooks conditional tasks were mishandeled.
* Added a validation to prevent contributors from using the `fromlicense` key as a configuration parameter in an integration's YML
* Added a validation to ensure that the type for **API token** (and similar) parameters are configured correctly as a `credential` type in the integration configuration YML.
* Added an assertion that checks for duplicated requests' names when generating an integration from a postman collection.
* Added support for [.env files](https://pypi.org/project/python-dotenv/). You can now add a `.env` file to your repository with the logging information instead of setting a global environment variables.
* When running **lint** command with --keep-container flag, the docker images are committed.
* The **validate** command will not return missing test playbook error when given a script with dynamic-section tag.

# 1.5.2
* Added a validation to **update-release-notes** command to ensure that the `--version` flag argument is in the right format.
* added a new command **coverage-analyze** to generate and print coverage reports.
* Fixed an issue in **validate** in repositories which are not in GitHub or GitLab
* Added a validation that verifies that readme image absolute links do not contain the working branch name.
* Added support for List content item in the **format**, **validate**, **download**, **upload**, **create-id-set**, **find-dependecies** and **create-content-artifacts** commands.
* Added a validation to ensure reputation command's default argument is set as an array input.
* Added the `--fail-duplicates` flag for the **merge-id-set** command which will fail the command if duplicates are found.
* Added the `--fail-duplicates` flag for the **create-id-set** command which will fail the command if duplicates are found.

# 1.5.1
* Fixed an issue where **validate** command failed to recognized test playbooks for beta integrations as valid tests.
* Fixed an issue were the **validate** command was falsely recognizing image paths in readme files.
* Fixed an issue where the **upload** command error message upon upload failure pointed to wrong file rather than to the pack metadata.
* Added a validation that verifies that each script which appears in incident fields, layouts or layout containers exists in the id_set.json.
* Fixed an issue where the **postman code-gen** command generated double dots for context outputs when it was not needed.
* Fixed an issue where there **validate** command on release notes file crashed when author image was added or modified.
* Added input handling when running **find-dependencies**, replacing string manipulations.
* Fixed an issue where the **validate** command did not handle multiple playbooks with the same name in the id_set.
* Added support for GitLab repositories in **validate**

# 1.5.0
* Fixed an issue where **upload** command failed to upload packs not under content structure.
* Added support for **init** command to run from non-content repo.
* The **split-yml** has been renamed to **split** and now supports splitting Dashboards from unified Generic Modules.
* Fixed an issue where the skipped tests validation ran on the `ApiModules` pack in the **validate** command.
* The **init** command will now create the `Generic Object` entities directories.
* Fixed an issue where the **format** command failed to recognize changed files from git.
* Fixed an issue where the **json-to-outputs** command failed checking whether `0001-01-01T00:00:00` is of type `Date`
* Added to the **generate context** command to generate context paths for integrations from an example file.
* Fixed an issue where **validate** failed on release notes configuration files.
* Fixed an issue where the **validate** command failed on pack input if git detected changed files outside of `Packs` directory.
* Fixed an issue where **validate** command failed to recognize files inside validated pack when validation release notes, resulting in a false error message for missing entity in release note.
* Fixed an issue where the **download** command failed when downloading an invalid YML, instead of skipping it.

# 1.4.9
* Added validation that the support URL in partner contribution pack metadata does not lead to a GitHub repo.
* Enhanced ***generate-docs*** with default `additionalinformation` (description) for common parameters.
* Added to **validate** command a validation that a content item's id and name will not end with spaces.
* The **format** command will now remove trailing whitespaces from content items' id and name fields.
* Fixed an issue where **update-release-notes** could fail on files outside the user given pack.
* Fixed an issue where the **generate-test-playbook** command would not place the playbook in the proper folder.
* Added to **validate** command a validation that packs with `Iron Bank` uses the latest docker from Iron Bank.
* Added to **update-release-notes** command support for `Generic Object` entities.
* Fixed an issue where playbook `fromversion` mismatch validation failed even if `skipunavailable` was set to true.
* Added to the **create artifacts** command support for release notes configuration file.
* Added validation to **validate** for release notes config file.
* Added **isoversize** and **isautoswitchedtoquietmode** fields to the playbook schema.
* Added to the **update-release-notes** command `-bc` flag to generate template for breaking changes version.
* Fixed an issue where **validate** did not search description files correctly, leading to a wrong warning message.

# 1.4.8
* Fixed an issue where yml files with `!reference` failed to load properly.
* Fixed an issue when `View Integration Documentation` button was added twice during the download and re-upload.
* Fixed an issue when `(Partner Contribution)` was added twice to the display name during the download and re-upload.
* Added the following enhancements in the **generate-test-playbook** command:
    * Added the *--commands* argument to generate tasks for specific commands.
    * Added the *--examples* argument to get the command examples file path and generate tasks from the commands and arguments specified there.
    * Added the *--upload* flag to specify whether to upload the test playbook after the generation.
    * Fixed the output condition generation for outputs of type `Boolean`.

# 1.4.7
* Fixed an issue where an empty list for a command context didn't produce an indication other than an empty table.
* Fixed an issue where the **format** command has incorrectly recognized on which files to run when running using git.
* Fixed an issue where author image validations were not checked properly.
* Fixed an issue where new old-formatted scripts and integrations were not validated.
* Fixed an issue where the wording in the from version validation error for subplaybooks was incorrect.
* Fixed an issue where the **update-release-notes** command used the old docker image version instead of the new when detecting a docker change.
* Fixed an issue where the **generate-test-playbook** command used an incorrect argument name as default
* Fixed an issue where the **json-to-outputs** command used an incorrect argument name as default when using `-d`.
* Fixed an issue where validations failed while trying to validate non content files.
* Fixed an issue where README validations did not work post VS Code formatting.
* Fixed an issue where the description validations were inconsistent when running through an integration file or a description file.

# 1.4.6
* Fixed an issue where **validate** suggests, with no reason, running **format** on missing mandatory keys in yml file.
* Skipped existence of TestPlaybook check on community and contribution integrations.
* Fixed an issue where pre-commit didn't run on the demisto_sdk/commands folder.
* The **init** command will now change the script template name in the code to the given script name.
* Expanded the validations performed on beta integrations.
* Added support for PreProcessRules in the **format**, **validate**, **download**, and **create-content-artifacts** commands.
* Improved the error messages in **generate-docs**, if an example was not provided.
* Added to **validate** command a validation that a content entity or a pack name does not contain the words "partner" and "community".
* Fixed an issue where **update-release-notes** ignores *--text* flag while using *-f*
* Fixed the outputs validations in **validate** so enrichment commands will not be checked to have DBotScore outputs.
* Added a new validation to require the dockerimage key to exist in an integration and script yml files.
* Enhanced the **generate-test-playbook** command to use only integration tested on commands, rather than (possibly) other integrations implementing them.
* Expanded unify command to support GenericModules - Unifies a GenericModule object with its Dashboards.
* Added validators for generic objects:
  - Generic Field validator - verify that the 'fromVersion' field is above 6.5.0, 'group' field equals 4 and 'id' field starts with the prefix 'generic_'.
  - Generic Type validator - verify that the 'fromVersion' field is above 6.5.0
  - Generic Module validator - verify that the 'fromVersion' field is above 6.5.0
  - Generic Definition validator - verify that the 'fromVersion' field is above 6.5.0
 * Expanded Format command to support Generic Objects - Fixes generic objects according to their validations.
* Fixed an issue where the **update-release-notes** command did not handle ApiModules properly.
* Added option to enter a dictionary or json of format `[{field_name:description}]` in the **json-to-outputs** command,
  with the `-d` flag.
* Improved the outputs for the **format** command.
* Fixed an issue where the validations performed after the **format** command were inconsistent with **validate**.
* Added to the **validate** command a validation for the author image.
* Updated the **create-content-artifacts** command to support generic modules, definitions, fields and types.
* Added an option to ignore errors for file paths and not only file name in .pack-ignore file.

# 1.4.5
* Enhanced the **postman-codegen** command to name all generated arguments with lower case.
* Fixed an issue where the **find-dependencies** command miscalculated the dependencies for playbooks that use generic commands.
* Fixed an issue where the **validate** command failed in external repositories in case the DEMISTO_SDK_GITHUB_TOKEN was not set.
* Fixed an issue where **openapi-codegen** corrupted the swagger file by overwriting configuration to swagger file.
* Updated the **upload** command to support uploading zipped packs to the marketplace.
* Added to the **postman-codegen** command support of path variables.
* Fixed an issue where **openapi-codegen** entered into an infinite loop on circular references in the swagger file.
* The **format** command will now set `fromVersion: 6.2.0` for widgets with 'metrics' data type.
* Updated the **find-dependencies** command to support generic modules, definitions, fields and types.
* Fixed an issue where **openapi-codegen** tried to extract reference example outputs, leading to an exception.
* Added an option to ignore secrets automatically when using the **init** command to create a pack.
* Added a tool that gives the ability to temporarily suppress console output.

# 1.4.4
* When formatting incident types with Auto-Extract rules and without mode field, the **format** command will now add the user selected mode.
* Added new validation that DBotRole is set for scripts that requires elevated permissions to the `XSOAR-linter` in the **lint** command.
* Added url escaping to markdown human readable section in generate docs to avoid autolinking.
* Added a validation that mapper's id and name are matching. Updated the format of mapper to include update_id too.
* Added a validation to ensure that image paths in the README files are valid.
* Fixed **find_type** function to correctly find test files, such as, test script and test playbook.
* Added scheme validations for the new Generic Object Types, Fields, and Modules.
* Renamed the flag *--input-old-version* to *--old-version* in the **generate-docs** command.
* Refactored the **update-release-notes** command:
  - Replaced the *--all* flag with *--use-git* or *-g*.
  - Added the *--force* flag to update the pack release notes without changes in the pack.
  - The **update-release-notes** command will now update all dependent integrations on ApiModule change, even if not specified.
  - If more than one pack has changed, the full list of updated packs will be printed at the end of **update-release-notes** command execution.
  - Fixed an issue where the **update-release-notes** command did not add docker image release notes entry for release notes file if a script was changed.
  - Fixed an issue where the **update-release-notes** command did not detect changed files that had the same name.
  - Fixed an issue in the **update-release-notes** command where the version support of JSON files was mishandled.
* Fixed an issue where **format** did not skip files in test and documentation directories.
* Updated the **create-id-set** command to support generic modules, definitions, fields and types.
* Changed the **convert** command to generate old layout fromversion to 5.0.0 instead of 4.1.0
* Enhanced the command **postman-codegen** with type hints for templates.

# 1.4.3
* Fixed an issue where **json-to-outputs** command returned an incorrect output when json is a list.
* Fixed an issue where if a pack README.md did not exist it could cause an error in the validation process.
* Fixed an issue where the *--name* was incorrectly required in the **init** command.
* Adding the option to run **validate** on a specific path while using git (*-i* & *-g*).
* The **format** command will now change UUIDs in .yml and .json files to their respective content entity name.
* Added a playbook validation to check if a task sub playbook exists in the id set in the **validate** command.
* Added the option to add new tags/usecases to the approved list and to the pack metadata on the same pull request.
* Fixed an issue in **test_content** where when different servers ran tests for the same integration, the server URL parameters were not set correctly.
* Added a validation in the **validate** command to ensure that the ***endpoint*** command is configured correctly in yml file.
* Added a warning when pack_metadata's description field is longer than 130 characters.
* Fixed an issue where a redundant print occurred on release notes validation.
* Added new validation in the **validate** command to ensure that the minimal fromVersion in a widget of type metrics will be 6.2.0.
* Added the *--release-notes* flag to demisto-sdk to get the current version release notes entries.

# 1.4.2
* Added to `pylint` summary an indication if a test was skipped.
* Added to the **init** command the option to specify fromversion.
* Fixed an issue where running **init** command without filling the metadata file.
* Added the *--docker-timeout* flag in the **lint** command to control the request timeout for the Docker client.
* Fixed an issue where **update-release-notes** command added only one docker image release notes entry for release notes file, and not for every entity whom docker image was updated.
* Added a validation to ensure that incident/indicator fields names starts with their pack name in the **validate** command. (Checked only for new files and only when using git *-g*)
* Updated the **find-dependencies** command to return the 'dependencies' according the layout type ('incident', 'indicator').
* Enhanced the "vX" display name validation for scripts and integrations in the **validate** command to check for every versioned script or integration, and not only v2.
* Added the *--fail-duplicates* flag for the **create-id-set** command which will fail the command if duplicates are found.
* Added to the **generate-docs** command automatic addition to git when a new readme file is created.

# 1.4.1
* When in private repo without `DEMSITO_SDK_GITHUB_TOKEN` configured, get_remote_file will take files from the local origin/master.
* Enhanced the **unify** command when giving input of a file and not a directory return a clear error message.
* Added a validation to ensure integrations are not skipped and at least one test playbook is not skipped for each integration or script.
* Added to the Content Tests support for `context_print_dt`, which queries the incident context and prints the result as a json.
* Added new validation for the `xsoar_config.json` file in the **validate** command.
* Added a version differences section to readme in **generate-docs** command.
* Added the *--docs-format* flag in the **integration-diff** command to get the output in README format.
* Added the *--input-old-version* and *--skip-breaking-changes* flags in the **generate-docs** command to get the details for the breaking section and to skip the breaking changes section.

# 1.4.0
* Enable passing a comma-separated list of paths for the `--input` option of the **lint** command.
* Added new validation of unimplemented test-module command in the code to the `XSOAR-linter` in the **lint** command.
* Fixed the **generate-docs** to handle integration authentication parameter.
* Added a validation to ensure that description and README do not contain the word 'Demisto'.
* Improved the deprecated message validation required from playbooks and scripts.
* Added the `--quite-bc-validation` flag for the **validate** command to run the backwards compatibility validation in quite mode (errors is treated like warnings).
* Fixed the **update release notes** command to display a name for old layouts.
* Added the ability to append to the pack README credit to contributors.
* Added identification for parameter differences in **integration-diff** command.
* Fixed **format** to use git as a default value.
* Updated the **upload** command to support reports.
* Fixed an issue where **generate-docs** command was displaying 'None' when credentials parameter display field configured was not configured.
* Fixed an issue where **download** did not return exit code 1 on failure.
* Updated the validation that incident fields' names do not contain the word incident will aplly to core packs only.
* Added a playbook validation to verify all conditional tasks have an 'else' path in **validate** command.
* Renamed the GitHub authentication token environment variable `GITHUB_TOKEN` to `DEMITO_SDK_GITHUB_TOKEN`.
* Added to the **update-release-notes** command automatic addition to git when new release notes file is created.
* Added validation to ensure that integrations, scripts, and playbooks do not contain the entity type in their names.
* Added the **convert** command to convert entities between XSOAR versions.
* Added the *--deprecate* flag in **format** command to deprecate integrations, scripts, and playbooks.
* Fixed an issue where ignoring errors did not work when running the **validate** command on specific files (-i).

# 1.3.9
* Added a validation verifying that the pack's README.md file is not equal to pack description.
* Fixed an issue where the **Assume yes** flag did not work properly for some entities in the **format** command.
* Improved the error messages for separators in folder and file names in the **validate** command.
* Removed the **DISABLE_SDK_VERSION_CHECK** environment variable. To disable new version checks, use the **DEMISTO_SDK_SKIP_VERSION_CHECK** envirnoment variable.
* Fixed an issue where the demisto-sdk version check failed due to a rate limit.
* Fixed an issue with playbooks scheme validation.

# 1.3.8
* Updated the **secrets** command to work on forked branches.

# 1.3.7
* Added a validation to ensure correct image and description file names.
* Fixed an issue where the **validate** command failed when 'display' field in credentials param in yml is empty but 'displaypassword' was provided.
* Added the **integration-diff** command to check differences between two versions of an integration and to return a report of missing and changed elements in the new version.
* Added a validation verifying that the pack's README.md file is not missing or empty for partner packs or packs contains use cases.
* Added a validation to ensure that the integration and script folder and file names will not contain separators (`_`, `-`, ` `).
* When formatting new pack, the **format** command will set the *fromversion* key to 5.5.0 in the new files without fromversion.

# 1.3.6
* Added a validation that core packs are not dependent on non-core packs.
* Added a validation that a pack name follows XSOAR standards.
* Fixed an issue where in some cases the `get_remote_file` function failed due to an invalid path.
* Fixed an issue where running **update-release-notes** with updated integration logo, did not detect any file changes.
* Fixed an issue where the **create-id-set** command did not identify unified integrations correctly.
* Fixed an issue where the `CommonTypes` pack was not identified as a dependency for all feed integrations.
* Added support for running SDK commands in private repositories.
* Fixed an issue where running the **init** command did not set the correct category field in an integration .yml file for a newly created pack.
* When formatting new contributed pack, the **format** command will set the *fromversion* key to 6.0.0 in the relevant files.
* If the environment variable "DISABLE_SDK_VERSION_CHECK" is define, the demisto-sdk will no longer check for newer version when running a command.
* Added the `--use-pack-metadata` flag for the **find-dependencies** command to update the calculated dependencies using the the packs metadata files.
* Fixed an issue where **validate** failed on scripts in case the `outputs` field was set to `None`.
* Fixed an issue where **validate** was failing on editing existing release notes.
* Added a validation for README files verifying that the file doesn't contain template text copied from HelloWorld or HelloWorldPremium README.

# 1.3.5
* Added a validation that layoutscontainer's id and name are matching. Updated the format of layoutcontainer to include update_id too.
* Added a validation that commands' names and arguments in core packs, or scripts' arguments do not contain the word incident.
* Fixed issue where running the **generate-docs** command with -c flag ran all the commands and not just the commands specified by the flag.
* Fixed the error message of the **validate** command to not always suggest adding the *description* field.
* Fixed an issue where running **format** on feed integration generated invalid parameter structure.
* Fixed an issue where the **generate-docs** command did not add all the used scripts in a playbook to the README file.
* Fixed an issue where contrib/partner details might be added twice to the same file, when using unify and create-content-artifacts commands
* Fixed issue where running **validate** command on image-related integration did not return the correct outputs to json file.
* When formatting playbooks, the **format** command will now remove empty fields from SetIncident, SetIndicator, CreateNewIncident, CreateNewIndicator script arguments.
* Added an option to fill in the developer email when running the **init** command.

# 1.3.4
* Updated the **validate** command to check that the 'additionalinfo' field only contains the expected value for feed required parameters and not equal to it.
* Added a validation that community/partner details are not in the detailed description file.
* Added a validation that the Use Case tag in pack_metadata file is only used when the pack contains at least one PB, Incident Type or Layout.
* Added a validation that makes sure outputs in integrations are matching the README file when only README has changed.
* Added the *hidden* field to the integration schema.
* Fixed an issue where running **format** on a playbook whose `name` does not equal its `id` would cause other playbooks who use that playbook as a sub-playbook to fail.
* Added support for local custom command configuration file `.demisto-sdk-conf`.
* Updated the **format** command to include an update to the description file of an integration, to remove community/partner details.

# 1.3.3
* Fixed an issue where **lint** failed where *.Dockerfile* exists prior running the lint command.
* Added FeedHelloWorld template option for *--template* flag in **demisto-sdk init** command.
* Fixed issue where **update-release-notes** deleted release note file if command was called more than once.
* Fixed issue where **update-release-notes** added docker image release notes every time the command was called.
* Fixed an issue where running **update-release-notes** on a pack with newly created integration, had also added a docker image entry in the release notes.
* Fixed an issue where `XSOAR-linter` did not find *NotImplementedError* in main.
* Added validation for README files verifying their length (over 30 chars).
* When using *-g* flag in the **validate** command it will now ignore untracked files by default.
* Added the *--include-untracked* flag to the **validate** command to include files which are untracked by git in the validation process.
* Improved the `pykwalify` error outputs in the **validate** command.
* Added the *--print-pykwalify* flag to the **validate** command to print the unchanged output from `pykwalify`.

# 1.3.2
* Updated the format of the outputs when using the *--json-file* flag to create a JSON file output for the **validate** and **lint** commands.
* Added the **doc-review** command to check spelling in .md and .yml files as well as a basic release notes review.
* Added a validation that a pack's display name does not already exist in content repository.
* Fixed an issue where the **validate** command failed to detect duplicate params in an integration.
* Fixed an issue where the **validate** command failed to detect duplicate arguments in a command in an integration.

# 1.3.1
* Fixed an issue where the **validate** command failed to validate the release notes of beta integrations.
* Updated the **upload** command to support indicator fields.
* The **validate** and **update-release-notes** commands will now check changed files against `demisto/master` if it is configured locally.
* Fixed an issue where **validate** would incorrectly identify files as renamed.
* Added a validation that integration properties (such as feed, mappers, mirroring, etc) are not removed.
* Fixed an issue where **validate** failed when comparing branch against commit hash.
* Added the *--no-pipenv* flag to the **split-yml** command.
* Added a validation that incident fields and incident types are not removed from mappers.
* Fixed an issue where the *c
reate-id-set* flag in the *validate* command did not work while not using git.
* Added the *hiddenusername* field to the integration schema.
* Added a validation that images that are not integration images, do not ask for a new version or RN

# 1.3.0
* Do not collect optional dependencies on indicator types reputation commands.
* Fixed an issue where downloading indicator layoutscontainer objects failed.
* Added a validation that makes sure outputs in integrations are matching the README file.
* Fixed an issue where the *create-id-set* flag in the **validate** command did not work.
* Added a warning in case no id_set file is found when running the **validate** command.
* Fixed an issue where changed files were not recognised correctly on forked branches in the **validate** and the **update-release-notes** commands.
* Fixed an issue when files were classified incorrectly when running *update-release-notes*.
* Added a validation that integration and script file paths are compatible with our convention.
* Fixed an issue where id_set.json file was re created whenever running the generate-docs command.
* added the *--json-file* flag to create a JSON file output for the **validate** and **lint** commands.

# 1.2.19
* Fixed an issue where merge id_set was not updated to work with the new entity of Packs.
* Added a validation that the playbook's version matches the version of its sub-playbooks, scripts, and integrations.

# 1.2.18
* Changed the *skip-id-set-creation* flag to *create-id-set* in the **validate** command. Its default value will be False.
* Added support for the 'cve' reputation command in default arg validation.
* Filter out generic and reputation command from scripts and playbooks dependencies calculation.
* Added support for the incident fields in outgoing mappers in the ID set.
* Added a validation that the taskid field and the id field under the task field are both from uuid format and contain the same value.
* Updated the **format** command to generate uuid value for the taskid field and for the id under the task field in case they hold an invalid values.
* Exclude changes from doc_files directory on validation.
* Added a validation that an integration command has at most one default argument.
* Fixing an issue where pack metadata version bump was not enforced when modifying an old format (unified) file.
* Added validation that integration parameter's display names are capitalized and spaced using whitespaces and not underscores.
* Fixed an issue where beta integrations where not running deprecation validations.
* Allowed adding additional information to the deprecated description.
* Fixing an issue when escaping less and greater signs in integration params did not work as expected.

# 1.2.17
* Added a validation that the classifier of an integration exists.
* Added a validation that the mapper of an integration exists.
* Added a validation that the incident types of a classifier exist.
* Added a validation that the incident types of a mapper exist.
* Added support for *text* argument when running **demisto-sdk update-release-notes** on the ApiModules pack.
* Added a validation for the minimal version of an indicator field of type grid.
* Added new validation for incident and indicator fields in classifiers mappers and layouts exist in the content.
* Added cache for get_remote_file to reducing failures from accessing the remote repo.
* Fixed an issue in the **format** command where `_dev` or `_copy` suffixes weren't removed from the `id` of the given playbooks.
* Playbook dependencies from incident and indicator fields are now marked as optional.
* Mappers dependencies from incident types and incident fields are now marked as optional.
* Classifier dependencies from incident types are now marked as optional.
* Updated **demisto-sdk init** command to no longer create `created` field in pack_metadata file
* Updated **generate-docs** command to take the parameters names in setup section from display field and to use additionalinfo field when exist.
* Using the *verbose* argument in the **find-dependencies** command will now log to the console.
* Improved the deprecated message validation required from integrations.
* Fixed an issue in the **generate-docs** command where **Context Example** section was created when it was empty.

# 1.2.16
* Added allowed ignore errors to the *IDSetValidator*.
* Fixed an issue where an irrelevant id_set validation ran in the **validate** command when using the *--id-set* flag.
* Fixed an issue were **generate-docs** command has failed if a command did not exist in commands permissions file.
* Improved a **validate** command message for missing release notes of api module dependencies.

# 1.2.15
* Added the *ID101* to the allowed ignored errors.

# 1.2.14
* SDK repository is now mypy check_untyped_defs complaint.
* The lint command will now ignore the unsubscriptable-object (E1136) pylint error in dockers based on python 3.9 - this will be removed once a new pylint version is released.
* Added an option for **format** to run on a whole pack.
* Added new validation of unimplemented commands from yml in the code to `XSOAR-linter`.
* Fixed an issue where Auto-Extract fields were only checked for newly added incident types in the **validate** command.
* Added a new warning validation of direct access to args/params dicts to `XSOAR-linter`.

# 1.2.13
* Added new validation of indicators usage in CommandResults to `XSOAR-linter`.
* Running **demisto-sdk lint** will automatically run on changed files (same behavior as the -g flag).
* Removed supported version message from the documentation when running **generate_docs**.
* Added a print to indicate backwards compatibility is being checked in **validate** command.
* Added a percent print when running the **validate** command with the *-a* flag.
* Fixed a regression in the **upload** command where it was ignoring `DEMISTO_VERIFY_SSL` env var.
* Fixed an issue where the **upload** command would fail to upload beta integrations.
* Fixed an issue where the **validate** command did not create the *id_set.json* file when running with *-a* flag.
* Added price change validation in the **validate** command.
* Added validations that checks in read-me for empty sections or leftovers from the auto generated read-me that should be changed.
* Added new code validation for *NotImplementedError* to raise a warning in `XSOAR-linter`.
* Added validation for support types in the pack metadata file.
* Added support for *--template* flag in **demisto-sdk init** command.
* Fixed an issue with running **validate** on master branch where the changed files weren't compared to previous commit when using the *-g* flag.
* Fixed an issue where the `XSOAR-linter` ran *NotImplementedError* validation on scripts.
* Added support for Auto-Extract feature validation in incident types in the **validate** command.
* Fixed an issue in the **lint** command where the *-i* flag was ignored.
* Improved **merge-id-sets** command to support merge between two ID sets that contain the same pack.
* Fixed an issue in the **lint** command where flake8 ran twice.

# 1.2.12
* Bandit now reports also on medium severity issues.
* Fixed an issue with support for Docker Desktop on Mac version 2.5.0+.
* Added support for vulture and mypy linting when running without docker.
* Added support for *prev-ver* flag in **update-release-notes** command.
* Improved retry support when building docker images for linting.
* Added the option to create an ID set on a specific pack in **create-id-set** command.
* Added the *--skip-id-set-creation* flag to **validate** command in order to add the capability to run validate command without creating id_set validation.
* Fixed an issue where **validate** command checked docker image tag on ApiModules pack.
* Fixed an issue where **find-dependencies** did not calculate dashboards and reports dependencies.
* Added supported version message to the documentation and release notes files when running **generate_docs** and **update-release-notes** commands respectively.
* Added new code validations for *NotImplementedError* exception raise to `XSOAR-linter`.
* Command create-content-artifacts additional support for **Author_image.png** object.
* Fixed an issue where schemas were not enforced for incident fields, indicator fields and old layouts in the validate command.
* Added support for **update-release-notes** command to update release notes according to master branch.

# 1.2.11
* Fixed an issue where the ***generate-docs*** command reset the enumeration of line numbering after an MD table.
* Updated the **upload** command to support mappers.
* Fixed an issue where exceptions were no printed in the **format** while the *--verbose* flag is set.
* Fixed an issue where *--assume-yes* flag did not work in the **format** command when running on a playbook without a `fromversion` field.
* Fixed an issue where the **format** command would fail in case `conf.json` file was not found instead of skipping the update.
* Fixed an issue where integration with v2 were recognised by the `name` field instead of the `display` field in the **validate** command.
* Added a playbook validation to check if a task script exists in the id set in the **validate** command.
* Added new integration category `File Integrity Management` in the **validate** command.

# 1.2.10
* Added validation for approved content pack use-cases and tags.
* Added new code validations for *CommonServerPython* import to `XSOAR-linter`.
* Added *default value* and *predefined values* to argument description in **generate-docs** command.
* Added a new validation that checks if *get-mapping-fields* command exists if the integration schema has *{ismappable: true}* in **validate** command.
* Fixed an issue where the *--staged* flag recognised added files as modified in the **validate** command.
* Fixed an issue where a backwards compatibility warning was raised for all added files in the **validate** command.
* Fixed an issue where **validate** command failed when no tests were given for a partner supported pack.
* Updated the **download** command to support mappers.
* Fixed an issue where the ***format*** command added a duplicate parameter.
* For partner supported content packs, added support for a list of emails.
* Removed validation of README files from the ***validate*** command.
* Fixed an issue where the ***validate*** command required release notes for ApiModules pack.

# 1.2.9
* Fixed an issue in the **openapi_codegen** command where it created duplicate functions name from the swagger file.
* Fixed an issue in the **update-release-notes** command where the *update type* argument was not verified.
* Fixed an issue in the **validate** command where no error was raised in case a non-existing docker image was presented.
* Fixed an issue in the **format** command where format failed when trying to update invalid Docker image.
* The **format** command will now preserve the **isArray** argument in integration's reputation commands and will show a warning if it set to **false**.
* Fixed an issue in the **lint** command where *finally* clause was not supported in main function.
* Fixed an issue in the **validate** command where changing any entity ID was not validated.
* Fixed an issue in the **validate** command where *--staged* flag did not bring only changed files.
* Fixed the **update-release-notes** command to ignore changes in the metadata file.
* Fixed the **validate** command to ignore metadata changes when checking if a version bump is needed.


# 1.2.8
* Added a new validation that checks in playbooks for the usage of `DeleteContext` in **validate** command.
* Fixed an issue in the **upload** command where it would try to upload content entities with unsupported versions.
* Added a new validation that checks in playbooks for the usage of specific instance in **validate** command.
* Added the **--staged** flag to **validate** command to run on staged files only.


# 1.2.7
* Changed input parameters in **find-dependencies** command.
   - Use ***-i, --input*** instead of ***-p, --path***.
   - Use ***-idp, --id-set-path*** instead of ***-i, --id-set-path***.
* Fixed an issue in the **unify** command where it crashed on an integration without an image file.
* Fixed an issue in the **format** command where unnecessary files were not skipped.
* Fixed an issue in the **update-release-notes** command where the *text* argument was not respected in all cases.
* Fixed an issue in the **validate** command where a warning about detailed description was given for unified or deprecated integrations.
* Improved the error returned by the **validate** command when running on files using the old format.

# 1.2.6
* No longer require setting `DEMISTO_README_VALIDATION` env var to enable README mdx validation. Validation will now run automatically if all necessary node modules are available.
* Fixed an issue in the **validate** command where the `--skip-pack-dependencies` would not skip id-set creation.
* Fixed an issue in the **validate** command where validation would fail if supplied an integration with an empty `commands` key.
* Fixed an issue in the **validate** command where validation would fail due to a required version bump for packs which are not versioned.
* Will use env var `DEMISTO_VERIFY_SSL` to determine if to use a secure connection for commands interacting with the Server when `--insecure` is not passed. If working with a local Server without a trusted certificate, you can set env var `DEMISTO_VERIFY_SSL=no` to avoid using `--insecure` on each command.
* Unifier now adds a link to the integration documentation to the integration detailed description.
* Fixed an issue in the **secrets** command where ignored secrets were not skipped.

# 1.2.5
* Added support for special fields: *defaultclassifier*, *defaultmapperin*, *defaultmapperout* in **download** command.
* Added -y option **format** command to assume "yes" as answer to all prompts and run non-interactively
* Speed up improvements for `validate` of README files.
* Updated the **format** command to adhere to the defined content schema and sub-schemas, aligning its behavior with the **validate** command.
* Added support for canvasContextConnections files in **format** command.

# 1.2.4
* Updated detailed description for community integrations.

# 1.2.3
* Fixed an issue where running **validate** failed on playbook with task that adds tags to the evidence data.
* Added the *displaypassword* field to the integration schema.
* Added new code validations to `XSOAR-linter`.
    * As warnings messages:
        * `demisto.params()` should be used only inside main function.
        * `demisto.args()` should be used only inside main function.
        * Functions args should have type annotations.
* Added `fromversion` field validation to test playbooks and scripts in **validate** command.

# 1.2.2
* Add support for warning msgs in the report and summary to **lint** command.
* Fixed an issue where **json-to-outputs** determined bool values as int.
* Fixed an issue where **update-release-notes** was crushing on `--all` flag.
* Fixed an issue where running **validate**, **update-release-notes** outside of content repo crushed without a meaningful error message.
* Added support for layoutscontainer in **init** contribution flow.
* Added a validation for tlp_color param in feeds in **validate** command.
* Added a validation for removal of integration parameters in **validate** command.
* Fixed an issue where **update-release-notes** was failing with a wrong error message when no pack or input was given.
* Improved formatting output of the **generate-docs** command.
* Add support for env variable *DEMISTO_SDK_ID_SET_REFRESH_INTERVAL*. Set this env variable to the refresh interval in minutes. The id set will be regenerated only if the refresh interval has passed since the last generation. Useful when generating Script documentation, to avoid re-generating the id_set every run.
* Added new code validations to `XSOAR-linter`.
    * As error messages:
        * Longer than 10 seconds sleep statements for non long running integrations.
        * exit() usage.
        * quit() usage.
    * As warnings messages:
        * `demisto.log` should not be used.
        * main function existence.
        * `demito.results` should not be used.
        * `return_output` should not be used.
        * try-except statement in main function.
        * `return_error` usage in main function.
        * only once `return_error` usage.
* Fixed an issue where **lint** command printed logs twice.
* Fixed an issue where *suffix* did not work as expected in the **create-content-artifacts** command.
* Added support for *prev-ver* flag in **lint** and **secrets** commands.
* Added support for *text* flag to **update-release-notes** command to add the same text to all release notes.
* Fixed an issue where **validate** did not recognize added files if they were modified locally.
* Added a validation that checks the `fromversion` field exists and is set to 5.0.0 or above when working or comparing to a non-feature branch in **validate** command.
* Added a validation that checks the certification field in the pack_metadata file is valid in **validate** command.
* The **update-release-notes** command will now automatically add docker image update to the release notes.

# 1.2.1
* Added an additional linter `XSOAR-linter` to the **lint** command which custom validates py files. currently checks for:
    * `Sys.exit` usages with non zero value.
    * Any `Print` usages.
* Fixed an issue where renamed files were failing on *validate*.
* Fixed an issue where single changed files did not required release notes update.
* Fixed an issue where doc_images required release-notes and validations.
* Added handling of dependent packs when running **update-release-notes** on changed *APIModules*.
    * Added new argument *--id-set-path* for id_set.json path.
    * When changes to *APIModule* is detected and an id_set.json is available - the command will update the dependent pack as well.
* Added handling of dependent packs when running **validate** on changed *APIModules*.
    * Added new argument *--id-set-path* for id_set.json path.
    * When changes to *APIModule* is detected and an id_set.json is available - the command will validate that the dependent pack has release notes as well.
* Fixed an issue where the find_type function didn't recognize file types correctly.
* Fixed an issue where **update-release-notes** command did not work properly on Windows.
* Added support for indicator fields in **update-release-notes** command.
* Fixed an issue where files in test dirs where being validated.


# 1.2.0
* Fixed an issue where **format** did not update the test playbook from its pack.
* Fixed an issue where **validate** validated non integration images.
* Fixed an issue where **update-release-notes** did not identified old yml integrations and scripts.
* Added revision templates to the **update-release-notes** command.
* Fixed an issue where **update-release-notes** crashed when a file was renamed.
* Fixed an issue where **validate** failed on deleted files.
* Fixed an issue where **validate** validated all images instead of packs only.
* Fixed an issue where a warning was not printed in the **format** in case a non-supported file type is inputted.
* Fixed an issue where **validate** did not fail if no release notes were added when adding files to existing packs.
* Added handling of incorrect layout paths via the **format** command.
* Refactor **create-content-artifacts** command - Efficient artifacts creation and better logging.
* Fixed an issue where image and description files were not handled correctly by **validate** and **update-release-notes** commands.
* Fixed an issue where the **format** command didn't remove all extra fields in a file.
* Added an error in case an invalid id_set.json file is found while running the **validate** command.
* Added fetch params checks to the **validate** command.

# 1.1.11
* Added line number to secrets' path in **secrets** command report.
* Fixed an issue where **init** a community pack did not present the valid support URL.
* Fixed an issue where **init** offered a non relevant pack support type.
* Fixed an issue where **lint** did not pull docker images for powershell.
* Fixed an issue where **find-dependencies** did not find all the script dependencies.
* Fixed an issue where **find-dependencies** did not collect indicator fields as dependencies for playbooks.
* Updated the **validate** and the **secrets** commands to be less dependent on regex.
* Fixed an issue where **lint** did not run on circle when docker did not return ping.
* Updated the missing release notes error message (RN106) in the **Validate** command.
* Fixed an issue where **Validate** would return missing release notes when two packs with the same substring existed in the modified files.
* Fixed an issue where **update-release-notes** would add duplicate release notes when two packs with the same substring existed in the modified files.
* Fixed an issue where **update-release-notes** would fail to bump new versions if the feature branch was out of sync with the master branch.
* Fixed an issue where a non-descriptive error would be returned when giving the **update-release-notes** command a pack which can not be found.
* Added dependencies check for *widgets* in **find-dependencies** command.
* Added a `update-docker` flag to **format** command.
* Added a `json-to-outputs` flag to the **run** command.
* Added a verbose (`-v`) flag to **format** command.
* Fixed an issue where **download** added the prefix "playbook-" to the name of playbooks.

# 1.1.10
* Updated the **init** command. Relevant only when passing the *--contribution* argument.
   * Added the *--author* option.
   * The *support* field of the pack's metadata is set to *community*.
* Added a proper error message in the **Validate** command upon a missing description in the root of the yml.
* **Format** now works with a relative path.
* **Validate** now fails when all release notes have been excluded.
* Fixed issue where correct error message would not propagate for invalid images.
* Added the *--skip-pack-dependencies* flag to **validate** command to skip pack dependencies validation. Relevant when using the *-g* flag.
* Fixed an issue where **Validate** and **Format** commands failed integrations with `defaultvalue` field in fetch incidents related parameters.
* Fixed an issue in the **Validate** command in which unified YAML files were not ignored.
* Fixed an issue in **generate-docs** where scripts and playbooks inputs and outputs were not parsed correctly.
* Fixed an issue in the **openapi-codegen** command where missing reference fields in the swagger JSON caused errors.
* Fixed an issue in the **openapi-codegen** command where empty objects in the swagger JSON paths caused errors.
* **update-release-notes** command now accept path of the pack instead of pack name.
* Fixed an issue where **generate-docs** was inserting unnecessary escape characters.
* Fixed an issue in the **update-release-notes** command where changes to the pack_metadata were not detected.
* Fixed an issue where **validate** did not check for missing release notes in old format files.

# 1.1.9
* Fixed an issue where **update-release-notes** command failed on invalid file types.

# 1.1.8
* Fixed a regression where **upload** command failed on test playbooks.
* Added new *githubUser* field in pack metadata init command.
* Support beta integration in the commands **split-yml, extract-code, generate-test-playbook and generate-docs.**
* Fixed an issue where **find-dependencies** ignored *toversion* field in content items.
* Added support for *layoutscontainer*, *classifier_5_9_9*, *mapper*, *report*, and *widget* in the **Format** command.
* Fixed an issue where **Format** will set the `ID` field to be equal to the `name` field in modified playbooks.
* Fixed an issue where **Format** did not work for test playbooks.
* Improved **update-release-notes** command:
    * Write content description to release notes for new items.
    * Update format for file types without description: Connections, Incident Types, Indicator Types, Layouts, Incident Fields.
* Added a validation for feedTags param in feeds in **validate** command.
* Fixed readme validation issue in community support packs.
* Added the **openapi-codegen** command to generate integrations from OpenAPI specification files.
* Fixed an issue were release notes validations returned wrong results for *CommonScripts* pack.
* Added validation for image links in README files in **validate** command.
* Added a validation for default value of fetch param in feeds in **validate** command.
* Fixed an issue where the **Init** command failed on scripts.

# 1.1.7
* Fixed an issue where running the **format** command on feed integrations removed the `defaultvalue` fields.
* Playbook branch marked with *skipunavailable* is now set as an optional dependency in the **find-dependencies** command.
* The **feedReputation** parameter can now be hidden in a feed integration.
* Fixed an issue where running the **unify** command on JS package failed.
* Added the *--no-update* flag to the **find-dependencies** command.
* Added the following validations in **validate** command:
   * Validating that a pack does not depend on NonSupported / Deprecated packs.

# 1.1.6
* Added the *--description* option to the **init** command.
* Added the *--contribution* option to the **init** command which converts a contribution zip to proper pack format.
* Improved **validate** command performance time and outputs.
* Added the flag *--no-docker-checks* to **validate** command to skip docker checks.
* Added the flag *--print-ignored-files* to **validate** command to print ignored files report when the command is done.
* Added the following validations in **validate** command:
   * Validating that existing release notes are not modified.
   * Validating release notes are not added to new packs.
   * Validating that the "currentVersion" field was raised in the pack_metadata for modified packs.
   * Validating that the timestamp in the "created" field in the pack_metadata is in ISO format.
* Running `demisto-sdk validate` will run the **validate** command using git and only on committed files (same as using *-g --post-commit*).
* Fixed an issue where release notes were not checked correctly in **validate** command.
* Fixed an issue in the **create-id-set** command where optional playbook tasks were not taken into consideration.
* Added a prompt to the `demisto-sdk update-release-notes` command to prompt users to commit changes before running the release notes command.
* Added support to `layoutscontainer` in **validate** command.

# 1.1.5
* Fixed an issue in **find-dependencies** command.
* **lint** command now verifies flake8 on CommonServerPython script.

# 1.1.4
* Fixed an issue with the default output file name of the **unify** command when using "." as an output path.
* **Unify** command now adds contributor details to the display name and description.
* **Format** command now adds *isFetch* and *incidenttype* fields to integration yml.
* Removed the *feedIncremental* field from the integration schema.
* **Format** command now adds *feedBypassExclusionList*, *Fetch indicators*, *feedReputation*, *feedReliability*,
     *feedExpirationPolicy*, *feedExpirationInterval* and *feedFetchInterval* fields to integration yml.
* Fixed an issue in the playbooks schema.
* Fixed an issue where generated release notes were out of order.
* Improved pack dependencies detection.
* Fixed an issue where test playbooks were mishandled in **validate** command.

# 1.1.3
* Added a validation for invalid id fields in indicators types files in **validate** command.
* Added default behavior for **update-release-notes** command.
* Fixed an error where README files were failing release notes validation.
* Updated format of generated release notes to be more user friendly.
* Improved error messages for the **update-release-notes** command.
* Added support for `Connections`, `Dashboards`, `Widgets`, and `Indicator Types` to **update-release-notes** command.
* **Validate** now supports scripts under the *TestPlaybooks* directory.
* Fixed an issue where **validate** did not support powershell files.

# 1.1.2
* Added a validation for invalid playbookID fields in incidents types files in **validate** command.
* Added a code formatter for python files.
* Fixed an issue where new and old classifiers where mixed on validate command.
* Added *feedIncremental* field to the integration schema.
* Fixed error in the **upload** command where unified YMLs were not uploaded as expected if the given input was a pack.
* Fixed an issue where the **secrets** command failed due to a space character in the file name.
* Ignored RN validation for *NonSupported* pack.
* You can now ignore IF107, SC100, RP102 error codes in the **validate** command.
* Fixed an issue where the **download** command was crashing when received as input a JS integration or script.
* Fixed an issue where **validate** command checked docker image for JS integrations and scripts.
* **validate** command now checks scheme for reports and connections.
* Fixed an issue where **validate** command checked docker when running on all files.
* Fixed an issue where **validate** command did not fail when docker image was not on the latest numeric tag.
* Fixed an issue where beta integrations were not validated correctly in **validate** command.

# 1.1.1
* fixed and issue where file types were not recognized correctly in **validate** command.
* Added better outputs for validate command.

# 1.1.0
* Fixed an issue where changes to only non-validated files would fail validation.
* Fixed an issue in **validate** command where moved files were failing validation for new packs.
* Fixed an issue in **validate** command where added files were failing validation due to wrong file type detection.
* Added support for new classifiers and mappers in **validate** command.
* Removed support of old RN format validation.
* Updated **secrets** command output format.
* Added support for error ignore on deprecated files in **validate** command.
* Improved errors outputs in **validate** command.
* Added support for linting an entire pack.

# 1.0.9
* Fixed a bug where misleading error was presented when pack name was not found.
* **Update-release-notes** now detects added files for packs with versions.
* Readme files are now ignored by **update-release-notes** and validation of release notes.
* Empty release notes no longer cause an uncaught error during validation.

# 1.0.8
* Changed the output format of demisto-sdk secrets.
* Added a validation that checkbox items are not required in integrations.
* Added pack release notes generation and validation.
* Improved pack metadata validation.
* Fixed an issue in **validate** where renamed files caused an error

# 1.0.4
* Fix the **format** command to update the `id` field to be equal to `details` field in indicator-type files, and to `name` field in incident-type & dashboard files.
* Fixed a bug in the **validate** command for layout files that had `sortValues` fields.
* Fixed a bug in the **format** command where `playbookName` field was not always present in the file.
* Fixed a bug in the **format** command where indicatorField wasn't part of the SDK schemas.
* Fixed a bug in **upload** command where created unified docker45 yml files were not deleted.
* Added support for IndicatorTypes directory in packs (for `reputation` files, instead of Misc).
* Fixed parsing playbook condition names as string instead of boolean in **validate** command
* Improved image validation in YAML files.
* Removed validation for else path in playbook condition tasks.

# 1.0.3
* Fixed a bug in the **format** command where comments were being removed from YAML files.
* Added output fields: _file_path_ and _kind_ for layouts in the id-set.json created by **create-id-set** command.
* Fixed a bug in the **create-id-set** command Who returns Duplicate for Layouts with a different kind.
* Added formatting to **generate-docs** command results replacing all `<br>` tags with `<br/>`.
* Fixed a bug in the **download** command when custom content contained not supported content entity.
* Fixed a bug in **format** command in which boolean strings  (e.g. 'yes' or 'no') were converted to boolean values (e.g. 'True' or 'False').
* **format** command now removes *sourceplaybookid* field from playbook files.
* Fixed a bug in **generate-docs** command in which integration dependencies were not detected when generating documentation for a playbook.


# 1.0.1
* Fixed a bug in the **unify** command when output path was provided empty.
* Improved error message for integration with no tests configured.
* Improved the error message returned from the **validate** command when an integration is missing or contains malformed fetch incidents related parameters.
* Fixed a bug in the **create** command where a unified YML with a docker image for 4.5 was copied incorrectly.
* Missing release notes message are now showing the release notes file path to update.
* Fixed an issue in the **validate** command in which unified YAML files were not ignored.
* File format suggestions are now shown in the relevant file format (JSON or YAML).
* Changed Docker image validation to fail only on non-valid ones.
* Removed backward compatibility validation when Docker image is updated.

# 1.0.0
* Improved the *upload* command to support the upload of all the content entities within a pack.
* The *upload* command now supports the improved pack file structure.
* Added an interactive option to format integrations, scripts and playbooks with No TestPlaybooks configured.
* Added an interactive option to configure *conf.json* file with missing test playbooks for integrations, scripts and playbooks
* Added *download* command to download custom content from Demisto instance to the local content repository.
* Improved validation failure messages to include a command suggestion, wherever relevant, to fix the raised issue.
* Improved 'validate' help and documentation description
* validate - checks that scripts, playbooks, and integrations have the *tests* key.
* validate - checks that test playbooks are configured in `conf.json`.
* demisto-sdk lint - Copy dir better handling.
* demisto-sdk lint - Add error when package missing in docker image.
* Added *-a , --validate-all* option in *validate* to run all validation on all files.
* Added *-i , --input* option in *validate* to run validation on a specified pack/file.
* added *-i, --input* option in *secrets* to run on a specific file.
* Added an allowed hidden parameter: *longRunning* to the hidden integration parameters validation.
* Fixed an issue with **format** command when executing with an output path of a folder and not a file path.
* Bug fixes in generate-docs command given playbook as input.
* Fixed an issue with lint command in which flake8 was not running on unit test files.

# 0.5.2
* Added *-c, --command* option in *generate-docs* to generate a specific command from an integration.
* Fixed an issue when getting README/CHANGELOG files from git and loading them.
* Removed release notes validation for new content.
* Fixed secrets validations for files with the same name in a different directory.
* demisto-sdk lint - parallelization working with specifying the number of workers.
* demisto-sdk lint - logging levels output, 3 levels.
* demisto-sdk lint - JSON report, structured error reports in JSON format.
* demisto-sdk lint - XML JUnit report for unit-tests.
* demisto-sdk lint - new packages used to accelerate execution time.
* demisto-sdk secrets - command now respects the generic whitelist, and not only the pack secrets.

# 0.5.0
[PyPI History][1]

[1]: https://pypi.org/project/demisto-sdk/#history
# 0.4.9
* Fixed an issue in *generate-docs* where Playbooks and Scripts documentation failed.
* Added a graceful error message when executing the *run" command with a misspelled command.
* Added more informative errors upon failures of the *upload* command.
* format command:
    * Added format for json files: IncidentField, IncidentType, IndicatorField, IndicatorType, Layout, Dashboard.
    * Added the *-fv --from-version*, *-nv --no-validation* arguments.
    * Removed the *-t yml_type* argument, the file type will be inferred.
    * Removed the *-g use_git* argument, running format without arguments will run automatically on git diff.
* Fixed an issue in loading playbooks with '=' character.
* Fixed an issue in *validate* failed on deleted README files.

# 0.4.8
* Added the *max* field to the Playbook schema, allowing to define it in tasks loop.
* Fixed an issue in *validate* where Condition branches checks were case sensitive.

# 0.4.7
* Added the *slareminder* field to the Playbook schema.
* Added the *common_server*, *demisto_mock* arguments to the *init* command.
* Fixed an issue in *generate-docs* where the general section was not being generated correctly.
* Fixed an issue in *validate* where Incident type validation failed.

# 0.4.6
* Fixed an issue where the *validate* command did not identify CHANGELOG in packs.
* Added a new command, *id-set* to create the id set - the content dependency tree by file IDs.

# 0.4.5
* generate-docs command:
    * Added the *use_cases*, *permissions*, *command_permissions* and *limitations*.
    * Added the *--insecure* argument to support running the script and integration command in Demisto.
    * Removed the *-t yml_type* argument, the file type will be inferred.
    * The *-o --output* argument is no longer mandatory, default value will be the input file directory.
* Added support for env var: *DEMISTO_SDK_SKIP_VERSION_CHECK*. When set version checks are skipped.
* Fixed an issue in which the CHANGELOG files did not match our scheme.
* Added a validator to verify that there are no hidden integration parameters.
* Fixed an issue where the *validate* command ran on test files.
* Removed the *env-dir* argument from the demisto-sdk.
* README files which are html files will now be skipped in the *validate* command.
* Added support for env var: *DEMISTO_README_VALIDATOR*. When not set the readme validation will not run.

# 0.4.4
* Added a validator for IncidentTypes (incidenttype-*.json).
* Fixed an issue where the -p flag in the *validate* command was not working.
* Added a validator for README.md files.
* Release notes validator will now run on: incident fields, indicator fields, incident types, dashboard and reputations.
* Fixed an issue where the validator of reputation(Indicator Type) did not check on the details field.
* Fixed an issue where the validator attempted validating non-existing files after deletions or name refactoring.
* Removed the *yml_type* argument in the *split-yml*, *extract-code* commands.
* Removed the *file_type* argument in the *generate-test-playbook* command.
* Fixed the *insecure* argument in *upload*.
* Added the *insecure* argument in *run-playbook*.
* Standardise the *-i --input*, *-o --output* to demisto-sdk commands.

# 0.4.3
* Fixed an issue where the incident and indicator field BC check failed.
* Support for linting and unit testing PowerShell integrations.

# 0.4.2
* Fixed an issue where validate failed on Windows.
* Added a validator to verify all branches are handled in conditional task in a playbook.
* Added a warning message when not running the latest sdk version.
* Added a validator to check that the root is connected to all tasks in the playbook.
* Added a validator for Dashboards (dashboard-*.json).
* Added a validator for Indicator Types (reputation-*.json).
* Added a BC validation for changing incident field type.
* Fixed an issue where init command would generate an invalid yml for scripts.
* Fixed an issue in misleading error message in v2 validation hook.
* Fixed an issue in v2 hook which now is set only on newly added scripts.
* Added more indicative message for errors in yaml files.
* Disabled pykwalify info log prints.

# 0.3.10
* Added a BC check for incident fields - changing from version is not allowed.
* Fixed an issue in create-content-artifacts where scripts in Packs in TestPlaybooks dir were copied with a wrong prefix.


# 0.3.9
* Added a validation that incident field can not be required.
* Added validation for fetch incident parameters.
* Added validation for feed integration parameters.
* Added to the *format* command the deletion of the *sourceplaybookid* field.
* Fixed an issue where *fieldMapping* in playbook did not pass the scheme validation.
* Fixed an issue where *create-content-artifacts* did not copy TestPlaybooks in Packs without prefix of *playbook-*.
* Added a validation the a playbook can not have a rolename set.
* Added to the image validator the new DBot default image.
* Added the fields: elasticcommonfields, quiet, quietmode to the Playbook schema.
* Fixed an issue where *validate* failed on integration commands without outputs.
* Added a new hook for naming of v2 integrations and scripts.


# 0.3.8
* Fixed an issue where *create-content-artifact* was not loading the data in the yml correctly.
* Fixed an issue where *unify* broke long lines in script section causing syntax errors


# 0.3.7
* Added *generate-docs* command to generate documentation file for integration, playbook or script.
* Fixed an issue where *unify* created a malformed integration yml.
* Fixed an issue where demisto-sdk **init** creates unit-test file with invalid import.


# 0.3.6
* Fixed an issue where demisto-sdk **validate** failed on modified scripts without error message.


# 0.3.5
* Fixed an issue with docker tag validation for integrations.
* Restructured repo source code.


# 0.3.4
* Saved failing unit tests as a file.
* Fixed an issue where "_test" file for scripts/integrations created using **init** would import the "HelloWorld" templates.
* Fixed an issue in demisto-sdk **validate** - was failing on backward compatiblity check
* Fixed an issue in demisto-sdk **secrets** - empty line in .secrets-ignore always made the secrets check to pass
* Added validation for docker image inside integrations and scripts.
* Added --use-git flag to **format** command to format all changed files.
* Fixed an issue where **validate** did not fail on dockerimage changes with bc check.
* Added new flag **--ignore-entropy** to demisto-sdk **secrets**, this will allow skip entropy secrets check.
* Added --outfile to **lint** to allow saving failed packages to a file.


# 0.3.3
* Added backwards compatibility break error message.
* Added schema for incident types.
* Added **additionalinfo** field to as an available field for integration configuration.
* Added pack parameter for **init**.
* Fixed an issue where error would appear if name parameter is not set in **init**.


# 0.3.2
* Fixed the handling of classifier files in **validate**.


# 0.3.1
* Fixed the handling of newly created reputation files in **validate**.
* Added an option to perform **validate** on a specific file.


# 0.3.0
* Added support for multi-package **lint** both with parallel and without.
* Added all parameter in **lint** to run on all packages and packs in content repository.
* Added **format** for:
    * Scripts
    * Playbooks
    * Integrations
* Improved user outputs for **secrets** command.
* Fixed an issue where **lint** would run pytest and pylint only on a single docker per integration.
* Added auto-complete functionality to demisto-sdk.
* Added git parameter in **lint** to run only on changed packages.
* Added the **run-playbook** command
* Added **run** command which runs a command in the Demisto playground.
* Added **upload** command which uploads an integration or a script to a Demisto instance.
* Fixed and issue where **validate** checked if release notes exist for new integrations and scripts.
* Added **generate-test-playbook** command which generates a basic test playbook for an integration or a script.
* **validate** now supports indicator fields.
* Fixed an issue with layouts scheme validation.
* Adding **init** command.
* Added **json-to-outputs** command which generates the yaml section for outputs from an API raw response.

# 0.2.6
* Fixed an issue with locating release notes for beta integrations in **validate**.

# 0.2.5
* Fixed an issue with locating release notes for beta integrations in **validate**.

# 0.2.4
* Adding image validation to Beta_Integration and Packs in **validate**.

# 0.2.3
* Adding Beta_Integration to the structure validation process.
* Fixing bug where **validate** did checks on TestPlaybooks.
* Added requirements parameter to **lint**.

# 0.2.2
* Fixing bug where **lint** did not return exit code 1 on failure.
* Fixing bug where **validate** did not print error message in case no release notes were give.

# 0.2.1
* **Validate** now checks that the id and name fields are identical in yml files.
* Fixed a bug where sdk did not return any exit code.

# 0.2.0
* Added Release Notes Validator.
* Fixed the Unifier selection of your python file to use as the code.
* **Validate** now supports Indicator fields.
* Fixed a bug where **validate** and **secrets** did not return exit code 1 on failure.
* **Validate** now runs on newly added scripts.

# 0.1.8
* Added support for `--version`.
* Fixed an issue in file_validator when calling `checked_type` method with script regex.

# 0.1.2
* Restructuring validation to support content packs.
* Added secrets validation.
* Added content bundle creation.
* Added lint and unit test run.

# 0.1.1
* Added new logic to the unifier.
* Added detailed README.
* Some small adjustments and fixes.

# 0.1.0
Capabilities:
* **Extract** components(code, image, description etc.) from a Demisto YAML file into a directory.
* **Unify** components(code, image, description etc.) to a single Demisto YAML file.
* **Validate** Demisto content files.<|MERGE_RESOLUTION|>--- conflicted
+++ resolved
@@ -17,17 +17,14 @@
 * Fixed a bug where **validate** command failed when the word demisto is in the repo README file.
 * Added support for adding test-playbooks to the zip file result in *create-content-artifacts* command for marketplacev2.
 * Fixed an issue in **find-dependencies** where using the argument *-o* without the argument *--all-packs-dependencies* did not print a proper warning.
-<<<<<<< HEAD
+* Added a **validate** check to prevent deletion of files whose deletion is not supported by the XSOAR marketplace.
+* Removed the support in the *maintenance* option of the *-u* flag in the **update-release-notes** command.
+* Added validation for forbidden words and phrases in the **doc-review** command.
+* Added a retries mechanism to the **test-content** command to stabilize the build process.
 * Refactored the **format** command's effect on the *fromversion* field:
   - Fixed a bug where the *fromversion* field was removed when modifying a content item.
   - Updated the general default *fromversion* and the default *fromversion* of newly-introduced content items (e.g. `Lists`, `Jobs`).
   - Added an interactive mode functionality for all content types, to ask the user whether to set a default *fromversion*, if could not automatically determine its value. Use `-y` to assume 'yes' as an answer to all prompts and run non-interactively.
-=======
-* Added a **validate** check to prevent deletion of files whose deletion is not supported by the XSOAR marketplace.
-* Removed the support in the *maintenance* option of the *-u* flag in the **update-release-notes** command.
-* Added validation for forbidden words and phrases in the **doc-review** command.
-* Added a retries mechanism to the **test-content** command to stabilize the build process.
->>>>>>> 12cd4ff9
 
 # 1.6.1
 * Added the '--use-packs-known-words' argument to the **doc-review** command
