--- conflicted
+++ resolved
@@ -1,15 +1,12 @@
 # Changelog
 
 ## Unreleased
-<<<<<<< HEAD
 * **Breaking Change**: the **upload** command now only supports XSOAR 6.5 or newer (and all XSIAM versions).
 * **upload** now uses content models, and calls the `prepare` method of each model before uploading (unless uploading a zipped pack).
-=======
 * Removed `Flake8` from **pre-commit**, as `ruff` covers its basic rules.
 * Improved log readability by silencing non-critical `neo4j` (content graph infrastructure) logs.
 
 ## 1.14.3
->>>>>>> 6434c091
 * Fixed an issue where **run-unit-tests** failed running on items with `test_data`.
 * Updated the demisto-py to v3.2.10 which now supports url decoding for the proxy authentication password.
 * Fixed an issue where **generate-outputs** did not generate context paths for empty lists or dictionaries in the response.
