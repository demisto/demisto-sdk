--- conflicted
+++ resolved
@@ -2,11 +2,8 @@
 ## Unreleased
 * Fixed an issue where modeling rules with arbitrary whitespace characters were not parsed correctly.
 * Added support for the **nativeimage** key for an integration/script in the **prepare-content** command.
-<<<<<<< HEAD
 * Changed the **validate** command to fail on the IN145 error code only when the parameter with type 4 is not hidden.
-=======
 * Fixed an issue where downloading content layouts with `detailsV2=None` resulted in an error.
->>>>>>> 77e655e5
 
 ## 1.8.1
 * Fixed an issue where **format** created duplicate configuration parameters.
