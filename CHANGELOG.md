# Changelog
* Fixed an issue where an irrelevant id_set validation ran in the **validate** command when using the *--id-set* flag.
* Fixed an issue were **generate-docs** command has failed if a command did not exist in commands permissions file.
* Improved a **validate** command message for missing release notes of api module dependencies.

# 1.2.16
* Added allowed ignore errors to the *IDSetValidator*.

# 1.2.15
* Added the *ID101* to the allowed ignored errors.

# 1.2.14
* SDK repository is now mypy check_untyped_defs complaint.
* The lint command will now ignore the unsubscriptable-object (E1136) pylint error in dockers based on python 3.9 - this will be removed once a new pylint version is released.
* Added an option for **format** to run on a whole pack.
* Added new validation of unimplemented commands from yml in the code to `XSOAR-linter`.
* Fixed an issue where Auto-Extract fields were only checked for newly added incident types in the **validate** command.
* Added a new warning validation of direct access to args/params dicts to `XSOAR-linter`.

# 1.2.13
* Added new validation of indicators usage in CommandResults to `XSOAR-linter`.
* Running **demisto-sdk lint** will automatically run on changed files (same behavior as the -g flag).
* Removed supported version message from the documentation when running **generate_docs**.
* Added a print to indicate backwards compatibility is being checked in **validate** command.
* Added a percent print when running the **validate** command with the *-a* flag.
* Fixed a regression in the **upload** command where it was ignoring `DEMISTO_VERIFY_SSL` env var.
* Fixed an issue where the **upload** command would fail to upload beta integrations.
* Fixed an issue where the **validate** command did not create the *id_set.json* file when running with *-a* flag.
* Added price change validation in the **validate** command.
* Added validations that checks in read-me for empty sections or leftovers from the auto generated read-me that should be changed.
* Added new code validation for *NotImplementedError* to raise a warning in `XSOAR-linter`.
* Added validation for support types in the pack metadata file.
* Added support for *--template* flag in **demisto-sdk init** command.
* Fixed an issue with running **validate** on master branch where the changed files weren't compared to previous commit when using the *-g* flag.
* Fixed an issue where the `XSOAR-linter` ran *NotImplementedError* validation on scripts.
* Added support for Auto-Extract feature validation in incident types in the **validate** command.
* Fixed an issue in the **lint** command where the *-i* flag was ignored.
* Improved **merge-id-sets** command to support merge between two ID sets that contain the same pack.
* Fixed an issue in the **lint** command where flake8 ran twice.

# 1.2.12
* Bandit now reports also on medium severity issues.
* Fixed an issue with support for Docker Desktop on Mac version 2.5.0+.
* Added support for vulture and mypy linting when running without docker.
<<<<<<< HEAD
* Added a validation for invalid fromVersion field in indicators of Grid type in **validate** command.

=======
* Added support for *prev-ver* flag in **update-release-notes** command.
* Improved retry support when building docker images for linting.
* Added the option to create an ID set on a specific pack in **create-id-set** command.
* Added the *--skip-id-set-creation* flag to **validate** command in order to add the capability to run validate command without creating id_set validation.
* Fixed an issue where **validate** command checked docker image tag on ApiModules pack.
* Fixed an issue where **find-dependencies** did not calculate dashboards and reports dependencies.
* Added supported version message to the documentation and release notes files when running **generate_docs** and **update-release-notes** commands respectively.
* Added new code validations for *NotImplementedError* exception raise to `XSOAR-linter`.
* Command create-content-artifacts additional support for **Author_image.png** object.
* Fixed an issue where schemas were not enforced for incident fields, indicator fields and old layouts in the validate command.
* Added support for **update-release-notes** command to update release notes according to master branch.
>>>>>>> 4d52bd1b

# 1.2.11
* Fixed an issue where the ***generate-docs*** command reset the enumeration of line numbering after an MD table.
* Updated the **upload** command to support mappers.
* Fixed an issue where exceptions were no printed in the **format** while the *--verbose* flag is set.
* Fixed an issue where *--assume-yes* flag did not work in the **format** command when running on a playbook without a `fromversion` field.
* Fixed an issue where the **format** command would fail in case `conf.json` file was not found instead of skipping the update.
* Fixed an issue where integration with v2 were recognised by the `name` field instead of the `display` field in the **validate** command.
* Added a playbook validation to check if a task script exists in the id set in the **validate** command.
* Added new integration category `File Integrity Management` in the **validate** command.

# 1.2.10
* Added validation for approved content pack use-cases and tags.
* Added new code validations for *CommonServerPython* import to `XSOAR-linter`.
* Added *default value* and *predefined values* to argument description in **generate-docs** command.
* Added a new validation that checks if *get-mapping-fields* command exists if the integration schema has *{ismappable: true}* in **validate** command.
* Fixed an issue where the *--staged* flag recognised added files as modified in the **validate** command.
* Fixed an issue where a backwards compatibility warning was raised for all added files in the **validate** command.
* Fixed an issue where **validate** command failed when no tests were given for a partner supported pack.
* Updated the **download** command to support mappers.
* Fixed an issue where the ***format*** command added a duplicate parameter.
* For partner supported content packs, added support for a list of emails.
* Removed validation of README files from the ***validate*** command.
* Fixed an issue where the ***validate*** command required release notes for ApiModules pack.

# 1.2.9
* Fixed an issue in the **openapi_codegen** command where it created duplicate functions name from the swagger file.
* Fixed an issue in the **update-release-notes** command where the *update type* argument was not verified.
* Fixed an issue in the **validate** command where no error was raised in case a non-existing docker image was presented.
* Fixed an issue in the **format** command where format failed when trying to update invalid Docker image.
* The **format** command will now preserve the **isArray** argument in integration's reputation commands and will show a warning if it set to **false**.
* Fixed an issue in the **lint** command where *finally* clause was not supported in main function.
* Fixed an issue in the **validate** command where changing any entity ID was not validated.
* Fixed an issue in the **validate** command where *--staged* flag did not bring only changed files.
* Fixed the **update-release-notes** command to ignore changes in the metadata file.
* Fixed the **validate** command to ignore metadata changes when checking if a version bump is needed.


# 1.2.8
* Added a new validation that checks in playbooks for the usage of `DeleteContext` in **validate** command.
* Fixed an issue in the **upload** command where it would try to upload content entities with unsupported versions.
* Added a new validation that checks in playbooks for the usage of specific instance in **validate** command.
* Added the **--staged** flag to **validate** command to run on staged files only.


# 1.2.7
* Changed input parameters in **find-dependencies** command.
   - Use ***-i, --input*** instead of ***-p, --path***.
   - Use ***-idp, --id-set-path*** instead of ***-i, --id-set-path***.
* Fixed an issue in the **unify** command where it crashed on an integration without an image file.
* Fixed an issue in the **format** command where unnecessary files were not skipped.
* Fixed an issue in the **update-release-notes** command where the *text* argument was not respected in all cases.
* Fixed an issue in the **validate** command where a warning about detailed description was given for unified or deprecated integrations.
* Improved the error returned by the **validate** command when running on files using the old format.

# 1.2.6
* No longer require setting `DEMISTO_README_VALIDATION` env var to enable README mdx validation. Validation will now run automatically if all necessary node modules are available.
* Fixed an issue in the **validate** command where the `--skip-pack-dependencies` would not skip id-set creation.
* Fixed an issue in the **validate** command where validation would fail if supplied an integration with an empty `commands` key.
* Fixed an issue in the **validate** command where validation would fail due to a required version bump for packs which are not versioned.
* Will use env var `DEMISTO_VERIFY_SSL` to determine if to use a secure connection for commands interacting with the Server when `--insecure` is not passed. If working with a local Server without a trusted certificate, you can set env var `DEMISTO_VERIFY_SSL=no` to avoid using `--insecure` on each command.
* Unifier now adds a link to the integration documentation to the integration detailed description.
* Fixed an issue in the **secrets** command where ignored secrets were not skipped.

# 1.2.5
* Added support for special fields: *defaultclassifier*, *defaultmapperin*, *defaultmapperout* in **download** command.
* Added -y option **format** command to assume "yes" as answer to all prompts and run non-interactively
* Speed up improvements for `validate` of README files.
* Updated the **format** command to adhere to the defined content schema and sub-schemas, aligning its behavior with the **validate** command.
* Added support for canvasContextConnections files in **format** command.

# 1.2.4
* Updated detailed description for community integrations.

# 1.2.3
* Fixed an issue where running **validate** failed on playbook with task that adds tags to the evidence data.
* Added the *displaypassword* field to the integration schema.
* Added new code validations to `XSOAR-linter`.
    * As warnings messages:
        * `demisto.params()` should be used only inside main function.
        * `demisto.args()` should be used only inside main function.
        * Functions args should have type annotations.
* Added `fromversion` field validation to test playbooks and scripts in **validate** command.

# 1.2.2
* Add support for warning msgs in the report and summary to **lint** command.
* Fixed an issue where **json-to-outputs** determined bool values as int.
* Fixed an issue where **update-release-notes** was crushing on `--all` flag.
* Fixed an issue where running **validate**, **update-release-notes** outside of content repo crushed without a meaningful error message.
* Added support for layoutscontainer in **init** contribution flow.
* Added a validation for tlp_color param in feeds in **validate** command.
* Added a validation for removal of integration parameters in **validate** command.
* Fixed an issue where **update-release-notes** was failing with a wrong error message when no pack or input was given.
* Improved formatting output of the **generate-docs** command.
* Add support for env variable *DEMISTO_SDK_ID_SET_REFRESH_INTERVAL*. Set this env variable to the refresh interval in minutes. The id set will be regenerated only if the refresh interval has passed since the last generation. Useful when generating Script documentation, to avoid re-generating the id_set every run.
* Added new code validations to `XSOAR-linter`.
    * As error messages:
        * Longer than 10 seconds sleep statements for non long running integrations.
        * exit() usage.
        * quit() usage.
    * As warnings messages:
        * `demisto.log` should not be used.
        * main function existence.
        * `demito.results` should not be used.
        * `return_output` should not be used.
        * try-except statement in main function.
        * `return_error` usage in main function.
        * only once `return_error` usage.
* Fixed an issue where **lint** command printed logs twice.
* Fixed an issue where *suffix* did not work as expected in the **create-content-artifacts** command.
* Added support for *prev-ver* flag in **lint** and **secrets** commands.
* Added support for *text* flag to **update-release-notes** command to add the same text to all release notes.
* Fixed an issue where **validate** did not recognize added files if they were modified locally.
* Added a validation that checks the `fromversion` field exists and is set to 5.0.0 or above when working or comparing to a non-feature branch in **validate** command.
* Added a validation that checks the certification field in the pack_metadata file is valid in **validate** command.
* The **update-release-notes** command will now automatically add docker image update to the release notes.

# 1.2.1
* Added an additional linter `XSOAR-linter` to the **lint** command which custom validates py files. currently checks for:
    * `Sys.exit` usages with non zero value.
    * Any `Print` usages.
* Fixed an issue where renamed files were failing on *validate*.
* Fixed an issue where single changed files did not required release notes update.
* Fixed an issue where doc_images required release-notes and validations.
* Added handling of dependent packs when running **update-release-notes** on changed *APIModules*.
    * Added new argument *--id-set-path* for id_set.json path.
    * When changes to *APIModule* is detected and an id_set.json is available - the command will update the dependent pack as well.
* Added handling of dependent packs when running **validate** on changed *APIModules*.
    * Added new argument *--id-set-path* for id_set.json path.
    * When changes to *APIModule* is detected and an id_set.json is available - the command will validate that the dependent pack has release notes as well.
* Fixed an issue where the find_type function didn't recognize file types correctly.
* Fixed an issue where **update-release-notes** command did not work properly on Windows.
* Added support for indicator fields in **update-release-notes** command.
* Fixed an issue where files in test dirs where being validated.


# 1.2.0
* Fixed an issue where **format** did not update the test playbook from its pack.
* Fixed an issue where **validate** validated non integration images.
* Fixed an issue where **update-release-notes** did not identified old yml integrations and scripts.
* Added revision templates to the **update-release-notes** command.
* Fixed an issue where **update-release-notes** crashed when a file was renamed.
* Fixed an issue where **validate** failed on deleted files.
* Fixed an issue where **validate** validated all images instead of packs only.
* Fixed an issue where a warning was not printed in the **format** in case a non-supported file type is inputted.
* Fixed an issue where **validate** did not fail if no release notes were added when adding files to existing packs.
* Added handling of incorrect layout paths via the **format** command.
* Refactor **create-content-artifacts** command - Efficient artifacts creation and better logging.
* Fixed an issue where image and description files were not handled correctly by **validate** and **update-release-notes** commands.
* Fixed an issue where the **format** command didn't remove all extra fields in a file.
* Added an error in case an invalid id_set.json file is found while running the **validate** command.
* Added fetch params checks to the **validate** command.

# 1.1.11
* Added line number to secrets' path in **secrets** command report.
* Fixed an issue where **init** a community pack did not present the valid support URL.
* Fixed an issue where **init** offered a non relevant pack support type.
* Fixed an issue where **lint** did not pull docker images for powershell.
* Fixed an issue where **find-dependencies** did not find all the script dependencies.
* Fixed an issue where **find-dependencies** did not collect indicator fields as dependencies for playbooks.
* Updated the **validate** and the **secrets** commands to be less dependent on regex.
* Fixed an issue where **lint** did not run on circle when docker did not return ping.
* Updated the missing release notes error message (RN106) in the **Validate** command.
* Fixed an issue where **Validate** would return missing release notes when two packs with the same substring existed in the modified files.
* Fixed an issue where **update-release-notes** would add duplicate release notes when two packs with the same substring existed in the modified files.
* Fixed an issue where **update-release-notes** would fail to bump new versions if the feature branch was out of sync with the master branch.
* Fixed an issue where a non-descriptive error would be returned when giving the **update-release-notes** command a pack which can not be found.
* Added dependencies check for *widgets* in **find-dependencies** command.
* Added a `update-docker` flag to **format** command.
* Added a `json-to-outputs` flag to the **run** command.
* Added a verbose (`-v`) flag to **format** command.
* Fixed an issue where **download** added the prefix "playbook-" to the name of playbooks.

# 1.1.10
* Updated the **init** command. Relevant only when passing the *--contribution* argument.
   * Added the *--author* option.
   * The *support* field of the pack's metadata is set to *community*.
* Added a proper error message in the **Validate** command upon a missing description in the root of the yml.
* **Format** now works with a relative path.
* **Validate** now fails when all release notes have been excluded.
* Fixed issue where correct error message would not propagate for invalid images.
* Added the *--skip-pack-dependencies* flag to **validate** command to skip pack dependencies validation. Relevant when using the *-g* flag.
* Fixed an issue where **Validate** and **Format** commands failed integrations with `defaultvalue` field in fetch incidents related parameters.
* Fixed an issue in the **Validate** command in which unified YAML files were not ignored.
* Fixed an issue in **generate-docs** where scripts and playbooks inputs and outputs were not parsed correctly.
* Fixed an issue in the **openapi-codegen** command where missing reference fields in the swagger JSON caused errors.
* Fixed an issue in the **openapi-codegen** command where empty objects in the swagger JSON paths caused errors.
* **update-release-notes** command now accept path of the pack instead of pack name.
* Fixed an issue where **generate-docs** was inserting unnecessary escape characters.
* Fixed an issue in the **update-release-notes** command where changes to the pack_metadata were not detected.
* Fixed an issue where **validate** did not check for missing release notes in old format files.

# 1.1.9
* Fixed an issue where **update-release-notes** command failed on invalid file types.

# 1.1.8
* Fixed a regression where **upload** command failed on test playbooks.
* Added new *githubUser* field in pack metadata init command.
* Support beta integration in the commands **split-yml, extract-code, generate-test-playbook and generate-docs.**
* Fixed an issue where **find-dependencies** ignored *toversion* field in content items.
* Added support for *layoutscontainer*, *classifier_5_9_9*, *mapper*, *report*, and *widget* in the **Format** command.
* Fixed an issue where **Format** will set the `ID` field to be equal to the `name` field in modified playbooks.
* Fixed an issue where **Format** did not work for test playbooks.
* Improved **update-release-notes** command:
    * Write content description to release notes for new items.
    * Update format for file types without description: Connections, Incident Types, Indicator Types, Layouts, Incident Fields.
* Added a validation for feedTags param in feeds in **validate** command.
* Fixed readme validation issue in community support packs.
* Added the **openapi-codegen** command to generate integrations from OpenAPI specification files.
* Fixed an issue were release notes validations returned wrong results for *CommonScripts* pack.
* Added validation for image links in README files in **validate** command.
* Added a validation for default value of fetch param in feeds in **validate** command.
* Fixed an issue where the **Init** command failed on scripts.

# 1.1.7
* Fixed an issue where running the **format** command on feed integrations removed the `defaultvalue` fields.
* Playbook branch marked with *skipunavailable* is now set as an optional dependency in the **find-dependencies** command.
* The **feedReputation** parameter can now be hidden in a feed integration.
* Fixed an issue where running the **unify** command on JS package failed.
* Added the *--no-update* flag to the **find-dependencies** command.
* Added the following validations in **validate** command:
   * Validating that a pack does not depend on NonSupported / Deprecated packs.

# 1.1.6
* Added the *--description* option to the **init** command.
* Added the *--contribution* option to the **init** command which converts a contribution zip to proper pack format.
* Improved **validate** command performance time and outputs.
* Added the flag *--no-docker-checks* to **validate** command to skip docker checks.
* Added the flag *--print-ignored-files* to **validate** command to print ignored files report when the command is done.
* Added the following validations in **validate** command:
   * Validating that existing release notes are not modified.
   * Validating release notes are not added to new packs.
   * Validating that the "currentVersion" field was raised in the pack_metadata for modified packs.
   * Validating that the timestamp in the "created" field in the pack_metadata is in ISO format.
* Running `demisto-sdk validate` will run the **validate** command using git and only on committed files (same as using *-g --post-commit*).
* Fixed an issue where release notes were not checked correctly in **validate** command.
* Fixed an issue in the **create-id-set** command where optional playbook tasks were not taken into consideration.
* Added a prompt to the `demisto-sdk update-release-notes` command to prompt users to commit changes before running the release notes command.
* Added support to `layoutscontainer` in **validate** command.

# 1.1.5
* Fixed an issue in **find-dependencies** command.
* **lint** command now verifies flake8 on CommonServerPython script.

# 1.1.4
* Fixed an issue with the default output file name of the **unify** command when using "." as an output path.
* **Unify** command now adds contributor details to the display name and description.
* **Format** command now adds *isFetch* and *incidenttype* fields to integration yml.
* Removed the *feedIncremental* field from the integration schema.
* **Format** command now adds *feedBypassExclusionList*, *Fetch indicators*, *feedReputation*, *feedReliability*,
     *feedExpirationPolicy*, *feedExpirationInterval* and *feedFetchInterval* fields to integration yml.
* Fixed an issue in the playbooks schema.
* Fixed an issue where generated release notes were out of order.
* Improved pack dependencies detection.
* Fixed an issue where test playbooks were mishandled in **validate** command.

# 1.1.3
* Added a validation for invalid id fields in indicators types files in **validate** command.
* Added default behavior for **update-release-notes** command.
* Fixed an error where README files were failing release notes validation.
* Updated format of generated release notes to be more user friendly.
* Improved error messages for the **update-release-notes** command.
* Added support for `Connections`, `Dashboards`, `Widgets`, and `Indicator Types` to **update-release-notes** command.
* **Validate** now supports scripts under the *TestPlaybooks* directory.
* Fixed an issue where **validate** did not support powershell files.

# 1.1.2
* Added a validation for invalid playbookID fields in incidents types files in **validate** command.
* Added a code formatter for python files.
* Fixed an issue where new and old classifiers where mixed on validate command.
* Added *feedIncremental* field to the integration schema.
* Fixed error in the **upload** command where unified YMLs were not uploaded as expected if the given input was a pack.
* Fixed an issue where the **secrets** command failed due to a space character in the file name.
* Ignored RN validation for *NonSupported* pack.
* You can now ignore IF107, SC100, RP102 error codes in the **validate** command.
* Fixed an issue where the **download** command was crashing when received as input a JS integration or script.
* Fixed an issue where **validate** command checked docker image for JS integrations and scripts.
* **validate** command now checks scheme for reports and connections.
* Fixed an issue where **validate** command checked docker when running on all files.
* Fixed an issue where **validate** command did not fail when docker image was not on the latest numeric tag.
* Fixed an issue where beta integrations were not validated correctly in **validate** command.

# 1.1.1
* fixed and issue where file types were not recognized correctly in **validate** command.
* Added better outputs for validate command.

# 1.1.0
* Fixed an issue where changes to only non-validated files would fail validation.
* Fixed an issue in **validate** command where moved files were failing validation for new packs.
* Fixed an issue in **validate** command where added files were failing validation due to wrong file type detection.
* Added support for new classifiers and mappers in **validate** command.
* Removed support of old RN format validation.
* Updated **secrets** command output format.
* Added support for error ignore on deprecated files in **validate** command.
* Improved errors outputs in **validate** command.
* Added support for linting an entire pack.

# 1.0.9
* Fixed a bug where misleading error was presented when pack name was not found.
* **Update-release-notes** now detects added files for packs with versions.
* Readme files are now ignored by **update-release-notes** and validation of release notes.
* Empty release notes no longer cause an uncaught error during validation.

# 1.0.8
* Changed the output format of demisto-sdk secrets.
* Added a validation that checkbox items are not required in integrations.
* Added pack release notes generation and validation.
* Improved pack metadata validation.
* Fixed an issue in **validate** where renamed files caused an error

# 1.0.4
* Fix the **format** command to update the `id` field to be equal to `details` field in indicator-type files, and to `name` field in incident-type & dashboard files.
* Fixed a bug in the **validate** command for layout files that had `sortValues` fields.
* Fixed a bug in the **format** command where `playbookName` field was not always present in the file.
* Fixed a bug in the **format** command where indicatorField wasn't part of the SDK schemas.
* Fixed a bug in **upload** command where created unified docker45 yml files were not deleted.
* Added support for IndicatorTypes directory in packs (for `reputation` files, instead of Misc).
* Fixed parsing playbook condition names as string instead of boolean in **validate** command
* Improved image validation in YAML files.
* Removed validation for else path in playbook condition tasks.

# 1.0.3
* Fixed a bug in the **format** command where comments were being removed from YAML files.
* Added output fields: _file_path_ and _kind_ for layouts in the id-set.json created by **create-id-set** command.
* Fixed a bug in the **create-id-set** command Who returns Duplicate for Layouts with a different kind.
* Added formatting to **generate-docs** command results replacing all `<br>` tags with `<br/>`.
* Fixed a bug in the **download** command when custom content contained not supported content entity.
* Fixed a bug in **format** command in which boolean strings  (e.g. 'yes' or 'no') were converted to boolean values (e.g. 'True' or 'False').
* **format** command now removes *sourceplaybookid* field from playbook files.
* Fixed a bug in **generate-docs** command in which integration dependencies were not detected when generating documentation for a playbook.


# 1.0.1
* Fixed a bug in the **unify** command when output path was provided empty.
* Improved error message for integration with no tests configured.
* Improved the error message returned from the **validate** command when an integration is missing or contains malformed fetch incidents related parameters.
* Fixed a bug in the **create** command where a unified YML with a docker image for 4.5 was copied incorrectly.
* Missing release notes message are now showing the release notes file path to update.
* Fixed an issue in the **validate** command in which unified YAML files were not ignored.
* File format suggestions are now shown in the relevant file format (JSON or YAML).
* Changed Docker image validation to fail only on non-valid ones.
* Removed backward compatibility validation when Docker image is updated.

# 1.0.0
* Improved the *upload* command to support the upload of all the content entities within a pack.
* The *upload* command now supports the improved pack file structure.
* Added an interactive option to format integrations, scripts and playbooks with No TestPlaybooks configured.
* Added an interactive option to configure *conf.json* file with missing test playbooks for integrations, scripts and playbooks
* Added *download* command to download custom content from Demisto instance to the local content repository.
* Improved validation failure messages to include a command suggestion, wherever relevant, to fix the raised issue.
* Improved 'validate' help and documentation description
* validate - checks that scripts, playbooks, and integrations have the *tests* key.
* validate - checks that test playbooks are configured in `conf.json`.
* demisto-sdk lint - Copy dir better handling.
* demisto-sdk lint - Add error when package missing in docker image.
* Added *-a , --validate-all* option in *validate* to run all validation on all files.
* Added *-i , --input* option in *validate* to run validation on a specified pack/file.
* added *-i, --input* option in *secrets* to run on a specific file.
* Added an allowed hidden parameter: *longRunning* to the hidden integration parameters validation.
* Fixed an issue with **format** command when executing with an output path of a folder and not a file path.
* Bug fixes in generate-docs command given playbook as input.
* Fixed an issue with lint command in which flake8 was not running on unit test files.

# 0.5.2
* Added *-c, --command* option in *generate-docs* to generate a specific command from an integration.
* Fixed an issue when getting README/CHANGELOG files from git and loading them.
* Removed release notes validation for new content.
* Fixed secrets validations for files with the same name in a different directory.
* demisto-sdk lint - parallelization working with specifying the number of workers.
* demisto-sdk lint - logging levels output, 3 levels.
* demisto-sdk lint - JSON report, structured error reports in JSON format.
* demisto-sdk lint - XML JUnit report for unit-tests.
* demisto-sdk lint - new packages used to accelerate execution time.
* demisto-sdk secrets - command now respects the generic whitelist, and not only the pack secrets.

# 0.5.0
[PyPI History][1]

[1]: https://pypi.org/project/demisto-sdk/#history
# 0.4.9
* Fixed an issue in *generate-docs* where Playbooks and Scripts documentation failed.
* Added a graceful error message when executing the *run" command with a misspelled command.
* Added more informative errors upon failures of the *upload* command.
* format command:
    * Added format for json files: IncidentField, IncidentType, IndicatorField, IndicatorType, Layout, Dashboard.
    * Added the *-fv --from-version*, *-nv --no-validation* arguments.
    * Removed the *-t yml_type* argument, the file type will be inferred.
    * Removed the *-g use_git* argument, running format without arguments will run automatically on git diff.
* Fixed an issue in loading playbooks with '=' character.
* Fixed an issue in *validate* failed on deleted README files.

# 0.4.8
* Added the *max* field to the Playbook schema, allowing to define it in tasks loop.
* Fixed an issue in *validate* where Condition branches checks were case sensitive.

# 0.4.7
* Added the *slareminder* field to the Playbook schema.
* Added the *common_server*, *demisto_mock* arguments to the *init* command.
* Fixed an issue in *generate-docs* where the general section was not being generated correctly.
* Fixed an issue in *validate* where Incident type validation failed.

# 0.4.6
* Fixed an issue where the *validate* command did not identify CHANGELOG in packs.
* Added a new command, *id-set* to create the id set - the content dependency tree by file IDs.

# 0.4.5
* generate-docs command:
    * Added the *use_cases*, *permissions*, *command_permissions* and *limitations*.
    * Added the *--insecure* argument to support running the script and integration command in Demisto.
    * Removed the *-t yml_type* argument, the file type will be inferred.
    * The *-o --output* argument is no longer mandatory, default value will be the input file directory.
* Added support for env var: *DEMISTO_SDK_SKIP_VERSION_CHECK*. When set version checks are skipped.
* Fixed an issue in which the CHANGELOG files did not match our scheme.
* Added a validator to verify that there are no hidden integration parameters.
* Fixed an issue where the *validate* command ran on test files.
* Removed the *env-dir* argument from the demisto-sdk.
* README files which are html files will now be skipped in the *validate* command.
* Added support for env var: *DEMISTO_README_VALIDATOR*. When not set the readme validation will not run.

# 0.4.4
* Added a validator for IncidentTypes (incidenttype-*.json).
* Fixed an issue where the -p flag in the *validate* command was not working.
* Added a validator for README.md files.
* Release notes validator will now run on: incident fields, indicator fields, incident types, dashboard and reputations.
* Fixed an issue where the validator of reputation(Indicator Type) did not check on the details field.
* Fixed an issue where the validator attempted validating non-existing files after deletions or name refactoring.
* Removed the *yml_type* argument in the *split-yml*, *extract-code* commands.
* Removed the *file_type* argument in the *generate-test-playbook* command.
* Fixed the *insecure* argument in *upload*.
* Added the *insecure* argument in *run-playbook*.
* Standardise the *-i --input*, *-o --output* to demisto-sdk commands.

# 0.4.3
* Fixed an issue where the incident and indicator field BC check failed.
* Support for linting and unit testing PowerShell integrations.

# 0.4.2
* Fixed an issue where validate failed on Windows.
* Added a validator to verify all branches are handled in conditional task in a playbook.
* Added a warning message when not running the latest sdk version.
* Added a validator to check that the root is connected to all tasks in the playbook.
* Added a validator for Dashboards (dashboard-*.json).
* Added a validator for Indicator Types (reputation-*.json).
* Added a BC validation for changing incident field type.
* Fixed an issue where init command would generate an invalid yml for scripts.
* Fixed an issue in misleading error message in v2 validation hook.
* Fixed an issue in v2 hook which now is set only on newly added scripts.
* Added more indicative message for errors in yaml files.
* Disabled pykwalify info log prints.

# 0.3.10
* Added a BC check for incident fields - changing from version is not allowed.
* Fixed an issue in create-content-artifacts where scripts in Packs in TestPlaybooks dir were copied with a wrong prefix.


# 0.3.9
* Added a validation that incident field can not be required.
* Added validation for fetch incident parameters.
* Added validation for feed integration parameters.
* Added to the *format* command the deletion of the *sourceplaybookid* field.
* Fixed an issue where *fieldMapping* in playbook did not pass the scheme validation.
* Fixed an issue where *create-content-artifacts* did not copy TestPlaybooks in Packs without prefix of *playbook-*.
* Added a validation the a playbook can not have a rolename set.
* Added to the image validator the new DBot default image.
* Added the fields: elasticcommonfields, quiet, quietmode to the Playbook schema.
* Fixed an issue where *validate* failed on integration commands without outputs.
* Added a new hook for naming of v2 integrations and scripts.


# 0.3.8
* Fixed an issue where *create-content-artifact* was not loading the data in the yml correctly.
* Fixed an issue where *unify* broke long lines in script section causing syntax errors


# 0.3.7
* Added *generate-docs* command to generate documentation file for integration, playbook or script.
* Fixed an issue where *unify* created a malformed integration yml.
* Fixed an issue where demisto-sdk **init** creates unit-test file with invalid import.


# 0.3.6
* Fixed an issue where demisto-sdk **validate** failed on modified scripts without error message.


# 0.3.5
* Fixed an issue with docker tag validation for integrations.
* Restructured repo source code.


# 0.3.4
* Saved failing unit tests as a file.
* Fixed an issue where "_test" file for scripts/integrations created using **init** would import the "HelloWorld" templates.
* Fixed an issue in demisto-sdk **validate** - was failing on backward compatiblity check
* Fixed an issue in demisto-sdk **secrets** - empty line in .secrets-ignore always made the secrets check to pass
* Added validation for docker image inside integrations and scripts.
* Added --use-git flag to **format** command to format all changed files.
* Fixed an issue where **validate** did not fail on dockerimage changes with bc check.
* Added new flag **--ignore-entropy** to demisto-sdk **secrets**, this will allow skip entropy secrets check.
* Added --outfile to **lint** to allow saving failed packages to a file.


# 0.3.3
* Added backwards compatibility break error message.
* Added schema for incident types.
* Added **additionalinfo** field to as an available field for integration configuration.
* Added pack parameter for **init**.
* Fixed an issue where error would appear if name parameter is not set in **init**.


# 0.3.2
* Fixed the handling of classifier files in **validate**.


# 0.3.1
* Fixed the handling of newly created reputation files in **validate**.
* Added an option to perform **validate** on a specific file.


# 0.3.0
* Added support for multi-package **lint** both with parallel and without.
* Added all parameter in **lint** to run on all packages and packs in content repository.
* Added **format** for:
    * Scripts
    * Playbooks
    * Integrations
* Improved user outputs for **secrets** command.
* Fixed an issue where **lint** would run pytest and pylint only on a single docker per integration.
* Added auto-complete functionality to demisto-sdk.
* Added git parameter in **lint** to run only on changed packages.
* Added the **run-playbook** command
* Added **run** command which runs a command in the Demisto playground.
* Added **upload** command which uploads an integration or a script to a Demisto instance.
* Fixed and issue where **validate** checked if release notes exist for new integrations and scripts.
* Added **generate-test-playbook** command which generates a basic test playbook for an integration or a script.
* **validate** now supports indicator fields.
* Fixed an issue with layouts scheme validation.
* Adding **init** command.
* Added **json-to-outputs** command which generates the yaml section for outputs from an API raw response.

# 0.2.6

* Fixed an issue with locating release notes for beta integrations in **validate**.

# 0.2.5

* Fixed an issue with locating release notes for beta integrations in **validate**.

# 0.2.4

* Adding image validation to Beta_Integration and Packs in **validate**.

# 0.2.3

* Adding Beta_Integration to the structure validation process.
* Fixing bug where **validate** did checks on TestPlaybooks.
* Added requirements parameter to **lint**.

# 0.2.2

* Fixing bug where **lint** did not return exit code 1 on failure.
* Fixing bug where **validate** did not print error message in case no release notes were give.

# 0.2.1

* **Validate** now checks that the id and name fields are identical in yml files.
* Fixed a bug where sdk did not return any exit code.

# 0.2.0

* Added Release Notes Validator.
* Fixed the Unifier selection of your python file to use as the code.
* **Validate** now supports Indicator fields.
* Fixed a bug where **validate** and **secrets** did not return exit code 1 on failure.
* **Validate** now runs on newly added scripts.

# 0.1.8

* Added support for `--version`.
* Fixed an issue in file_validator when calling `checked_type` method with script regex.

# 0.1.2
* Restructuring validation to support content packs.
* Added secrets validation.
* Added content bundle creation.
* Added lint and unit test run.

# 0.1.1

* Added new logic to the unifier.
* Added detailed README.
* Some small adjustments and fixes.

# 0.1.0

Capabilities:
* **Extract** components(code, image, description etc.) from a Demisto YAML file into a directory.
* **Unify** components(code, image, description etc.) to a single Demisto YAML file.
* **Validate** Demisto content files.<|MERGE_RESOLUTION|>--- conflicted
+++ resolved
@@ -2,6 +2,7 @@
 * Fixed an issue where an irrelevant id_set validation ran in the **validate** command when using the *--id-set* flag.
 * Fixed an issue were **generate-docs** command has failed if a command did not exist in commands permissions file.
 * Improved a **validate** command message for missing release notes of api module dependencies.
+* Added a validation for invalid fromVersion field in indicators of Grid type in **validate** command.
 
 # 1.2.16
 * Added allowed ignore errors to the *IDSetValidator*.
@@ -42,10 +43,6 @@
 * Bandit now reports also on medium severity issues.
 * Fixed an issue with support for Docker Desktop on Mac version 2.5.0+.
 * Added support for vulture and mypy linting when running without docker.
-<<<<<<< HEAD
-* Added a validation for invalid fromVersion field in indicators of Grid type in **validate** command.
-
-=======
 * Added support for *prev-ver* flag in **update-release-notes** command.
 * Improved retry support when building docker images for linting.
 * Added the option to create an ID set on a specific pack in **create-id-set** command.
@@ -57,7 +54,6 @@
 * Command create-content-artifacts additional support for **Author_image.png** object.
 * Fixed an issue where schemas were not enforced for incident fields, indicator fields and old layouts in the validate command.
 * Added support for **update-release-notes** command to update release notes according to master branch.
->>>>>>> 4d52bd1b
 
 # 1.2.11
 * Fixed an issue where the ***generate-docs*** command reset the enumeration of line numbering after an MD table.
