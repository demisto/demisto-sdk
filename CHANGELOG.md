# Changelog

## Unreleased
* Fixed an issue in the **download** command where layouts were overriden even without the `-f` option.
* Fixed an issue where Demisto-SDK did not detect layout ID when using the **download** command.
* Fixed an issue where the **lint** command ran on `native:dev` supported content when passing the `--docker-image all` flag, instead it will run on `native:candidate`.
* Added support for `native:candidate` as a docker image flag for **lint** command.
* Fixed an issue where logs and messages would not show when using the **download** command.
* Fixed an issue where the `server_min_version` field in metadata was an empty value when parsing packs without content items.
* Fixed an issue where running **openapi-codegen** resulted in false-positive error messages.
* Fixed an issue where **generate-python-to-yml** generated input arguments as required even though required=False was specified.
* Fixed an issue where **generate-python-to-yml** generated input arguments a default arguments when default=some_value was provided.
<<<<<<< HEAD
* Fixed an issue where `conf.json` wasn't validated when modified.
=======
* Fixed a bug where **validate** returned error on playbook inputs with special characters.
>>>>>>> 85aa5382

## 1.11.0
* **Note: Demisto-SDK will soon stop supporting Python 3.8**
* Fixed an issue where using **download** on non-unicode content, merging them into existing files caused an error.
* Changed an internal setting to allow writing non-ascii content (unicode) using `YAMLHandler` and `JSONHandler`.
* Fixed an issue where an error message in **unify** was unclear for invalid input.
* Fixed an issue where running **validate** failed with **is_valid_integration_file_path_in_folder** on integrations that use API modules.
* Fixed an issue where **validate** failed with **is_valid_integration_file_path_in_folder** on integrations that use the `MSAPIModule`.
* Added **validate** check for the `modules` field in `pack_metadata.json` files.
* Changed **lint** to skip deprecated content, unless when using the `-i` flag.
* Fixed an issue where **update-release-notes** failed when a new *Parsing Rule* was added to a pack.
* Refactored the logging framework. Demisto-SDK logs will now be written to `.demist_sdk_debug.log` under the content path (when detected) or the current directory.
* Added `GR105` validation to **validate** command to check that no duplicate IDs are used.
* Added support for API Modules imported in API modules in the **unify** command.

## 1.10.6
* Fixed an issue where running **validate** with the `-g` flag would skip some validations for old-formatted (unified) integration/script files.
* Deprecated integrations and scripts will not run anymore when providing the **--all-packs** to the **lint** command.
* Fixed an issue where a pack `serverMinVersion` would be calculated by the minimal fromVersion of its content items.
* Added the `--docker-image-target` flag to **lint** for testing native supported content with new images.

## 1.10.5
* Fixed an issue where running **run-test-playbook** would not use the `verify` parameter correctly. @ajoga
* Added a newline at the end of README files generated in **generate-docs**.
* Added the value `3` (out of bounds) to the `onChangeRepAlg` and `reputationCalc` fields under the `IncidentType` and `GenericType` schemas. **validate** will allow using it now.
* Fixed an issue where **doc-review** required dot suffixes in release notes describing new content.
* Fixed an issue where **validate** failed on Feed Integrations after adding the new *Collect/Connect* section field.
* Fixed an issue where using **postman-codegen** failed converting strings containing digits to kebab-case.
* Fixed an issue where the ***error-code*** command could not parse List[str] parameter.
* Updated validation *LO107* to support more section types in XSIAM layouts.

## 1.10.4
* Added support for running **lint** in multiple native-docker images.

## 1.10.3
* Fixed an issue where running **format** would fail after running npm install.
* Improved the graph validations in the **validate** command:
  - GR100 will now run on all content items of changed packs.
  - GR101 and GR102 will now catch invalid fromversion/toversion of files **using** the changed items.
  - GR103 errors will raise a warning when using the *-a* flag, but an error if using the *-i* or *g* flags.
* Fixed an issue where test-playbooks timed out.
* Fixed an issue where making a change in a module using an ApiModule would cause lint to run on the ApiModule unnecessarily.
* Fixed an issue where the `marketplace` field was not used when dumping pack zips.
* Fixed a typo in the README content generated with **update-release-notes** for updating integrations.
* Fixed an issue in **validate**, where using the `-gr` and `-i` flags did not run properly.
* Added the `sectionorder` field to integration scheme.
* Fixed an issue where in some occasions running of test-playbooks could receive session timeouts.
* Fixed an issue where **validate** command failed on core pack dependencies validation because of test dependencies.

## 1.10.2
* Added markdown lint formatting for README files in the **format** command.
* Fixed an issue where **lint** failed when using the `-cdam` flag with changed dependant api modules.
* Fixed an issue in the **upload** command, where `json`-based content items were not unified correctly when using the `--zip` argument.
* Added XPANSE core packs validations.

## 1.10.1
* Fixed an issue where **update-content-graph** failed to execute.

## 1.10.0
* **Breaking change**: Removed usage of `pipenv`, `isort` and `autopep8` in the **split** and **download** commands. Removed the `--no-pipenv` and `--no-code-formatting` flags. Please see https://xsoar.pan.dev/docs/tutorials/tut-setup-dev-remote for the recommended environment setup.
* Fixed an issue in **prepare-content** command where large code lines were broken.
* Fixed an issue where git-*renamed_files* were not retrieved properly.
* Fixed an issue where test dependencies were calculated in all level dependencies calculation.
* Added formatting and validation to XSIAM content types.
* Fixed an issue where several XSIAM content types were not validated when passing the `-a` flag.
* Added a UUID to name mapper for **download** it replaces UUIDs with names on all downloaded files.
* Updated the demisto-py to v3.2.6 which now supports basic proxy authentication.
* Improved the message shown when using **upload** and overwriting packs.
* Added support for the **Layout Rule** content type in the id-set and the content graph.
* Updated the default general `fromVersion` value on **format** to `6.8.0`
* Fixed an issue where **lint** sometimes failed when using the `-cdam` flag due to wrong file duplications filtering.
* Added the content graph to **validate**, use with the `--graph` flag.


## 1.9.0
* Fixed an issue where the Slack notifier was using a deprecated argument.
* Added the `--docker-image` argument to the **lint** command, which allows determining the docker image to run lint on. Possible options are: `'native:ga'`, `'native:maintenance'`, `'native:dev'`, `'all'`, a specific docker image (from Docker Hub) or, the default `'from-yml'`.
* Fixed an issue in **prepare-content** command where large code lines were broken.
* Added a logger warning to **get_demisto_version**, the task will now fail with a more informative message.
* Fixed an issue where the **upload** and **prepare-content** commands didn't add `fromServerVersion` and `toServerVersion` to layouts.
* Updated **lint** to use graph instead of id_set when running with `--check-dependent-api-module` flag.
* Added the marketplaces field to all schemas.
* Added the flag `--xsoar-only` to the **doc-review** command which enables reviewing documents that belong to XSOAR-supported Packs.
* Fixed an issue in **update-release-notes** command where an error occurred when executing the same command a second time.
* Fixed an issue where **validate** would not always ignore errors listed under `.pack-ignore`.
* Fixed an issue where running **validate** on a specific pack didn't test all the relevant entities.
* Fixed an issue where fields ending with `_x2` where not replaced in the appropriate Marketplace.

## 1.8.3
* Changed **validate** to allow hiding parameters of type 0, 4, 12 and 14 when replacing with type 9 (credentials) with the same name.
* Fixed an issue where **update-release-notes** fails to update *MicrosoftApiModule* dependent integrations.
* Fixed an issue where the **upload** command failed because `docker_native_image_config.json` file could not be found.
* Added a metadata file to the content graph zip, to be used in the **update-content-graph** command.
* Updated the **validate** and **update-release-notes** commands to unskip the *Triggers Recommendations* content type.


## 1.8.2
* Fixed an issue where demisto-py failed to upload content to XSIAM when `DEMISTO_USERNAME` environment variable is set.
* Fixed an issue where the **prepare-content** command output invalid automation name when used with the --*custom* argument.
* Fixed an issue where modeling rules with arbitrary whitespace characters were not parsed correctly.
* Added support for the **nativeImage** key for an integration/script in the **prepare-content** command.
* Added **validate** checks for integrations declared deprecated (display name, description) but missing the `deprecated` flag.
* Changed the **validate** command to fail on the IN145 error code only when the parameter with type 4 is not hidden.
* Fixed an issue where downloading content layouts with `detailsV2=None` resulted in an error.
* Fixed an issue where **xdrctemplate** was missing 'external' prefix.
* Fixed an issue in **prepare-content** command providing output path.
* Updated the **validate** and **update-release-notes** commands to skip the *Triggers Recommendations* content type.
* Added a new validation to the **validate** command to verify that the release notes headers are in the correct format.
* Changed the **validate** command to fail on the IN140 error code only when the skipped integration has no unit tests.
* Changed **validate** to allow hiding parameters of type 4 (secret) when replacing with type 9 (credentials) with the same name.
* Fixed an issue where the **update-release-notes** command didn't add release-notes properly to some *new* content items.
* Added validation that checks that the `nativeimage` key is not defined in script/integration yml.
* Added to the **format** command the ability to remove `nativeimage` key in case defined in script/integration yml.
* Enhanced the **update-content-graph** command to support `--use-git`, `--imported_path` and `--output-path` arguments.
* Fixed an issue where **doc-review** failed when reviewing command name in some cases.
* Fixed an issue where **download** didn't identify playbooks properly, and downloaded files with UUIDs instead of file/script names.

## 1.8.1
* Fixed an issue where **format** created duplicate configuration parameters.
* Added hidden properties to integration command argument and script argument.
* Added `--override-existing` to **upload** that skips the confirmation prompt for overriding existing content packs. @mattbibbydw
* Fixed an issue where **validate** failed in private repos when attempting to read from a nonexisting `approved_categories.json`.
* Fixed an issue where **validate** used absolute paths when getting remote `pack_metadata.json` files in private repos.
* Fixed an issue in **download**, where names of custom scripts were replaced with UUIDs in IncidentFields and Layouts.

## 1.8.0
* Updated the supported python versions, as `>=3.8,<3.11`, as some of the dependencies are not supported on `3.11` yet.
* Added a **validate** step for **Modeling Rules** testdata files.
* Added the **update-content-graph** command.
* Added the ability to limit the number of CPU cores with `DEMISTO_SDK_MAX_CPU_CORES` envirment variable.
* Added the **prepare-content** command.
* Added support for fromversion/toversion in XSIAM content items (correlation rules, XSIAM dashboards, XSIAM reports and triggers).
* Added a **validate** step checking types of attributes in the schema file of modeling rule.
* Added a **validate** step checking that the dataset name of a modeling rule shows in the xif and schema files.
* Added a **validate** step checking that a correlation rule file does not start with a hyphen.
* Added a **validate** step checking that xsiam content items follow naming conventions.
* Fixed an issue where SDK commands failed on the deprecated `packaging.version.LegacyVersion`, by locking the `packaging` version to `<22`.
* Fixed an issue where **update-release-notes** failed when changing only xif file in **Modeling Rules**.
* Fixed an issue where *is_valid_category* and *is_categories_field_match_standard* failed when running in a private repo.
* Fixed an issue where **validate** didn't fail on the MR103 validation error.
* Fixed the *--release-notes* option, to support the new CHANGELOG format.
* Fixed an issue where **validate** failed when only changing a modeling rules's xif file.
* Fixed an issue where **format** failed on indicator files with a `None` value under the `tabs` key.
* Fixed an issue where **validate** only printed errors for one change of context path, rather than print all.
* Fixed an issue where **download** did not suggest using a username/password when authenticating with XSOAR and using invalid arguments.
* Fixed an issue where **download** failed when listing or downloading content items that are not unicode-encoded.
* Added support for fromversion/toversion in XSIAM content items (correlation rules, XSIAM dashboards, XSIAM reports and triggers).
* Updated the supported python versions, as `>=3.8,<3.11`, as some of the dependencies are not supported on `3.11` yet.
* Added **prepare-content** command which will prepare the pack or content item for the platform.
* Patched an issue where deprecated `packaging.version.LegacyVersion`, locking packaging version to `<22`.

## 1.7.9
* Fixed an issue where an error message in **validate** would not include the suggested fix.
* Added a validation that enforces predefined categories on MP Packs & integration yml files, the validation also ensures that each pack has only one category.
* Fixed an issue where **update-release-notes** did not generate release notes for **XDRC Templates**.
* Fixed an issue where **upload** failed without explaining the reason.
* Improved implementation of the docker_helper module.
* Fixed an issue where **validate** did not check changed pack_metadata.json files when running using git.
* Added support for **xdrctemplate** to content graph.
* Fixed an issue where local copies of the newly-introduced `DemistoClassApiModule.py` were validated.
* Added new release notes templates for the addition and modification of playbooks, layouts and types in the **doc-review** command.
* Fixed an issue where the **doc-review** command failed on descriptions of new content items.
* Added the `Command XXX is deprecated. Use XXX instead.` release notes templates to **doc-review** command.
* Fixed an issue where the **update-release-notes** command didn't add the modeling-rules description for new modeling-rules files.

## 1.7.8
* Added the capability to run the MDX server in a docker container for environments without node.
* Fixed an issue where **generate-docs** with `-c` argument updated sections of the incorrect commands.
* Added IF113 error code to **ALLOWED_IGNORE_ERRORS**.
* Fixed an issue where **validate** failed on playbooks with non-string input values.
* Added the `DEMISTO_SDK_IGNORE_CONTENT_WARNING` environment variable, to allow suppressing warnings when commands are not run under a content repo folder.
* Fixed an issue where **validate** failed to recognize integration tests that were missing from config.json
* Added support for **xpanse** marketplace in **create-id-set** and **create-content-artifacts** commands.
* Fixed an issue where **split** failed on yml files.
* Added support for marketplace-specific tags.
* Fixed an issue where **download** would not run `isort`. @maxgubler
* Fixed an issue where XSIAM Dashboards and Reports images failed the build.
* Added support for **xpanse** marketplace to content graph.

## 1.7.7
* Fixed an issue where paybooks **generate-docs** didn't parse complex input values when no accessor field is given correctly.
* Fixed an issue in the **download** command, where an exception would be raised when downloading system playbooks.
* Fixed an issue where the **upload** failed on playbooks containing a value that starts with `=`.
* Fixed an issue where the **generate-unit-tests** failed to generate assertions, and generate unit tests when command names does not match method name.
* Fixed an issue where the **download** command did not honor the `--no-code-formatting` flag properly. @maxgubler
* Added a new check to **validate**, making sure playbook task values are passed as references.
* Fixed an issue where the **update-release-notes** deleted existing release notes, now appending to it instead.
* Fixed an issue where **validate** printed blank space in case of validation failed and ignored.
* Renamed 'Agent Config' to 'XDRC Templates'.
* Fixed an issue where the **zip-packs** command did not work with the CommonServerUserPython and CommonServerUserPowerShell package.

## 1.7.6

* Fixed parsing of initialization arguments of client classes in the **generate-unit-tests** command.
* Added support for AgentConfig content item in the **upload**, **create-id-set**, **find-dependecies**, **unify** and **create-content-artifacts** commands.
* Added support for XSIAM Report preview image.

## 1.7.5

* Fixed an issue where the **upload** command did not work with the CommonServerUserPython package.
* Fixed an issue in the **download** command, where some playbooks were downloaded as test playbooks.
* Added playbook modification capabilities in **TestSuite**.
* Added a new command **create-content-graph**.
* Fixed an issue in the **upload** command, where the temporary zip would not clean up properly.
* Improved content items parsing in the **create-content-graph** command.
* Added an error when the docker daemon is unavailable when running **lint**.
* Removed the validation of a subtype change for scripts in the **validate** command.
* Fixed an issue where names of XSIAM content items were not normalized properly.
* Fixed an issue where the **download** command was downloading playbooks with **script** (id) and not **scriptName**.
* Fixed an issue where script yml files were not properly identified by `find_type`.
* Removed nightly integrations filtering when deciding if a test should run.
* Added support for XSIAM Dashboard preview image.
* Added the `--no-code-formatting` flag to the **download** command, allowing to skip autopep8 and isort.
* Fixed an issue in the **update-release-notes** command, where generating release notes for modeling rules schema file caused exception.

## 1.7.4

* Fixed an issue where the **doc-review** command showed irrelevant messages.
* Fixed an issue in **validate**, where backward-compatibility failures prevented other validations from running.
* Fixed an issue in **validate**, where content-like files under infrastructure paths were not ignored.
* Fixed an issue in the AMI mapping, where server versions were missing.
* Change the way the normalize name is set for external files.
* Added dump function to XSIAM pack objects to dulicate the files.
* Fixed an issue where the `contribution_converter` did not support changes made to ApiModules.
* Added name normalization according to new convention to XSIAM content items
* Added playbook modification capabilities in **TestSuite**.
* Fixed an issue in create-content-artifacts where it will not get a normalize name for the item and it will try to duplicate the same file.

## 1.7.3

* Fixed an issue in the **format** command where fail when executed from environment without mdx server available.
* Added `Added a`, `Added an` to the list of allowed changelog prefixes.
* Added support for Indicator Types/Reputations in the **upload** command.
* Fixed an issue when running from a subdirectory of a content repo failed.
* Changing the way we are using XSIAM servers api-keys in **test-content** .
* Added a success message to **postman-codegen**.

## 1.7.2

* Fixed an issue in the **validate** command where incident fields were not found in mappers even when they exist
* Added an ability to provide list of marketplace names as a param attribute to **validate** and **upload**
* Added the file type to the error message when it is not supported.
* Fixed an issue where `contribution_converter` incorrectly mapped _Indicator Field_ objects to the _incidentfield_ directory in contribution zip files.
* Fixed a bug where **validate** returned error on empty inputs not used in playbooks.
* Added the `DEMISTO_SDK_CONTENT_PATH` environment variable, implicitly used in various commands.
* Added link to documentation for error messages regarding use cases and tags.

## 1.7.1

* Fixed an issue where *indicatorTypes* and *betaIntegrations* were not found in the id_set.
* Updated the default general `fromVersion` value on **format** to `6.5.0`
* Fixed an issue where the **validate** command did not fail when the integration yml file name was not the same as the folder containing it.
* Added an option to have **generate-docs** take a Playbooks folder path as input, and generate docs for all playbooks in it.
* Fixed an issue where the suggestion in case of `IF113` included uppercase letters for the `cliName` parameter.
* Added new validation to the **validate** command to fail and list all the file paths of files that are using a deprecated integration command / script / playbook.
* **validate** will no longer fail on playbooks calling subplaybooks that have a higher `fromVersion` value, if  calling the subplaybook has `skipifunavailable=True`.
* Fixed an issue where relative paths were not accessed correctly.
* Running any `demisto-sdk` command in a folder with a `.env` file will load it, temporarily overriding existing environment variables.
* Fixed an issue where **validate** did not properly detect deleted files.
* Added new validations to the **validate** command to verify that the schema file exists for a modeling rule and that the schema and rules keys are empty in the yml file.
* Fixed an issue where *find_type* didn't recognize exported incident types.
* Added a new validation to **validate**, making sure all inputs of a playbook are used.
* Added a new validation to **validate**, making sure all inputs used in a playbook declared in the input section.
* The **format** command will now replace the *fromServerVersion* field with *fromVersion*.

## 1.7.0

* Allowed JSON Handlers to accept kwargs, for custoimzing behavior.
* Fixed an issue where an incorrect error was shown when the `id` of a content item differed from its `name` attribute.
* Fixed an issue where the `preserve_quotes` in ruamel_handler received an incorrect value @icholy
* Fixed an issue where ignoring RM110 error code wasn't working and added a validation to **ALLOWED_IGNORE_ERRORS** to validate that all error codes are inserted in the right format.
* Fixed an issue where the contribution credit text was not added correctly to the pack README.
* Changed the contribution file implementation from markdown to a list of contributor names. The **create-content-artifact** will use this list to prepare the needed credit message.
* Added a new validation to the `XSOAR-linter` in the **lint** command for verifying that demisto.log is not used in the code.
* The **generate-docs** command will now auto-generate the Incident Mirroring section when implemented in an integration.
* Added support to automatically generate release notes for deprecated items in the **update-release-notes** command.
* Fixed an issue causing any command to crash when unable to detect local repository properties.
* Fixed an issue where running in a private gitlab repo caused a warning message to be shown multiple times.
* Added a new validation to the **validate** command to verify that markdown and python files do not contain words related to copyright section.
* Fixed an issue where **lint** crashed when provided an input file path (expecting a directory).

## 1.6.9

* Added a new validation that checks whether a pack should be deprecated.
* Added a new ability to the **format** command to deprecate a pack.
* Fixed an issue where the **validate** command sometimes returned a false negative in cases where there are several sub-playbooks with the same ID.
* Added a new validation to the **validate** command to verify that the docker in use is not deprecated.
* Added support for multiple ApiModules in the **unify** command
* Added a check to **validate** command, preventing use of relative urls in README files.
* Added environment variable **DEMISTO_SDK_MARKETPLACE** expected to affect *MarketplaceTagParser* *marketplace* value. The value will be automatically set when passing *marketplace* arg to the commands **unify**, **zip-packs**, **create-content-artifacts** and **upload**.
* Added slack notifier for build failures on the master branch.
* Added support for modeling and parsing rules in the **split** command.
* Added support for README files in **format** command.
* Added a **validate** check, making sure classifier id and name values match. Updated the classifier **format** to update the id accordingly.
* The **generate-docs** command will now auto-generate the playbook image link by default.
* Added the `--custom-image-link` argument to override.
* Added a new flag to **generate-docs** command, allowing to add a custom image link to a playbook README.
* Added a new validation to the **validate** command to verify that the package directory name is the same as the files contained in the that package.
* Added support in the **unify** command to unify a schema into its Modeling Rule.

## 1.6.8

* Fixed an issue where **validate** did not fail on invalid playbook entities' versions (i.e. subplaybooks or scripts with higher fromversion than their parent playbook).
* Added support for running lint via a remote docker ssh connection. Use `DOCKER_HOST` env variable to specify a remote docker connection, such as: `DOCKER_HOST=ssh://myuser@myhost.com`.
* Fixed an issue where the pack cache in *get_marketplaces* caused the function to return invalid values.
* Fixed an issue where running format on a pack with XSIAM entities would fail.
* Added the new `display_name` field to relevant entities in the **create-id-set** command.
* Added a new validation to the **validate** command to verify the existence of "Reliability" parameter if the integration have reputation command.
* Fixed a bug where terminating the **lint** command failed (`ctrl + c`).
* Removed the validation of a subtype change in integrations and scripts from **validate**.
* Fixed an issue where **download** did not behave as expected when prompting for a version update. Reported by @K-Yo
* Added support for adoption release notes.
* Fixed an issue where **merge-id-sets** failed when a key was missing in one id-set.json.
* Fixed a bug where some mypy messages were not parsed properly in **lint**.
* Added a validation to the **validate** command, failing when '`fromversion`' or '`toversion`' in a content entity are incorrect format.
* Added a validation to the **validate** command, checking if `fromversion` <= `toversion`.
* Fixed an issue where coverage reports used the wrong logging level, marking debug logs as errors.
* Added a new validation to the **validate** command, to check when the discouraged `http` prefixes are used when setting defaultvalue, rather than `https`.
* Added a check to the **lint** command for finding hard-coded usage of the http protocol.
* Locked the dependency on Docker.
* Removed a traceback line from the **init** command templates: BaseIntegration, BaseScript.
* Updated the token in **_add_pr_comment** method from the content-bot token to the xsoar-bot token.

## 1.6.7

* Added the `types-markdown` dependency, adding markdown capabilities to existing linters using the [Markdown](https://pypi.org/project/Markdown/) package.
* Added support in the **format** command to remove nonexistent incident/indicator fields from *layouts/mappers*
* Added the `Note: XXX` and `XXX now generally available.` release notes templates to **doc-review** command.
* Updated the logs shown during the docker build step.
* Removed a false warning about configuring the `GITLAB_TOKEN` environment variable when it's not needed.
* Removed duplicate identifiers for XSIAM integrations.
* Updated the *tags* and *use cases* in pack metadata validation to use the local files only.
* Fixed the error message in checkbox validation where the defaultvalue is wrong and added the name of the variable that should be fixed.
* Added types to `find_type_by_path` under tools.py.
* Fixed an issue where YAML files contained incorrect value type for `tests` key when running `format --deprecate`.
* Added a deprecation message to the `tests:` section of yaml files when running `format --deprecate`.
* Added use case for **validate** on *wizard* objects - set_playbook is mapped to all integrations.
* Added the 'integration-get-indicators' commands to be ignored by the **verify_yml_commands_match_readme** validation, the validation will no longer fail if these commands are not in the readme file.
* Added a new validation to the **validate** command to verify that if the phrase "breaking changes" is present in a pack release notes, a JSON file with the same name exists and contains the relevant breaking changes information.
* Improved logs when running test playbooks (in a build).
* Fixed an issue in **upload** did not include list-type content items. @nicolas-rdgs
* Reverted release notes to old format.

## 1.6.6

* Added debug print when excluding item from ID set due to missing dependency.
* Added a validation to the **validate** command, failing when non-ignorable errors are present in .pack-ignore.
* Fixed an issue where `mdx server` did not close when stopped in mid run.
* Fixed an issue where `-vvv` flag did not print logs on debug level.
* enhanced ***validate*** command to list all command names affected by a backward compatibility break, instead of only one.
* Added support for Wizard content item in the **format**, **validate**, **upload**, **create-id-set**, **find-dependecies** and **create-content-artifacts** commands.
* Added a new flag to the **validate** command, allowing to run specific validations.
* Added support in **unify** and **create-content-artifacts** for displaying different documentations (detailed description + readme) for content items, depending on the marketplace version.
* Fixed an issue in **upload** where list items were not uploaded.
* Added a new validation to **validate** command to verify that *cliName* and *id* keys of the incident field or the indicator field are matches.
* Added the flag '-x', '--xsiam' to **upload** command to upload XSIAM entities to XSIAM server.
* Fixed the integration field *isFetchEvents* to be in lowercase.
* Fixed an issue where **validate -i** run after **format -i** on an existing file in the repo instead of **validate -g**.
* Added the following commands: 'update-remote-data', 'get-modified-remote-data', 'update-remote-system' to be ignored by the **verify_yml_commands_match_readme** validation, the validation will no longer fail if these commands are not in the readme file.
* Updated the release note template to include a uniform format for all items.
* Added HelloWorldSlim template option for *--template* flag in **demisto-sdk init** command.
* Fixed an issue where the HelloWorldSlim template in **demisto-sdk init** command had an integration id that was conflicting with HelloWorld integration id.
* Updated the SDK to use demisto-py 3.1.6, allowing use of a proxy with an environment variable.
* Set the default logger level to `warning`, to avoid unwanted debug logs.
* The **format** command now validates that default value of checkbox parameters is a string 'true' or 'false'.
* Fixed an issue where `FileType.PLAYBOOK` would show instead of `Playbook` in readme error messages.
* Added a new validation to **validate** proper defaultvalue for checkbox fields.

## 1.6.5

* Fixed an issue in the **format** command where the `id` field was overwritten for existing JSON files.
* Fixed an issue where the **doc-review** command was successful even when the release-note is malformed.
* Added timestamps to the `demisto-sdk` logger.
* Added time measurements to **lint**.
* Added the flag '-d', '--dependency' to **find-dependencies** command to get the content items that cause the dependencies between two packs.
* Fixed an issue where **update-release-notes** used the *trigger_id* field instead of the *trigger_name* field.
* Fixed an issue where **doc-review** failed to recognize script names, in scripts using the old file structure.
* Fixed an issue where concurrent processes created by **lint** caused deadlocks when opening files.
* Fixed an issue in the **format** command where `_dev` or `_copy` suffixes weren't removed from the subscript names in playbooks and layouts.
* Fixed an issue where **validate** failed on nonexistent `README.md` files.
* Added support of XSIAM content items to the **validate** command.
* Report **lint** summary results and failed packages after reporting time measurements.

## 1.6.4

* Added the new **generate-yml-from-python** command.
* Added a code *type* indication for integration and script objects in the *ID Set*.
* Added the [Vulture](https://github.com/jendrikseipp/vulture) linter to the pre-commit hook.
* The `demisto-sdk` pack will now be distributed via PyPi with a **wheel** file.
* Fixed a bug where any edited json file that contained a forward slash (`/`) escaped.
* Added a new validation to **validate** command to verify that the metadata *currentVersion* is
the same as the last release note version.
* The **validate** command now checks if there're none-deprecated integration commands that are missing from the readme file.
* Fixed an issue where *dockerimage* changes in Scripts weren't recognized by the **update-release-notes** command.
* Fixed an issue where **update-xsoar-config-file** did not properly insert the marketplace packs list to the file.
* Added the pack name to the known words by default when running the **doc-review** command.
* Added support for new XSIAM entities in **create-id-set** command.
* Added support for new XSIAM entities in **create-content-artifacts** command.
* Added support for Parsing/Modeling Rule content item in the **unify** command.
* Added the integration name, the commands name and the script name to the known words by default when running the **doc-review** command.
* Added an argument '-c' '--custom' to the **unify** command, if True will append to the unified yml name/display/id the custom label provided
* Added support for sub words suggestion in kebab-case sentences when running the **doc-review** command.
* Added support for new XSIAM entities in **update-release-notes** command.
* Enhanced the message of alternative suggestion words shown when running **doc-review** command.
* Fixed an incorrect error message, in case `node` is not installed on the machine.
* Fixed an issue in the **lint** command where the *check-dependent-api-modules* argument was set to true by default.
* Added a new command **generate-unit-tests**.
* Added a new validation to **validate** all SIEM integration have the same suffix.
* Fixed the destination path of the unified parsing/modeling rules in **create-content-artifacts** command.
* Fixed an issue in the **validate** command, where we validated wrongfully the existence of readme file for the *ApiModules* pack.
* Fixed an issue in the **validate** command, where an error message that was displayed for scripts validation was incorrect.
* Fixed an issue in the **validate** and **format** commands where *None* arguments in integration commands caused the commands to fail unexpectedly.
* Added support for running tests on XSIAM machines in the **test-content** command.
* Fixed an issue where the **validate** command did not work properly when deleting non-content items.
* Added the flag '-d', '--dependency' to **find-dependencies** command to get the content items that cause the dependencies between two packs.

## 1.6.3

* **Breaking change**: Fixed a typo in the **validate** `--quiet-bc-validation` flag (was `--quite-bc-validation`). @upstart-swiss
* Dropped support for python 3.7: Demisto-SDK is now supported on Python 3.8 or newer.
* Added an argument to YAMLHandler, allowing to set a maximal width for YAML files. This fixes an issue where a wrong default was used.
* Added the detach mechanism to the **upload** command, If you set the --input-config-file flag, any files in the repo's SystemPacks folder will be detached.
* Added the reattach mechanism to the **upload** command, If you set the --input-config-file flag, any detached item in your XSOAR instance that isn't currently in the repo's SystemPacks folder will be re-attached.
* Fixed an issue in the **validate** command that did not work properly when using the *-g* flag.
* Enhanced the dependency message shown when running **lint**.
* Fixed an issue where **update-release-notes** didn't update the currentVersion in pack_metadata.
* Improved the logging in **test-content** for helping catch typos in external playbook configuration.

## 1.6.2

* Added dependency validation support for core marketplacev2 packs.
* Fixed an issue in **update-release-notes** where suggestion fix failed in validation.
* Fixed a bug where `.env` files didn't load. @nicolas-rdgs
* Fixed a bug where **validate** command failed when the *categories* field in the pack metadata was empty for non-integration packs.
* Added *system* and *item-type* arguments to the **download** command, used when downloading system items.
* Added a validation to **validate**, checking that each script, integration and playbook have a README file. This validation only runs when the command is called with either the `-i` or the `-g` flag.
* Fixed a regression issue with **doc-review**, where the `-g` flag did not work.
* Improved the detection of errors in **doc-review** command.
* The **validate** command now checks if a readme file is empty, only for packs that contain playbooks or were written by a partner.
* The **validate** command now makes sure common contextPath values (e.g. `DBotScore.Score`) have a non-empty description, and **format** populates them automatically.
* Fixed an issue where the **generate-outputs** command did not work properly when examples were provided.
* Fixed an issue in the **generate-outputs** command, where the outputs were not written to the specified output path.
* The **generate-outputs** command can now generate outputs from multiple calls to the same command (useful when different args provide different outputs).
* The **generate-outputs** command can now update a yaml file with new outputs, without deleting or overwriting existing ones.
* Fixed a bug where **doc-review** command failed on existing templates.
* Fixed a bug where **validate** command failed when the word demisto is in the repo README file.
* Added support for adding test-playbooks to the zip file result in *create-content-artifacts* command for marketplacev2.
* Fixed an issue in **find-dependencies** where using the argument *-o* without the argument *--all-packs-dependencies* did not print a proper warning.
* Added a **validate** check to prevent deletion of files whose deletion is not supported by the XSOAR marketplace.
* Removed the support in the *maintenance* option of the *-u* flag in the **update-release-notes** command.
* Added validation for forbidden words and phrases in the **doc-review** command.
* Added a retries mechanism to the **test-content** command to stabilize the build process.
* Added support for all `git` platforms to get remote files.
* Refactored the **format** command's effect on the *fromversion* field:
  * Fixed a bug where the *fromversion* field was removed when modifying a content item.
  * Updated the general default *fromversion* and the default *fromversion* of newly-introduced content items (e.g. `Lists`, `Jobs`).
  * Added an interactive mode functionality for all content types, to ask the user whether to set a default *fromversion*, if could not automatically determine its value. Use `-y` to assume 'yes' as an answer to all prompts and run non-interactively.

## 1.6.1

* Added the '--use-packs-known-words' argument to the **doc-review** command
* Added YAML_Loader to handle yaml files in a standard way across modules, replacing PYYAML.
* Fixed an issue when filtering items using the ID set in the **create-content-artifacts** command.
* Fixed an issue in the **generate-docs** command where tables were generated with an empty description column.
* Fixed an issue in the **split** command where splitting failed when using relative input/output paths.
* Added warning when inferred files are missing.
* Added to **validate** a validation for integration image dimensions, which should be 120x50px.
* Improved an error in the **validate** command to better differentiate between the case where a required fetch parameter is malformed or missing.

## 1.6.0

* Fixed an issue in the **create-id-set** command where similar items from different marketplaces were reported as duplicated.
* Fixed typo in demisto-sdk init
* Fixed an issue where the **lint** command did not handle all container exit codes.
* Add to **validate** a validation for pack name to make sure it is unchanged.
* Added a validation to the **validate** command that verifies that the version in the pack_metdata file is written in the correct format.
* Fixed an issue in the **format** command where missing *fromVersion* field in indicator fields caused an error.

## 1.5.9

* Added option to specify `External Playbook Configuration` to change inputs of Playbooks triggered as part of **test-content**
* Improved performance of the **lint** command.
* Improved performance of the **validate** command when checking README images.
* ***create-id-set*** command - the default value of the **marketplace** argument was changed from ‘xsoar’ to all packs existing in the content repository. When using the command, make sure to pass the relevant marketplace to use.

## 1.5.8

* Fixed an issue where the command **doc-review** along with the argument `--release-notes` failed on yml/json files with invalid schema.
* Fixed an issue where the **lint** command failed on packs using python 3.10

## 1.5.7

* Fixed an issue where reading remote yaml files failed.
* Fixed an issue in **validate** failed with no error message for lists (when no fromVersion field was found).
* Fixed an issue when running **validate** or **format** in a gitlab repository, and failing to determine its project id.
* Added an enhancement to **split**, handling an empty output argument.
* Added the ability to add classifiers and mappers to conf.json.
* Added the Alias field to the incident field schema.

## 1.5.6

* Added 'deprecated' release notes template.
* Fixed an issue where **run-test-playbook** command failed to get the task entries when the test playbook finished with errors.
* Fixed an issue in **validate** command when running with `no-conf-json` argument to ignore the `conf.json` file.
* Added error type text (`ERROR` or `WARNING`) to **validate** error prints.
* Fixed an issue where the **format** command on test playbook did not format the ID to be equal to the name of the test playbook.
* Enhanced the **update-release-notes** command to automatically commit release notes config file upon creation.
* The **validate** command will validate that an indicator field of type html has fromVersion of 6.1.0 and above.
* The **format** command will now add fromVersion 6.1.0 to indicator field of type html.
* Added support for beta integrations in the **format** command.
* Fixed an issue where the **postman-codegen** command failed when called with the `--config-out` flag.
* Removed the integration documentation from the detailed description while performing **split** command to the unified yml file.
* Removed the line which indicates the version of the product from the README.md file for new contributions.

## 1.5.5

* Fixed an issue in the **update-release-notes** command, which did not work when changes were made in multiple packs.
* Changed the **validate** command to fail on missing test-playbooks only if no unittests are found.
* Fixed `to_kebab_case`, it will now deal with strings that have hyphens, commas or periods in them, changing them to be hyphens in the new string.
* Fixed an issue in the **create-id-set** command, where the `source` value included the git token if it was specified in the remote url.
* Fixed an issue in the **merge-id-set** command, where merging fails because of duplicates but the packs are in the XSOAR repo but in different version control.
* Fixed missing `Lists` Content Item as valid `IDSetType`
* Added enhancement for **generate-docs**. It is possible to provide both file or a comma seperated list as `examples`. Also, it's possible to provide more than one example for a script or a command.
* Added feature in **format** to sync YML and JSON files to the `master` file structure.
* Added option to specify `Incident Type`, `Incoming Mapper` and `Classifier` when configuring instance in **test-content**
* added a new command **run-test-playbook** to run a test playbook in a given XSOAR instance.
* Fixed an issue in **format** when running on a modified YML, that the `id` value is not changed to its old `id` value.
* Enhancement for **split** command, replace `ApiModule` code block to `import` when splitting a YML.
* Fixed an issue where indicator types were missing from the pack's content, when uploading using **zip-packs**.
* The request data body format generated in the **postman-codegen** will use the python argument's name and not the raw data argument's name.
* Added the flag '--filter-by-id-set' to **create-content-artifacts** to create artifacts only for items in the given id_set.json.

## 1.5.4

* Fixed an issue with the **format** command when contributing via the UI
* The **format** command will now not remove the `defaultRows` key from incident, indicator and generic fields with `type: grid`.
* Fixed an issue with the **validate** command when a layoutscontainer did not have the `fromversion` field set.
* added a new command **update-xsoar-config-file** to handle your XSOAR Configuration File.
* Added `skipVerify` argument in **upload** command to skip pack signature verification.
* Fixed an issue when the **run** command  failed running when there’s more than one playground, by explicitly using the current user’s playground.
* Added support for Job content item in the **format**, **validate**, **upload**, **create-id-set**, **find-dependecies** and **create-content-artifacts** commands.
* Added a **source** field to the **id_set** entitles.
* Two entitles will not consider as duplicates if they share the same pack and the same source.
* Fixed a bug when duplicates were found in **find_dependencies**.
* Added function **get_current_repo** to `tools`.
* The **postman-codegen** will not have duplicates argument name. It will rename them to the minimum distinguished shared path for each of them.

## 1.5.3

* The **format** command will now set `unsearchable: True` for incident, indicator and generic fields.
* Fixed an issue where the **update-release-notes** command crashes with `--help` flag.
* Added validation to the **validate** command that verifies the `unsearchable` key in incident, indicator and generic fields is set to true.
* Removed a validation that DBotRole should be set for automation that requires elevated permissions to the `XSOAR-linter` in the **lint** command.
* Fixed an issue in **Validate** command where playbooks conditional tasks were mishandeled.
* Added a validation to prevent contributors from using the `fromlicense` key as a configuration parameter in an integration's YML
* Added a validation to ensure that the type for **API token** (and similar) parameters are configured correctly as a `credential` type in the integration configuration YML.
* Added an assertion that checks for duplicated requests' names when generating an integration from a postman collection.
* Added support for [.env files](https://pypi.org/project/python-dotenv/). You can now add a `.env` file to your repository with the logging information instead of setting a global environment variables.
* When running **lint** command with --keep-container flag, the docker images are committed.
* The **validate** command will not return missing test playbook error when given a script with dynamic-section tag.

## 1.5.2

* Added a validation to **update-release-notes** command to ensure that the `--version` flag argument is in the right format.
* added a new command **coverage-analyze** to generate and print coverage reports.
* Fixed an issue in **validate** in repositories which are not in GitHub or GitLab
* Added a validation that verifies that readme image absolute links do not contain the working branch name.
* Added support for List content item in the **format**, **validate**, **download**, **upload**, **create-id-set**, **find-dependecies** and **create-content-artifacts** commands.
* Added a validation to ensure reputation command's default argument is set as an array input.
* Added the `--fail-duplicates` flag for the **merge-id-set** command which will fail the command if duplicates are found.
* Added the `--fail-duplicates` flag for the **create-id-set** command which will fail the command if duplicates are found.

## 1.5.1

* Fixed an issue where **validate** command failed to recognized test playbooks for beta integrations as valid tests.
* Fixed an issue were the **validate** command was falsely recognizing image paths in readme files.
* Fixed an issue where the **upload** command error message upon upload failure pointed to wrong file rather than to the pack metadata.
* Added a validation that verifies that each script which appears in incident fields, layouts or layout containers exists in the id_set.json.
* Fixed an issue where the **postman code-gen** command generated double dots for context outputs when it was not needed.
* Fixed an issue where there **validate** command on release notes file crashed when author image was added or modified.
* Added input handling when running **find-dependencies**, replacing string manipulations.
* Fixed an issue where the **validate** command did not handle multiple playbooks with the same name in the id_set.
* Added support for GitLab repositories in **validate**

## 1.5.0

* Fixed an issue where **upload** command failed to upload packs not under content structure.
* Added support for **init** command to run from non-content repo.
* The **split-yml** has been renamed to **split** and now supports splitting Dashboards from unified Generic Modules.
* Fixed an issue where the skipped tests validation ran on the `ApiModules` pack in the **validate** command.
* The **init** command will now create the `Generic Object` entities directories.
* Fixed an issue where the **format** command failed to recognize changed files from git.
* Fixed an issue where the **json-to-outputs** command failed checking whether `0001-01-01T00:00:00` is of type `Date`
* Added to the **generate context** command to generate context paths for integrations from an example file.
* Fixed an issue where **validate** failed on release notes configuration files.
* Fixed an issue where the **validate** command failed on pack input if git detected changed files outside of `Packs` directory.
* Fixed an issue where **validate** command failed to recognize files inside validated pack when validation release notes, resulting in a false error message for missing entity in release note.
* Fixed an issue where the **download** command failed when downloading an invalid YML, instead of skipping it.

## 1.4.9

* Added validation that the support URL in partner contribution pack metadata does not lead to a GitHub repo.
* Enhanced ***generate-docs*** with default `additionalinformation` (description) for common parameters.
* Added to **validate** command a validation that a content item's id and name will not end with spaces.
* The **format** command will now remove trailing whitespaces from content items' id and name fields.
* Fixed an issue where **update-release-notes** could fail on files outside the user given pack.
* Fixed an issue where the **generate-test-playbook** command would not place the playbook in the proper folder.
* Added to **validate** command a validation that packs with `Iron Bank` uses the latest docker from Iron Bank.
* Added to **update-release-notes** command support for `Generic Object` entities.
* Fixed an issue where playbook `fromversion` mismatch validation failed even if `skipunavailable` was set to true.
* Added to the **create artifacts** command support for release notes configuration file.
* Added validation to **validate** for release notes config file.
* Added **isoversize** and **isautoswitchedtoquietmode** fields to the playbook schema.
* Added to the **update-release-notes** command `-bc` flag to generate template for breaking changes version.
* Fixed an issue where **validate** did not search description files correctly, leading to a wrong warning message.

## 1.4.8

* Fixed an issue where yml files with `!reference` failed to load properly.
* Fixed an issue when `View Integration Documentation` button was added twice during the download and re-upload.
* Fixed an issue when `(Partner Contribution)` was added twice to the display name during the download and re-upload.
* Added the following enhancements in the **generate-test-playbook** command:
  * Added the *--commands* argument to generate tasks for specific commands.
  * Added the *--examples* argument to get the command examples file path and generate tasks from the commands and arguments specified there.
  * Added the *--upload* flag to specify whether to upload the test playbook after the generation.
  * Fixed the output condition generation for outputs of type `Boolean`.

## 1.4.7

* Fixed an issue where an empty list for a command context didn't produce an indication other than an empty table.
* Fixed an issue where the **format** command has incorrectly recognized on which files to run when running using git.
* Fixed an issue where author image validations were not checked properly.
* Fixed an issue where new old-formatted scripts and integrations were not validated.
* Fixed an issue where the wording in the from version validation error for subplaybooks was incorrect.
* Fixed an issue where the **update-release-notes** command used the old docker image version instead of the new when detecting a docker change.
* Fixed an issue where the **generate-test-playbook** command used an incorrect argument name as default
* Fixed an issue where the **json-to-outputs** command used an incorrect argument name as default when using `-d`.
* Fixed an issue where validations failed while trying to validate non content files.
* Fixed an issue where README validations did not work post VS Code formatting.
* Fixed an issue where the description validations were inconsistent when running through an integration file or a description file.

## 1.4.6

* Fixed an issue where **validate** suggests, with no reason, running **format** on missing mandatory keys in yml file.
* Skipped existence of TestPlaybook check on community and contribution integrations.
* Fixed an issue where pre-commit didn't run on the demisto_sdk/commands folder.
* The **init** command will now change the script template name in the code to the given script name.
* Expanded the validations performed on beta integrations.
* Added support for PreProcessRules in the **format**, **validate**, **download**, and **create-content-artifacts** commands.
* Improved the error messages in **generate-docs**, if an example was not provided.
* Added to **validate** command a validation that a content entity or a pack name does not contain the words "partner" and "community".
* Fixed an issue where **update-release-notes** ignores *--text* flag while using *-f*
* Fixed the outputs validations in **validate** so enrichment commands will not be checked to have DBotScore outputs.
* Added a new validation to require the dockerimage key to exist in an integration and script yml files.
* Enhanced the **generate-test-playbook** command to use only integration tested on commands, rather than (possibly) other integrations implementing them.
* Expanded unify command to support GenericModules - Unifies a GenericModule object with its Dashboards.
* Added validators for generic objects:
  * Generic Field validator - verify that the 'fromVersion' field is above 6.5.0, 'group' field equals 4 and 'id' field starts with the prefix 'generic_'.
  * Generic Type validator - verify that the 'fromVersion' field is above 6.5.0
  * Generic Module validator - verify that the 'fromVersion' field is above 6.5.0
  * Generic Definition validator - verify that the 'fromVersion' field is above 6.5.0
* Expanded Format command to support Generic Objects - Fixes generic objects according to their validations.
* Fixed an issue where the **update-release-notes** command did not handle ApiModules properly.
* Added option to enter a dictionary or json of format `[{field_name:description}]` in the **json-to-outputs** command,
  with the `-d` flag.
* Improved the outputs for the **format** command.
* Fixed an issue where the validations performed after the **format** command were inconsistent with **validate**.
* Added to the **validate** command a validation for the author image.
* Updated the **create-content-artifacts** command to support generic modules, definitions, fields and types.
* Added an option to ignore errors for file paths and not only file name in .pack-ignore file.

## 1.4.5

* Enhanced the **postman-codegen** command to name all generated arguments with lower case.
* Fixed an issue where the **find-dependencies** command miscalculated the dependencies for playbooks that use generic commands.
* Fixed an issue where the **validate** command failed in external repositories in case the DEMISTO_SDK_GITHUB_TOKEN was not set.
* Fixed an issue where **openapi-codegen** corrupted the swagger file by overwriting configuration to swagger file.
* Updated the **upload** command to support uploading zipped packs to the marketplace.
* Added to the **postman-codegen** command support of path variables.
* Fixed an issue where **openapi-codegen** entered into an infinite loop on circular references in the swagger file.
* The **format** command will now set `fromVersion: 6.2.0` for widgets with 'metrics' data type.
* Updated the **find-dependencies** command to support generic modules, definitions, fields and types.
* Fixed an issue where **openapi-codegen** tried to extract reference example outputs, leading to an exception.
* Added an option to ignore secrets automatically when using the **init** command to create a pack.
* Added a tool that gives the ability to temporarily suppress console output.

## 1.4.4

* When formatting incident types with Auto-Extract rules and without mode field, the **format** command will now add the user selected mode.
* Added new validation that DBotRole is set for scripts that requires elevated permissions to the `XSOAR-linter` in the **lint** command.
* Added url escaping to markdown human readable section in generate docs to avoid autolinking.
* Added a validation that mapper's id and name are matching. Updated the format of mapper to include update_id too.
* Added a validation to ensure that image paths in the README files are valid.
* Fixed **find_type** function to correctly find test files, such as, test script and test playbook.
* Added scheme validations for the new Generic Object Types, Fields, and Modules.
* Renamed the flag *--input-old-version* to *--old-version* in the **generate-docs** command.
* Refactored the **update-release-notes** command:
  * Replaced the *--all* flag with *--use-git* or *-g*.
  * Added the *--force* flag to update the pack release notes without changes in the pack.
  * The **update-release-notes** command will now update all dependent integrations on ApiModule change, even if not specified.
  * If more than one pack has changed, the full list of updated packs will be printed at the end of **update-release-notes** command execution.
  * Fixed an issue where the **update-release-notes** command did not add docker image release notes entry for release notes file if a script was changed.
  * Fixed an issue where the **update-release-notes** command did not detect changed files that had the same name.
  * Fixed an issue in the **update-release-notes** command where the version support of JSON files was mishandled.
* Fixed an issue where **format** did not skip files in test and documentation directories.
* Updated the **create-id-set** command to support generic modules, definitions, fields and types.
* Changed the **convert** command to generate old layout fromversion to 5.0.0 instead of 4.1.0
* Enhanced the command **postman-codegen** with type hints for templates.

## 1.4.3

* Fixed an issue where **json-to-outputs** command returned an incorrect output when json is a list.
* Fixed an issue where if a pack README.md did not exist it could cause an error in the validation process.
* Fixed an issue where the *--name* was incorrectly required in the **init** command.
* Adding the option to run **validate** on a specific path while using git (*-i* & *-g*).
* The **format** command will now change UUIDs in .yml and .json files to their respective content entity name.
* Added a playbook validation to check if a task sub playbook exists in the id set in the **validate** command.
* Added the option to add new tags/usecases to the approved list and to the pack metadata on the same pull request.
* Fixed an issue in **test_content** where when different servers ran tests for the same integration, the server URL parameters were not set correctly.
* Added a validation in the **validate** command to ensure that the ***endpoint*** command is configured correctly in yml file.
* Added a warning when pack_metadata's description field is longer than 130 characters.
* Fixed an issue where a redundant print occurred on release notes validation.
* Added new validation in the **validate** command to ensure that the minimal fromVersion in a widget of type metrics will be 6.2.0.
* Added the *--release-notes* flag to demisto-sdk to get the current version release notes entries.

## 1.4.2

* Added to `pylint` summary an indication if a test was skipped.
* Added to the **init** command the option to specify fromversion.
* Fixed an issue where running **init** command without filling the metadata file.
* Added the *--docker-timeout* flag in the **lint** command to control the request timeout for the Docker client.
* Fixed an issue where **update-release-notes** command added only one docker image release notes entry for release notes file, and not for every entity whom docker image was updated.
* Added a validation to ensure that incident/indicator fields names starts with their pack name in the **validate** command. (Checked only for new files and only when using git *-g*)
* Updated the **find-dependencies** command to return the 'dependencies' according the layout type ('incident', 'indicator').
* Enhanced the "vX" display name validation for scripts and integrations in the **validate** command to check for every versioned script or integration, and not only v2.
* Added the *--fail-duplicates* flag for the **create-id-set** command which will fail the command if duplicates are found.
* Added to the **generate-docs** command automatic addition to git when a new readme file is created.

## 1.4.1

* When in private repo without `DEMSITO_SDK_GITHUB_TOKEN` configured, get_remote_file will take files from the local origin/master.
* Enhanced the **unify** command when giving input of a file and not a directory return a clear error message.
* Added a validation to ensure integrations are not skipped and at least one test playbook is not skipped for each integration or script.
* Added to the Content Tests support for `context_print_dt`, which queries the incident context and prints the result as a json.
* Added new validation for the `xsoar_config.json` file in the **validate** command.
* Added a version differences section to readme in **generate-docs** command.
* Added the *--docs-format* flag in the **integration-diff** command to get the output in README format.
* Added the *--input-old-version* and *--skip-breaking-changes* flags in the **generate-docs** command to get the details for the breaking section and to skip the breaking changes section.

## 1.4.0

* Enable passing a comma-separated list of paths for the `--input` option of the **lint** command.
* Added new validation of unimplemented test-module command in the code to the `XSOAR-linter` in the **lint** command.
* Fixed the **generate-docs** to handle integration authentication parameter.
* Added a validation to ensure that description and README do not contain the word 'Demisto'.
* Improved the deprecated message validation required from playbooks and scripts.
* Added the `--quite-bc-validation` flag for the **validate** command to run the backwards compatibility validation in quite mode (errors is treated like warnings).
* Fixed the **update release notes** command to display a name for old layouts.
* Added the ability to append to the pack README credit to contributors.
* Added identification for parameter differences in **integration-diff** command.
* Fixed **format** to use git as a default value.
* Updated the **upload** command to support reports.
* Fixed an issue where **generate-docs** command was displaying 'None' when credentials parameter display field configured was not configured.
* Fixed an issue where **download** did not return exit code 1 on failure.
* Updated the validation that incident fields' names do not contain the word incident will aplly to core packs only.
* Added a playbook validation to verify all conditional tasks have an 'else' path in **validate** command.
* Renamed the GitHub authentication token environment variable `GITHUB_TOKEN` to `DEMITO_SDK_GITHUB_TOKEN`.
* Added to the **update-release-notes** command automatic addition to git when new release notes file is created.
* Added validation to ensure that integrations, scripts, and playbooks do not contain the entity type in their names.
* Added the **convert** command to convert entities between XSOAR versions.
* Added the *--deprecate* flag in **format** command to deprecate integrations, scripts, and playbooks.
* Fixed an issue where ignoring errors did not work when running the **validate** command on specific files (-i).

## 1.3.9

* Added a validation verifying that the pack's README.md file is not equal to pack description.
* Fixed an issue where the **Assume yes** flag did not work properly for some entities in the **format** command.
* Improved the error messages for separators in folder and file names in the **validate** command.
* Removed the **DISABLE_SDK_VERSION_CHECK** environment variable. To disable new version checks, use the **DEMISTO_SDK_SKIP_VERSION_CHECK** envirnoment variable.
* Fixed an issue where the demisto-sdk version check failed due to a rate limit.
* Fixed an issue with playbooks scheme validation.

## 1.3.8

* Updated the **secrets** command to work on forked branches.

## 1.3.7

* Added a validation to ensure correct image and description file names.
* Fixed an issue where the **validate** command failed when 'display' field in credentials param in yml is empty but 'displaypassword' was provided.
* Added the **integration-diff** command to check differences between two versions of an integration and to return a report of missing and changed elements in the new version.
* Added a validation verifying that the pack's README.md file is not missing or empty for partner packs or packs contains use cases.
* Added a validation to ensure that the integration and script folder and file names will not contain separators (`_`, `-`, ``).
* When formatting new pack, the **format** command will set the *fromversion* key to 5.5.0 in the new files without fromversion.

## 1.3.6

* Added a validation that core packs are not dependent on non-core packs.
* Added a validation that a pack name follows XSOAR standards.
* Fixed an issue where in some cases the `get_remote_file` function failed due to an invalid path.
* Fixed an issue where running **update-release-notes** with updated integration logo, did not detect any file changes.
* Fixed an issue where the **create-id-set** command did not identify unified integrations correctly.
* Fixed an issue where the `CommonTypes` pack was not identified as a dependency for all feed integrations.
* Added support for running SDK commands in private repositories.
* Fixed an issue where running the **init** command did not set the correct category field in an integration .yml file for a newly created pack.
* When formatting new contributed pack, the **format** command will set the *fromversion* key to 6.0.0 in the relevant files.
* If the environment variable "DISABLE_SDK_VERSION_CHECK" is define, the demisto-sdk will no longer check for newer version when running a command.
* Added the `--use-pack-metadata` flag for the **find-dependencies** command to update the calculated dependencies using the the packs metadata files.
* Fixed an issue where **validate** failed on scripts in case the `outputs` field was set to `None`.
* Fixed an issue where **validate** was failing on editing existing release notes.
* Added a validation for README files verifying that the file doesn't contain template text copied from HelloWorld or HelloWorldPremium README.

## 1.3.5

* Added a validation that layoutscontainer's id and name are matching. Updated the format of layoutcontainer to include update_id too.
* Added a validation that commands' names and arguments in core packs, or scripts' arguments do not contain the word incident.
* Fixed issue where running the **generate-docs** command with -c flag ran all the commands and not just the commands specified by the flag.
* Fixed the error message of the **validate** command to not always suggest adding the *description* field.
* Fixed an issue where running **format** on feed integration generated invalid parameter structure.
* Fixed an issue where the **generate-docs** command did not add all the used scripts in a playbook to the README file.
* Fixed an issue where contrib/partner details might be added twice to the same file, when using unify and create-content-artifacts commands
* Fixed issue where running **validate** command on image-related integration did not return the correct outputs to json file.
* When formatting playbooks, the **format** command will now remove empty fields from SetIncident, SetIndicator, CreateNewIncident, CreateNewIndicator script arguments.
* Added an option to fill in the developer email when running the **init** command.

## 1.3.4

* Updated the **validate** command to check that the 'additionalinfo' field only contains the expected value for feed required parameters and not equal to it.
* Added a validation that community/partner details are not in the detailed description file.
* Added a validation that the Use Case tag in pack_metadata file is only used when the pack contains at least one PB, Incident Type or Layout.
* Added a validation that makes sure outputs in integrations are matching the README file when only README has changed.
* Added the *hidden* field to the integration schema.
* Fixed an issue where running **format** on a playbook whose `name` does not equal its `id` would cause other playbooks who use that playbook as a sub-playbook to fail.
* Added support for local custom command configuration file `.demisto-sdk-conf`.
* Updated the **format** command to include an update to the description file of an integration, to remove community/partner details.

## 1.3.3

* Fixed an issue where **lint** failed where *.Dockerfile* exists prior running the lint command.
* Added FeedHelloWorld template option for *--template* flag in **demisto-sdk init** command.
* Fixed issue where **update-release-notes** deleted release note file if command was called more than once.
* Fixed issue where **update-release-notes** added docker image release notes every time the command was called.
* Fixed an issue where running **update-release-notes** on a pack with newly created integration, had also added a docker image entry in the release notes.
* Fixed an issue where `XSOAR-linter` did not find *NotImplementedError* in main.
* Added validation for README files verifying their length (over 30 chars).
* When using *-g* flag in the **validate** command it will now ignore untracked files by default.
* Added the *--include-untracked* flag to the **validate** command to include files which are untracked by git in the validation process.
* Improved the `pykwalify` error outputs in the **validate** command.
* Added the *--print-pykwalify* flag to the **validate** command to print the unchanged output from `pykwalify`.

## 1.3.2

* Updated the format of the outputs when using the *--json-file* flag to create a JSON file output for the **validate** and **lint** commands.
* Added the **doc-review** command to check spelling in .md and .yml files as well as a basic release notes review.
* Added a validation that a pack's display name does not already exist in content repository.
* Fixed an issue where the **validate** command failed to detect duplicate params in an integration.
* Fixed an issue where the **validate** command failed to detect duplicate arguments in a command in an integration.

## 1.3.1

* Fixed an issue where the **validate** command failed to validate the release notes of beta integrations.
* Updated the **upload** command to support indicator fields.
* The **validate** and **update-release-notes** commands will now check changed files against `demisto/master` if it is configured locally.
* Fixed an issue where **validate** would incorrectly identify files as renamed.
* Added a validation that integration properties (such as feed, mappers, mirroring, etc) are not removed.
* Fixed an issue where **validate** failed when comparing branch against commit hash.
* Added the *--no-pipenv* flag to the **split-yml** command.
* Added a validation that incident fields and incident types are not removed from mappers.
* Fixed an issue where the *c
reate-id-set* flag in the *validate* command did not work while not using git.
* Added the *hiddenusername* field to the integration schema.
* Added a validation that images that are not integration images, do not ask for a new version or RN

## 1.3.0

* Do not collect optional dependencies on indicator types reputation commands.
* Fixed an issue where downloading indicator layoutscontainer objects failed.
* Added a validation that makes sure outputs in integrations are matching the README file.
* Fixed an issue where the *create-id-set* flag in the **validate** command did not work.
* Added a warning in case no id_set file is found when running the **validate** command.
* Fixed an issue where changed files were not recognised correctly on forked branches in the **validate** and the **update-release-notes** commands.
* Fixed an issue when files were classified incorrectly when running *update-release-notes*.
* Added a validation that integration and script file paths are compatible with our convention.
* Fixed an issue where id_set.json file was re created whenever running the generate-docs command.
* added the *--json-file* flag to create a JSON file output for the **validate** and **lint** commands.

## 1.2.19

* Fixed an issue where merge id_set was not updated to work with the new entity of Packs.
* Added a validation that the playbook's version matches the version of its sub-playbooks, scripts, and integrations.

## 1.2.18

* Changed the *skip-id-set-creation* flag to *create-id-set* in the **validate** command. Its default value will be False.
* Added support for the 'cve' reputation command in default arg validation.
* Filter out generic and reputation command from scripts and playbooks dependencies calculation.
* Added support for the incident fields in outgoing mappers in the ID set.
* Added a validation that the taskid field and the id field under the task field are both from uuid format and contain the same value.
* Updated the **format** command to generate uuid value for the taskid field and for the id under the task field in case they hold an invalid values.
* Exclude changes from doc_files directory on validation.
* Added a validation that an integration command has at most one default argument.
* Fixing an issue where pack metadata version bump was not enforced when modifying an old format (unified) file.
* Added validation that integration parameter's display names are capitalized and spaced using whitespaces and not underscores.
* Fixed an issue where beta integrations where not running deprecation validations.
* Allowed adding additional information to the deprecated description.
* Fixing an issue when escaping less and greater signs in integration params did not work as expected.

## 1.2.17

* Added a validation that the classifier of an integration exists.
* Added a validation that the mapper of an integration exists.
* Added a validation that the incident types of a classifier exist.
* Added a validation that the incident types of a mapper exist.
* Added support for *text* argument when running **demisto-sdk update-release-notes** on the ApiModules pack.
* Added a validation for the minimal version of an indicator field of type grid.
* Added new validation for incident and indicator fields in classifiers mappers and layouts exist in the content.
* Added cache for get_remote_file to reducing failures from accessing the remote repo.
* Fixed an issue in the **format** command where `_dev` or `_copy` suffixes weren't removed from the `id` of the given playbooks.
* Playbook dependencies from incident and indicator fields are now marked as optional.
* Mappers dependencies from incident types and incident fields are now marked as optional.
* Classifier dependencies from incident types are now marked as optional.
* Updated **demisto-sdk init** command to no longer create `created` field in pack_metadata file
* Updated **generate-docs** command to take the parameters names in setup section from display field and to use additionalinfo field when exist.
* Using the *verbose* argument in the **find-dependencies** command will now log to the console.
* Improved the deprecated message validation required from integrations.
* Fixed an issue in the **generate-docs** command where **Context Example** section was created when it was empty.

## 1.2.16

* Added allowed ignore errors to the *IDSetValidator*.
* Fixed an issue where an irrelevant id_set validation ran in the **validate** command when using the *--id-set* flag.
* Fixed an issue were **generate-docs** command has failed if a command did not exist in commands permissions file.
* Improved a **validate** command message for missing release notes of api module dependencies.

## 1.2.15

* Added the *ID101* to the allowed ignored errors.

## 1.2.14

* SDK repository is now mypy check_untyped_defs complaint.
* The lint command will now ignore the unsubscriptable-object (E1136) pylint error in dockers based on python 3.9 - this will be removed once a new pylint version is released.
* Added an option for **format** to run on a whole pack.
* Added new validation of unimplemented commands from yml in the code to `XSOAR-linter`.
* Fixed an issue where Auto-Extract fields were only checked for newly added incident types in the **validate** command.
* Added a new warning validation of direct access to args/params dicts to `XSOAR-linter`.

## 1.2.13

* Added new validation of indicators usage in CommandResults to `XSOAR-linter`.
* Running **demisto-sdk lint** will automatically run on changed files (same behavior as the -g flag).
* Removed supported version message from the documentation when running **generate_docs**.
* Added a print to indicate backwards compatibility is being checked in **validate** command.
* Added a percent print when running the **validate** command with the *-a* flag.
* Fixed a regression in the **upload** command where it was ignoring `DEMISTO_VERIFY_SSL` env var.
* Fixed an issue where the **upload** command would fail to upload beta integrations.
* Fixed an issue where the **validate** command did not create the *id_set.json* file when running with *-a* flag.
* Added price change validation in the **validate** command.
* Added validations that checks in read-me for empty sections or leftovers from the auto generated read-me that should be changed.
* Added new code validation for *NotImplementedError* to raise a warning in `XSOAR-linter`.
* Added validation for support types in the pack metadata file.
* Added support for *--template* flag in **demisto-sdk init** command.
* Fixed an issue with running **validate** on master branch where the changed files weren't compared to previous commit when using the *-g* flag.
* Fixed an issue where the `XSOAR-linter` ran *NotImplementedError* validation on scripts.
* Added support for Auto-Extract feature validation in incident types in the **validate** command.
* Fixed an issue in the **lint** command where the *-i* flag was ignored.
* Improved **merge-id-sets** command to support merge between two ID sets that contain the same pack.
* Fixed an issue in the **lint** command where flake8 ran twice.

## 1.2.12

* Bandit now reports also on medium severity issues.
* Fixed an issue with support for Docker Desktop on Mac version 2.5.0+.
* Added support for vulture and mypy linting when running without docker.
* Added support for *prev-ver* flag in **update-release-notes** command.
* Improved retry support when building docker images for linting.
* Added the option to create an ID set on a specific pack in **create-id-set** command.
* Added the *--skip-id-set-creation* flag to **validate** command in order to add the capability to run validate command without creating id_set validation.
* Fixed an issue where **validate** command checked docker image tag on ApiModules pack.
* Fixed an issue where **find-dependencies** did not calculate dashboards and reports dependencies.
* Added supported version message to the documentation and release notes files when running **generate_docs** and **update-release-notes** commands respectively.
* Added new code validations for *NotImplementedError* exception raise to `XSOAR-linter`.
* Command create-content-artifacts additional support for **Author_image.png** object.
* Fixed an issue where schemas were not enforced for incident fields, indicator fields and old layouts in the validate command.
* Added support for **update-release-notes** command to update release notes according to master branch.

## 1.2.11

* Fixed an issue where the ***generate-docs*** command reset the enumeration of line numbering after an MD table.
* Updated the **upload** command to support mappers.
* Fixed an issue where exceptions were no printed in the **format** while the *--verbose* flag is set.
* Fixed an issue where *--assume-yes* flag did not work in the **format** command when running on a playbook without a `fromversion` field.
* Fixed an issue where the **format** command would fail in case `conf.json` file was not found instead of skipping the update.
* Fixed an issue where integration with v2 were recognised by the `name` field instead of the `display` field in the **validate** command.
* Added a playbook validation to check if a task script exists in the id set in the **validate** command.
* Added new integration category `File Integrity Management` in the **validate** command.

## 1.2.10

* Added validation for approved content pack use-cases and tags.
* Added new code validations for *CommonServerPython* import to `XSOAR-linter`.
* Added *default value* and *predefined values* to argument description in **generate-docs** command.
* Added a new validation that checks if *get-mapping-fields* command exists if the integration schema has *{ismappable: true}* in **validate** command.
* Fixed an issue where the *--staged* flag recognised added files as modified in the **validate** command.
* Fixed an issue where a backwards compatibility warning was raised for all added files in the **validate** command.
* Fixed an issue where **validate** command failed when no tests were given for a partner supported pack.
* Updated the **download** command to support mappers.
* Fixed an issue where the ***format*** command added a duplicate parameter.
* For partner supported content packs, added support for a list of emails.
* Removed validation of README files from the ***validate*** command.
* Fixed an issue where the ***validate*** command required release notes for ApiModules pack.

## 1.2.9

* Fixed an issue in the **openapi_codegen** command where it created duplicate functions name from the swagger file.
* Fixed an issue in the **update-release-notes** command where the *update type* argument was not verified.
* Fixed an issue in the **validate** command where no error was raised in case a non-existing docker image was presented.
* Fixed an issue in the **format** command where format failed when trying to update invalid Docker image.
* The **format** command will now preserve the **isArray** argument in integration's reputation commands and will show a warning if it set to **false**.
* Fixed an issue in the **lint** command where *finally* clause was not supported in main function.
* Fixed an issue in the **validate** command where changing any entity ID was not validated.
* Fixed an issue in the **validate** command where *--staged* flag did not bring only changed files.
* Fixed the **update-release-notes** command to ignore changes in the metadata file.
* Fixed the **validate** command to ignore metadata changes when checking if a version bump is needed.

## 1.2.8

* Added a new validation that checks in playbooks for the usage of `DeleteContext` in **validate** command.
* Fixed an issue in the **upload** command where it would try to upload content entities with unsupported versions.
* Added a new validation that checks in playbooks for the usage of specific instance in **validate** command.
* Added the **--staged** flag to **validate** command to run on staged files only.

## 1.2.7

* Changed input parameters in **find-dependencies** command.
  * Use ***-i, --input*** instead of ***-p, --path***.
  * Use ***-idp, --id-set-path*** instead of ***-i, --id-set-path***.
* Fixed an issue in the **unify** command where it crashed on an integration without an image file.
* Fixed an issue in the **format** command where unnecessary files were not skipped.
* Fixed an issue in the **update-release-notes** command where the *text* argument was not respected in all cases.
* Fixed an issue in the **validate** command where a warning about detailed description was given for unified or deprecated integrations.
* Improved the error returned by the **validate** command when running on files using the old format.

## 1.2.6

* No longer require setting `DEMISTO_README_VALIDATION` env var to enable README mdx validation. Validation will now run automatically if all necessary node modules are available.
* Fixed an issue in the **validate** command where the `--skip-pack-dependencies` would not skip id-set creation.
* Fixed an issue in the **validate** command where validation would fail if supplied an integration with an empty `commands` key.
* Fixed an issue in the **validate** command where validation would fail due to a required version bump for packs which are not versioned.
* Will use env var `DEMISTO_VERIFY_SSL` to determine if to use a secure connection for commands interacting with the Server when `--insecure` is not passed. If working with a local Server without a trusted certificate, you can set env var `DEMISTO_VERIFY_SSL=no` to avoid using `--insecure` on each command.
* Unifier now adds a link to the integration documentation to the integration detailed description.
* Fixed an issue in the **secrets** command where ignored secrets were not skipped.

## 1.2.5

* Added support for special fields: *defaultclassifier*, *defaultmapperin*, *defaultmapperout* in **download** command.
* Added -y option **format** command to assume "yes" as answer to all prompts and run non-interactively
* Speed up improvements for `validate` of README files.
* Updated the **format** command to adhere to the defined content schema and sub-schemas, aligning its behavior with the **validate** command.
* Added support for canvasContextConnections files in **format** command.

## 1.2.4

* Updated detailed description for community integrations.

## 1.2.3

* Fixed an issue where running **validate** failed on playbook with task that adds tags to the evidence data.
* Added the *displaypassword* field to the integration schema.
* Added new code validations to `XSOAR-linter`.
  * As warnings messages:
    * `demisto.params()` should be used only inside main function.
    * `demisto.args()` should be used only inside main function.
    * Functions args should have type annotations.
* Added `fromversion` field validation to test playbooks and scripts in **validate** command.

## 1.2.2

* Add support for warning msgs in the report and summary to **lint** command.
* Fixed an issue where **json-to-outputs** determined bool values as int.
* Fixed an issue where **update-release-notes** was crushing on `--all` flag.
* Fixed an issue where running **validate**, **update-release-notes** outside of content repo crushed without a meaningful error message.
* Added support for layoutscontainer in **init** contribution flow.
* Added a validation for tlp_color param in feeds in **validate** command.
* Added a validation for removal of integration parameters in **validate** command.
* Fixed an issue where **update-release-notes** was failing with a wrong error message when no pack or input was given.
* Improved formatting output of the **generate-docs** command.
* Add support for env variable *DEMISTO_SDK_ID_SET_REFRESH_INTERVAL*. Set this env variable to the refresh interval in minutes. The id set will be regenerated only if the refresh interval has passed since the last generation. Useful when generating Script documentation, to avoid re-generating the id_set every run.
* Added new code validations to `XSOAR-linter`.
  * As error messages:
    * Longer than 10 seconds sleep statements for non long running integrations.
    * exit() usage.
    * quit() usage.
  * As warnings messages:
    * `demisto.log` should not be used.
    * main function existence.
    * `demito.results` should not be used.
    * `return_output` should not be used.
    * try-except statement in main function.
    * `return_error` usage in main function.
    * only once `return_error` usage.
* Fixed an issue where **lint** command printed logs twice.
* Fixed an issue where *suffix* did not work as expected in the **create-content-artifacts** command.
* Added support for *prev-ver* flag in **lint** and **secrets** commands.
* Added support for *text* flag to **update-release-notes** command to add the same text to all release notes.
* Fixed an issue where **validate** did not recognize added files if they were modified locally.
* Added a validation that checks the `fromversion` field exists and is set to 5.0.0 or above when working or comparing to a non-feature branch in **validate** command.
* Added a validation that checks the certification field in the pack_metadata file is valid in **validate** command.
* The **update-release-notes** command will now automatically add docker image update to the release notes.

## 1.2.1

* Added an additional linter `XSOAR-linter` to the **lint** command which custom validates py files. currently checks for:
  * `Sys.exit` usages with non zero value.
  * Any `Print` usages.
* Fixed an issue where renamed files were failing on *validate*.
* Fixed an issue where single changed files did not required release notes update.
* Fixed an issue where doc_images required release-notes and validations.
* Added handling of dependent packs when running **update-release-notes** on changed *APIModules*.
  * Added new argument *--id-set-path* for id_set.json path.
  * When changes to *APIModule* is detected and an id_set.json is available - the command will update the dependent pack as well.
* Added handling of dependent packs when running **validate** on changed *APIModules*.
  * Added new argument *--id-set-path* for id_set.json path.
  * When changes to *APIModule* is detected and an id_set.json is available - the command will validate that the dependent pack has release notes as well.
* Fixed an issue where the find_type function didn't recognize file types correctly.
* Fixed an issue where **update-release-notes** command did not work properly on Windows.
* Added support for indicator fields in **update-release-notes** command.
* Fixed an issue where files in test dirs where being validated.

## 1.2.0

* Fixed an issue where **format** did not update the test playbook from its pack.
* Fixed an issue where **validate** validated non integration images.
* Fixed an issue where **update-release-notes** did not identified old yml integrations and scripts.
* Added revision templates to the **update-release-notes** command.
* Fixed an issue where **update-release-notes** crashed when a file was renamed.
* Fixed an issue where **validate** failed on deleted files.
* Fixed an issue where **validate** validated all images instead of packs only.
* Fixed an issue where a warning was not printed in the **format** in case a non-supported file type is inputted.
* Fixed an issue where **validate** did not fail if no release notes were added when adding files to existing packs.
* Added handling of incorrect layout paths via the **format** command.
* Refactor **create-content-artifacts** command - Efficient artifacts creation and better logging.
* Fixed an issue where image and description files were not handled correctly by **validate** and **update-release-notes** commands.
* Fixed an issue where the **format** command didn't remove all extra fields in a file.
* Added an error in case an invalid id_set.json file is found while running the **validate** command.
* Added fetch params checks to the **validate** command.

## 1.1.11

* Added line number to secrets' path in **secrets** command report.
* Fixed an issue where **init** a community pack did not present the valid support URL.
* Fixed an issue where **init** offered a non relevant pack support type.
* Fixed an issue where **lint** did not pull docker images for powershell.
* Fixed an issue where **find-dependencies** did not find all the script dependencies.
* Fixed an issue where **find-dependencies** did not collect indicator fields as dependencies for playbooks.
* Updated the **validate** and the **secrets** commands to be less dependent on regex.
* Fixed an issue where **lint** did not run on circle when docker did not return ping.
* Updated the missing release notes error message (RN106) in the **Validate** command.
* Fixed an issue where **Validate** would return missing release notes when two packs with the same substring existed in the modified files.
* Fixed an issue where **update-release-notes** would add duplicate release notes when two packs with the same substring existed in the modified files.
* Fixed an issue where **update-release-notes** would fail to bump new versions if the feature branch was out of sync with the master branch.
* Fixed an issue where a non-descriptive error would be returned when giving the **update-release-notes** command a pack which can not be found.
* Added dependencies check for *widgets* in **find-dependencies** command.
* Added a `update-docker` flag to **format** command.
* Added a `json-to-outputs` flag to the **run** command.
* Added a verbose (`-v`) flag to **format** command.
* Fixed an issue where **download** added the prefix "playbook-" to the name of playbooks.

## 1.1.10

* Updated the **init** command. Relevant only when passing the *--contribution* argument.
  * Added the *--author* option.
  * The *support* field of the pack's metadata is set to *community*.
* Added a proper error message in the **Validate** command upon a missing description in the root of the yml.
* **Format** now works with a relative path.
* **Validate** now fails when all release notes have been excluded.
* Fixed issue where correct error message would not propagate for invalid images.
* Added the *--skip-pack-dependencies* flag to **validate** command to skip pack dependencies validation. Relevant when using the *-g* flag.
* Fixed an issue where **Validate** and **Format** commands failed integrations with `defaultvalue` field in fetch incidents related parameters.
* Fixed an issue in the **Validate** command in which unified YAML files were not ignored.
* Fixed an issue in **generate-docs** where scripts and playbooks inputs and outputs were not parsed correctly.
* Fixed an issue in the **openapi-codegen** command where missing reference fields in the swagger JSON caused errors.
* Fixed an issue in the **openapi-codegen** command where empty objects in the swagger JSON paths caused errors.
* **update-release-notes** command now accept path of the pack instead of pack name.
* Fixed an issue where **generate-docs** was inserting unnecessary escape characters.
* Fixed an issue in the **update-release-notes** command where changes to the pack_metadata were not detected.
* Fixed an issue where **validate** did not check for missing release notes in old format files.

## 1.1.9

* Fixed an issue where **update-release-notes** command failed on invalid file types.

## 1.1.8

* Fixed a regression where **upload** command failed on test playbooks.
* Added new *githubUser* field in pack metadata init command.
* Support beta integration in the commands **split-yml, extract-code, generate-test-playbook and generate-docs.**
* Fixed an issue where **find-dependencies** ignored *toversion* field in content items.
* Added support for *layoutscontainer*, *classifier_5_9_9*, *mapper*, *report*, and *widget* in the **Format** command.
* Fixed an issue where **Format** will set the `ID` field to be equal to the `name` field in modified playbooks.
* Fixed an issue where **Format** did not work for test playbooks.
* Improved **update-release-notes** command:
  * Write content description to release notes for new items.
  * Update format for file types without description: Connections, Incident Types, Indicator Types, Layouts, Incident Fields.
* Added a validation for feedTags param in feeds in **validate** command.
* Fixed readme validation issue in community support packs.
* Added the **openapi-codegen** command to generate integrations from OpenAPI specification files.
* Fixed an issue were release notes validations returned wrong results for *CommonScripts* pack.
* Added validation for image links in README files in **validate** command.
* Added a validation for default value of fetch param in feeds in **validate** command.
* Fixed an issue where the **Init** command failed on scripts.

## 1.1.7

* Fixed an issue where running the **format** command on feed integrations removed the `defaultvalue` fields.
* Playbook branch marked with *skipunavailable* is now set as an optional dependency in the **find-dependencies** command.
* The **feedReputation** parameter can now be hidden in a feed integration.
* Fixed an issue where running the **unify** command on JS package failed.
* Added the *--no-update* flag to the **find-dependencies** command.
* Added the following validations in **validate** command:
  * Validating that a pack does not depend on NonSupported / Deprecated packs.

## 1.1.6

* Added the *--description* option to the **init** command.
* Added the *--contribution* option to the **init** command which converts a contribution zip to proper pack format.
* Improved **validate** command performance time and outputs.
* Added the flag *--no-docker-checks* to **validate** command to skip docker checks.
* Added the flag *--print-ignored-files* to **validate** command to print ignored files report when the command is done.
* Added the following validations in **validate** command:
  * Validating that existing release notes are not modified.
  * Validating release notes are not added to new packs.
  * Validating that the "currentVersion" field was raised in the pack_metadata for modified packs.
  * Validating that the timestamp in the "created" field in the pack_metadata is in ISO format.
* Running `demisto-sdk validate` will run the **validate** command using git and only on committed files (same as using *-g --post-commit*).
* Fixed an issue where release notes were not checked correctly in **validate** command.
* Fixed an issue in the **create-id-set** command where optional playbook tasks were not taken into consideration.
* Added a prompt to the `demisto-sdk update-release-notes` command to prompt users to commit changes before running the release notes command.
* Added support to `layoutscontainer` in **validate** command.

## 1.1.5

* Fixed an issue in **find-dependencies** command.
* **lint** command now verifies flake8 on CommonServerPython script.

## 1.1.4

* Fixed an issue with the default output file name of the **unify** command when using "." as an output path.
* **Unify** command now adds contributor details to the display name and description.
* **Format** command now adds *isFetch* and *incidenttype* fields to integration yml.
* Removed the *feedIncremental* field from the integration schema.
* **Format** command now adds *feedBypassExclusionList*, *Fetch indicators*, *feedReputation*, *feedReliability*,
     *feedExpirationPolicy*, *feedExpirationInterval* and *feedFetchInterval* fields to integration yml.
* Fixed an issue in the playbooks schema.
* Fixed an issue where generated release notes were out of order.
* Improved pack dependencies detection.
* Fixed an issue where test playbooks were mishandled in **validate** command.

## 1.1.3

* Added a validation for invalid id fields in indicators types files in **validate** command.
* Added default behavior for **update-release-notes** command.
* Fixed an error where README files were failing release notes validation.
* Updated format of generated release notes to be more user friendly.
* Improved error messages for the **update-release-notes** command.
* Added support for `Connections`, `Dashboards`, `Widgets`, and `Indicator Types` to **update-release-notes** command.
* **Validate** now supports scripts under the *TestPlaybooks* directory.
* Fixed an issue where **validate** did not support powershell files.

## 1.1.2

* Added a validation for invalid playbookID fields in incidents types files in **validate** command.
* Added a code formatter for python files.
* Fixed an issue where new and old classifiers where mixed on validate command.
* Added *feedIncremental* field to the integration schema.
* Fixed error in the **upload** command where unified YMLs were not uploaded as expected if the given input was a pack.
* Fixed an issue where the **secrets** command failed due to a space character in the file name.
* Ignored RN validation for *NonSupported* pack.
* You can now ignore IF107, SC100, RP102 error codes in the **validate** command.
* Fixed an issue where the **download** command was crashing when received as input a JS integration or script.
* Fixed an issue where **validate** command checked docker image for JS integrations and scripts.
* **validate** command now checks scheme for reports and connections.
* Fixed an issue where **validate** command checked docker when running on all files.
* Fixed an issue where **validate** command did not fail when docker image was not on the latest numeric tag.
* Fixed an issue where beta integrations were not validated correctly in **validate** command.

## 1.1.1

* fixed and issue where file types were not recognized correctly in **validate** command.
* Added better outputs for validate command.

## 1.1.0

* Fixed an issue where changes to only non-validated files would fail validation.
* Fixed an issue in **validate** command where moved files were failing validation for new packs.
* Fixed an issue in **validate** command where added files were failing validation due to wrong file type detection.
* Added support for new classifiers and mappers in **validate** command.
* Removed support of old RN format validation.
* Updated **secrets** command output format.
* Added support for error ignore on deprecated files in **validate** command.
* Improved errors outputs in **validate** command.
* Added support for linting an entire pack.

## 1.0.9

* Fixed a bug where misleading error was presented when pack name was not found.
* **Update-release-notes** now detects added files for packs with versions.
* Readme files are now ignored by **update-release-notes** and validation of release notes.
* Empty release notes no longer cause an uncaught error during validation.

## 1.0.8

* Changed the output format of demisto-sdk secrets.
* Added a validation that checkbox items are not required in integrations.
* Added pack release notes generation and validation.
* Improved pack metadata validation.
* Fixed an issue in **validate** where renamed files caused an error

## 1.0.4

* Fix the **format** command to update the `id` field to be equal to `details` field in indicator-type files, and to `name` field in incident-type & dashboard files.
* Fixed a bug in the **validate** command for layout files that had `sortValues` fields.
* Fixed a bug in the **format** command where `playbookName` field was not always present in the file.
* Fixed a bug in the **format** command where indicatorField wasn't part of the SDK schemas.
* Fixed a bug in **upload** command where created unified docker45 yml files were not deleted.
* Added support for IndicatorTypes directory in packs (for `reputation` files, instead of Misc).
* Fixed parsing playbook condition names as string instead of boolean in **validate** command
* Improved image validation in YAML files.
* Removed validation for else path in playbook condition tasks.

## 1.0.3

* Fixed a bug in the **format** command where comments were being removed from YAML files.
* Added output fields: *file_path* and *kind* for layouts in the id-set.json created by **create-id-set** command.
* Fixed a bug in the **create-id-set** command Who returns Duplicate for Layouts with a different kind.
* Added formatting to **generate-docs** command results replacing all `<br>` tags with `<br/>`.
* Fixed a bug in the **download** command when custom content contained not supported content entity.
* Fixed a bug in **format** command in which boolean strings  (e.g. 'yes' or 'no') were converted to boolean values (e.g. 'True' or 'False').
* **format** command now removes *sourceplaybookid* field from playbook files.
* Fixed a bug in **generate-docs** command in which integration dependencies were not detected when generating documentation for a playbook.

## 1.0.1

* Fixed a bug in the **unify** command when output path was provided empty.
* Improved error message for integration with no tests configured.
* Improved the error message returned from the **validate** command when an integration is missing or contains malformed fetch incidents related parameters.
* Fixed a bug in the **create** command where a unified YML with a docker image for 4.5 was copied incorrectly.
* Missing release notes message are now showing the release notes file path to update.
* Fixed an issue in the **validate** command in which unified YAML files were not ignored.
* File format suggestions are now shown in the relevant file format (JSON or YAML).
* Changed Docker image validation to fail only on non-valid ones.
* Removed backward compatibility validation when Docker image is updated.

## 1.0.0

* Improved the *upload* command to support the upload of all the content entities within a pack.
* The *upload* command now supports the improved pack file structure.
* Added an interactive option to format integrations, scripts and playbooks with No TestPlaybooks configured.
* Added an interactive option to configure *conf.json* file with missing test playbooks for integrations, scripts and playbooks
* Added *download* command to download custom content from Demisto instance to the local content repository.
* Improved validation failure messages to include a command suggestion, wherever relevant, to fix the raised issue.
* Improved 'validate' help and documentation description
* validate - checks that scripts, playbooks, and integrations have the *tests* key.
* validate - checks that test playbooks are configured in `conf.json`.
* demisto-sdk lint - Copy dir better handling.
* demisto-sdk lint - Add error when package missing in docker image.
* Added *-a , --validate-all* option in *validate* to run all validation on all files.
* Added *-i , --input* option in *validate* to run validation on a specified pack/file.
* added *-i, --input* option in *secrets* to run on a specific file.
* Added an allowed hidden parameter: *longRunning* to the hidden integration parameters validation.
* Fixed an issue with **format** command when executing with an output path of a folder and not a file path.
* Bug fixes in generate-docs command given playbook as input.
* Fixed an issue with lint command in which flake8 was not running on unit test files.

## 0.5.2

* Added *-c, --command* option in *generate-docs* to generate a specific command from an integration.
* Fixed an issue when getting README/CHANGELOG files from git and loading them.
* Removed release notes validation for new content.
* Fixed secrets validations for files with the same name in a different directory.
* demisto-sdk lint - parallelization working with specifying the number of workers.
* demisto-sdk lint - logging levels output, 3 levels.
* demisto-sdk lint - JSON report, structured error reports in JSON format.
* demisto-sdk lint - XML JUnit report for unit-tests.
* demisto-sdk lint - new packages used to accelerate execution time.
* demisto-sdk secrets - command now respects the generic whitelist, and not only the pack secrets.

## 0.5.0

[PyPI History][1]

[1]: https://pypi.org/project/demisto-sdk/#history

## 0.4.9

* Fixed an issue in *generate-docs* where Playbooks and Scripts documentation failed.
* Added a graceful error message when executing the *run" command with a misspelled command.
* Added more informative errors upon failures of the *upload* command.
* format command:
  * Added format for json files: IncidentField, IncidentType, IndicatorField, IndicatorType, Layout, Dashboard.
  * Added the *-fv --from-version*, *-nv --no-validation* arguments.
  * Removed the *-t yml_type* argument, the file type will be inferred.
  * Removed the *-g use_git* argument, running format without arguments will run automatically on git diff.
* Fixed an issue in loading playbooks with '=' character.
* Fixed an issue in *validate* failed on deleted README files.

## 0.4.8

* Added the *max* field to the Playbook schema, allowing to define it in tasks loop.
* Fixed an issue in *validate* where Condition branches checks were case sensitive.

## 0.4.7

* Added the *slareminder* field to the Playbook schema.
* Added the *common_server*, *demisto_mock* arguments to the *init* command.
* Fixed an issue in *generate-docs* where the general section was not being generated correctly.
* Fixed an issue in *validate* where Incident type validation failed.

## 0.4.6

* Fixed an issue where the *validate* command did not identify CHANGELOG in packs.
* Added a new command, *id-set* to create the id set - the content dependency tree by file IDs.

## 0.4.5

* generate-docs command:
  * Added the *use_cases*, *permissions*, *command_permissions* and *limitations*.
  * Added the *--insecure* argument to support running the script and integration command in Demisto.
  * Removed the *-t yml_type* argument, the file type will be inferred.
  * The *-o --output* argument is no longer mandatory, default value will be the input file directory.
* Added support for env var: *DEMISTO_SDK_SKIP_VERSION_CHECK*. When set version checks are skipped.
* Fixed an issue in which the CHANGELOG files did not match our scheme.
* Added a validator to verify that there are no hidden integration parameters.
* Fixed an issue where the *validate* command ran on test files.
* Removed the *env-dir* argument from the demisto-sdk.
* README files which are html files will now be skipped in the *validate* command.
* Added support for env var: *DEMISTO_README_VALIDATOR*. When not set the readme validation will not run.

## 0.4.4

* Added a validator for IncidentTypes (incidenttype-*.json).
* Fixed an issue where the -p flag in the *validate* command was not working.
* Added a validator for README.md files.
* Release notes validator will now run on: incident fields, indicator fields, incident types, dashboard and reputations.
* Fixed an issue where the validator of reputation(Indicator Type) did not check on the details field.
* Fixed an issue where the validator attempted validating non-existing files after deletions or name refactoring.
* Removed the *yml_type* argument in the *split-yml*, *extract-code* commands.
* Removed the *file_type* argument in the *generate-test-playbook* command.
* Fixed the *insecure* argument in *upload*.
* Added the *insecure* argument in *run-playbook*.
* Standardise the *-i --input*, *-o --output* to demisto-sdk commands.

## 0.4.3

* Fixed an issue where the incident and indicator field BC check failed.
* Support for linting and unit testing PowerShell integrations.

## 0.4.2

* Fixed an issue where validate failed on Windows.
* Added a validator to verify all branches are handled in conditional task in a playbook.
* Added a warning message when not running the latest sdk version.
* Added a validator to check that the root is connected to all tasks in the playbook.
* Added a validator for Dashboards (dashboard-*.json).
* Added a validator for Indicator Types (reputation-*.json).
* Added a BC validation for changing incident field type.
* Fixed an issue where init command would generate an invalid yml for scripts.
* Fixed an issue in misleading error message in v2 validation hook.
* Fixed an issue in v2 hook which now is set only on newly added scripts.
* Added more indicative message for errors in yaml files.
* Disabled pykwalify info log prints.

## 0.3.10

* Added a BC check for incident fields - changing from version is not allowed.
* Fixed an issue in create-content-artifacts where scripts in Packs in TestPlaybooks dir were copied with a wrong prefix.

## 0.3.9

* Added a validation that incident field can not be required.
* Added validation for fetch incident parameters.
* Added validation for feed integration parameters.
* Added to the *format* command the deletion of the *sourceplaybookid* field.
* Fixed an issue where *fieldMapping* in playbook did not pass the scheme validation.
* Fixed an issue where *create-content-artifacts* did not copy TestPlaybooks in Packs without prefix of *playbook-*.
* Added a validation the a playbook can not have a rolename set.
* Added to the image validator the new DBot default image.
* Added the fields: elasticcommonfields, quiet, quietmode to the Playbook schema.
* Fixed an issue where *validate* failed on integration commands without outputs.
* Added a new hook for naming of v2 integrations and scripts.

## 0.3.8

* Fixed an issue where *create-content-artifact* was not loading the data in the yml correctly.
* Fixed an issue where *unify* broke long lines in script section causing syntax errors

## 0.3.7

* Added *generate-docs* command to generate documentation file for integration, playbook or script.
* Fixed an issue where *unify* created a malformed integration yml.
* Fixed an issue where demisto-sdk **init** creates unit-test file with invalid import.

## 0.3.6

* Fixed an issue where demisto-sdk **validate** failed on modified scripts without error message.

## 0.3.5

* Fixed an issue with docker tag validation for integrations.
* Restructured repo source code.

## 0.3.4

* Saved failing unit tests as a file.
* Fixed an issue where "_test" file for scripts/integrations created using **init** would import the "HelloWorld" templates.
* Fixed an issue in demisto-sdk **validate** - was failing on backward compatiblity check
* Fixed an issue in demisto-sdk **secrets** - empty line in .secrets-ignore always made the secrets check to pass
* Added validation for docker image inside integrations and scripts.
* Added --use-git flag to **format** command to format all changed files.
* Fixed an issue where **validate** did not fail on dockerimage changes with bc check.
* Added new flag **--ignore-entropy** to demisto-sdk **secrets**, this will allow skip entropy secrets check.
* Added --outfile to **lint** to allow saving failed packages to a file.

## 0.3.3

* Added backwards compatibility break error message.
* Added schema for incident types.
* Added **additionalinfo** field to as an available field for integration configuration.
* Added pack parameter for **init**.
* Fixed an issue where error would appear if name parameter is not set in **init**.

## 0.3.2

* Fixed the handling of classifier files in **validate**.

## 0.3.1

* Fixed the handling of newly created reputation files in **validate**.
* Added an option to perform **validate** on a specific file.

## 0.3.0

* Added support for multi-package **lint** both with parallel and without.
* Added all parameter in **lint** to run on all packages and packs in content repository.
* Added **format** for:
  * Scripts
  * Playbooks
  * Integrations
* Improved user outputs for **secrets** command.
* Fixed an issue where **lint** would run pytest and pylint only on a single docker per integration.
* Added auto-complete functionality to demisto-sdk.
* Added git parameter in **lint** to run only on changed packages.
* Added the **run-playbook** command
* Added **run** command which runs a command in the Demisto playground.
* Added **upload** command which uploads an integration or a script to a Demisto instance.
* Fixed and issue where **validate** checked if release notes exist for new integrations and scripts.
* Added **generate-test-playbook** command which generates a basic test playbook for an integration or a script.
* **validate** now supports indicator fields.
* Fixed an issue with layouts scheme validation.
* Adding **init** command.
* Added **json-to-outputs** command which generates the yaml section for outputs from an API raw response.

## 0.2.6

* Fixed an issue with locating release notes for beta integrations in **validate**.

## 0.2.5

* Fixed an issue with locating release notes for beta integrations in **validate**.

## 0.2.4

* Adding image validation to Beta_Integration and Packs in **validate**.

## 0.2.3

* Adding Beta_Integration to the structure validation process.
* Fixing bug where **validate** did checks on TestPlaybooks.
* Added requirements parameter to **lint**.

## 0.2.2

* Fixing bug where **lint** did not return exit code 1 on failure.
* Fixing bug where **validate** did not print error message in case no release notes were give.

## 0.2.1

* **Validate** now checks that the id and name fields are identical in yml files.
* Fixed a bug where sdk did not return any exit code.

## 0.2.0

* Added Release Notes Validator.
* Fixed the Unifier selection of your python file to use as the code.
* **Validate** now supports Indicator fields.
* Fixed a bug where **validate** and **secrets** did not return exit code 1 on failure.
* **Validate** now runs on newly added scripts.

## 0.1.8

* Added support for `--version`.
* Fixed an issue in file_validator when calling `checked_type` method with script regex.

## 0.1.2

* Restructuring validation to support content packs.
* Added secrets validation.
* Added content bundle creation.
* Added lint and unit test run.

## 0.1.1

* Added new logic to the unifier.
* Added detailed README.
* Some small adjustments and fixes.

## 0.1.0

Capabilities:

* **Extract** components(code, image, description etc.) from a Demisto YAML file into a directory.
* **Unify** components(code, image, description etc.) to a single Demisto YAML file.
* **Validate** Demisto content files.<|MERGE_RESOLUTION|>--- conflicted
+++ resolved
@@ -10,11 +10,8 @@
 * Fixed an issue where running **openapi-codegen** resulted in false-positive error messages.
 * Fixed an issue where **generate-python-to-yml** generated input arguments as required even though required=False was specified.
 * Fixed an issue where **generate-python-to-yml** generated input arguments a default arguments when default=some_value was provided.
-<<<<<<< HEAD
+* Fixed a bug where **validate** returned error on playbook inputs with special characters.
 * Fixed an issue where `conf.json` wasn't validated when modified.
-=======
-* Fixed a bug where **validate** returned error on playbook inputs with special characters.
->>>>>>> 85aa5382
 
 ## 1.11.0
 * **Note: Demisto-SDK will soon stop supporting Python 3.8**
