--- conflicted
+++ resolved
@@ -3,11 +3,8 @@
 * Fixed `to_kebab_case`, it will now deal with strings that have hyphens, commas or periods in them, changing them to be hyphens in the new string.
 * Fixed an issue in the **create-id-set** command, where the `source` value included the git token if it was specified in the remote url.
 * Fixed an issue in the **merge-id-set** command, where merging fails because of duplicates but the packs are in the XSOAR repo but in different version control.
-<<<<<<< HEAD
+* Fixed missing `Lists` Content Item as valid `IDSetType`
 * Fixed an issue in the **zip-packs** command, it will now add new indicator types to the zipped pack.
-=======
-* Fixed missing `Lists` Content Item as valid `IDSetType`
->>>>>>> 5a2ee4a2
 
 # 1.5.4
 * Fixed an issue with the **format** command when contributing via the UI
