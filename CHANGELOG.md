# Changelog

## Unreleased
<<<<<<< HEAD
* Fixed an issue where a pack `serverMinVersion` is calculated by its content items to be the minimum fromVersion.
* Added the **pre-commit** command, to run pre-commit hooks on XSOAR content.
* Added the **run-unit-tests** command, to run unit tests of given content items inside their respective docker images.
* Added support for filepath arguments in the **validate** and **format** commands.
* Added pre-commit hooks for `validate`, `format`, `run-unit-tests` and `update-docker-image` commands.
=======
* **Note: Demisto-SDK will soon stop supporting Python 3.8**
* Fixed an issue where using **download** on non-unicode content, merging them into existing files caused an error.
* Changed an internal setting to allow writing non-ascii content (unicode) using `YAMLHandler` and `JSONHandler`.
* Fixed an issue where an error message in **unify** was unclear for invalid input.
* Fixed an issue where running **validate** failed with **is_valid_integration_file_path_in_folder** on integrations that use API modules.
* Fixed an issue where **validate** failed with **is_valid_integration_file_path_in_folder** on integrations that use the `MSAPIModule`.
* Added **validate** check for the `modules` field in `pack_metadata.json` files.
* Changed **lint** to skip deprecated content, unless when using the `-i` flag.
* Fixed an issue where **update-release-notes** failed when a new *Parsing Rule* was added to a pack.
* Refactored the logging framework. Demisto-SDK logs will now be written to `.demist_sdk_debug.log` under the content path (when detected) or the current directory.
* Added `GR105` validation to **validate** command to check that no duplicate IDs are used.
* Added support for API Modules imported in API modules in the **unify** command.

## 1.10.6
* Fixed an issue where running **validate** with the `-g` flag would skip some validations for old-formatted (unified) integration/script files.
* Deprecated integrations and scripts will not run anymore when providing the **--all-packs** to the **lint** command.
* Fixed an issue where a pack `serverMinVersion` would be calculated by the minimal fromVersion of its content items.
* Added the `--docker-image-target` flag to **lint** for testing native supported content with new images.
>>>>>>> 0b4584eb

## 1.10.5
* Fixed an issue where running **run-test-playbook** would not use the `verify` parameter correctly. @ajoga
* Added a newline at the end of README files generated in **generate-docs**.
* Added the value `3` (out of bounds) to the `onChangeRepAlg` and `reputationCalc` fields under the `IncidentType` and `GenericType` schemas. **validate** will allow using it now.
* Fixed an issue where **doc-review** required dot suffixes in release notes describing new content.
* Fixed an issue where **validate** failed on Feed Integrations after adding the new *Collect/Connect* section field.
* Fixed an issue where using **postman-codegen** failed converting strings containing digits to kebab-case.
* Fixed an issue where the ***error-code*** command could not parse List[str] parameter.
* Updated validation *LO107* to support more section types in XSIAM layouts.

## 1.10.4
* Added support for running **lint** in multiple native-docker images.

## 1.10.3
* Fixed an issue where running **format** would fail after running npm install.
* Improved the graph validations in the **validate** command:
  - GR100 will now run on all content items of changed packs.
  - GR101 and GR102 will now catch invalid fromversion/toversion of files **using** the changed items.
  - GR103 errors will raise a warning when using the *-a* flag, but an error if using the *-i* or *g* flags.
* Fixed an issue where test-playbooks timed out.
* Fixed an issue where making a change in a module using an ApiModule would cause lint to run on the ApiModule unnecessarily.
* Fixed an issue where the `marketplace` field was not used when dumping pack zips.
* Fixed a typo in the README content generated with **update-release-notes** for updating integrations.
* Fixed an issue in **validate**, where using the `-gr` and `-i` flags did not run properly.
* Added the `sectionorder` field to integration scheme.
* Fixed an issue where in some occasions running of test-playbooks could receive session timeouts.
* Fixed an issue where **validate** command failed on core pack dependencies validation because of test dependencies.

## 1.10.2
* Added markdown lint formatting for README files in the **format** command.
* Fixed an issue where **lint** failed when using the `-cdam` flag with changed dependant api modules.
* Fixed an issue in the **upload** command, where `json`-based content items were not unified correctly when using the `--zip` argument.
* Added XPANSE core packs validations.

## 1.10.1
* Fixed an issue where **update-content-graph** failed to execute.

## 1.10.0
* **Breaking change**: Removed usage of `pipenv`, `isort` and `autopep8` in the **split** and **download** commands. Removed the `--no-pipenv` and `--no-code-formatting` flags. Please see https://xsoar.pan.dev/docs/tutorials/tut-setup-dev-remote for the recommended environment setup.
* Fixed an issue in **prepare-content** command where large code lines were broken.
* Fixed an issue where git-*renamed_files* were not retrieved properly.
* Fixed an issue where test dependencies were calculated in all level dependencies calculation.
* Added formatting and validation to XSIAM content types.
* Fixed an issue where several XSIAM content types were not validated when passing the `-a` flag.
* Added a UUID to name mapper for **download** it replaces UUIDs with names on all downloaded files.
* Updated the demisto-py to v3.2.6 which now supports basic proxy authentication.
* Improved the message shown when using **upload** and overwriting packs.
* Added support for the **Layout Rule** content type in the id-set and the content graph.
* Updated the default general `fromVersion` value on **format** to `6.8.0`
* Fixed an issue where **lint** sometimes failed when using the `-cdam` flag due to wrong file duplications filtering.
* Added the content graph to **validate**, use with the `--graph` flag.

## 1.9.0
* Fixed an issue where the Slack notifier was using a deprecated argument.
* Added the `--docker-image` argument to the **lint** command, which allows determining the docker image to run lint on. Possible options are: `'native:ga'`, `'native:maintenance'`, `'native:dev'`, `'all'`, a specific docker image (from Docker Hub) or, the default `'from-yml'`.
* Fixed an issue in **prepare-content** command where large code lines were broken.
* Added a logger warning to **get_demisto_version**, the task will now fail with a more informative message.
* Fixed an issue where the **upload** and **prepare-content** commands didn't add `fromServerVersion` and `toServerVersion` to layouts.
* Updated **lint** to use graph instead of id_set when running with `--check-dependent-api-module` flag.
* Added the marketplaces field to all schemas.
* Added the flag `--xsoar-only` to the **doc-review** command which enables reviewing documents that belong to XSOAR-supported Packs.
* Fixed an issue in **update-release-notes** command where an error occurred when executing the same command a second time.
* Fixed an issue where **validate** would not always ignore errors listed under `.pack-ignore`.
* Fixed an issue where running **validate** on a specific pack didn't test all the relevant entities.
* Fixed an issue where fields ending with `_x2` where not replaced in the appropriate Marketplace.

## 1.8.3
* Changed **validate** to allow hiding parameters of type 0, 4, 12 and 14 when replacing with type 9 (credentials) with the same name.
* Fixed an issue where **update-release-notes** fails to update *MicrosoftApiModule* dependent integrations.
* Fixed an issue where the **upload** command failed because `docker_native_image_config.json` file could not be found.
* Added a metadata file to the content graph zip, to be used in the **update-content-graph** command.
* Updated the **validate** and **update-release-notes** commands to unskip the *Triggers Recommendations* content type.


## 1.8.2
* Fixed an issue where demisto-py failed to upload content to XSIAM when `DEMISTO_USERNAME` environment variable is set.
* Fixed an issue where the **prepare-content** command output invalid automation name when used with the --*custom* argument.
* Fixed an issue where modeling rules with arbitrary whitespace characters were not parsed correctly.
* Added support for the **nativeImage** key for an integration/script in the **prepare-content** command.
* Added **validate** checks for integrations declared deprecated (display name, description) but missing the `deprecated` flag.
* Changed the **validate** command to fail on the IN145 error code only when the parameter with type 4 is not hidden.
* Fixed an issue where downloading content layouts with `detailsV2=None` resulted in an error.
* Fixed an issue where **xdrctemplate** was missing 'external' prefix.
* Fixed an issue in **prepare-content** command providing output path.
* Updated the **validate** and **update-release-notes** commands to skip the *Triggers Recommendations* content type.
* Added a new validation to the **validate** command to verify that the release notes headers are in the correct format.
* Changed the **validate** command to fail on the IN140 error code only when the skipped integration has no unit tests.
* Changed **validate** to allow hiding parameters of type 4 (secret) when replacing with type 9 (credentials) with the same name.
* Fixed an issue where the **update-release-notes** command didn't add release-notes properly to some *new* content items.
* Added validation that checks that the `nativeimage` key is not defined in script/integration yml.
* Added to the **format** command the ability to remove `nativeimage` key in case defined in script/integration yml.
* Enhanced the **update-content-graph** command to support `--use-git`, `--imported_path` and `--output-path` arguments.
* Fixed an issue where **doc-review** failed when reviewing command name in some cases.
* Fixed an issue where **download** didn't identify playbooks properly, and downloaded files with UUIDs instead of file/script names.

## 1.8.1
* Fixed an issue where **format** created duplicate configuration parameters.
* Added hidden properties to integration command argument and script argument.
* Added `--override-existing` to **upload** that skips the confirmation prompt for overriding existing content packs. @mattbibbydw
* Fixed an issue where **validate** failed in private repos when attempting to read from a nonexisting `approved_categories.json`.
* Fixed an issue where **validate** used absolute paths when getting remote `pack_metadata.json` files in private repos.
* Fixed an issue in **download**, where names of custom scripts were replaced with UUIDs in IncidentFields and Layouts.

## 1.8.0
* Updated the supported python versions, as `>=3.8,<3.11`, as some of the dependencies are not supported on `3.11` yet.
* Added a **validate** step for **Modeling Rules** testdata files.
* Added the **update-content-graph** command.
* Added the ability to limit the number of CPU cores with `DEMISTO_SDK_MAX_CPU_CORES` envirment variable.
* Added the **prepare-content** command.
* Added support for fromversion/toversion in XSIAM content items (correlation rules, XSIAM dashboards, XSIAM reports and triggers).
* Added a **validate** step checking types of attributes in the schema file of modeling rule.
* Added a **validate** step checking that the dataset name of a modeling rule shows in the xif and schema files.
* Added a **validate** step checking that a correlation rule file does not start with a hyphen.
* Added a **validate** step checking that xsiam content items follow naming conventions.
* Fixed an issue where SDK commands failed on the deprecated `packaging.version.LegacyVersion`, by locking the `packaging` version to `<22`.
* Fixed an issue where **update-release-notes** failed when changing only xif file in **Modeling Rules**.
* Fixed an issue where *is_valid_category* and *is_categories_field_match_standard* failed when running in a private repo.
* Fixed an issue where **validate** didn't fail on the MR103 validation error.
* Fixed the *--release-notes* option, to support the new CHANGELOG format.
* Fixed an issue where **validate** failed when only changing a modeling rules's xif file.
* Fixed an issue where **format** failed on indicator files with a `None` value under the `tabs` key.
* Fixed an issue where **validate** only printed errors for one change of context path, rather than print all.
* Fixed an issue where **download** did not suggest using a username/password when authenticating with XSOAR and using invalid arguments.
* Fixed an issue where **download** failed when listing or downloading content items that are not unicode-encoded.
* Added support for fromversion/toversion in XSIAM content items (correlation rules, XSIAM dashboards, XSIAM reports and triggers).
* Updated the supported python versions, as `>=3.8,<3.11`, as some of the dependencies are not supported on `3.11` yet.
* Added **prepare-content** command which will prepare the pack or content item for the platform.
* Patched an issue where deprecated `packaging.version.LegacyVersion`, locking packaging version to `<22`.

## 1.7.9
* Fixed an issue where an error message in **validate** would not include the suggested fix.
* Added a validation that enforces predefined categories on MP Packs & integration yml files, the validation also ensures that each pack has only one category.
* Fixed an issue where **update-release-notes** did not generate release notes for **XDRC Templates**.
* Fixed an issue where **upload** failed without explaining the reason.
* Improved implementation of the docker_helper module.
* Fixed an issue where **validate** did not check changed pack_metadata.json files when running using git.
* Added support for **xdrctemplate** to content graph.
* Fixed an issue where local copies of the newly-introduced `DemistoClassApiModule.py` were validated.
* Added new release notes templates for the addition and modification of playbooks, layouts and types in the **doc-review** command.
* Fixed an issue where the **doc-review** command failed on descriptions of new content items.
* Added the `Command XXX is deprecated. Use XXX instead.` release notes templates to **doc-review** command.
* Fixed an issue where the **update-release-notes** command didn't add the modeling-rules description for new modeling-rules files.

## 1.7.8
* Added the capability to run the MDX server in a docker container for environments without node.
* Fixed an issue where **generate-docs** with `-c` argument updated sections of the incorrect commands.
* Added IF113 error code to **ALLOWED_IGNORE_ERRORS**.
* Fixed an issue where **validate** failed on playbooks with non-string input values.
* Added the `DEMISTO_SDK_IGNORE_CONTENT_WARNING` environment variable, to allow suppressing warnings when commands are not run under a content repo folder.
* Fixed an issue where **validate** failed to recognize integration tests that were missing from config.json
* Added support for **xpanse** marketplace in **create-id-set** and **create-content-artifacts** commands.
* Fixed an issue where **split** failed on yml files.
* Added support for marketplace-specific tags.
* Fixed an issue where **download** would not run `isort`. @maxgubler
* Fixed an issue where XSIAM Dashboards and Reports images failed the build.
* Added support for **xpanse** marketplace to content graph.

## 1.7.7
* Fixed an issue where paybooks **generate-docs** didn't parse complex input values when no accessor field is given correctly.
* Fixed an issue in the **download** command, where an exception would be raised when downloading system playbooks.
* Fixed an issue where the **upload** failed on playbooks containing a value that starts with `=`.
* Fixed an issue where the **generate-unit-tests** failed to generate assertions, and generate unit tests when command names does not match method name.
* Fixed an issue where the **download** command did not honor the `--no-code-formatting` flag properly. @maxgubler
* Added a new check to **validate**, making sure playbook task values are passed as references.
* Fixed an issue where the **update-release-notes** deleted existing release notes, now appending to it instead.
* Fixed an issue where **validate** printed blank space in case of validation failed and ignored.
* Renamed 'Agent Config' to 'XDRC Templates'.
* Fixed an issue where the **zip-packs** command did not work with the CommonServerUserPython and CommonServerUserPowerShell package.

## 1.7.6

* Fixed parsing of initialization arguments of client classes in the **generate-unit-tests** command.
* Added support for AgentConfig content item in the **upload**, **create-id-set**, **find-dependecies**, **unify** and **create-content-artifacts** commands.
* Added support for XSIAM Report preview image.

## 1.7.5

* Fixed an issue where the **upload** command did not work with the CommonServerUserPython package.
* Fixed an issue in the **download** command, where some playbooks were downloaded as test playbooks.
* Added playbook modification capabilities in **TestSuite**.
* Added a new command **create-content-graph**.
* Fixed an issue in the **upload** command, where the temporary zip would not clean up properly.
* Improved content items parsing in the **create-content-graph** command.
* Added an error when the docker daemon is unavailable when running **lint**.
* Removed the validation of a subtype change for scripts in the **validate** command.
* Fixed an issue where names of XSIAM content items were not normalized properly.
* Fixed an issue where the **download** command was downloading playbooks with **script** (id) and not **scriptName**.
* Fixed an issue where script yml files were not properly identified by `find_type`.
* Removed nightly integrations filtering when deciding if a test should run.
* Added support for XSIAM Dashboard preview image.
* Added the `--no-code-formatting` flag to the **download** command, allowing to skip autopep8 and isort.
* Fixed an issue in the **update-release-notes** command, where generating release notes for modeling rules schema file caused exception.

## 1.7.4

* Fixed an issue where the **doc-review** command showed irrelevant messages.
* Fixed an issue in **validate**, where backward-compatibility failures prevented other validations from running.
* Fixed an issue in **validate**, where content-like files under infrastructure paths were not ignored.
* Fixed an issue in the AMI mapping, where server versions were missing.
* Change the way the normalize name is set for external files.
* Added dump function to XSIAM pack objects to dulicate the files.
* Fixed an issue where the `contribution_converter` did not support changes made to ApiModules.
* Added name normalization according to new convention to XSIAM content items
* Added playbook modification capabilities in **TestSuite**.
* Fixed an issue in create-content-artifacts where it will not get a normalize name for the item and it will try to duplicate the same file.

## 1.7.3

* Fixed an issue in the **format** command where fail when executed from environment without mdx server available.
* Added `Added a`, `Added an` to the list of allowed changelog prefixes.
* Added support for Indicator Types/Reputations in the **upload** command.
* Fixed an issue when running from a subdirectory of a content repo failed.
* Changing the way we are using XSIAM servers api-keys in **test-content** .
* Added a success message to **postman-codegen**.

## 1.7.2

* Fixed an issue in the **validate** command where incident fields were not found in mappers even when they exist
* Added an ability to provide list of marketplace names as a param attribute to **validate** and **upload**
* Added the file type to the error message when it is not supported.
* Fixed an issue where `contribution_converter` incorrectly mapped _Indicator Field_ objects to the _incidentfield_ directory in contribution zip files.
* Fixed a bug where **validate** returned error on empty inputs not used in playbooks.
* Added the `DEMISTO_SDK_CONTENT_PATH` environment variable, implicitly used in various commands.
* Added link to documentation for error messages regarding use cases and tags.

## 1.7.1

* Fixed an issue where *indicatorTypes* and *betaIntegrations* were not found in the id_set.
* Updated the default general `fromVersion` value on **format** to `6.5.0`
* Fixed an issue where the **validate** command did not fail when the integration yml file name was not the same as the folder containing it.
* Added an option to have **generate-docs** take a Playbooks folder path as input, and generate docs for all playbooks in it.
* Fixed an issue where the suggestion in case of `IF113` included uppercase letters for the `cliName` parameter.
* Added new validation to the **validate** command to fail and list all the file paths of files that are using a deprecated integration command / script / playbook.
* **validate** will no longer fail on playbooks calling subplaybooks that have a higher `fromVersion` value, if  calling the subplaybook has `skipifunavailable=True`.
* Fixed an issue where relative paths were not accessed correctly.
* Running any `demisto-sdk` command in a folder with a `.env` file will load it, temporarily overriding existing environment variables.
* Fixed an issue where **validate** did not properly detect deleted files.
* Added new validations to the **validate** command to verify that the schema file exists for a modeling rule and that the schema and rules keys are empty in the yml file.
* Fixed an issue where *find_type* didn't recognize exported incident types.
* Added a new validation to **validate**, making sure all inputs of a playbook are used.
* Added a new validation to **validate**, making sure all inputs used in a playbook declared in the input section.
* The **format** command will now replace the *fromServerVersion* field with *fromVersion*.

## 1.7.0

* Allowed JSON Handlers to accept kwargs, for custoimzing behavior.
* Fixed an issue where an incorrect error was shown when the `id` of a content item differed from its `name` attribute.
* Fixed an issue where the `preserve_quotes` in ruamel_handler received an incorrect value @icholy
* Fixed an issue where ignoring RM110 error code wasn't working and added a validation to **ALLOWED_IGNORE_ERRORS** to validate that all error codes are inserted in the right format.
* Fixed an issue where the contribution credit text was not added correctly to the pack README.
* Changed the contribution file implementation from markdown to a list of contributor names. The **create-content-artifact** will use this list to prepare the needed credit message.
* Added a new validation to the `XSOAR-linter` in the **lint** command for verifying that demisto.log is not used in the code.
* The **generate-docs** command will now auto-generate the Incident Mirroring section when implemented in an integration.
* Added support to automatically generate release notes for deprecated items in the **update-release-notes** command.
* Fixed an issue causing any command to crash when unable to detect local repository properties.
* Fixed an issue where running in a private gitlab repo caused a warning message to be shown multiple times.
* Added a new validation to the **validate** command to verify that markdown and python files do not contain words related to copyright section.
* Fixed an issue where **lint** crashed when provided an input file path (expecting a directory).

## 1.6.9

* Added a new validation that checks whether a pack should be deprecated.
* Added a new ability to the **format** command to deprecate a pack.
* Fixed an issue where the **validate** command sometimes returned a false negative in cases where there are several sub-playbooks with the same ID.
* Added a new validation to the **validate** command to verify that the docker in use is not deprecated.
* Added support for multiple ApiModules in the **unify** command
* Added a check to **validate** command, preventing use of relative urls in README files.
* Added environment variable **DEMISTO_SDK_MARKETPLACE** expected to affect *MarketplaceTagParser* *marketplace* value. The value will be automatically set when passing *marketplace* arg to the commands **unify**, **zip-packs**, **create-content-artifacts** and **upload**.
* Added slack notifier for build failures on the master branch.
* Added support for modeling and parsing rules in the **split** command.
* Added support for README files in **format** command.
* Added a **validate** check, making sure classifier id and name values match. Updated the classifier **format** to update the id accordingly.
* The **generate-docs** command will now auto-generate the playbook image link by default.
* Added the `--custom-image-link` argument to override.
* Added a new flag to **generate-docs** command, allowing to add a custom image link to a playbook README.
* Added a new validation to the **validate** command to verify that the package directory name is the same as the files contained in the that package.
* Added support in the **unify** command to unify a schema into its Modeling Rule.

## 1.6.8

* Fixed an issue where **validate** did not fail on invalid playbook entities' versions (i.e. subplaybooks or scripts with higher fromversion than their parent playbook).
* Added support for running lint via a remote docker ssh connection. Use `DOCKER_HOST` env variable to specify a remote docker connection, such as: `DOCKER_HOST=ssh://myuser@myhost.com`.
* Fixed an issue where the pack cache in *get_marketplaces* caused the function to return invalid values.
* Fixed an issue where running format on a pack with XSIAM entities would fail.
* Added the new `display_name` field to relevant entities in the **create-id-set** command.
* Added a new validation to the **validate** command to verify the existence of "Reliability" parameter if the integration have reputation command.
* Fixed a bug where terminating the **lint** command failed (`ctrl + c`).
* Removed the validation of a subtype change in integrations and scripts from **validate**.
* Fixed an issue where **download** did not behave as expected when prompting for a version update. Reported by @K-Yo
* Added support for adoption release notes.
* Fixed an issue where **merge-id-sets** failed when a key was missing in one id-set.json.
* Fixed a bug where some mypy messages were not parsed properly in **lint**.
* Added a validation to the **validate** command, failing when '`fromversion`' or '`toversion`' in a content entity are incorrect format.
* Added a validation to the **validate** command, checking if `fromversion` <= `toversion`.
* Fixed an issue where coverage reports used the wrong logging level, marking debug logs as errors.
* Added a new validation to the **validate** command, to check when the discouraged `http` prefixes are used when setting defaultvalue, rather than `https`.
* Added a check to the **lint** command for finding hard-coded usage of the http protocol.
* Locked the dependency on Docker.
* Removed a traceback line from the **init** command templates: BaseIntegration, BaseScript.
* Updated the token in **_add_pr_comment** method from the content-bot token to the xsoar-bot token.

## 1.6.7

* Added the `types-markdown` dependency, adding markdown capabilities to existing linters using the [Markdown](https://pypi.org/project/Markdown/) package.
* Added support in the **format** command to remove nonexistent incident/indicator fields from *layouts/mappers*
* Added the `Note: XXX` and `XXX now generally available.` release notes templates to **doc-review** command.
* Updated the logs shown during the docker build step.
* Removed a false warning about configuring the `GITLAB_TOKEN` environment variable when it's not needed.
* Removed duplicate identifiers for XSIAM integrations.
* Updated the *tags* and *use cases* in pack metadata validation to use the local files only.
* Fixed the error message in checkbox validation where the defaultvalue is wrong and added the name of the variable that should be fixed.
* Added types to `find_type_by_path` under tools.py.
* Fixed an issue where YAML files contained incorrect value type for `tests` key when running `format --deprecate`.
* Added a deprecation message to the `tests:` section of yaml files when running `format --deprecate`.
* Added use case for **validate** on *wizard* objects - set_playbook is mapped to all integrations.
* Added the 'integration-get-indicators' commands to be ignored by the **verify_yml_commands_match_readme** validation, the validation will no longer fail if these commands are not in the readme file.
* Added a new validation to the **validate** command to verify that if the phrase "breaking changes" is present in a pack release notes, a JSON file with the same name exists and contains the relevant breaking changes information.
* Improved logs when running test playbooks (in a build).
* Fixed an issue in **upload** did not include list-type content items. @nicolas-rdgs
* Reverted release notes to old format.

## 1.6.6

* Added debug print when excluding item from ID set due to missing dependency.
* Added a validation to the **validate** command, failing when non-ignorable errors are present in .pack-ignore.
* Fixed an issue where `mdx server` did not close when stopped in mid run.
* Fixed an issue where `-vvv` flag did not print logs on debug level.
* enhanced ***validate*** command to list all command names affected by a backward compatibility break, instead of only one.
* Added support for Wizard content item in the **format**, **validate**, **upload**, **create-id-set**, **find-dependecies** and **create-content-artifacts** commands.
* Added a new flag to the **validate** command, allowing to run specific validations.
* Added support in **unify** and **create-content-artifacts** for displaying different documentations (detailed description + readme) for content items, depending on the marketplace version.
* Fixed an issue in **upload** where list items were not uploaded.
* Added a new validation to **validate** command to verify that *cliName* and *id* keys of the incident field or the indicator field are matches.
* Added the flag '-x', '--xsiam' to **upload** command to upload XSIAM entities to XSIAM server.
* Fixed the integration field *isFetchEvents* to be in lowercase.
* Fixed an issue where **validate -i** run after **format -i** on an existing file in the repo instead of **validate -g**.
* Added the following commands: 'update-remote-data', 'get-modified-remote-data', 'update-remote-system' to be ignored by the **verify_yml_commands_match_readme** validation, the validation will no longer fail if these commands are not in the readme file.
* Updated the release note template to include a uniform format for all items.
* Added HelloWorldSlim template option for *--template* flag in **demisto-sdk init** command.
* Fixed an issue where the HelloWorldSlim template in **demisto-sdk init** command had an integration id that was conflicting with HelloWorld integration id.
* Updated the SDK to use demisto-py 3.1.6, allowing use of a proxy with an environment variable.
* Set the default logger level to `warning`, to avoid unwanted debug logs.
* The **format** command now validates that default value of checkbox parameters is a string 'true' or 'false'.
* Fixed an issue where `FileType.PLAYBOOK` would show instead of `Playbook` in readme error messages.
* Added a new validation to **validate** proper defaultvalue for checkbox fields.

## 1.6.5

* Fixed an issue in the **format** command where the `id` field was overwritten for existing JSON files.
* Fixed an issue where the **doc-review** command was successful even when the release-note is malformed.
* Added timestamps to the `demisto-sdk` logger.
* Added time measurements to **lint**.
* Added the flag '-d', '--dependency' to **find-dependencies** command to get the content items that cause the dependencies between two packs.
* Fixed an issue where **update-release-notes** used the *trigger_id* field instead of the *trigger_name* field.
* Fixed an issue where **doc-review** failed to recognize script names, in scripts using the old file structure.
* Fixed an issue where concurrent processes created by **lint** caused deadlocks when opening files.
* Fixed an issue in the **format** command where `_dev` or `_copy` suffixes weren't removed from the subscript names in playbooks and layouts.
* Fixed an issue where **validate** failed on nonexistent `README.md` files.
* Added support of XSIAM content items to the **validate** command.
* Report **lint** summary results and failed packages after reporting time measurements.

## 1.6.4

* Added the new **generate-yml-from-python** command.
* Added a code *type* indication for integration and script objects in the *ID Set*.
* Added the [Vulture](https://github.com/jendrikseipp/vulture) linter to the pre-commit hook.
* The `demisto-sdk` pack will now be distributed via PyPi with a **wheel** file.
* Fixed a bug where any edited json file that contained a forward slash (`/`) escaped.
* Added a new validation to **validate** command to verify that the metadata *currentVersion* is
the same as the last release note version.
* The **validate** command now checks if there're none-deprecated integration commands that are missing from the readme file.
* Fixed an issue where *dockerimage* changes in Scripts weren't recognized by the **update-release-notes** command.
* Fixed an issue where **update-xsoar-config-file** did not properly insert the marketplace packs list to the file.
* Added the pack name to the known words by default when running the **doc-review** command.
* Added support for new XSIAM entities in **create-id-set** command.
* Added support for new XSIAM entities in **create-content-artifacts** command.
* Added support for Parsing/Modeling Rule content item in the **unify** command.
* Added the integration name, the commands name and the script name to the known words by default when running the **doc-review** command.
* Added an argument '-c' '--custom' to the **unify** command, if True will append to the unified yml name/display/id the custom label provided
* Added support for sub words suggestion in kebab-case sentences when running the **doc-review** command.
* Added support for new XSIAM entities in **update-release-notes** command.
* Enhanced the message of alternative suggestion words shown when running **doc-review** command.
* Fixed an incorrect error message, in case `node` is not installed on the machine.
* Fixed an issue in the **lint** command where the *check-dependent-api-modules* argument was set to true by default.
* Added a new command **generate-unit-tests**.
* Added a new validation to **validate** all SIEM integration have the same suffix.
* Fixed the destination path of the unified parsing/modeling rules in **create-content-artifacts** command.
* Fixed an issue in the **validate** command, where we validated wrongfully the existence of readme file for the *ApiModules* pack.
* Fixed an issue in the **validate** command, where an error message that was displayed for scripts validation was incorrect.
* Fixed an issue in the **validate** and **format** commands where *None* arguments in integration commands caused the commands to fail unexpectedly.
* Added support for running tests on XSIAM machines in the **test-content** command.
* Fixed an issue where the **validate** command did not work properly when deleting non-content items.
* Added the flag '-d', '--dependency' to **find-dependencies** command to get the content items that cause the dependencies between two packs.

## 1.6.3

* **Breaking change**: Fixed a typo in the **validate** `--quiet-bc-validation` flag (was `--quite-bc-validation`). @upstart-swiss
* Dropped support for python 3.7: Demisto-SDK is now supported on Python 3.8 or newer.
* Added an argument to YAMLHandler, allowing to set a maximal width for YAML files. This fixes an issue where a wrong default was used.
* Added the detach mechanism to the **upload** command, If you set the --input-config-file flag, any files in the repo's SystemPacks folder will be detached.
* Added the reattach mechanism to the **upload** command, If you set the --input-config-file flag, any detached item in your XSOAR instance that isn't currently in the repo's SystemPacks folder will be re-attached.
* Fixed an issue in the **validate** command that did not work properly when using the *-g* flag.
* Enhanced the dependency message shown when running **lint**.
* Fixed an issue where **update-release-notes** didn't update the currentVersion in pack_metadata.
* Improved the logging in **test-content** for helping catch typos in external playbook configuration.

## 1.6.2

* Added dependency validation support for core marketplacev2 packs.
* Fixed an issue in **update-release-notes** where suggestion fix failed in validation.
* Fixed a bug where `.env` files didn't load. @nicolas-rdgs
* Fixed a bug where **validate** command failed when the *categories* field in the pack metadata was empty for non-integration packs.
* Added *system* and *item-type* arguments to the **download** command, used when downloading system items.
* Added a validation to **validate**, checking that each script, integration and playbook have a README file. This validation only runs when the command is called with either the `-i` or the `-g` flag.
* Fixed a regression issue with **doc-review**, where the `-g` flag did not work.
* Improved the detection of errors in **doc-review** command.
* The **validate** command now checks if a readme file is empty, only for packs that contain playbooks or were written by a partner.
* The **validate** command now makes sure common contextPath values (e.g. `DBotScore.Score`) have a non-empty description, and **format** populates them automatically.
* Fixed an issue where the **generate-outputs** command did not work properly when examples were provided.
* Fixed an issue in the **generate-outputs** command, where the outputs were not written to the specified output path.
* The **generate-outputs** command can now generate outputs from multiple calls to the same command (useful when different args provide different outputs).
* The **generate-outputs** command can now update a yaml file with new outputs, without deleting or overwriting existing ones.
* Fixed a bug where **doc-review** command failed on existing templates.
* Fixed a bug where **validate** command failed when the word demisto is in the repo README file.
* Added support for adding test-playbooks to the zip file result in *create-content-artifacts* command for marketplacev2.
* Fixed an issue in **find-dependencies** where using the argument *-o* without the argument *--all-packs-dependencies* did not print a proper warning.
* Added a **validate** check to prevent deletion of files whose deletion is not supported by the XSOAR marketplace.
* Removed the support in the *maintenance* option of the *-u* flag in the **update-release-notes** command.
* Added validation for forbidden words and phrases in the **doc-review** command.
* Added a retries mechanism to the **test-content** command to stabilize the build process.
* Added support for all `git` platforms to get remote files.
* Refactored the **format** command's effect on the *fromversion* field:
  * Fixed a bug where the *fromversion* field was removed when modifying a content item.
  * Updated the general default *fromversion* and the default *fromversion* of newly-introduced content items (e.g. `Lists`, `Jobs`).
  * Added an interactive mode functionality for all content types, to ask the user whether to set a default *fromversion*, if could not automatically determine its value. Use `-y` to assume 'yes' as an answer to all prompts and run non-interactively.

## 1.6.1

* Added the '--use-packs-known-words' argument to the **doc-review** command
* Added YAML_Loader to handle yaml files in a standard way across modules, replacing PYYAML.
* Fixed an issue when filtering items using the ID set in the **create-content-artifacts** command.
* Fixed an issue in the **generate-docs** command where tables were generated with an empty description column.
* Fixed an issue in the **split** command where splitting failed when using relative input/output paths.
* Added warning when inferred files are missing.
* Added to **validate** a validation for integration image dimensions, which should be 120x50px.
* Improved an error in the **validate** command to better differentiate between the case where a required fetch parameter is malformed or missing.

## 1.6.0

* Fixed an issue in the **create-id-set** command where similar items from different marketplaces were reported as duplicated.
* Fixed typo in demisto-sdk init
* Fixed an issue where the **lint** command did not handle all container exit codes.
* Add to **validate** a validation for pack name to make sure it is unchanged.
* Added a validation to the **validate** command that verifies that the version in the pack_metdata file is written in the correct format.
* Fixed an issue in the **format** command where missing *fromVersion* field in indicator fields caused an error.

## 1.5.9

* Added option to specify `External Playbook Configuration` to change inputs of Playbooks triggered as part of **test-content**
* Improved performance of the **lint** command.
* Improved performance of the **validate** command when checking README images.
* ***create-id-set*** command - the default value of the **marketplace** argument was changed from ‘xsoar’ to all packs existing in the content repository. When using the command, make sure to pass the relevant marketplace to use.

## 1.5.8

* Fixed an issue where the command **doc-review** along with the argument `--release-notes` failed on yml/json files with invalid schema.
* Fixed an issue where the **lint** command failed on packs using python 3.10

## 1.5.7

* Fixed an issue where reading remote yaml files failed.
* Fixed an issue in **validate** failed with no error message for lists (when no fromVersion field was found).
* Fixed an issue when running **validate** or **format** in a gitlab repository, and failing to determine its project id.
* Added an enhancement to **split**, handling an empty output argument.
* Added the ability to add classifiers and mappers to conf.json.
* Added the Alias field to the incident field schema.

## 1.5.6

* Added 'deprecated' release notes template.
* Fixed an issue where **run-test-playbook** command failed to get the task entries when the test playbook finished with errors.
* Fixed an issue in **validate** command when running with `no-conf-json` argument to ignore the `conf.json` file.
* Added error type text (`ERROR` or `WARNING`) to **validate** error prints.
* Fixed an issue where the **format** command on test playbook did not format the ID to be equal to the name of the test playbook.
* Enhanced the **update-release-notes** command to automatically commit release notes config file upon creation.
* The **validate** command will validate that an indicator field of type html has fromVersion of 6.1.0 and above.
* The **format** command will now add fromVersion 6.1.0 to indicator field of type html.
* Added support for beta integrations in the **format** command.
* Fixed an issue where the **postman-codegen** command failed when called with the `--config-out` flag.
* Removed the integration documentation from the detailed description while performing **split** command to the unified yml file.
* Removed the line which indicates the version of the product from the README.md file for new contributions.

## 1.5.5

* Fixed an issue in the **update-release-notes** command, which did not work when changes were made in multiple packs.
* Changed the **validate** command to fail on missing test-playbooks only if no unittests are found.
* Fixed `to_kebab_case`, it will now deal with strings that have hyphens, commas or periods in them, changing them to be hyphens in the new string.
* Fixed an issue in the **create-id-set** command, where the `source` value included the git token if it was specified in the remote url.
* Fixed an issue in the **merge-id-set** command, where merging fails because of duplicates but the packs are in the XSOAR repo but in different version control.
* Fixed missing `Lists` Content Item as valid `IDSetType`
* Added enhancement for **generate-docs**. It is possible to provide both file or a comma seperated list as `examples`. Also, it's possible to provide more than one example for a script or a command.
* Added feature in **format** to sync YML and JSON files to the `master` file structure.
* Added option to specify `Incident Type`, `Incoming Mapper` and `Classifier` when configuring instance in **test-content**
* added a new command **run-test-playbook** to run a test playbook in a given XSOAR instance.
* Fixed an issue in **format** when running on a modified YML, that the `id` value is not changed to its old `id` value.
* Enhancement for **split** command, replace `ApiModule` code block to `import` when splitting a YML.
* Fixed an issue where indicator types were missing from the pack's content, when uploading using **zip-packs**.
* The request data body format generated in the **postman-codegen** will use the python argument's name and not the raw data argument's name.
* Added the flag '--filter-by-id-set' to **create-content-artifacts** to create artifacts only for items in the given id_set.json.

## 1.5.4

* Fixed an issue with the **format** command when contributing via the UI
* The **format** command will now not remove the `defaultRows` key from incident, indicator and generic fields with `type: grid`.
* Fixed an issue with the **validate** command when a layoutscontainer did not have the `fromversion` field set.
* added a new command **update-xsoar-config-file** to handle your XSOAR Configuration File.
* Added `skipVerify` argument in **upload** command to skip pack signature verification.
* Fixed an issue when the **run** command  failed running when there’s more than one playground, by explicitly using the current user’s playground.
* Added support for Job content item in the **format**, **validate**, **upload**, **create-id-set**, **find-dependecies** and **create-content-artifacts** commands.
* Added a **source** field to the **id_set** entitles.
* Two entitles will not consider as duplicates if they share the same pack and the same source.
* Fixed a bug when duplicates were found in **find_dependencies**.
* Added function **get_current_repo** to `tools`.
* The **postman-codegen** will not have duplicates argument name. It will rename them to the minimum distinguished shared path for each of them.

## 1.5.3

* The **format** command will now set `unsearchable: True` for incident, indicator and generic fields.
* Fixed an issue where the **update-release-notes** command crashes with `--help` flag.
* Added validation to the **validate** command that verifies the `unsearchable` key in incident, indicator and generic fields is set to true.
* Removed a validation that DBotRole should be set for automation that requires elevated permissions to the `XSOAR-linter` in the **lint** command.
* Fixed an issue in **Validate** command where playbooks conditional tasks were mishandeled.
* Added a validation to prevent contributors from using the `fromlicense` key as a configuration parameter in an integration's YML
* Added a validation to ensure that the type for **API token** (and similar) parameters are configured correctly as a `credential` type in the integration configuration YML.
* Added an assertion that checks for duplicated requests' names when generating an integration from a postman collection.
* Added support for [.env files](https://pypi.org/project/python-dotenv/). You can now add a `.env` file to your repository with the logging information instead of setting a global environment variables.
* When running **lint** command with --keep-container flag, the docker images are committed.
* The **validate** command will not return missing test playbook error when given a script with dynamic-section tag.

## 1.5.2

* Added a validation to **update-release-notes** command to ensure that the `--version` flag argument is in the right format.
* added a new command **coverage-analyze** to generate and print coverage reports.
* Fixed an issue in **validate** in repositories which are not in GitHub or GitLab
* Added a validation that verifies that readme image absolute links do not contain the working branch name.
* Added support for List content item in the **format**, **validate**, **download**, **upload**, **create-id-set**, **find-dependecies** and **create-content-artifacts** commands.
* Added a validation to ensure reputation command's default argument is set as an array input.
* Added the `--fail-duplicates` flag for the **merge-id-set** command which will fail the command if duplicates are found.
* Added the `--fail-duplicates` flag for the **create-id-set** command which will fail the command if duplicates are found.

## 1.5.1

* Fixed an issue where **validate** command failed to recognized test playbooks for beta integrations as valid tests.
* Fixed an issue were the **validate** command was falsely recognizing image paths in readme files.
* Fixed an issue where the **upload** command error message upon upload failure pointed to wrong file rather than to the pack metadata.
* Added a validation that verifies that each script which appears in incident fields, layouts or layout containers exists in the id_set.json.
* Fixed an issue where the **postman code-gen** command generated double dots for context outputs when it was not needed.
* Fixed an issue where there **validate** command on release notes file crashed when author image was added or modified.
* Added input handling when running **find-dependencies**, replacing string manipulations.
* Fixed an issue where the **validate** command did not handle multiple playbooks with the same name in the id_set.
* Added support for GitLab repositories in **validate**

## 1.5.0

* Fixed an issue where **upload** command failed to upload packs not under content structure.
* Added support for **init** command to run from non-content repo.
* The **split-yml** has been renamed to **split** and now supports splitting Dashboards from unified Generic Modules.
* Fixed an issue where the skipped tests validation ran on the `ApiModules` pack in the **validate** command.
* The **init** command will now create the `Generic Object` entities directories.
* Fixed an issue where the **format** command failed to recognize changed files from git.
* Fixed an issue where the **json-to-outputs** command failed checking whether `0001-01-01T00:00:00` is of type `Date`
* Added to the **generate context** command to generate context paths for integrations from an example file.
* Fixed an issue where **validate** failed on release notes configuration files.
* Fixed an issue where the **validate** command failed on pack input if git detected changed files outside of `Packs` directory.
* Fixed an issue where **validate** command failed to recognize files inside validated pack when validation release notes, resulting in a false error message for missing entity in release note.
* Fixed an issue where the **download** command failed when downloading an invalid YML, instead of skipping it.

## 1.4.9

* Added validation that the support URL in partner contribution pack metadata does not lead to a GitHub repo.
* Enhanced ***generate-docs*** with default `additionalinformation` (description) for common parameters.
* Added to **validate** command a validation that a content item's id and name will not end with spaces.
* The **format** command will now remove trailing whitespaces from content items' id and name fields.
* Fixed an issue where **update-release-notes** could fail on files outside the user given pack.
* Fixed an issue where the **generate-test-playbook** command would not place the playbook in the proper folder.
* Added to **validate** command a validation that packs with `Iron Bank` uses the latest docker from Iron Bank.
* Added to **update-release-notes** command support for `Generic Object` entities.
* Fixed an issue where playbook `fromversion` mismatch validation failed even if `skipunavailable` was set to true.
* Added to the **create artifacts** command support for release notes configuration file.
* Added validation to **validate** for release notes config file.
* Added **isoversize** and **isautoswitchedtoquietmode** fields to the playbook schema.
* Added to the **update-release-notes** command `-bc` flag to generate template for breaking changes version.
* Fixed an issue where **validate** did not search description files correctly, leading to a wrong warning message.

## 1.4.8

* Fixed an issue where yml files with `!reference` failed to load properly.
* Fixed an issue when `View Integration Documentation` button was added twice during the download and re-upload.
* Fixed an issue when `(Partner Contribution)` was added twice to the display name during the download and re-upload.
* Added the following enhancements in the **generate-test-playbook** command:
  * Added the *--commands* argument to generate tasks for specific commands.
  * Added the *--examples* argument to get the command examples file path and generate tasks from the commands and arguments specified there.
  * Added the *--upload* flag to specify whether to upload the test playbook after the generation.
  * Fixed the output condition generation for outputs of type `Boolean`.

## 1.4.7

* Fixed an issue where an empty list for a command context didn't produce an indication other than an empty table.
* Fixed an issue where the **format** command has incorrectly recognized on which files to run when running using git.
* Fixed an issue where author image validations were not checked properly.
* Fixed an issue where new old-formatted scripts and integrations were not validated.
* Fixed an issue where the wording in the from version validation error for subplaybooks was incorrect.
* Fixed an issue where the **update-release-notes** command used the old docker image version instead of the new when detecting a docker change.
* Fixed an issue where the **generate-test-playbook** command used an incorrect argument name as default
* Fixed an issue where the **json-to-outputs** command used an incorrect argument name as default when using `-d`.
* Fixed an issue where validations failed while trying to validate non content files.
* Fixed an issue where README validations did not work post VS Code formatting.
* Fixed an issue where the description validations were inconsistent when running through an integration file or a description file.

## 1.4.6

* Fixed an issue where **validate** suggests, with no reason, running **format** on missing mandatory keys in yml file.
* Skipped existence of TestPlaybook check on community and contribution integrations.
* Fixed an issue where pre-commit didn't run on the demisto_sdk/commands folder.
* The **init** command will now change the script template name in the code to the given script name.
* Expanded the validations performed on beta integrations.
* Added support for PreProcessRules in the **format**, **validate**, **download**, and **create-content-artifacts** commands.
* Improved the error messages in **generate-docs**, if an example was not provided.
* Added to **validate** command a validation that a content entity or a pack name does not contain the words "partner" and "community".
* Fixed an issue where **update-release-notes** ignores *--text* flag while using *-f*
* Fixed the outputs validations in **validate** so enrichment commands will not be checked to have DBotScore outputs.
* Added a new validation to require the dockerimage key to exist in an integration and script yml files.
* Enhanced the **generate-test-playbook** command to use only integration tested on commands, rather than (possibly) other integrations implementing them.
* Expanded unify command to support GenericModules - Unifies a GenericModule object with its Dashboards.
* Added validators for generic objects:
  * Generic Field validator - verify that the 'fromVersion' field is above 6.5.0, 'group' field equals 4 and 'id' field starts with the prefix 'generic_'.
  * Generic Type validator - verify that the 'fromVersion' field is above 6.5.0
  * Generic Module validator - verify that the 'fromVersion' field is above 6.5.0
  * Generic Definition validator - verify that the 'fromVersion' field is above 6.5.0
* Expanded Format command to support Generic Objects - Fixes generic objects according to their validations.
* Fixed an issue where the **update-release-notes** command did not handle ApiModules properly.
* Added option to enter a dictionary or json of format `[{field_name:description}]` in the **json-to-outputs** command,
  with the `-d` flag.
* Improved the outputs for the **format** command.
* Fixed an issue where the validations performed after the **format** command were inconsistent with **validate**.
* Added to the **validate** command a validation for the author image.
* Updated the **create-content-artifacts** command to support generic modules, definitions, fields and types.
* Added an option to ignore errors for file paths and not only file name in .pack-ignore file.

## 1.4.5

* Enhanced the **postman-codegen** command to name all generated arguments with lower case.
* Fixed an issue where the **find-dependencies** command miscalculated the dependencies for playbooks that use generic commands.
* Fixed an issue where the **validate** command failed in external repositories in case the DEMISTO_SDK_GITHUB_TOKEN was not set.
* Fixed an issue where **openapi-codegen** corrupted the swagger file by overwriting configuration to swagger file.
* Updated the **upload** command to support uploading zipped packs to the marketplace.
* Added to the **postman-codegen** command support of path variables.
* Fixed an issue where **openapi-codegen** entered into an infinite loop on circular references in the swagger file.
* The **format** command will now set `fromVersion: 6.2.0` for widgets with 'metrics' data type.
* Updated the **find-dependencies** command to support generic modules, definitions, fields and types.
* Fixed an issue where **openapi-codegen** tried to extract reference example outputs, leading to an exception.
* Added an option to ignore secrets automatically when using the **init** command to create a pack.
* Added a tool that gives the ability to temporarily suppress console output.

## 1.4.4

* When formatting incident types with Auto-Extract rules and without mode field, the **format** command will now add the user selected mode.
* Added new validation that DBotRole is set for scripts that requires elevated permissions to the `XSOAR-linter` in the **lint** command.
* Added url escaping to markdown human readable section in generate docs to avoid autolinking.
* Added a validation that mapper's id and name are matching. Updated the format of mapper to include update_id too.
* Added a validation to ensure that image paths in the README files are valid.
* Fixed **find_type** function to correctly find test files, such as, test script and test playbook.
* Added scheme validations for the new Generic Object Types, Fields, and Modules.
* Renamed the flag *--input-old-version* to *--old-version* in the **generate-docs** command.
* Refactored the **update-release-notes** command:
  * Replaced the *--all* flag with *--use-git* or *-g*.
  * Added the *--force* flag to update the pack release notes without changes in the pack.
  * The **update-release-notes** command will now update all dependent integrations on ApiModule change, even if not specified.
  * If more than one pack has changed, the full list of updated packs will be printed at the end of **update-release-notes** command execution.
  * Fixed an issue where the **update-release-notes** command did not add docker image release notes entry for release notes file if a script was changed.
  * Fixed an issue where the **update-release-notes** command did not detect changed files that had the same name.
  * Fixed an issue in the **update-release-notes** command where the version support of JSON files was mishandled.
* Fixed an issue where **format** did not skip files in test and documentation directories.
* Updated the **create-id-set** command to support generic modules, definitions, fields and types.
* Changed the **convert** command to generate old layout fromversion to 5.0.0 instead of 4.1.0
* Enhanced the command **postman-codegen** with type hints for templates.

## 1.4.3

* Fixed an issue where **json-to-outputs** command returned an incorrect output when json is a list.
* Fixed an issue where if a pack README.md did not exist it could cause an error in the validation process.
* Fixed an issue where the *--name* was incorrectly required in the **init** command.
* Adding the option to run **validate** on a specific path while using git (*-i* & *-g*).
* The **format** command will now change UUIDs in .yml and .json files to their respective content entity name.
* Added a playbook validation to check if a task sub playbook exists in the id set in the **validate** command.
* Added the option to add new tags/usecases to the approved list and to the pack metadata on the same pull request.
* Fixed an issue in **test_content** where when different servers ran tests for the same integration, the server URL parameters were not set correctly.
* Added a validation in the **validate** command to ensure that the ***endpoint*** command is configured correctly in yml file.
* Added a warning when pack_metadata's description field is longer than 130 characters.
* Fixed an issue where a redundant print occurred on release notes validation.
* Added new validation in the **validate** command to ensure that the minimal fromVersion in a widget of type metrics will be 6.2.0.
* Added the *--release-notes* flag to demisto-sdk to get the current version release notes entries.

## 1.4.2

* Added to `pylint` summary an indication if a test was skipped.
* Added to the **init** command the option to specify fromversion.
* Fixed an issue where running **init** command without filling the metadata file.
* Added the *--docker-timeout* flag in the **lint** command to control the request timeout for the Docker client.
* Fixed an issue where **update-release-notes** command added only one docker image release notes entry for release notes file, and not for every entity whom docker image was updated.
* Added a validation to ensure that incident/indicator fields names starts with their pack name in the **validate** command. (Checked only for new files and only when using git *-g*)
* Updated the **find-dependencies** command to return the 'dependencies' according the layout type ('incident', 'indicator').
* Enhanced the "vX" display name validation for scripts and integrations in the **validate** command to check for every versioned script or integration, and not only v2.
* Added the *--fail-duplicates* flag for the **create-id-set** command which will fail the command if duplicates are found.
* Added to the **generate-docs** command automatic addition to git when a new readme file is created.

## 1.4.1

* When in private repo without `DEMSITO_SDK_GITHUB_TOKEN` configured, get_remote_file will take files from the local origin/master.
* Enhanced the **unify** command when giving input of a file and not a directory return a clear error message.
* Added a validation to ensure integrations are not skipped and at least one test playbook is not skipped for each integration or script.
* Added to the Content Tests support for `context_print_dt`, which queries the incident context and prints the result as a json.
* Added new validation for the `xsoar_config.json` file in the **validate** command.
* Added a version differences section to readme in **generate-docs** command.
* Added the *--docs-format* flag in the **integration-diff** command to get the output in README format.
* Added the *--input-old-version* and *--skip-breaking-changes* flags in the **generate-docs** command to get the details for the breaking section and to skip the breaking changes section.

## 1.4.0

* Enable passing a comma-separated list of paths for the `--input` option of the **lint** command.
* Added new validation of unimplemented test-module command in the code to the `XSOAR-linter` in the **lint** command.
* Fixed the **generate-docs** to handle integration authentication parameter.
* Added a validation to ensure that description and README do not contain the word 'Demisto'.
* Improved the deprecated message validation required from playbooks and scripts.
* Added the `--quite-bc-validation` flag for the **validate** command to run the backwards compatibility validation in quite mode (errors is treated like warnings).
* Fixed the **update release notes** command to display a name for old layouts.
* Added the ability to append to the pack README credit to contributors.
* Added identification for parameter differences in **integration-diff** command.
* Fixed **format** to use git as a default value.
* Updated the **upload** command to support reports.
* Fixed an issue where **generate-docs** command was displaying 'None' when credentials parameter display field configured was not configured.
* Fixed an issue where **download** did not return exit code 1 on failure.
* Updated the validation that incident fields' names do not contain the word incident will aplly to core packs only.
* Added a playbook validation to verify all conditional tasks have an 'else' path in **validate** command.
* Renamed the GitHub authentication token environment variable `GITHUB_TOKEN` to `DEMITO_SDK_GITHUB_TOKEN`.
* Added to the **update-release-notes** command automatic addition to git when new release notes file is created.
* Added validation to ensure that integrations, scripts, and playbooks do not contain the entity type in their names.
* Added the **convert** command to convert entities between XSOAR versions.
* Added the *--deprecate* flag in **format** command to deprecate integrations, scripts, and playbooks.
* Fixed an issue where ignoring errors did not work when running the **validate** command on specific files (-i).

## 1.3.9

* Added a validation verifying that the pack's README.md file is not equal to pack description.
* Fixed an issue where the **Assume yes** flag did not work properly for some entities in the **format** command.
* Improved the error messages for separators in folder and file names in the **validate** command.
* Removed the **DISABLE_SDK_VERSION_CHECK** environment variable. To disable new version checks, use the **DEMISTO_SDK_SKIP_VERSION_CHECK** envirnoment variable.
* Fixed an issue where the demisto-sdk version check failed due to a rate limit.
* Fixed an issue with playbooks scheme validation.

## 1.3.8

* Updated the **secrets** command to work on forked branches.

## 1.3.7

* Added a validation to ensure correct image and description file names.
* Fixed an issue where the **validate** command failed when 'display' field in credentials param in yml is empty but 'displaypassword' was provided.
* Added the **integration-diff** command to check differences between two versions of an integration and to return a report of missing and changed elements in the new version.
* Added a validation verifying that the pack's README.md file is not missing or empty for partner packs or packs contains use cases.
* Added a validation to ensure that the integration and script folder and file names will not contain separators (`_`, `-`, ``).
* When formatting new pack, the **format** command will set the *fromversion* key to 5.5.0 in the new files without fromversion.

## 1.3.6

* Added a validation that core packs are not dependent on non-core packs.
* Added a validation that a pack name follows XSOAR standards.
* Fixed an issue where in some cases the `get_remote_file` function failed due to an invalid path.
* Fixed an issue where running **update-release-notes** with updated integration logo, did not detect any file changes.
* Fixed an issue where the **create-id-set** command did not identify unified integrations correctly.
* Fixed an issue where the `CommonTypes` pack was not identified as a dependency for all feed integrations.
* Added support for running SDK commands in private repositories.
* Fixed an issue where running the **init** command did not set the correct category field in an integration .yml file for a newly created pack.
* When formatting new contributed pack, the **format** command will set the *fromversion* key to 6.0.0 in the relevant files.
* If the environment variable "DISABLE_SDK_VERSION_CHECK" is define, the demisto-sdk will no longer check for newer version when running a command.
* Added the `--use-pack-metadata` flag for the **find-dependencies** command to update the calculated dependencies using the the packs metadata files.
* Fixed an issue where **validate** failed on scripts in case the `outputs` field was set to `None`.
* Fixed an issue where **validate** was failing on editing existing release notes.
* Added a validation for README files verifying that the file doesn't contain template text copied from HelloWorld or HelloWorldPremium README.

## 1.3.5

* Added a validation that layoutscontainer's id and name are matching. Updated the format of layoutcontainer to include update_id too.
* Added a validation that commands' names and arguments in core packs, or scripts' arguments do not contain the word incident.
* Fixed issue where running the **generate-docs** command with -c flag ran all the commands and not just the commands specified by the flag.
* Fixed the error message of the **validate** command to not always suggest adding the *description* field.
* Fixed an issue where running **format** on feed integration generated invalid parameter structure.
* Fixed an issue where the **generate-docs** command did not add all the used scripts in a playbook to the README file.
* Fixed an issue where contrib/partner details might be added twice to the same file, when using unify and create-content-artifacts commands
* Fixed issue where running **validate** command on image-related integration did not return the correct outputs to json file.
* When formatting playbooks, the **format** command will now remove empty fields from SetIncident, SetIndicator, CreateNewIncident, CreateNewIndicator script arguments.
* Added an option to fill in the developer email when running the **init** command.

## 1.3.4

* Updated the **validate** command to check that the 'additionalinfo' field only contains the expected value for feed required parameters and not equal to it.
* Added a validation that community/partner details are not in the detailed description file.
* Added a validation that the Use Case tag in pack_metadata file is only used when the pack contains at least one PB, Incident Type or Layout.
* Added a validation that makes sure outputs in integrations are matching the README file when only README has changed.
* Added the *hidden* field to the integration schema.
* Fixed an issue where running **format** on a playbook whose `name` does not equal its `id` would cause other playbooks who use that playbook as a sub-playbook to fail.
* Added support for local custom command configuration file `.demisto-sdk-conf`.
* Updated the **format** command to include an update to the description file of an integration, to remove community/partner details.

## 1.3.3

* Fixed an issue where **lint** failed where *.Dockerfile* exists prior running the lint command.
* Added FeedHelloWorld template option for *--template* flag in **demisto-sdk init** command.
* Fixed issue where **update-release-notes** deleted release note file if command was called more than once.
* Fixed issue where **update-release-notes** added docker image release notes every time the command was called.
* Fixed an issue where running **update-release-notes** on a pack with newly created integration, had also added a docker image entry in the release notes.
* Fixed an issue where `XSOAR-linter` did not find *NotImplementedError* in main.
* Added validation for README files verifying their length (over 30 chars).
* When using *-g* flag in the **validate** command it will now ignore untracked files by default.
* Added the *--include-untracked* flag to the **validate** command to include files which are untracked by git in the validation process.
* Improved the `pykwalify` error outputs in the **validate** command.
* Added the *--print-pykwalify* flag to the **validate** command to print the unchanged output from `pykwalify`.

## 1.3.2

* Updated the format of the outputs when using the *--json-file* flag to create a JSON file output for the **validate** and **lint** commands.
* Added the **doc-review** command to check spelling in .md and .yml files as well as a basic release notes review.
* Added a validation that a pack's display name does not already exist in content repository.
* Fixed an issue where the **validate** command failed to detect duplicate params in an integration.
* Fixed an issue where the **validate** command failed to detect duplicate arguments in a command in an integration.

## 1.3.1

* Fixed an issue where the **validate** command failed to validate the release notes of beta integrations.
* Updated the **upload** command to support indicator fields.
* The **validate** and **update-release-notes** commands will now check changed files against `demisto/master` if it is configured locally.
* Fixed an issue where **validate** would incorrectly identify files as renamed.
* Added a validation that integration properties (such as feed, mappers, mirroring, etc) are not removed.
* Fixed an issue where **validate** failed when comparing branch against commit hash.
* Added the *--no-pipenv* flag to the **split-yml** command.
* Added a validation that incident fields and incident types are not removed from mappers.
* Fixed an issue where the *c
reate-id-set* flag in the *validate* command did not work while not using git.
* Added the *hiddenusername* field to the integration schema.
* Added a validation that images that are not integration images, do not ask for a new version or RN

## 1.3.0

* Do not collect optional dependencies on indicator types reputation commands.
* Fixed an issue where downloading indicator layoutscontainer objects failed.
* Added a validation that makes sure outputs in integrations are matching the README file.
* Fixed an issue where the *create-id-set* flag in the **validate** command did not work.
* Added a warning in case no id_set file is found when running the **validate** command.
* Fixed an issue where changed files were not recognised correctly on forked branches in the **validate** and the **update-release-notes** commands.
* Fixed an issue when files were classified incorrectly when running *update-release-notes*.
* Added a validation that integration and script file paths are compatible with our convention.
* Fixed an issue where id_set.json file was re created whenever running the generate-docs command.
* added the *--json-file* flag to create a JSON file output for the **validate** and **lint** commands.

## 1.2.19

* Fixed an issue where merge id_set was not updated to work with the new entity of Packs.
* Added a validation that the playbook's version matches the version of its sub-playbooks, scripts, and integrations.

## 1.2.18

* Changed the *skip-id-set-creation* flag to *create-id-set* in the **validate** command. Its default value will be False.
* Added support for the 'cve' reputation command in default arg validation.
* Filter out generic and reputation command from scripts and playbooks dependencies calculation.
* Added support for the incident fields in outgoing mappers in the ID set.
* Added a validation that the taskid field and the id field under the task field are both from uuid format and contain the same value.
* Updated the **format** command to generate uuid value for the taskid field and for the id under the task field in case they hold an invalid values.
* Exclude changes from doc_files directory on validation.
* Added a validation that an integration command has at most one default argument.
* Fixing an issue where pack metadata version bump was not enforced when modifying an old format (unified) file.
* Added validation that integration parameter's display names are capitalized and spaced using whitespaces and not underscores.
* Fixed an issue where beta integrations where not running deprecation validations.
* Allowed adding additional information to the deprecated description.
* Fixing an issue when escaping less and greater signs in integration params did not work as expected.

## 1.2.17

* Added a validation that the classifier of an integration exists.
* Added a validation that the mapper of an integration exists.
* Added a validation that the incident types of a classifier exist.
* Added a validation that the incident types of a mapper exist.
* Added support for *text* argument when running **demisto-sdk update-release-notes** on the ApiModules pack.
* Added a validation for the minimal version of an indicator field of type grid.
* Added new validation for incident and indicator fields in classifiers mappers and layouts exist in the content.
* Added cache for get_remote_file to reducing failures from accessing the remote repo.
* Fixed an issue in the **format** command where `_dev` or `_copy` suffixes weren't removed from the `id` of the given playbooks.
* Playbook dependencies from incident and indicator fields are now marked as optional.
* Mappers dependencies from incident types and incident fields are now marked as optional.
* Classifier dependencies from incident types are now marked as optional.
* Updated **demisto-sdk init** command to no longer create `created` field in pack_metadata file
* Updated **generate-docs** command to take the parameters names in setup section from display field and to use additionalinfo field when exist.
* Using the *verbose* argument in the **find-dependencies** command will now log to the console.
* Improved the deprecated message validation required from integrations.
* Fixed an issue in the **generate-docs** command where **Context Example** section was created when it was empty.

## 1.2.16

* Added allowed ignore errors to the *IDSetValidator*.
* Fixed an issue where an irrelevant id_set validation ran in the **validate** command when using the *--id-set* flag.
* Fixed an issue were **generate-docs** command has failed if a command did not exist in commands permissions file.
* Improved a **validate** command message for missing release notes of api module dependencies.

## 1.2.15

* Added the *ID101* to the allowed ignored errors.

## 1.2.14

* SDK repository is now mypy check_untyped_defs complaint.
* The lint command will now ignore the unsubscriptable-object (E1136) pylint error in dockers based on python 3.9 - this will be removed once a new pylint version is released.
* Added an option for **format** to run on a whole pack.
* Added new validation of unimplemented commands from yml in the code to `XSOAR-linter`.
* Fixed an issue where Auto-Extract fields were only checked for newly added incident types in the **validate** command.
* Added a new warning validation of direct access to args/params dicts to `XSOAR-linter`.

## 1.2.13

* Added new validation of indicators usage in CommandResults to `XSOAR-linter`.
* Running **demisto-sdk lint** will automatically run on changed files (same behavior as the -g flag).
* Removed supported version message from the documentation when running **generate_docs**.
* Added a print to indicate backwards compatibility is being checked in **validate** command.
* Added a percent print when running the **validate** command with the *-a* flag.
* Fixed a regression in the **upload** command where it was ignoring `DEMISTO_VERIFY_SSL` env var.
* Fixed an issue where the **upload** command would fail to upload beta integrations.
* Fixed an issue where the **validate** command did not create the *id_set.json* file when running with *-a* flag.
* Added price change validation in the **validate** command.
* Added validations that checks in read-me for empty sections or leftovers from the auto generated read-me that should be changed.
* Added new code validation for *NotImplementedError* to raise a warning in `XSOAR-linter`.
* Added validation for support types in the pack metadata file.
* Added support for *--template* flag in **demisto-sdk init** command.
* Fixed an issue with running **validate** on master branch where the changed files weren't compared to previous commit when using the *-g* flag.
* Fixed an issue where the `XSOAR-linter` ran *NotImplementedError* validation on scripts.
* Added support for Auto-Extract feature validation in incident types in the **validate** command.
* Fixed an issue in the **lint** command where the *-i* flag was ignored.
* Improved **merge-id-sets** command to support merge between two ID sets that contain the same pack.
* Fixed an issue in the **lint** command where flake8 ran twice.

## 1.2.12

* Bandit now reports also on medium severity issues.
* Fixed an issue with support for Docker Desktop on Mac version 2.5.0+.
* Added support for vulture and mypy linting when running without docker.
* Added support for *prev-ver* flag in **update-release-notes** command.
* Improved retry support when building docker images for linting.
* Added the option to create an ID set on a specific pack in **create-id-set** command.
* Added the *--skip-id-set-creation* flag to **validate** command in order to add the capability to run validate command without creating id_set validation.
* Fixed an issue where **validate** command checked docker image tag on ApiModules pack.
* Fixed an issue where **find-dependencies** did not calculate dashboards and reports dependencies.
* Added supported version message to the documentation and release notes files when running **generate_docs** and **update-release-notes** commands respectively.
* Added new code validations for *NotImplementedError* exception raise to `XSOAR-linter`.
* Command create-content-artifacts additional support for **Author_image.png** object.
* Fixed an issue where schemas were not enforced for incident fields, indicator fields and old layouts in the validate command.
* Added support for **update-release-notes** command to update release notes according to master branch.

## 1.2.11

* Fixed an issue where the ***generate-docs*** command reset the enumeration of line numbering after an MD table.
* Updated the **upload** command to support mappers.
* Fixed an issue where exceptions were no printed in the **format** while the *--verbose* flag is set.
* Fixed an issue where *--assume-yes* flag did not work in the **format** command when running on a playbook without a `fromversion` field.
* Fixed an issue where the **format** command would fail in case `conf.json` file was not found instead of skipping the update.
* Fixed an issue where integration with v2 were recognised by the `name` field instead of the `display` field in the **validate** command.
* Added a playbook validation to check if a task script exists in the id set in the **validate** command.
* Added new integration category `File Integrity Management` in the **validate** command.

## 1.2.10

* Added validation for approved content pack use-cases and tags.
* Added new code validations for *CommonServerPython* import to `XSOAR-linter`.
* Added *default value* and *predefined values* to argument description in **generate-docs** command.
* Added a new validation that checks if *get-mapping-fields* command exists if the integration schema has *{ismappable: true}* in **validate** command.
* Fixed an issue where the *--staged* flag recognised added files as modified in the **validate** command.
* Fixed an issue where a backwards compatibility warning was raised for all added files in the **validate** command.
* Fixed an issue where **validate** command failed when no tests were given for a partner supported pack.
* Updated the **download** command to support mappers.
* Fixed an issue where the ***format*** command added a duplicate parameter.
* For partner supported content packs, added support for a list of emails.
* Removed validation of README files from the ***validate*** command.
* Fixed an issue where the ***validate*** command required release notes for ApiModules pack.

## 1.2.9

* Fixed an issue in the **openapi_codegen** command where it created duplicate functions name from the swagger file.
* Fixed an issue in the **update-release-notes** command where the *update type* argument was not verified.
* Fixed an issue in the **validate** command where no error was raised in case a non-existing docker image was presented.
* Fixed an issue in the **format** command where format failed when trying to update invalid Docker image.
* The **format** command will now preserve the **isArray** argument in integration's reputation commands and will show a warning if it set to **false**.
* Fixed an issue in the **lint** command where *finally* clause was not supported in main function.
* Fixed an issue in the **validate** command where changing any entity ID was not validated.
* Fixed an issue in the **validate** command where *--staged* flag did not bring only changed files.
* Fixed the **update-release-notes** command to ignore changes in the metadata file.
* Fixed the **validate** command to ignore metadata changes when checking if a version bump is needed.

## 1.2.8

* Added a new validation that checks in playbooks for the usage of `DeleteContext` in **validate** command.
* Fixed an issue in the **upload** command where it would try to upload content entities with unsupported versions.
* Added a new validation that checks in playbooks for the usage of specific instance in **validate** command.
* Added the **--staged** flag to **validate** command to run on staged files only.

## 1.2.7

* Changed input parameters in **find-dependencies** command.
  * Use ***-i, --input*** instead of ***-p, --path***.
  * Use ***-idp, --id-set-path*** instead of ***-i, --id-set-path***.
* Fixed an issue in the **unify** command where it crashed on an integration without an image file.
* Fixed an issue in the **format** command where unnecessary files were not skipped.
* Fixed an issue in the **update-release-notes** command where the *text* argument was not respected in all cases.
* Fixed an issue in the **validate** command where a warning about detailed description was given for unified or deprecated integrations.
* Improved the error returned by the **validate** command when running on files using the old format.

## 1.2.6

* No longer require setting `DEMISTO_README_VALIDATION` env var to enable README mdx validation. Validation will now run automatically if all necessary node modules are available.
* Fixed an issue in the **validate** command where the `--skip-pack-dependencies` would not skip id-set creation.
* Fixed an issue in the **validate** command where validation would fail if supplied an integration with an empty `commands` key.
* Fixed an issue in the **validate** command where validation would fail due to a required version bump for packs which are not versioned.
* Will use env var `DEMISTO_VERIFY_SSL` to determine if to use a secure connection for commands interacting with the Server when `--insecure` is not passed. If working with a local Server without a trusted certificate, you can set env var `DEMISTO_VERIFY_SSL=no` to avoid using `--insecure` on each command.
* Unifier now adds a link to the integration documentation to the integration detailed description.
* Fixed an issue in the **secrets** command where ignored secrets were not skipped.

## 1.2.5

* Added support for special fields: *defaultclassifier*, *defaultmapperin*, *defaultmapperout* in **download** command.
* Added -y option **format** command to assume "yes" as answer to all prompts and run non-interactively
* Speed up improvements for `validate` of README files.
* Updated the **format** command to adhere to the defined content schema and sub-schemas, aligning its behavior with the **validate** command.
* Added support for canvasContextConnections files in **format** command.

## 1.2.4

* Updated detailed description for community integrations.

## 1.2.3

* Fixed an issue where running **validate** failed on playbook with task that adds tags to the evidence data.
* Added the *displaypassword* field to the integration schema.
* Added new code validations to `XSOAR-linter`.
  * As warnings messages:
    * `demisto.params()` should be used only inside main function.
    * `demisto.args()` should be used only inside main function.
    * Functions args should have type annotations.
* Added `fromversion` field validation to test playbooks and scripts in **validate** command.

## 1.2.2

* Add support for warning msgs in the report and summary to **lint** command.
* Fixed an issue where **json-to-outputs** determined bool values as int.
* Fixed an issue where **update-release-notes** was crushing on `--all` flag.
* Fixed an issue where running **validate**, **update-release-notes** outside of content repo crushed without a meaningful error message.
* Added support for layoutscontainer in **init** contribution flow.
* Added a validation for tlp_color param in feeds in **validate** command.
* Added a validation for removal of integration parameters in **validate** command.
* Fixed an issue where **update-release-notes** was failing with a wrong error message when no pack or input was given.
* Improved formatting output of the **generate-docs** command.
* Add support for env variable *DEMISTO_SDK_ID_SET_REFRESH_INTERVAL*. Set this env variable to the refresh interval in minutes. The id set will be regenerated only if the refresh interval has passed since the last generation. Useful when generating Script documentation, to avoid re-generating the id_set every run.
* Added new code validations to `XSOAR-linter`.
  * As error messages:
    * Longer than 10 seconds sleep statements for non long running integrations.
    * exit() usage.
    * quit() usage.
  * As warnings messages:
    * `demisto.log` should not be used.
    * main function existence.
    * `demito.results` should not be used.
    * `return_output` should not be used.
    * try-except statement in main function.
    * `return_error` usage in main function.
    * only once `return_error` usage.
* Fixed an issue where **lint** command printed logs twice.
* Fixed an issue where *suffix* did not work as expected in the **create-content-artifacts** command.
* Added support for *prev-ver* flag in **lint** and **secrets** commands.
* Added support for *text* flag to **update-release-notes** command to add the same text to all release notes.
* Fixed an issue where **validate** did not recognize added files if they were modified locally.
* Added a validation that checks the `fromversion` field exists and is set to 5.0.0 or above when working or comparing to a non-feature branch in **validate** command.
* Added a validation that checks the certification field in the pack_metadata file is valid in **validate** command.
* The **update-release-notes** command will now automatically add docker image update to the release notes.

## 1.2.1

* Added an additional linter `XSOAR-linter` to the **lint** command which custom validates py files. currently checks for:
  * `Sys.exit` usages with non zero value.
  * Any `Print` usages.
* Fixed an issue where renamed files were failing on *validate*.
* Fixed an issue where single changed files did not required release notes update.
* Fixed an issue where doc_images required release-notes and validations.
* Added handling of dependent packs when running **update-release-notes** on changed *APIModules*.
  * Added new argument *--id-set-path* for id_set.json path.
  * When changes to *APIModule* is detected and an id_set.json is available - the command will update the dependent pack as well.
* Added handling of dependent packs when running **validate** on changed *APIModules*.
  * Added new argument *--id-set-path* for id_set.json path.
  * When changes to *APIModule* is detected and an id_set.json is available - the command will validate that the dependent pack has release notes as well.
* Fixed an issue where the find_type function didn't recognize file types correctly.
* Fixed an issue where **update-release-notes** command did not work properly on Windows.
* Added support for indicator fields in **update-release-notes** command.
* Fixed an issue where files in test dirs where being validated.

## 1.2.0

* Fixed an issue where **format** did not update the test playbook from its pack.
* Fixed an issue where **validate** validated non integration images.
* Fixed an issue where **update-release-notes** did not identified old yml integrations and scripts.
* Added revision templates to the **update-release-notes** command.
* Fixed an issue where **update-release-notes** crashed when a file was renamed.
* Fixed an issue where **validate** failed on deleted files.
* Fixed an issue where **validate** validated all images instead of packs only.
* Fixed an issue where a warning was not printed in the **format** in case a non-supported file type is inputted.
* Fixed an issue where **validate** did not fail if no release notes were added when adding files to existing packs.
* Added handling of incorrect layout paths via the **format** command.
* Refactor **create-content-artifacts** command - Efficient artifacts creation and better logging.
* Fixed an issue where image and description files were not handled correctly by **validate** and **update-release-notes** commands.
* Fixed an issue where the **format** command didn't remove all extra fields in a file.
* Added an error in case an invalid id_set.json file is found while running the **validate** command.
* Added fetch params checks to the **validate** command.

## 1.1.11

* Added line number to secrets' path in **secrets** command report.
* Fixed an issue where **init** a community pack did not present the valid support URL.
* Fixed an issue where **init** offered a non relevant pack support type.
* Fixed an issue where **lint** did not pull docker images for powershell.
* Fixed an issue where **find-dependencies** did not find all the script dependencies.
* Fixed an issue where **find-dependencies** did not collect indicator fields as dependencies for playbooks.
* Updated the **validate** and the **secrets** commands to be less dependent on regex.
* Fixed an issue where **lint** did not run on circle when docker did not return ping.
* Updated the missing release notes error message (RN106) in the **Validate** command.
* Fixed an issue where **Validate** would return missing release notes when two packs with the same substring existed in the modified files.
* Fixed an issue where **update-release-notes** would add duplicate release notes when two packs with the same substring existed in the modified files.
* Fixed an issue where **update-release-notes** would fail to bump new versions if the feature branch was out of sync with the master branch.
* Fixed an issue where a non-descriptive error would be returned when giving the **update-release-notes** command a pack which can not be found.
* Added dependencies check for *widgets* in **find-dependencies** command.
* Added a `update-docker` flag to **format** command.
* Added a `json-to-outputs` flag to the **run** command.
* Added a verbose (`-v`) flag to **format** command.
* Fixed an issue where **download** added the prefix "playbook-" to the name of playbooks.

## 1.1.10

* Updated the **init** command. Relevant only when passing the *--contribution* argument.
  * Added the *--author* option.
  * The *support* field of the pack's metadata is set to *community*.
* Added a proper error message in the **Validate** command upon a missing description in the root of the yml.
* **Format** now works with a relative path.
* **Validate** now fails when all release notes have been excluded.
* Fixed issue where correct error message would not propagate for invalid images.
* Added the *--skip-pack-dependencies* flag to **validate** command to skip pack dependencies validation. Relevant when using the *-g* flag.
* Fixed an issue where **Validate** and **Format** commands failed integrations with `defaultvalue` field in fetch incidents related parameters.
* Fixed an issue in the **Validate** command in which unified YAML files were not ignored.
* Fixed an issue in **generate-docs** where scripts and playbooks inputs and outputs were not parsed correctly.
* Fixed an issue in the **openapi-codegen** command where missing reference fields in the swagger JSON caused errors.
* Fixed an issue in the **openapi-codegen** command where empty objects in the swagger JSON paths caused errors.
* **update-release-notes** command now accept path of the pack instead of pack name.
* Fixed an issue where **generate-docs** was inserting unnecessary escape characters.
* Fixed an issue in the **update-release-notes** command where changes to the pack_metadata were not detected.
* Fixed an issue where **validate** did not check for missing release notes in old format files.

## 1.1.9

* Fixed an issue where **update-release-notes** command failed on invalid file types.

## 1.1.8

* Fixed a regression where **upload** command failed on test playbooks.
* Added new *githubUser* field in pack metadata init command.
* Support beta integration in the commands **split-yml, extract-code, generate-test-playbook and generate-docs.**
* Fixed an issue where **find-dependencies** ignored *toversion* field in content items.
* Added support for *layoutscontainer*, *classifier_5_9_9*, *mapper*, *report*, and *widget* in the **Format** command.
* Fixed an issue where **Format** will set the `ID` field to be equal to the `name` field in modified playbooks.
* Fixed an issue where **Format** did not work for test playbooks.
* Improved **update-release-notes** command:
  * Write content description to release notes for new items.
  * Update format for file types without description: Connections, Incident Types, Indicator Types, Layouts, Incident Fields.
* Added a validation for feedTags param in feeds in **validate** command.
* Fixed readme validation issue in community support packs.
* Added the **openapi-codegen** command to generate integrations from OpenAPI specification files.
* Fixed an issue were release notes validations returned wrong results for *CommonScripts* pack.
* Added validation for image links in README files in **validate** command.
* Added a validation for default value of fetch param in feeds in **validate** command.
* Fixed an issue where the **Init** command failed on scripts.

## 1.1.7

* Fixed an issue where running the **format** command on feed integrations removed the `defaultvalue` fields.
* Playbook branch marked with *skipunavailable* is now set as an optional dependency in the **find-dependencies** command.
* The **feedReputation** parameter can now be hidden in a feed integration.
* Fixed an issue where running the **unify** command on JS package failed.
* Added the *--no-update* flag to the **find-dependencies** command.
* Added the following validations in **validate** command:
  * Validating that a pack does not depend on NonSupported / Deprecated packs.

## 1.1.6

* Added the *--description* option to the **init** command.
* Added the *--contribution* option to the **init** command which converts a contribution zip to proper pack format.
* Improved **validate** command performance time and outputs.
* Added the flag *--no-docker-checks* to **validate** command to skip docker checks.
* Added the flag *--print-ignored-files* to **validate** command to print ignored files report when the command is done.
* Added the following validations in **validate** command:
  * Validating that existing release notes are not modified.
  * Validating release notes are not added to new packs.
  * Validating that the "currentVersion" field was raised in the pack_metadata for modified packs.
  * Validating that the timestamp in the "created" field in the pack_metadata is in ISO format.
* Running `demisto-sdk validate` will run the **validate** command using git and only on committed files (same as using *-g --post-commit*).
* Fixed an issue where release notes were not checked correctly in **validate** command.
* Fixed an issue in the **create-id-set** command where optional playbook tasks were not taken into consideration.
* Added a prompt to the `demisto-sdk update-release-notes` command to prompt users to commit changes before running the release notes command.
* Added support to `layoutscontainer` in **validate** command.

## 1.1.5

* Fixed an issue in **find-dependencies** command.
* **lint** command now verifies flake8 on CommonServerPython script.

## 1.1.4

* Fixed an issue with the default output file name of the **unify** command when using "." as an output path.
* **Unify** command now adds contributor details to the display name and description.
* **Format** command now adds *isFetch* and *incidenttype* fields to integration yml.
* Removed the *feedIncremental* field from the integration schema.
* **Format** command now adds *feedBypassExclusionList*, *Fetch indicators*, *feedReputation*, *feedReliability*,
     *feedExpirationPolicy*, *feedExpirationInterval* and *feedFetchInterval* fields to integration yml.
* Fixed an issue in the playbooks schema.
* Fixed an issue where generated release notes were out of order.
* Improved pack dependencies detection.
* Fixed an issue where test playbooks were mishandled in **validate** command.

## 1.1.3

* Added a validation for invalid id fields in indicators types files in **validate** command.
* Added default behavior for **update-release-notes** command.
* Fixed an error where README files were failing release notes validation.
* Updated format of generated release notes to be more user friendly.
* Improved error messages for the **update-release-notes** command.
* Added support for `Connections`, `Dashboards`, `Widgets`, and `Indicator Types` to **update-release-notes** command.
* **Validate** now supports scripts under the *TestPlaybooks* directory.
* Fixed an issue where **validate** did not support powershell files.

## 1.1.2

* Added a validation for invalid playbookID fields in incidents types files in **validate** command.
* Added a code formatter for python files.
* Fixed an issue where new and old classifiers where mixed on validate command.
* Added *feedIncremental* field to the integration schema.
* Fixed error in the **upload** command where unified YMLs were not uploaded as expected if the given input was a pack.
* Fixed an issue where the **secrets** command failed due to a space character in the file name.
* Ignored RN validation for *NonSupported* pack.
* You can now ignore IF107, SC100, RP102 error codes in the **validate** command.
* Fixed an issue where the **download** command was crashing when received as input a JS integration or script.
* Fixed an issue where **validate** command checked docker image for JS integrations and scripts.
* **validate** command now checks scheme for reports and connections.
* Fixed an issue where **validate** command checked docker when running on all files.
* Fixed an issue where **validate** command did not fail when docker image was not on the latest numeric tag.
* Fixed an issue where beta integrations were not validated correctly in **validate** command.

## 1.1.1

* fixed and issue where file types were not recognized correctly in **validate** command.
* Added better outputs for validate command.

## 1.1.0

* Fixed an issue where changes to only non-validated files would fail validation.
* Fixed an issue in **validate** command where moved files were failing validation for new packs.
* Fixed an issue in **validate** command where added files were failing validation due to wrong file type detection.
* Added support for new classifiers and mappers in **validate** command.
* Removed support of old RN format validation.
* Updated **secrets** command output format.
* Added support for error ignore on deprecated files in **validate** command.
* Improved errors outputs in **validate** command.
* Added support for linting an entire pack.

## 1.0.9

* Fixed a bug where misleading error was presented when pack name was not found.
* **Update-release-notes** now detects added files for packs with versions.
* Readme files are now ignored by **update-release-notes** and validation of release notes.
* Empty release notes no longer cause an uncaught error during validation.

## 1.0.8

* Changed the output format of demisto-sdk secrets.
* Added a validation that checkbox items are not required in integrations.
* Added pack release notes generation and validation.
* Improved pack metadata validation.
* Fixed an issue in **validate** where renamed files caused an error

## 1.0.4

* Fix the **format** command to update the `id` field to be equal to `details` field in indicator-type files, and to `name` field in incident-type & dashboard files.
* Fixed a bug in the **validate** command for layout files that had `sortValues` fields.
* Fixed a bug in the **format** command where `playbookName` field was not always present in the file.
* Fixed a bug in the **format** command where indicatorField wasn't part of the SDK schemas.
* Fixed a bug in **upload** command where created unified docker45 yml files were not deleted.
* Added support for IndicatorTypes directory in packs (for `reputation` files, instead of Misc).
* Fixed parsing playbook condition names as string instead of boolean in **validate** command
* Improved image validation in YAML files.
* Removed validation for else path in playbook condition tasks.

## 1.0.3

* Fixed a bug in the **format** command where comments were being removed from YAML files.
* Added output fields: *file_path* and *kind* for layouts in the id-set.json created by **create-id-set** command.
* Fixed a bug in the **create-id-set** command Who returns Duplicate for Layouts with a different kind.
* Added formatting to **generate-docs** command results replacing all `<br>` tags with `<br/>`.
* Fixed a bug in the **download** command when custom content contained not supported content entity.
* Fixed a bug in **format** command in which boolean strings  (e.g. 'yes' or 'no') were converted to boolean values (e.g. 'True' or 'False').
* **format** command now removes *sourceplaybookid* field from playbook files.
* Fixed a bug in **generate-docs** command in which integration dependencies were not detected when generating documentation for a playbook.

## 1.0.1

* Fixed a bug in the **unify** command when output path was provided empty.
* Improved error message for integration with no tests configured.
* Improved the error message returned from the **validate** command when an integration is missing or contains malformed fetch incidents related parameters.
* Fixed a bug in the **create** command where a unified YML with a docker image for 4.5 was copied incorrectly.
* Missing release notes message are now showing the release notes file path to update.
* Fixed an issue in the **validate** command in which unified YAML files were not ignored.
* File format suggestions are now shown in the relevant file format (JSON or YAML).
* Changed Docker image validation to fail only on non-valid ones.
* Removed backward compatibility validation when Docker image is updated.

## 1.0.0

* Improved the *upload* command to support the upload of all the content entities within a pack.
* The *upload* command now supports the improved pack file structure.
* Added an interactive option to format integrations, scripts and playbooks with No TestPlaybooks configured.
* Added an interactive option to configure *conf.json* file with missing test playbooks for integrations, scripts and playbooks
* Added *download* command to download custom content from Demisto instance to the local content repository.
* Improved validation failure messages to include a command suggestion, wherever relevant, to fix the raised issue.
* Improved 'validate' help and documentation description
* validate - checks that scripts, playbooks, and integrations have the *tests* key.
* validate - checks that test playbooks are configured in `conf.json`.
* demisto-sdk lint - Copy dir better handling.
* demisto-sdk lint - Add error when package missing in docker image.
* Added *-a , --validate-all* option in *validate* to run all validation on all files.
* Added *-i , --input* option in *validate* to run validation on a specified pack/file.
* added *-i, --input* option in *secrets* to run on a specific file.
* Added an allowed hidden parameter: *longRunning* to the hidden integration parameters validation.
* Fixed an issue with **format** command when executing with an output path of a folder and not a file path.
* Bug fixes in generate-docs command given playbook as input.
* Fixed an issue with lint command in which flake8 was not running on unit test files.

## 0.5.2

* Added *-c, --command* option in *generate-docs* to generate a specific command from an integration.
* Fixed an issue when getting README/CHANGELOG files from git and loading them.
* Removed release notes validation for new content.
* Fixed secrets validations for files with the same name in a different directory.
* demisto-sdk lint - parallelization working with specifying the number of workers.
* demisto-sdk lint - logging levels output, 3 levels.
* demisto-sdk lint - JSON report, structured error reports in JSON format.
* demisto-sdk lint - XML JUnit report for unit-tests.
* demisto-sdk lint - new packages used to accelerate execution time.
* demisto-sdk secrets - command now respects the generic whitelist, and not only the pack secrets.

## 0.5.0

[PyPI History][1]

[1]: https://pypi.org/project/demisto-sdk/#history

## 0.4.9

* Fixed an issue in *generate-docs* where Playbooks and Scripts documentation failed.
* Added a graceful error message when executing the *run" command with a misspelled command.
* Added more informative errors upon failures of the *upload* command.
* format command:
  * Added format for json files: IncidentField, IncidentType, IndicatorField, IndicatorType, Layout, Dashboard.
  * Added the *-fv --from-version*, *-nv --no-validation* arguments.
  * Removed the *-t yml_type* argument, the file type will be inferred.
  * Removed the *-g use_git* argument, running format without arguments will run automatically on git diff.
* Fixed an issue in loading playbooks with '=' character.
* Fixed an issue in *validate* failed on deleted README files.

## 0.4.8

* Added the *max* field to the Playbook schema, allowing to define it in tasks loop.
* Fixed an issue in *validate* where Condition branches checks were case sensitive.

## 0.4.7

* Added the *slareminder* field to the Playbook schema.
* Added the *common_server*, *demisto_mock* arguments to the *init* command.
* Fixed an issue in *generate-docs* where the general section was not being generated correctly.
* Fixed an issue in *validate* where Incident type validation failed.

## 0.4.6

* Fixed an issue where the *validate* command did not identify CHANGELOG in packs.
* Added a new command, *id-set* to create the id set - the content dependency tree by file IDs.

## 0.4.5

* generate-docs command:
  * Added the *use_cases*, *permissions*, *command_permissions* and *limitations*.
  * Added the *--insecure* argument to support running the script and integration command in Demisto.
  * Removed the *-t yml_type* argument, the file type will be inferred.
  * The *-o --output* argument is no longer mandatory, default value will be the input file directory.
* Added support for env var: *DEMISTO_SDK_SKIP_VERSION_CHECK*. When set version checks are skipped.
* Fixed an issue in which the CHANGELOG files did not match our scheme.
* Added a validator to verify that there are no hidden integration parameters.
* Fixed an issue where the *validate* command ran on test files.
* Removed the *env-dir* argument from the demisto-sdk.
* README files which are html files will now be skipped in the *validate* command.
* Added support for env var: *DEMISTO_README_VALIDATOR*. When not set the readme validation will not run.

## 0.4.4

* Added a validator for IncidentTypes (incidenttype-*.json).
* Fixed an issue where the -p flag in the *validate* command was not working.
* Added a validator for README.md files.
* Release notes validator will now run on: incident fields, indicator fields, incident types, dashboard and reputations.
* Fixed an issue where the validator of reputation(Indicator Type) did not check on the details field.
* Fixed an issue where the validator attempted validating non-existing files after deletions or name refactoring.
* Removed the *yml_type* argument in the *split-yml*, *extract-code* commands.
* Removed the *file_type* argument in the *generate-test-playbook* command.
* Fixed the *insecure* argument in *upload*.
* Added the *insecure* argument in *run-playbook*.
* Standardise the *-i --input*, *-o --output* to demisto-sdk commands.

## 0.4.3

* Fixed an issue where the incident and indicator field BC check failed.
* Support for linting and unit testing PowerShell integrations.

## 0.4.2

* Fixed an issue where validate failed on Windows.
* Added a validator to verify all branches are handled in conditional task in a playbook.
* Added a warning message when not running the latest sdk version.
* Added a validator to check that the root is connected to all tasks in the playbook.
* Added a validator for Dashboards (dashboard-*.json).
* Added a validator for Indicator Types (reputation-*.json).
* Added a BC validation for changing incident field type.
* Fixed an issue where init command would generate an invalid yml for scripts.
* Fixed an issue in misleading error message in v2 validation hook.
* Fixed an issue in v2 hook which now is set only on newly added scripts.
* Added more indicative message for errors in yaml files.
* Disabled pykwalify info log prints.

## 0.3.10

* Added a BC check for incident fields - changing from version is not allowed.
* Fixed an issue in create-content-artifacts where scripts in Packs in TestPlaybooks dir were copied with a wrong prefix.

## 0.3.9

* Added a validation that incident field can not be required.
* Added validation for fetch incident parameters.
* Added validation for feed integration parameters.
* Added to the *format* command the deletion of the *sourceplaybookid* field.
* Fixed an issue where *fieldMapping* in playbook did not pass the scheme validation.
* Fixed an issue where *create-content-artifacts* did not copy TestPlaybooks in Packs without prefix of *playbook-*.
* Added a validation the a playbook can not have a rolename set.
* Added to the image validator the new DBot default image.
* Added the fields: elasticcommonfields, quiet, quietmode to the Playbook schema.
* Fixed an issue where *validate* failed on integration commands without outputs.
* Added a new hook for naming of v2 integrations and scripts.

## 0.3.8

* Fixed an issue where *create-content-artifact* was not loading the data in the yml correctly.
* Fixed an issue where *unify* broke long lines in script section causing syntax errors

## 0.3.7

* Added *generate-docs* command to generate documentation file for integration, playbook or script.
* Fixed an issue where *unify* created a malformed integration yml.
* Fixed an issue where demisto-sdk **init** creates unit-test file with invalid import.

## 0.3.6

* Fixed an issue where demisto-sdk **validate** failed on modified scripts without error message.

## 0.3.5

* Fixed an issue with docker tag validation for integrations.
* Restructured repo source code.

## 0.3.4

* Saved failing unit tests as a file.
* Fixed an issue where "_test" file for scripts/integrations created using **init** would import the "HelloWorld" templates.
* Fixed an issue in demisto-sdk **validate** - was failing on backward compatiblity check
* Fixed an issue in demisto-sdk **secrets** - empty line in .secrets-ignore always made the secrets check to pass
* Added validation for docker image inside integrations and scripts.
* Added --use-git flag to **format** command to format all changed files.
* Fixed an issue where **validate** did not fail on dockerimage changes with bc check.
* Added new flag **--ignore-entropy** to demisto-sdk **secrets**, this will allow skip entropy secrets check.
* Added --outfile to **lint** to allow saving failed packages to a file.

## 0.3.3

* Added backwards compatibility break error message.
* Added schema for incident types.
* Added **additionalinfo** field to as an available field for integration configuration.
* Added pack parameter for **init**.
* Fixed an issue where error would appear if name parameter is not set in **init**.

## 0.3.2

* Fixed the handling of classifier files in **validate**.

## 0.3.1

* Fixed the handling of newly created reputation files in **validate**.
* Added an option to perform **validate** on a specific file.

## 0.3.0

* Added support for multi-package **lint** both with parallel and without.
* Added all parameter in **lint** to run on all packages and packs in content repository.
* Added **format** for:
  * Scripts
  * Playbooks
  * Integrations
* Improved user outputs for **secrets** command.
* Fixed an issue where **lint** would run pytest and pylint only on a single docker per integration.
* Added auto-complete functionality to demisto-sdk.
* Added git parameter in **lint** to run only on changed packages.
* Added the **run-playbook** command
* Added **run** command which runs a command in the Demisto playground.
* Added **upload** command which uploads an integration or a script to a Demisto instance.
* Fixed and issue where **validate** checked if release notes exist for new integrations and scripts.
* Added **generate-test-playbook** command which generates a basic test playbook for an integration or a script.
* **validate** now supports indicator fields.
* Fixed an issue with layouts scheme validation.
* Adding **init** command.
* Added **json-to-outputs** command which generates the yaml section for outputs from an API raw response.

## 0.2.6

* Fixed an issue with locating release notes for beta integrations in **validate**.

## 0.2.5

* Fixed an issue with locating release notes for beta integrations in **validate**.

## 0.2.4

* Adding image validation to Beta_Integration and Packs in **validate**.

## 0.2.3

* Adding Beta_Integration to the structure validation process.
* Fixing bug where **validate** did checks on TestPlaybooks.
* Added requirements parameter to **lint**.

## 0.2.2

* Fixing bug where **lint** did not return exit code 1 on failure.
* Fixing bug where **validate** did not print error message in case no release notes were give.

## 0.2.1

* **Validate** now checks that the id and name fields are identical in yml files.
* Fixed a bug where sdk did not return any exit code.

## 0.2.0

* Added Release Notes Validator.
* Fixed the Unifier selection of your python file to use as the code.
* **Validate** now supports Indicator fields.
* Fixed a bug where **validate** and **secrets** did not return exit code 1 on failure.
* **Validate** now runs on newly added scripts.

## 0.1.8

* Added support for `--version`.
* Fixed an issue in file_validator when calling `checked_type` method with script regex.

## 0.1.2

* Restructuring validation to support content packs.
* Added secrets validation.
* Added content bundle creation.
* Added lint and unit test run.

## 0.1.1

* Added new logic to the unifier.
* Added detailed README.
* Some small adjustments and fixes.

## 0.1.0

Capabilities:

* **Extract** components(code, image, description etc.) from a Demisto YAML file into a directory.
* **Unify** components(code, image, description etc.) to a single Demisto YAML file.
* **Validate** Demisto content files.<|MERGE_RESOLUTION|>--- conflicted
+++ resolved
@@ -1,13 +1,6 @@
 # Changelog
 
 ## Unreleased
-<<<<<<< HEAD
-* Fixed an issue where a pack `serverMinVersion` is calculated by its content items to be the minimum fromVersion.
-* Added the **pre-commit** command, to run pre-commit hooks on XSOAR content.
-* Added the **run-unit-tests** command, to run unit tests of given content items inside their respective docker images.
-* Added support for filepath arguments in the **validate** and **format** commands.
-* Added pre-commit hooks for `validate`, `format`, `run-unit-tests` and `update-docker-image` commands.
-=======
 * **Note: Demisto-SDK will soon stop supporting Python 3.8**
 * Fixed an issue where using **download** on non-unicode content, merging them into existing files caused an error.
 * Changed an internal setting to allow writing non-ascii content (unicode) using `YAMLHandler` and `JSONHandler`.
@@ -20,13 +13,17 @@
 * Refactored the logging framework. Demisto-SDK logs will now be written to `.demist_sdk_debug.log` under the content path (when detected) or the current directory.
 * Added `GR105` validation to **validate** command to check that no duplicate IDs are used.
 * Added support for API Modules imported in API modules in the **unify** command.
+* Added the **pre-commit** command, to run pre-commit hooks on XSOAR content.
+* Added the **run-unit-tests** command, to run unit tests of given content items inside their respective docker images.
+* Added support for filepath arguments in the **validate** and **format** commands.
+* Added pre-commit hooks for `validate`, `format`, `run-unit-tests` and `update-docker-image` commands.
+
 
 ## 1.10.6
 * Fixed an issue where running **validate** with the `-g` flag would skip some validations for old-formatted (unified) integration/script files.
 * Deprecated integrations and scripts will not run anymore when providing the **--all-packs** to the **lint** command.
 * Fixed an issue where a pack `serverMinVersion` would be calculated by the minimal fromVersion of its content items.
 * Added the `--docker-image-target` flag to **lint** for testing native supported content with new images.
->>>>>>> 0b4584eb
 
 ## 1.10.5
 * Fixed an issue where running **run-test-playbook** would not use the `verify` parameter correctly. @ajoga
