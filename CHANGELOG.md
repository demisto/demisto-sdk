--- conflicted
+++ resolved
@@ -1,16 +1,13 @@
 # Changelog
 * Fixed an issue where **json-to-outputs** command returned an incorrect output when json is a list.
 * Fixed an issue where if a pack README.md did not exist it could cause an error in the validation process.
-<<<<<<< HEAD
-* Added an option to ignore secrets automatically when using the **init** command to create a pack
-=======
 * Fixed an issue where the *--name* was incorrectly required in the **init** command.
 * Adding the option to run **validate** on a specific path while using git (*-i* & *-g*).
 * The **format** command will now change UUIDs in .yml and .json files to their respective content entity name.
 * Added a playbook validation to check if a task sub playbook exists in the id set in the **validate** command.
 * Added the option to add new tags/usecases to the approved list and to the pack metadata on the same pull request.
 * Fixed an issue in **test_content** where when different servers ran tests for the same integration, the server URL parameters were not set correctly.
->>>>>>> f6ab0644
+* Added an option to ignore secrets automatically when using the **init** command to create a pack
 
 # 1.4.2
 * Added to `pylint` summary an indication if a test was skipped.
