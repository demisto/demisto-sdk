# Changelog
## Unreleased
* Fixed an issue where `register_module_line()` was not removed from python scripts when the script had no trailing newline.
* Fixed an issue where an integration containing a command without a description would fail to upload while using the **upload** command.
* Fixed an issue where attempting to individually upload `Preprocess Rule` files raised an unclear error message. Note: preprocess rules can not be individually uploaded, but only as part of a pack.
* Removed fields with default (false) value that used in the **validate** command.
* Fixed an issue where Indicator Types would fail to upload when using the **upload** command.
* Fixed an issue where the **upload** command return wrong error message when API key is invalid.
<<<<<<< HEAD
* added support for `isfetcheventsandassets` flag in content graph
Fixed an issue where the **modeling-rules test** command failed to get the existence of result from dataset in cases where the results take time to load.
=======
* Fixed an issue where the **upload** command failed parsing input paths.
* added support for `isfetcheventsandassets` flag in content graph.
* Updated **validate** on changed *APIModules* to use graph instead of id_set.
>>>>>>> 29b6c1c3

## 1.17.0
* **validate** will only fail on docker related errors if the pack is supported by xsoar.
* Added a validation that assures filename, id, and name have a correct suffix for modeling/parsing rules files.
* Added new **validate** checks, preventing unwanted changes of the marketplaces (BC108,BC109), toversion (BC107)  and fromversion (BC106) fields.
* Removed the `timezone_offset` argument in the *modeling-rules test* command.
* Fixed an issue where **lint** failed when importing functions from CommonServerUserPython.
* The **format** command now will sync hidden parameters with master branch.
* Fixed an issue where lock integration failed on FileNotFound.(PANW-internal only).
* Fixed an issue where **lint** falsely warned of using `demisto.results`.
* Fixed an issue where **validate** always returned *XSIAM Dashboards* and *Correlation Rules* files as valid.
* Added `GR107` validation to **validate** using the graph validations to check that no deprecated items are used by non-deprecated content.
* Fixed an issue where the **modeling-rules test** command failed to get the existence of dataset in cases where the dataset takes more than 1 minute to get indexed.
* Fixed an issue in **lint** where the container used for linting had dependency conflicts with the image used by content, and caused inconsistent results.
* Fixed an issue where the **download** command failed when the playbook has different `name` and `id`.
* Moved the **pre-commmit** command template to the `demisto/content` repository, where it's easier to maintain.
* Fixed an issue where an internal method caused warning messages when reading md files.
* Added support for Pre Process Rules in the **upload** command.
* Fixed an issue where **upload** would not upload items whose `maketplaces` value was an empty list.
* Added a prettyName key to the incident field schema.
* Fixed an issue where **upload** command could not parse content items that are not unicode-encoded.

## 1.16.0
* Added a check to **is_docker_image_latest_tag** to only fail the validation on non-latest image tag when the current tag is older than 3 days.
* Fixed an issue where **upload** would not properly show the installed version in the UI.
* Fixed an issue where the `contribution_converter` failed replacing generated release notes with the contribution form release notes.
* Fixed an issue where an extra levelname was added to a logging message.
* Modified the `mypy` pre-commit hook to run in a virtual environment, rather than the local mypy version.
* Added support to run **validate** with `--git` flag on detached HEAD.
* Added a validation that the **validate** command will fail if the pack name is not prefixed on XSIAM dashboard images.
* Fixed the **generate-test-playbook** which failed on an unexpected keyword argument - 'console_log_threshold'.
* Fixed an issue where **prepare-content** would not properly parse the `fromVersion` and `toVersion` attributes of XSIAM-Dashbaord and XSIAM-Report content items.
* Fixed an issue where **validate** command did not fail on non-existent dependency ids of non-mandatory dependant content.
* Fixed pytest async io deprecation warning.
* Added the `--incident-id` argument (optional) to the **run** command.
* Fixed an issue in **run-unit-tests** and **update-content-graph** where running commands in a docker container was done with insufficient permissions.
* Added the `_time` field to the output compare table of the **modeling-rules test** command.
* Changed the endpoint **download** uses to get system content items.
* Fixed an issue where graph-related tasks failed when files were deleted from the repo.
* Added a **validate** check, and a **format** auto fix for the `fromversion` field in Correlation Rules and XSIAM Dashboards.
* Update the format used for dev-dependencies in pyproject.toml to match modern versions of Poetry.
* Added timestamps to logging messages when running in a CI build.

## 1.15.5
* **Breaking Change**: The default of the **upload** command `--zip` argument is `true`. To upload packs as custom content items use the `--no-zip` argument.
* Removed the `no-implicit-optional` hook from **pre-commit**.
* Removed the `markdownlint` hook from **pre-commit**.
* Fixed an issue in **run-unit-tests** to pass with warnings when no tests are collected.
* Fixed an issue in **run-unit-tests** with the coverage calculation.
* Fixed a notification about log file location appeared more than once.
* Updated the error message when code coverage is below the threshold in **coverage-analyze** to be printed in a more noticeable red color.
* Fixed an issue in **upload** that failed when a comma-separated list of paths is passed to the `--input` argument.
* Running **validate** with the `--graph` flag will now run the graph validations after all other validations.
* improved the generated release note for newly added XSIAM entities when running *update-release-notes* command.
* Fixed an issue where in some cases validation failed when mapping null values.
* Fixed an issue in **upload** command where the `--keep-zip` argument did not clean the working directory.
* Fixed an issue where an extra levelname was added to a logging message.
* Fixed an issue in **upload** where uploading packs to XSIAM failed due to version mismatch.

## 1.15.4
* Fixed an issue where *update-release-notes* and *doc-review* did not handle new content notes as expected.
* Fixed an issue in PEP484 (no-implicit-optional) hook to **pre-commit**.
* Fixed an issue in **upload** with `--input-config-file` where the content items weren't uploaded in the correct pack.
* Added support to disable the default logging colors with the **DEMISTO_SDK_LOG_NO_COLORS** environment variable.

## 1.15.3
* Added the `--init` flag to **download**.
* Added the `--keep-empty-folders` flag to **download**.
* Added `markdown-lint` to **pre-commit**
* Added the PEP484 (no-implicit-optional) hook to **pre-commit**.
* Fixed an issue where the content-graph parsing failed on mappers with undefined mapping.
* Fixed an issue in **validate** where `pack_metadata.json` files were not collected proplely in `--graph` option.
* Fixed an issue where *validate* reputation commands outputs were not checked for new content.
* Added *IN107* and *DB100* error codes to *ALLOWED_IGNORE_ERRORS* list.
* Added a validation that assures feed integrations implement the `integration_reliability` configuration parameter.
* Fixed an issue where the format command did not work as expected on pre-process rules files.
* Fixed an issue where **upload** command failed to upload when the XSOAR version is beta.
* Fixed an issue where **upload** command summary was inaccurate when uploading a `Pack` without the `-z` flag.
* Added pack name and pack version to **upload** command summary.
* Added support for modeling rules with multi datasets in ****modeling-rules test**** command.
* Fixed an issue where **validate** didn't recognize layouts with incident fields missing from `id_set.json` even when `--post-commit` was indicated.

## 1.15.2
* Fixed an issue where **format** added default arguments to reputation commands which already have one.
* Fixed an issue where **validate** fails when adding the *advance* field to the integration required fields.
* Updated the integration Traffic Light Protocol (TLP) color list schema in the **validate** command.
* Fixed an issue where **upload** would not read a repo configuration file properly.
* Fixed an issue where **upload** would not handle the `-x`/`--xsiam` flag properly.
* Fixed an issue where **format** failed to use input from the user, when asking about a `from_version`.
* Added the `-n`/`--assume_no` flag to **format**.

## 1.15.1
* Fixed an issue where **generate-docs** generated fields with double html escaping.
* Fixed an issue where **upload** failed when using the `-z` flag.

## 1.15.0
* **Breaking Change**: the **upload** command now only supports **XSOAR 6.5** or newer (and all XSIAM versions).
* **upload** now uses content models, and calls the `prepare` method of each model before uploading (unless uploading a zipped pack).
* Added a *playbook* modification to **prepare-content**, replacing `getIncident` calls with `getAlerts`, when uploading to XSIAM.
* Added a *playbook* modification to **prepare-content**, replacing `${incident.fieldname}` context accessors with `${alert.fieldname}` when uploading to XSIAM.
* Added a *playbook* modification to **prepare-content**, replacing `incident` to `alert` in task display names, when uploading to XSIAM.
* Added a *layout* modification to **prepare-content**, replacing `Related/Child/Linked Incidents` to `... Alerts` when uploading to XSIAM.
* Added a *script* modification to **prepare-content**, automatically replacing the word `incident` with `alert` when uploading to XSIAM.
* Added a validation that the **validate** command will fail if the `dockerimage` field in scripts/integrations uses any py3-native docker image.
* Updated the `ruff` version used in **pre-commit** to `0.0.269`.
* Fixed an issue in **create-content-graph** which caused missing detection of duplicated content items.
* Fixed an issue where **run-unit-tests** failed on python2 content items.
* Fixed an issue in **validate** where core packs validations were checked against the core packs defined on master branch, rather than on the current branch.
* Fixed an issue in **pre-commit** where `--input` flag was not filtered by the git files.
* Skip reset containers for XSOAR NG and XSIAM(PANW-internal only).
* Fixed an issue where **lint** failed fetching docker image details from a PANW GitLab CI environment. (PANW-internal only).

## 1.14.5
* Added logging in case the container fails to run in **run-unit-tests**.
* Disabled **pre-commit** multiprocessing for `validate` and `format`, as they use a service.
* **pre-commit** now calls `format` with `--assume-yes` and `--no-validate`.
* Fixed an issue where **pre-commit** ran multiple times when checking out build related files.

## 1.14.4
* Added integration configuration for *Cortex REST API* integration.
* Removed `Flake8` from **pre-commit**, as `ruff` covers its basic rules.
* Improved log readability by silencing non-critical `neo4j` (content graph infrastructure) logs.
* Fixed an issue where **run-unit-tests** failed on python2 content items.
* Fixed an issue where **modeling-rules test** did not properly handle query fields that pointed to a string.
* Fixed an issue when trying to fetch remote files when not under the content repo.
* Fixed a validation that the **modeling-rules test** command will fail if no test data file exist.
* Fixed an issue where **format** command failed while updating the `fromversion` entry.
* Added support for mapping uuid to names for Layout files in the **download** command.

## 1.14.3
* Fixed an issue where **run-unit-tests** failed running on items with `test_data`.
* Updated the demisto-py to v3.2.10 which now supports url decoding for the proxy authentication password.
* Fixed an issue where **generate-outputs** did not generate context paths for empty lists or dictionaries in the response.

## 1.14.2
* Added the `--staged-only` flag to **pre-commit**.
* Fixed an issue where **run-unit-tests** failed running on items with `test_data`.
* Fixed an issue where **pre-commit** ran on unchanged files.
* Add the ability to run **secrets** in **pre-commit** by passing a `--secrets` flag.
* Added support to override the log file with the **DEMISTO_SDK_LOG_FILE_PATH** environment variable.

## 1.14.1
* Fixed an issue where **update-release-notes** command failed when running on a pack that contains deprecated integrations without the `commands` section.
* Added toVersion and fromVersion to XSIAM content items schema.
* Fixed an issue where **validate** failed when attempting to map null values in a classifier and layout.
* Added search marketplace functionality to XSIAM client.
* Fixed an issue in **pre-commit** command where `MYPYPATH` was not set properly.
* Updated the integration category list in the **init** command.
* Fixed an issue where in some environments docker errors were not caught.
* Added a validation that the **validate** command will fail on README files if an image does not exist in the specified path.

## 1.14.0
* Added the `DEMISTO_SDK_GRAPH_FORCE_CREATE` environment variable. Use it to force the SDK to recreate the graph, rather than update it.
* Added support for code importing multi-level ApiModules to **lint**.
* Added a validation that the **modeling-rules test** command will fail if no test data file exist.
* Added support for the `<~XPANSE>` marketplace tag in release notes.
* Added support for marketplace tags in the **doc-review** command.
* Added **generate-unit-tests** documentation to the repo README.
* Added the `hiddenpassword` field to the integration schema, allowing **validate** to run on integrations with username-only inputs.
* Improved logs and error handling in the **modeling-rules test** command.
* Improved the warning message displayed for Contribution PRs editing outdated code.
* Improved the clarity of error messages for cases where yml files cannot be parsed as a dictionary.
* Updated the `XSIAMReport` schema.
* Standardized repo-wide logging. All logs are now created in one logger instance.
* **lint** now prevents unit-tests from accessing online resources in runtime.
* Updated the logs shown during lint when running in docker.
* Fixed an issue where **validate** showed errors twice.
* Fixed an issue where **validate** did not fail when xif files had wrong naming.
* Fixed an issue where **doc-review** required dot suffixes in release notes describing new content.
* Fixed an issue where **download** command failed when running on a beta integration.
* Fixed an issue where **update-release-notes** generated release notes for packs in their initial version (1.0.0).
* Fixed an issue with **update-content-graph** where `--use-git` parameter was ignored when using `--imported-path` parameter.
* Fixed an issue where **validate** failed on playbooks with valid inputs, since it did not collect the playbook inputs occurrences properly.

## 1.13.0
* Added the pack version to the code files when calling **unify**. The same value is removed when calling **split**.
* Added a message showing the output path when **prepare-content** is called.
* Contribution PRs that update outdated packs now display a warning message.
* Fixed an issue when kebab-case has a misspelling in one of the sub words, the suggestion might be confusing.
* Improved caching and stability for **lint**.
* Added support for *.xif* files in the **secrets** command.
* Fixed an issue where **validate** would fail when playbook inputs contain Transform Language (DT).
* Added a new **validate** check, making sure a first level header exist in release notes (RN116)
* Fixed an issue where **lint** would not properly handle multiple ApiModules imports.

## 1.12.0
* Added the **pre-commit** command, to improve code quality of XSOAR content.
* Added the **run-unit-tests** command, to run unit tests of given content items inside their respective docker images.
* Added support for filepath arguments in the **validate** and **format** commands.
* Added pre-commit hooks for `validate`, `format`, `run-unit-tests` and `update-docker-image` commands.
* Fixed an issue in the **download** command where layouts were overriden even without the `-f` option.
* Fixed an issue where Demisto-SDK did not detect layout ID when using the **download** command.
* Fixed an issue where the **lint** command ran on `native:dev` supported content when passing the `--docker-image all` flag, instead it will run on `native:candidate`.
* Added support for `native:candidate` as a docker image flag for **lint** command.
* Added a modification for layouts in **prepare-content**, replacing `Related Incidents`, `Linked Incidents` and `Child Incidents` with the suitable `... Alerts` name when uploading to XSIAM.
* Fixed an issue where logs and messages would not show when using the **download** command.
* Fixed an issue where the `server_min_version` field in metadata was an empty value when parsing packs without content items.
* Fixed an issue where running **openapi-codegen** resulted in false-positive error messages.
* Fixed an issue where **generate-python-to-yml** generated input arguments as required even though required=False was specified.
* Fixed an issue where **generate-python-to-yml** generated input arguments a default arguments when default=some_value was provided.
* Fixed a bug where **validate** returned error on playbook inputs with special characters.
* Fixed an issue where **validate** did not properly check `conf.json` when the latter is modified.
* Fixed an issue in the **upload** command, where a prompt was not showing on the console.
* Fixed an issue where running **lint** failed installing dependencies in containers.

## 1.11.0
* **Note: Demisto-SDK will soon stop supporting Python 3.8**
* Fixed an issue where using **download** on non-unicode content, merging them into existing files caused an error.
* Changed an internal setting to allow writing non-ascii content (unicode) using `YAMLHandler` and `JSONHandler`.
* Fixed an issue where an error message in **unify** was unclear for invalid input.
* Fixed an issue where running **validate** failed with **is_valid_integration_file_path_in_folder** on integrations that use API modules.
* Fixed an issue where **validate** failed with **is_valid_integration_file_path_in_folder** on integrations that use the `MSAPIModule`.
* Added **validate** check for the `modules` field in `pack_metadata.json` files.
* Changed **lint** to skip deprecated content, unless when using the `-i` flag.
* Fixed an issue where **update-release-notes** failed when a new *Parsing Rule* was added to a pack.
* Refactored the logging framework. Demisto-SDK logs will now be written to `.demist_sdk_debug.log` under the content path (when detected) or the current directory.
* Added `GR105` validation to **validate** command to check that no duplicate IDs are used.
* Added support for API Modules imported in API modules in the **unify** command.
* Added **validate** check, to make sure every Python file has a corresponding unit test file.

## 1.10.6
* Fixed an issue where running **validate** with the `-g` flag would skip some validations for old-formatted (unified) integration/script files.
* Deprecated integrations and scripts will not run anymore when providing the **--all-packs** to the **lint** command.
* Fixed an issue where a pack `serverMinVersion` would be calculated by the minimal fromVersion of its content items.
* Added the `--docker-image-target` flag to **lint** for testing native supported content with new images.

## 1.10.5
* Fixed an issue where running **run-test-playbook** would not use the `verify` parameter correctly. @ajoga
* Added a newline at the end of README files generated in **generate-docs**.
* Added the value `3` (out of bounds) to the `onChangeRepAlg` and `reputationCalc` fields under the `IncidentType` and `GenericType` schemas. **validate** will allow using it now.
* Fixed an issue where **doc-review** required dot suffixes in release notes describing new content.
* Fixed an issue where **validate** failed on Feed Integrations after adding the new *Collect/Connect* section field.
* Fixed an issue where using **postman-codegen** failed converting strings containing digits to kebab-case.
* Fixed an issue where the ***error-code*** command could not parse List[str] parameter.
* Updated validation *LO107* to support more section types in XSIAM layouts.

## 1.10.4
* Added support for running **lint** in multiple native-docker images.

## 1.10.3
* Fixed an issue where running **format** would fail after running npm install.
* Improved the graph validations in the **validate** command:
  - GR100 will now run on all content items of changed packs.
  - GR101 and GR102 will now catch invalid fromversion/toversion of files **using** the changed items.
  - GR103 errors will raise a warning when using the *-a* flag, but an error if using the *-i* or *g* flags.
* Fixed an issue where test-playbooks timed out.
* Fixed an issue where making a change in a module using an ApiModule would cause lint to run on the ApiModule unnecessarily.
* Fixed an issue where the `marketplace` field was not used when dumping pack zips.
* Fixed a typo in the README content generated with **update-release-notes** for updating integrations.
* Fixed an issue in **validate**, where using the `-gr` and `-i` flags did not run properly.
* Added the `sectionorder` field to integration scheme.
* Fixed an issue where in some occasions running of test-playbooks could receive session timeouts.
* Fixed an issue where **validate** command failed on core pack dependencies validation because of test dependencies.

## 1.10.2
* Added markdown lint formatting for README files in the **format** command.
* Fixed an issue where **lint** failed when using the `-cdam` flag with changed dependant api modules.
* Fixed an issue in the **upload** command, where `json`-based content items were not unified correctly when using the `--zip` argument.
* Added XPANSE core packs validations.

## 1.10.1
* Fixed an issue where **update-content-graph** failed to execute.

## 1.10.0
* **Breaking change**: Removed usage of `pipenv`, `isort` and `autopep8` in the **split** and **download** commands. Removed the `--no-pipenv` and `--no-code-formatting` flags. Please see https://xsoar.pan.dev/docs/tutorials/tut-setup-dev-remote for the recommended environment setup.
* Fixed an issue in **prepare-content** command where large code lines were broken.
* Fixed an issue where git-*renamed_files* were not retrieved properly.
* Fixed an issue where test dependencies were calculated in all level dependencies calculation.
* Added formatting and validation to XSIAM content types.
* Fixed an issue where several XSIAM content types were not validated when passing the `-a` flag.
* Added a UUID to name mapper for **download** it replaces UUIDs with names on all downloaded files.
* Updated the demisto-py to v3.2.6 which now supports basic proxy authentication.
* Improved the message shown when using **upload** and overwriting packs.
* Added support for the **Layout Rule** content type in the id-set and the content graph.
* Updated the default general `fromVersion` value on **format** to `6.8.0`
* Fixed an issue where **lint** sometimes failed when using the `-cdam` flag due to wrong file duplications filtering.
* Added the content graph to **validate**, use with the `--graph` flag.

## 1.9.0
* Fixed an issue where the Slack notifier was using a deprecated argument.
* Added the `--docker-image` argument to the **lint** command, which allows determining the docker image to run lint on. Possible options are: `'native:ga'`, `'native:maintenance'`, `'native:dev'`, `'all'`, a specific docker image (from Docker Hub) or, the default `'from-yml'`.
* Fixed an issue in **prepare-content** command where large code lines were broken.
* Added a logger warning to **get_demisto_version**, the task will now fail with a more informative message.
* Fixed an issue where the **upload** and **prepare-content** commands didn't add `fromServerVersion` and `toServerVersion` to layouts.
* Updated **lint** to use graph instead of id_set when running with `--check-dependent-api-module` flag.
* Added the marketplaces field to all schemas.
* Added the flag `--xsoar-only` to the **doc-review** command which enables reviewing documents that belong to XSOAR-supported Packs.
* Fixed an issue in **update-release-notes** command where an error occurred when executing the same command a second time.
* Fixed an issue where **validate** would not always ignore errors listed under `.pack-ignore`.
* Fixed an issue where running **validate** on a specific pack didn't test all the relevant entities.
* Fixed an issue where fields ending with `_x2` where not replaced in the appropriate Marketplace.

## 1.8.3
* Changed **validate** to allow hiding parameters of type 0, 4, 12 and 14 when replacing with type 9 (credentials) with the same name.
* Fixed an issue where **update-release-notes** fails to update *MicrosoftApiModule* dependent integrations.
* Fixed an issue where the **upload** command failed because `docker_native_image_config.json` file could not be found.
* Added a metadata file to the content graph zip, to be used in the **update-content-graph** command.
* Updated the **validate** and **update-release-notes** commands to unskip the *Triggers Recommendations* content type.


## 1.8.2
* Fixed an issue where demisto-py failed to upload content to XSIAM when `DEMISTO_USERNAME` environment variable is set.
* Fixed an issue where the **prepare-content** command output invalid automation name when used with the --*custom* argument.
* Fixed an issue where modeling rules with arbitrary whitespace characters were not parsed correctly.
* Added support for the **nativeImage** key for an integration/script in the **prepare-content** command.
* Added **validate** checks for integrations declared deprecated (display name, description) but missing the `deprecated` flag.
* Changed the **validate** command to fail on the IN145 error code only when the parameter with type 4 is not hidden.
* Fixed an issue where downloading content layouts with `detailsV2=None` resulted in an error.
* Fixed an issue where **xdrctemplate** was missing 'external' prefix.
* Fixed an issue in **prepare-content** command providing output path.
* Updated the **validate** and **update-release-notes** commands to skip the *Triggers Recommendations* content type.
* Added a new validation to the **validate** command to verify that the release notes headers are in the correct format.
* Changed the **validate** command to fail on the IN140 error code only when the skipped integration has no unit tests.
* Changed **validate** to allow hiding parameters of type 4 (secret) when replacing with type 9 (credentials) with the same name.
* Fixed an issue where the **update-release-notes** command didn't add release-notes properly to some *new* content items.
* Added validation that checks that the `nativeimage` key is not defined in script/integration yml.
* Added to the **format** command the ability to remove `nativeimage` key in case defined in script/integration yml.
* Enhanced the **update-content-graph** command to support `--use-git`, `--imported_path` and `--output-path` arguments.
* Fixed an issue where **doc-review** failed when reviewing command name in some cases.
* Fixed an issue where **download** didn't identify playbooks properly, and downloaded files with UUIDs instead of file/script names.

## 1.8.1
* Fixed an issue where **format** created duplicate configuration parameters.
* Added hidden properties to integration command argument and script argument.
* Added `--override-existing` to **upload** that skips the confirmation prompt for overriding existing content packs. @mattbibbydw
* Fixed an issue where **validate** failed in private repos when attempting to read from a nonexisting `approved_categories.json`.
* Fixed an issue where **validate** used absolute paths when getting remote `pack_metadata.json` files in private repos.
* Fixed an issue in **download**, where names of custom scripts were replaced with UUIDs in IncidentFields and Layouts.

## 1.8.0
* Updated the supported python versions, as `>=3.8,<3.11`, as some of the dependencies are not supported on `3.11` yet.
* Added a **validate** step for **Modeling Rules** testdata files.
* Added the **update-content-graph** command.
* Added the ability to limit the number of CPU cores with `DEMISTO_SDK_MAX_CPU_CORES` envirment variable.
* Added the **prepare-content** command.
* Added support for fromversion/toversion in XSIAM content items (correlation rules, XSIAM dashboards, XSIAM reports and triggers).
* Added a **validate** step checking types of attributes in the schema file of modeling rule.
* Added a **validate** step checking that the dataset name of a modeling rule shows in the xif and schema files.
* Added a **validate** step checking that a correlation rule file does not start with a hyphen.
* Added a **validate** step checking that xsiam content items follow naming conventions.
* Fixed an issue where SDK commands failed on the deprecated `packaging.version.LegacyVersion`, by locking the `packaging` version to `<22`.
* Fixed an issue where **update-release-notes** failed when changing only xif file in **Modeling Rules**.
* Fixed an issue where *is_valid_category* and *is_categories_field_match_standard* failed when running in a private repo.
* Fixed an issue where **validate** didn't fail on the MR103 validation error.
* Fixed the *--release-notes* option, to support the new CHANGELOG format.
* Fixed an issue where **validate** failed when only changing a modeling rules's xif file.
* Fixed an issue where **format** failed on indicator files with a `None` value under the `tabs` key.
* Fixed an issue where **validate** only printed errors for one change of context path, rather than print all.
* Fixed an issue where **download** did not suggest using a username/password when authenticating with XSOAR and using invalid arguments.
* Fixed an issue where **download** failed when listing or downloading content items that are not unicode-encoded.
* Added support for fromversion/toversion in XSIAM content items (correlation rules, XSIAM dashboards, XSIAM reports and triggers).
* Updated the supported python versions, as `>=3.8,<3.11`, as some of the dependencies are not supported on `3.11` yet.
* Added **prepare-content** command which will prepare the pack or content item for the platform.
* Patched an issue where deprecated `packaging.version.LegacyVersion`, locking packaging version to `<22`.

## 1.7.9
* Fixed an issue where an error message in **validate** would not include the suggested fix.
* Added a validation that enforces predefined categories on MP Packs & integration yml files, the validation also ensures that each pack has only one category.
* Fixed an issue where **update-release-notes** did not generate release notes for **XDRC Templates**.
* Fixed an issue where **upload** failed without explaining the reason.
* Improved implementation of the docker_helper module.
* Fixed an issue where **validate** did not check changed pack_metadata.json files when running using git.
* Added support for **xdrctemplate** to content graph.
* Fixed an issue where local copies of the newly-introduced `DemistoClassApiModule.py` were validated.
* Added new release notes templates for the addition and modification of playbooks, layouts and types in the **doc-review** command.
* Fixed an issue where the **doc-review** command failed on descriptions of new content items.
* Added the `Command XXX is deprecated. Use XXX instead.` release notes templates to **doc-review** command.
* Fixed an issue where the **update-release-notes** command didn't add the modeling-rules description for new modeling-rules files.

## 1.7.8
* Added the capability to run the MDX server in a docker container for environments without node.
* Fixed an issue where **generate-docs** with `-c` argument updated sections of the incorrect commands.
* Added IF113 error code to **ALLOWED_IGNORE_ERRORS**.
* Fixed an issue where **validate** failed on playbooks with non-string input values.
* Added the `DEMISTO_SDK_IGNORE_CONTENT_WARNING` environment variable, to allow suppressing warnings when commands are not run under a content repo folder.
* Fixed an issue where **validate** failed to recognize integration tests that were missing from config.json
* Added support for **xpanse** marketplace in **create-id-set** and **create-content-artifacts** commands.
* Fixed an issue where **split** failed on yml files.
* Added support for marketplace-specific tags.
* Fixed an issue where **download** would not run `isort`. @maxgubler
* Fixed an issue where XSIAM Dashboards and Reports images failed the build.
* Added support for **xpanse** marketplace to content graph.

## 1.7.7
* Fixed an issue where paybooks **generate-docs** didn't parse complex input values when no accessor field is given correctly.
* Fixed an issue in the **download** command, where an exception would be raised when downloading system playbooks.
* Fixed an issue where the **upload** failed on playbooks containing a value that starts with `=`.
* Fixed an issue where the **generate-unit-tests** failed to generate assertions, and generate unit tests when command names does not match method name.
* Fixed an issue where the **download** command did not honor the `--no-code-formatting` flag properly. @maxgubler
* Added a new check to **validate**, making sure playbook task values are passed as references.
* Fixed an issue where the **update-release-notes** deleted existing release notes, now appending to it instead.
* Fixed an issue where **validate** printed blank space in case of validation failed and ignored.
* Renamed 'Agent Config' to 'XDRC Templates'.
* Fixed an issue where the **zip-packs** command did not work with the CommonServerUserPython and CommonServerUserPowerShell package.

## 1.7.6

* Fixed parsing of initialization arguments of client classes in the **generate-unit-tests** command.
* Added support for AgentConfig content item in the **upload**, **create-id-set**, **find-dependecies**, **unify** and **create-content-artifacts** commands.
* Added support for XSIAM Report preview image.

## 1.7.5

* Fixed an issue where the **upload** command did not work with the CommonServerUserPython package.
* Fixed an issue in the **download** command, where some playbooks were downloaded as test playbooks.
* Added playbook modification capabilities in **TestSuite**.
* Added a new command **create-content-graph**.
* Fixed an issue in the **upload** command, where the temporary zip would not clean up properly.
* Improved content items parsing in the **create-content-graph** command.
* Added an error when the docker daemon is unavailable when running **lint**.
* Removed the validation of a subtype change for scripts in the **validate** command.
* Fixed an issue where names of XSIAM content items were not normalized properly.
* Fixed an issue where the **download** command was downloading playbooks with **script** (id) and not **scriptName**.
* Fixed an issue where script yml files were not properly identified by `find_type`.
* Removed nightly integrations filtering when deciding if a test should run.
* Added support for XSIAM Dashboard preview image.
* Added the `--no-code-formatting` flag to the **download** command, allowing to skip autopep8 and isort.
* Fixed an issue in the **update-release-notes** command, where generating release notes for modeling rules schema file caused exception.

## 1.7.4

* Fixed an issue where the **doc-review** command showed irrelevant messages.
* Fixed an issue in **validate**, where backward-compatibility failures prevented other validations from running.
* Fixed an issue in **validate**, where content-like files under infrastructure paths were not ignored.
* Fixed an issue in the AMI mapping, where server versions were missing.
* Change the way the normalize name is set for external files.
* Added dump function to XSIAM pack objects to dulicate the files.
* Fixed an issue where the `contribution_converter` did not support changes made to ApiModules.
* Added name normalization according to new convention to XSIAM content items
* Added playbook modification capabilities in **TestSuite**.
* Fixed an issue in create-content-artifacts where it will not get a normalize name for the item and it will try to duplicate the same file.

## 1.7.3

* Fixed an issue in the **format** command where fail when executed from environment without mdx server available.
* Added `Added a`, `Added an` to the list of allowed changelog prefixes.
* Added support for Indicator Types/Reputations in the **upload** command.
* Fixed an issue when running from a subdirectory of a content repo failed.
* Changing the way we are using XSIAM servers api-keys in **test-content** .
* Added a success message to **postman-codegen**.

## 1.7.2

* Fixed an issue in the **validate** command where incident fields were not found in mappers even when they exist
* Added an ability to provide list of marketplace names as a param attribute to **validate** and **upload**
* Added the file type to the error message when it is not supported.
* Fixed an issue where `contribution_converter` incorrectly mapped _Indicator Field_ objects to the _incidentfield_ directory in contribution zip files.
* Fixed a bug where **validate** returned error on empty inputs not used in playbooks.
* Added the `DEMISTO_SDK_CONTENT_PATH` environment variable, implicitly used in various commands.
* Added link to documentation for error messages regarding use cases and tags.

## 1.7.1

* Fixed an issue where *indicatorTypes* and *betaIntegrations* were not found in the id_set.
* Updated the default general `fromVersion` value on **format** to `6.5.0`
* Fixed an issue where the **validate** command did not fail when the integration yml file name was not the same as the folder containing it.
* Added an option to have **generate-docs** take a Playbooks folder path as input, and generate docs for all playbooks in it.
* Fixed an issue where the suggestion in case of `IF113` included uppercase letters for the `cliName` parameter.
* Added new validation to the **validate** command to fail and list all the file paths of files that are using a deprecated integration command / script / playbook.
* **validate** will no longer fail on playbooks calling subplaybooks that have a higher `fromVersion` value, if  calling the subplaybook has `skipifunavailable=True`.
* Fixed an issue where relative paths were not accessed correctly.
* Running any `demisto-sdk` command in a folder with a `.env` file will load it, temporarily overriding existing environment variables.
* Fixed an issue where **validate** did not properly detect deleted files.
* Added new validations to the **validate** command to verify that the schema file exists for a modeling rule and that the schema and rules keys are empty in the yml file.
* Fixed an issue where *find_type* didn't recognize exported incident types.
* Added a new validation to **validate**, making sure all inputs of a playbook are used.
* Added a new validation to **validate**, making sure all inputs used in a playbook declared in the input section.
* The **format** command will now replace the *fromServerVersion* field with *fromVersion*.

## 1.7.0

* Allowed JSON Handlers to accept kwargs, for custoimzing behavior.
* Fixed an issue where an incorrect error was shown when the `id` of a content item differed from its `name` attribute.
* Fixed an issue where the `preserve_quotes` in ruamel_handler received an incorrect value @icholy
* Fixed an issue where ignoring RM110 error code wasn't working and added a validation to **ALLOWED_IGNORE_ERRORS** to validate that all error codes are inserted in the right format.
* Fixed an issue where the contribution credit text was not added correctly to the pack README.
* Changed the contribution file implementation from markdown to a list of contributor names. The **create-content-artifact** will use this list to prepare the needed credit message.
* Added a new validation to the `XSOAR-linter` in the **lint** command for verifying that demisto.log is not used in the code.
* The **generate-docs** command will now auto-generate the Incident Mirroring section when implemented in an integration.
* Added support to automatically generate release notes for deprecated items in the **update-release-notes** command.
* Fixed an issue causing any command to crash when unable to detect local repository properties.
* Fixed an issue where running in a private gitlab repo caused a warning message to be shown multiple times.
* Added a new validation to the **validate** command to verify that markdown and python files do not contain words related to copyright section.
* Fixed an issue where **lint** crashed when provided an input file path (expecting a directory).

## 1.6.9

* Added a new validation that checks whether a pack should be deprecated.
* Added a new ability to the **format** command to deprecate a pack.
* Fixed an issue where the **validate** command sometimes returned a false negative in cases where there are several sub-playbooks with the same ID.
* Added a new validation to the **validate** command to verify that the docker in use is not deprecated.
* Added support for multiple ApiModules in the **unify** command
* Added a check to **validate** command, preventing use of relative urls in README files.
* Added environment variable **DEMISTO_SDK_MARKETPLACE** expected to affect *MarketplaceTagParser* *marketplace* value. The value will be automatically set when passing *marketplace* arg to the commands **unify**, **zip-packs**, **create-content-artifacts** and **upload**.
* Added slack notifier for build failures on the master branch.
* Added support for modeling and parsing rules in the **split** command.
* Added support for README files in **format** command.
* Added a **validate** check, making sure classifier id and name values match. Updated the classifier **format** to update the id accordingly.
* The **generate-docs** command will now auto-generate the playbook image link by default.
* Added the `--custom-image-link` argument to override.
* Added a new flag to **generate-docs** command, allowing to add a custom image link to a playbook README.
* Added a new validation to the **validate** command to verify that the package directory name is the same as the files contained in the that package.
* Added support in the **unify** command to unify a schema into its Modeling Rule.

## 1.6.8

* Fixed an issue where **validate** did not fail on invalid playbook entities' versions (i.e. subplaybooks or scripts with higher fromversion than their parent playbook).
* Added support for running lint via a remote docker ssh connection. Use `DOCKER_HOST` env variable to specify a remote docker connection, such as: `DOCKER_HOST=ssh://myuser@myhost.com`.
* Fixed an issue where the pack cache in *get_marketplaces* caused the function to return invalid values.
* Fixed an issue where running format on a pack with XSIAM entities would fail.
* Added the new `display_name` field to relevant entities in the **create-id-set** command.
* Added a new validation to the **validate** command to verify the existence of "Reliability" parameter if the integration have reputation command.
* Fixed a bug where terminating the **lint** command failed (`ctrl + c`).
* Removed the validation of a subtype change in integrations and scripts from **validate**.
* Fixed an issue where **download** did not behave as expected when prompting for a version update. Reported by @K-Yo
* Added support for adoption release notes.
* Fixed an issue where **merge-id-sets** failed when a key was missing in one id-set.json.
* Fixed a bug where some mypy messages were not parsed properly in **lint**.
* Added a validation to the **validate** command, failing when '`fromversion`' or '`toversion`' in a content entity are incorrect format.
* Added a validation to the **validate** command, checking if `fromversion` <= `toversion`.
* Fixed an issue where coverage reports used the wrong logging level, marking debug logs as errors.
* Added a new validation to the **validate** command, to check when the discouraged `http` prefixes are used when setting defaultvalue, rather than `https`.
* Added a check to the **lint** command for finding hard-coded usage of the http protocol.
* Locked the dependency on Docker.
* Removed a traceback line from the **init** command templates: BaseIntegration, BaseScript.
* Updated the token in **_add_pr_comment** method from the content-bot token to the xsoar-bot token.

## 1.6.7

* Added the `types-markdown` dependency, adding markdown capabilities to existing linters using the [Markdown](https://pypi.org/project/Markdown/) package.
* Added support in the **format** command to remove nonexistent incident/indicator fields from *layouts/mappers*
* Added the `Note: XXX` and `XXX now generally available.` release notes templates to **doc-review** command.
* Updated the logs shown during the docker build step.
* Removed a false warning about configuring the `GITLAB_TOKEN` environment variable when it's not needed.
* Removed duplicate identifiers for XSIAM integrations.
* Updated the *tags* and *use cases* in pack metadata validation to use the local files only.
* Fixed the error message in checkbox validation where the defaultvalue is wrong and added the name of the variable that should be fixed.
* Added types to `find_type_by_path` under tools.py.
* Fixed an issue where YAML files contained incorrect value type for `tests` key when running `format --deprecate`.
* Added a deprecation message to the `tests:` section of yaml files when running `format --deprecate`.
* Added use case for **validate** on *wizard* objects - set_playbook is mapped to all integrations.
* Added the 'integration-get-indicators' commands to be ignored by the **verify_yml_commands_match_readme** validation, the validation will no longer fail if these commands are not in the readme file.
* Added a new validation to the **validate** command to verify that if the phrase "breaking changes" is present in a pack release notes, a JSON file with the same name exists and contains the relevant breaking changes information.
* Improved logs when running test playbooks (in a build).
* Fixed an issue in **upload** did not include list-type content items. @nicolas-rdgs
* Reverted release notes to old format.

## 1.6.6

* Added debug print when excluding item from ID set due to missing dependency.
* Added a validation to the **validate** command, failing when non-ignorable errors are present in .pack-ignore.
* Fixed an issue where `mdx server` did not close when stopped in mid run.
* Fixed an issue where `-vvv` flag did not print logs on debug level.
* enhanced ***validate*** command to list all command names affected by a backward compatibility break, instead of only one.
* Added support for Wizard content item in the **format**, **validate**, **upload**, **create-id-set**, **find-dependecies** and **create-content-artifacts** commands.
* Added a new flag to the **validate** command, allowing to run specific validations.
* Added support in **unify** and **create-content-artifacts** for displaying different documentations (detailed description + readme) for content items, depending on the marketplace version.
* Fixed an issue in **upload** where list items were not uploaded.
* Added a new validation to **validate** command to verify that *cliName* and *id* keys of the incident field or the indicator field are matches.
* Added the flag '-x', '--xsiam' to **upload** command to upload XSIAM entities to XSIAM server.
* Fixed the integration field *isFetchEvents* to be in lowercase.
* Fixed an issue where **validate -i** run after **format -i** on an existing file in the repo instead of **validate -g**.
* Added the following commands: 'update-remote-data', 'get-modified-remote-data', 'update-remote-system' to be ignored by the **verify_yml_commands_match_readme** validation, the validation will no longer fail if these commands are not in the readme file.
* Updated the release note template to include a uniform format for all items.
* Added HelloWorldSlim template option for *--template* flag in **demisto-sdk init** command.
* Fixed an issue where the HelloWorldSlim template in **demisto-sdk init** command had an integration id that was conflicting with HelloWorld integration id.
* Updated the SDK to use demisto-py 3.1.6, allowing use of a proxy with an environment variable.
* Set the default logger level to `warning`, to avoid unwanted debug logs.
* The **format** command now validates that default value of checkbox parameters is a string 'true' or 'false'.
* Fixed an issue where `FileType.PLAYBOOK` would show instead of `Playbook` in readme error messages.
* Added a new validation to **validate** proper defaultvalue for checkbox fields.

## 1.6.5

* Fixed an issue in the **format** command where the `id` field was overwritten for existing JSON files.
* Fixed an issue where the **doc-review** command was successful even when the release-note is malformed.
* Added timestamps to the `demisto-sdk` logger.
* Added time measurements to **lint**.
* Added the flag '-d', '--dependency' to **find-dependencies** command to get the content items that cause the dependencies between two packs.
* Fixed an issue where **update-release-notes** used the *trigger_id* field instead of the *trigger_name* field.
* Fixed an issue where **doc-review** failed to recognize script names, in scripts using the old file structure.
* Fixed an issue where concurrent processes created by **lint** caused deadlocks when opening files.
* Fixed an issue in the **format** command where `_dev` or `_copy` suffixes weren't removed from the subscript names in playbooks and layouts.
* Fixed an issue where **validate** failed on nonexistent `README.md` files.
* Added support of XSIAM content items to the **validate** command.
* Report **lint** summary results and failed packages after reporting time measurements.

## 1.6.4

* Added the new **generate-yml-from-python** command.
* Added a code *type* indication for integration and script objects in the *ID Set*.
* Added the [Vulture](https://github.com/jendrikseipp/vulture) linter to the pre-commit hook.
* The `demisto-sdk` pack will now be distributed via PyPi with a **wheel** file.
* Fixed a bug where any edited json file that contained a forward slash (`/`) escaped.
* Added a new validation to **validate** command to verify that the metadata *currentVersion* is
the same as the last release note version.
* The **validate** command now checks if there're none-deprecated integration commands that are missing from the readme file.
* Fixed an issue where *dockerimage* changes in Scripts weren't recognized by the **update-release-notes** command.
* Fixed an issue where **update-xsoar-config-file** did not properly insert the marketplace packs list to the file.
* Added the pack name to the known words by default when running the **doc-review** command.
* Added support for new XSIAM entities in **create-id-set** command.
* Added support for new XSIAM entities in **create-content-artifacts** command.
* Added support for Parsing/Modeling Rule content item in the **unify** command.
* Added the integration name, the commands name and the script name to the known words by default when running the **doc-review** command.
* Added an argument '-c' '--custom' to the **unify** command, if True will append to the unified yml name/display/id the custom label provided
* Added support for sub words suggestion in kebab-case sentences when running the **doc-review** command.
* Added support for new XSIAM entities in **update-release-notes** command.
* Enhanced the message of alternative suggestion words shown when running **doc-review** command.
* Fixed an incorrect error message, in case `node` is not installed on the machine.
* Fixed an issue in the **lint** command where the *check-dependent-api-modules* argument was set to true by default.
* Added a new command **generate-unit-tests**.
* Added a new validation to **validate** all SIEM integration have the same suffix.
* Fixed the destination path of the unified parsing/modeling rules in **create-content-artifacts** command.
* Fixed an issue in the **validate** command, where we validated wrongfully the existence of readme file for the *ApiModules* pack.
* Fixed an issue in the **validate** command, where an error message that was displayed for scripts validation was incorrect.
* Fixed an issue in the **validate** and **format** commands where *None* arguments in integration commands caused the commands to fail unexpectedly.
* Added support for running tests on XSIAM machines in the **test-content** command.
* Fixed an issue where the **validate** command did not work properly when deleting non-content items.
* Added the flag '-d', '--dependency' to **find-dependencies** command to get the content items that cause the dependencies between two packs.

## 1.6.3

* **Breaking change**: Fixed a typo in the **validate** `--quiet-bc-validation` flag (was `--quite-bc-validation`). @upstart-swiss
* Dropped support for python 3.7: Demisto-SDK is now supported on Python 3.8 or newer.
* Added an argument to YAMLHandler, allowing to set a maximal width for YAML files. This fixes an issue where a wrong default was used.
* Added the detach mechanism to the **upload** command, If you set the --input-config-file flag, any files in the repo's SystemPacks folder will be detached.
* Added the reattach mechanism to the **upload** command, If you set the --input-config-file flag, any detached item in your XSOAR instance that isn't currently in the repo's SystemPacks folder will be re-attached.
* Fixed an issue in the **validate** command that did not work properly when using the *-g* flag.
* Enhanced the dependency message shown when running **lint**.
* Fixed an issue where **update-release-notes** didn't update the currentVersion in pack_metadata.
* Improved the logging in **test-content** for helping catch typos in external playbook configuration.

## 1.6.2

* Added dependency validation support for core marketplacev2 packs.
* Fixed an issue in **update-release-notes** where suggestion fix failed in validation.
* Fixed a bug where `.env` files didn't load. @nicolas-rdgs
* Fixed a bug where **validate** command failed when the *categories* field in the pack metadata was empty for non-integration packs.
* Added *system* and *item-type* arguments to the **download** command, used when downloading system items.
* Added a validation to **validate**, checking that each script, integration and playbook have a README file. This validation only runs when the command is called with either the `-i` or the `-g` flag.
* Fixed a regression issue with **doc-review**, where the `-g` flag did not work.
* Improved the detection of errors in **doc-review** command.
* The **validate** command now checks if a readme file is empty, only for packs that contain playbooks or were written by a partner.
* The **validate** command now makes sure common contextPath values (e.g. `DBotScore.Score`) have a non-empty description, and **format** populates them automatically.
* Fixed an issue where the **generate-outputs** command did not work properly when examples were provided.
* Fixed an issue in the **generate-outputs** command, where the outputs were not written to the specified output path.
* The **generate-outputs** command can now generate outputs from multiple calls to the same command (useful when different args provide different outputs).
* The **generate-outputs** command can now update a yaml file with new outputs, without deleting or overwriting existing ones.
* Fixed a bug where **doc-review** command failed on existing templates.
* Fixed a bug where **validate** command failed when the word demisto is in the repo README file.
* Added support for adding test-playbooks to the zip file result in *create-content-artifacts* command for marketplacev2.
* Fixed an issue in **find-dependencies** where using the argument *-o* without the argument *--all-packs-dependencies* did not print a proper warning.
* Added a **validate** check to prevent deletion of files whose deletion is not supported by the XSOAR marketplace.
* Removed the support in the *maintenance* option of the *-u* flag in the **update-release-notes** command.
* Added validation for forbidden words and phrases in the **doc-review** command.
* Added a retries mechanism to the **test-content** command to stabilize the build process.
* Added support for all `git` platforms to get remote files.
* Refactored the **format** command's effect on the *fromversion* field:
  * Fixed a bug where the *fromversion* field was removed when modifying a content item.
  * Updated the general default *fromversion* and the default *fromversion* of newly-introduced content items (e.g. `Lists`, `Jobs`).
  * Added an interactive mode functionality for all content types, to ask the user whether to set a default *fromversion*, if could not automatically determine its value. Use `-y` to assume 'yes' as an answer to all prompts and run non-interactively.

## 1.6.1

* Added the '--use-packs-known-words' argument to the **doc-review** command
* Added YAML_Loader to handle yaml files in a standard way across modules, replacing PYYAML.
* Fixed an issue when filtering items using the ID set in the **create-content-artifacts** command.
* Fixed an issue in the **generate-docs** command where tables were generated with an empty description column.
* Fixed an issue in the **split** command where splitting failed when using relative input/output paths.
* Added warning when inferred files are missing.
* Added to **validate** a validation for integration image dimensions, which should be 120x50px.
* Improved an error in the **validate** command to better differentiate between the case where a required fetch parameter is malformed or missing.

## 1.6.0

* Fixed an issue in the **create-id-set** command where similar items from different marketplaces were reported as duplicated.
* Fixed typo in demisto-sdk init
* Fixed an issue where the **lint** command did not handle all container exit codes.
* Add to **validate** a validation for pack name to make sure it is unchanged.
* Added a validation to the **validate** command that verifies that the version in the pack_metdata file is written in the correct format.
* Fixed an issue in the **format** command where missing *fromVersion* field in indicator fields caused an error.

## 1.5.9

* Added option to specify `External Playbook Configuration` to change inputs of Playbooks triggered as part of **test-content**
* Improved performance of the **lint** command.
* Improved performance of the **validate** command when checking README images.
* ***create-id-set*** command - the default value of the **marketplace** argument was changed from ‘xsoar’ to all packs existing in the content repository. When using the command, make sure to pass the relevant marketplace to use.

## 1.5.8

* Fixed an issue where the command **doc-review** along with the argument `--release-notes` failed on yml/json files with invalid schema.
* Fixed an issue where the **lint** command failed on packs using python 3.10

## 1.5.7

* Fixed an issue where reading remote yaml files failed.
* Fixed an issue in **validate** failed with no error message for lists (when no fromVersion field was found).
* Fixed an issue when running **validate** or **format** in a gitlab repository, and failing to determine its project id.
* Added an enhancement to **split**, handling an empty output argument.
* Added the ability to add classifiers and mappers to conf.json.
* Added the Alias field to the incident field schema.

## 1.5.6

* Added 'deprecated' release notes template.
* Fixed an issue where **run-test-playbook** command failed to get the task entries when the test playbook finished with errors.
* Fixed an issue in **validate** command when running with `no-conf-json` argument to ignore the `conf.json` file.
* Added error type text (`ERROR` or `WARNING`) to **validate** error prints.
* Fixed an issue where the **format** command on test playbook did not format the ID to be equal to the name of the test playbook.
* Enhanced the **update-release-notes** command to automatically commit release notes config file upon creation.
* The **validate** command will validate that an indicator field of type html has fromVersion of 6.1.0 and above.
* The **format** command will now add fromVersion 6.1.0 to indicator field of type html.
* Added support for beta integrations in the **format** command.
* Fixed an issue where the **postman-codegen** command failed when called with the `--config-out` flag.
* Removed the integration documentation from the detailed description while performing **split** command to the unified yml file.
* Removed the line which indicates the version of the product from the README.md file for new contributions.

## 1.5.5

* Fixed an issue in the **update-release-notes** command, which did not work when changes were made in multiple packs.
* Changed the **validate** command to fail on missing test-playbooks only if no unittests are found.
* Fixed `to_kebab_case`, it will now deal with strings that have hyphens, commas or periods in them, changing them to be hyphens in the new string.
* Fixed an issue in the **create-id-set** command, where the `source` value included the git token if it was specified in the remote url.
* Fixed an issue in the **merge-id-set** command, where merging fails because of duplicates but the packs are in the XSOAR repo but in different version control.
* Fixed missing `Lists` Content Item as valid `IDSetType`
* Added enhancement for **generate-docs**. It is possible to provide both file or a comma seperated list as `examples`. Also, it's possible to provide more than one example for a script or a command.
* Added feature in **format** to sync YML and JSON files to the `master` file structure.
* Added option to specify `Incident Type`, `Incoming Mapper` and `Classifier` when configuring instance in **test-content**
* added a new command **run-test-playbook** to run a test playbook in a given XSOAR instance.
* Fixed an issue in **format** when running on a modified YML, that the `id` value is not changed to its old `id` value.
* Enhancement for **split** command, replace `ApiModule` code block to `import` when splitting a YML.
* Fixed an issue where indicator types were missing from the pack's content, when uploading using **zip-packs**.
* The request data body format generated in the **postman-codegen** will use the python argument's name and not the raw data argument's name.
* Added the flag '--filter-by-id-set' to **create-content-artifacts** to create artifacts only for items in the given id_set.json.

## 1.5.4

* Fixed an issue with the **format** command when contributing via the UI
* The **format** command will now not remove the `defaultRows` key from incident, indicator and generic fields with `type: grid`.
* Fixed an issue with the **validate** command when a layoutscontainer did not have the `fromversion` field set.
* added a new command **update-xsoar-config-file** to handle your XSOAR Configuration File.
* Added `skipVerify` argument in **upload** command to skip pack signature verification.
* Fixed an issue when the **run** command  failed running when there’s more than one playground, by explicitly using the current user’s playground.
* Added support for Job content item in the **format**, **validate**, **upload**, **create-id-set**, **find-dependecies** and **create-content-artifacts** commands.
* Added a **source** field to the **id_set** entitles.
* Two entitles will not consider as duplicates if they share the same pack and the same source.
* Fixed a bug when duplicates were found in **find_dependencies**.
* Added function **get_current_repo** to `tools`.
* The **postman-codegen** will not have duplicates argument name. It will rename them to the minimum distinguished shared path for each of them.

## 1.5.3

* The **format** command will now set `unsearchable: True` for incident, indicator and generic fields.
* Fixed an issue where the **update-release-notes** command crashes with `--help` flag.
* Added validation to the **validate** command that verifies the `unsearchable` key in incident, indicator and generic fields is set to true.
* Removed a validation that DBotRole should be set for automation that requires elevated permissions to the `XSOAR-linter` in the **lint** command.
* Fixed an issue in **Validate** command where playbooks conditional tasks were mishandeled.
* Added a validation to prevent contributors from using the `fromlicense` key as a configuration parameter in an integration's YML
* Added a validation to ensure that the type for **API token** (and similar) parameters are configured correctly as a `credential` type in the integration configuration YML.
* Added an assertion that checks for duplicated requests' names when generating an integration from a postman collection.
* Added support for [.env files](https://pypi.org/project/python-dotenv/). You can now add a `.env` file to your repository with the logging information instead of setting a global environment variables.
* When running **lint** command with --keep-container flag, the docker images are committed.
* The **validate** command will not return missing test playbook error when given a script with dynamic-section tag.

## 1.5.2

* Added a validation to **update-release-notes** command to ensure that the `--version` flag argument is in the right format.
* added a new command **coverage-analyze** to generate and print coverage reports.
* Fixed an issue in **validate** in repositories which are not in GitHub or GitLab
* Added a validation that verifies that readme image absolute links do not contain the working branch name.
* Added support for List content item in the **format**, **validate**, **download**, **upload**, **create-id-set**, **find-dependecies** and **create-content-artifacts** commands.
* Added a validation to ensure reputation command's default argument is set as an array input.
* Added the `--fail-duplicates` flag for the **merge-id-set** command which will fail the command if duplicates are found.
* Added the `--fail-duplicates` flag for the **create-id-set** command which will fail the command if duplicates are found.

## 1.5.1

* Fixed an issue where **validate** command failed to recognized test playbooks for beta integrations as valid tests.
* Fixed an issue were the **validate** command was falsely recognizing image paths in readme files.
* Fixed an issue where the **upload** command error message upon upload failure pointed to wrong file rather than to the pack metadata.
* Added a validation that verifies that each script which appears in incident fields, layouts or layout containers exists in the id_set.json.
* Fixed an issue where the **postman code-gen** command generated double dots for context outputs when it was not needed.
* Fixed an issue where there **validate** command on release notes file crashed when author image was added or modified.
* Added input handling when running **find-dependencies**, replacing string manipulations.
* Fixed an issue where the **validate** command did not handle multiple playbooks with the same name in the id_set.
* Added support for GitLab repositories in **validate**

## 1.5.0

* Fixed an issue where **upload** command failed to upload packs not under content structure.
* Added support for **init** command to run from non-content repo.
* The **split-yml** has been renamed to **split** and now supports splitting Dashboards from unified Generic Modules.
* Fixed an issue where the skipped tests validation ran on the `ApiModules` pack in the **validate** command.
* The **init** command will now create the `Generic Object` entities directories.
* Fixed an issue where the **format** command failed to recognize changed files from git.
* Fixed an issue where the **json-to-outputs** command failed checking whether `0001-01-01T00:00:00` is of type `Date`
* Added to the **generate context** command to generate context paths for integrations from an example file.
* Fixed an issue where **validate** failed on release notes configuration files.
* Fixed an issue where the **validate** command failed on pack input if git detected changed files outside of `Packs` directory.
* Fixed an issue where **validate** command failed to recognize files inside validated pack when validation release notes, resulting in a false error message for missing entity in release note.
* Fixed an issue where the **download** command failed when downloading an invalid YML, instead of skipping it.

## 1.4.9

* Added validation that the support URL in partner contribution pack metadata does not lead to a GitHub repo.
* Enhanced ***generate-docs*** with default `additionalinformation` (description) for common parameters.
* Added to **validate** command a validation that a content item's id and name will not end with spaces.
* The **format** command will now remove trailing whitespaces from content items' id and name fields.
* Fixed an issue where **update-release-notes** could fail on files outside the user given pack.
* Fixed an issue where the **generate-test-playbook** command would not place the playbook in the proper folder.
* Added to **validate** command a validation that packs with `Iron Bank` uses the latest docker from Iron Bank.
* Added to **update-release-notes** command support for `Generic Object` entities.
* Fixed an issue where playbook `fromversion` mismatch validation failed even if `skipunavailable` was set to true.
* Added to the **create artifacts** command support for release notes configuration file.
* Added validation to **validate** for release notes config file.
* Added **isoversize** and **isautoswitchedtoquietmode** fields to the playbook schema.
* Added to the **update-release-notes** command `-bc` flag to generate template for breaking changes version.
* Fixed an issue where **validate** did not search description files correctly, leading to a wrong warning message.

## 1.4.8

* Fixed an issue where yml files with `!reference` failed to load properly.
* Fixed an issue when `View Integration Documentation` button was added twice during the download and re-upload.
* Fixed an issue when `(Partner Contribution)` was added twice to the display name during the download and re-upload.
* Added the following enhancements in the **generate-test-playbook** command:
  * Added the *--commands* argument to generate tasks for specific commands.
  * Added the *--examples* argument to get the command examples file path and generate tasks from the commands and arguments specified there.
  * Added the *--upload* flag to specify whether to upload the test playbook after the generation.
  * Fixed the output condition generation for outputs of type `Boolean`.

## 1.4.7

* Fixed an issue where an empty list for a command context didn't produce an indication other than an empty table.
* Fixed an issue where the **format** command has incorrectly recognized on which files to run when running using git.
* Fixed an issue where author image validations were not checked properly.
* Fixed an issue where new old-formatted scripts and integrations were not validated.
* Fixed an issue where the wording in the from version validation error for subplaybooks was incorrect.
* Fixed an issue where the **update-release-notes** command used the old docker image version instead of the new when detecting a docker change.
* Fixed an issue where the **generate-test-playbook** command used an incorrect argument name as default
* Fixed an issue where the **json-to-outputs** command used an incorrect argument name as default when using `-d`.
* Fixed an issue where validations failed while trying to validate non content files.
* Fixed an issue where README validations did not work post VS Code formatting.
* Fixed an issue where the description validations were inconsistent when running through an integration file or a description file.

## 1.4.6

* Fixed an issue where **validate** suggests, with no reason, running **format** on missing mandatory keys in yml file.
* Skipped existence of TestPlaybook check on community and contribution integrations.
* Fixed an issue where pre-commit didn't run on the demisto_sdk/commands folder.
* The **init** command will now change the script template name in the code to the given script name.
* Expanded the validations performed on beta integrations.
* Added support for PreProcessRules in the **format**, **validate**, **download**, and **create-content-artifacts** commands.
* Improved the error messages in **generate-docs**, if an example was not provided.
* Added to **validate** command a validation that a content entity or a pack name does not contain the words "partner" and "community".
* Fixed an issue where **update-release-notes** ignores *--text* flag while using *-f*
* Fixed the outputs validations in **validate** so enrichment commands will not be checked to have DBotScore outputs.
* Added a new validation to require the dockerimage key to exist in an integration and script yml files.
* Enhanced the **generate-test-playbook** command to use only integration tested on commands, rather than (possibly) other integrations implementing them.
* Expanded unify command to support GenericModules - Unifies a GenericModule object with its Dashboards.
* Added validators for generic objects:
  * Generic Field validator - verify that the 'fromVersion' field is above 6.5.0, 'group' field equals 4 and 'id' field starts with the prefix 'generic_'.
  * Generic Type validator - verify that the 'fromVersion' field is above 6.5.0
  * Generic Module validator - verify that the 'fromVersion' field is above 6.5.0
  * Generic Definition validator - verify that the 'fromVersion' field is above 6.5.0
* Expanded Format command to support Generic Objects - Fixes generic objects according to their validations.
* Fixed an issue where the **update-release-notes** command did not handle ApiModules properly.
* Added option to enter a dictionary or json of format `[{field_name:description}]` in the **json-to-outputs** command,
  with the `-d` flag.
* Improved the outputs for the **format** command.
* Fixed an issue where the validations performed after the **format** command were inconsistent with **validate**.
* Added to the **validate** command a validation for the author image.
* Updated the **create-content-artifacts** command to support generic modules, definitions, fields and types.
* Added an option to ignore errors for file paths and not only file name in .pack-ignore file.

## 1.4.5

* Enhanced the **postman-codegen** command to name all generated arguments with lower case.
* Fixed an issue where the **find-dependencies** command miscalculated the dependencies for playbooks that use generic commands.
* Fixed an issue where the **validate** command failed in external repositories in case the DEMISTO_SDK_GITHUB_TOKEN was not set.
* Fixed an issue where **openapi-codegen** corrupted the swagger file by overwriting configuration to swagger file.
* Updated the **upload** command to support uploading zipped packs to the marketplace.
* Added to the **postman-codegen** command support of path variables.
* Fixed an issue where **openapi-codegen** entered into an infinite loop on circular references in the swagger file.
* The **format** command will now set `fromVersion: 6.2.0` for widgets with 'metrics' data type.
* Updated the **find-dependencies** command to support generic modules, definitions, fields and types.
* Fixed an issue where **openapi-codegen** tried to extract reference example outputs, leading to an exception.
* Added an option to ignore secrets automatically when using the **init** command to create a pack.
* Added a tool that gives the ability to temporarily suppress console output.

## 1.4.4

* When formatting incident types with Auto-Extract rules and without mode field, the **format** command will now add the user selected mode.
* Added new validation that DBotRole is set for scripts that requires elevated permissions to the `XSOAR-linter` in the **lint** command.
* Added url escaping to markdown human readable section in generate docs to avoid autolinking.
* Added a validation that mapper's id and name are matching. Updated the format of mapper to include update_id too.
* Added a validation to ensure that image paths in the README files are valid.
* Fixed **find_type** function to correctly find test files, such as, test script and test playbook.
* Added scheme validations for the new Generic Object Types, Fields, and Modules.
* Renamed the flag *--input-old-version* to *--old-version* in the **generate-docs** command.
* Refactored the **update-release-notes** command:
  * Replaced the *--all* flag with *--use-git* or *-g*.
  * Added the *--force* flag to update the pack release notes without changes in the pack.
  * The **update-release-notes** command will now update all dependent integrations on ApiModule change, even if not specified.
  * If more than one pack has changed, the full list of updated packs will be printed at the end of **update-release-notes** command execution.
  * Fixed an issue where the **update-release-notes** command did not add docker image release notes entry for release notes file if a script was changed.
  * Fixed an issue where the **update-release-notes** command did not detect changed files that had the same name.
  * Fixed an issue in the **update-release-notes** command where the version support of JSON files was mishandled.
* Fixed an issue where **format** did not skip files in test and documentation directories.
* Updated the **create-id-set** command to support generic modules, definitions, fields and types.
* Changed the **convert** command to generate old layout fromversion to 5.0.0 instead of 4.1.0
* Enhanced the command **postman-codegen** with type hints for templates.

## 1.4.3

* Fixed an issue where **json-to-outputs** command returned an incorrect output when json is a list.
* Fixed an issue where if a pack README.md did not exist it could cause an error in the validation process.
* Fixed an issue where the *--name* was incorrectly required in the **init** command.
* Adding the option to run **validate** on a specific path while using git (*-i* & *-g*).
* The **format** command will now change UUIDs in .yml and .json files to their respective content entity name.
* Added a playbook validation to check if a task sub playbook exists in the id set in the **validate** command.
* Added the option to add new tags/usecases to the approved list and to the pack metadata on the same pull request.
* Fixed an issue in **test_content** where when different servers ran tests for the same integration, the server URL parameters were not set correctly.
* Added a validation in the **validate** command to ensure that the ***endpoint*** command is configured correctly in yml file.
* Added a warning when pack_metadata's description field is longer than 130 characters.
* Fixed an issue where a redundant print occurred on release notes validation.
* Added new validation in the **validate** command to ensure that the minimal fromVersion in a widget of type metrics will be 6.2.0.
* Added the *--release-notes* flag to demisto-sdk to get the current version release notes entries.

## 1.4.2

* Added to `pylint` summary an indication if a test was skipped.
* Added to the **init** command the option to specify fromversion.
* Fixed an issue where running **init** command without filling the metadata file.
* Added the *--docker-timeout* flag in the **lint** command to control the request timeout for the Docker client.
* Fixed an issue where **update-release-notes** command added only one docker image release notes entry for release notes file, and not for every entity whom docker image was updated.
* Added a validation to ensure that incident/indicator fields names starts with their pack name in the **validate** command. (Checked only for new files and only when using git *-g*)
* Updated the **find-dependencies** command to return the 'dependencies' according the layout type ('incident', 'indicator').
* Enhanced the "vX" display name validation for scripts and integrations in the **validate** command to check for every versioned script or integration, and not only v2.
* Added the *--fail-duplicates* flag for the **create-id-set** command which will fail the command if duplicates are found.
* Added to the **generate-docs** command automatic addition to git when a new readme file is created.

## 1.4.1

* When in private repo without `DEMSITO_SDK_GITHUB_TOKEN` configured, get_remote_file will take files from the local origin/master.
* Enhanced the **unify** command when giving input of a file and not a directory return a clear error message.
* Added a validation to ensure integrations are not skipped and at least one test playbook is not skipped for each integration or script.
* Added to the Content Tests support for `context_print_dt`, which queries the incident context and prints the result as a json.
* Added new validation for the `xsoar_config.json` file in the **validate** command.
* Added a version differences section to readme in **generate-docs** command.
* Added the *--docs-format* flag in the **integration-diff** command to get the output in README format.
* Added the *--input-old-version* and *--skip-breaking-changes* flags in the **generate-docs** command to get the details for the breaking section and to skip the breaking changes section.

## 1.4.0

* Enable passing a comma-separated list of paths for the `--input` option of the **lint** command.
* Added new validation of unimplemented test-module command in the code to the `XSOAR-linter` in the **lint** command.
* Fixed the **generate-docs** to handle integration authentication parameter.
* Added a validation to ensure that description and README do not contain the word 'Demisto'.
* Improved the deprecated message validation required from playbooks and scripts.
* Added the `--quite-bc-validation` flag for the **validate** command to run the backwards compatibility validation in quite mode (errors is treated like warnings).
* Fixed the **update release notes** command to display a name for old layouts.
* Added the ability to append to the pack README credit to contributors.
* Added identification for parameter differences in **integration-diff** command.
* Fixed **format** to use git as a default value.
* Updated the **upload** command to support reports.
* Fixed an issue where **generate-docs** command was displaying 'None' when credentials parameter display field configured was not configured.
* Fixed an issue where **download** did not return exit code 1 on failure.
* Updated the validation that incident fields' names do not contain the word incident will aplly to core packs only.
* Added a playbook validation to verify all conditional tasks have an 'else' path in **validate** command.
* Renamed the GitHub authentication token environment variable `GITHUB_TOKEN` to `DEMITO_SDK_GITHUB_TOKEN`.
* Added to the **update-release-notes** command automatic addition to git when new release notes file is created.
* Added validation to ensure that integrations, scripts, and playbooks do not contain the entity type in their names.
* Added the **convert** command to convert entities between XSOAR versions.
* Added the *--deprecate* flag in **format** command to deprecate integrations, scripts, and playbooks.
* Fixed an issue where ignoring errors did not work when running the **validate** command on specific files (-i).

## 1.3.9

* Added a validation verifying that the pack's README.md file is not equal to pack description.
* Fixed an issue where the **Assume yes** flag did not work properly for some entities in the **format** command.
* Improved the error messages for separators in folder and file names in the **validate** command.
* Removed the **DISABLE_SDK_VERSION_CHECK** environment variable. To disable new version checks, use the **DEMISTO_SDK_SKIP_VERSION_CHECK** envirnoment variable.
* Fixed an issue where the demisto-sdk version check failed due to a rate limit.
* Fixed an issue with playbooks scheme validation.

## 1.3.8

* Updated the **secrets** command to work on forked branches.

## 1.3.7

* Added a validation to ensure correct image and description file names.
* Fixed an issue where the **validate** command failed when 'display' field in credentials param in yml is empty but 'displaypassword' was provided.
* Added the **integration-diff** command to check differences between two versions of an integration and to return a report of missing and changed elements in the new version.
* Added a validation verifying that the pack's README.md file is not missing or empty for partner packs or packs contains use cases.
* Added a validation to ensure that the integration and script folder and file names will not contain separators (`_`, `-`, ``).
* When formatting new pack, the **format** command will set the *fromversion* key to 5.5.0 in the new files without fromversion.

## 1.3.6

* Added a validation that core packs are not dependent on non-core packs.
* Added a validation that a pack name follows XSOAR standards.
* Fixed an issue where in some cases the `get_remote_file` function failed due to an invalid path.
* Fixed an issue where running **update-release-notes** with updated integration logo, did not detect any file changes.
* Fixed an issue where the **create-id-set** command did not identify unified integrations correctly.
* Fixed an issue where the `CommonTypes` pack was not identified as a dependency for all feed integrations.
* Added support for running SDK commands in private repositories.
* Fixed an issue where running the **init** command did not set the correct category field in an integration .yml file for a newly created pack.
* When formatting new contributed pack, the **format** command will set the *fromversion* key to 6.0.0 in the relevant files.
* If the environment variable "DISABLE_SDK_VERSION_CHECK" is define, the demisto-sdk will no longer check for newer version when running a command.
* Added the `--use-pack-metadata` flag for the **find-dependencies** command to update the calculated dependencies using the the packs metadata files.
* Fixed an issue where **validate** failed on scripts in case the `outputs` field was set to `None`.
* Fixed an issue where **validate** was failing on editing existing release notes.
* Added a validation for README files verifying that the file doesn't contain template text copied from HelloWorld or HelloWorldPremium README.

## 1.3.5

* Added a validation that layoutscontainer's id and name are matching. Updated the format of layoutcontainer to include update_id too.
* Added a validation that commands' names and arguments in core packs, or scripts' arguments do not contain the word incident.
* Fixed issue where running the **generate-docs** command with -c flag ran all the commands and not just the commands specified by the flag.
* Fixed the error message of the **validate** command to not always suggest adding the *description* field.
* Fixed an issue where running **format** on feed integration generated invalid parameter structure.
* Fixed an issue where the **generate-docs** command did not add all the used scripts in a playbook to the README file.
* Fixed an issue where contrib/partner details might be added twice to the same file, when using unify and create-content-artifacts commands
* Fixed issue where running **validate** command on image-related integration did not return the correct outputs to json file.
* When formatting playbooks, the **format** command will now remove empty fields from SetIncident, SetIndicator, CreateNewIncident, CreateNewIndicator script arguments.
* Added an option to fill in the developer email when running the **init** command.

## 1.3.4

* Updated the **validate** command to check that the 'additionalinfo' field only contains the expected value for feed required parameters and not equal to it.
* Added a validation that community/partner details are not in the detailed description file.
* Added a validation that the Use Case tag in pack_metadata file is only used when the pack contains at least one PB, Incident Type or Layout.
* Added a validation that makes sure outputs in integrations are matching the README file when only README has changed.
* Added the *hidden* field to the integration schema.
* Fixed an issue where running **format** on a playbook whose `name` does not equal its `id` would cause other playbooks who use that playbook as a sub-playbook to fail.
* Added support for local custom command configuration file `.demisto-sdk-conf`.
* Updated the **format** command to include an update to the description file of an integration, to remove community/partner details.

## 1.3.3

* Fixed an issue where **lint** failed where *.Dockerfile* exists prior running the lint command.
* Added FeedHelloWorld template option for *--template* flag in **demisto-sdk init** command.
* Fixed issue where **update-release-notes** deleted release note file if command was called more than once.
* Fixed issue where **update-release-notes** added docker image release notes every time the command was called.
* Fixed an issue where running **update-release-notes** on a pack with newly created integration, had also added a docker image entry in the release notes.
* Fixed an issue where `XSOAR-linter` did not find *NotImplementedError* in main.
* Added validation for README files verifying their length (over 30 chars).
* When using *-g* flag in the **validate** command it will now ignore untracked files by default.
* Added the *--include-untracked* flag to the **validate** command to include files which are untracked by git in the validation process.
* Improved the `pykwalify` error outputs in the **validate** command.
* Added the *--print-pykwalify* flag to the **validate** command to print the unchanged output from `pykwalify`.

## 1.3.2

* Updated the format of the outputs when using the *--json-file* flag to create a JSON file output for the **validate** and **lint** commands.
* Added the **doc-review** command to check spelling in .md and .yml files as well as a basic release notes review.
* Added a validation that a pack's display name does not already exist in content repository.
* Fixed an issue where the **validate** command failed to detect duplicate params in an integration.
* Fixed an issue where the **validate** command failed to detect duplicate arguments in a command in an integration.

## 1.3.1

* Fixed an issue where the **validate** command failed to validate the release notes of beta integrations.
* Updated the **upload** command to support indicator fields.
* The **validate** and **update-release-notes** commands will now check changed files against `demisto/master` if it is configured locally.
* Fixed an issue where **validate** would incorrectly identify files as renamed.
* Added a validation that integration properties (such as feed, mappers, mirroring, etc) are not removed.
* Fixed an issue where **validate** failed when comparing branch against commit hash.
* Added the *--no-pipenv* flag to the **split-yml** command.
* Added a validation that incident fields and incident types are not removed from mappers.
* Fixed an issue where the *c
reate-id-set* flag in the *validate* command did not work while not using git.
* Added the *hiddenusername* field to the integration schema.
* Added a validation that images that are not integration images, do not ask for a new version or RN

## 1.3.0

* Do not collect optional dependencies on indicator types reputation commands.
* Fixed an issue where downloading indicator layoutscontainer objects failed.
* Added a validation that makes sure outputs in integrations are matching the README file.
* Fixed an issue where the *create-id-set* flag in the **validate** command did not work.
* Added a warning in case no id_set file is found when running the **validate** command.
* Fixed an issue where changed files were not recognised correctly on forked branches in the **validate** and the **update-release-notes** commands.
* Fixed an issue when files were classified incorrectly when running *update-release-notes*.
* Added a validation that integration and script file paths are compatible with our convention.
* Fixed an issue where id_set.json file was re created whenever running the generate-docs command.
* added the *--json-file* flag to create a JSON file output for the **validate** and **lint** commands.

## 1.2.19

* Fixed an issue where merge id_set was not updated to work with the new entity of Packs.
* Added a validation that the playbook's version matches the version of its sub-playbooks, scripts, and integrations.

## 1.2.18

* Changed the *skip-id-set-creation* flag to *create-id-set* in the **validate** command. Its default value will be False.
* Added support for the 'cve' reputation command in default arg validation.
* Filter out generic and reputation command from scripts and playbooks dependencies calculation.
* Added support for the incident fields in outgoing mappers in the ID set.
* Added a validation that the taskid field and the id field under the task field are both from uuid format and contain the same value.
* Updated the **format** command to generate uuid value for the taskid field and for the id under the task field in case they hold an invalid values.
* Exclude changes from doc_files directory on validation.
* Added a validation that an integration command has at most one default argument.
* Fixing an issue where pack metadata version bump was not enforced when modifying an old format (unified) file.
* Added validation that integration parameter's display names are capitalized and spaced using whitespaces and not underscores.
* Fixed an issue where beta integrations where not running deprecation validations.
* Allowed adding additional information to the deprecated description.
* Fixing an issue when escaping less and greater signs in integration params did not work as expected.

## 1.2.17

* Added a validation that the classifier of an integration exists.
* Added a validation that the mapper of an integration exists.
* Added a validation that the incident types of a classifier exist.
* Added a validation that the incident types of a mapper exist.
* Added support for *text* argument when running **demisto-sdk update-release-notes** on the ApiModules pack.
* Added a validation for the minimal version of an indicator field of type grid.
* Added new validation for incident and indicator fields in classifiers mappers and layouts exist in the content.
* Added cache for get_remote_file to reducing failures from accessing the remote repo.
* Fixed an issue in the **format** command where `_dev` or `_copy` suffixes weren't removed from the `id` of the given playbooks.
* Playbook dependencies from incident and indicator fields are now marked as optional.
* Mappers dependencies from incident types and incident fields are now marked as optional.
* Classifier dependencies from incident types are now marked as optional.
* Updated **demisto-sdk init** command to no longer create `created` field in pack_metadata file
* Updated **generate-docs** command to take the parameters names in setup section from display field and to use additionalinfo field when exist.
* Using the *verbose* argument in the **find-dependencies** command will now log to the console.
* Improved the deprecated message validation required from integrations.
* Fixed an issue in the **generate-docs** command where **Context Example** section was created when it was empty.

## 1.2.16

* Added allowed ignore errors to the *IDSetValidator*.
* Fixed an issue where an irrelevant id_set validation ran in the **validate** command when using the *--id-set* flag.
* Fixed an issue were **generate-docs** command has failed if a command did not exist in commands permissions file.
* Improved a **validate** command message for missing release notes of api module dependencies.

## 1.2.15

* Added the *ID101* to the allowed ignored errors.

## 1.2.14

* SDK repository is now mypy check_untyped_defs complaint.
* The lint command will now ignore the unsubscriptable-object (E1136) pylint error in dockers based on python 3.9 - this will be removed once a new pylint version is released.
* Added an option for **format** to run on a whole pack.
* Added new validation of unimplemented commands from yml in the code to `XSOAR-linter`.
* Fixed an issue where Auto-Extract fields were only checked for newly added incident types in the **validate** command.
* Added a new warning validation of direct access to args/params dicts to `XSOAR-linter`.

## 1.2.13

* Added new validation of indicators usage in CommandResults to `XSOAR-linter`.
* Running **demisto-sdk lint** will automatically run on changed files (same behavior as the -g flag).
* Removed supported version message from the documentation when running **generate_docs**.
* Added a print to indicate backwards compatibility is being checked in **validate** command.
* Added a percent print when running the **validate** command with the *-a* flag.
* Fixed a regression in the **upload** command where it was ignoring `DEMISTO_VERIFY_SSL` env var.
* Fixed an issue where the **upload** command would fail to upload beta integrations.
* Fixed an issue where the **validate** command did not create the *id_set.json* file when running with *-a* flag.
* Added price change validation in the **validate** command.
* Added validations that checks in read-me for empty sections or leftovers from the auto generated read-me that should be changed.
* Added new code validation for *NotImplementedError* to raise a warning in `XSOAR-linter`.
* Added validation for support types in the pack metadata file.
* Added support for *--template* flag in **demisto-sdk init** command.
* Fixed an issue with running **validate** on master branch where the changed files weren't compared to previous commit when using the *-g* flag.
* Fixed an issue where the `XSOAR-linter` ran *NotImplementedError* validation on scripts.
* Added support for Auto-Extract feature validation in incident types in the **validate** command.
* Fixed an issue in the **lint** command where the *-i* flag was ignored.
* Improved **merge-id-sets** command to support merge between two ID sets that contain the same pack.
* Fixed an issue in the **lint** command where flake8 ran twice.

## 1.2.12

* Bandit now reports also on medium severity issues.
* Fixed an issue with support for Docker Desktop on Mac version 2.5.0+.
* Added support for vulture and mypy linting when running without docker.
* Added support for *prev-ver* flag in **update-release-notes** command.
* Improved retry support when building docker images for linting.
* Added the option to create an ID set on a specific pack in **create-id-set** command.
* Added the *--skip-id-set-creation* flag to **validate** command in order to add the capability to run validate command without creating id_set validation.
* Fixed an issue where **validate** command checked docker image tag on ApiModules pack.
* Fixed an issue where **find-dependencies** did not calculate dashboards and reports dependencies.
* Added supported version message to the documentation and release notes files when running **generate_docs** and **update-release-notes** commands respectively.
* Added new code validations for *NotImplementedError* exception raise to `XSOAR-linter`.
* Command create-content-artifacts additional support for **Author_image.png** object.
* Fixed an issue where schemas were not enforced for incident fields, indicator fields and old layouts in the validate command.
* Added support for **update-release-notes** command to update release notes according to master branch.

## 1.2.11

* Fixed an issue where the ***generate-docs*** command reset the enumeration of line numbering after an MD table.
* Updated the **upload** command to support mappers.
* Fixed an issue where exceptions were no printed in the **format** while the *--verbose* flag is set.
* Fixed an issue where *--assume-yes* flag did not work in the **format** command when running on a playbook without a `fromversion` field.
* Fixed an issue where the **format** command would fail in case `conf.json` file was not found instead of skipping the update.
* Fixed an issue where integration with v2 were recognised by the `name` field instead of the `display` field in the **validate** command.
* Added a playbook validation to check if a task script exists in the id set in the **validate** command.
* Added new integration category `File Integrity Management` in the **validate** command.

## 1.2.10

* Added validation for approved content pack use-cases and tags.
* Added new code validations for *CommonServerPython* import to `XSOAR-linter`.
* Added *default value* and *predefined values* to argument description in **generate-docs** command.
* Added a new validation that checks if *get-mapping-fields* command exists if the integration schema has *{ismappable: true}* in **validate** command.
* Fixed an issue where the *--staged* flag recognised added files as modified in the **validate** command.
* Fixed an issue where a backwards compatibility warning was raised for all added files in the **validate** command.
* Fixed an issue where **validate** command failed when no tests were given for a partner supported pack.
* Updated the **download** command to support mappers.
* Fixed an issue where the ***format*** command added a duplicate parameter.
* For partner supported content packs, added support for a list of emails.
* Removed validation of README files from the ***validate*** command.
* Fixed an issue where the ***validate*** command required release notes for ApiModules pack.

## 1.2.9

* Fixed an issue in the **openapi_codegen** command where it created duplicate functions name from the swagger file.
* Fixed an issue in the **update-release-notes** command where the *update type* argument was not verified.
* Fixed an issue in the **validate** command where no error was raised in case a non-existing docker image was presented.
* Fixed an issue in the **format** command where format failed when trying to update invalid Docker image.
* The **format** command will now preserve the **isArray** argument in integration's reputation commands and will show a warning if it set to **false**.
* Fixed an issue in the **lint** command where *finally* clause was not supported in main function.
* Fixed an issue in the **validate** command where changing any entity ID was not validated.
* Fixed an issue in the **validate** command where *--staged* flag did not bring only changed files.
* Fixed the **update-release-notes** command to ignore changes in the metadata file.
* Fixed the **validate** command to ignore metadata changes when checking if a version bump is needed.

## 1.2.8

* Added a new validation that checks in playbooks for the usage of `DeleteContext` in **validate** command.
* Fixed an issue in the **upload** command where it would try to upload content entities with unsupported versions.
* Added a new validation that checks in playbooks for the usage of specific instance in **validate** command.
* Added the **--staged** flag to **validate** command to run on staged files only.

## 1.2.7

* Changed input parameters in **find-dependencies** command.
  * Use ***-i, --input*** instead of ***-p, --path***.
  * Use ***-idp, --id-set-path*** instead of ***-i, --id-set-path***.
* Fixed an issue in the **unify** command where it crashed on an integration without an image file.
* Fixed an issue in the **format** command where unnecessary files were not skipped.
* Fixed an issue in the **update-release-notes** command where the *text* argument was not respected in all cases.
* Fixed an issue in the **validate** command where a warning about detailed description was given for unified or deprecated integrations.
* Improved the error returned by the **validate** command when running on files using the old format.

## 1.2.6

* No longer require setting `DEMISTO_README_VALIDATION` env var to enable README mdx validation. Validation will now run automatically if all necessary node modules are available.
* Fixed an issue in the **validate** command where the `--skip-pack-dependencies` would not skip id-set creation.
* Fixed an issue in the **validate** command where validation would fail if supplied an integration with an empty `commands` key.
* Fixed an issue in the **validate** command where validation would fail due to a required version bump for packs which are not versioned.
* Will use env var `DEMISTO_VERIFY_SSL` to determine if to use a secure connection for commands interacting with the Server when `--insecure` is not passed. If working with a local Server without a trusted certificate, you can set env var `DEMISTO_VERIFY_SSL=no` to avoid using `--insecure` on each command.
* Unifier now adds a link to the integration documentation to the integration detailed description.
* Fixed an issue in the **secrets** command where ignored secrets were not skipped.

## 1.2.5

* Added support for special fields: *defaultclassifier*, *defaultmapperin*, *defaultmapperout* in **download** command.
* Added -y option **format** command to assume "yes" as answer to all prompts and run non-interactively
* Speed up improvements for `validate` of README files.
* Updated the **format** command to adhere to the defined content schema and sub-schemas, aligning its behavior with the **validate** command.
* Added support for canvasContextConnections files in **format** command.

## 1.2.4

* Updated detailed description for community integrations.

## 1.2.3

* Fixed an issue where running **validate** failed on playbook with task that adds tags to the evidence data.
* Added the *displaypassword* field to the integration schema.
* Added new code validations to `XSOAR-linter`.
  * As warnings messages:
    * `demisto.params()` should be used only inside main function.
    * `demisto.args()` should be used only inside main function.
    * Functions args should have type annotations.
* Added `fromversion` field validation to test playbooks and scripts in **validate** command.

## 1.2.2

* Add support for warning msgs in the report and summary to **lint** command.
* Fixed an issue where **json-to-outputs** determined bool values as int.
* Fixed an issue where **update-release-notes** was crushing on `--all` flag.
* Fixed an issue where running **validate**, **update-release-notes** outside of content repo crushed without a meaningful error message.
* Added support for layoutscontainer in **init** contribution flow.
* Added a validation for tlp_color param in feeds in **validate** command.
* Added a validation for removal of integration parameters in **validate** command.
* Fixed an issue where **update-release-notes** was failing with a wrong error message when no pack or input was given.
* Improved formatting output of the **generate-docs** command.
* Add support for env variable *DEMISTO_SDK_ID_SET_REFRESH_INTERVAL*. Set this env variable to the refresh interval in minutes. The id set will be regenerated only if the refresh interval has passed since the last generation. Useful when generating Script documentation, to avoid re-generating the id_set every run.
* Added new code validations to `XSOAR-linter`.
  * As error messages:
    * Longer than 10 seconds sleep statements for non long running integrations.
    * exit() usage.
    * quit() usage.
  * As warnings messages:
    * `demisto.log` should not be used.
    * main function existence.
    * `demito.results` should not be used.
    * `return_output` should not be used.
    * try-except statement in main function.
    * `return_error` usage in main function.
    * only once `return_error` usage.
* Fixed an issue where **lint** command printed logs twice.
* Fixed an issue where *suffix* did not work as expected in the **create-content-artifacts** command.
* Added support for *prev-ver* flag in **lint** and **secrets** commands.
* Added support for *text* flag to **update-release-notes** command to add the same text to all release notes.
* Fixed an issue where **validate** did not recognize added files if they were modified locally.
* Added a validation that checks the `fromversion` field exists and is set to 5.0.0 or above when working or comparing to a non-feature branch in **validate** command.
* Added a validation that checks the certification field in the pack_metadata file is valid in **validate** command.
* The **update-release-notes** command will now automatically add docker image update to the release notes.

## 1.2.1

* Added an additional linter `XSOAR-linter` to the **lint** command which custom validates py files. currently checks for:
  * `Sys.exit` usages with non zero value.
  * Any `Print` usages.
* Fixed an issue where renamed files were failing on *validate*.
* Fixed an issue where single changed files did not required release notes update.
* Fixed an issue where doc_images required release-notes and validations.
* Added handling of dependent packs when running **update-release-notes** on changed *APIModules*.
  * Added new argument *--id-set-path* for id_set.json path.
  * When changes to *APIModule* is detected and an id_set.json is available - the command will update the dependent pack as well.
* Added handling of dependent packs when running **validate** on changed *APIModules*.
  * Added new argument *--id-set-path* for id_set.json path.
  * When changes to *APIModule* is detected and an id_set.json is available - the command will validate that the dependent pack has release notes as well.
* Fixed an issue where the find_type function didn't recognize file types correctly.
* Fixed an issue where **update-release-notes** command did not work properly on Windows.
* Added support for indicator fields in **update-release-notes** command.
* Fixed an issue where files in test dirs where being validated.

## 1.2.0

* Fixed an issue where **format** did not update the test playbook from its pack.
* Fixed an issue where **validate** validated non integration images.
* Fixed an issue where **update-release-notes** did not identified old yml integrations and scripts.
* Added revision templates to the **update-release-notes** command.
* Fixed an issue where **update-release-notes** crashed when a file was renamed.
* Fixed an issue where **validate** failed on deleted files.
* Fixed an issue where **validate** validated all images instead of packs only.
* Fixed an issue where a warning was not printed in the **format** in case a non-supported file type is inputted.
* Fixed an issue where **validate** did not fail if no release notes were added when adding files to existing packs.
* Added handling of incorrect layout paths via the **format** command.
* Refactor **create-content-artifacts** command - Efficient artifacts creation and better logging.
* Fixed an issue where image and description files were not handled correctly by **validate** and **update-release-notes** commands.
* Fixed an issue where the **format** command didn't remove all extra fields in a file.
* Added an error in case an invalid id_set.json file is found while running the **validate** command.
* Added fetch params checks to the **validate** command.

## 1.1.11

* Added line number to secrets' path in **secrets** command report.
* Fixed an issue where **init** a community pack did not present the valid support URL.
* Fixed an issue where **init** offered a non relevant pack support type.
* Fixed an issue where **lint** did not pull docker images for powershell.
* Fixed an issue where **find-dependencies** did not find all the script dependencies.
* Fixed an issue where **find-dependencies** did not collect indicator fields as dependencies for playbooks.
* Updated the **validate** and the **secrets** commands to be less dependent on regex.
* Fixed an issue where **lint** did not run on circle when docker did not return ping.
* Updated the missing release notes error message (RN106) in the **Validate** command.
* Fixed an issue where **Validate** would return missing release notes when two packs with the same substring existed in the modified files.
* Fixed an issue where **update-release-notes** would add duplicate release notes when two packs with the same substring existed in the modified files.
* Fixed an issue where **update-release-notes** would fail to bump new versions if the feature branch was out of sync with the master branch.
* Fixed an issue where a non-descriptive error would be returned when giving the **update-release-notes** command a pack which can not be found.
* Added dependencies check for *widgets* in **find-dependencies** command.
* Added a `update-docker` flag to **format** command.
* Added a `json-to-outputs` flag to the **run** command.
* Added a verbose (`-v`) flag to **format** command.
* Fixed an issue where **download** added the prefix "playbook-" to the name of playbooks.

## 1.1.10

* Updated the **init** command. Relevant only when passing the *--contribution* argument.
  * Added the *--author* option.
  * The *support* field of the pack's metadata is set to *community*.
* Added a proper error message in the **Validate** command upon a missing description in the root of the yml.
* **Format** now works with a relative path.
* **Validate** now fails when all release notes have been excluded.
* Fixed issue where correct error message would not propagate for invalid images.
* Added the *--skip-pack-dependencies* flag to **validate** command to skip pack dependencies validation. Relevant when using the *-g* flag.
* Fixed an issue where **Validate** and **Format** commands failed integrations with `defaultvalue` field in fetch incidents related parameters.
* Fixed an issue in the **Validate** command in which unified YAML files were not ignored.
* Fixed an issue in **generate-docs** where scripts and playbooks inputs and outputs were not parsed correctly.
* Fixed an issue in the **openapi-codegen** command where missing reference fields in the swagger JSON caused errors.
* Fixed an issue in the **openapi-codegen** command where empty objects in the swagger JSON paths caused errors.
* **update-release-notes** command now accept path of the pack instead of pack name.
* Fixed an issue where **generate-docs** was inserting unnecessary escape characters.
* Fixed an issue in the **update-release-notes** command where changes to the pack_metadata were not detected.
* Fixed an issue where **validate** did not check for missing release notes in old format files.

## 1.1.9

* Fixed an issue where **update-release-notes** command failed on invalid file types.

## 1.1.8

* Fixed a regression where **upload** command failed on test playbooks.
* Added new *githubUser* field in pack metadata init command.
* Support beta integration in the commands **split-yml, extract-code, generate-test-playbook and generate-docs.**
* Fixed an issue where **find-dependencies** ignored *toversion* field in content items.
* Added support for *layoutscontainer*, *classifier_5_9_9*, *mapper*, *report*, and *widget* in the **Format** command.
* Fixed an issue where **Format** will set the `ID` field to be equal to the `name` field in modified playbooks.
* Fixed an issue where **Format** did not work for test playbooks.
* Improved **update-release-notes** command:
  * Write content description to release notes for new items.
  * Update format for file types without description: Connections, Incident Types, Indicator Types, Layouts, Incident Fields.
* Added a validation for feedTags param in feeds in **validate** command.
* Fixed readme validation issue in community support packs.
* Added the **openapi-codegen** command to generate integrations from OpenAPI specification files.
* Fixed an issue were release notes validations returned wrong results for *CommonScripts* pack.
* Added validation for image links in README files in **validate** command.
* Added a validation for default value of fetch param in feeds in **validate** command.
* Fixed an issue where the **Init** command failed on scripts.

## 1.1.7

* Fixed an issue where running the **format** command on feed integrations removed the `defaultvalue` fields.
* Playbook branch marked with *skipunavailable* is now set as an optional dependency in the **find-dependencies** command.
* The **feedReputation** parameter can now be hidden in a feed integration.
* Fixed an issue where running the **unify** command on JS package failed.
* Added the *--no-update* flag to the **find-dependencies** command.
* Added the following validations in **validate** command:
  * Validating that a pack does not depend on NonSupported / Deprecated packs.

## 1.1.6

* Added the *--description* option to the **init** command.
* Added the *--contribution* option to the **init** command which converts a contribution zip to proper pack format.
* Improved **validate** command performance time and outputs.
* Added the flag *--no-docker-checks* to **validate** command to skip docker checks.
* Added the flag *--print-ignored-files* to **validate** command to print ignored files report when the command is done.
* Added the following validations in **validate** command:
  * Validating that existing release notes are not modified.
  * Validating release notes are not added to new packs.
  * Validating that the "currentVersion" field was raised in the pack_metadata for modified packs.
  * Validating that the timestamp in the "created" field in the pack_metadata is in ISO format.
* Running `demisto-sdk validate` will run the **validate** command using git and only on committed files (same as using *-g --post-commit*).
* Fixed an issue where release notes were not checked correctly in **validate** command.
* Fixed an issue in the **create-id-set** command where optional playbook tasks were not taken into consideration.
* Added a prompt to the `demisto-sdk update-release-notes` command to prompt users to commit changes before running the release notes command.
* Added support to `layoutscontainer` in **validate** command.

## 1.1.5

* Fixed an issue in **find-dependencies** command.
* **lint** command now verifies flake8 on CommonServerPython script.

## 1.1.4

* Fixed an issue with the default output file name of the **unify** command when using "." as an output path.
* **Unify** command now adds contributor details to the display name and description.
* **Format** command now adds *isFetch* and *incidenttype* fields to integration yml.
* Removed the *feedIncremental* field from the integration schema.
* **Format** command now adds *feedBypassExclusionList*, *Fetch indicators*, *feedReputation*, *feedReliability*,
     *feedExpirationPolicy*, *feedExpirationInterval* and *feedFetchInterval* fields to integration yml.
* Fixed an issue in the playbooks schema.
* Fixed an issue where generated release notes were out of order.
* Improved pack dependencies detection.
* Fixed an issue where test playbooks were mishandled in **validate** command.

## 1.1.3

* Added a validation for invalid id fields in indicators types files in **validate** command.
* Added default behavior for **update-release-notes** command.
* Fixed an error where README files were failing release notes validation.
* Updated format of generated release notes to be more user friendly.
* Improved error messages for the **update-release-notes** command.
* Added support for `Connections`, `Dashboards`, `Widgets`, and `Indicator Types` to **update-release-notes** command.
* **Validate** now supports scripts under the *TestPlaybooks* directory.
* Fixed an issue where **validate** did not support powershell files.

## 1.1.2

* Added a validation for invalid playbookID fields in incidents types files in **validate** command.
* Added a code formatter for python files.
* Fixed an issue where new and old classifiers where mixed on validate command.
* Added *feedIncremental* field to the integration schema.
* Fixed error in the **upload** command where unified YMLs were not uploaded as expected if the given input was a pack.
* Fixed an issue where the **secrets** command failed due to a space character in the file name.
* Ignored RN validation for *NonSupported* pack.
* You can now ignore IF107, SC100, RP102 error codes in the **validate** command.
* Fixed an issue where the **download** command was crashing when received as input a JS integration or script.
* Fixed an issue where **validate** command checked docker image for JS integrations and scripts.
* **validate** command now checks scheme for reports and connections.
* Fixed an issue where **validate** command checked docker when running on all files.
* Fixed an issue where **validate** command did not fail when docker image was not on the latest numeric tag.
* Fixed an issue where beta integrations were not validated correctly in **validate** command.

## 1.1.1

* fixed and issue where file types were not recognized correctly in **validate** command.
* Added better outputs for validate command.

## 1.1.0

* Fixed an issue where changes to only non-validated files would fail validation.
* Fixed an issue in **validate** command where moved files were failing validation for new packs.
* Fixed an issue in **validate** command where added files were failing validation due to wrong file type detection.
* Added support for new classifiers and mappers in **validate** command.
* Removed support of old RN format validation.
* Updated **secrets** command output format.
* Added support for error ignore on deprecated files in **validate** command.
* Improved errors outputs in **validate** command.
* Added support for linting an entire pack.

## 1.0.9

* Fixed a bug where misleading error was presented when pack name was not found.
* **Update-release-notes** now detects added files for packs with versions.
* Readme files are now ignored by **update-release-notes** and validation of release notes.
* Empty release notes no longer cause an uncaught error during validation.

## 1.0.8

* Changed the output format of demisto-sdk secrets.
* Added a validation that checkbox items are not required in integrations.
* Added pack release notes generation and validation.
* Improved pack metadata validation.
* Fixed an issue in **validate** where renamed files caused an error

## 1.0.4

* Fix the **format** command to update the `id` field to be equal to `details` field in indicator-type files, and to `name` field in incident-type & dashboard files.
* Fixed a bug in the **validate** command for layout files that had `sortValues` fields.
* Fixed a bug in the **format** command where `playbookName` field was not always present in the file.
* Fixed a bug in the **format** command where indicatorField wasn't part of the SDK schemas.
* Fixed a bug in **upload** command where created unified docker45 yml files were not deleted.
* Added support for IndicatorTypes directory in packs (for `reputation` files, instead of Misc).
* Fixed parsing playbook condition names as string instead of boolean in **validate** command
* Improved image validation in YAML files.
* Removed validation for else path in playbook condition tasks.

## 1.0.3

* Fixed a bug in the **format** command where comments were being removed from YAML files.
* Added output fields: *file_path* and *kind* for layouts in the id-set.json created by **create-id-set** command.
* Fixed a bug in the **create-id-set** command Who returns Duplicate for Layouts with a different kind.
* Added formatting to **generate-docs** command results replacing all `<br>` tags with `<br/>`.
* Fixed a bug in the **download** command when custom content contained not supported content entity.
* Fixed a bug in **format** command in which boolean strings  (e.g. 'yes' or 'no') were converted to boolean values (e.g. 'True' or 'False').
* **format** command now removes *sourceplaybookid* field from playbook files.
* Fixed a bug in **generate-docs** command in which integration dependencies were not detected when generating documentation for a playbook.

## 1.0.1

* Fixed a bug in the **unify** command when output path was provided empty.
* Improved error message for integration with no tests configured.
* Improved the error message returned from the **validate** command when an integration is missing or contains malformed fetch incidents related parameters.
* Fixed a bug in the **create** command where a unified YML with a docker image for 4.5 was copied incorrectly.
* Missing release notes message are now showing the release notes file path to update.
* Fixed an issue in the **validate** command in which unified YAML files were not ignored.
* File format suggestions are now shown in the relevant file format (JSON or YAML).
* Changed Docker image validation to fail only on non-valid ones.
* Removed backward compatibility validation when Docker image is updated.

## 1.0.0

* Improved the *upload* command to support the upload of all the content entities within a pack.
* The *upload* command now supports the improved pack file structure.
* Added an interactive option to format integrations, scripts and playbooks with No TestPlaybooks configured.
* Added an interactive option to configure *conf.json* file with missing test playbooks for integrations, scripts and playbooks
* Added *download* command to download custom content from Demisto instance to the local content repository.
* Improved validation failure messages to include a command suggestion, wherever relevant, to fix the raised issue.
* Improved 'validate' help and documentation description
* validate - checks that scripts, playbooks, and integrations have the *tests* key.
* validate - checks that test playbooks are configured in `conf.json`.
* demisto-sdk lint - Copy dir better handling.
* demisto-sdk lint - Add error when package missing in docker image.
* Added *-a , --validate-all* option in *validate* to run all validation on all files.
* Added *-i , --input* option in *validate* to run validation on a specified pack/file.
* added *-i, --input* option in *secrets* to run on a specific file.
* Added an allowed hidden parameter: *longRunning* to the hidden integration parameters validation.
* Fixed an issue with **format** command when executing with an output path of a folder and not a file path.
* Bug fixes in generate-docs command given playbook as input.
* Fixed an issue with lint command in which flake8 was not running on unit test files.

## 0.5.2

* Added *-c, --command* option in *generate-docs* to generate a specific command from an integration.
* Fixed an issue when getting README/CHANGELOG files from git and loading them.
* Removed release notes validation for new content.
* Fixed secrets validations for files with the same name in a different directory.
* demisto-sdk lint - parallelization working with specifying the number of workers.
* demisto-sdk lint - logging levels output, 3 levels.
* demisto-sdk lint - JSON report, structured error reports in JSON format.
* demisto-sdk lint - XML JUnit report for unit-tests.
* demisto-sdk lint - new packages used to accelerate execution time.
* demisto-sdk secrets - command now respects the generic whitelist, and not only the pack secrets.

## 0.5.0

[PyPI History][1]

[1]: https://pypi.org/project/demisto-sdk/#history

## 0.4.9

* Fixed an issue in *generate-docs* where Playbooks and Scripts documentation failed.
* Added a graceful error message when executing the *run" command with a misspelled command.
* Added more informative errors upon failures of the *upload* command.
* format command:
  * Added format for json files: IncidentField, IncidentType, IndicatorField, IndicatorType, Layout, Dashboard.
  * Added the *-fv --from-version*, *-nv --no-validation* arguments.
  * Removed the *-t yml_type* argument, the file type will be inferred.
  * Removed the *-g use_git* argument, running format without arguments will run automatically on git diff.
* Fixed an issue in loading playbooks with '=' character.
* Fixed an issue in *validate* failed on deleted README files.

## 0.4.8

* Added the *max* field to the Playbook schema, allowing to define it in tasks loop.
* Fixed an issue in *validate* where Condition branches checks were case sensitive.

## 0.4.7

* Added the *slareminder* field to the Playbook schema.
* Added the *common_server*, *demisto_mock* arguments to the *init* command.
* Fixed an issue in *generate-docs* where the general section was not being generated correctly.
* Fixed an issue in *validate* where Incident type validation failed.

## 0.4.6

* Fixed an issue where the *validate* command did not identify CHANGELOG in packs.
* Added a new command, *id-set* to create the id set - the content dependency tree by file IDs.

## 0.4.5

* generate-docs command:
  * Added the *use_cases*, *permissions*, *command_permissions* and *limitations*.
  * Added the *--insecure* argument to support running the script and integration command in Demisto.
  * Removed the *-t yml_type* argument, the file type will be inferred.
  * The *-o --output* argument is no longer mandatory, default value will be the input file directory.
* Added support for env var: *DEMISTO_SDK_SKIP_VERSION_CHECK*. When set version checks are skipped.
* Fixed an issue in which the CHANGELOG files did not match our scheme.
* Added a validator to verify that there are no hidden integration parameters.
* Fixed an issue where the *validate* command ran on test files.
* Removed the *env-dir* argument from the demisto-sdk.
* README files which are html files will now be skipped in the *validate* command.
* Added support for env var: *DEMISTO_README_VALIDATOR*. When not set the readme validation will not run.

## 0.4.4

* Added a validator for IncidentTypes (incidenttype-*.json).
* Fixed an issue where the -p flag in the *validate* command was not working.
* Added a validator for README.md files.
* Release notes validator will now run on: incident fields, indicator fields, incident types, dashboard and reputations.
* Fixed an issue where the validator of reputation(Indicator Type) did not check on the details field.
* Fixed an issue where the validator attempted validating non-existing files after deletions or name refactoring.
* Removed the *yml_type* argument in the *split-yml*, *extract-code* commands.
* Removed the *file_type* argument in the *generate-test-playbook* command.
* Fixed the *insecure* argument in *upload*.
* Added the *insecure* argument in *run-playbook*.
* Standardise the *-i --input*, *-o --output* to demisto-sdk commands.

## 0.4.3

* Fixed an issue where the incident and indicator field BC check failed.
* Support for linting and unit testing PowerShell integrations.

## 0.4.2

* Fixed an issue where validate failed on Windows.
* Added a validator to verify all branches are handled in conditional task in a playbook.
* Added a warning message when not running the latest sdk version.
* Added a validator to check that the root is connected to all tasks in the playbook.
* Added a validator for Dashboards (dashboard-*.json).
* Added a validator for Indicator Types (reputation-*.json).
* Added a BC validation for changing incident field type.
* Fixed an issue where init command would generate an invalid yml for scripts.
* Fixed an issue in misleading error message in v2 validation hook.
* Fixed an issue in v2 hook which now is set only on newly added scripts.
* Added more indicative message for errors in yaml files.
* Disabled pykwalify info log prints.

## 0.3.10

* Added a BC check for incident fields - changing from version is not allowed.
* Fixed an issue in create-content-artifacts where scripts in Packs in TestPlaybooks dir were copied with a wrong prefix.

## 0.3.9

* Added a validation that incident field can not be required.
* Added validation for fetch incident parameters.
* Added validation for feed integration parameters.
* Added to the *format* command the deletion of the *sourceplaybookid* field.
* Fixed an issue where *fieldMapping* in playbook did not pass the scheme validation.
* Fixed an issue where *create-content-artifacts* did not copy TestPlaybooks in Packs without prefix of *playbook-*.
* Added a validation the a playbook can not have a rolename set.
* Added to the image validator the new DBot default image.
* Added the fields: elasticcommonfields, quiet, quietmode to the Playbook schema.
* Fixed an issue where *validate* failed on integration commands without outputs.
* Added a new hook for naming of v2 integrations and scripts.

## 0.3.8

* Fixed an issue where *create-content-artifact* was not loading the data in the yml correctly.
* Fixed an issue where *unify* broke long lines in script section causing syntax errors

## 0.3.7

* Added *generate-docs* command to generate documentation file for integration, playbook or script.
* Fixed an issue where *unify* created a malformed integration yml.
* Fixed an issue where demisto-sdk **init** creates unit-test file with invalid import.

## 0.3.6

* Fixed an issue where demisto-sdk **validate** failed on modified scripts without error message.

## 0.3.5

* Fixed an issue with docker tag validation for integrations.
* Restructured repo source code.

## 0.3.4

* Saved failing unit tests as a file.
* Fixed an issue where "_test" file for scripts/integrations created using **init** would import the "HelloWorld" templates.
* Fixed an issue in demisto-sdk **validate** - was failing on backward compatiblity check
* Fixed an issue in demisto-sdk **secrets** - empty line in .secrets-ignore always made the secrets check to pass
* Added validation for docker image inside integrations and scripts.
* Added --use-git flag to **format** command to format all changed files.
* Fixed an issue where **validate** did not fail on dockerimage changes with bc check.
* Added new flag **--ignore-entropy** to demisto-sdk **secrets**, this will allow skip entropy secrets check.
* Added --outfile to **lint** to allow saving failed packages to a file.

## 0.3.3

* Added backwards compatibility break error message.
* Added schema for incident types.
* Added **additionalinfo** field to as an available field for integration configuration.
* Added pack parameter for **init**.
* Fixed an issue where error would appear if name parameter is not set in **init**.

## 0.3.2

* Fixed the handling of classifier files in **validate**.

## 0.3.1

* Fixed the handling of newly created reputation files in **validate**.
* Added an option to perform **validate** on a specific file.

## 0.3.0

* Added support for multi-package **lint** both with parallel and without.
* Added all parameter in **lint** to run on all packages and packs in content repository.
* Added **format** for:
  * Scripts
  * Playbooks
  * Integrations
* Improved user outputs for **secrets** command.
* Fixed an issue where **lint** would run pytest and pylint only on a single docker per integration.
* Added auto-complete functionality to demisto-sdk.
* Added git parameter in **lint** to run only on changed packages.
* Added the **run-playbook** command
* Added **run** command which runs a command in the Demisto playground.
* Added **upload** command which uploads an integration or a script to a Demisto instance.
* Fixed and issue where **validate** checked if release notes exist for new integrations and scripts.
* Added **generate-test-playbook** command which generates a basic test playbook for an integration or a script.
* **validate** now supports indicator fields.
* Fixed an issue with layouts scheme validation.
* Adding **init** command.
* Added **json-to-outputs** command which generates the yaml section for outputs from an API raw response.

## 0.2.6

* Fixed an issue with locating release notes for beta integrations in **validate**.

## 0.2.5

* Fixed an issue with locating release notes for beta integrations in **validate**.

## 0.2.4

* Adding image validation to Beta_Integration and Packs in **validate**.

## 0.2.3

* Adding Beta_Integration to the structure validation process.
* Fixing bug where **validate** did checks on TestPlaybooks.
* Added requirements parameter to **lint**.

## 0.2.2

* Fixing bug where **lint** did not return exit code 1 on failure.
* Fixing bug where **validate** did not print error message in case no release notes were give.

## 0.2.1

* **Validate** now checks that the id and name fields are identical in yml files.
* Fixed a bug where sdk did not return any exit code.

## 0.2.0

* Added Release Notes Validator.
* Fixed the Unifier selection of your python file to use as the code.
* **Validate** now supports Indicator fields.
* Fixed a bug where **validate** and **secrets** did not return exit code 1 on failure.
* **Validate** now runs on newly added scripts.

## 0.1.8

* Added support for `--version`.
* Fixed an issue in file_validator when calling `checked_type` method with script regex.

## 0.1.2

* Restructuring validation to support content packs.
* Added secrets validation.
* Added content bundle creation.
* Added lint and unit test run.

## 0.1.1

* Added new logic to the unifier.
* Added detailed README.
* Some small adjustments and fixes.

## 0.1.0

Capabilities:

* **Extract** components(code, image, description etc.) from a Demisto YAML file into a directory.
* **Unify** components(code, image, description etc.) to a single Demisto YAML file.
* **Validate** Demisto content files.<|MERGE_RESOLUTION|>--- conflicted
+++ resolved
@@ -6,14 +6,11 @@
 * Removed fields with default (false) value that used in the **validate** command.
 * Fixed an issue where Indicator Types would fail to upload when using the **upload** command.
 * Fixed an issue where the **upload** command return wrong error message when API key is invalid.
-<<<<<<< HEAD
 * added support for `isfetcheventsandassets` flag in content graph
-Fixed an issue where the **modeling-rules test** command failed to get the existence of result from dataset in cases where the results take time to load.
-=======
 * Fixed an issue where the **upload** command failed parsing input paths.
 * added support for `isfetcheventsandassets` flag in content graph.
 * Updated **validate** on changed *APIModules* to use graph instead of id_set.
->>>>>>> 29b6c1c3
+Fixed an issue where the **modeling-rules test** command failed to get the existence of result from dataset in cases where the results take time to load.
 
 ## 1.17.0
 * **validate** will only fail on docker related errors if the pack is supported by xsoar.
