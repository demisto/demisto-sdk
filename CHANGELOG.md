## [Unreleased]
* Improved validation failure messages to include a command suggestion, wherever relevant, to fix the raised issue.
* Improved 'validate' help and documentation description

# Changelog
* demisto-sdk lint - Copy dir better handling.
* demisto-sdk lint - Add error when package missing in docker image.
* Added *-a , --validate-all* option in *validate* to run all validation on all files.
<<<<<<< HEAD
* added *-i, --input* option in *secrets* to run on a specific file.
=======
* Added an allowed hidden parameter: *longRunning* to the hidden integration parameters validation.
* Fixed an isssue with **format** command when executing with an output path of a folder and not a file path.
>>>>>>> 011fd228

#### 0.5.2
* Added *-c, --command* option in *generate-docs* to generate a specific command from an integration.
* Fixed an issue when getting README/CHANGELOG files from git and loading them.
* Removed release notes validation for new content.
* Fixed secrets validations for files with the same name in a different directory.
* demisto-sdk lint - parallelization working with specifying the number of workers.
* demisto-sdk lint - logging levels output, 3 levels.
* demisto-sdk lint - JSON report, structured error reports in JSON format.
* demisto-sdk lint - XML JUnit report for unit-tests.
* demisto-sdk lint - new packages used to accelerate execution time.
* demisto-sdk secrets - command now respects the generic whitelist, and not only the pack secrets.

#### 0.5.0
[PyPI History][1]

[1]: https://pypi.org/project/demisto-sdk/#history
### 0.4.9
* Fixed an issue in *generate-docs* where Playbooks and Scripts documentation failed.
* Added a graceful error message when executing the *run" command with a misspelled command.
* Added more informative errors upon failures of the *upload* command.
* format command:
    * Added format for json files: IncidentField, IncidentType, IndicatorField, IndicatorType, Layout, Dashboard.
    * Added the *-fv --from-version*, *-nv --no-validation* arguments.
    * Removed the *-t yml_type* argument, the file type will be inferred.
    * Removed the *-g use_git* argument, running format without arguments will run automatically on git diff.
* Fixed an issue in loading playbooks with '=' character.
* Fixed an issue in *validate* failed on deleted README files.

### 0.4.8
* Added the *max* field to the Playbook schema, allowing to define it in tasks loop.
* Fixed an issue in *validate* where Condition branches checks were case sensitive.

### 0.4.7
* Added the *slareminder* field to the Playbook schema.
* Added the *common_server*, *demisto_mock* arguments to the *init* command.
* Fixed an issue in *generate-docs* where the general section was not being generated correctly.
* Fixed an issue in *validate* where Incident type validation failed.

### 0.4.6
* Fixed an issue where the *validate* command did not identify CHANGELOG in packs.
* Added a new command, *id-set* to create the id set - the content dependency tree by file IDs.

### 0.4.5
* generate-docs command:
    * Added the *use_cases*, *permissions*, *command_permissions* and *limitations*.
    * Added the *--insecure* argument to support running the script and integration command in Demisto.
    * Removed the *-t yml_type* argument, the file type will be inferred.
    * The *-o --output* argument is no longer mandatory, default value will be the input file directory.
* Added support for env var: *DEMISTO_SDK_SKIP_VERSION_CHECK*. When set version checks are skipped.
* Fixed an issue in which the CHANGELOG files did not match our scheme.
* Added a validator to verify that there are no hidden integration parameters.
* Fixed an issue where the *validate* command ran on test files.
* Removed the *env-dir* argument from the demisto-sdk.
* README files which are html files will now be skipped in the *validate* command.
* Added support for env var: *DEMISTO_README_VALIDATOR*. When not set the readme validation will not run.

### 0.4.4
* Added a validator for IncidentTypes (incidenttype-*.json).
* Fixed an issue where the -p flag in the *validate* command was not working.
* Added a validator for README.md files.
* Release notes validator will now run on: incident fields, indicator fields, incident types, dashboard and reputations.
* Fixed an issue where the validator of reputation(Indicator Type) did not check on the details field.
* Fixed an issue where the validator attempted validating non-existing files after deletions or name refactoring.
* Removed the *yml_type* argument in the *split-yml*, *extract-code* commands.
* Removed the *file_type* argument in the *generate-test-playbook* command.
* Fixed the *insecure* argument in *upload*.
* Added the *insecure* argument in *run-playbook*.
* Standardise the *-i --input*, *-o --output* to demisto-sdk commands.

### 0.4.3
* Fixed an issue where the incident and indicator field BC check failed.
* Support for linting and unit testing PowerShell integrations.

### 0.4.2
* Fixed an issue where validate failed on Windows.
* Added a validator to verify all branches are handled in conditional task in a playbook.
* Added a warning message when not running the latest sdk version.
* Added a validator to check that the root is connected to all tasks in the playbook.
* Added a validator for Dashboards (dashboard-*.json).
* Added a validator for Indicator Types (reputation-*.json).
* Added a BC validation for changing incident field type.
* Fixed an issue where init command would generate an invalid yml for scripts.
* Fixed an issue in misleading error message in v2 validation hook.
* Fixed an issue in v2 hook which now is set only on newly added scripts.
* Added more indicative message for errors in yaml files.
* Disabled pykwalify info log prints.

### 0.3.10
* Added a BC check for incident fields - changing from version is not allowed.
* Fixed an issue in create-content-artifacts where scripts in Packs in TestPlaybooks dir were copied with a wrong prefix.


### 0.3.9
* Added a validation that incident field can not be required.
* Added validation for fetch incident parameters.
* Added validation for feed integration parameters.
* Added to the *format* command the deletion of the *sourceplaybookid* field.
* Fixed an issue where *fieldMapping* in playbook did not pass the scheme validation.
* Fixed an issue where *create-content-artifacts* did not copy TestPlaybooks in Packs without prefix of *playbook-*.
* Added a validation the a playbook can not have a rolename set.
* Added to the image validator the new DBot default image.
* Added the fields: elasticcommonfields, quiet, quietmode to the Playbook schema.
* Fixed an issue where *validate* failed on integration commands without outputs.
* Added a new hook for naming of v2 integrations and scripts.


### 0.3.8
* Fixed an issue where *create-content-artifact* was not loading the data in the yml correctly.
* Fixed an issue where *unify* broke long lines in script section causing syntax errors


### 0.3.7
* Added *generate-docs* command to generate documentation file for integration, playbook or script.
* Fixed an issue where *unify* created a malformed integration yml.
* Fixed an issue where demisto-sdk **init** creates unit-test file with invalid import.


### 0.3.6
* Fixed an issue where demisto-sdk **validate** failed on modified scripts without error message.


### 0.3.5
* Fixed an issue with docker tag validation for integrations.
* Restructured repo source code.


### 0.3.4
* Saved failing unit tests as a file.
* Fixed an issue where "_test" file for scripts/integrations created using **init** would import the "HelloWorld" templates.
* Fixed an issue in demisto-sdk **validate** - was failing on backward compatiblity check
* Fixed an issue in demisto-sdk **secrets** - empty line in .secrets-ignore always made the secrets check to pass
* Added validation for docker image inside integrations and scripts.
* Added --use-git flag to **format** command to format all changed files.
* Fixed an issue where **validate** did not fail on dockerimage changes with bc check.
* Added new flag **--ignore-entropy** to demisto-sdk **secrets**, this will allow skip entropy secrets check.
* Added --outfile to **lint** to allow saving failed packages to a file.


### 0.3.3
* Added backwards compatibility break error message.
* Added schema for incident types.
* Added **additionalinfo** field to as an available field for integration configuration.
* Added pack parameter for **init**.
* Fixed an issue where error would appear if name parameter is not set in **init**.


### 0.3.2
* Fixed the handling of classifier files in **validate**.


### 0.3.1
* Fixed the handling of newly created reputation files in **validate**.
* Added an option to perform **validate** on a specific file.


### 0.3.0
* Added support for multi-package **lint** both with parallel and without.
* Added all parameter in **lint** to run on all packages and packs in content repository.
* Added **format** for:
    * Scripts
    * Playbooks
    * Integrations
* Improved user outputs for **secrets** command.
* Fixed an issue where **lint** would run pytest and pylint only on a single docker per integration.
* Added auto-complete functionality to demisto-sdk.
* Added git parameter in **lint** to run only on changed packages.
* Added the **run-playbook** command
* Added **run** command which runs a command in the Demisto playground.
* Added **upload** command which uploads an integration or a script to a Demisto instance.
* Fixed and issue where **validate** checked if release notes exist for new integrations and scripts.
* Added **generate-test-playbook** command which generates a basic test playbook for an integration or a script.
* **validate** now supports indicator fields.
* Fixed an issue with layouts scheme validation.
* Adding **init** command.
* Added **json-to-outputs** command which generates the yaml section for outputs from an API raw response.

### 0.2.6

* Fixed an issue with locating release notes for beta integrations in **validate**.

### 0.2.5

* Fixed an issue with locating release notes for beta integrations in **validate**.

### 0.2.4

* Adding image validation to Beta_Integration and Packs in **validate**.

### 0.2.3

* Adding Beta_Integration to the structure validation process.
* Fixing bug where **validate** did checks on TestPlaybooks.
* Added requirements parameter to **lint**.

### 0.2.2

* Fixing bug where **lint** did not return exit code 1 on failure.
* Fixing bug where **validate** did not print error message in case no release notes were give.

### 0.2.1

* **Validate** now checks that the id and name fields are identical in yml files.
* Fixed a bug where sdk did not return any exit code.

### 0.2.0

* Added Release Notes Validator.
* Fixed the Unifier selection of your python file to use as the code.
* **Validate** now supports Indicator fields.
* Fixed a bug where **validate** and **secrets** did not return exit code 1 on failure.
* **Validate** now runs on newly added scripts.

### 0.1.8

* Added support for `--version`.
* Fixed an issue in file_validator when calling `checked_type` method with script regex.

### 0.1.2
* Restructuring validation to support content packs.
* Added secrets validation.
* Added content bundle creation.
* Added lint and unit test run.

### 0.1.1

* Added new logic to the unifier.
* Added detailed README.
* Some small adjustments and fixes.

### 0.1.0

Capabilities:
* **Extract** components(code, image, description etc.) from a Demisto YAML file into a directory.
* **Unify** components(code, image, description etc.) to a single Demisto YAML file.
* **Validate** Demisto content files.<|MERGE_RESOLUTION|>--- conflicted
+++ resolved
@@ -1,17 +1,12 @@
-## [Unreleased]
+# Changelog
 * Improved validation failure messages to include a command suggestion, wherever relevant, to fix the raised issue.
 * Improved 'validate' help and documentation description
-
-# Changelog
 * demisto-sdk lint - Copy dir better handling.
 * demisto-sdk lint - Add error when package missing in docker image.
 * Added *-a , --validate-all* option in *validate* to run all validation on all files.
-<<<<<<< HEAD
 * added *-i, --input* option in *secrets* to run on a specific file.
-=======
 * Added an allowed hidden parameter: *longRunning* to the hidden integration parameters validation.
 * Fixed an isssue with **format** command when executing with an output path of a folder and not a file path.
->>>>>>> 011fd228
 
 #### 0.5.2
 * Added *-c, --command* option in *generate-docs* to generate a specific command from an integration.
