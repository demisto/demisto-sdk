# Changelog
## Unreleased
<<<<<<< HEAD
* Internal: Fixed an issue where the `tools.get_display_name` function would return incorrect values for reputation content items.
=======
* Changed the error code of the **validate** check for deprecated display names from `IN157` (duplicated a code used by a `nativeimage` check) to `IN160` (new code).
* Changed the error code of the **validate** check for invalid SIEM marketplace values from `IN151` (duplicated a code used by a check for empty command arguments) to `IN161` (new code).
>>>>>>> d9353268
* Updated the **run-unit-tests** command to not fail on JavaScript items, but skip them instead.
* Updated the `validate` pre-commit hook to run before the `run-unit-tests` hook. This will prevent `validate` from falling on errors about temporary files that are sometimes created when running unit-tests.
* Added the *auto-replace-uuids* flag to the **download** command. set this flag to False to avoid UUID replacements when downloading using download command.
* Added a new key **supportlevelheader** to the integration schema.
* **format** command will run without the content graph if graph creation fails.
* Internal: Replaced the `tools._read_file` function with a more generic `tools.safe_read_unicode` function.
* Internal: Added `pathlib.Path` support to the `tools.get_yml_paths_in_dir` and `tools.get_child_directories` functions.
* Fixed an issue in the **test-modeling-rule** command, where possible exceptions were not caught.
* Added the *--delete_existing_dataset/-dd* flag to the **modeling-rules test** command to delete an existing dataset in the tenant.
* Added a new validation (`IN159`) which validates that reputation commands context outputs are spelled according to standards.
* Internal: Added a `loaded_data` parameter to `YmlSplitter` to allow passing preloaded YAML data.

## 1.20.7
* Fixed an issue where unified integrations / scripts with a period in their name would not split properly.
* Fixed an issue where the documentation was out of date with the current structure of **demisto-sdk** which does not support command auto-completion.
* Improved logging for **lint** and **prepare-content** commands.
* Internal: Added the `CI_SERVER_HOST`, `CI_PROJECT_ID` environment variables.

## 1.20.6
* Added the *--mode* argument to the **pre-commit** command, to run pre-commit with special mode (to run with different settings), supported mode are: 'nightly'.
* Modified the `validate` and `format` pre-commit hooks to run with the `--all` flag only when the `--mode=nightly` argument and `--all` flag were given.
* Modified the `ruff` pre-commit hook to run with `--config=nightly_ruff.toml` argument when running **pre-commit** command wite the `--mode=nightly` argument.
* Fixed an issue where deprecating parsing rules or modeling rules using **format** failed due to schema discrepancies.
* Fixed an issue where kebab-case arguments were not parsed correctly.
* Fixed an issue where **validate** falsely failed with error `RN115` on release notes with linefeed at the end of the file.
* Fixed an issue where **validate** falsely failed with error `DS108` on descriptions ending with new lines followed by square/curly brackets.
* Fixed an issue where **graph** commands would not clean their temporary files properly, causing successive commands to fail.
* Fixed an issue where an error log message changed the terminal color.

## 1.20.5
* Fixed an issue where **validate** falsely failed with error `DS108` on descriptions ending with brackets that contains a dot at the end of them.
* Fixed an issue where **modeling-rule test** command failed to properly render the comparison table when boolean value were printed.
* Fixed an issue were format added a dot at end of the description that already ends with question mark and exclamation mark.
* Fixed an issue where **upload** failed when trying to upload an indicator field.
* Updated the **update-content-graph** command to work with external repositories.
* Updated the **validate** command to work with external repositories when using the *--graph* flag.
* added support for `isfetchassets` flag in content graph

## 1.20.4
* Fixed an issue where using **prepare-content**, **upload**, **zip-packs** and **download** on machines with default encoding other than unicode caused errors.
* The **modeling-rules-test** will now ignore test data files containing the `test_data_config_ignore` key.
* Fixed an issue where **modeling-rules init-test-data** command failed on modeling rules that contain the text `call` even not as a separate word.
* Unlocked the dependency on `packaging`.

## 1.20.3
* Added the `FileType.VULTURE_WHITELIST` to the `FileType` enum for `.vulture_whitelist.py` files.
* Improved performance when reading `yml` files.
* Fixed an issue where **format** would add unnecessary period at the end of descriptions ending with brackets.
* Fixed an issue where **format** would not add a period at the end of descriptions, when running on in script files.
* Fixed an issue where running **validate -g** failed reading a `.pack-ignore` file that contained only newlines and spaces.
* Fixed an issue where **upload** failed when trying to upload a list content item.
* Fixed an issue where **download** would skip downloading list content items assigned to specific user roles with no roles.
* Demisto-SDK will now exit gracefully with an appropriate error message when *git* is not installed.
* Updated validation *RN116* to support the structure of **--force** flag in *update-release-notes* command.
* Fixed an issue where the release notes file was not added automatically to git when using the *update-release-notes* command.
* Fixed the structure in *update-release-notes* command when used with the **--force** flag. Now the header will display the pack display name.
* Fixed the support in **validate** for `svg` images to have their theme suffix.
* Modified **validate** to support only .svg files ending with *_dark* or *_light* suffixes.
* Fixed an issue where **modeling-rule test** command failed to properly compare types of fields.
* Fixed an issue where **validate** falsely failed with error `DS108` on descriptions ending with question mark and exclamation mark.
* Updated the **engineinfo** type in the script schema.
* Updated the **modeling-rules init & test** commands to support RULE section fields.
* Stability improvements for **graph create** and **graph update** commands.
* Fixed the *metadata* type in the XSIAM dashboard schema to *map*, with possible values: **lazy_load** and **cache_ttl**

## 1.20.2
* Updated the **pre-commit** command to run on all python versions in one run.
* Added the *--dry-run* flag to the **pre-commit** command, to create the config file without running the command.
* Fixed an issue where the **coverage-analyze** command was not parsing the logs correctly.
* Fixed an issue where **validate** falsly failed with error `DS108` on descriptions ending with a newline.
* Added formatting for script yml files when period is missing in the end of comment field, in the **format** command.
* Fixed an issue where **format** add a newline with a period when the description field missing a period.
* The content graph will now include the **python_version** field that each script/integration uses.
* Updated the **update-release-notes** command message structure when is run with **--force** flag.
* Added the **engineinfo** in to the script schema. This field specifies on which engine the script will run.
* Fixed an issue where **validate** falsely failed with error `DS108` on empty descriptions.
* Added support for lazy loading the of widgets in XSIAM dashboards.
* Added a **validate** check for correlation rules, making sure that `search_window` cannot be empty when `execution_mode` is set to `SCHEDULED`.
* Added the *metadata* key to the XSIAM dashboard schema. This field adds support for dynamic parameters in the dashboards.

## 1.20.1
* Added formatting for yml files when period is missing in the end of description field, in the **format** command.
* Fixed an issue where logging arguments were not in the standard kebab-case. The new arguments are: **console-log-threshold**, **file-log-threshold**, **log-file-path**.
* Added a new validation (`DS108`) to ensure that each description in the yml of script/integration ends with a dot.
* Fixed an issue where the **validate -g** failed reading a `.pack-ignore` file that was previously empty.
* Fixed an issue where the **update-release-notes** failed when changing the `.pack-ignore` file.
* Fixed an issue where the **GR103** validation output was malformed.
* Fixed an issue where the **upload** command failed for private repositories while trying to find the landing_page.json file.
* Added a log when a content item is missing from the repo, in **graph create** and **graph update**.
* Replaced logs with a progress bar in **graph create** and **graph update**.


## 1.20.0
* Fixed an issue where **update-release-notes** generated "available from Cortex XSOAR" instead of "from XSIAM" when run on XSIAM event collectors.
* Added support for controlling the sleep interval and retry count for **modeling-rules test** command.
* Added support for a new marketplace tag `xsoar_saas`.
* Fixed an issue where the **validate -g** failed on `BA102` in external repos even when ignored.
* Fixed an issue where the **validate -g** failed getting the content of `.pack-ignore` files when the external repository is not hosted in Github.
* Fixed an issue where the **validate -g** failed when updating an empty `.pack-ignore` file.
* Added support for yml hidden parameters for `xsoar_saas` marketplace, as part of the **prepare_content** command.
* Added support for custom documentation that will appear only in `xsoar_saas` marketplace, as part of the **prepare_content** command.
* Fixed an issue where the (`GR108`) validation did not fail in the validate command with the `-a` flag.
* Modified **prepare_content** command to be platform specific. For xsoar-saas and XSIAM regarding pack readme and integration description images in markdown files.
* Fixed an issue where the **lint** command was parsing % that may exist in the log data.

## 1.19.2
* Added a period at the end of lines produced by the **generate-docs** command that state the tested version of the product.
* Added the '--junit-path' flag to the **modeling-rules test** command, to allow saving the test results in a JUnit XML file.
* Update `RN112` validation's docs reference link.
* Added support to control the maximum file size and log rotation files count in the sdk logger.
* Fixed an issue with where passing the deprecated logging arguments to any command presented an incorrect recommendation for argument substitution.
* Fixed an issue where the documentation of logging arguments was incorrect.
* Fixed an issue in calculating content graph hash when creating or updating it.
* Fixed an issue where the coloring of the logging messages was not working properly when mixing both Console log and Parallel log handlers.
* Calling **graph create** or **graph update** now run the commands with default arguments, instead of showing the command help.
* Removed the use of chunks when calculating content relationships.
* Added the new environment variables **DEMISTO_DEFAULT_REMOTE** and **DEMISTO_DEFAULT_BRANCH**.
* Fixed an issue where the url regex in the **validate** command was wrong.
* Fixed an issue where **pre-commit** command failed when using global environment.
* Fixed an issue where **validate** would fail in external repos when trying to ignore `BA102`.
* Fixed an issue where **error-code** failed on some error codes.
* Fixes an issue in **format** command where the `-i` option included files in `.venv` directories.
* Updated the comment added to contribution PRs to old packs so it contains a link to the documentation of the **GitHub Codespaces** in xsoar.pan.dev.
* Updated GitPython version to 3.1.32.

## 1.19.1
* Fixed an issue where **unify** failed on integrations using an API a module, when not called from the content root.
* Improved **update-release-notes** logs when changes in dependent API modules are detected.
* Reverted changes released in version 1.19.0 in lint, lint will not fail on `demisto.results`, `return_outputs` and `LOG`.
* Updated the **generate-docs** command to use the content graph instead of the id_set file.
* **Validate** will now validate items which were edited in .pack-ignore.
* Added the '--all' input option for the **prepare-content** command, to support running on all content packs.
* Updated the '-i' input option of the **prepare-content** command to support multiple inputs as a comma-separated list.
* Enhanced the pack metadata properties when dumping pack zips in **prepare-content** command.

## 1.19.0
* Added the **graph** command group. The **create-content-graph** and **update-content-graph** commands were migrated to this command group, and named **graph create** and **graph update** respectively.
* Added the **graph get-relationships** command.
* The **graph create** command will now use a list of known content items from content-private, to avoid false-positives in validation `GR103`. Additionally, `GR103` was added to the **ALLOWED_IGNORE_ERRORS** list.
* The **modeling-rules test** command will now validate that the modeling rules schema mappings are aligned with the test-data mappings.
* Added the *--xsiam* flag to the **init** command in order to create XSIAM content.
* Fixed an issue where the `update-additional-dependencies` **pre-commit** step failed when not running in a content-like repo.
* Removed the format execution step from the `contribution_converter` since it can be executed separately during the contribution process.
* Added a new validation (`GR108`) to **validate**, that assures hidden packs do not have mandatory dependant packs.
* Added a new validation (`PA137`) to **validate**, ensuring the absence of non-ignorable errors in `.pack-ignore`.
* Running **validate** in a GitHub Action will now show errors as annotations, visible in the `Files Changed` tab of the pull request.
* **lint** will now fail on `demisto.results` and `return_outputs` usage, when a pack is `xsoar` or `partner` supported.
* **lint** will now fail on `LOG` usage in python files.
* Updated the **format** command to use the content graph instead of the id_set file.
* Updated **format** command not to fail on unexpected values that returns from the graph, and just add it to the log.
* Removed a redundant debug log on the `tools.get_file` function.

## 1.18.1
* Fixed an issue where the coloring directives where showing in log messages.
* Fixed an issue where **create-content-graph** was not executed upon changes in the parser infra files.
* Added support for `svg` integration images in content repo in **validate** command.
* Added a parameter `skip-packs-known-words` to the **doc-review** command, making sure that pack known words will not be added.

## 1.18.0
* Added the ability to ignore any validation in the **validate** command when running in an external (non-demisto/content) repo, by placing a `.private-repo-settings` file at its root.
* Calling **format** with the `-d` flag now removes test playbooks testing the deprecated content from conf.json.
* Improved the content graph performance when calculating content relationships.
* Improved determinism of SDK unit tests.
* **validate** will now run on all the pack content items when the pack supported marketplaces are modified.
* **pre-commit** no longer runs when there are no modified files (unless provided with input files).
* Added new validation that XSIAM integrations must have `marketplacev2` as the value of the marketplaces field.
* Added an ability to provide list of marketplace names as a credentials-type (type 9) param attribute.
* **doc-review** will run with the `--use-packs-known-words` true by default.
* Added the *deprecated* field to the pack object for the content-graph metadata.
* Calling **modeling-rules init-test-data** will now return the XDM fields output in alphabetical order.
* Added a new validation (`BA125`) to **validate**, assuring internal function names aren't used in customer-facing docs.
* Removed the Pipfile and Pipfile.lock from the templates in the **init** command.
* Disabled the option to create an integration with `Pipfile` and `Pipfile.lock` files, as they are deprecated.
* Added the Sourcery hook to **pre-commit**.
* Added a working directory to the `contribution_converter` in order to support working on a temporary directory.
* Added a waiting period when checking whether the dataset exists in the **modeling-rule test** command.
* Fixed an issue where the *DEMISTO_SDK_SKIP_VERSION_CHECK* was ignored when running on non CI environments.
* Fixed an issue where **validate** falsely detected backwards-compatibility issues, and prevented adding the `marketplaces` key to content items.
* Fixed an issue where the SDK would fail pulling docker images.
* Fixed an issue where **prepare-content** command would add the string `candidate` to scripts and integrations for the *nativeimage* key.
* Fixed an issue where in some cases the **split** command did not remove pack version note from the script.
* Fixed an issue where **validate** would not properly detect dependencies of core packs.
* Fixed an issue where **validate** failed on single-select types incident and indicator fields when given empty value as a select value option.
* Fixed an issue where errors in **validate** were logged as `info`.
* Fixed an issue where **validate** error messages were not logged when an integration param, or the default argument in reputation commands is not valid.
* Fixed an issue where the **format** command would change the value of the `unsearchable` key in fields.
* Fixed an issue where **lint** command failed to pull docker image in Gitlab environment.
* Fixed an issue in **doc-review** command where escape characters within Markdown files were detected as invalid words.
* Fixed an issue where **validate** failed on infrastructure test files.
* Fixed an issue in **update-content-graph** where the neo4j service was unaccessible for non-root users.

## 1.17.2
* Fixed an issue where **lint** and **validate** commands failed on integrations and scripts that use docker images that are not available in the Docker Hub but exist locally.
* Added documentation for the flag **override-existing** used in upload.
* Fixed an issue where **validate** failed on Incident Field items with a `template` value.
* Improved memory efficiency in **update-content-graph** and **create-content-graph** commands.
* Removed support for the `cve_id` name for the default-argument for **cve** reputation commands in **validate**. Now, only `cve` may be used for such commands.
* Fixed an issue where **zip_packs** failed uploading content.
* Added `tenant_timezone` handling to the **modeling-rules init** command, allowing usage with tenants in various timezones.
* Shortened the timeout when checking whether the dataset exists in **test-modeling-rule**.
* Cleaned up project dependencies.
* Added support for the **List** content item in **Xpanse** marketplace.
* Fixed an issue in **run-unit-tests** command when running Powershell tests.
* Fixed an issue where **lint** failed running when a docker container would not init properly.
* Fixed an issue where the *upload* command would upload a pack metadata with wrong display names.
* Performance enhancements when reading yaml files.
* Removed redundant errors and fields from `errors.py`.
* Updated **update-release-notes** to use graph instead of id_set.

## 1.17.1
* Added the `aliasTo` key to the Incident Field schema.
* Modified **validate** to not require fields whose value is always `False`.
* Modified **validate** to use the graph instead of id_set on changed *APIModules*.
* Fixed an issue where `register_module_line()` was not removed from python scripts when the script had no trailing newline.
* Fixed an issue where an integration containing a command without a description would fail to upload while using the **upload** command.
* Fixed an issue where attempting to individually upload `Preprocess Rule` files raised an unclear error message. Note: preprocess rules can not be individually uploaded, but only as part of a pack.
* Fixed an issue where the **upload** command would fail on Indicator Types.
* Fixed an issue where the **upload** command would return the wrong error message when connection credentials are invalid.
* Fixed an issue where the **upload** command would fail parsing input paths.
* added support for the `isfetcheventsandassets` flag in content graph.
* Fixed an issue where the **modeling-rules test** command failed to get the existence of result from dataset in cases where the results take time to load.
* Added an aliasTo key to the incident field schema.

## 1.17.0
* **validate** will only fail on docker related errors if the pack is supported by xsoar.
* Added a validation that assures filename, id, and name have a correct suffix for modeling/parsing rules files.
* Added new **validate** checks, preventing unwanted changes of the marketplaces (BC108,BC109), toversion (BC107)  and fromversion (BC106) fields.
* Removed the `timezone_offset` argument in the *modeling-rules test* command.
* Fixed an issue where **lint** failed when importing functions from CommonServerUserPython.
* The **format** command now will sync hidden parameters with master branch.
* Fixed an issue where lock integration failed on FileNotFound.(PANW-internal only).
* Fixed an issue where **lint** falsely warned of using `demisto.results`.
* Fixed an issue where **validate** always returned *XSIAM Dashboards* and *Correlation Rules* files as valid.
* Added `GR107` validation to **validate** using the graph validations to check that no deprecated items are used by non-deprecated content.
* Fixed an issue where the **modeling-rules test** command failed to get the existence of dataset in cases where the dataset takes more than 1 minute to get indexed.
* Fixed an issue in **lint** where the container used for linting had dependency conflicts with the image used by content, and caused inconsistent results.
* Fixed an issue where the **download** command failed when the playbook has different `name` and `id`.
* Moved the **pre-commmit** command template to the `demisto/content` repository, where it's easier to maintain.
* Fixed an issue where an internal method caused warning messages when reading md files.
* Added support for Pre Process Rules in the **upload** command.
* Fixed an issue where **upload** would not upload items whose `maketplaces` value was an empty list.
* Added a prettyName key to the incident field schema.
* Fixed an issue where **upload** command could not parse content items that are not unicode-encoded.

## 1.16.0
* Added a check to **is_docker_image_latest_tag** to only fail the validation on non-latest image tag when the current tag is older than 3 days.
* Fixed an issue where **upload** would not properly show the installed version in the UI.
* Fixed an issue where the `contribution_converter` failed replacing generated release notes with the contribution form release notes.
* Fixed an issue where an extra levelname was added to a logging message.
* Modified the `mypy` pre-commit hook to run in a virtual environment, rather than the local mypy version.
* Added support to run **validate** with `--git` flag on detached HEAD.
* Added a validation that the **validate** command will fail if the pack name is not prefixed on XSIAM dashboard images.
* Fixed the **generate-test-playbook** which failed on an unexpected keyword argument - 'console_log_threshold'.
* Fixed an issue where **prepare-content** would not properly parse the `fromVersion` and `toVersion` attributes of XSIAM-Dashbaord and XSIAM-Report content items.
* Fixed an issue where **validate** command did not fail on non-existent dependency ids of non-mandatory dependant content.
* Fixed pytest async io deprecation warning.
* Added the `--incident-id` argument (optional) to the **run** command.
* Fixed an issue in **run-unit-tests** and **update-content-graph** where running commands in a docker container was done with insufficient permissions.
* Added the `_time` field to the output compare table of the **modeling-rules test** command.
* Changed the endpoint **download** uses to get system content items.
* Fixed an issue where graph-related tasks failed when files were deleted from the repo.
* Added a **validate** check, and a **format** auto fix for the `fromversion` field in Correlation Rules and XSIAM Dashboards.
* Update the format used for dev-dependencies in pyproject.toml to match modern versions of Poetry.
* Added timestamps to logging messages when running in a CI build.

## 1.15.5
* **Breaking Change**: The default of the **upload** command `--zip` argument is `true`. To upload packs as custom content items use the `--no-zip` argument.
* Removed the `no-implicit-optional` hook from **pre-commit**.
* Removed the `markdownlint` hook from **pre-commit**.
* Fixed an issue in **run-unit-tests** to pass with warnings when no tests are collected.
* Fixed an issue in **run-unit-tests** with the coverage calculation.
* Fixed a notification about log file location appeared more than once.
* Updated the error message when code coverage is below the threshold in **coverage-analyze** to be printed in a more noticeable red color.
* Fixed an issue in **upload** that failed when a comma-separated list of paths is passed to the `--input` argument.
* Running **validate** with the `--graph` flag will now run the graph validations after all other validations.
* improved the generated release note for newly added XSIAM entities when running *update-release-notes* command.
* Fixed an issue where in some cases validation failed when mapping null values.
* Fixed an issue in **upload** command where the `--keep-zip` argument did not clean the working directory.
* Fixed an issue where an extra levelname was added to a logging message.
* Fixed an issue in **upload** where uploading packs to XSIAM failed due to version mismatch.

## 1.15.4
* Fixed an issue where *update-release-notes* and *doc-review* did not handle new content notes as expected.
* Fixed an issue in PEP484 (no-implicit-optional) hook to **pre-commit**.
* Fixed an issue in **upload** with `--input-config-file` where the content items weren't uploaded in the correct pack.
* Added support to disable the default logging colors with the **DEMISTO_SDK_LOG_NO_COLORS** environment variable.

## 1.15.3
* Added the `--init` flag to **download**.
* Added the `--keep-empty-folders` flag to **download**.
* Added `markdown-lint` to **pre-commit**
* Added the PEP484 (no-implicit-optional) hook to **pre-commit**.
* Fixed an issue where the content-graph parsing failed on mappers with undefined mapping.
* Fixed an issue in **validate** where `pack_metadata.json` files were not collected proplely in `--graph` option.
* Fixed an issue where *validate* reputation commands outputs were not checked for new content.
* Added *IN107* and *DB100* error codes to *ALLOWED_IGNORE_ERRORS* list.
* Added a validation that assures feed integrations implement the `integration_reliability` configuration parameter.
* Fixed an issue where the format command did not work as expected on pre-process rules files.
* Fixed an issue where **upload** command failed to upload when the XSOAR version is beta.
* Fixed an issue where **upload** command summary was inaccurate when uploading a `Pack` without the `-z` flag.
* Added pack name and pack version to **upload** command summary.
* Added support for modeling rules with multi datasets in ****modeling-rules test**** command.
* Fixed an issue where **validate** didn't recognize layouts with incident fields missing from `id_set.json` even when `--post-commit` was indicated.

## 1.15.2
* Fixed an issue where **format** added default arguments to reputation commands which already have one.
* Fixed an issue where **validate** fails when adding the *advance* field to the integration required fields.
* Updated the integration Traffic Light Protocol (TLP) color list schema in the **validate** command.
* Fixed an issue where **upload** would not read a repo configuration file properly.
* Fixed an issue where **upload** would not handle the `-x`/`--xsiam` flag properly.
* Fixed an issue where **format** failed to use input from the user, when asking about a `from_version`.
* Added the `-n`/`--assume_no` flag to **format**.

## 1.15.1
* Fixed an issue where **generate-docs** generated fields with double html escaping.
* Fixed an issue where **upload** failed when using the `-z` flag.

## 1.15.0
* **Breaking Change**: the **upload** command now only supports **XSOAR 6.5** or newer (and all XSIAM versions).
* **upload** now uses content models, and calls the `prepare` method of each model before uploading (unless uploading a zipped pack).
* Added a *playbook* modification to **prepare-content**, replacing `getIncident` calls with `getAlerts`, when uploading to XSIAM.
* Added a *playbook* modification to **prepare-content**, replacing `${incident.fieldname}` context accessors with `${alert.fieldname}` when uploading to XSIAM.
* Added a *playbook* modification to **prepare-content**, replacing `incident` to `alert` in task display names, when uploading to XSIAM.
* Added a *layout* modification to **prepare-content**, replacing `Related/Child/Linked Incidents` to `... Alerts` when uploading to XSIAM.
* Added a *script* modification to **prepare-content**, automatically replacing the word `incident` with `alert` when uploading to XSIAM.
* Added a validation that the **validate** command will fail if the `dockerimage` field in scripts/integrations uses any py3-native docker image.
* Updated the `ruff` version used in **pre-commit** to `0.0.269`.
* Fixed an issue in **create-content-graph** which caused missing detection of duplicated content items.
* Fixed an issue where **run-unit-tests** failed on python2 content items.
* Fixed an issue in **validate** where core packs validations were checked against the core packs defined on master branch, rather than on the current branch.
* Fixed an issue in **pre-commit** where `--input` flag was not filtered by the git files.
* Skip reset containers for XSOAR NG and XSIAM(PANW-internal only).
* Fixed an issue where **lint** failed fetching docker image details from a PANW GitLab CI environment. (PANW-internal only).

## 1.14.5
* Added logging in case the container fails to run in **run-unit-tests**.
* Disabled **pre-commit** multiprocessing for `validate` and `format`, as they use a service.
* **pre-commit** now calls `format` with `--assume-yes` and `--no-validate`.
* Fixed an issue where **pre-commit** ran multiple times when checking out build related files.

## 1.14.4
* Added integration configuration for *Cortex REST API* integration.
* Removed `Flake8` from **pre-commit**, as `ruff` covers its basic rules.
* Improved log readability by silencing non-critical `neo4j` (content graph infrastructure) logs.
* Fixed an issue where **run-unit-tests** failed on python2 content items.
* Fixed an issue where **modeling-rules test** did not properly handle query fields that pointed to a string.
* Fixed an issue when trying to fetch remote files when not under the content repo.
* Fixed a validation that the **modeling-rules test** command will fail if no test data file exist.
* Fixed an issue where **format** command failed while updating the `fromversion` entry.
* Added support for mapping uuid to names for Layout files in the **download** command.

## 1.14.3
* Fixed an issue where **run-unit-tests** failed running on items with `test_data`.
* Updated the demisto-py to v3.2.10 which now supports url decoding for the proxy authentication password.
* Fixed an issue where **generate-outputs** did not generate context paths for empty lists or dictionaries in the response.

## 1.14.2
* Added the `--staged-only` flag to **pre-commit**.
* Fixed an issue where **run-unit-tests** failed running on items with `test_data`.
* Fixed an issue where **pre-commit** ran on unchanged files.
* Add the ability to run **secrets** in **pre-commit** by passing a `--secrets` flag.
* Added support to override the log file with the **DEMISTO_SDK_LOG_FILE_PATH** environment variable.

## 1.14.1
* Fixed an issue where **update-release-notes** command failed when running on a pack that contains deprecated integrations without the `commands` section.
* Added toVersion and fromVersion to XSIAM content items schema.
* Fixed an issue where **validate** failed when attempting to map null values in a classifier and layout.
* Added search marketplace functionality to XSIAM client.
* Fixed an issue in **pre-commit** command where `MYPYPATH` was not set properly.
* Updated the integration category list in the **init** command.
* Fixed an issue where in some environments docker errors were not caught.
* Added a validation that the **validate** command will fail on README files if an image does not exist in the specified path.

## 1.14.0
* Added the `DEMISTO_SDK_GRAPH_FORCE_CREATE` environment variable. Use it to force the SDK to recreate the graph, rather than update it.
* Added support for code importing multi-level ApiModules to **lint**.
* Added a validation that the **modeling-rules test** command will fail if no test data file exist.
* Added support for the `<~XPANSE>` marketplace tag in release notes.
* Added support for marketplace tags in the **doc-review** command.
* Added **generate-unit-tests** documentation to the repo README.
* Added the `hiddenpassword` field to the integration schema, allowing **validate** to run on integrations with username-only inputs.
* Improved logs and error handling in the **modeling-rules test** command.
* Improved the warning message displayed for Contribution PRs editing outdated code.
* Improved the clarity of error messages for cases where yml files cannot be parsed as a dictionary.
* Updated the `XSIAMReport` schema.
* Standardized repo-wide logging. All logs are now created in one logger instance.
* **lint** now prevents unit-tests from accessing online resources in runtime.
* Updated the logs shown during lint when running in docker.
* Fixed an issue where **validate** showed errors twice.
* Fixed an issue where **validate** did not fail when xif files had wrong naming.
* Fixed an issue where **doc-review** required dot suffixes in release notes describing new content.
* Fixed an issue where **download** command failed when running on a beta integration.
* Fixed an issue where **update-release-notes** generated release notes for packs in their initial version (1.0.0).
* Fixed an issue with **update-content-graph** where `--use-git` parameter was ignored when using `--imported-path` parameter.
* Fixed an issue where **validate** failed on playbooks with valid inputs, since it did not collect the playbook inputs occurrences properly.

## 1.13.0
* Added the pack version to the code files when calling **unify**. The same value is removed when calling **split**.
* Added a message showing the output path when **prepare-content** is called.
* Contribution PRs that update outdated packs now display a warning message.
* Fixed an issue when kebab-case has a misspelling in one of the sub words, the suggestion might be confusing.
* Improved caching and stability for **lint**.
* Added support for *.xif* files in the **secrets** command.
* Fixed an issue where **validate** would fail when playbook inputs contain Transform Language (DT).
* Added a new **validate** check, making sure a first level header exist in release notes (RN116)
* Fixed an issue where **lint** would not properly handle multiple ApiModules imports.

## 1.12.0
* Added the **pre-commit** command, to improve code quality of XSOAR content.
* Added the **run-unit-tests** command, to run unit tests of given content items inside their respective docker images.
* Added support for filepath arguments in the **validate** and **format** commands.
* Added pre-commit hooks for `validate`, `format`, `run-unit-tests` and `update-docker-image` commands.
* Fixed an issue in the **download** command where layouts were overriden even without the `-f` option.
* Fixed an issue where Demisto-SDK did not detect layout ID when using the **download** command.
* Fixed an issue where the **lint** command ran on `native:dev` supported content when passing the `--docker-image all` flag, instead it will run on `native:candidate`.
* Added support for `native:candidate` as a docker image flag for **lint** command.
* Added a modification for layouts in **prepare-content**, replacing `Related Incidents`, `Linked Incidents` and `Child Incidents` with the suitable `... Alerts` name when uploading to XSIAM.
* Fixed an issue where logs and messages would not show when using the **download** command.
* Fixed an issue where the `server_min_version` field in metadata was an empty value when parsing packs without content items.
* Fixed an issue where running **openapi-codegen** resulted in false-positive error messages.
* Fixed an issue where **generate-python-to-yml** generated input arguments as required even though required=False was specified.
* Fixed an issue where **generate-python-to-yml** generated input arguments a default arguments when default=some_value was provided.
* Fixed a bug where **validate** returned error on playbook inputs with special characters.
* Fixed an issue where **validate** did not properly check `conf.json` when the latter is modified.
* Fixed an issue in the **upload** command, where a prompt was not showing on the console.
* Fixed an issue where running **lint** failed installing dependencies in containers.

## 1.11.0
* **Note: Demisto-SDK will soon stop supporting Python 3.8**
* Fixed an issue where using **download** on non-unicode content, merging them into existing files caused an error.
* Changed an internal setting to allow writing non-ascii content (unicode) using `YAMLHandler` and `JSONHandler`.
* Fixed an issue where an error message in **unify** was unclear for invalid input.
* Fixed an issue where running **validate** failed with **is_valid_integration_file_path_in_folder** on integrations that use API modules.
* Fixed an issue where **validate** failed with **is_valid_integration_file_path_in_folder** on integrations that use the `MSAPIModule`.
* Added **validate** check for the `modules` field in `pack_metadata.json` files.
* Changed **lint** to skip deprecated content, unless when using the `-i` flag.
* Fixed an issue where **update-release-notes** failed when a new *Parsing Rule* was added to a pack.
* Refactored the logging framework. Demisto-SDK logs will now be written to `.demist_sdk_debug.log` under the content path (when detected) or the current directory.
* Added `GR105` validation to **validate** command to check that no duplicate IDs are used.
* Added support for API Modules imported in API modules in the **unify** command.
* Added **validate** check, to make sure every Python file has a corresponding unit test file.

## 1.10.6
* Fixed an issue where running **validate** with the `-g` flag would skip some validations for old-formatted (unified) integration/script files.
* Deprecated integrations and scripts will not run anymore when providing the **--all-packs** to the **lint** command.
* Fixed an issue where a pack `serverMinVersion` would be calculated by the minimal fromVersion of its content items.
* Added the `--docker-image-target` flag to **lint** for testing native supported content with new images.

## 1.10.5
* Fixed an issue where running **run-test-playbook** would not use the `verify` parameter correctly. @ajoga
* Added a newline at the end of README files generated in **generate-docs**.
* Added the value `3` (out of bounds) to the `onChangeRepAlg` and `reputationCalc` fields under the `IncidentType` and `GenericType` schemas. **validate** will allow using it now.
* Fixed an issue where **doc-review** required dot suffixes in release notes describing new content.
* Fixed an issue where **validate** failed on Feed Integrations after adding the new *Collect/Connect* section field.
* Fixed an issue where using **postman-codegen** failed converting strings containing digits to kebab-case.
* Fixed an issue where the ***error-code*** command could not parse List[str] parameter.
* Updated validation *LO107* to support more section types in XSIAM layouts.

## 1.10.4
* Added support for running **lint** in multiple native-docker images.

## 1.10.3
* Fixed an issue where running **format** would fail after running npm install.
* Improved the graph validations in the **validate** command:
  - GR100 will now run on all content items of changed packs.
  - GR101 and GR102 will now catch invalid fromversion/toversion of files **using** the changed items.
  - GR103 errors will raise a warning when using the *-a* flag, but an error if using the *-i* or *g* flags.
* Fixed an issue where test-playbooks timed out.
* Fixed an issue where making a change in a module using an ApiModule would cause lint to run on the ApiModule unnecessarily.
* Fixed an issue where the `marketplace` field was not used when dumping pack zips.
* Fixed a typo in the README content generated with **update-release-notes** for updating integrations.
* Fixed an issue in **validate**, where using the `-gr` and `-i` flags did not run properly.
* Added the `sectionorder` field to integration scheme.
* Fixed an issue where in some occasions running of test-playbooks could receive session timeouts.
* Fixed an issue where **validate** command failed on core pack dependencies validation because of test dependencies.

## 1.10.2
* Added markdown lint formatting for README files in the **format** command.
* Fixed an issue where **lint** failed when using the `-cdam` flag with changed dependant api modules.
* Fixed an issue in the **upload** command, where `json`-based content items were not unified correctly when using the `--zip` argument.
* Added XPANSE core packs validations.

## 1.10.1
* Fixed an issue where **update-content-graph** failed to execute.

## 1.10.0
* **Breaking change**: Removed usage of `pipenv`, `isort` and `autopep8` in the **split** and **download** commands. Removed the `--no-pipenv` and `--no-code-formatting` flags. Please see https://xsoar.pan.dev/docs/tutorials/tut-setup-dev-remote for the recommended environment setup.
* Fixed an issue in **prepare-content** command where large code lines were broken.
* Fixed an issue where git-*renamed_files* were not retrieved properly.
* Fixed an issue where test dependencies were calculated in all level dependencies calculation.
* Added formatting and validation to XSIAM content types.
* Fixed an issue where several XSIAM content types were not validated when passing the `-a` flag.
* Added a UUID to name mapper for **download** it replaces UUIDs with names on all downloaded files.
* Updated the demisto-py to v3.2.6 which now supports basic proxy authentication.
* Improved the message shown when using **upload** and overwriting packs.
* Added support for the **Layout Rule** content type in the id-set and the content graph.
* Updated the default general `fromVersion` value on **format** to `6.8.0`
* Fixed an issue where **lint** sometimes failed when using the `-cdam` flag due to wrong file duplications filtering.
* Added the content graph to **validate**, use with the `--graph` flag.

## 1.9.0
* Fixed an issue where the Slack notifier was using a deprecated argument.
* Added the `--docker-image` argument to the **lint** command, which allows determining the docker image to run lint on. Possible options are: `'native:ga'`, `'native:maintenance'`, `'native:dev'`, `'all'`, a specific docker image (from Docker Hub) or, the default `'from-yml'`.
* Fixed an issue in **prepare-content** command where large code lines were broken.
* Added a logger warning to **get_demisto_version**, the task will now fail with a more informative message.
* Fixed an issue where the **upload** and **prepare-content** commands didn't add `fromServerVersion` and `toServerVersion` to layouts.
* Updated **lint** to use graph instead of id_set when running with `--check-dependent-api-module` flag.
* Added the marketplaces field to all schemas.
* Added the flag `--xsoar-only` to the **doc-review** command which enables reviewing documents that belong to XSOAR-supported Packs.
* Fixed an issue in **update-release-notes** command where an error occurred when executing the same command a second time.
* Fixed an issue where **validate** would not always ignore errors listed under `.pack-ignore`.
* Fixed an issue where running **validate** on a specific pack didn't test all the relevant entities.
* Fixed an issue where fields ending with `_x2` where not replaced in the appropriate Marketplace.

## 1.8.3
* Changed **validate** to allow hiding parameters of type 0, 4, 12 and 14 when replacing with type 9 (credentials) with the same name.
* Fixed an issue where **update-release-notes** fails to update *MicrosoftApiModule* dependent integrations.
* Fixed an issue where the **upload** command failed because `docker_native_image_config.json` file could not be found.
* Added a metadata file to the content graph zip, to be used in the **update-content-graph** command.
* Updated the **validate** and **update-release-notes** commands to unskip the *Triggers Recommendations* content type.


## 1.8.2
* Fixed an issue where demisto-py failed to upload content to XSIAM when `DEMISTO_USERNAME` environment variable is set.
* Fixed an issue where the **prepare-content** command output invalid automation name when used with the --*custom* argument.
* Fixed an issue where modeling rules with arbitrary whitespace characters were not parsed correctly.
* Added support for the **nativeImage** key for an integration/script in the **prepare-content** command.
* Added **validate** checks for integrations declared deprecated (display name, description) but missing the `deprecated` flag.
* Changed the **validate** command to fail on the IN145 error code only when the parameter with type 4 is not hidden.
* Fixed an issue where downloading content layouts with `detailsV2=None` resulted in an error.
* Fixed an issue where **xdrctemplate** was missing 'external' prefix.
* Fixed an issue in **prepare-content** command providing output path.
* Updated the **validate** and **update-release-notes** commands to skip the *Triggers Recommendations* content type.
* Added a new validation to the **validate** command to verify that the release notes headers are in the correct format.
* Changed the **validate** command to fail on the IN140 error code only when the skipped integration has no unit tests.
* Changed **validate** to allow hiding parameters of type 4 (secret) when replacing with type 9 (credentials) with the same name.
* Fixed an issue where the **update-release-notes** command didn't add release-notes properly to some *new* content items.
* Added validation that checks that the `nativeimage` key is not defined in script/integration yml.
* Added to the **format** command the ability to remove `nativeimage` key in case defined in script/integration yml.
* Enhanced the **update-content-graph** command to support `--use-git`, `--imported_path` and `--output-path` arguments.
* Fixed an issue where **doc-review** failed when reviewing command name in some cases.
* Fixed an issue where **download** didn't identify playbooks properly, and downloaded files with UUIDs instead of file/script names.

## 1.8.1
* Fixed an issue where **format** created duplicate configuration parameters.
* Added hidden properties to integration command argument and script argument.
* Added `--override-existing` to **upload** that skips the confirmation prompt for overriding existing content packs. @mattbibbydw
* Fixed an issue where **validate** failed in private repos when attempting to read from a nonexisting `approved_categories.json`.
* Fixed an issue where **validate** used absolute paths when getting remote `pack_metadata.json` files in private repos.
* Fixed an issue in **download**, where names of custom scripts were replaced with UUIDs in IncidentFields and Layouts.

## 1.8.0
* Updated the supported python versions, as `>=3.8,<3.11`, as some of the dependencies are not supported on `3.11` yet.
* Added a **validate** step for **Modeling Rules** testdata files.
* Added the **update-content-graph** command.
* Added the ability to limit the number of CPU cores with `DEMISTO_SDK_MAX_CPU_CORES` envirment variable.
* Added the **prepare-content** command.
* Added support for fromversion/toversion in XSIAM content items (correlation rules, XSIAM dashboards, XSIAM reports and triggers).
* Added a **validate** step checking types of attributes in the schema file of modeling rule.
* Added a **validate** step checking that the dataset name of a modeling rule shows in the xif and schema files.
* Added a **validate** step checking that a correlation rule file does not start with a hyphen.
* Added a **validate** step checking that xsiam content items follow naming conventions.
* Fixed an issue where SDK commands failed on the deprecated `packaging.version.LegacyVersion`, by locking the `packaging` version to `<22`.
* Fixed an issue where **update-release-notes** failed when changing only xif file in **Modeling Rules**.
* Fixed an issue where *is_valid_category* and *is_categories_field_match_standard* failed when running in a private repo.
* Fixed an issue where **validate** didn't fail on the MR103 validation error.
* Fixed the *--release-notes* option, to support the new CHANGELOG format.
* Fixed an issue where **validate** failed when only changing a modeling rules's xif file.
* Fixed an issue where **format** failed on indicator files with a `None` value under the `tabs` key.
* Fixed an issue where **validate** only printed errors for one change of context path, rather than print all.
* Fixed an issue where **download** did not suggest using a username/password when authenticating with XSOAR and using invalid arguments.
* Fixed an issue where **download** failed when listing or downloading content items that are not unicode-encoded.
* Added support for fromversion/toversion in XSIAM content items (correlation rules, XSIAM dashboards, XSIAM reports and triggers).
* Updated the supported python versions, as `>=3.8,<3.11`, as some of the dependencies are not supported on `3.11` yet.
* Added **prepare-content** command which will prepare the pack or content item for the platform.
* Patched an issue where deprecated `packaging.version.LegacyVersion`, locking packaging version to `<22`.

## 1.7.9
* Fixed an issue where an error message in **validate** would not include the suggested fix.
* Added a validation that enforces predefined categories on MP Packs & integration yml files, the validation also ensures that each pack has only one category.
* Fixed an issue where **update-release-notes** did not generate release notes for **XDRC Templates**.
* Fixed an issue where **upload** failed without explaining the reason.
* Improved implementation of the docker_helper module.
* Fixed an issue where **validate** did not check changed pack_metadata.json files when running using git.
* Added support for **xdrctemplate** to content graph.
* Fixed an issue where local copies of the newly-introduced `DemistoClassApiModule.py` were validated.
* Added new release notes templates for the addition and modification of playbooks, layouts and types in the **doc-review** command.
* Fixed an issue where the **doc-review** command failed on descriptions of new content items.
* Added the `Command XXX is deprecated. Use XXX instead.` release notes templates to **doc-review** command.
* Fixed an issue where the **update-release-notes** command didn't add the modeling-rules description for new modeling-rules files.

## 1.7.8
* Added the capability to run the MDX server in a docker container for environments without node.
* Fixed an issue where **generate-docs** with `-c` argument updated sections of the incorrect commands.
* Added IF113 error code to **ALLOWED_IGNORE_ERRORS**.
* Fixed an issue where **validate** failed on playbooks with non-string input values.
* Added the `DEMISTO_SDK_IGNORE_CONTENT_WARNING` environment variable, to allow suppressing warnings when commands are not run under a content repo folder.
* Fixed an issue where **validate** failed to recognize integration tests that were missing from config.json
* Added support for **xpanse** marketplace in **create-id-set** and **create-content-artifacts** commands.
* Fixed an issue where **split** failed on yml files.
* Added support for marketplace-specific tags.
* Fixed an issue where **download** would not run `isort`. @maxgubler
* Fixed an issue where XSIAM Dashboards and Reports images failed the build.
* Added support for **xpanse** marketplace to content graph.

## 1.7.7
* Fixed an issue where paybooks **generate-docs** didn't parse complex input values when no accessor field is given correctly.
* Fixed an issue in the **download** command, where an exception would be raised when downloading system playbooks.
* Fixed an issue where the **upload** failed on playbooks containing a value that starts with `=`.
* Fixed an issue where the **generate-unit-tests** failed to generate assertions, and generate unit tests when command names does not match method name.
* Fixed an issue where the **download** command did not honor the `--no-code-formatting` flag properly. @maxgubler
* Added a new check to **validate**, making sure playbook task values are passed as references.
* Fixed an issue where the **update-release-notes** deleted existing release notes, now appending to it instead.
* Fixed an issue where **validate** printed blank space in case of validation failed and ignored.
* Renamed 'Agent Config' to 'XDRC Templates'.
* Fixed an issue where the **zip-packs** command did not work with the CommonServerUserPython and CommonServerUserPowerShell package.

## 1.7.6

* Fixed parsing of initialization arguments of client classes in the **generate-unit-tests** command.
* Added support for AgentConfig content item in the **upload**, **create-id-set**, **find-dependecies**, **unify** and **create-content-artifacts** commands.
* Added support for XSIAM Report preview image.

## 1.7.5

* Fixed an issue where the **upload** command did not work with the CommonServerUserPython package.
* Fixed an issue in the **download** command, where some playbooks were downloaded as test playbooks.
* Added playbook modification capabilities in **TestSuite**.
* Added a new command **create-content-graph**.
* Fixed an issue in the **upload** command, where the temporary zip would not clean up properly.
* Improved content items parsing in the **create-content-graph** command.
* Added an error when the docker daemon is unavailable when running **lint**.
* Removed the validation of a subtype change for scripts in the **validate** command.
* Fixed an issue where names of XSIAM content items were not normalized properly.
* Fixed an issue where the **download** command was downloading playbooks with **script** (id) and not **scriptName**.
* Fixed an issue where script yml files were not properly identified by `find_type`.
* Removed nightly integrations filtering when deciding if a test should run.
* Added support for XSIAM Dashboard preview image.
* Added the `--no-code-formatting` flag to the **download** command, allowing to skip autopep8 and isort.
* Fixed an issue in the **update-release-notes** command, where generating release notes for modeling rules schema file caused exception.

## 1.7.4

* Fixed an issue where the **doc-review** command showed irrelevant messages.
* Fixed an issue in **validate**, where backward-compatibility failures prevented other validations from running.
* Fixed an issue in **validate**, where content-like files under infrastructure paths were not ignored.
* Fixed an issue in the AMI mapping, where server versions were missing.
* Change the way the normalize name is set for external files.
* Added dump function to XSIAM pack objects to dulicate the files.
* Fixed an issue where the `contribution_converter` did not support changes made to ApiModules.
* Added name normalization according to new convention to XSIAM content items
* Added playbook modification capabilities in **TestSuite**.
* Fixed an issue in create-content-artifacts where it will not get a normalize name for the item and it will try to duplicate the same file.

## 1.7.3

* Fixed an issue in the **format** command where fail when executed from environment without mdx server available.
* Added `Added a`, `Added an` to the list of allowed changelog prefixes.
* Added support for Indicator Types/Reputations in the **upload** command.
* Fixed an issue when running from a subdirectory of a content repo failed.
* Changing the way we are using XSIAM servers api-keys in **test-content** .
* Added a success message to **postman-codegen**.

## 1.7.2

* Fixed an issue in the **validate** command where incident fields were not found in mappers even when they exist
* Added an ability to provide list of marketplace names as a param attribute to **validate** and **upload**
* Added the file type to the error message when it is not supported.
* Fixed an issue where `contribution_converter` incorrectly mapped _Indicator Field_ objects to the _incidentfield_ directory in contribution zip files.
* Fixed a bug where **validate** returned error on empty inputs not used in playbooks.
* Added the `DEMISTO_SDK_CONTENT_PATH` environment variable, implicitly used in various commands.
* Added link to documentation for error messages regarding use cases and tags.

## 1.7.1

* Fixed an issue where *indicatorTypes* and *betaIntegrations* were not found in the id_set.
* Updated the default general `fromVersion` value on **format** to `6.5.0`
* Fixed an issue where the **validate** command did not fail when the integration yml file name was not the same as the folder containing it.
* Added an option to have **generate-docs** take a Playbooks folder path as input, and generate docs for all playbooks in it.
* Fixed an issue where the suggestion in case of `IF113` included uppercase letters for the `cliName` parameter.
* Added new validation to the **validate** command to fail and list all the file paths of files that are using a deprecated integration command / script / playbook.
* **validate** will no longer fail on playbooks calling subplaybooks that have a higher `fromVersion` value, if  calling the subplaybook has `skipifunavailable=True`.
* Fixed an issue where relative paths were not accessed correctly.
* Running any `demisto-sdk` command in a folder with a `.env` file will load it, temporarily overriding existing environment variables.
* Fixed an issue where **validate** did not properly detect deleted files.
* Added new validations to the **validate** command to verify that the schema file exists for a modeling rule and that the schema and rules keys are empty in the yml file.
* Fixed an issue where *find_type* didn't recognize exported incident types.
* Added a new validation to **validate**, making sure all inputs of a playbook are used.
* Added a new validation to **validate**, making sure all inputs used in a playbook declared in the input section.
* The **format** command will now replace the *fromServerVersion* field with *fromVersion*.

## 1.7.0

* Allowed JSON Handlers to accept kwargs, for custoimzing behavior.
* Fixed an issue where an incorrect error was shown when the `id` of a content item differed from its `name` attribute.
* Fixed an issue where the `preserve_quotes` in ruamel_handler received an incorrect value @icholy
* Fixed an issue where ignoring RM110 error code wasn't working and added a validation to **ALLOWED_IGNORE_ERRORS** to validate that all error codes are inserted in the right format.
* Fixed an issue where the contribution credit text was not added correctly to the pack README.
* Changed the contribution file implementation from markdown to a list of contributor names. The **create-content-artifact** will use this list to prepare the needed credit message.
* Added a new validation to the `XSOAR-linter` in the **lint** command for verifying that demisto.log is not used in the code.
* The **generate-docs** command will now auto-generate the Incident Mirroring section when implemented in an integration.
* Added support to automatically generate release notes for deprecated items in the **update-release-notes** command.
* Fixed an issue causing any command to crash when unable to detect local repository properties.
* Fixed an issue where running in a private gitlab repo caused a warning message to be shown multiple times.
* Added a new validation to the **validate** command to verify that markdown and python files do not contain words related to copyright section.
* Fixed an issue where **lint** crashed when provided an input file path (expecting a directory).

## 1.6.9

* Added a new validation that checks whether a pack should be deprecated.
* Added a new ability to the **format** command to deprecate a pack.
* Fixed an issue where the **validate** command sometimes returned a false negative in cases where there are several sub-playbooks with the same ID.
* Added a new validation to the **validate** command to verify that the docker in use is not deprecated.
* Added support for multiple ApiModules in the **unify** command
* Added a check to **validate** command, preventing use of relative urls in README files.
* Added environment variable **DEMISTO_SDK_MARKETPLACE** expected to affect *MarketplaceTagParser* *marketplace* value. The value will be automatically set when passing *marketplace* arg to the commands **unify**, **zip-packs**, **create-content-artifacts** and **upload**.
* Added slack notifier for build failures on the master branch.
* Added support for modeling and parsing rules in the **split** command.
* Added support for README files in **format** command.
* Added a **validate** check, making sure classifier id and name values match. Updated the classifier **format** to update the id accordingly.
* The **generate-docs** command will now auto-generate the playbook image link by default.
* Added the `--custom-image-link` argument to override.
* Added a new flag to **generate-docs** command, allowing to add a custom image link to a playbook README.
* Added a new validation to the **validate** command to verify that the package directory name is the same as the files contained in the that package.
* Added support in the **unify** command to unify a schema into its Modeling Rule.

## 1.6.8

* Fixed an issue where **validate** did not fail on invalid playbook entities' versions (i.e. subplaybooks or scripts with higher fromversion than their parent playbook).
* Added support for running lint via a remote docker ssh connection. Use `DOCKER_HOST` env variable to specify a remote docker connection, such as: `DOCKER_HOST=ssh://myuser@myhost.com`.
* Fixed an issue where the pack cache in *get_marketplaces* caused the function to return invalid values.
* Fixed an issue where running format on a pack with XSIAM entities would fail.
* Added the new `display_name` field to relevant entities in the **create-id-set** command.
* Added a new validation to the **validate** command to verify the existence of "Reliability" parameter if the integration have reputation command.
* Fixed a bug where terminating the **lint** command failed (`ctrl + c`).
* Removed the validation of a subtype change in integrations and scripts from **validate**.
* Fixed an issue where **download** did not behave as expected when prompting for a version update. Reported by @K-Yo
* Added support for adoption release notes.
* Fixed an issue where **merge-id-sets** failed when a key was missing in one id-set.json.
* Fixed a bug where some mypy messages were not parsed properly in **lint**.
* Added a validation to the **validate** command, failing when '`fromversion`' or '`toversion`' in a content entity are incorrect format.
* Added a validation to the **validate** command, checking if `fromversion` <= `toversion`.
* Fixed an issue where coverage reports used the wrong logging level, marking debug logs as errors.
* Added a new validation to the **validate** command, to check when the discouraged `http` prefixes are used when setting defaultvalue, rather than `https`.
* Added a check to the **lint** command for finding hard-coded usage of the http protocol.
* Locked the dependency on Docker.
* Removed a traceback line from the **init** command templates: BaseIntegration, BaseScript.
* Updated the token in **_add_pr_comment** method from the content-bot token to the xsoar-bot token.

## 1.6.7

* Added the `types-markdown` dependency, adding markdown capabilities to existing linters using the [Markdown](https://pypi.org/project/Markdown/) package.
* Added support in the **format** command to remove nonexistent incident/indicator fields from *layouts/mappers*
* Added the `Note: XXX` and `XXX now generally available.` release notes templates to **doc-review** command.
* Updated the logs shown during the docker build step.
* Removed a false warning about configuring the `GITLAB_TOKEN` environment variable when it's not needed.
* Removed duplicate identifiers for XSIAM integrations.
* Updated the *tags* and *use cases* in pack metadata validation to use the local files only.
* Fixed the error message in checkbox validation where the defaultvalue is wrong and added the name of the variable that should be fixed.
* Added types to `find_type_by_path` under tools.py.
* Fixed an issue where YAML files contained incorrect value type for `tests` key when running `format --deprecate`.
* Added a deprecation message to the `tests:` section of yaml files when running `format --deprecate`.
* Added use case for **validate** on *wizard* objects - set_playbook is mapped to all integrations.
* Added the 'integration-get-indicators' commands to be ignored by the **verify_yml_commands_match_readme** validation, the validation will no longer fail if these commands are not in the readme file.
* Added a new validation to the **validate** command to verify that if the phrase "breaking changes" is present in a pack release notes, a JSON file with the same name exists and contains the relevant breaking changes information.
* Improved logs when running test playbooks (in a build).
* Fixed an issue in **upload** did not include list-type content items. @nicolas-rdgs
* Reverted release notes to old format.

## 1.6.6

* Added debug print when excluding item from ID set due to missing dependency.
* Added a validation to the **validate** command, failing when non-ignorable errors are present in .pack-ignore.
* Fixed an issue where `mdx server` did not close when stopped in mid run.
* Fixed an issue where `-vvv` flag did not print logs on debug level.
* enhanced ***validate*** command to list all command names affected by a backward compatibility break, instead of only one.
* Added support for Wizard content item in the **format**, **validate**, **upload**, **create-id-set**, **find-dependecies** and **create-content-artifacts** commands.
* Added a new flag to the **validate** command, allowing to run specific validations.
* Added support in **unify** and **create-content-artifacts** for displaying different documentations (detailed description + readme) for content items, depending on the marketplace version.
* Fixed an issue in **upload** where list items were not uploaded.
* Added a new validation to **validate** command to verify that *cliName* and *id* keys of the incident field or the indicator field are matches.
* Added the flag '-x', '--xsiam' to **upload** command to upload XSIAM entities to XSIAM server.
* Fixed the integration field *isFetchEvents* to be in lowercase.
* Fixed an issue where **validate -i** run after **format -i** on an existing file in the repo instead of **validate -g**.
* Added the following commands: 'update-remote-data', 'get-modified-remote-data', 'update-remote-system' to be ignored by the **verify_yml_commands_match_readme** validation, the validation will no longer fail if these commands are not in the readme file.
* Updated the release note template to include a uniform format for all items.
* Added HelloWorldSlim template option for *--template* flag in **demisto-sdk init** command.
* Fixed an issue where the HelloWorldSlim template in **demisto-sdk init** command had an integration id that was conflicting with HelloWorld integration id.
* Updated the SDK to use demisto-py 3.1.6, allowing use of a proxy with an environment variable.
* Set the default logger level to `warning`, to avoid unwanted debug logs.
* The **format** command now validates that default value of checkbox parameters is a string 'true' or 'false'.
* Fixed an issue where `FileType.PLAYBOOK` would show instead of `Playbook` in readme error messages.
* Added a new validation to **validate** proper defaultvalue for checkbox fields.

## 1.6.5

* Fixed an issue in the **format** command where the `id` field was overwritten for existing JSON files.
* Fixed an issue where the **doc-review** command was successful even when the release-note is malformed.
* Added timestamps to the `demisto-sdk` logger.
* Added time measurements to **lint**.
* Added the flag '-d', '--dependency' to **find-dependencies** command to get the content items that cause the dependencies between two packs.
* Fixed an issue where **update-release-notes** used the *trigger_id* field instead of the *trigger_name* field.
* Fixed an issue where **doc-review** failed to recognize script names, in scripts using the old file structure.
* Fixed an issue where concurrent processes created by **lint** caused deadlocks when opening files.
* Fixed an issue in the **format** command where `_dev` or `_copy` suffixes weren't removed from the subscript names in playbooks and layouts.
* Fixed an issue where **validate** failed on nonexistent `README.md` files.
* Added support of XSIAM content items to the **validate** command.
* Report **lint** summary results and failed packages after reporting time measurements.

## 1.6.4

* Added the new **generate-yml-from-python** command.
* Added a code *type* indication for integration and script objects in the *ID Set*.
* Added the [Vulture](https://github.com/jendrikseipp/vulture) linter to the pre-commit hook.
* The `demisto-sdk` pack will now be distributed via PyPi with a **wheel** file.
* Fixed a bug where any edited json file that contained a forward slash (`/`) escaped.
* Added a new validation to **validate** command to verify that the metadata *currentVersion* is
the same as the last release note version.
* The **validate** command now checks if there're none-deprecated integration commands that are missing from the readme file.
* Fixed an issue where *dockerimage* changes in Scripts weren't recognized by the **update-release-notes** command.
* Fixed an issue where **update-xsoar-config-file** did not properly insert the marketplace packs list to the file.
* Added the pack name to the known words by default when running the **doc-review** command.
* Added support for new XSIAM entities in **create-id-set** command.
* Added support for new XSIAM entities in **create-content-artifacts** command.
* Added support for Parsing/Modeling Rule content item in the **unify** command.
* Added the integration name, the commands name and the script name to the known words by default when running the **doc-review** command.
* Added an argument '-c' '--custom' to the **unify** command, if True will append to the unified yml name/display/id the custom label provided
* Added support for sub words suggestion in kebab-case sentences when running the **doc-review** command.
* Added support for new XSIAM entities in **update-release-notes** command.
* Enhanced the message of alternative suggestion words shown when running **doc-review** command.
* Fixed an incorrect error message, in case `node` is not installed on the machine.
* Fixed an issue in the **lint** command where the *check-dependent-api-modules* argument was set to true by default.
* Added a new command **generate-unit-tests**.
* Added a new validation to **validate** all SIEM integration have the same suffix.
* Fixed the destination path of the unified parsing/modeling rules in **create-content-artifacts** command.
* Fixed an issue in the **validate** command, where we validated wrongfully the existence of readme file for the *ApiModules* pack.
* Fixed an issue in the **validate** command, where an error message that was displayed for scripts validation was incorrect.
* Fixed an issue in the **validate** and **format** commands where *None* arguments in integration commands caused the commands to fail unexpectedly.
* Added support for running tests on XSIAM machines in the **test-content** command.
* Fixed an issue where the **validate** command did not work properly when deleting non-content items.
* Added the flag '-d', '--dependency' to **find-dependencies** command to get the content items that cause the dependencies between two packs.

## 1.6.3

* **Breaking change**: Fixed a typo in the **validate** `--quiet-bc-validation` flag (was `--quite-bc-validation`). @upstart-swiss
* Dropped support for python 3.7: Demisto-SDK is now supported on Python 3.8 or newer.
* Added an argument to YAMLHandler, allowing to set a maximal width for YAML files. This fixes an issue where a wrong default was used.
* Added the detach mechanism to the **upload** command, If you set the --input-config-file flag, any files in the repo's SystemPacks folder will be detached.
* Added the reattach mechanism to the **upload** command, If you set the --input-config-file flag, any detached item in your XSOAR instance that isn't currently in the repo's SystemPacks folder will be re-attached.
* Fixed an issue in the **validate** command that did not work properly when using the *-g* flag.
* Enhanced the dependency message shown when running **lint**.
* Fixed an issue where **update-release-notes** didn't update the currentVersion in pack_metadata.
* Improved the logging in **test-content** for helping catch typos in external playbook configuration.

## 1.6.2

* Added dependency validation support for core marketplacev2 packs.
* Fixed an issue in **update-release-notes** where suggestion fix failed in validation.
* Fixed a bug where `.env` files didn't load. @nicolas-rdgs
* Fixed a bug where **validate** command failed when the *categories* field in the pack metadata was empty for non-integration packs.
* Added *system* and *item-type* arguments to the **download** command, used when downloading system items.
* Added a validation to **validate**, checking that each script, integration and playbook have a README file. This validation only runs when the command is called with either the `-i` or the `-g` flag.
* Fixed a regression issue with **doc-review**, where the `-g` flag did not work.
* Improved the detection of errors in **doc-review** command.
* The **validate** command now checks if a readme file is empty, only for packs that contain playbooks or were written by a partner.
* The **validate** command now makes sure common contextPath values (e.g. `DBotScore.Score`) have a non-empty description, and **format** populates them automatically.
* Fixed an issue where the **generate-outputs** command did not work properly when examples were provided.
* Fixed an issue in the **generate-outputs** command, where the outputs were not written to the specified output path.
* The **generate-outputs** command can now generate outputs from multiple calls to the same command (useful when different args provide different outputs).
* The **generate-outputs** command can now update a yaml file with new outputs, without deleting or overwriting existing ones.
* Fixed a bug where **doc-review** command failed on existing templates.
* Fixed a bug where **validate** command failed when the word demisto is in the repo README file.
* Added support for adding test-playbooks to the zip file result in *create-content-artifacts* command for marketplacev2.
* Fixed an issue in **find-dependencies** where using the argument *-o* without the argument *--all-packs-dependencies* did not print a proper warning.
* Added a **validate** check to prevent deletion of files whose deletion is not supported by the XSOAR marketplace.
* Removed the support in the *maintenance* option of the *-u* flag in the **update-release-notes** command.
* Added validation for forbidden words and phrases in the **doc-review** command.
* Added a retries mechanism to the **test-content** command to stabilize the build process.
* Added support for all `git` platforms to get remote files.
* Refactored the **format** command's effect on the *fromversion* field:
  * Fixed a bug where the *fromversion* field was removed when modifying a content item.
  * Updated the general default *fromversion* and the default *fromversion* of newly-introduced content items (e.g. `Lists`, `Jobs`).
  * Added an interactive mode functionality for all content types, to ask the user whether to set a default *fromversion*, if could not automatically determine its value. Use `-y` to assume 'yes' as an answer to all prompts and run non-interactively.

## 1.6.1

* Added the '--use-packs-known-words' argument to the **doc-review** command
* Added YAML_Loader to handle yaml files in a standard way across modules, replacing PYYAML.
* Fixed an issue when filtering items using the ID set in the **create-content-artifacts** command.
* Fixed an issue in the **generate-docs** command where tables were generated with an empty description column.
* Fixed an issue in the **split** command where splitting failed when using relative input/output paths.
* Added warning when inferred files are missing.
* Added to **validate** a validation for integration image dimensions, which should be 120x50px.
* Improved an error in the **validate** command to better differentiate between the case where a required fetch parameter is malformed or missing.

## 1.6.0

* Fixed an issue in the **create-id-set** command where similar items from different marketplaces were reported as duplicated.
* Fixed typo in demisto-sdk init
* Fixed an issue where the **lint** command did not handle all container exit codes.
* Add to **validate** a validation for pack name to make sure it is unchanged.
* Added a validation to the **validate** command that verifies that the version in the pack_metdata file is written in the correct format.
* Fixed an issue in the **format** command where missing *fromVersion* field in indicator fields caused an error.

## 1.5.9

* Added option to specify `External Playbook Configuration` to change inputs of Playbooks triggered as part of **test-content**
* Improved performance of the **lint** command.
* Improved performance of the **validate** command when checking README images.
* ***create-id-set*** command - the default value of the **marketplace** argument was changed from ‘xsoar’ to all packs existing in the content repository. When using the command, make sure to pass the relevant marketplace to use.

## 1.5.8

* Fixed an issue where the command **doc-review** along with the argument `--release-notes` failed on yml/json files with invalid schema.
* Fixed an issue where the **lint** command failed on packs using python 3.10

## 1.5.7

* Fixed an issue where reading remote yaml files failed.
* Fixed an issue in **validate** failed with no error message for lists (when no fromVersion field was found).
* Fixed an issue when running **validate** or **format** in a gitlab repository, and failing to determine its project id.
* Added an enhancement to **split**, handling an empty output argument.
* Added the ability to add classifiers and mappers to conf.json.
* Added the Alias field to the incident field schema.

## 1.5.6

* Added 'deprecated' release notes template.
* Fixed an issue where **run-test-playbook** command failed to get the task entries when the test playbook finished with errors.
* Fixed an issue in **validate** command when running with `no-conf-json` argument to ignore the `conf.json` file.
* Added error type text (`ERROR` or `WARNING`) to **validate** error prints.
* Fixed an issue where the **format** command on test playbook did not format the ID to be equal to the name of the test playbook.
* Enhanced the **update-release-notes** command to automatically commit release notes config file upon creation.
* The **validate** command will validate that an indicator field of type html has fromVersion of 6.1.0 and above.
* The **format** command will now add fromVersion 6.1.0 to indicator field of type html.
* Added support for beta integrations in the **format** command.
* Fixed an issue where the **postman-codegen** command failed when called with the `--config-out` flag.
* Removed the integration documentation from the detailed description while performing **split** command to the unified yml file.
* Removed the line which indicates the version of the product from the README.md file for new contributions.

## 1.5.5

* Fixed an issue in the **update-release-notes** command, which did not work when changes were made in multiple packs.
* Changed the **validate** command to fail on missing test-playbooks only if no unittests are found.
* Fixed `to_kebab_case`, it will now deal with strings that have hyphens, commas or periods in them, changing them to be hyphens in the new string.
* Fixed an issue in the **create-id-set** command, where the `source` value included the git token if it was specified in the remote url.
* Fixed an issue in the **merge-id-set** command, where merging fails because of duplicates but the packs are in the XSOAR repo but in different version control.
* Fixed missing `Lists` Content Item as valid `IDSetType`
* Added enhancement for **generate-docs**. It is possible to provide both file or a comma seperated list as `examples`. Also, it's possible to provide more than one example for a script or a command.
* Added feature in **format** to sync YML and JSON files to the `master` file structure.
* Added option to specify `Incident Type`, `Incoming Mapper` and `Classifier` when configuring instance in **test-content**
* added a new command **run-test-playbook** to run a test playbook in a given XSOAR instance.
* Fixed an issue in **format** when running on a modified YML, that the `id` value is not changed to its old `id` value.
* Enhancement for **split** command, replace `ApiModule` code block to `import` when splitting a YML.
* Fixed an issue where indicator types were missing from the pack's content, when uploading using **zip-packs**.
* The request data body format generated in the **postman-codegen** will use the python argument's name and not the raw data argument's name.
* Added the flag '--filter-by-id-set' to **create-content-artifacts** to create artifacts only for items in the given id_set.json.

## 1.5.4

* Fixed an issue with the **format** command when contributing via the UI
* The **format** command will now not remove the `defaultRows` key from incident, indicator and generic fields with `type: grid`.
* Fixed an issue with the **validate** command when a layoutscontainer did not have the `fromversion` field set.
* added a new command **update-xsoar-config-file** to handle your XSOAR Configuration File.
* Added `skipVerify` argument in **upload** command to skip pack signature verification.
* Fixed an issue when the **run** command  failed running when there’s more than one playground, by explicitly using the current user’s playground.
* Added support for Job content item in the **format**, **validate**, **upload**, **create-id-set**, **find-dependecies** and **create-content-artifacts** commands.
* Added a **source** field to the **id_set** entitles.
* Two entitles will not consider as duplicates if they share the same pack and the same source.
* Fixed a bug when duplicates were found in **find_dependencies**.
* Added function **get_current_repo** to `tools`.
* The **postman-codegen** will not have duplicates argument name. It will rename them to the minimum distinguished shared path for each of them.

## 1.5.3

* The **format** command will now set `unsearchable: True` for incident, indicator and generic fields.
* Fixed an issue where the **update-release-notes** command crashes with `--help` flag.
* Added validation to the **validate** command that verifies the `unsearchable` key in incident, indicator and generic fields is set to true.
* Removed a validation that DBotRole should be set for automation that requires elevated permissions to the `XSOAR-linter` in the **lint** command.
* Fixed an issue in **Validate** command where playbooks conditional tasks were mishandeled.
* Added a validation to prevent contributors from using the `fromlicense` key as a configuration parameter in an integration's YML
* Added a validation to ensure that the type for **API token** (and similar) parameters are configured correctly as a `credential` type in the integration configuration YML.
* Added an assertion that checks for duplicated requests' names when generating an integration from a postman collection.
* Added support for [.env files](https://pypi.org/project/python-dotenv/). You can now add a `.env` file to your repository with the logging information instead of setting a global environment variables.
* When running **lint** command with --keep-container flag, the docker images are committed.
* The **validate** command will not return missing test playbook error when given a script with dynamic-section tag.

## 1.5.2

* Added a validation to **update-release-notes** command to ensure that the `--version` flag argument is in the right format.
* added a new command **coverage-analyze** to generate and print coverage reports.
* Fixed an issue in **validate** in repositories which are not in GitHub or GitLab
* Added a validation that verifies that readme image absolute links do not contain the working branch name.
* Added support for List content item in the **format**, **validate**, **download**, **upload**, **create-id-set**, **find-dependecies** and **create-content-artifacts** commands.
* Added a validation to ensure reputation command's default argument is set as an array input.
* Added the `--fail-duplicates` flag for the **merge-id-set** command which will fail the command if duplicates are found.
* Added the `--fail-duplicates` flag for the **create-id-set** command which will fail the command if duplicates are found.

## 1.5.1

* Fixed an issue where **validate** command failed to recognized test playbooks for beta integrations as valid tests.
* Fixed an issue were the **validate** command was falsely recognizing image paths in readme files.
* Fixed an issue where the **upload** command error message upon upload failure pointed to wrong file rather than to the pack metadata.
* Added a validation that verifies that each script which appears in incident fields, layouts or layout containers exists in the id_set.json.
* Fixed an issue where the **postman code-gen** command generated double dots for context outputs when it was not needed.
* Fixed an issue where there **validate** command on release notes file crashed when author image was added or modified.
* Added input handling when running **find-dependencies**, replacing string manipulations.
* Fixed an issue where the **validate** command did not handle multiple playbooks with the same name in the id_set.
* Added support for GitLab repositories in **validate**

## 1.5.0

* Fixed an issue where **upload** command failed to upload packs not under content structure.
* Added support for **init** command to run from non-content repo.
* The **split-yml** has been renamed to **split** and now supports splitting Dashboards from unified Generic Modules.
* Fixed an issue where the skipped tests validation ran on the `ApiModules` pack in the **validate** command.
* The **init** command will now create the `Generic Object` entities directories.
* Fixed an issue where the **format** command failed to recognize changed files from git.
* Fixed an issue where the **json-to-outputs** command failed checking whether `0001-01-01T00:00:00` is of type `Date`
* Added to the **generate context** command to generate context paths for integrations from an example file.
* Fixed an issue where **validate** failed on release notes configuration files.
* Fixed an issue where the **validate** command failed on pack input if git detected changed files outside of `Packs` directory.
* Fixed an issue where **validate** command failed to recognize files inside validated pack when validation release notes, resulting in a false error message for missing entity in release note.
* Fixed an issue where the **download** command failed when downloading an invalid YML, instead of skipping it.

## 1.4.9

* Added validation that the support URL in partner contribution pack metadata does not lead to a GitHub repo.
* Enhanced ***generate-docs*** with default `additionalinformation` (description) for common parameters.
* Added to **validate** command a validation that a content item's id and name will not end with spaces.
* The **format** command will now remove trailing whitespaces from content items' id and name fields.
* Fixed an issue where **update-release-notes** could fail on files outside the user given pack.
* Fixed an issue where the **generate-test-playbook** command would not place the playbook in the proper folder.
* Added to **validate** command a validation that packs with `Iron Bank` uses the latest docker from Iron Bank.
* Added to **update-release-notes** command support for `Generic Object` entities.
* Fixed an issue where playbook `fromversion` mismatch validation failed even if `skipunavailable` was set to true.
* Added to the **create artifacts** command support for release notes configuration file.
* Added validation to **validate** for release notes config file.
* Added **isoversize** and **isautoswitchedtoquietmode** fields to the playbook schema.
* Added to the **update-release-notes** command `-bc` flag to generate template for breaking changes version.
* Fixed an issue where **validate** did not search description files correctly, leading to a wrong warning message.

## 1.4.8

* Fixed an issue where yml files with `!reference` failed to load properly.
* Fixed an issue when `View Integration Documentation` button was added twice during the download and re-upload.
* Fixed an issue when `(Partner Contribution)` was added twice to the display name during the download and re-upload.
* Added the following enhancements in the **generate-test-playbook** command:
  * Added the *--commands* argument to generate tasks for specific commands.
  * Added the *--examples* argument to get the command examples file path and generate tasks from the commands and arguments specified there.
  * Added the *--upload* flag to specify whether to upload the test playbook after the generation.
  * Fixed the output condition generation for outputs of type `Boolean`.

## 1.4.7

* Fixed an issue where an empty list for a command context didn't produce an indication other than an empty table.
* Fixed an issue where the **format** command has incorrectly recognized on which files to run when running using git.
* Fixed an issue where author image validations were not checked properly.
* Fixed an issue where new old-formatted scripts and integrations were not validated.
* Fixed an issue where the wording in the from version validation error for subplaybooks was incorrect.
* Fixed an issue where the **update-release-notes** command used the old docker image version instead of the new when detecting a docker change.
* Fixed an issue where the **generate-test-playbook** command used an incorrect argument name as default
* Fixed an issue where the **json-to-outputs** command used an incorrect argument name as default when using `-d`.
* Fixed an issue where validations failed while trying to validate non content files.
* Fixed an issue where README validations did not work post VS Code formatting.
* Fixed an issue where the description validations were inconsistent when running through an integration file or a description file.

## 1.4.6

* Fixed an issue where **validate** suggests, with no reason, running **format** on missing mandatory keys in yml file.
* Skipped existence of TestPlaybook check on community and contribution integrations.
* Fixed an issue where pre-commit didn't run on the demisto_sdk/commands folder.
* The **init** command will now change the script template name in the code to the given script name.
* Expanded the validations performed on beta integrations.
* Added support for PreProcessRules in the **format**, **validate**, **download**, and **create-content-artifacts** commands.
* Improved the error messages in **generate-docs**, if an example was not provided.
* Added to **validate** command a validation that a content entity or a pack name does not contain the words "partner" and "community".
* Fixed an issue where **update-release-notes** ignores *--text* flag while using *-f*
* Fixed the outputs validations in **validate** so enrichment commands will not be checked to have DBotScore outputs.
* Added a new validation to require the dockerimage key to exist in an integration and script yml files.
* Enhanced the **generate-test-playbook** command to use only integration tested on commands, rather than (possibly) other integrations implementing them.
* Expanded unify command to support GenericModules - Unifies a GenericModule object with its Dashboards.
* Added validators for generic objects:
  * Generic Field validator - verify that the 'fromVersion' field is above 6.5.0, 'group' field equals 4 and 'id' field starts with the prefix 'generic_'.
  * Generic Type validator - verify that the 'fromVersion' field is above 6.5.0
  * Generic Module validator - verify that the 'fromVersion' field is above 6.5.0
  * Generic Definition validator - verify that the 'fromVersion' field is above 6.5.0
* Expanded Format command to support Generic Objects - Fixes generic objects according to their validations.
* Fixed an issue where the **update-release-notes** command did not handle ApiModules properly.
* Added option to enter a dictionary or json of format `[{field_name:description}]` in the **json-to-outputs** command,
  with the `-d` flag.
* Improved the outputs for the **format** command.
* Fixed an issue where the validations performed after the **format** command were inconsistent with **validate**.
* Added to the **validate** command a validation for the author image.
* Updated the **create-content-artifacts** command to support generic modules, definitions, fields and types.
* Added an option to ignore errors for file paths and not only file name in .pack-ignore file.

## 1.4.5

* Enhanced the **postman-codegen** command to name all generated arguments with lower case.
* Fixed an issue where the **find-dependencies** command miscalculated the dependencies for playbooks that use generic commands.
* Fixed an issue where the **validate** command failed in external repositories in case the DEMISTO_SDK_GITHUB_TOKEN was not set.
* Fixed an issue where **openapi-codegen** corrupted the swagger file by overwriting configuration to swagger file.
* Updated the **upload** command to support uploading zipped packs to the marketplace.
* Added to the **postman-codegen** command support of path variables.
* Fixed an issue where **openapi-codegen** entered into an infinite loop on circular references in the swagger file.
* The **format** command will now set `fromVersion: 6.2.0` for widgets with 'metrics' data type.
* Updated the **find-dependencies** command to support generic modules, definitions, fields and types.
* Fixed an issue where **openapi-codegen** tried to extract reference example outputs, leading to an exception.
* Added an option to ignore secrets automatically when using the **init** command to create a pack.
* Added a tool that gives the ability to temporarily suppress console output.

## 1.4.4

* When formatting incident types with Auto-Extract rules and without mode field, the **format** command will now add the user selected mode.
* Added new validation that DBotRole is set for scripts that requires elevated permissions to the `XSOAR-linter` in the **lint** command.
* Added url escaping to markdown human readable section in generate docs to avoid autolinking.
* Added a validation that mapper's id and name are matching. Updated the format of mapper to include update_id too.
* Added a validation to ensure that image paths in the README files are valid.
* Fixed **find_type** function to correctly find test files, such as, test script and test playbook.
* Added scheme validations for the new Generic Object Types, Fields, and Modules.
* Renamed the flag *--input-old-version* to *--old-version* in the **generate-docs** command.
* Refactored the **update-release-notes** command:
  * Replaced the *--all* flag with *--use-git* or *-g*.
  * Added the *--force* flag to update the pack release notes without changes in the pack.
  * The **update-release-notes** command will now update all dependent integrations on ApiModule change, even if not specified.
  * If more than one pack has changed, the full list of updated packs will be printed at the end of **update-release-notes** command execution.
  * Fixed an issue where the **update-release-notes** command did not add docker image release notes entry for release notes file if a script was changed.
  * Fixed an issue where the **update-release-notes** command did not detect changed files that had the same name.
  * Fixed an issue in the **update-release-notes** command where the version support of JSON files was mishandled.
* Fixed an issue where **format** did not skip files in test and documentation directories.
* Updated the **create-id-set** command to support generic modules, definitions, fields and types.
* Changed the **convert** command to generate old layout fromversion to 5.0.0 instead of 4.1.0
* Enhanced the command **postman-codegen** with type hints for templates.

## 1.4.3

* Fixed an issue where **json-to-outputs** command returned an incorrect output when json is a list.
* Fixed an issue where if a pack README.md did not exist it could cause an error in the validation process.
* Fixed an issue where the *--name* was incorrectly required in the **init** command.
* Adding the option to run **validate** on a specific path while using git (*-i* & *-g*).
* The **format** command will now change UUIDs in .yml and .json files to their respective content entity name.
* Added a playbook validation to check if a task sub playbook exists in the id set in the **validate** command.
* Added the option to add new tags/usecases to the approved list and to the pack metadata on the same pull request.
* Fixed an issue in **test_content** where when different servers ran tests for the same integration, the server URL parameters were not set correctly.
* Added a validation in the **validate** command to ensure that the ***endpoint*** command is configured correctly in yml file.
* Added a warning when pack_metadata's description field is longer than 130 characters.
* Fixed an issue where a redundant print occurred on release notes validation.
* Added new validation in the **validate** command to ensure that the minimal fromVersion in a widget of type metrics will be 6.2.0.
* Added the *--release-notes* flag to demisto-sdk to get the current version release notes entries.

## 1.4.2

* Added to `pylint` summary an indication if a test was skipped.
* Added to the **init** command the option to specify fromversion.
* Fixed an issue where running **init** command without filling the metadata file.
* Added the *--docker-timeout* flag in the **lint** command to control the request timeout for the Docker client.
* Fixed an issue where **update-release-notes** command added only one docker image release notes entry for release notes file, and not for every entity whom docker image was updated.
* Added a validation to ensure that incident/indicator fields names starts with their pack name in the **validate** command. (Checked only for new files and only when using git *-g*)
* Updated the **find-dependencies** command to return the 'dependencies' according the layout type ('incident', 'indicator').
* Enhanced the "vX" display name validation for scripts and integrations in the **validate** command to check for every versioned script or integration, and not only v2.
* Added the *--fail-duplicates* flag for the **create-id-set** command which will fail the command if duplicates are found.
* Added to the **generate-docs** command automatic addition to git when a new readme file is created.

## 1.4.1

* When in private repo without `DEMSITO_SDK_GITHUB_TOKEN` configured, get_remote_file will take files from the local origin/master.
* Enhanced the **unify** command when giving input of a file and not a directory return a clear error message.
* Added a validation to ensure integrations are not skipped and at least one test playbook is not skipped for each integration or script.
* Added to the Content Tests support for `context_print_dt`, which queries the incident context and prints the result as a json.
* Added new validation for the `xsoar_config.json` file in the **validate** command.
* Added a version differences section to readme in **generate-docs** command.
* Added the *--docs-format* flag in the **integration-diff** command to get the output in README format.
* Added the *--input-old-version* and *--skip-breaking-changes* flags in the **generate-docs** command to get the details for the breaking section and to skip the breaking changes section.

## 1.4.0

* Enable passing a comma-separated list of paths for the `--input` option of the **lint** command.
* Added new validation of unimplemented test-module command in the code to the `XSOAR-linter` in the **lint** command.
* Fixed the **generate-docs** to handle integration authentication parameter.
* Added a validation to ensure that description and README do not contain the word 'Demisto'.
* Improved the deprecated message validation required from playbooks and scripts.
* Added the `--quite-bc-validation` flag for the **validate** command to run the backwards compatibility validation in quite mode (errors is treated like warnings).
* Fixed the **update release notes** command to display a name for old layouts.
* Added the ability to append to the pack README credit to contributors.
* Added identification for parameter differences in **integration-diff** command.
* Fixed **format** to use git as a default value.
* Updated the **upload** command to support reports.
* Fixed an issue where **generate-docs** command was displaying 'None' when credentials parameter display field configured was not configured.
* Fixed an issue where **download** did not return exit code 1 on failure.
* Updated the validation that incident fields' names do not contain the word incident will aplly to core packs only.
* Added a playbook validation to verify all conditional tasks have an 'else' path in **validate** command.
* Renamed the GitHub authentication token environment variable `GITHUB_TOKEN` to `DEMITO_SDK_GITHUB_TOKEN`.
* Added to the **update-release-notes** command automatic addition to git when new release notes file is created.
* Added validation to ensure that integrations, scripts, and playbooks do not contain the entity type in their names.
* Added the **convert** command to convert entities between XSOAR versions.
* Added the *--deprecate* flag in **format** command to deprecate integrations, scripts, and playbooks.
* Fixed an issue where ignoring errors did not work when running the **validate** command on specific files (-i).

## 1.3.9

* Added a validation verifying that the pack's README.md file is not equal to pack description.
* Fixed an issue where the **Assume yes** flag did not work properly for some entities in the **format** command.
* Improved the error messages for separators in folder and file names in the **validate** command.
* Removed the **DISABLE_SDK_VERSION_CHECK** environment variable. To disable new version checks, use the **DEMISTO_SDK_SKIP_VERSION_CHECK** envirnoment variable.
* Fixed an issue where the demisto-sdk version check failed due to a rate limit.
* Fixed an issue with playbooks scheme validation.

## 1.3.8

* Updated the **secrets** command to work on forked branches.

## 1.3.7

* Added a validation to ensure correct image and description file names.
* Fixed an issue where the **validate** command failed when 'display' field in credentials param in yml is empty but 'displaypassword' was provided.
* Added the **integration-diff** command to check differences between two versions of an integration and to return a report of missing and changed elements in the new version.
* Added a validation verifying that the pack's README.md file is not missing or empty for partner packs or packs contains use cases.
* Added a validation to ensure that the integration and script folder and file names will not contain separators (`_`, `-`, ``).
* When formatting new pack, the **format** command will set the *fromversion* key to 5.5.0 in the new files without fromversion.

## 1.3.6

* Added a validation that core packs are not dependent on non-core packs.
* Added a validation that a pack name follows XSOAR standards.
* Fixed an issue where in some cases the `get_remote_file` function failed due to an invalid path.
* Fixed an issue where running **update-release-notes** with updated integration logo, did not detect any file changes.
* Fixed an issue where the **create-id-set** command did not identify unified integrations correctly.
* Fixed an issue where the `CommonTypes` pack was not identified as a dependency for all feed integrations.
* Added support for running SDK commands in private repositories.
* Fixed an issue where running the **init** command did not set the correct category field in an integration .yml file for a newly created pack.
* When formatting new contributed pack, the **format** command will set the *fromversion* key to 6.0.0 in the relevant files.
* If the environment variable "DISABLE_SDK_VERSION_CHECK" is define, the demisto-sdk will no longer check for newer version when running a command.
* Added the `--use-pack-metadata` flag for the **find-dependencies** command to update the calculated dependencies using the the packs metadata files.
* Fixed an issue where **validate** failed on scripts in case the `outputs` field was set to `None`.
* Fixed an issue where **validate** was failing on editing existing release notes.
* Added a validation for README files verifying that the file doesn't contain template text copied from HelloWorld or HelloWorldPremium README.

## 1.3.5

* Added a validation that layoutscontainer's id and name are matching. Updated the format of layoutcontainer to include update_id too.
* Added a validation that commands' names and arguments in core packs, or scripts' arguments do not contain the word incident.
* Fixed issue where running the **generate-docs** command with -c flag ran all the commands and not just the commands specified by the flag.
* Fixed the error message of the **validate** command to not always suggest adding the *description* field.
* Fixed an issue where running **format** on feed integration generated invalid parameter structure.
* Fixed an issue where the **generate-docs** command did not add all the used scripts in a playbook to the README file.
* Fixed an issue where contrib/partner details might be added twice to the same file, when using unify and create-content-artifacts commands
* Fixed issue where running **validate** command on image-related integration did not return the correct outputs to json file.
* When formatting playbooks, the **format** command will now remove empty fields from SetIncident, SetIndicator, CreateNewIncident, CreateNewIndicator script arguments.
* Added an option to fill in the developer email when running the **init** command.

## 1.3.4

* Updated the **validate** command to check that the 'additionalinfo' field only contains the expected value for feed required parameters and not equal to it.
* Added a validation that community/partner details are not in the detailed description file.
* Added a validation that the Use Case tag in pack_metadata file is only used when the pack contains at least one PB, Incident Type or Layout.
* Added a validation that makes sure outputs in integrations are matching the README file when only README has changed.
* Added the *hidden* field to the integration schema.
* Fixed an issue where running **format** on a playbook whose `name` does not equal its `id` would cause other playbooks who use that playbook as a sub-playbook to fail.
* Added support for local custom command configuration file `.demisto-sdk-conf`.
* Updated the **format** command to include an update to the description file of an integration, to remove community/partner details.

## 1.3.3

* Fixed an issue where **lint** failed where *.Dockerfile* exists prior running the lint command.
* Added FeedHelloWorld template option for *--template* flag in **demisto-sdk init** command.
* Fixed issue where **update-release-notes** deleted release note file if command was called more than once.
* Fixed issue where **update-release-notes** added docker image release notes every time the command was called.
* Fixed an issue where running **update-release-notes** on a pack with newly created integration, had also added a docker image entry in the release notes.
* Fixed an issue where `XSOAR-linter` did not find *NotImplementedError* in main.
* Added validation for README files verifying their length (over 30 chars).
* When using *-g* flag in the **validate** command it will now ignore untracked files by default.
* Added the *--include-untracked* flag to the **validate** command to include files which are untracked by git in the validation process.
* Improved the `pykwalify` error outputs in the **validate** command.
* Added the *--print-pykwalify* flag to the **validate** command to print the unchanged output from `pykwalify`.

## 1.3.2

* Updated the format of the outputs when using the *--json-file* flag to create a JSON file output for the **validate** and **lint** commands.
* Added the **doc-review** command to check spelling in .md and .yml files as well as a basic release notes review.
* Added a validation that a pack's display name does not already exist in content repository.
* Fixed an issue where the **validate** command failed to detect duplicate params in an integration.
* Fixed an issue where the **validate** command failed to detect duplicate arguments in a command in an integration.

## 1.3.1

* Fixed an issue where the **validate** command failed to validate the release notes of beta integrations.
* Updated the **upload** command to support indicator fields.
* The **validate** and **update-release-notes** commands will now check changed files against `demisto/master` if it is configured locally.
* Fixed an issue where **validate** would incorrectly identify files as renamed.
* Added a validation that integration properties (such as feed, mappers, mirroring, etc) are not removed.
* Fixed an issue where **validate** failed when comparing branch against commit hash.
* Added the *--no-pipenv* flag to the **split-yml** command.
* Added a validation that incident fields and incident types are not removed from mappers.
* Fixed an issue where the *c
reate-id-set* flag in the *validate* command did not work while not using git.
* Added the *hiddenusername* field to the integration schema.
* Added a validation that images that are not integration images, do not ask for a new version or RN

## 1.3.0

* Do not collect optional dependencies on indicator types reputation commands.
* Fixed an issue where downloading indicator layoutscontainer objects failed.
* Added a validation that makes sure outputs in integrations are matching the README file.
* Fixed an issue where the *create-id-set* flag in the **validate** command did not work.
* Added a warning in case no id_set file is found when running the **validate** command.
* Fixed an issue where changed files were not recognised correctly on forked branches in the **validate** and the **update-release-notes** commands.
* Fixed an issue when files were classified incorrectly when running *update-release-notes*.
* Added a validation that integration and script file paths are compatible with our convention.
* Fixed an issue where id_set.json file was re created whenever running the generate-docs command.
* added the *--json-file* flag to create a JSON file output for the **validate** and **lint** commands.

## 1.2.19

* Fixed an issue where merge id_set was not updated to work with the new entity of Packs.
* Added a validation that the playbook's version matches the version of its sub-playbooks, scripts, and integrations.

## 1.2.18

* Changed the *skip-id-set-creation* flag to *create-id-set* in the **validate** command. Its default value will be False.
* Added support for the 'cve' reputation command in default arg validation.
* Filter out generic and reputation command from scripts and playbooks dependencies calculation.
* Added support for the incident fields in outgoing mappers in the ID set.
* Added a validation that the taskid field and the id field under the task field are both from uuid format and contain the same value.
* Updated the **format** command to generate uuid value for the taskid field and for the id under the task field in case they hold an invalid values.
* Exclude changes from doc_files directory on validation.
* Added a validation that an integration command has at most one default argument.
* Fixing an issue where pack metadata version bump was not enforced when modifying an old format (unified) file.
* Added validation that integration parameter's display names are capitalized and spaced using whitespaces and not underscores.
* Fixed an issue where beta integrations where not running deprecation validations.
* Allowed adding additional information to the deprecated description.
* Fixing an issue when escaping less and greater signs in integration params did not work as expected.

## 1.2.17

* Added a validation that the classifier of an integration exists.
* Added a validation that the mapper of an integration exists.
* Added a validation that the incident types of a classifier exist.
* Added a validation that the incident types of a mapper exist.
* Added support for *text* argument when running **demisto-sdk update-release-notes** on the ApiModules pack.
* Added a validation for the minimal version of an indicator field of type grid.
* Added new validation for incident and indicator fields in classifiers mappers and layouts exist in the content.
* Added cache for get_remote_file to reducing failures from accessing the remote repo.
* Fixed an issue in the **format** command where `_dev` or `_copy` suffixes weren't removed from the `id` of the given playbooks.
* Playbook dependencies from incident and indicator fields are now marked as optional.
* Mappers dependencies from incident types and incident fields are now marked as optional.
* Classifier dependencies from incident types are now marked as optional.
* Updated **demisto-sdk init** command to no longer create `created` field in pack_metadata file
* Updated **generate-docs** command to take the parameters names in setup section from display field and to use additionalinfo field when exist.
* Using the *verbose* argument in the **find-dependencies** command will now log to the console.
* Improved the deprecated message validation required from integrations.
* Fixed an issue in the **generate-docs** command where **Context Example** section was created when it was empty.

## 1.2.16

* Added allowed ignore errors to the *IDSetValidator*.
* Fixed an issue where an irrelevant id_set validation ran in the **validate** command when using the *--id-set* flag.
* Fixed an issue were **generate-docs** command has failed if a command did not exist in commands permissions file.
* Improved a **validate** command message for missing release notes of api module dependencies.

## 1.2.15

* Added the *ID101* to the allowed ignored errors.

## 1.2.14

* SDK repository is now mypy check_untyped_defs complaint.
* The lint command will now ignore the unsubscriptable-object (E1136) pylint error in dockers based on python 3.9 - this will be removed once a new pylint version is released.
* Added an option for **format** to run on a whole pack.
* Added new validation of unimplemented commands from yml in the code to `XSOAR-linter`.
* Fixed an issue where Auto-Extract fields were only checked for newly added incident types in the **validate** command.
* Added a new warning validation of direct access to args/params dicts to `XSOAR-linter`.

## 1.2.13

* Added new validation of indicators usage in CommandResults to `XSOAR-linter`.
* Running **demisto-sdk lint** will automatically run on changed files (same behavior as the -g flag).
* Removed supported version message from the documentation when running **generate_docs**.
* Added a print to indicate backwards compatibility is being checked in **validate** command.
* Added a percent print when running the **validate** command with the *-a* flag.
* Fixed a regression in the **upload** command where it was ignoring `DEMISTO_VERIFY_SSL` env var.
* Fixed an issue where the **upload** command would fail to upload beta integrations.
* Fixed an issue where the **validate** command did not create the *id_set.json* file when running with *-a* flag.
* Added price change validation in the **validate** command.
* Added validations that checks in read-me for empty sections or leftovers from the auto generated read-me that should be changed.
* Added new code validation for *NotImplementedError* to raise a warning in `XSOAR-linter`.
* Added validation for support types in the pack metadata file.
* Added support for *--template* flag in **demisto-sdk init** command.
* Fixed an issue with running **validate** on master branch where the changed files weren't compared to previous commit when using the *-g* flag.
* Fixed an issue where the `XSOAR-linter` ran *NotImplementedError* validation on scripts.
* Added support for Auto-Extract feature validation in incident types in the **validate** command.
* Fixed an issue in the **lint** command where the *-i* flag was ignored.
* Improved **merge-id-sets** command to support merge between two ID sets that contain the same pack.
* Fixed an issue in the **lint** command where flake8 ran twice.

## 1.2.12

* Bandit now reports also on medium severity issues.
* Fixed an issue with support for Docker Desktop on Mac version 2.5.0+.
* Added support for vulture and mypy linting when running without docker.
* Added support for *prev-ver* flag in **update-release-notes** command.
* Improved retry support when building docker images for linting.
* Added the option to create an ID set on a specific pack in **create-id-set** command.
* Added the *--skip-id-set-creation* flag to **validate** command in order to add the capability to run validate command without creating id_set validation.
* Fixed an issue where **validate** command checked docker image tag on ApiModules pack.
* Fixed an issue where **find-dependencies** did not calculate dashboards and reports dependencies.
* Added supported version message to the documentation and release notes files when running **generate_docs** and **update-release-notes** commands respectively.
* Added new code validations for *NotImplementedError* exception raise to `XSOAR-linter`.
* Command create-content-artifacts additional support for **Author_image.png** object.
* Fixed an issue where schemas were not enforced for incident fields, indicator fields and old layouts in the validate command.
* Added support for **update-release-notes** command to update release notes according to master branch.

## 1.2.11

* Fixed an issue where the ***generate-docs*** command reset the enumeration of line numbering after an MD table.
* Updated the **upload** command to support mappers.
* Fixed an issue where exceptions were no printed in the **format** while the *--verbose* flag is set.
* Fixed an issue where *--assume-yes* flag did not work in the **format** command when running on a playbook without a `fromversion` field.
* Fixed an issue where the **format** command would fail in case `conf.json` file was not found instead of skipping the update.
* Fixed an issue where integration with v2 were recognised by the `name` field instead of the `display` field in the **validate** command.
* Added a playbook validation to check if a task script exists in the id set in the **validate** command.
* Added new integration category `File Integrity Management` in the **validate** command.

## 1.2.10

* Added validation for approved content pack use-cases and tags.
* Added new code validations for *CommonServerPython* import to `XSOAR-linter`.
* Added *default value* and *predefined values* to argument description in **generate-docs** command.
* Added a new validation that checks if *get-mapping-fields* command exists if the integration schema has *{ismappable: true}* in **validate** command.
* Fixed an issue where the *--staged* flag recognised added files as modified in the **validate** command.
* Fixed an issue where a backwards compatibility warning was raised for all added files in the **validate** command.
* Fixed an issue where **validate** command failed when no tests were given for a partner supported pack.
* Updated the **download** command to support mappers.
* Fixed an issue where the ***format*** command added a duplicate parameter.
* For partner supported content packs, added support for a list of emails.
* Removed validation of README files from the ***validate*** command.
* Fixed an issue where the ***validate*** command required release notes for ApiModules pack.

## 1.2.9

* Fixed an issue in the **openapi_codegen** command where it created duplicate functions name from the swagger file.
* Fixed an issue in the **update-release-notes** command where the *update type* argument was not verified.
* Fixed an issue in the **validate** command where no error was raised in case a non-existing docker image was presented.
* Fixed an issue in the **format** command where format failed when trying to update invalid Docker image.
* The **format** command will now preserve the **isArray** argument in integration's reputation commands and will show a warning if it set to **false**.
* Fixed an issue in the **lint** command where *finally* clause was not supported in main function.
* Fixed an issue in the **validate** command where changing any entity ID was not validated.
* Fixed an issue in the **validate** command where *--staged* flag did not bring only changed files.
* Fixed the **update-release-notes** command to ignore changes in the metadata file.
* Fixed the **validate** command to ignore metadata changes when checking if a version bump is needed.

## 1.2.8

* Added a new validation that checks in playbooks for the usage of `DeleteContext` in **validate** command.
* Fixed an issue in the **upload** command where it would try to upload content entities with unsupported versions.
* Added a new validation that checks in playbooks for the usage of specific instance in **validate** command.
* Added the **--staged** flag to **validate** command to run on staged files only.

## 1.2.7

* Changed input parameters in **find-dependencies** command.
  * Use ***-i, --input*** instead of ***-p, --path***.
  * Use ***-idp, --id-set-path*** instead of ***-i, --id-set-path***.
* Fixed an issue in the **unify** command where it crashed on an integration without an image file.
* Fixed an issue in the **format** command where unnecessary files were not skipped.
* Fixed an issue in the **update-release-notes** command where the *text* argument was not respected in all cases.
* Fixed an issue in the **validate** command where a warning about detailed description was given for unified or deprecated integrations.
* Improved the error returned by the **validate** command when running on files using the old format.

## 1.2.6

* No longer require setting `DEMISTO_README_VALIDATION` env var to enable README mdx validation. Validation will now run automatically if all necessary node modules are available.
* Fixed an issue in the **validate** command where the `--skip-pack-dependencies` would not skip id-set creation.
* Fixed an issue in the **validate** command where validation would fail if supplied an integration with an empty `commands` key.
* Fixed an issue in the **validate** command where validation would fail due to a required version bump for packs which are not versioned.
* Will use env var `DEMISTO_VERIFY_SSL` to determine if to use a secure connection for commands interacting with the Server when `--insecure` is not passed. If working with a local Server without a trusted certificate, you can set env var `DEMISTO_VERIFY_SSL=no` to avoid using `--insecure` on each command.
* Unifier now adds a link to the integration documentation to the integration detailed description.
* Fixed an issue in the **secrets** command where ignored secrets were not skipped.

## 1.2.5

* Added support for special fields: *defaultclassifier*, *defaultmapperin*, *defaultmapperout* in **download** command.
* Added -y option **format** command to assume "yes" as answer to all prompts and run non-interactively
* Speed up improvements for `validate` of README files.
* Updated the **format** command to adhere to the defined content schema and sub-schemas, aligning its behavior with the **validate** command.
* Added support for canvasContextConnections files in **format** command.

## 1.2.4

* Updated detailed description for community integrations.

## 1.2.3

* Fixed an issue where running **validate** failed on playbook with task that adds tags to the evidence data.
* Added the *displaypassword* field to the integration schema.
* Added new code validations to `XSOAR-linter`.
  * As warnings messages:
    * `demisto.params()` should be used only inside main function.
    * `demisto.args()` should be used only inside main function.
    * Functions args should have type annotations.
* Added `fromversion` field validation to test playbooks and scripts in **validate** command.

## 1.2.2

* Add support for warning msgs in the report and summary to **lint** command.
* Fixed an issue where **json-to-outputs** determined bool values as int.
* Fixed an issue where **update-release-notes** was crushing on `--all` flag.
* Fixed an issue where running **validate**, **update-release-notes** outside of content repo crushed without a meaningful error message.
* Added support for layoutscontainer in **init** contribution flow.
* Added a validation for tlp_color param in feeds in **validate** command.
* Added a validation for removal of integration parameters in **validate** command.
* Fixed an issue where **update-release-notes** was failing with a wrong error message when no pack or input was given.
* Improved formatting output of the **generate-docs** command.
* Add support for env variable *DEMISTO_SDK_ID_SET_REFRESH_INTERVAL*. Set this env variable to the refresh interval in minutes. The id set will be regenerated only if the refresh interval has passed since the last generation. Useful when generating Script documentation, to avoid re-generating the id_set every run.
* Added new code validations to `XSOAR-linter`.
  * As error messages:
    * Longer than 10 seconds sleep statements for non long running integrations.
    * exit() usage.
    * quit() usage.
  * As warnings messages:
    * `demisto.log` should not be used.
    * main function existence.
    * `demito.results` should not be used.
    * `return_output` should not be used.
    * try-except statement in main function.
    * `return_error` usage in main function.
    * only once `return_error` usage.
* Fixed an issue where **lint** command printed logs twice.
* Fixed an issue where *suffix* did not work as expected in the **create-content-artifacts** command.
* Added support for *prev-ver* flag in **lint** and **secrets** commands.
* Added support for *text* flag to **update-release-notes** command to add the same text to all release notes.
* Fixed an issue where **validate** did not recognize added files if they were modified locally.
* Added a validation that checks the `fromversion` field exists and is set to 5.0.0 or above when working or comparing to a non-feature branch in **validate** command.
* Added a validation that checks the certification field in the pack_metadata file is valid in **validate** command.
* The **update-release-notes** command will now automatically add docker image update to the release notes.

## 1.2.1

* Added an additional linter `XSOAR-linter` to the **lint** command which custom validates py files. currently checks for:
  * `Sys.exit` usages with non zero value.
  * Any `Print` usages.
* Fixed an issue where renamed files were failing on *validate*.
* Fixed an issue where single changed files did not required release notes update.
* Fixed an issue where doc_images required release-notes and validations.
* Added handling of dependent packs when running **update-release-notes** on changed *APIModules*.
  * Added new argument *--id-set-path* for id_set.json path.
  * When changes to *APIModule* is detected and an id_set.json is available - the command will update the dependent pack as well.
* Added handling of dependent packs when running **validate** on changed *APIModules*.
  * Added new argument *--id-set-path* for id_set.json path.
  * When changes to *APIModule* is detected and an id_set.json is available - the command will validate that the dependent pack has release notes as well.
* Fixed an issue where the find_type function didn't recognize file types correctly.
* Fixed an issue where **update-release-notes** command did not work properly on Windows.
* Added support for indicator fields in **update-release-notes** command.
* Fixed an issue where files in test dirs where being validated.

## 1.2.0

* Fixed an issue where **format** did not update the test playbook from its pack.
* Fixed an issue where **validate** validated non integration images.
* Fixed an issue where **update-release-notes** did not identified old yml integrations and scripts.
* Added revision templates to the **update-release-notes** command.
* Fixed an issue where **update-release-notes** crashed when a file was renamed.
* Fixed an issue where **validate** failed on deleted files.
* Fixed an issue where **validate** validated all images instead of packs only.
* Fixed an issue where a warning was not printed in the **format** in case a non-supported file type is inputted.
* Fixed an issue where **validate** did not fail if no release notes were added when adding files to existing packs.
* Added handling of incorrect layout paths via the **format** command.
* Refactor **create-content-artifacts** command - Efficient artifacts creation and better logging.
* Fixed an issue where image and description files were not handled correctly by **validate** and **update-release-notes** commands.
* Fixed an issue where the **format** command didn't remove all extra fields in a file.
* Added an error in case an invalid id_set.json file is found while running the **validate** command.
* Added fetch params checks to the **validate** command.

## 1.1.11

* Added line number to secrets' path in **secrets** command report.
* Fixed an issue where **init** a community pack did not present the valid support URL.
* Fixed an issue where **init** offered a non relevant pack support type.
* Fixed an issue where **lint** did not pull docker images for powershell.
* Fixed an issue where **find-dependencies** did not find all the script dependencies.
* Fixed an issue where **find-dependencies** did not collect indicator fields as dependencies for playbooks.
* Updated the **validate** and the **secrets** commands to be less dependent on regex.
* Fixed an issue where **lint** did not run on circle when docker did not return ping.
* Updated the missing release notes error message (RN106) in the **Validate** command.
* Fixed an issue where **Validate** would return missing release notes when two packs with the same substring existed in the modified files.
* Fixed an issue where **update-release-notes** would add duplicate release notes when two packs with the same substring existed in the modified files.
* Fixed an issue where **update-release-notes** would fail to bump new versions if the feature branch was out of sync with the master branch.
* Fixed an issue where a non-descriptive error would be returned when giving the **update-release-notes** command a pack which can not be found.
* Added dependencies check for *widgets* in **find-dependencies** command.
* Added a `update-docker` flag to **format** command.
* Added a `json-to-outputs` flag to the **run** command.
* Added a verbose (`-v`) flag to **format** command.
* Fixed an issue where **download** added the prefix "playbook-" to the name of playbooks.

## 1.1.10

* Updated the **init** command. Relevant only when passing the *--contribution* argument.
  * Added the *--author* option.
  * The *support* field of the pack's metadata is set to *community*.
* Added a proper error message in the **Validate** command upon a missing description in the root of the yml.
* **Format** now works with a relative path.
* **Validate** now fails when all release notes have been excluded.
* Fixed issue where correct error message would not propagate for invalid images.
* Added the *--skip-pack-dependencies* flag to **validate** command to skip pack dependencies validation. Relevant when using the *-g* flag.
* Fixed an issue where **Validate** and **Format** commands failed integrations with `defaultvalue` field in fetch incidents related parameters.
* Fixed an issue in the **Validate** command in which unified YAML files were not ignored.
* Fixed an issue in **generate-docs** where scripts and playbooks inputs and outputs were not parsed correctly.
* Fixed an issue in the **openapi-codegen** command where missing reference fields in the swagger JSON caused errors.
* Fixed an issue in the **openapi-codegen** command where empty objects in the swagger JSON paths caused errors.
* **update-release-notes** command now accept path of the pack instead of pack name.
* Fixed an issue where **generate-docs** was inserting unnecessary escape characters.
* Fixed an issue in the **update-release-notes** command where changes to the pack_metadata were not detected.
* Fixed an issue where **validate** did not check for missing release notes in old format files.

## 1.1.9

* Fixed an issue where **update-release-notes** command failed on invalid file types.

## 1.1.8

* Fixed a regression where **upload** command failed on test playbooks.
* Added new *githubUser* field in pack metadata init command.
* Support beta integration in the commands **split-yml, extract-code, generate-test-playbook and generate-docs.**
* Fixed an issue where **find-dependencies** ignored *toversion* field in content items.
* Added support for *layoutscontainer*, *classifier_5_9_9*, *mapper*, *report*, and *widget* in the **Format** command.
* Fixed an issue where **Format** will set the `ID` field to be equal to the `name` field in modified playbooks.
* Fixed an issue where **Format** did not work for test playbooks.
* Improved **update-release-notes** command:
  * Write content description to release notes for new items.
  * Update format for file types without description: Connections, Incident Types, Indicator Types, Layouts, Incident Fields.
* Added a validation for feedTags param in feeds in **validate** command.
* Fixed readme validation issue in community support packs.
* Added the **openapi-codegen** command to generate integrations from OpenAPI specification files.
* Fixed an issue were release notes validations returned wrong results for *CommonScripts* pack.
* Added validation for image links in README files in **validate** command.
* Added a validation for default value of fetch param in feeds in **validate** command.
* Fixed an issue where the **Init** command failed on scripts.

## 1.1.7

* Fixed an issue where running the **format** command on feed integrations removed the `defaultvalue` fields.
* Playbook branch marked with *skipunavailable* is now set as an optional dependency in the **find-dependencies** command.
* The **feedReputation** parameter can now be hidden in a feed integration.
* Fixed an issue where running the **unify** command on JS package failed.
* Added the *--no-update* flag to the **find-dependencies** command.
* Added the following validations in **validate** command:
  * Validating that a pack does not depend on NonSupported / Deprecated packs.

## 1.1.6

* Added the *--description* option to the **init** command.
* Added the *--contribution* option to the **init** command which converts a contribution zip to proper pack format.
* Improved **validate** command performance time and outputs.
* Added the flag *--no-docker-checks* to **validate** command to skip docker checks.
* Added the flag *--print-ignored-files* to **validate** command to print ignored files report when the command is done.
* Added the following validations in **validate** command:
  * Validating that existing release notes are not modified.
  * Validating release notes are not added to new packs.
  * Validating that the "currentVersion" field was raised in the pack_metadata for modified packs.
  * Validating that the timestamp in the "created" field in the pack_metadata is in ISO format.
* Running `demisto-sdk validate` will run the **validate** command using git and only on committed files (same as using *-g --post-commit*).
* Fixed an issue where release notes were not checked correctly in **validate** command.
* Fixed an issue in the **create-id-set** command where optional playbook tasks were not taken into consideration.
* Added a prompt to the `demisto-sdk update-release-notes` command to prompt users to commit changes before running the release notes command.
* Added support to `layoutscontainer` in **validate** command.

## 1.1.5

* Fixed an issue in **find-dependencies** command.
* **lint** command now verifies flake8 on CommonServerPython script.

## 1.1.4

* Fixed an issue with the default output file name of the **unify** command when using "." as an output path.
* **Unify** command now adds contributor details to the display name and description.
* **Format** command now adds *isFetch* and *incidenttype* fields to integration yml.
* Removed the *feedIncremental* field from the integration schema.
* **Format** command now adds *feedBypassExclusionList*, *Fetch indicators*, *feedReputation*, *feedReliability*,
     *feedExpirationPolicy*, *feedExpirationInterval* and *feedFetchInterval* fields to integration yml.
* Fixed an issue in the playbooks schema.
* Fixed an issue where generated release notes were out of order.
* Improved pack dependencies detection.
* Fixed an issue where test playbooks were mishandled in **validate** command.

## 1.1.3

* Added a validation for invalid id fields in indicators types files in **validate** command.
* Added default behavior for **update-release-notes** command.
* Fixed an error where README files were failing release notes validation.
* Updated format of generated release notes to be more user friendly.
* Improved error messages for the **update-release-notes** command.
* Added support for `Connections`, `Dashboards`, `Widgets`, and `Indicator Types` to **update-release-notes** command.
* **Validate** now supports scripts under the *TestPlaybooks* directory.
* Fixed an issue where **validate** did not support powershell files.

## 1.1.2

* Added a validation for invalid playbookID fields in incidents types files in **validate** command.
* Added a code formatter for python files.
* Fixed an issue where new and old classifiers where mixed on validate command.
* Added *feedIncremental* field to the integration schema.
* Fixed error in the **upload** command where unified YMLs were not uploaded as expected if the given input was a pack.
* Fixed an issue where the **secrets** command failed due to a space character in the file name.
* Ignored RN validation for *NonSupported* pack.
* You can now ignore IF107, SC100, RP102 error codes in the **validate** command.
* Fixed an issue where the **download** command was crashing when received as input a JS integration or script.
* Fixed an issue where **validate** command checked docker image for JS integrations and scripts.
* **validate** command now checks scheme for reports and connections.
* Fixed an issue where **validate** command checked docker when running on all files.
* Fixed an issue where **validate** command did not fail when docker image was not on the latest numeric tag.
* Fixed an issue where beta integrations were not validated correctly in **validate** command.

## 1.1.1

* fixed and issue where file types were not recognized correctly in **validate** command.
* Added better outputs for validate command.

## 1.1.0

* Fixed an issue where changes to only non-validated files would fail validation.
* Fixed an issue in **validate** command where moved files were failing validation for new packs.
* Fixed an issue in **validate** command where added files were failing validation due to wrong file type detection.
* Added support for new classifiers and mappers in **validate** command.
* Removed support of old RN format validation.
* Updated **secrets** command output format.
* Added support for error ignore on deprecated files in **validate** command.
* Improved errors outputs in **validate** command.
* Added support for linting an entire pack.

## 1.0.9

* Fixed a bug where misleading error was presented when pack name was not found.
* **Update-release-notes** now detects added files for packs with versions.
* Readme files are now ignored by **update-release-notes** and validation of release notes.
* Empty release notes no longer cause an uncaught error during validation.

## 1.0.8

* Changed the output format of demisto-sdk secrets.
* Added a validation that checkbox items are not required in integrations.
* Added pack release notes generation and validation.
* Improved pack metadata validation.
* Fixed an issue in **validate** where renamed files caused an error

## 1.0.4

* Fix the **format** command to update the `id` field to be equal to `details` field in indicator-type files, and to `name` field in incident-type & dashboard files.
* Fixed a bug in the **validate** command for layout files that had `sortValues` fields.
* Fixed a bug in the **format** command where `playbookName` field was not always present in the file.
* Fixed a bug in the **format** command where indicatorField wasn't part of the SDK schemas.
* Fixed a bug in **upload** command where created unified docker45 yml files were not deleted.
* Added support for IndicatorTypes directory in packs (for `reputation` files, instead of Misc).
* Fixed parsing playbook condition names as string instead of boolean in **validate** command
* Improved image validation in YAML files.
* Removed validation for else path in playbook condition tasks.

## 1.0.3

* Fixed a bug in the **format** command where comments were being removed from YAML files.
* Added output fields: *file_path* and *kind* for layouts in the id-set.json created by **create-id-set** command.
* Fixed a bug in the **create-id-set** command Who returns Duplicate for Layouts with a different kind.
* Added formatting to **generate-docs** command results replacing all `<br>` tags with `<br/>`.
* Fixed a bug in the **download** command when custom content contained not supported content entity.
* Fixed a bug in **format** command in which boolean strings  (e.g. 'yes' or 'no') were converted to boolean values (e.g. 'True' or 'False').
* **format** command now removes *sourceplaybookid* field from playbook files.
* Fixed a bug in **generate-docs** command in which integration dependencies were not detected when generating documentation for a playbook.

## 1.0.1

* Fixed a bug in the **unify** command when output path was provided empty.
* Improved error message for integration with no tests configured.
* Improved the error message returned from the **validate** command when an integration is missing or contains malformed fetch incidents related parameters.
* Fixed a bug in the **create** command where a unified YML with a docker image for 4.5 was copied incorrectly.
* Missing release notes message are now showing the release notes file path to update.
* Fixed an issue in the **validate** command in which unified YAML files were not ignored.
* File format suggestions are now shown in the relevant file format (JSON or YAML).
* Changed Docker image validation to fail only on non-valid ones.
* Removed backward compatibility validation when Docker image is updated.

## 1.0.0

* Improved the *upload* command to support the upload of all the content entities within a pack.
* The *upload* command now supports the improved pack file structure.
* Added an interactive option to format integrations, scripts and playbooks with No TestPlaybooks configured.
* Added an interactive option to configure *conf.json* file with missing test playbooks for integrations, scripts and playbooks
* Added *download* command to download custom content from Demisto instance to the local content repository.
* Improved validation failure messages to include a command suggestion, wherever relevant, to fix the raised issue.
* Improved 'validate' help and documentation description
* validate - checks that scripts, playbooks, and integrations have the *tests* key.
* validate - checks that test playbooks are configured in `conf.json`.
* demisto-sdk lint - Copy dir better handling.
* demisto-sdk lint - Add error when package missing in docker image.
* Added *-a , --validate-all* option in *validate* to run all validation on all files.
* Added *-i , --input* option in *validate* to run validation on a specified pack/file.
* added *-i, --input* option in *secrets* to run on a specific file.
* Added an allowed hidden parameter: *longRunning* to the hidden integration parameters validation.
* Fixed an issue with **format** command when executing with an output path of a folder and not a file path.
* Bug fixes in generate-docs command given playbook as input.
* Fixed an issue with lint command in which flake8 was not running on unit test files.

## 0.5.2

* Added *-c, --command* option in *generate-docs* to generate a specific command from an integration.
* Fixed an issue when getting README/CHANGELOG files from git and loading them.
* Removed release notes validation for new content.
* Fixed secrets validations for files with the same name in a different directory.
* demisto-sdk lint - parallelization working with specifying the number of workers.
* demisto-sdk lint - logging levels output, 3 levels.
* demisto-sdk lint - JSON report, structured error reports in JSON format.
* demisto-sdk lint - XML JUnit report for unit-tests.
* demisto-sdk lint - new packages used to accelerate execution time.
* demisto-sdk secrets - command now respects the generic whitelist, and not only the pack secrets.

## 0.5.0

[PyPI History][1]

[1]: https://pypi.org/project/demisto-sdk/#history

## 0.4.9

* Fixed an issue in *generate-docs* where Playbooks and Scripts documentation failed.
* Added a graceful error message when executing the *run" command with a misspelled command.
* Added more informative errors upon failures of the *upload* command.
* format command:
  * Added format for json files: IncidentField, IncidentType, IndicatorField, IndicatorType, Layout, Dashboard.
  * Added the *-fv --from-version*, *-nv --no-validation* arguments.
  * Removed the *-t yml_type* argument, the file type will be inferred.
  * Removed the *-g use_git* argument, running format without arguments will run automatically on git diff.
* Fixed an issue in loading playbooks with '=' character.
* Fixed an issue in *validate* failed on deleted README files.

## 0.4.8

* Added the *max* field to the Playbook schema, allowing to define it in tasks loop.
* Fixed an issue in *validate* where Condition branches checks were case sensitive.

## 0.4.7

* Added the *slareminder* field to the Playbook schema.
* Added the *common_server*, *demisto_mock* arguments to the *init* command.
* Fixed an issue in *generate-docs* where the general section was not being generated correctly.
* Fixed an issue in *validate* where Incident type validation failed.

## 0.4.6

* Fixed an issue where the *validate* command did not identify CHANGELOG in packs.
* Added a new command, *id-set* to create the id set - the content dependency tree by file IDs.

## 0.4.5

* generate-docs command:
  * Added the *use_cases*, *permissions*, *command_permissions* and *limitations*.
  * Added the *--insecure* argument to support running the script and integration command in Demisto.
  * Removed the *-t yml_type* argument, the file type will be inferred.
  * The *-o --output* argument is no longer mandatory, default value will be the input file directory.
* Added support for env var: *DEMISTO_SDK_SKIP_VERSION_CHECK*. When set version checks are skipped.
* Fixed an issue in which the CHANGELOG files did not match our scheme.
* Added a validator to verify that there are no hidden integration parameters.
* Fixed an issue where the *validate* command ran on test files.
* Removed the *env-dir* argument from the demisto-sdk.
* README files which are html files will now be skipped in the *validate* command.
* Added support for env var: *DEMISTO_README_VALIDATOR*. When not set the readme validation will not run.

## 0.4.4

* Added a validator for IncidentTypes (incidenttype-*.json).
* Fixed an issue where the -p flag in the *validate* command was not working.
* Added a validator for README.md files.
* Release notes validator will now run on: incident fields, indicator fields, incident types, dashboard and reputations.
* Fixed an issue where the validator of reputation(Indicator Type) did not check on the details field.
* Fixed an issue where the validator attempted validating non-existing files after deletions or name refactoring.
* Removed the *yml_type* argument in the *split-yml*, *extract-code* commands.
* Removed the *file_type* argument in the *generate-test-playbook* command.
* Fixed the *insecure* argument in *upload*.
* Added the *insecure* argument in *run-playbook*.
* Standardise the *-i --input*, *-o --output* to demisto-sdk commands.

## 0.4.3

* Fixed an issue where the incident and indicator field BC check failed.
* Support for linting and unit testing PowerShell integrations.

## 0.4.2

* Fixed an issue where validate failed on Windows.
* Added a validator to verify all branches are handled in conditional task in a playbook.
* Added a warning message when not running the latest sdk version.
* Added a validator to check that the root is connected to all tasks in the playbook.
* Added a validator for Dashboards (dashboard-*.json).
* Added a validator for Indicator Types (reputation-*.json).
* Added a BC validation for changing incident field type.
* Fixed an issue where init command would generate an invalid yml for scripts.
* Fixed an issue in misleading error message in v2 validation hook.
* Fixed an issue in v2 hook which now is set only on newly added scripts.
* Added more indicative message for errors in yaml files.
* Disabled pykwalify info log prints.

## 0.3.10

* Added a BC check for incident fields - changing from version is not allowed.
* Fixed an issue in create-content-artifacts where scripts in Packs in TestPlaybooks dir were copied with a wrong prefix.

## 0.3.9

* Added a validation that incident field can not be required.
* Added validation for fetch incident parameters.
* Added validation for feed integration parameters.
* Added to the *format* command the deletion of the *sourceplaybookid* field.
* Fixed an issue where *fieldMapping* in playbook did not pass the scheme validation.
* Fixed an issue where *create-content-artifacts* did not copy TestPlaybooks in Packs without prefix of *playbook-*.
* Added a validation the a playbook can not have a rolename set.
* Added to the image validator the new DBot default image.
* Added the fields: elasticcommonfields, quiet, quietmode to the Playbook schema.
* Fixed an issue where *validate* failed on integration commands without outputs.
* Added a new hook for naming of v2 integrations and scripts.

## 0.3.8

* Fixed an issue where *create-content-artifact* was not loading the data in the yml correctly.
* Fixed an issue where *unify* broke long lines in script section causing syntax errors

## 0.3.7

* Added *generate-docs* command to generate documentation file for integration, playbook or script.
* Fixed an issue where *unify* created a malformed integration yml.
* Fixed an issue where demisto-sdk **init** creates unit-test file with invalid import.

## 0.3.6

* Fixed an issue where demisto-sdk **validate** failed on modified scripts without error message.

## 0.3.5

* Fixed an issue with docker tag validation for integrations.
* Restructured repo source code.

## 0.3.4

* Saved failing unit tests as a file.
* Fixed an issue where "_test" file for scripts/integrations created using **init** would import the "HelloWorld" templates.
* Fixed an issue in demisto-sdk **validate** - was failing on backward compatiblity check
* Fixed an issue in demisto-sdk **secrets** - empty line in .secrets-ignore always made the secrets check to pass
* Added validation for docker image inside integrations and scripts.
* Added --use-git flag to **format** command to format all changed files.
* Fixed an issue where **validate** did not fail on dockerimage changes with bc check.
* Added new flag **--ignore-entropy** to demisto-sdk **secrets**, this will allow skip entropy secrets check.
* Added --outfile to **lint** to allow saving failed packages to a file.

## 0.3.3

* Added backwards compatibility break error message.
* Added schema for incident types.
* Added **additionalinfo** field to as an available field for integration configuration.
* Added pack parameter for **init**.
* Fixed an issue where error would appear if name parameter is not set in **init**.

## 0.3.2

* Fixed the handling of classifier files in **validate**.

## 0.3.1

* Fixed the handling of newly created reputation files in **validate**.
* Added an option to perform **validate** on a specific file.

## 0.3.0

* Added support for multi-package **lint** both with parallel and without.
* Added all parameter in **lint** to run on all packages and packs in content repository.
* Added **format** for:
  * Scripts
  * Playbooks
  * Integrations
* Improved user outputs for **secrets** command.
* Fixed an issue where **lint** would run pytest and pylint only on a single docker per integration.
* Added auto-complete functionality to demisto-sdk.
* Added git parameter in **lint** to run only on changed packages.
* Added the **run-playbook** command
* Added **run** command which runs a command in the Demisto playground.
* Added **upload** command which uploads an integration or a script to a Demisto instance.
* Fixed and issue where **validate** checked if release notes exist for new integrations and scripts.
* Added **generate-test-playbook** command which generates a basic test playbook for an integration or a script.
* **validate** now supports indicator fields.
* Fixed an issue with layouts scheme validation.
* Adding **init** command.
* Added **json-to-outputs** command which generates the yaml section for outputs from an API raw response.

## 0.2.6

* Fixed an issue with locating release notes for beta integrations in **validate**.

## 0.2.5

* Fixed an issue with locating release notes for beta integrations in **validate**.

## 0.2.4

* Adding image validation to Beta_Integration and Packs in **validate**.

## 0.2.3

* Adding Beta_Integration to the structure validation process.
* Fixing bug where **validate** did checks on TestPlaybooks.
* Added requirements parameter to **lint**.

## 0.2.2

* Fixing bug where **lint** did not return exit code 1 on failure.
* Fixing bug where **validate** did not print error message in case no release notes were give.

## 0.2.1

* **Validate** now checks that the id and name fields are identical in yml files.
* Fixed a bug where sdk did not return any exit code.

## 0.2.0

* Added Release Notes Validator.
* Fixed the Unifier selection of your python file to use as the code.
* **Validate** now supports Indicator fields.
* Fixed a bug where **validate** and **secrets** did not return exit code 1 on failure.
* **Validate** now runs on newly added scripts.

## 0.1.8

* Added support for `--version`.
* Fixed an issue in file_validator when calling `checked_type` method with script regex.

## 0.1.2

* Restructuring validation to support content packs.
* Added secrets validation.
* Added content bundle creation.
* Added lint and unit test run.

## 0.1.1

* Added new logic to the unifier.
* Added detailed README.
* Some small adjustments and fixes.

## 0.1.0

Capabilities:

* **Extract** components(code, image, description etc.) from a Demisto YAML file into a directory.
* **Unify** components(code, image, description etc.) to a single Demisto YAML file.
* **Validate** Demisto content files.<|MERGE_RESOLUTION|>--- conflicted
+++ resolved
@@ -1,11 +1,8 @@
 # Changelog
 ## Unreleased
-<<<<<<< HEAD
-* Internal: Fixed an issue where the `tools.get_display_name` function would return incorrect values for reputation content items.
-=======
+* Internal: Fixed an issue where the `tools.get_display_name` function would return incorrect values for "Indicator Type" content items.
 * Changed the error code of the **validate** check for deprecated display names from `IN157` (duplicated a code used by a `nativeimage` check) to `IN160` (new code).
 * Changed the error code of the **validate** check for invalid SIEM marketplace values from `IN151` (duplicated a code used by a check for empty command arguments) to `IN161` (new code).
->>>>>>> d9353268
 * Updated the **run-unit-tests** command to not fail on JavaScript items, but skip them instead.
 * Updated the `validate` pre-commit hook to run before the `run-unit-tests` hook. This will prevent `validate` from falling on errors about temporary files that are sometimes created when running unit-tests.
 * Added the *auto-replace-uuids* flag to the **download** command. set this flag to False to avoid UUID replacements when downloading using download command.
