--- conflicted
+++ resolved
@@ -8,20 +8,12 @@
 1. [Clone demisto-sdk repository](#1-Clone-demisto-sdk-repository)
 2. [Install demisto-sdk as editable versions](#2-Install-demisto-sdk-as-editable-version)
 3. [Pre-commit hooks setup](#3-Pre-commit-hooks-setup)
-<<<<<<< HEAD
 4. [DemistoContentPython Libary](#4-DemistoContentPython-Libary)
 5. [Develop new command](#5-Develop-new-command)
 6. [Running unit-tests using tox](#6-running-unit-tests-using-tox)
-7. [Push changes to GitHub (Exernal PRs)](#7-push-changes-to-github-relevant-only-for-exernal-prs)
+7. [Push changes to GitHub (External PRs)](#6-push-changes-to-github-relevant-only-for-exernal-prs)
 8. [Review Process](#8-review-process)
-9. [Contributor License Agreement (Exernal PRs)](#9-contributor-license-agreement-relevant-only-for-exernal-prs)
-=======
-4. [Develop new command](#4-Develop-new-command)
-5. [Running unit-tests using tox](#5-running-unit-tests-using-tox)
-6. [Push changes to GitHub (External PRs)](#6-push-changes-to-github-relevant-only-for-exernal-prs)
-7. [Review Process](#7-review-process)
-8. [Contributor License Agreement (External PRs)](#8-contributor-license-agreement-relevant-only-for-exernal-prs)
->>>>>>> 25493584
+9. [Contributor License Agreement (External PRs)](#8-contributor-license-agreement-relevant-only-for-exernal-prs)
 
 ---
 
@@ -123,13 +115,9 @@
 
 ---
 
-<<<<<<< HEAD
 ### 6. Running unit-tests using tox
+
 [Tox](https://tox.readthedocs.io/en/latest/index.html) aims to automate and standardize testing in Python. It is part of a larger vision of easing the packaging, testing and release process of Python software, We use it inorder to check unit-tests on python versions 3.7 and 3.8.
-=======
-### 5. Running unit-tests using tox
-[Tox](https://tox.readthedocs.io/en/latest/index.html) aims to automate and standardize testing in Python. It is part of a larger vision of easing the packaging, testing and release process of Python software, We use it in order to check unit-tests on python versions 3.7 and 3.8.
->>>>>>> 25493584
 
 > If you have one interpreter in your local environment it will skip the missing interpreter and not failed - the 2 versions test will be performed in the CircleCI build.
 
@@ -141,11 +129,7 @@
 
 ---
 
-<<<<<<< HEAD
-### 7. Push changes to GitHub (Relevant only for Exernal PRs)
-=======
-### 6. Push changes to GitHub (Relevant only for External PRs)
->>>>>>> 25493584
+### 7. Push changes to GitHub (Relevant only for External PRs)
 
 The Demisto SDK is MIT Licensed and accepts contributions via GitHub pull requests.
 If you are a first time GitHub contributor, please look at these links explaining on how to create a Pull Request to a GitHub repo:
@@ -167,11 +151,8 @@
 
 ---
 
-<<<<<<< HEAD
-### 9. Contributor License Agreement (Relevant only for Exernal PRs)
-=======
-### 8. Contributor License Agreement (Relevant only for External PRs)
->>>>>>> 25493584
+### 9. Contributor License Agreement (Relevant only for External PRs)
+
 Before merging any PRs, we need all contributors to sign a contributor license agreement. By signing a contributor license agreement, we ensure that the community is free to use your contributions.
 
 When you contribute a new pull request, a bot will evaluate whether you have signed the CLA. If required, the bot will comment on the pull request, including a link to accept the agreement. The CLA document is available for review as a [PDF](docs/cla.pdf).
