--- conflicted
+++ resolved
@@ -16,11 +16,7 @@
 coverage = "*"
 dateparser = "*"
 decorator = "*"
-<<<<<<< HEAD
-demisto-py = "*"
-=======
 demisto-py = ">=3.1.1"
->>>>>>> b0edbdf5
 dictor = "*"
 docker = "==4.3.0"
 flake8 = "*"
@@ -34,7 +30,6 @@
 mypy = "==0.782"
 networkx = "*"
 nltk = "*"
-pandas = "<1.3.4"
 pipenv = "*"
 prettytable = "==0.7.2"
 pykwalify = "*"
