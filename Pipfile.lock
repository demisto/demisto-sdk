--- conflicted
+++ resolved
@@ -1,11 +1,7 @@
 {
     "_meta": {
         "hash": {
-<<<<<<< HEAD
-            "sha256": "c66180d632bb5aa0af445791ec1d9084e5338863d5cfdcc4836f5baba927e342"
-=======
-            "sha256": "47c754904d11c775b065adb067e8a3f7b3856156fe4f8dedfa40cc091f8bedd3"
->>>>>>> 3053cd11
+            "sha256": "d7dd551425af2a668e0951e82a73954746607027a6e157afccb944f59683654f"
         },
         "pipfile-spec": 6,
         "requires": {
@@ -146,28 +142,6 @@
             "index": "pypi",
             "version": "==1.6.0"
         },
-        "backports.zoneinfo": {
-            "hashes": [
-                "sha256:17746bd546106fa389c51dbea67c8b7c8f0d14b5526a579ca6ccf5ed72c526cf",
-                "sha256:1b13e654a55cd45672cb54ed12148cd33628f672548f373963b0bff67b217328",
-                "sha256:1c5742112073a563c81f786e77514969acb58649bcdf6cdf0b4ed31a348d4546",
-                "sha256:4a0f800587060bf8880f954dbef70de6c11bbe59c673c3d818921f042f9954a6",
-                "sha256:5c144945a7752ca544b4b78c8c41544cdfaf9786f25fe5ffb10e838e19a27570",
-                "sha256:7b0a64cda4145548fed9efc10322770f929b944ce5cee6c0dfe0c87bf4c0c8c9",
-                "sha256:8439c030a11780786a2002261569bdf362264f605dfa4d65090b64b05c9f79a7",
-                "sha256:8961c0f32cd0336fb8e8ead11a1f8cd99ec07145ec2931122faaac1c8f7fd987",
-                "sha256:89a48c0d158a3cc3f654da4c2de1ceba85263fafb861b98b59040a5086259722",
-                "sha256:a76b38c52400b762e48131494ba26be363491ac4f9a04c1b7e92483d169f6582",
-                "sha256:da6013fd84a690242c310d77ddb8441a559e9cb3d3d59ebac9aca1a57b2e18bc",
-                "sha256:e55b384612d93be96506932a786bbcde5a2db7a9e6a4bb4bffe8b733f5b9036b",
-                "sha256:e81b76cace8eda1fca50e345242ba977f9be6ae3945af8d46326d776b4cf78d1",
-                "sha256:e8236383a20872c0cdf5a62b554b27538db7fa1bbec52429d8d106effbaeca08",
-                "sha256:f04e857b59d9d1ccc39ce2da1021d196e47234873820cbeaad210724b1ee28ac",
-                "sha256:fadbfe37f74051d024037f223b8e001611eac868b5c5b06144ef4d8b799862f2"
-            ],
-            "markers": "python_version >= '3.6' and python_version < '3.9'",
-            "version": "==0.2.1"
-        },
         "bandit": {
             "hashes": [
                 "sha256:2d63a8c573417bae338962d4b9b06fbc6080f74ecd955a092849e1e65c717bd2",
@@ -335,19 +309,11 @@
         },
         "demisto-py": {
             "hashes": [
-<<<<<<< HEAD
                 "sha256:74f711f02f6a674b685fcacaefaf354890ea9e0c0ee136b1fb50b6c38a40ec13",
                 "sha256:9bd2215e6205fee5a1d16cdb51cd36cb17d74751b6c9aa6c2e2596ab1a5dab71"
             ],
             "index": "pypi",
             "version": "==3.1.4"
-=======
-                "sha256:9b29d048d176de9c15d01c7bbe32826402f806d4d9a22eee5617b89ad8e8a2e8",
-                "sha256:c9c0ec6d099e7b47fae09fdd6057a478c3a0300fb5f3fa728036f33698f2e5e7"
-            ],
-            "index": "pypi",
-            "version": "==3.1.3"
->>>>>>> 3053cd11
         },
         "dictdiffer": {
             "hashes": [
@@ -841,32 +807,23 @@
         },
         "mypy": {
             "hashes": [
-                "sha256:0e2dd88410937423fba18e57147dd07cd8381291b93d5b1984626f173a26543e",
-                "sha256:10daab80bc40f84e3f087d896cdb53dc811a9f04eae4b3f95779c26edee89d16",
-                "sha256:17e44649fec92e9f82102b48a3bf7b4a5510ad0cd22fa21a104826b5db4903e2",
-                "sha256:1a0459c333f00e6a11cbf6b468b870c2b99a906cb72d6eadf3d1d95d38c9352c",
-                "sha256:246e1aa127d5b78488a4a0594bd95f6d6fb9d63cf08a66dafbff8595d8891f67",
-                "sha256:2b184db8c618c43c3a31b32ff00cd28195d39e9c24e7c3b401f3db7f6e5767f5",
-                "sha256:2bc249409a7168d37c658e062e1ab5173300984a2dada2589638568ddc1db02b",
-                "sha256:3841b5433ff936bff2f4dc8d54cf2cdbfea5d8e88cedfac45c161368e5770ba6",
-                "sha256:4c3e497588afccfa4334a9986b56f703e75793133c4be3a02d06a3df16b67a58",
-                "sha256:5bf44840fb43ac4074636fd47ee476d73f0039f4f54e86d7265077dc199be24d",
-                "sha256:64235137edc16bee6f095aba73be5334677d6f6bdb7fa03cfab90164fa294a17",
-                "sha256:6776e5fa22381cc761df53e7496a805801c1a751b27b99a9ff2f0ca848c7eca0",
-                "sha256:6ce34a118d1a898f47def970a2042b8af6bdcc01546454726c7dd2171aa6dfca",
-                "sha256:6f6ad963172152e112b87cc7ec103ba0f2db2f1cd8997237827c052a3903eaa6",
-                "sha256:6f7106cbf9cc2f403693bf50ed7c9fa5bb3dfa9007b240db3c910929abe2a322",
-                "sha256:7742d2c4e46bb5017b51c810283a6a389296cda03df805a4f7869a6f41246534",
-                "sha256:9521c1265ccaaa1791d2c13582f06facf815f426cd8b07c3a485f486a8ffc1f3",
-                "sha256:a1b383fe99678d7402754fe90448d4037f9512ce70c21f8aee3b8bf48ffc51db",
-                "sha256:b840cfe89c4ab6386c40300689cd8645fc8d2d5f20101c7f8bd23d15fca14904",
-                "sha256:d8d3ba77e56b84cd47a8ee45b62c84b6d80d32383928fe2548c9a124ea0a725c",
-                "sha256:dcd955f36e0180258a96f880348fbca54ce092b40fbb4b37372ae3b25a0b0a46",
-                "sha256:e865fec858d75b78b4d63266c9aff770ecb6a39dfb6d6b56c47f7f8aba6baba8",
-                "sha256:edf7237137a1a9330046dbb14796963d734dd740a98d5e144a3eb1d267f5f9ee"
-            ],
-            "index": "pypi",
-            "version": "==0.942"
+                "sha256:2c6cde8aa3426c1682d35190b59b71f661237d74b053822ea3d748e2c9578a7c",
+                "sha256:3fdda71c067d3ddfb21da4b80e2686b71e9e5c72cca65fa216d207a358827f86",
+                "sha256:5dd13ff1f2a97f94540fd37a49e5d255950ebcdf446fb597463a40d0df3fac8b",
+                "sha256:6731603dfe0ce4352c555c6284c6db0dc935b685e9ce2e4cf220abe1e14386fd",
+                "sha256:6bb93479caa6619d21d6e7160c552c1193f6952f0668cdda2f851156e85186fc",
+                "sha256:81c7908b94239c4010e16642c9102bfc958ab14e36048fa77d0be3289dda76ea",
+                "sha256:9c7a9a7ceb2871ba4bac1cf7217a7dd9ccd44c27c2950edbc6dc08530f32ad4e",
+                "sha256:a4a2cbcfc4cbf45cd126f531dedda8485671545b43107ded25ce952aac6fb308",
+                "sha256:b7fbfabdbcc78c4f6fc4712544b9b0d6bf171069c6e0e3cb82440dd10ced3406",
+                "sha256:c05b9e4fb1d8a41d41dec8786c94f3b95d3c5f528298d769eb8e73d293abc48d",
+                "sha256:d7df6eddb6054d21ca4d3c6249cae5578cb4602951fd2b6ee2f5510ffb098707",
+                "sha256:e0b61738ab504e656d1fe4ff0c0601387a5489ca122d55390ade31f9ca0e252d",
+                "sha256:eff7d4a85e9eea55afa34888dfeaccde99e7520b51f867ac28a48492c0b1130c",
+                "sha256:f05644db6779387ccdb468cc47a44b4356fc2ffa9287135d05b70a98dc83b89a"
+            ],
+            "index": "pypi",
+            "version": "==0.782"
         },
         "mypy-extensions": {
             "hashes": [
@@ -923,7 +880,6 @@
             "index": "pypi",
             "version": "==4.6.3"
         },
-<<<<<<< HEAD
         "pip": {
             "hashes": [
                 "sha256:b3a9de2c6ef801e9247d1527a4b16f92f2cc141cd1489f3fffaf6a9e96729764",
@@ -939,15 +895,6 @@
             ],
             "index": "pypi",
             "version": "==2022.3.28"
-=======
-        "pipenv": {
-            "hashes": [
-                "sha256:08ac2ebe788eb30ee1e0bfdff8c758e0cf4893fc118250e372fd2e29a79b66a5",
-                "sha256:800198d430e724f899e6db319cc640d5fd6da2acdbc301ceb1a1f967e990428b"
-            ],
-            "index": "pypi",
-            "version": "==2022.3.24"
->>>>>>> 3053cd11
         },
         "platformdirs": {
             "hashes": [
@@ -1168,7 +1115,6 @@
             "hashes": [
                 "sha256:1e760e2fe6a8163bc0b3d9a19c4f84342afa0a2affebfaa84b01b978a02ecaa7",
                 "sha256:e68985985296d9a66a881eb3193b0906246245294a881e7c8afe623866ac6a5c"
-<<<<<<< HEAD
             ],
             "version": "==2022.1"
         },
@@ -1177,16 +1123,6 @@
                 "sha256:8314c9692a636c8eb3bda879b9f119e350e93223ae83e70e80c31675a0fdc1a6",
                 "sha256:af097bae1b616dde5c5744441e2ddc69e74dfdcb0c263129610d85b87445a59d"
             ],
-=======
-            ],
-            "version": "==2022.1"
-        },
-        "pytz-deprecation-shim": {
-            "hashes": [
-                "sha256:8314c9692a636c8eb3bda879b9f119e350e93223ae83e70e80c31675a0fdc1a6",
-                "sha256:af097bae1b616dde5c5744441e2ddc69e74dfdcb0c263129610d85b87445a59d"
-            ],
->>>>>>> 3053cd11
             "markers": "python_version >= '2.7' and python_version not in '3.0, 3.1, 3.2, 3.3, 3.4, 3.5'",
             "version": "==0.1.0.post0"
         },
@@ -1364,7 +1300,6 @@
             "markers": "python_version < '3.11' and platform_python_implementation == 'CPython'",
             "version": "==0.2.6"
         },
-<<<<<<< HEAD
         "setuptools": {
             "hashes": [
                 "sha256:8f4813dd6a4d6cc17bde85fb2e635fe19763f96efbb0ddf5575562e5ee0bc47a",
@@ -1373,8 +1308,6 @@
             "index": "pypi",
             "version": "==61.2.0"
         },
-=======
->>>>>>> 3053cd11
         "six": {
             "hashes": [
                 "sha256:1e61c37477a1626458e36f7b1d82aa5c9b094fa4802892072e49de9c60c4c926",
@@ -1449,33 +1382,38 @@
         },
         "typed-ast": {
             "hashes": [
-                "sha256:0eb77764ea470f14fcbb89d51bc6bbf5e7623446ac4ed06cbd9ca9495b62e36e",
-                "sha256:1098df9a0592dd4c8c0ccfc2e98931278a6c6c53cb3a3e2cf7e9ee3b06153344",
-                "sha256:183b183b7771a508395d2cbffd6db67d6ad52958a5fdc99f450d954003900266",
-                "sha256:18fe320f354d6f9ad3147859b6e16649a0781425268c4dde596093177660e71a",
-                "sha256:26a432dc219c6b6f38be20a958cbe1abffcc5492821d7e27f08606ef99e0dffd",
-                "sha256:294a6903a4d087db805a7656989f613371915fc45c8cc0ddc5c5a0a8ad9bea4d",
-                "sha256:31d8c6b2df19a777bc8826770b872a45a1f30cfefcfd729491baa5237faae837",
-                "sha256:33b4a19ddc9fc551ebabca9765d54d04600c4a50eda13893dadf67ed81d9a098",
-                "sha256:42c47c3b43fe3a39ddf8de1d40dbbfca60ac8530a36c9b198ea5b9efac75c09e",
-                "sha256:525a2d4088e70a9f75b08b3f87a51acc9cde640e19cc523c7e41aa355564ae27",
-                "sha256:58ae097a325e9bb7a684572d20eb3e1809802c5c9ec7108e85da1eb6c1a3331b",
-                "sha256:676d051b1da67a852c0447621fdd11c4e104827417bf216092ec3e286f7da596",
-                "sha256:74cac86cc586db8dfda0ce65d8bcd2bf17b58668dfcc3652762f3ef0e6677e76",
-                "sha256:8c08d6625bb258179b6e512f55ad20f9dfef019bbfbe3095247401e053a3ea30",
-                "sha256:90904d889ab8e81a956f2c0935a523cc4e077c7847a836abee832f868d5c26a4",
-                "sha256:963a0ccc9a4188524e6e6d39b12c9ca24cc2d45a71cfdd04a26d883c922b4b78",
-                "sha256:bbebc31bf11762b63bf61aaae232becb41c5bf6b3461b80a4df7e791fabb3aca",
-                "sha256:bc2542e83ac8399752bc16e0b35e038bdb659ba237f4222616b4e83fb9654985",
-                "sha256:c29dd9a3a9d259c9fa19d19738d021632d673f6ed9b35a739f48e5f807f264fb",
-                "sha256:c7407cfcad702f0b6c0e0f3e7ab876cd1d2c13b14ce770e412c0c4b9728a0f88",
-                "sha256:da0a98d458010bf4fe535f2d1e367a2e2060e105978873c04c04212fb20543f7",
-                "sha256:df05aa5b241e2e8045f5f4367a9f6187b09c4cdf8578bb219861c4e27c443db5",
-                "sha256:f290617f74a610849bd8f5514e34ae3d09eafd521dceaa6cf68b3f4414266d4e",
-                "sha256:f30ddd110634c2d7534b2d4e0e22967e88366b0d356b24de87419cc4410c41b7"
-            ],
-            "markers": "python_version >= '3.6'",
-            "version": "==1.5.2"
+                "sha256:01ae5f73431d21eead5015997ab41afa53aa1fbe252f9da060be5dad2c730ace",
+                "sha256:067a74454df670dcaa4e59349a2e5c81e567d8d65458d480a5b3dfecec08c5ff",
+                "sha256:0fb71b8c643187d7492c1f8352f2c15b4c4af3f6338f21681d3681b3dc31a266",
+                "sha256:1b3ead4a96c9101bef08f9f7d1217c096f31667617b58de957f690c92378b528",
+                "sha256:2068531575a125b87a41802130fa7e29f26c09a2833fea68d9a40cf33902eba6",
+                "sha256:209596a4ec71d990d71d5e0d312ac935d86930e6eecff6ccc7007fe54d703808",
+                "sha256:2c726c276d09fc5c414693a2de063f521052d9ea7c240ce553316f70656c84d4",
+                "sha256:398e44cd480f4d2b7ee8d98385ca104e35c81525dd98c519acff1b79bdaac363",
+                "sha256:52b1eb8c83f178ab787f3a4283f68258525f8d70f778a2f6dd54d3b5e5fb4341",
+                "sha256:5feca99c17af94057417d744607b82dd0a664fd5e4ca98061480fd8b14b18d04",
+                "sha256:7538e495704e2ccda9b234b82423a4038f324f3a10c43bc088a1636180f11a41",
+                "sha256:760ad187b1041a154f0e4d0f6aae3e40fdb51d6de16e5c99aedadd9246450e9e",
+                "sha256:777a26c84bea6cd934422ac2e3b78863a37017618b6e5c08f92ef69853e765d3",
+                "sha256:95431a26309a21874005845c21118c83991c63ea800dd44843e42a916aec5899",
+                "sha256:9ad2c92ec681e02baf81fdfa056fe0d818645efa9af1f1cd5fd6f1bd2bdfd805",
+                "sha256:9c6d1a54552b5330bc657b7ef0eae25d00ba7ffe85d9ea8ae6540d2197a3788c",
+                "sha256:aee0c1256be6c07bd3e1263ff920c325b59849dc95392a05f258bb9b259cf39c",
+                "sha256:af3d4a73793725138d6b334d9d247ce7e5f084d96284ed23f22ee626a7b88e39",
+                "sha256:b36b4f3920103a25e1d5d024d155c504080959582b928e91cb608a65c3a49e1a",
+                "sha256:b9574c6f03f685070d859e75c7f9eeca02d6933273b5e69572e5ff9d5e3931c3",
+                "sha256:bff6ad71c81b3bba8fa35f0f1921fb24ff4476235a6e94a26ada2e54370e6da7",
+                "sha256:c190f0899e9f9f8b6b7863debfb739abcb21a5c054f911ca3596d12b8a4c4c7f",
+                "sha256:c907f561b1e83e93fad565bac5ba9c22d96a54e7ea0267c708bffe863cbe4075",
+                "sha256:cae53c389825d3b46fb37538441f75d6aecc4174f615d048321b716df2757fb0",
+                "sha256:dd4a21253f42b8d2b48410cb31fe501d32f8b9fbeb1f55063ad102fe9c425e40",
+                "sha256:dde816ca9dac1d9c01dd504ea5967821606f02e510438120091b84e852367428",
+                "sha256:f2362f3cb0f3172c42938946dbc5b7843c2a28aec307c49100c8b38764eb6927",
+                "sha256:f328adcfebed9f11301eaedfa48e15bdece9b519fb27e6a8c01aa52a17ec31b3",
+                "sha256:f8afcf15cc511ada719a88e013cec87c11aff7b91f019295eb4530f96fe5ef2f",
+                "sha256:fb1bbeac803adea29cedd70781399c99138358c26d05fcbd23c13016b7f5ec65"
+            ],
+            "version": "==1.4.3"
         },
         "typing-extensions": {
             "hashes": [
@@ -1599,19 +1537,11 @@
         },
         "websocket-client": {
             "hashes": [
-<<<<<<< HEAD
                 "sha256:50b21db0058f7a953d67cc0445be4b948d7fc196ecbeb8083d68d94628e4abf6",
                 "sha256:722b171be00f2b90e1d4fb2f2b53146a536ca38db1da8ff49c972a4e1365d0ef"
             ],
             "markers": "python_version >= '3.7'",
             "version": "==1.3.2"
-=======
-                "sha256:074e2ed575e7c822fc0940d31c3ac9bb2b1142c303eafcf3e304e6ce035522e8",
-                "sha256:6278a75065395418283f887de7c3beafb3aa68dada5cacbe4b214e8d26da499b"
-            ],
-            "markers": "python_version >= '3.6'",
-            "version": "==1.3.1"
->>>>>>> 3053cd11
         },
         "wrapt": {
             "hashes": [
@@ -2493,7 +2423,6 @@
             "markers": "python_version < '3.11' and platform_python_implementation == 'CPython'",
             "version": "==0.2.6"
         },
-<<<<<<< HEAD
         "setuptools": {
             "hashes": [
                 "sha256:8f4813dd6a4d6cc17bde85fb2e635fe19763f96efbb0ddf5575562e5ee0bc47a",
@@ -2502,8 +2431,6 @@
             "index": "pypi",
             "version": "==61.2.0"
         },
-=======
->>>>>>> 3053cd11
         "six": {
             "hashes": [
                 "sha256:1e61c37477a1626458e36f7b1d82aa5c9b094fa4802892072e49de9c60c4c926",
@@ -2606,11 +2533,11 @@
         },
         "werkzeug": {
             "hashes": [
-                "sha256:1421ebfc7648a39a5c58c601b154165d05cf47a3cd0ccb70857cbdacf6c8f2b8",
-                "sha256:b863f8ff057c522164b6067c9e28b041161b4be5ba4d0daceeaa50a163822d3c"
-            ],
-            "markers": "python_version >= '3.6'",
-            "version": "==2.0.3"
+                "sha256:094ecfc981948f228b30ee09dbfe250e474823b69b9b1292658301b5894bbf08",
+                "sha256:9b55466a3e99e13b1f0686a66117d39bda85a992166e0a79aedfcf3586328f7a"
+            ],
+            "markers": "python_version >= '3.7'",
+            "version": "==2.1.0"
         },
         "wrapt": {
             "hashes": [
