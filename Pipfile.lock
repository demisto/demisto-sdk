--- conflicted
+++ resolved
@@ -1,11 +1,7 @@
 {
     "_meta": {
         "hash": {
-<<<<<<< HEAD
-            "sha256": "f910ff24f79415910aa6a1830ca65b38cd125f4516b555948aa685bb6d7f3558"
-=======
             "sha256": "47c754904d11c775b065adb067e8a3f7b3856156fe4f8dedfa40cc091f8bedd3"
->>>>>>> 500e7e02
         },
         "pipfile-spec": 6,
         "requires": {
@@ -206,14 +202,6 @@
             ],
             "version": "==2021.10.8"
         },
-        "cfgv": {
-            "hashes": [
-                "sha256:c6a0883f3917a037485059700b9e75da2464e6c27051014ad85ba6aaa5884426",
-                "sha256:f5a830efb9ce7a445376bb66ec94c638a9787422f96264c98edc6bdeed8ab736"
-            ],
-            "markers": "python_full_version >= '3.6.1'",
-            "version": "==3.3.1"
-        },
         "chardet": {
             "hashes": [
                 "sha256:4f7832e7c583348a9eddd927ee8514b3bf717c061f57b21dbe7697211454d9bb",
@@ -545,14 +533,6 @@
             ],
             "markers": "python_version >= '2.7' and python_version not in '3.0, 3.1, 3.2, 3.3, 3.4'",
             "version": "==10.0"
-        },
-        "identify": {
-            "hashes": [
-                "sha256:3f3244a559290e7d3deb9e9adc7b33594c1bc85a9dd82e0f1be519bf12a1ec17",
-                "sha256:5f06b14366bd1facb88b00540a1de05b69b310cbc2654db3c7e07fa3a4339323"
-            ],
-            "markers": "python_version >= '3.7'",
-            "version": "==2.4.12"
         },
         "idna": {
             "hashes": [
@@ -866,13 +846,6 @@
             "index": "pypi",
             "version": "==3.7"
         },
-        "nodeenv": {
-            "hashes": [
-                "sha256:3ef13ff90291ba2a4a7a4ff9a979b63ffdd00a464dbe04acf0ea6471517a4c2b",
-                "sha256:621e6b7076565ddcacd2db0294c0381e01fd28945ab36bcf00f41c5daf63bef7"
-            ],
-            "version": "==1.6.0"
-        },
         "packaging": {
             "hashes": [
                 "sha256:dd47c42927d89ab911e606518907cc2d3a1f38bbd026385970643f9c5b8ecfeb",
@@ -897,17 +870,6 @@
             "index": "pypi",
             "version": "==4.6.3"
         },
-<<<<<<< HEAD
-        "pip": {
-            "hashes": [
-                "sha256:b3a9de2c6ef801e9247d1527a4b16f92f2cc141cd1489f3fffaf6a9e96729764",
-                "sha256:c6aca0f2f081363f689f041d90dab2a07a9a07fb840284db2218117a52da800b"
-            ],
-            "markers": "python_version >= '3.7'",
-            "version": "==22.0.4"
-        },
-=======
->>>>>>> 500e7e02
         "pipenv": {
             "hashes": [
                 "sha256:08ac2ebe788eb30ee1e0bfdff8c758e0cf4893fc118250e372fd2e29a79b66a5",
@@ -931,14 +893,6 @@
             ],
             "markers": "python_version >= '3.6'",
             "version": "==1.0.0"
-        },
-        "pre-commit": {
-            "hashes": [
-                "sha256:725fa7459782d7bec5ead072810e47351de01709be838c2ce1726b9591dad616",
-                "sha256:c1a8040ff15ad3d648c70cc3e55b93e4d2d5b687320955505587fd79bbaed06a"
-            ],
-            "index": "pypi",
-            "version": "==2.17.0"
         },
         "prettytable": {
             "hashes": [
@@ -1328,17 +1282,6 @@
             "markers": "python_version < '3.11' and platform_python_implementation == 'CPython'",
             "version": "==0.2.6"
         },
-<<<<<<< HEAD
-        "setuptools": {
-            "hashes": [
-                "sha256:89eef7b71423ab7fccc7dfafdc145410ef170c4a89567427f932448135e08cdf",
-                "sha256:92b15f45ab164eb0c410d2bf661a6e9d15e3b78c0dffb0325f2bf0f313071cae"
-            ],
-            "index": "pypi",
-            "version": "==61.1.1"
-        },
-=======
->>>>>>> 500e7e02
         "six": {
             "hashes": [
                 "sha256:1e61c37477a1626458e36f7b1d82aa5c9b094fa4802892072e49de9c60c4c926",
@@ -1664,6 +1607,14 @@
             ],
             "markers": "python_version >= '3.6'",
             "version": "==1.7.2"
+        },
+        "zipp": {
+            "hashes": [
+                "sha256:9f50f446828eb9d45b267433fd3e9da8d801f614129124863f9c51ebceafb87d",
+                "sha256:b47250dd24f92b7dd6a0a8fc5244da14608f3ca90a5efcd37a3b1642fac9a375"
+            ],
+            "markers": "python_version < '3.10'",
+            "version": "==3.7.0"
         }
     },
     "develop": {
@@ -2405,15 +2356,6 @@
             "index": "pypi",
             "version": "==0.17.21"
         },
-<<<<<<< HEAD
-        "setuptools": {
-            "hashes": [
-                "sha256:89eef7b71423ab7fccc7dfafdc145410ef170c4a89567427f932448135e08cdf",
-                "sha256:92b15f45ab164eb0c410d2bf661a6e9d15e3b78c0dffb0325f2bf0f313071cae"
-            ],
-            "index": "pypi",
-            "version": "==61.1.1"
-=======
         "ruamel.yaml.clib": {
             "hashes": [
                 "sha256:0847201b767447fc33b9c235780d3aa90357d20dd6108b92be544427bea197dd",
@@ -2444,7 +2386,6 @@
             ],
             "markers": "python_version < '3.11' and platform_python_implementation == 'CPython'",
             "version": "==0.2.6"
->>>>>>> 500e7e02
         },
         "six": {
             "hashes": [
