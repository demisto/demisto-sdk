--- conflicted
+++ resolved
@@ -1,11 +1,7 @@
 {
     "_meta": {
         "hash": {
-<<<<<<< HEAD
-            "sha256": "3fd241397b2df33fc07fe856ab5ba2848c203162f979942cc8f7c30b2d02ce5c"
-=======
             "sha256": "c200c2fe216242d5e3ac9171932767367b0299824693d5b22226f52a4735fedd"
->>>>>>> 4c16c120
         },
         "pipfile-spec": 6,
         "requires": {
@@ -138,8 +134,6 @@
             "index": "pypi",
             "version": "==1.6.0"
         },
-<<<<<<< HEAD
-=======
         "backports.zoneinfo": {
             "hashes": [
                 "sha256:17746bd546106fa389c51dbea67c8b7c8f0d14b5526a579ca6ccf5ed72c526cf",
@@ -162,7 +156,6 @@
             "markers": "python_version < '3.9'",
             "version": "==0.2.1"
         },
->>>>>>> 4c16c120
         "bandit": {
             "hashes": [
                 "sha256:2d63a8c573417bae338962d4b9b06fbc6080f74ecd955a092849e1e65c717bd2",
