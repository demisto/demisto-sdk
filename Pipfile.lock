{
    "_meta": {
        "hash": {
<<<<<<< HEAD
            "sha256": "b1ecb7abbb422c2a3aefa920faf094ebb4639e7a6def1f7238a2648c5b07b755"
=======
            "sha256": "47c754904d11c775b065adb067e8a3f7b3856156fe4f8dedfa40cc091f8bedd3"
>>>>>>> 500e7e02
        },
        "pipfile-spec": 6,
        "requires": {
            "python_version": "3.9"
        },
        "sources": [
            {
                "name": "pypi",
                "url": "https://pypi.org/simple",
                "verify_ssl": true
            }
        ]
    },
    "default": {
        "aiohttp": {
            "hashes": [
                "sha256:01d7bdb774a9acc838e6b8f1d114f45303841b89b95984cbb7d80ea41172a9e3",
                "sha256:03a6d5349c9ee8f79ab3ff3694d6ce1cfc3ced1c9d36200cb8f08ba06bd3b782",
                "sha256:04d48b8ce6ab3cf2097b1855e1505181bdd05586ca275f2505514a6e274e8e75",
                "sha256:0770e2806a30e744b4e21c9d73b7bee18a1cfa3c47991ee2e5a65b887c49d5cf",
                "sha256:07b05cd3305e8a73112103c834e91cd27ce5b4bd07850c4b4dbd1877d3f45be7",
                "sha256:086f92daf51a032d062ec5f58af5ca6a44d082c35299c96376a41cbb33034675",
                "sha256:099ebd2c37ac74cce10a3527d2b49af80243e2a4fa39e7bce41617fbc35fa3c1",
                "sha256:0c7ebbbde809ff4e970824b2b6cb7e4222be6b95a296e46c03cf050878fc1785",
                "sha256:102e487eeb82afac440581e5d7f8f44560b36cf0bdd11abc51a46c1cd88914d4",
                "sha256:11691cf4dc5b94236ccc609b70fec991234e7ef8d4c02dd0c9668d1e486f5abf",
                "sha256:11a67c0d562e07067c4e86bffc1553f2cf5b664d6111c894671b2b8712f3aba5",
                "sha256:12de6add4038df8f72fac606dff775791a60f113a725c960f2bab01d8b8e6b15",
                "sha256:13487abd2f761d4be7c8ff9080de2671e53fff69711d46de703c310c4c9317ca",
                "sha256:15b09b06dae900777833fe7fc4b4aa426556ce95847a3e8d7548e2d19e34edb8",
                "sha256:1c182cb873bc91b411e184dab7a2b664d4fea2743df0e4d57402f7f3fa644bac",
                "sha256:1ed0b6477896559f17b9eaeb6d38e07f7f9ffe40b9f0f9627ae8b9926ae260a8",
                "sha256:28d490af82bc6b7ce53ff31337a18a10498303fe66f701ab65ef27e143c3b0ef",
                "sha256:2e5d962cf7e1d426aa0e528a7e198658cdc8aa4fe87f781d039ad75dcd52c516",
                "sha256:2ed076098b171573161eb146afcb9129b5ff63308960aeca4b676d9d3c35e700",
                "sha256:2f2f69dca064926e79997f45b2f34e202b320fd3782f17a91941f7eb85502ee2",
                "sha256:31560d268ff62143e92423ef183680b9829b1b482c011713ae941997921eebc8",
                "sha256:31d1e1c0dbf19ebccbfd62eff461518dcb1e307b195e93bba60c965a4dcf1ba0",
                "sha256:37951ad2f4a6df6506750a23f7cbabad24c73c65f23f72e95897bb2cecbae676",
                "sha256:3af642b43ce56c24d063325dd2cf20ee012d2b9ba4c3c008755a301aaea720ad",
                "sha256:44db35a9e15d6fe5c40d74952e803b1d96e964f683b5a78c3cc64eb177878155",
                "sha256:473d93d4450880fe278696549f2e7aed8cd23708c3c1997981464475f32137db",
                "sha256:477c3ea0ba410b2b56b7efb072c36fa91b1e6fc331761798fa3f28bb224830dd",
                "sha256:4a4a4e30bf1edcad13fb0804300557aedd07a92cabc74382fdd0ba6ca2661091",
                "sha256:4aed991a28ea3ce320dc8ce655875e1e00a11bdd29fe9444dd4f88c30d558602",
                "sha256:51467000f3647d519272392f484126aa716f747859794ac9924a7aafa86cd411",
                "sha256:55c3d1072704d27401c92339144d199d9de7b52627f724a949fc7d5fc56d8b93",
                "sha256:589c72667a5febd36f1315aa6e5f56dd4aa4862df295cb51c769d16142ddd7cd",
                "sha256:5bfde62d1d2641a1f5173b8c8c2d96ceb4854f54a44c23102e2ccc7e02f003ec",
                "sha256:5c23b1ad869653bc818e972b7a3a79852d0e494e9ab7e1a701a3decc49c20d51",
                "sha256:61bfc23df345d8c9716d03717c2ed5e27374e0fe6f659ea64edcd27b4b044cf7",
                "sha256:6ae828d3a003f03ae31915c31fa684b9890ea44c9c989056fea96e3d12a9fa17",
                "sha256:6c7cefb4b0640703eb1069835c02486669312bf2f12b48a748e0a7756d0de33d",
                "sha256:6d69f36d445c45cda7b3b26afef2fc34ef5ac0cdc75584a87ef307ee3c8c6d00",
                "sha256:6f0d5f33feb5f69ddd57a4a4bd3d56c719a141080b445cbf18f238973c5c9923",
                "sha256:6f8b01295e26c68b3a1b90efb7a89029110d3a4139270b24fda961893216c440",
                "sha256:713ac174a629d39b7c6a3aa757b337599798da4c1157114a314e4e391cd28e32",
                "sha256:718626a174e7e467f0558954f94af117b7d4695d48eb980146016afa4b580b2e",
                "sha256:7187a76598bdb895af0adbd2fb7474d7f6025d170bc0a1130242da817ce9e7d1",
                "sha256:71927042ed6365a09a98a6377501af5c9f0a4d38083652bcd2281a06a5976724",
                "sha256:7d08744e9bae2ca9c382581f7dce1273fe3c9bae94ff572c3626e8da5b193c6a",
                "sha256:7dadf3c307b31e0e61689cbf9e06be7a867c563d5a63ce9dca578f956609abf8",
                "sha256:81e3d8c34c623ca4e36c46524a3530e99c0bc95ed068fd6e9b55cb721d408fb2",
                "sha256:844a9b460871ee0a0b0b68a64890dae9c415e513db0f4a7e3cab41a0f2fedf33",
                "sha256:8b7ef7cbd4fec9a1e811a5de813311ed4f7ac7d93e0fda233c9b3e1428f7dd7b",
                "sha256:97ef77eb6b044134c0b3a96e16abcb05ecce892965a2124c566af0fd60f717e2",
                "sha256:99b5eeae8e019e7aad8af8bb314fb908dd2e028b3cdaad87ec05095394cce632",
                "sha256:a25fa703a527158aaf10dafd956f7d42ac6d30ec80e9a70846253dd13e2f067b",
                "sha256:a2f635ce61a89c5732537a7896b6319a8fcfa23ba09bec36e1b1ac0ab31270d2",
                "sha256:a79004bb58748f31ae1cbe9fa891054baaa46fb106c2dc7af9f8e3304dc30316",
                "sha256:a996d01ca39b8dfe77440f3cd600825d05841088fd6bc0144cc6c2ec14cc5f74",
                "sha256:b0e20cddbd676ab8a64c774fefa0ad787cc506afd844de95da56060348021e96",
                "sha256:b6613280ccedf24354406caf785db748bebbddcf31408b20c0b48cb86af76866",
                "sha256:b9d00268fcb9f66fbcc7cd9fe423741d90c75ee029a1d15c09b22d23253c0a44",
                "sha256:bb01ba6b0d3f6c68b89fce7305080145d4877ad3acaed424bae4d4ee75faa950",
                "sha256:c2aef4703f1f2ddc6df17519885dbfa3514929149d3ff900b73f45998f2532fa",
                "sha256:c34dc4958b232ef6188c4318cb7b2c2d80521c9a56c52449f8f93ab7bc2a8a1c",
                "sha256:c3630c3ef435c0a7c549ba170a0633a56e92629aeed0e707fec832dee313fb7a",
                "sha256:c3d6a4d0619e09dcd61021debf7059955c2004fa29f48788a3dfaf9c9901a7cd",
                "sha256:d15367ce87c8e9e09b0f989bfd72dc641bcd04ba091c68cd305312d00962addd",
                "sha256:d2f9b69293c33aaa53d923032fe227feac867f81682f002ce33ffae978f0a9a9",
                "sha256:e999f2d0e12eea01caeecb17b653f3713d758f6dcc770417cf29ef08d3931421",
                "sha256:ea302f34477fda3f85560a06d9ebdc7fa41e82420e892fc50b577e35fc6a50b2",
                "sha256:eaba923151d9deea315be1f3e2b31cc39a6d1d2f682f942905951f4e40200922",
                "sha256:ef9612483cb35171d51d9173647eed5d0069eaa2ee812793a75373447d487aa4",
                "sha256:f5315a2eb0239185af1bddb1abf472d877fede3cc8d143c6cddad37678293237",
                "sha256:fa0ffcace9b3aa34d205d8130f7873fcfefcb6a4dd3dd705b0dab69af6712642",
                "sha256:fc5471e1a54de15ef71c1bc6ebe80d4dc681ea600e68bfd1cbce40427f0b7578"
            ],
            "markers": "python_version >= '3.6'",
            "version": "==3.8.1"
        },
        "aiosignal": {
            "hashes": [
                "sha256:26e62109036cd181df6e6ad646f91f0dcfd05fe16d0cb924138ff2ab75d64e3a",
                "sha256:78ed67db6c7b7ced4f98e495e572106d5c432a93e1ddd1bf475e1dc05f5b7df2"
            ],
            "markers": "python_version >= '3.6'",
            "version": "==1.2.0"
        },
        "astroid": {
            "hashes": [
                "sha256:87ae7f2398b8a0ae5638ddecf9987f081b756e0e9fc071aeebdca525671fc4dc",
                "sha256:b31c92f545517dcc452f284bc9c044050862fbe6d93d2b3de4a215a6b384bf0d"
            ],
            "index": "pypi",
            "version": "==2.5"
        },
        "async-timeout": {
            "hashes": [
                "sha256:2163e1640ddb52b7a8c80d0a67a08587e5d245cc9c553a74a847056bc2976b15",
                "sha256:8ca1e4fcf50d07413d66d1a5e416e42cfdf5851c981d679a09851a6853383b3c"
            ],
            "markers": "python_version >= '3.6'",
            "version": "==4.0.2"
        },
        "attrs": {
            "hashes": [
                "sha256:2d27e3784d7a565d36ab851fe94887c5eccd6a463168875832a1be79c82828b4",
                "sha256:626ba8234211db98e869df76230a137c4c40a12d72445c45d5f5b716f076e2fd"
            ],
            "markers": "python_version >= '2.7' and python_version not in '3.0, 3.1, 3.2, 3.3, 3.4'",
            "version": "==21.4.0"
        },
        "autopep8": {
            "hashes": [
                "sha256:44f0932855039d2c15c4510d6df665e4730f2b8582704fa48f9c55bd3e17d979",
                "sha256:ed77137193bbac52d029a52c59bec1b0629b5a186c495f1eb21b126ac466083f"
            ],
            "index": "pypi",
            "version": "==1.6.0"
        },
        "backports.zoneinfo": {
            "hashes": [
                "sha256:17746bd546106fa389c51dbea67c8b7c8f0d14b5526a579ca6ccf5ed72c526cf",
                "sha256:1b13e654a55cd45672cb54ed12148cd33628f672548f373963b0bff67b217328",
                "sha256:1c5742112073a563c81f786e77514969acb58649bcdf6cdf0b4ed31a348d4546",
                "sha256:4a0f800587060bf8880f954dbef70de6c11bbe59c673c3d818921f042f9954a6",
                "sha256:5c144945a7752ca544b4b78c8c41544cdfaf9786f25fe5ffb10e838e19a27570",
                "sha256:7b0a64cda4145548fed9efc10322770f929b944ce5cee6c0dfe0c87bf4c0c8c9",
                "sha256:8439c030a11780786a2002261569bdf362264f605dfa4d65090b64b05c9f79a7",
                "sha256:8961c0f32cd0336fb8e8ead11a1f8cd99ec07145ec2931122faaac1c8f7fd987",
                "sha256:89a48c0d158a3cc3f654da4c2de1ceba85263fafb861b98b59040a5086259722",
                "sha256:a76b38c52400b762e48131494ba26be363491ac4f9a04c1b7e92483d169f6582",
                "sha256:da6013fd84a690242c310d77ddb8441a559e9cb3d3d59ebac9aca1a57b2e18bc",
                "sha256:e55b384612d93be96506932a786bbcde5a2db7a9e6a4bb4bffe8b733f5b9036b",
                "sha256:e81b76cace8eda1fca50e345242ba977f9be6ae3945af8d46326d776b4cf78d1",
                "sha256:e8236383a20872c0cdf5a62b554b27538db7fa1bbec52429d8d106effbaeca08",
                "sha256:f04e857b59d9d1ccc39ce2da1021d196e47234873820cbeaad210724b1ee28ac",
                "sha256:fadbfe37f74051d024037f223b8e001611eac868b5c5b06144ef4d8b799862f2"
            ],
            "markers": "python_version >= '3.6' and python_version < '3.9'",
            "version": "==0.2.1"
        },
        "bandit": {
            "hashes": [
                "sha256:2d63a8c573417bae338962d4b9b06fbc6080f74ecd955a092849e1e65c717bd2",
                "sha256:412d3f259dab4077d0e7f0c11f50f650cc7d10db905d98f6520a95a18049658a"
            ],
            "index": "pypi",
            "version": "==1.7.4"
        },
        "beautifulsoup4": {
            "hashes": [
                "sha256:9a315ce70049920ea4572a4055bc4bd700c940521d36fc858205ad4fcde149bf",
                "sha256:c23ad23c521d818955a4151a67d81580319d4bf548d3d49f4223ae041ff98891"
            ],
            "markers": "python_version >= '3.1'",
            "version": "==4.10.0"
        },
        "bracex": {
            "hashes": [
                "sha256:096c4b788bf492f7af4e90ef8b5bcbfb99759ae3415ea1b83c9d29a5ed8f9a94",
                "sha256:1c8d1296e00ad9a91030ccb4c291f9e4dc7c054f12c707ba3c5ff3e9a81bcd21"
            ],
            "markers": "python_version >= '3.6'",
            "version": "==2.2.1"
        },
        "bs4": {
            "hashes": [
                "sha256:36ecea1fd7cc5c0c6e4a1ff075df26d50da647b75376626cc186e2212886dd3a"
            ],
            "index": "pypi",
            "version": "==0.0.1"
        },
        "cachetools": {
            "hashes": [
                "sha256:89ea6f1b638d5a73a4f9226be57ac5e4f399d22770b92355f92dcb0f7f001693",
                "sha256:92971d3cb7d2a97efff7c7bb1657f21a8f5fb309a37530537c71b1774189f2d1"
            ],
            "markers": "python_version ~= '3.5'",
            "version": "==4.2.4"
        },
        "certifi": {
            "hashes": [
                "sha256:78884e7c1d4b00ce3cea67b44566851c4343c120abd683433ce934a68ea58872",
                "sha256:d62a0163eb4c2344ac042ab2bdf75399a71a2d8c7d47eac2e2ee91b9d6339569"
            ],
            "version": "==2021.10.8"
        },
        "chardet": {
            "hashes": [
                "sha256:4f7832e7c583348a9eddd927ee8514b3bf717c061f57b21dbe7697211454d9bb",
                "sha256:6ebf56457934fdce01fb5ada5582762a84eed94cad43ed877964aebbdd8174c0"
            ],
            "index": "pypi",
            "version": "==3.0.2"
        },
        "charset-normalizer": {
            "hashes": [
                "sha256:2857e29ff0d34db842cd7ca3230549d1a697f96ee6d3fb071cfa6c7393832597",
                "sha256:6881edbebdb17b39b4eaaa821b438bf6eddffb4468cf344f09f89def34a8b1df"
            ],
            "markers": "python_version >= '3'",
            "version": "==2.0.12"
        },
        "click": {
            "hashes": [
                "sha256:d2b5255c7c6349bc1bd1e59e08cd12acbbd63ce649f2588755783aa94dfb6b1a",
                "sha256:dacca89f4bfadd5de3d7489b7c8a566eee0d3676333fbb50030263894c38c0dc"
            ],
            "index": "pypi",
            "version": "==7.1.2"
        },
        "colorama": {
            "hashes": [
                "sha256:5941b2b48a20143d2267e95b1c2a7603ce057ee39fd88e7329b0c292aa16869b",
                "sha256:9f47eda37229f68eee03b24b9748937c7dc3868f906e8ba69fbcbdd3bc5dc3e2"
            ],
            "index": "pypi",
            "version": "==0.4.4"
        },
        "coloredlogs": {
            "hashes": [
                "sha256:612ee75c546f53e92e70049c9dbfcc18c935a2b9a53b66085ce9ef6a6e5c0934",
                "sha256:7c991aa71a4577af2f82600d8f8f3a89f936baeaf9b50a9c197da014e5bf16b0"
            ],
            "index": "pypi",
            "version": "==15.0.1"
        },
        "configparser": {
            "hashes": [
                "sha256:1b35798fdf1713f1c3139016cfcbc461f09edbf099d1fb658d4b7479fcaa3daa",
                "sha256:e8b39238fb6f0153a069aa253d349467c3c4737934f253ef6abac5fe0eca1e5d"
            ],
            "index": "pypi",
            "version": "==5.2.0"
        },
        "coverage": {
            "hashes": [
                "sha256:03e2a7826086b91ef345ff18742ee9fc47a6839ccd517061ef8fa1976e652ce9",
                "sha256:07e6db90cd9686c767dcc593dff16c8c09f9814f5e9c51034066cad3373b914d",
                "sha256:18d520c6860515a771708937d2f78f63cc47ab3b80cb78e86573b0a760161faf",
                "sha256:1ebf730d2381158ecf3dfd4453fbca0613e16eaa547b4170e2450c9707665ce7",
                "sha256:21b7745788866028adeb1e0eca3bf1101109e2dc58456cb49d2d9b99a8c516e6",
                "sha256:26e2deacd414fc2f97dd9f7676ee3eaecd299ca751412d89f40bc01557a6b1b4",
                "sha256:2c6dbb42f3ad25760010c45191e9757e7dce981cbfb90e42feef301d71540059",
                "sha256:2fea046bfb455510e05be95e879f0e768d45c10c11509e20e06d8fcaa31d9e39",
                "sha256:34626a7eee2a3da12af0507780bb51eb52dca0e1751fd1471d0810539cefb536",
                "sha256:37d1141ad6b2466a7b53a22e08fe76994c2d35a5b6b469590424a9953155afac",
                "sha256:46191097ebc381fbf89bdce207a6c107ac4ec0890d8d20f3360345ff5976155c",
                "sha256:4dd8bafa458b5c7d061540f1ee9f18025a68e2d8471b3e858a9dad47c8d41903",
                "sha256:4e21876082ed887baed0146fe222f861b5815455ada3b33b890f4105d806128d",
                "sha256:58303469e9a272b4abdb9e302a780072c0633cdcc0165db7eec0f9e32f901e05",
                "sha256:5ca5aeb4344b30d0bec47481536b8ba1181d50dbe783b0e4ad03c95dc1296684",
                "sha256:68353fe7cdf91f109fc7d474461b46e7f1f14e533e911a2a2cbb8b0fc8613cf1",
                "sha256:6f89d05e028d274ce4fa1a86887b071ae1755082ef94a6740238cd7a8178804f",
                "sha256:7a15dc0a14008f1da3d1ebd44bdda3e357dbabdf5a0b5034d38fcde0b5c234b7",
                "sha256:8bdde1177f2311ee552f47ae6e5aa7750c0e3291ca6b75f71f7ffe1f1dab3dca",
                "sha256:8ce257cac556cb03be4a248d92ed36904a59a4a5ff55a994e92214cde15c5bad",
                "sha256:8cf5cfcb1521dc3255d845d9dca3ff204b3229401994ef8d1984b32746bb45ca",
                "sha256:8fbbdc8d55990eac1b0919ca69eb5a988a802b854488c34b8f37f3e2025fa90d",
                "sha256:9548f10d8be799551eb3a9c74bbf2b4934ddb330e08a73320123c07f95cc2d92",
                "sha256:96f8a1cb43ca1422f36492bebe63312d396491a9165ed3b9231e778d43a7fca4",
                "sha256:9b27d894748475fa858f9597c0ee1d4829f44683f3813633aaf94b19cb5453cf",
                "sha256:9baff2a45ae1f17c8078452e9e5962e518eab705e50a0aa8083733ea7d45f3a6",
                "sha256:a2a8b8bcc399edb4347a5ca8b9b87e7524c0967b335fbb08a83c8421489ddee1",
                "sha256:acf53bc2cf7282ab9b8ba346746afe703474004d9e566ad164c91a7a59f188a4",
                "sha256:b0be84e5a6209858a1d3e8d1806c46214e867ce1b0fd32e4ea03f4bd8b2e3359",
                "sha256:b31651d018b23ec463e95cf10070d0b2c548aa950a03d0b559eaa11c7e5a6fa3",
                "sha256:b78e5afb39941572209f71866aa0b206c12f0109835aa0d601e41552f9b3e620",
                "sha256:c76aeef1b95aff3905fb2ae2d96e319caca5b76fa41d3470b19d4e4a3a313512",
                "sha256:dd035edafefee4d573140a76fdc785dc38829fe5a455c4bb12bac8c20cfc3d69",
                "sha256:dd6fe30bd519694b356cbfcaca9bd5c1737cddd20778c6a581ae20dc8c04def2",
                "sha256:e5f4e1edcf57ce94e5475fe09e5afa3e3145081318e5fd1a43a6b4539a97e518",
                "sha256:ec6bc7fe73a938933d4178c9b23c4e0568e43e220aef9472c4f6044bfc6dd0f0",
                "sha256:f1555ea6d6da108e1999b2463ea1003fe03f29213e459145e70edbaf3e004aaa",
                "sha256:f5fa5803f47e095d7ad8443d28b01d48c0359484fec1b9d8606d0e3282084bc4",
                "sha256:f7331dbf301b7289013175087636bbaf5b2405e57259dd2c42fdcc9fcc47325e",
                "sha256:f9987b0354b06d4df0f4d3e0ec1ae76d7ce7cbca9a2f98c25041eb79eec766f1",
                "sha256:fd9e830e9d8d89b20ab1e5af09b32d33e1a08ef4c4e14411e559556fd788e6b2"
            ],
            "index": "pypi",
            "version": "==6.3.2"
        },
        "dateparser": {
            "hashes": [
                "sha256:038196b1f12c7397e38aad3d61588833257f6f552baa63a1499e6987fa8d42d9",
                "sha256:9600874312ff28a41f96ec7ccdc73be1d1c44435719da47fea3339d55ff5a628"
            ],
            "index": "pypi",
            "version": "==1.1.1"
        },
        "decorator": {
            "hashes": [
                "sha256:637996211036b6385ef91435e4fae22989472f9d571faba8927ba8253acbc330",
                "sha256:b8c3f85900b9dc423225913c5aace94729fe1fa9763b38939a95226f02d37186"
            ],
            "index": "pypi",
            "version": "==5.1.1"
        },
        "demisto-py": {
            "hashes": [
<<<<<<< HEAD
                "sha256:9b8ea943b84a5cd2f67320936c2834b6fc49cb968b34944495ec5882284baf42",
                "sha256:a41d52d8c32bbe3e8a33823121685e6eacdfe242218af9124838a2a1fe5e212b"
            ],
            "index": "pypi",
            "version": "==3.1.2"
=======
                "sha256:9b29d048d176de9c15d01c7bbe32826402f806d4d9a22eee5617b89ad8e8a2e8",
                "sha256:c9c0ec6d099e7b47fae09fdd6057a478c3a0300fb5f3fa728036f33698f2e5e7"
            ],
            "index": "pypi",
            "version": "==3.1.3"
>>>>>>> 500e7e02
        },
        "dictdiffer": {
            "hashes": [
                "sha256:17bacf5fbfe613ccf1b6d512bd766e6b21fb798822a133aa86098b8ac9997578",
                "sha256:442bfc693cfcadaf46674575d2eba1c53b42f5e404218ca2c2ff549f2df56595"
            ],
            "index": "pypi",
            "version": "==0.9.0"
        },
        "dictor": {
            "hashes": [
                "sha256:84f6e0edce6a80a2178f97754af4c62a11ca48d12e7cc33eee8f309305605213"
            ],
            "index": "pypi",
            "version": "==0.1.9"
        },
        "distlib": {
            "hashes": [
                "sha256:6564fe0a8f51e734df6333d08b8b94d4ea8ee6b99b5ed50613f731fd4089f34b",
                "sha256:e4b58818180336dc9c529bfb9a0b58728ffc09ad92027a3f30b7cd91e3458579"
            ],
            "version": "==0.3.4"
        },
        "docker": {
            "hashes": [
                "sha256:431a268f2caf85aa30613f9642da274c62f6ee8bae7d70d968e01529f7d6af93",
                "sha256:ba118607b0ba6bfc1b236ec32019a355c47b5d012d01d976467d4692ef443929"
            ],
            "index": "pypi",
            "version": "==4.3.0"
        },
        "docopt": {
            "hashes": [
                "sha256:49b3a825280bd66b3aa83585ef59c4a8c82f2c8a522dbe754a8bc8d08c85c491"
            ],
            "version": "==0.6.2"
        },
        "filelock": {
            "hashes": [
                "sha256:9cd540a9352e432c7246a48fe4e8712b10acb1df2ad1f30e8c070b82ae1fed85",
                "sha256:f8314284bfffbdcfa0ff3d7992b023d4c628ced6feb957351d4c48d059f56bc0"
            ],
            "markers": "python_version >= '3.7'",
            "version": "==3.6.0"
        },
        "flake8": {
            "hashes": [
                "sha256:479b1304f72536a55948cb40a32dce8bb0ffe3501e26eaf292c7e60eb5e0428d",
                "sha256:806e034dda44114815e23c16ef92f95c91e4c71100ff52813adf7132a6ad870d"
            ],
            "index": "pypi",
            "version": "==4.0.1"
        },
        "flatten-dict": {
            "hashes": [
                "sha256:506a96b6e6f805b81ae46a0f9f31290beb5fa79ded9d80dbe1b7fa236ab43076",
                "sha256:7e245b20c4c718981212210eec4284a330c9f713e632e98765560e05421e48ad"
            ],
            "index": "pypi",
            "version": "==0.4.2"
        },
        "freezegun": {
            "hashes": [
                "sha256:15103a67dfa868ad809a8f508146e396be2995172d25f927e48ce51c0bf5cb09",
                "sha256:b4c64efb275e6bc68dc6e771b17ffe0ff0f90b81a2a5189043550b6519926ba4"
            ],
            "markers": "python_version >= '3.6'",
            "version": "==1.2.1"
        },
        "frozenlist": {
            "hashes": [
                "sha256:006d3595e7d4108a12025ddf415ae0f6c9e736e726a5db0183326fd191b14c5e",
                "sha256:01a73627448b1f2145bddb6e6c2259988bb8aee0fb361776ff8604b99616cd08",
                "sha256:03a7dd1bfce30216a3f51a84e6dd0e4a573d23ca50f0346634916ff105ba6e6b",
                "sha256:0437fe763fb5d4adad1756050cbf855bbb2bf0d9385c7bb13d7a10b0dd550486",
                "sha256:04cb491c4b1c051734d41ea2552fde292f5f3a9c911363f74f39c23659c4af78",
                "sha256:0c36e78b9509e97042ef869c0e1e6ef6429e55817c12d78245eb915e1cca7468",
                "sha256:25af28b560e0c76fa41f550eacb389905633e7ac02d6eb3c09017fa1c8cdfde1",
                "sha256:2fdc3cd845e5a1f71a0c3518528bfdbfe2efaf9886d6f49eacc5ee4fd9a10953",
                "sha256:30530930410855c451bea83f7b272fb1c495ed9d5cc72895ac29e91279401db3",
                "sha256:31977f84828b5bb856ca1eb07bf7e3a34f33a5cddce981d880240ba06639b94d",
                "sha256:3c62964192a1c0c30b49f403495911298810bada64e4f03249ca35a33ca0417a",
                "sha256:3f7c935c7b58b0d78c0beea0c7358e165f95f1fd8a7e98baa40d22a05b4a8141",
                "sha256:40dff8962b8eba91fd3848d857203f0bd704b5f1fa2b3fc9af64901a190bba08",
                "sha256:40ec383bc194accba825fbb7d0ef3dda5736ceab2375462f1d8672d9f6b68d07",
                "sha256:436496321dad302b8b27ca955364a439ed1f0999311c393dccb243e451ff66aa",
                "sha256:4406cfabef8f07b3b3af0f50f70938ec06d9f0fc26cbdeaab431cbc3ca3caeaa",
                "sha256:45334234ec30fc4ea677f43171b18a27505bfb2dba9aca4398a62692c0ea8868",
                "sha256:47be22dc27ed933d55ee55845d34a3e4e9f6fee93039e7f8ebadb0c2f60d403f",
                "sha256:4a44ebbf601d7bac77976d429e9bdb5a4614f9f4027777f9e54fd765196e9d3b",
                "sha256:4eda49bea3602812518765810af732229b4291d2695ed24a0a20e098c45a707b",
                "sha256:57f4d3f03a18facacb2a6bcd21bccd011e3b75d463dc49f838fd699d074fabd1",
                "sha256:603b9091bd70fae7be28bdb8aa5c9990f4241aa33abb673390a7f7329296695f",
                "sha256:65bc6e2fece04e2145ab6e3c47428d1bbc05aede61ae365b2c1bddd94906e478",
                "sha256:691ddf6dc50480ce49f68441f1d16a4c3325887453837036e0fb94736eae1e58",
                "sha256:6983a31698490825171be44ffbafeaa930ddf590d3f051e397143a5045513b01",
                "sha256:6a202458d1298ced3768f5a7d44301e7c86defac162ace0ab7434c2e961166e8",
                "sha256:6eb275c6385dd72594758cbe96c07cdb9bd6becf84235f4a594bdf21e3596c9d",
                "sha256:754728d65f1acc61e0f4df784456106e35afb7bf39cfe37227ab00436fb38676",
                "sha256:768efd082074bb203c934e83a61654ed4931ef02412c2fbdecea0cff7ecd0274",
                "sha256:772965f773757a6026dea111a15e6e2678fbd6216180f82a48a40b27de1ee2ab",
                "sha256:871d42623ae15eb0b0e9df65baeee6976b2e161d0ba93155411d58ff27483ad8",
                "sha256:88aafd445a233dbbf8a65a62bc3249a0acd0d81ab18f6feb461cc5a938610d24",
                "sha256:8c905a5186d77111f02144fab5b849ab524f1e876a1e75205cd1386a9be4b00a",
                "sha256:8cf829bd2e2956066dd4de43fd8ec881d87842a06708c035b37ef632930505a2",
                "sha256:92e650bd09b5dda929523b9f8e7f99b24deac61240ecc1a32aeba487afcd970f",
                "sha256:93641a51f89473837333b2f8100f3f89795295b858cd4c7d4a1f18e299dc0a4f",
                "sha256:94c7a8a9fc9383b52c410a2ec952521906d355d18fccc927fca52ab575ee8b93",
                "sha256:9f892d6a94ec5c7b785e548e42722e6f3a52f5f32a8461e82ac3e67a3bd073f1",
                "sha256:acb267b09a509c1df5a4ca04140da96016f40d2ed183cdc356d237286c971b51",
                "sha256:adac9700675cf99e3615eb6a0eb5e9f5a4143c7d42c05cea2e7f71c27a3d0846",
                "sha256:aff388be97ef2677ae185e72dc500d19ecaf31b698986800d3fc4f399a5e30a5",
                "sha256:b5009062d78a8c6890d50b4e53b0ddda31841b3935c1937e2ed8c1bda1c7fb9d",
                "sha256:b684c68077b84522b5c7eafc1dc735bfa5b341fb011d5552ebe0968e22ed641c",
                "sha256:b9e3e9e365991f8cc5f5edc1fd65b58b41d0514a6a7ad95ef5c7f34eb49b3d3e",
                "sha256:bd89acd1b8bb4f31b47072615d72e7f53a948d302b7c1d1455e42622de180eae",
                "sha256:bde99812f237f79eaf3f04ebffd74f6718bbd216101b35ac7955c2d47c17da02",
                "sha256:c6c321dd013e8fc20735b92cb4892c115f5cdb82c817b1e5b07f6b95d952b2f0",
                "sha256:ce6f2ba0edb7b0c1d8976565298ad2deba6f8064d2bebb6ffce2ca896eb35b0b",
                "sha256:d2257aaba9660f78c7b1d8fea963b68f3feffb1a9d5d05a18401ca9eb3e8d0a3",
                "sha256:d26b650b71fdc88065b7a21f8ace70175bcf3b5bdba5ea22df4bfd893e795a3b",
                "sha256:d6d32ff213aef0fd0bcf803bffe15cfa2d4fde237d1d4838e62aec242a8362fa",
                "sha256:e1e26ac0a253a2907d654a37e390904426d5ae5483150ce3adedb35c8c06614a",
                "sha256:e30b2f9683812eb30cf3f0a8e9f79f8d590a7999f731cf39f9105a7c4a39489d",
                "sha256:e84cb61b0ac40a0c3e0e8b79c575161c5300d1d89e13c0e02f76193982f066ed",
                "sha256:e982878792c971cbd60ee510c4ee5bf089a8246226dea1f2138aa0bb67aff148",
                "sha256:f20baa05eaa2bcd5404c445ec51aed1c268d62600362dc6cfe04fae34a424bd9",
                "sha256:f7353ba3367473d1d616ee727945f439e027f0bb16ac1a750219a8344d1d5d3c",
                "sha256:f96293d6f982c58ebebb428c50163d010c2f05de0cde99fd681bfdc18d4b2dc2",
                "sha256:ff9310f05b9d9c5c4dd472983dc956901ee6cb2c3ec1ab116ecdde25f3ce4951"
            ],
            "markers": "python_version >= '3.7'",
            "version": "==1.3.0"
        },
        "gitdb": {
            "hashes": [
                "sha256:8033ad4e853066ba6ca92050b9df2f89301b8fc8bf7e9324d412a63f8bf1a8fd",
                "sha256:bac2fd45c0a1c9cf619e63a90d62bdc63892ef92387424b855792a6cabe789aa"
            ],
            "index": "pypi",
            "version": "==4.0.9"
        },
        "gitpython": {
            "hashes": [
                "sha256:1c885ce809e8ba2d88a29befeb385fcea06338d3640712b59ca623c220bb5704",
                "sha256:5b68b000463593e05ff2b261acff0ff0972df8ab1b70d3cdbd41b546c8b8fc3d"
            ],
            "index": "pypi",
            "version": "==3.1.27"
        },
        "giturlparse": {
            "hashes": [
                "sha256:04ba1a3a099c3093fa8d24a422913c6a9b2c2cd22bcffc939cf72e3e98f672d7",
                "sha256:2595ab291d30717cda8474b874c9fd509f1b9802ad7f6968c36a45e4b13eb337"
            ],
            "index": "pypi",
            "version": "==0.10.0"
        },
        "google-api-core": {
            "hashes": [
                "sha256:6815207a8b422e9da42c200681603f304b25f98c98b675a9db9fdc3717e44280",
                "sha256:85d2074f2c8f9c07e614d7f978767d71ceb7d40647814ef4236d3a0ef671ee75"
            ],
            "markers": "python_version >= '2.7' and python_version not in '3.0, 3.1, 3.2, 3.3, 3.4, 3.5'",
            "version": "==1.31.5"
        },
        "google-auth": {
            "hashes": [
                "sha256:997516b42ecb5b63e8d80f5632c1a61dddf41d2a4c2748057837e06e00014258",
                "sha256:b7033be9028c188ee30200b204ea00ed82ea1162e8ac1df4aa6ded19a191d88e"
            ],
            "markers": "python_version >= '2.7' and python_version not in '3.0, 3.1, 3.2, 3.3, 3.4, 3.5'",
            "version": "==1.35.0"
        },
        "google-cloud-core": {
            "hashes": [
                "sha256:5b77935f3d9573e27007749a3b522f08d764c5b5930ff1527b2ab2743e9f0c15",
                "sha256:b1030aadcbb2aeb4ee51475426351af83c1072456b918fb8fdb80666c4bb63b5"
            ],
            "markers": "python_version >= '2.7' and python_version not in '3.0, 3.1, 3.2, 3.3, 3.4, 3.5'",
            "version": "==1.7.2"
        },
        "google-cloud-storage": {
            "hashes": [
                "sha256:15c8ab11d17e3a32c154662bb001c2097515799f3fd4947a10b1fceb7b6e9a1e",
                "sha256:958b4ec0ec0104ea2d436606a4d39eb6c5cf719b8b69d1676de75294bf02de3e"
            ],
            "index": "pypi",
            "version": "==1.29.0"
        },
        "google-resumable-media": {
            "hashes": [
                "sha256:97155236971970382b738921f978a6f86a7b5a0b0311703d991e065d3cb55773",
                "sha256:cdc64378dc9a7a7bf963a8d0c944c99b549dc0c195a9acbf1fcd465f380b9002"
            ],
            "markers": "python_version >= '2.7' and python_version not in '3.0, 3.1, 3.2, 3.3, 3.4'",
            "version": "==0.5.1"
        },
        "googleapis-common-protos": {
            "hashes": [
                "sha256:4007500795bcfc269d279f0f7d253ae18d6dc1ff5d5a73613ffe452038b1ec5f",
                "sha256:60220c89b8bd5272159bed4929ecdc1243ae1f73437883a499a44a1cbc084086"
            ],
            "markers": "python_version >= '3.6'",
            "version": "==1.56.0"
        },
        "humanfriendly": {
            "hashes": [
                "sha256:1697e1a8a8f550fd43c2865cd84542fc175a61dcb779b6fee18cf6b6ccba1477",
                "sha256:6b0b831ce8f15f7300721aa49829fc4e83921a9a301cc7f606be6686a2288ddc"
            ],
            "markers": "python_version >= '2.7' and python_version not in '3.0, 3.1, 3.2, 3.3, 3.4'",
            "version": "==10.0"
        },
        "idna": {
            "hashes": [
                "sha256:84d9dd047ffa80596e0f246e2eab0b391788b0503584e8945f2368256d2735ff",
                "sha256:9d643ff0a55b762d5cdb124b8eaa99c66322e2157b69160bc32796e824360e6d"
            ],
            "markers": "python_version >= '3'",
            "version": "==3.3"
        },
        "imagesize": {
            "hashes": [
                "sha256:1db2f82529e53c3e929e8926a1fa9235aa82d0bd0c580359c67ec31b2fddaa8c",
                "sha256:cd1750d452385ca327479d45b64d9c7729ecf0b3969a58148298c77092261f9d"
            ],
            "index": "pypi",
            "version": "==1.3.0"
        },
        "importlib-resources": {
            "hashes": [
                "sha256:1b93238cbf23b4cde34240dd8321d99e9bf2eb4bc91c0c99b2886283e7baad85",
                "sha256:a9dd72f6cc106aeb50f6e66b86b69b454766dd6e39b69ac68450253058706bcc"
            ],
            "index": "pypi",
            "version": "==5.6.0"
        },
        "inflection": {
            "hashes": [
                "sha256:1a29730d366e996aaacffb2f1f1cb9593dc38e2ddd30c91250c6dde09ea9b417",
                "sha256:f38b2b640938a4f35ade69ac3d053042959b62a0f1076a5bbaa1b9526605a8a2"
            ],
            "index": "pypi",
            "version": "==0.5.1"
        },
        "iniconfig": {
            "hashes": [
                "sha256:011e24c64b7f47f6ebd835bb12a743f2fbe9a26d4cecaa7f53bc4f35ee9da8b3",
                "sha256:bc3af051d7d14b2ee5ef9969666def0cd1a000e121eaea580d4a313df4b37f32"
            ],
            "version": "==1.1.1"
        },
        "isort": {
            "hashes": [
                "sha256:6f62d78e2f89b4500b080fe3a81690850cd254227f27f75c3a0c491a1f351ba7",
                "sha256:e8443a5e7a020e9d7f97f1d7d9cd17c88bcb3bc7e218bf9cf5095fe550be2951"
            ],
            "index": "pypi",
            "version": "==5.10.1"
        },
        "jinja2": {
            "hashes": [
                "sha256:03e47ad063331dd6a3f04a43eddca8a966a26ba0c5b7207a9a9e4e08f1b29419",
                "sha256:a6d58433de0ae800347cab1fa3043cebbabe8baa9d29e668f1c768cb87a333c6"
            ],
            "index": "pypi",
            "version": "==2.11.3"
        },
        "joblib": {
            "hashes": [
                "sha256:4158fcecd13733f8be669be0683b96ebdbbd38d23559f54dca7205aea1bf1e35",
                "sha256:f21f109b3c7ff9d95f8387f752d0d9c34a02aa2f7060c2135f465da0e5160ff6"
            ],
            "markers": "python_version >= '3.6'",
            "version": "==1.1.0"
        },
        "jsonschema": {
            "hashes": [
                "sha256:636694eb41b3535ed608fe04129f26542b59ed99808b4f688aa32dcf55317a83",
                "sha256:77281a1f71684953ee8b3d488371b162419767973789272434bbc3f29d9c8823"
            ],
            "index": "pypi",
            "version": "==4.4.0"
        },
        "lazy-object-proxy": {
            "hashes": [
                "sha256:043651b6cb706eee4f91854da4a089816a6606c1428fd391573ef8cb642ae4f7",
                "sha256:07fa44286cda977bd4803b656ffc1c9b7e3bc7dff7d34263446aec8f8c96f88a",
                "sha256:12f3bb77efe1367b2515f8cb4790a11cffae889148ad33adad07b9b55e0ab22c",
                "sha256:2052837718516a94940867e16b1bb10edb069ab475c3ad84fd1e1a6dd2c0fcfc",
                "sha256:2130db8ed69a48a3440103d4a520b89d8a9405f1b06e2cc81640509e8bf6548f",
                "sha256:39b0e26725c5023757fc1ab2a89ef9d7ab23b84f9251e28f9cc114d5b59c1b09",
                "sha256:46ff647e76f106bb444b4533bb4153c7370cdf52efc62ccfc1a28bdb3cc95442",
                "sha256:4dca6244e4121c74cc20542c2ca39e5c4a5027c81d112bfb893cf0790f96f57e",
                "sha256:553b0f0d8dbf21890dd66edd771f9b1b5f51bd912fa5f26de4449bfc5af5e029",
                "sha256:677ea950bef409b47e51e733283544ac3d660b709cfce7b187f5ace137960d61",
                "sha256:6a24357267aa976abab660b1d47a34aaf07259a0c3859a34e536f1ee6e76b5bb",
                "sha256:6a6e94c7b02641d1311228a102607ecd576f70734dc3d5e22610111aeacba8a0",
                "sha256:6aff3fe5de0831867092e017cf67e2750c6a1c7d88d84d2481bd84a2e019ec35",
                "sha256:6ecbb350991d6434e1388bee761ece3260e5228952b1f0c46ffc800eb313ff42",
                "sha256:7096a5e0c1115ec82641afbdd70451a144558ea5cf564a896294e346eb611be1",
                "sha256:70ed0c2b380eb6248abdef3cd425fc52f0abd92d2b07ce26359fcbc399f636ad",
                "sha256:8561da8b3dd22d696244d6d0d5330618c993a215070f473b699e00cf1f3f6443",
                "sha256:85b232e791f2229a4f55840ed54706110c80c0a210d076eee093f2b2e33e1bfd",
                "sha256:898322f8d078f2654d275124a8dd19b079080ae977033b713f677afcfc88e2b9",
                "sha256:8f3953eb575b45480db6568306893f0bd9d8dfeeebd46812aa09ca9579595148",
                "sha256:91ba172fc5b03978764d1df5144b4ba4ab13290d7bab7a50f12d8117f8630c38",
                "sha256:9d166602b525bf54ac994cf833c385bfcc341b364e3ee71e3bf5a1336e677b55",
                "sha256:a57d51ed2997e97f3b8e3500c984db50a554bb5db56c50b5dab1b41339b37e36",
                "sha256:b9e89b87c707dd769c4ea91f7a31538888aad05c116a59820f28d59b3ebfe25a",
                "sha256:bb8c5fd1684d60a9902c60ebe276da1f2281a318ca16c1d0a96db28f62e9166b",
                "sha256:c19814163728941bb871240d45c4c30d33b8a2e85972c44d4e63dd7107faba44",
                "sha256:c4ce15276a1a14549d7e81c243b887293904ad2d94ad767f42df91e75fd7b5b6",
                "sha256:c7a683c37a8a24f6428c28c561c80d5f4fd316ddcf0c7cab999b15ab3f5c5c69",
                "sha256:d609c75b986def706743cdebe5e47553f4a5a1da9c5ff66d76013ef396b5a8a4",
                "sha256:d66906d5785da8e0be7360912e99c9188b70f52c422f9fc18223347235691a84",
                "sha256:dd7ed7429dbb6c494aa9bc4e09d94b778a3579be699f9d67da7e6804c422d3de",
                "sha256:df2631f9d67259dc9620d831384ed7732a198eb434eadf69aea95ad18c587a28",
                "sha256:e368b7f7eac182a59ff1f81d5f3802161932a41dc1b1cc45c1f757dc876b5d2c",
                "sha256:e40f2013d96d30217a51eeb1db28c9ac41e9d0ee915ef9d00da639c5b63f01a1",
                "sha256:f769457a639403073968d118bc70110e7dce294688009f5c24ab78800ae56dc8",
                "sha256:fccdf7c2c5821a8cbd0a9440a456f5050492f2270bd54e94360cac663398739b",
                "sha256:fd45683c3caddf83abbb1249b653a266e7069a09f486daa8863fb0e7496a9fdb"
            ],
            "markers": "python_version >= '3.6'",
            "version": "==1.7.1"
        },
        "markupsafe": {
            "hashes": [
                "sha256:01a9b8ea66f1658938f65b93a85ebe8bc016e6769611be228d797c9d998dd298",
                "sha256:023cb26ec21ece8dc3907c0e8320058b2e0cb3c55cf9564da612bc325bed5e64",
                "sha256:0446679737af14f45767963a1a9ef7620189912317d095f2d9ffa183a4d25d2b",
                "sha256:04635854b943835a6ea959e948d19dcd311762c5c0c6e1f0e16ee57022669194",
                "sha256:0717a7390a68be14b8c793ba258e075c6f4ca819f15edfc2a3a027c823718567",
                "sha256:0955295dd5eec6cb6cc2fe1698f4c6d84af2e92de33fbcac4111913cd100a6ff",
                "sha256:0d4b31cc67ab36e3392bbf3862cfbadac3db12bdd8b02a2731f509ed5b829724",
                "sha256:10f82115e21dc0dfec9ab5c0223652f7197feb168c940f3ef61563fc2d6beb74",
                "sha256:168cd0a3642de83558a5153c8bd34f175a9a6e7f6dc6384b9655d2697312a646",
                "sha256:1d609f577dc6e1aa17d746f8bd3c31aa4d258f4070d61b2aa5c4166c1539de35",
                "sha256:1f2ade76b9903f39aa442b4aadd2177decb66525062db244b35d71d0ee8599b6",
                "sha256:20dca64a3ef2d6e4d5d615a3fd418ad3bde77a47ec8a23d984a12b5b4c74491a",
                "sha256:2a7d351cbd8cfeb19ca00de495e224dea7e7d919659c2841bbb7f420ad03e2d6",
                "sha256:2d7d807855b419fc2ed3e631034685db6079889a1f01d5d9dac950f764da3dad",
                "sha256:2ef54abee730b502252bcdf31b10dacb0a416229b72c18b19e24a4509f273d26",
                "sha256:36bc903cbb393720fad60fc28c10de6acf10dc6cc883f3e24ee4012371399a38",
                "sha256:37205cac2a79194e3750b0af2a5720d95f786a55ce7df90c3af697bfa100eaac",
                "sha256:3c112550557578c26af18a1ccc9e090bfe03832ae994343cfdacd287db6a6ae7",
                "sha256:3dd007d54ee88b46be476e293f48c85048603f5f516008bee124ddd891398ed6",
                "sha256:4296f2b1ce8c86a6aea78613c34bb1a672ea0e3de9c6ba08a960efe0b0a09047",
                "sha256:47ab1e7b91c098ab893b828deafa1203de86d0bc6ab587b160f78fe6c4011f75",
                "sha256:49e3ceeabbfb9d66c3aef5af3a60cc43b85c33df25ce03d0031a608b0a8b2e3f",
                "sha256:4dc8f9fb58f7364b63fd9f85013b780ef83c11857ae79f2feda41e270468dd9b",
                "sha256:4efca8f86c54b22348a5467704e3fec767b2db12fc39c6d963168ab1d3fc9135",
                "sha256:53edb4da6925ad13c07b6d26c2a852bd81e364f95301c66e930ab2aef5b5ddd8",
                "sha256:5855f8438a7d1d458206a2466bf82b0f104a3724bf96a1c781ab731e4201731a",
                "sha256:594c67807fb16238b30c44bdf74f36c02cdf22d1c8cda91ef8a0ed8dabf5620a",
                "sha256:5b6d930f030f8ed98e3e6c98ffa0652bdb82601e7a016ec2ab5d7ff23baa78d1",
                "sha256:5bb28c636d87e840583ee3adeb78172efc47c8b26127267f54a9c0ec251d41a9",
                "sha256:60bf42e36abfaf9aff1f50f52644b336d4f0a3fd6d8a60ca0d054ac9f713a864",
                "sha256:611d1ad9a4288cf3e3c16014564df047fe08410e628f89805e475368bd304914",
                "sha256:6300b8454aa6930a24b9618fbb54b5a68135092bc666f7b06901f897fa5c2fee",
                "sha256:63f3268ba69ace99cab4e3e3b5840b03340efed0948ab8f78d2fd87ee5442a4f",
                "sha256:6557b31b5e2c9ddf0de32a691f2312a32f77cd7681d8af66c2692efdbef84c18",
                "sha256:693ce3f9e70a6cf7d2fb9e6c9d8b204b6b39897a2c4a1aa65728d5ac97dcc1d8",
                "sha256:6a7fae0dd14cf60ad5ff42baa2e95727c3d81ded453457771d02b7d2b3f9c0c2",
                "sha256:6c4ca60fa24e85fe25b912b01e62cb969d69a23a5d5867682dd3e80b5b02581d",
                "sha256:6fcf051089389abe060c9cd7caa212c707e58153afa2c649f00346ce6d260f1b",
                "sha256:7d91275b0245b1da4d4cfa07e0faedd5b0812efc15b702576d103293e252af1b",
                "sha256:89c687013cb1cd489a0f0ac24febe8c7a666e6e221b783e53ac50ebf68e45d86",
                "sha256:8d206346619592c6200148b01a2142798c989edcb9c896f9ac9722a99d4e77e6",
                "sha256:905fec760bd2fa1388bb5b489ee8ee5f7291d692638ea5f67982d968366bef9f",
                "sha256:97383d78eb34da7e1fa37dd273c20ad4320929af65d156e35a5e2d89566d9dfb",
                "sha256:984d76483eb32f1bcb536dc27e4ad56bba4baa70be32fa87152832cdd9db0833",
                "sha256:99df47edb6bda1249d3e80fdabb1dab8c08ef3975f69aed437cb69d0a5de1e28",
                "sha256:9f02365d4e99430a12647f09b6cc8bab61a6564363f313126f775eb4f6ef798e",
                "sha256:a30e67a65b53ea0a5e62fe23682cfe22712e01f453b95233b25502f7c61cb415",
                "sha256:ab3ef638ace319fa26553db0624c4699e31a28bb2a835c5faca8f8acf6a5a902",
                "sha256:aca6377c0cb8a8253e493c6b451565ac77e98c2951c45f913e0b52facdcff83f",
                "sha256:add36cb2dbb8b736611303cd3bfcee00afd96471b09cda130da3581cbdc56a6d",
                "sha256:b2f4bf27480f5e5e8ce285a8c8fd176c0b03e93dcc6646477d4630e83440c6a9",
                "sha256:b7f2d075102dc8c794cbde1947378051c4e5180d52d276987b8d28a3bd58c17d",
                "sha256:baa1a4e8f868845af802979fcdbf0bb11f94f1cb7ced4c4b8a351bb60d108145",
                "sha256:be98f628055368795d818ebf93da628541e10b75b41c559fdf36d104c5787066",
                "sha256:bf5d821ffabf0ef3533c39c518f3357b171a1651c1ff6827325e4489b0e46c3c",
                "sha256:c47adbc92fc1bb2b3274c4b3a43ae0e4573d9fbff4f54cd484555edbf030baf1",
                "sha256:cdfba22ea2f0029c9261a4bd07e830a8da012291fbe44dc794e488b6c9bb353a",
                "sha256:d6c7ebd4e944c85e2c3421e612a7057a2f48d478d79e61800d81468a8d842207",
                "sha256:d7f9850398e85aba693bb640262d3611788b1f29a79f0c93c565694658f4071f",
                "sha256:d8446c54dc28c01e5a2dbac5a25f071f6653e6e40f3a8818e8b45d790fe6ef53",
                "sha256:deb993cacb280823246a026e3b2d81c493c53de6acfd5e6bfe31ab3402bb37dd",
                "sha256:e0f138900af21926a02425cf736db95be9f4af72ba1bb21453432a07f6082134",
                "sha256:e9936f0b261d4df76ad22f8fee3ae83b60d7c3e871292cd42f40b81b70afae85",
                "sha256:f0567c4dc99f264f49fe27da5f735f414c4e7e7dd850cfd8e69f0862d7c74ea9",
                "sha256:f5653a225f31e113b152e56f154ccbe59eeb1c7487b39b9d9f9cdb58e6c79dc5",
                "sha256:f826e31d18b516f653fe296d967d700fddad5901ae07c622bb3705955e1faa94",
                "sha256:f8ba0e8349a38d3001fae7eadded3f6606f0da5d748ee53cc1dab1d6527b9509",
                "sha256:f9081981fe268bd86831e5c75f7de206ef275defcb82bc70740ae6dc507aee51",
                "sha256:fa130dd50c57d53368c9d59395cb5526eda596d3ffe36666cd81a44d56e48872"
            ],
            "index": "pypi",
            "version": "==2.0.1"
        },
        "mccabe": {
            "hashes": [
                "sha256:ab8a6258860da4b6677da4bd2fe5dc2c659cff31b3ee4f7f5d64e79735b80d42",
                "sha256:dd8d182285a0fe56bace7f45b5e7d1a6ebcbf524e8f3bd87eb0f125271b8831f"
            ],
            "version": "==0.6.1"
        },
        "mergedeep": {
            "hashes": [
                "sha256:0096d52e9dad9939c3d975a774666af186eda617e6ca84df4c94dec30004f2a8",
                "sha256:70775750742b25c0d8f36c55aed03d24c3384d17c951b3175d898bd778ef0307"
            ],
            "index": "pypi",
            "version": "==1.3.4"
        },
        "multidict": {
            "hashes": [
                "sha256:0327292e745a880459ef71be14e709aaea2f783f3537588fb4ed09b6c01bca60",
                "sha256:041b81a5f6b38244b34dc18c7b6aba91f9cdaf854d9a39e5ff0b58e2b5773b9c",
                "sha256:0556a1d4ea2d949efe5fd76a09b4a82e3a4a30700553a6725535098d8d9fb672",
                "sha256:05f6949d6169878a03e607a21e3b862eaf8e356590e8bdae4227eedadacf6e51",
                "sha256:07a017cfa00c9890011628eab2503bee5872f27144936a52eaab449be5eaf032",
                "sha256:0b9e95a740109c6047602f4db4da9949e6c5945cefbad34a1299775ddc9a62e2",
                "sha256:19adcfc2a7197cdc3987044e3f415168fc5dc1f720c932eb1ef4f71a2067e08b",
                "sha256:19d9bad105dfb34eb539c97b132057a4e709919ec4dd883ece5838bcbf262b80",
                "sha256:225383a6603c086e6cef0f2f05564acb4f4d5f019a4e3e983f572b8530f70c88",
                "sha256:23b616fdc3c74c9fe01d76ce0d1ce872d2d396d8fa8e4899398ad64fb5aa214a",
                "sha256:2957489cba47c2539a8eb7ab32ff49101439ccf78eab724c828c1a54ff3ff98d",
                "sha256:2d36e929d7f6a16d4eb11b250719c39560dd70545356365b494249e2186bc389",
                "sha256:2e4a0785b84fb59e43c18a015ffc575ba93f7d1dbd272b4cdad9f5134b8a006c",
                "sha256:3368bf2398b0e0fcbf46d85795adc4c259299fec50c1416d0f77c0a843a3eed9",
                "sha256:373ba9d1d061c76462d74e7de1c0c8e267e9791ee8cfefcf6b0b2495762c370c",
                "sha256:4070613ea2227da2bfb2c35a6041e4371b0af6b0be57f424fe2318b42a748516",
                "sha256:45183c96ddf61bf96d2684d9fbaf6f3564d86b34cb125761f9a0ef9e36c1d55b",
                "sha256:4571f1beddff25f3e925eea34268422622963cd8dc395bb8778eb28418248e43",
                "sha256:47e6a7e923e9cada7c139531feac59448f1f47727a79076c0b1ee80274cd8eee",
                "sha256:47fbeedbf94bed6547d3aa632075d804867a352d86688c04e606971595460227",
                "sha256:497988d6b6ec6ed6f87030ec03280b696ca47dbf0648045e4e1d28b80346560d",
                "sha256:4bae31803d708f6f15fd98be6a6ac0b6958fcf68fda3c77a048a4f9073704aae",
                "sha256:50bd442726e288e884f7be9071016c15a8742eb689a593a0cac49ea093eef0a7",
                "sha256:514fe2b8d750d6cdb4712346a2c5084a80220821a3e91f3f71eec11cf8d28fd4",
                "sha256:5774d9218d77befa7b70d836004a768fb9aa4fdb53c97498f4d8d3f67bb9cfa9",
                "sha256:5fdda29a3c7e76a064f2477c9aab1ba96fd94e02e386f1e665bca1807fc5386f",
                "sha256:5ff3bd75f38e4c43f1f470f2df7a4d430b821c4ce22be384e1459cb57d6bb013",
                "sha256:626fe10ac87851f4cffecee161fc6f8f9853f0f6f1035b59337a51d29ff3b4f9",
                "sha256:6701bf8a5d03a43375909ac91b6980aea74b0f5402fbe9428fc3f6edf5d9677e",
                "sha256:684133b1e1fe91eda8fa7447f137c9490a064c6b7f392aa857bba83a28cfb693",
                "sha256:6f3cdef8a247d1eafa649085812f8a310e728bdf3900ff6c434eafb2d443b23a",
                "sha256:75bdf08716edde767b09e76829db8c1e5ca9d8bb0a8d4bd94ae1eafe3dac5e15",
                "sha256:7c40b7bbece294ae3a87c1bc2abff0ff9beef41d14188cda94ada7bcea99b0fb",
                "sha256:8004dca28e15b86d1b1372515f32eb6f814bdf6f00952699bdeb541691091f96",
                "sha256:8064b7c6f0af936a741ea1efd18690bacfbae4078c0c385d7c3f611d11f0cf87",
                "sha256:89171b2c769e03a953d5969b2f272efa931426355b6c0cb508022976a17fd376",
                "sha256:8cbf0132f3de7cc6c6ce00147cc78e6439ea736cee6bca4f068bcf892b0fd658",
                "sha256:9cc57c68cb9139c7cd6fc39f211b02198e69fb90ce4bc4a094cf5fe0d20fd8b0",
                "sha256:a007b1638e148c3cfb6bf0bdc4f82776cef0ac487191d093cdc316905e504071",
                "sha256:a2c34a93e1d2aa35fbf1485e5010337c72c6791407d03aa5f4eed920343dd360",
                "sha256:a45e1135cb07086833ce969555df39149680e5471c04dfd6a915abd2fc3f6dbc",
                "sha256:ac0e27844758d7177989ce406acc6a83c16ed4524ebc363c1f748cba184d89d3",
                "sha256:aef9cc3d9c7d63d924adac329c33835e0243b5052a6dfcbf7732a921c6e918ba",
                "sha256:b9d153e7f1f9ba0b23ad1568b3b9e17301e23b042c23870f9ee0522dc5cc79e8",
                "sha256:bfba7c6d5d7c9099ba21f84662b037a0ffd4a5e6b26ac07d19e423e6fdf965a9",
                "sha256:c207fff63adcdf5a485969131dc70e4b194327666b7e8a87a97fbc4fd80a53b2",
                "sha256:d0509e469d48940147e1235d994cd849a8f8195e0bca65f8f5439c56e17872a3",
                "sha256:d16cce709ebfadc91278a1c005e3c17dd5f71f5098bfae1035149785ea6e9c68",
                "sha256:d48b8ee1d4068561ce8033d2c344cf5232cb29ee1a0206a7b828c79cbc5982b8",
                "sha256:de989b195c3d636ba000ee4281cd03bb1234635b124bf4cd89eeee9ca8fcb09d",
                "sha256:e07c8e79d6e6fd37b42f3250dba122053fddb319e84b55dd3a8d6446e1a7ee49",
                "sha256:e2c2e459f7050aeb7c1b1276763364884595d47000c1cddb51764c0d8976e608",
                "sha256:e5b20e9599ba74391ca0cfbd7b328fcc20976823ba19bc573983a25b32e92b57",
                "sha256:e875b6086e325bab7e680e4316d667fc0e5e174bb5611eb16b3ea121c8951b86",
                "sha256:f4f052ee022928d34fe1f4d2bc743f32609fb79ed9c49a1710a5ad6b2198db20",
                "sha256:fcb91630817aa8b9bc4a74023e4198480587269c272c58b3279875ed7235c293",
                "sha256:fd9fc9c4849a07f3635ccffa895d57abce554b467d611a5009ba4f39b78a8849",
                "sha256:feba80698173761cddd814fa22e88b0661e98cb810f9f986c54aa34d281e4937",
                "sha256:feea820722e69451743a3d56ad74948b68bf456984d63c1a92e8347b7b88452d"
            ],
            "markers": "python_version >= '3.7'",
            "version": "==6.0.2"
        },
        "mypy": {
            "hashes": [
                "sha256:2c6cde8aa3426c1682d35190b59b71f661237d74b053822ea3d748e2c9578a7c",
                "sha256:3fdda71c067d3ddfb21da4b80e2686b71e9e5c72cca65fa216d207a358827f86",
                "sha256:5dd13ff1f2a97f94540fd37a49e5d255950ebcdf446fb597463a40d0df3fac8b",
                "sha256:6731603dfe0ce4352c555c6284c6db0dc935b685e9ce2e4cf220abe1e14386fd",
                "sha256:6bb93479caa6619d21d6e7160c552c1193f6952f0668cdda2f851156e85186fc",
                "sha256:81c7908b94239c4010e16642c9102bfc958ab14e36048fa77d0be3289dda76ea",
                "sha256:9c7a9a7ceb2871ba4bac1cf7217a7dd9ccd44c27c2950edbc6dc08530f32ad4e",
                "sha256:a4a2cbcfc4cbf45cd126f531dedda8485671545b43107ded25ce952aac6fb308",
                "sha256:b7fbfabdbcc78c4f6fc4712544b9b0d6bf171069c6e0e3cb82440dd10ced3406",
                "sha256:c05b9e4fb1d8a41d41dec8786c94f3b95d3c5f528298d769eb8e73d293abc48d",
                "sha256:d7df6eddb6054d21ca4d3c6249cae5578cb4602951fd2b6ee2f5510ffb098707",
                "sha256:e0b61738ab504e656d1fe4ff0c0601387a5489ca122d55390ade31f9ca0e252d",
                "sha256:eff7d4a85e9eea55afa34888dfeaccde99e7520b51f867ac28a48492c0b1130c",
                "sha256:f05644db6779387ccdb468cc47a44b4356fc2ffa9287135d05b70a98dc83b89a"
            ],
            "index": "pypi",
            "version": "==0.782"
        },
        "mypy-extensions": {
            "hashes": [
                "sha256:090fedd75945a69ae91ce1303b5824f428daf5a028d2f6ab8a299250a846f15d",
                "sha256:2d82818f5bb3e369420cb3c4060a7970edba416647068eb4c5343488a6c604a8"
            ],
            "version": "==0.4.3"
        },
        "networkx": {
            "hashes": [
                "sha256:011e85d277c89681e8fa661cf5ff0743443445049b0b68789ad55ef09340c6e0",
                "sha256:d1194ba753e5eed07cdecd1d23c5cd7a3c772099bd8dbd2fea366788cf4de7ba"
            ],
            "index": "pypi",
            "version": "==2.7.1"
        },
        "nltk": {
            "hashes": [
                "sha256:ba3de02490308b248f9b94c8bc1ac0683e9aa2ec49ee78536d8667afb5e3eec8",
                "sha256:d6507d6460cec76d70afea4242a226a7542f85c669177b9c7f562b7cf1b05502"
            ],
            "index": "pypi",
            "version": "==3.7"
        },
        "packaging": {
            "hashes": [
                "sha256:dd47c42927d89ab911e606518907cc2d3a1f38bbd026385970643f9c5b8ecfeb",
                "sha256:ef103e05f519cdc783ae24ea4e2e0f508a9c99b2d4969652eed6a2e1ea5bd522"
            ],
            "markers": "python_version >= '3.6'",
            "version": "==21.3"
        },
        "pbr": {
            "hashes": [
                "sha256:27108648368782d07bbf1cb468ad2e2eeef29086affd14087a6d04b7de8af4ec",
                "sha256:66bc5a34912f408bb3925bf21231cb6f59206267b7f63f3503ef865c1a292e25"
            ],
            "markers": "python_version >= '2.6'",
            "version": "==5.8.1"
        },
        "pebble": {
            "hashes": [
                "sha256:46e02767b239a29b8150466514fabb5c6632bea8c9b7456dfdb715f4636fc8a3",
                "sha256:694e1105db888f3576b8f00662f90b057cf3780e6f8b7f57955a568008d0f497"
            ],
            "index": "pypi",
            "version": "==4.6.3"
        },
<<<<<<< HEAD
        "pip": {
            "hashes": [
                "sha256:b3a9de2c6ef801e9247d1527a4b16f92f2cc141cd1489f3fffaf6a9e96729764",
                "sha256:c6aca0f2f081363f689f041d90dab2a07a9a07fb840284db2218117a52da800b"
            ],
            "markers": "python_version >= '3.7'",
            "version": "==22.0.4"
        },
=======
>>>>>>> 500e7e02
        "pipenv": {
            "hashes": [
                "sha256:08ac2ebe788eb30ee1e0bfdff8c758e0cf4893fc118250e372fd2e29a79b66a5",
                "sha256:800198d430e724f899e6db319cc640d5fd6da2acdbc301ceb1a1f967e990428b"
            ],
            "index": "pypi",
            "version": "==2022.3.24"
        },
        "platformdirs": {
            "hashes": [
                "sha256:7535e70dfa32e84d4b34996ea99c5e432fa29a708d0f4e394bbcb2a8faa4f16d",
                "sha256:bcae7cab893c2d310a711b70b24efb93334febe65f8de776ee320b517471e227"
            ],
            "markers": "python_version >= '3.7'",
            "version": "==2.5.1"
        },
        "pluggy": {
            "hashes": [
                "sha256:4224373bacce55f955a878bf9cfa763c1e360858e330072059e10bad68531159",
                "sha256:74134bbf457f031a36d68416e1509f34bd5ccc019f0bcc952c7b909d06b37bd3"
            ],
            "markers": "python_version >= '3.6'",
            "version": "==1.0.0"
        },
        "prettytable": {
            "hashes": [
                "sha256:2d5460dc9db74a32bcc8f9f67de68b2c4f4d2f01fa3bd518764c69156d9cacd9",
                "sha256:853c116513625c738dc3ce1aee148b5b5757a86727e67eff6502c7ca59d43c36",
                "sha256:a53da3b43d7a5c229b5e3ca2892ef982c46b7923b51e98f0db49956531211c4f"
            ],
            "index": "pypi",
            "version": "==0.7.2"
        },
        "protobuf": {
            "hashes": [
                "sha256:072fbc78d705d3edc7ccac58a62c4c8e0cec856987da7df8aca86e647be4e35c",
                "sha256:09297b7972da685ce269ec52af761743714996b4381c085205914c41fcab59fb",
                "sha256:16f519de1313f1b7139ad70772e7db515b1420d208cb16c6d7858ea989fc64a9",
                "sha256:1c91ef4110fdd2c590effb5dca8fdbdcb3bf563eece99287019c4204f53d81a4",
                "sha256:3112b58aac3bac9c8be2b60a9daf6b558ca3f7681c130dcdd788ade7c9ffbdca",
                "sha256:36cecbabbda242915529b8ff364f2263cd4de7c46bbe361418b5ed859677ba58",
                "sha256:4276cdec4447bd5015453e41bdc0c0c1234eda08420b7c9a18b8d647add51e4b",
                "sha256:435bb78b37fc386f9275a7035fe4fb1364484e38980d0dd91bc834a02c5ec909",
                "sha256:48ed3877fa43e22bcacc852ca76d4775741f9709dd9575881a373bd3e85e54b2",
                "sha256:54a1473077f3b616779ce31f477351a45b4fef8c9fd7892d6d87e287a38df368",
                "sha256:69da7d39e39942bd52848438462674c463e23963a1fdaa84d88df7fbd7e749b2",
                "sha256:6cbc312be5e71869d9d5ea25147cdf652a6781cf4d906497ca7690b7b9b5df13",
                "sha256:7bb03bc2873a2842e5ebb4801f5c7ff1bfbdf426f85d0172f7644fcda0671ae0",
                "sha256:7ca7da9c339ca8890d66958f5462beabd611eca6c958691a8fe6eccbd1eb0c6e",
                "sha256:835a9c949dc193953c319603b2961c5c8f4327957fe23d914ca80d982665e8ee",
                "sha256:84123274d982b9e248a143dadd1b9815049f4477dc783bf84efe6250eb4b836a",
                "sha256:8961c3a78ebfcd000920c9060a262f082f29838682b1f7201889300c1fbe0616",
                "sha256:96bd766831596d6014ca88d86dc8fe0fb2e428c0b02432fd9db3943202bf8c5e",
                "sha256:9df0c10adf3e83015ced42a9a7bd64e13d06c4cf45c340d2c63020ea04499d0a",
                "sha256:b38057450a0c566cbd04890a40edf916db890f2818e8682221611d78dc32ae26",
                "sha256:bd95d1dfb9c4f4563e6093a9aa19d9c186bf98fa54da5252531cc0d3a07977e7",
                "sha256:c1068287025f8ea025103e37d62ffd63fec8e9e636246b89c341aeda8a67c934",
                "sha256:c438268eebb8cf039552897d78f402d734a404f1360592fef55297285f7f953f",
                "sha256:cdc076c03381f5c1d9bb1abdcc5503d9ca8b53cf0a9d31a9f6754ec9e6c8af0f",
                "sha256:f358aa33e03b7a84e0d91270a4d4d8f5df6921abe99a377828839e8ed0c04e07",
                "sha256:f51d5a9f137f7a2cec2d326a74b6e3fc79d635d69ffe1b036d39fc7d75430d37"
            ],
            "markers": "python_version >= '3.1'",
            "version": "==3.19.4"
        },
        "py": {
            "hashes": [
                "sha256:51c75c4126074b472f746a24399ad32f6053d1b34b68d2fa41e558e6f4a98719",
                "sha256:607c53218732647dff4acdfcd50cb62615cedf612e72d1724fb1a0cc6405b378"
            ],
            "markers": "python_version >= '2.7' and python_version not in '3.0, 3.1, 3.2, 3.3, 3.4'",
            "version": "==1.11.0"
        },
        "pyasn1": {
            "hashes": [
                "sha256:014c0e9976956a08139dc0712ae195324a75e142284d5f87f1a87ee1b068a359",
                "sha256:03840c999ba71680a131cfaee6fab142e1ed9bbd9c693e285cc6aca0d555e576",
                "sha256:0458773cfe65b153891ac249bcf1b5f8f320b7c2ce462151f8fa74de8934becf",
                "sha256:08c3c53b75eaa48d71cf8c710312316392ed40899cb34710d092e96745a358b7",
                "sha256:39c7e2ec30515947ff4e87fb6f456dfc6e84857d34be479c9d4a4ba4bf46aa5d",
                "sha256:5c9414dcfede6e441f7e8f81b43b34e834731003427e5b09e4e00e3172a10f00",
                "sha256:6e7545f1a61025a4e58bb336952c5061697da694db1cae97b116e9c46abcf7c8",
                "sha256:78fa6da68ed2727915c4767bb386ab32cdba863caa7dbe473eaae45f9959da86",
                "sha256:7ab8a544af125fb704feadb008c99a88805126fb525280b2270bb25cc1d78a12",
                "sha256:99fcc3c8d804d1bc6d9a099921e39d827026409a58f2a720dcdb89374ea0c776",
                "sha256:aef77c9fb94a3ac588e87841208bdec464471d9871bd5050a287cc9a475cd0ba",
                "sha256:e89bf84b5437b532b0803ba5c9a5e054d21fec423a89952a74f87fa2c9b7bce2",
                "sha256:fec3e9d8e36808a28efb59b489e4528c10ad0f480e57dcc32b4de5c9d8c9fdf3"
            ],
            "version": "==0.4.8"
        },
        "pyasn1-modules": {
            "hashes": [
                "sha256:0845a5582f6a02bb3e1bde9ecfc4bfcae6ec3210dd270522fee602365430c3f8",
                "sha256:0fe1b68d1e486a1ed5473f1302bd991c1611d319bba158e98b106ff86e1d7199",
                "sha256:15b7c67fabc7fc240d87fb9aabf999cf82311a6d6fb2c70d00d3d0604878c811",
                "sha256:426edb7a5e8879f1ec54a1864f16b882c2837bfd06eee62f2c982315ee2473ed",
                "sha256:65cebbaffc913f4fe9e4808735c95ea22d7a7775646ab690518c056784bc21b4",
                "sha256:905f84c712230b2c592c19470d3ca8d552de726050d1d1716282a1f6146be65e",
                "sha256:a50b808ffeb97cb3601dd25981f6b016cbb3d31fbf57a8b8a87428e6158d0c74",
                "sha256:a99324196732f53093a84c4369c996713eb8c89d360a496b599fb1a9c47fc3eb",
                "sha256:b80486a6c77252ea3a3e9b1e360bc9cf28eaac41263d173c032581ad2f20fe45",
                "sha256:c29a5e5cc7a3f05926aff34e097e84f8589cd790ce0ed41b67aed6857b26aafd",
                "sha256:cbac4bc38d117f2a49aeedec4407d23e8866ea4ac27ff2cf7fb3e5b570df19e0",
                "sha256:f39edd8c4ecaa4556e989147ebf219227e2cd2e8a43c7e7fcb1f1c18c5fd6a3d",
                "sha256:fe0644d9ab041506b62782e92b06b8c68cca799e1a9636ec398675459e031405"
            ],
            "version": "==0.2.8"
        },
        "pycodestyle": {
            "hashes": [
                "sha256:720f8b39dde8b293825e7ff02c475f3077124006db4f440dcbc9a20b76548a20",
                "sha256:eddd5847ef438ea1c7870ca7eb78a9d47ce0cdb4851a5523949f2601d0cbbe7f"
            ],
            "markers": "python_version >= '2.7' and python_version not in '3.0, 3.1, 3.2, 3.3, 3.4'",
            "version": "==2.8.0"
        },
        "pyflakes": {
            "hashes": [
                "sha256:05a85c2872edf37a4ed30b0cce2f6093e1d0581f8c19d7393122da7e25b2b24c",
                "sha256:3bb3a3f256f4b7968c9c788781e4ff07dce46bdf12339dcda61053375426ee2e"
            ],
            "markers": "python_version >= '2.7' and python_version not in '3.0, 3.1, 3.2, 3.3'",
            "version": "==2.4.0"
        },
        "pykwalify": {
            "hashes": [
                "sha256:731dfa87338cca9f559d1fca2bdea37299116e3139b73f78ca90a543722d6651",
                "sha256:796b2ad3ed4cb99b88308b533fb2f559c30fa6efb4fa9fda11347f483d245884"
            ],
            "index": "pypi",
            "version": "==1.8.0"
        },
        "pylint": {
            "hashes": [
                "sha256:bb4a908c9dadbc3aac18860550e870f58e1a02c9f2c204fdf5693d73be061210",
                "sha256:bfe68f020f8a0fece830a22dd4d5dddb4ecc6137db04face4c3420a46a52239f"
            ],
            "index": "pypi",
            "version": "==2.6.0"
        },
        "pyparsing": {
            "hashes": [
                "sha256:18ee9022775d270c55187733956460083db60b37d0d0fb357445f3094eed3eea",
                "sha256:a6c06a88f252e6c322f65faf8f418b16213b51bdfaece0524c1c1bc30c63c484"
            ],
            "markers": "python_version >= '3.6'",
            "version": "==3.0.7"
        },
        "pypdf2": {
            "hashes": [
                "sha256:e28f902f2f0a1603ea95ebe21dff311ef09be3d0f0ef29a3e44a932729564385"
            ],
            "index": "pypi",
            "version": "==1.26.0"
        },
        "pyrsistent": {
            "hashes": [
                "sha256:0e3e1fcc45199df76053026a51cc59ab2ea3fc7c094c6627e93b7b44cdae2c8c",
                "sha256:1b34eedd6812bf4d33814fca1b66005805d3640ce53140ab8bbb1e2651b0d9bc",
                "sha256:4ed6784ceac462a7d6fcb7e9b663e93b9a6fb373b7f43594f9ff68875788e01e",
                "sha256:5d45866ececf4a5fff8742c25722da6d4c9e180daa7b405dc0a2a2790d668c26",
                "sha256:636ce2dc235046ccd3d8c56a7ad54e99d5c1cd0ef07d9ae847306c91d11b5fec",
                "sha256:6455fc599df93d1f60e1c5c4fe471499f08d190d57eca040c0ea182301321286",
                "sha256:6bc66318fb7ee012071b2792024564973ecc80e9522842eb4e17743604b5e045",
                "sha256:7bfe2388663fd18bd8ce7db2c91c7400bf3e1a9e8bd7d63bf7e77d39051b85ec",
                "sha256:7ec335fc998faa4febe75cc5268a9eac0478b3f681602c1f27befaf2a1abe1d8",
                "sha256:914474c9f1d93080338ace89cb2acee74f4f666fb0424896fcfb8d86058bf17c",
                "sha256:b568f35ad53a7b07ed9b1b2bae09eb15cdd671a5ba5d2c66caee40dbf91c68ca",
                "sha256:cdfd2c361b8a8e5d9499b9082b501c452ade8bbf42aef97ea04854f4a3f43b22",
                "sha256:d1b96547410f76078eaf66d282ddca2e4baae8964364abb4f4dcdde855cd123a",
                "sha256:d4d61f8b993a7255ba714df3aca52700f8125289f84f704cf80916517c46eb96",
                "sha256:d7a096646eab884bf8bed965bad63ea327e0d0c38989fc83c5ea7b8a87037bfc",
                "sha256:df46c854f490f81210870e509818b729db4488e1f30f2a1ce1698b2295a878d1",
                "sha256:e24a828f57e0c337c8d8bb9f6b12f09dfdf0273da25fda9e314f0b684b415a07",
                "sha256:e4f3149fd5eb9b285d6bfb54d2e5173f6a116fe19172686797c056672689daf6",
                "sha256:e92a52c166426efbe0d1ec1332ee9119b6d32fc1f0bbfd55d5c1088070e7fc1b",
                "sha256:f87cc2863ef33c709e237d4b5f4502a62a00fab450c9e020892e8e2ede5847f5",
                "sha256:fd8da6d0124efa2f67d86fa70c851022f87c98e205f0594e1fae044e7119a5a6"
            ],
            "markers": "python_version >= '3.7'",
            "version": "==0.18.1"
        },
        "pyspellchecker": {
            "hashes": [
                "sha256:764dfe1bcbd4d860b74205402167d55a02910870c07b83678e7d6b5a4d471909",
                "sha256:9e19a683bd8d77b2668b1ffce2fd0e0a0e63b6ea3f6819aabc08f115ca1d1d88"
            ],
            "index": "pypi",
            "version": "==0.6.3"
        },
        "pytest": {
            "hashes": [
                "sha256:841132caef6b1ad17a9afde46dc4f6cfa59a05f9555aae5151f73bdf2820ca63",
                "sha256:92f723789a8fdd7180b6b06483874feca4c48a5c76968e03bb3e7f806a1869ea"
            ],
            "markers": "python_version >= '3.7'",
            "version": "==7.1.1"
        },
        "pytest-freezegun": {
            "hashes": [
                "sha256:19c82d5633751bf3ec92caa481fb5cffaac1787bd485f0df6436fd6242176949",
                "sha256:5318a6bfb8ba4b709c8471c94d0033113877b3ee02da5bfcd917c1889cde99a7"
            ],
            "index": "pypi",
            "version": "==0.4.2"
        },
        "python-dateutil": {
            "hashes": [
                "sha256:0123cacc1627ae19ddf3c27a5de5bd67ee4586fbdd6440d9748f8abb483d3e86",
                "sha256:961d03dc3453ebbc59dbdea9e4e11c5651520a876d0f4db161e8674aae935da9"
            ],
            "markers": "python_version >= '2.7' and python_version not in '3.0, 3.1, 3.2, 3.3'",
            "version": "==2.8.2"
        },
        "python-dotenv": {
            "hashes": [
                "sha256:b7e3b04a59693c42c36f9ab1cc2acc46fa5df8c78e178fc33a8d4cd05c8d498f",
                "sha256:d92a187be61fe482e4fd675b6d52200e7be63a12b724abbf931a40ce4fa92938"
            ],
            "index": "pypi",
            "version": "==0.20.0"
        },
        "pytz": {
            "hashes": [
                "sha256:1e760e2fe6a8163bc0b3d9a19c4f84342afa0a2affebfaa84b01b978a02ecaa7",
                "sha256:e68985985296d9a66a881eb3193b0906246245294a881e7c8afe623866ac6a5c"
            ],
            "version": "==2022.1"
        },
        "pytz-deprecation-shim": {
            "hashes": [
                "sha256:8314c9692a636c8eb3bda879b9f119e350e93223ae83e70e80c31675a0fdc1a6",
                "sha256:af097bae1b616dde5c5744441e2ddc69e74dfdcb0c263129610d85b87445a59d"
            ],
            "markers": "python_version >= '2.7' and python_version not in '3.0, 3.1, 3.2, 3.3, 3.4, 3.5'",
            "version": "==0.1.0.post0"
        },
        "pyyaml": {
            "hashes": [
                "sha256:0283c35a6a9fbf047493e3a0ce8d79ef5030852c51e9d911a27badfde0605293",
                "sha256:055d937d65826939cb044fc8c9b08889e8c743fdc6a32b33e2390f66013e449b",
                "sha256:07751360502caac1c067a8132d150cf3d61339af5691fe9e87803040dbc5db57",
                "sha256:0b4624f379dab24d3725ffde76559cff63d9ec94e1736b556dacdfebe5ab6d4b",
                "sha256:0ce82d761c532fe4ec3f87fc45688bdd3a4c1dc5e0b4a19814b9009a29baefd4",
                "sha256:1e4747bc279b4f613a09eb64bba2ba602d8a6664c6ce6396a4d0cd413a50ce07",
                "sha256:213c60cd50106436cc818accf5baa1aba61c0189ff610f64f4a3e8c6726218ba",
                "sha256:231710d57adfd809ef5d34183b8ed1eeae3f76459c18fb4a0b373ad56bedcdd9",
                "sha256:277a0ef2981ca40581a47093e9e2d13b3f1fbbeffae064c1d21bfceba2030287",
                "sha256:2cd5df3de48857ed0544b34e2d40e9fac445930039f3cfe4bcc592a1f836d513",
                "sha256:40527857252b61eacd1d9af500c3337ba8deb8fc298940291486c465c8b46ec0",
                "sha256:473f9edb243cb1935ab5a084eb238d842fb8f404ed2193a915d1784b5a6b5fc0",
                "sha256:48c346915c114f5fdb3ead70312bd042a953a8ce5c7106d5bfb1a5254e47da92",
                "sha256:50602afada6d6cbfad699b0c7bb50d5ccffa7e46a3d738092afddc1f9758427f",
                "sha256:68fb519c14306fec9720a2a5b45bc9f0c8d1b9c72adf45c37baedfcd949c35a2",
                "sha256:77f396e6ef4c73fdc33a9157446466f1cff553d979bd00ecb64385760c6babdc",
                "sha256:819b3830a1543db06c4d4b865e70ded25be52a2e0631ccd2f6a47a2822f2fd7c",
                "sha256:897b80890765f037df3403d22bab41627ca8811ae55e9a722fd0392850ec4d86",
                "sha256:98c4d36e99714e55cfbaaee6dd5badbc9a1ec339ebfc3b1f52e293aee6bb71a4",
                "sha256:9df7ed3b3d2e0ecfe09e14741b857df43adb5a3ddadc919a2d94fbdf78fea53c",
                "sha256:9fa600030013c4de8165339db93d182b9431076eb98eb40ee068700c9c813e34",
                "sha256:a80a78046a72361de73f8f395f1f1e49f956c6be882eed58505a15f3e430962b",
                "sha256:b3d267842bf12586ba6c734f89d1f5b871df0273157918b0ccefa29deb05c21c",
                "sha256:b5b9eccad747aabaaffbc6064800670f0c297e52c12754eb1d976c57e4f74dcb",
                "sha256:c5687b8d43cf58545ade1fe3e055f70eac7a5a1a0bf42824308d868289a95737",
                "sha256:cba8c411ef271aa037d7357a2bc8f9ee8b58b9965831d9e51baf703280dc73d3",
                "sha256:d15a181d1ecd0d4270dc32edb46f7cb7733c7c508857278d3d378d14d606db2d",
                "sha256:d4db7c7aef085872ef65a8fd7d6d09a14ae91f691dec3e87ee5ee0539d516f53",
                "sha256:d4eccecf9adf6fbcc6861a38015c2a64f38b9d94838ac1810a9023a0609e1b78",
                "sha256:d67d839ede4ed1b28a4e8909735fc992a923cdb84e618544973d7dfc71540803",
                "sha256:daf496c58a8c52083df09b80c860005194014c3698698d1a57cbcfa182142a3a",
                "sha256:e61ceaab6f49fb8bdfaa0f92c4b57bcfbea54c09277b1b4f7ac376bfb7a7c174",
                "sha256:f84fbc98b019fef2ee9a1cb3ce93e3187a6df0b2538a651bfb890254ba9f90b5"
            ],
            "markers": "python_version >= '3.6'",
            "version": "==6.0"
        },
        "regex": {
            "hashes": [
                "sha256:0008650041531d0eadecc96a73d37c2dc4821cf51b0766e374cb4f1ddc4e1c14",
                "sha256:03299b0bcaa7824eb7c0ebd7ef1e3663302d1b533653bfe9dc7e595d453e2ae9",
                "sha256:06b1df01cf2aef3a9790858af524ae2588762c8a90e784ba00d003f045306204",
                "sha256:09b4b6ccc61d4119342b26246ddd5a04accdeebe36bdfe865ad87a0784efd77f",
                "sha256:0be0c34a39e5d04a62fd5342f0886d0e57592a4f4993b3f9d257c1f688b19737",
                "sha256:0d96eec8550fd2fd26f8e675f6d8b61b159482ad8ffa26991b894ed5ee19038b",
                "sha256:0eb0e2845e81bdea92b8281a3969632686502565abf4a0b9e4ab1471c863d8f3",
                "sha256:13bbf0c9453c6d16e5867bda7f6c0c7cff1decf96c5498318bb87f8136d2abd4",
                "sha256:17e51ad1e6131c496b58d317bc9abec71f44eb1957d32629d06013a21bc99cac",
                "sha256:1977bb64264815d3ef016625adc9df90e6d0e27e76260280c63eca993e3f455f",
                "sha256:1e30762ddddb22f7f14c4f59c34d3addabc789216d813b0f3e2788d7bcf0cf29",
                "sha256:1e73652057473ad3e6934944af090852a02590c349357b79182c1b681da2c772",
                "sha256:20e6a27959f162f979165e496add0d7d56d7038237092d1aba20b46de79158f1",
                "sha256:286ff9ec2709d56ae7517040be0d6c502642517ce9937ab6d89b1e7d0904f863",
                "sha256:297c42ede2c81f0cb6f34ea60b5cf6dc965d97fa6936c11fc3286019231f0d66",
                "sha256:320c2f4106962ecea0f33d8d31b985d3c185757c49c1fb735501515f963715ed",
                "sha256:35ed2f3c918a00b109157428abfc4e8d1ffabc37c8f9abc5939ebd1e95dabc47",
                "sha256:3d146e5591cb67c5e836229a04723a30af795ef9b70a0bbd913572e14b7b940f",
                "sha256:42bb37e2b2d25d958c25903f6125a41aaaa1ed49ca62c103331f24b8a459142f",
                "sha256:42d6007722d46bd2c95cce700181570b56edc0dcbadbfe7855ec26c3f2d7e008",
                "sha256:43eba5c46208deedec833663201752e865feddc840433285fbadee07b84b464d",
                "sha256:452519bc4c973e961b1620c815ea6dd8944a12d68e71002be5a7aff0a8361571",
                "sha256:4b9c16a807b17b17c4fa3a1d8c242467237be67ba92ad24ff51425329e7ae3d0",
                "sha256:5510932596a0f33399b7fff1bd61c59c977f2b8ee987b36539ba97eb3513584a",
                "sha256:55820bc631684172b9b56a991d217ec7c2e580d956591dc2144985113980f5a3",
                "sha256:57484d39447f94967e83e56db1b1108c68918c44ab519b8ecfc34b790ca52bf7",
                "sha256:58ba41e462653eaf68fc4a84ec4d350b26a98d030be1ab24aba1adcc78ffe447",
                "sha256:5bc5f921be39ccb65fdda741e04b2555917a4bced24b4df14eddc7569be3b493",
                "sha256:5dcc4168536c8f68654f014a3db49b6b4a26b226f735708be2054314ed4964f4",
                "sha256:5f92a7cdc6a0ae2abd184e8dfd6ef2279989d24c85d2c85d0423206284103ede",
                "sha256:67250b36edfa714ba62dc62d3f238e86db1065fccb538278804790f578253640",
                "sha256:6df070a986fc064d865c381aecf0aaff914178fdf6874da2f2387e82d93cc5bd",
                "sha256:729aa8ca624c42f309397c5fc9e21db90bf7e2fdd872461aabdbada33de9063c",
                "sha256:72bc3a5effa5974be6d965ed8301ac1e869bc18425c8a8fac179fbe7876e3aee",
                "sha256:74d86e8924835f863c34e646392ef39039405f6ce52956d8af16497af4064a30",
                "sha256:79e5af1ff258bc0fe0bdd6f69bc4ae33935a898e3cbefbbccf22e88a27fa053b",
                "sha256:7b103dffb9f6a47ed7ffdf352b78cfe058b1777617371226c1894e1be443afec",
                "sha256:83f03f0bd88c12e63ca2d024adeee75234d69808b341e88343b0232329e1f1a1",
                "sha256:86d7a68fa53688e1f612c3246044157117403c7ce19ebab7d02daf45bd63913e",
                "sha256:878c626cbca3b649e14e972c14539a01191d79e58934e3f3ef4a9e17f90277f8",
                "sha256:878f5d649ba1db9f52cc4ef491f7dba2d061cdc48dd444c54260eebc0b1729b9",
                "sha256:87bc01226cd288f0bd9a4f9f07bf6827134dc97a96c22e2d28628e824c8de231",
                "sha256:8babb2b5751105dc0aef2a2e539f4ba391e738c62038d8cb331c710f6b0f3da7",
                "sha256:91e0f7e7be77250b808a5f46d90bf0032527d3c032b2131b63dee54753a4d729",
                "sha256:9557545c10d52c845f270b665b52a6a972884725aa5cf12777374e18f2ea8960",
                "sha256:9ccb0a4ab926016867260c24c192d9df9586e834f5db83dfa2c8fffb3a6e5056",
                "sha256:9d828c5987d543d052b53c579a01a52d96b86f937b1777bbfe11ef2728929357",
                "sha256:9efa41d1527b366c88f265a227b20bcec65bda879962e3fc8a2aee11e81266d7",
                "sha256:aaf5317c961d93c1a200b9370fb1c6b6836cc7144fef3e5a951326912bf1f5a3",
                "sha256:ab69b4fe09e296261377d209068d52402fb85ef89dc78a9ac4a29a895f4e24a7",
                "sha256:ad397bc7d51d69cb07ef89e44243f971a04ce1dca9bf24c992c362406c0c6573",
                "sha256:ae17fc8103f3b63345709d3e9654a274eee1c6072592aec32b026efd401931d0",
                "sha256:af4d8cc28e4c7a2f6a9fed544228c567340f8258b6d7ea815b62a72817bbd178",
                "sha256:b22ff939a8856a44f4822da38ef4868bd3a9ade22bb6d9062b36957c850e404f",
                "sha256:b549d851f91a4efb3e65498bd4249b1447ab6035a9972f7fc215eb1f59328834",
                "sha256:be319f4eb400ee567b722e9ea63d5b2bb31464e3cf1b016502e3ee2de4f86f5c",
                "sha256:c0446b2871335d5a5e9fcf1462f954586b09a845832263db95059dcd01442015",
                "sha256:c68d2c04f7701a418ec2e5631b7f3552efc32f6bcc1739369c6eeb1af55f62e0",
                "sha256:c87ac58b9baaf50b6c1b81a18d20eda7e2883aa9a4fb4f1ca70f2e443bfcdc57",
                "sha256:caa2734ada16a44ae57b229d45091f06e30a9a52ace76d7574546ab23008c635",
                "sha256:cb34c2d66355fb70ae47b5595aafd7218e59bb9c00ad8cc3abd1406ca5874f07",
                "sha256:cb3652bbe6720786b9137862205986f3ae54a09dec8499a995ed58292bdf77c2",
                "sha256:cf668f26604e9f7aee9f8eaae4ca07a948168af90b96be97a4b7fa902a6d2ac1",
                "sha256:d326ff80ed531bf2507cba93011c30fff2dd51454c85f55df0f59f2030b1687b",
                "sha256:d6c2441538e4fadd4291c8420853431a229fcbefc1bf521810fbc2629d8ae8c2",
                "sha256:d6ecfd1970b3380a569d7b3ecc5dd70dba295897418ed9e31ec3c16a5ab099a5",
                "sha256:e5602a9b5074dcacc113bba4d2f011d2748f50e3201c8139ac5b68cf2a76bd8b",
                "sha256:ef806f684f17dbd6263d72a54ad4073af42b42effa3eb42b877e750c24c76f86",
                "sha256:f3356afbb301ec34a500b8ba8b47cba0b44ed4641c306e1dd981a08b416170b5",
                "sha256:f6f7ee2289176cb1d2c59a24f50900f8b9580259fa9f1a739432242e7d254f93",
                "sha256:f7e8f1ee28e0a05831c92dc1c0c1c94af5289963b7cf09eca5b5e3ce4f8c91b0",
                "sha256:f8169ec628880bdbca67082a9196e2106060a4a5cbd486ac51881a4df805a36f",
                "sha256:fbc88d3ba402b5d041d204ec2449c4078898f89c4a6e6f0ed1c1a510ef1e221d",
                "sha256:fbd3fe37353c62fd0eb19fb76f78aa693716262bcd5f9c14bb9e5aca4b3f0dc4"
            ],
            "markers": "python_version >= '3.6'",
            "version": "==2022.3.2"
        },
        "requests": {
            "hashes": [
                "sha256:68d7c56fd5a8999887728ef304a6d12edc7be74f1cfa47714fc8b414525c9a61",
                "sha256:f22fa1e554c9ddfd16e6e41ac79759e17be9e492b3587efa038054674760e72d"
            ],
            "index": "pypi",
            "version": "==2.27.1"
        },
        "rsa": {
            "hashes": [
                "sha256:5c6bd9dc7a543b7fe4304a631f8a8a3b674e2bbfc49c2ae96200cdbe55df6b17",
                "sha256:95c5d300c4e879ee69708c428ba566c59478fd653cc3a22243eeb8ed846950bb"
            ],
            "markers": "python_version >= '3.6'",
            "version": "==4.8"
        },
        "ruamel.yaml": {
            "hashes": [
                "sha256:742b35d3d665023981bd6d16b3d24248ce5df75fdb4e2924e93a05c1f8b61ca7",
                "sha256:8b7ce697a2f212752a35c1ac414471dc16c424c9573be4926b56ff3f5d23b7af"
            ],
            "index": "pypi",
            "version": "==0.17.21"
        },
        "ruamel.yaml.clib": {
            "hashes": [
                "sha256:0847201b767447fc33b9c235780d3aa90357d20dd6108b92be544427bea197dd",
                "sha256:1070ba9dd7f9370d0513d649420c3b362ac2d687fe78c6e888f5b12bf8bc7bee",
                "sha256:1866cf2c284a03b9524a5cc00daca56d80057c5ce3cdc86a52020f4c720856f0",
                "sha256:221eca6f35076c6ae472a531afa1c223b9c29377e62936f61bc8e6e8bdc5f9e7",
                "sha256:31ea73e564a7b5fbbe8188ab8b334393e06d997914a4e184975348f204790277",
                "sha256:3fb9575a5acd13031c57a62cc7823e5d2ff8bc3835ba4d94b921b4e6ee664104",
                "sha256:4ff604ce439abb20794f05613c374759ce10e3595d1867764dd1ae675b85acbd",
                "sha256:6e7be2c5bcb297f5b82fee9c665eb2eb7001d1050deaba8471842979293a80b0",
                "sha256:72a2b8b2ff0a627496aad76f37a652bcef400fd861721744201ef1b45199ab78",
                "sha256:77df077d32921ad46f34816a9a16e6356d8100374579bc35e15bab5d4e9377de",
                "sha256:78988ed190206672da0f5d50c61afef8f67daa718d614377dcd5e3ed85ab4a99",
                "sha256:7b2927e92feb51d830f531de4ccb11b320255ee95e791022555971c466af4527",
                "sha256:7f7ecb53ae6848f959db6ae93bdff1740e651809780822270eab111500842a84",
                "sha256:825d5fccef6da42f3c8eccd4281af399f21c02b32d98e113dbc631ea6a6ecbc7",
                "sha256:846fc8336443106fe23f9b6d6b8c14a53d38cef9a375149d61f99d78782ea468",
                "sha256:89221ec6d6026f8ae859c09b9718799fea22c0e8da8b766b0b2c9a9ba2db326b",
                "sha256:9efef4aab5353387b07f6b22ace0867032b900d8e91674b5d8ea9150db5cae94",
                "sha256:a32f8d81ea0c6173ab1b3da956869114cae53ba1e9f72374032e33ba3118c233",
                "sha256:a49e0161897901d1ac9c4a79984b8410f450565bbad64dbfcbf76152743a0cdb",
                "sha256:ada3f400d9923a190ea8b59c8f60680c4ef8a4b0dfae134d2f2ff68429adfab5",
                "sha256:bf75d28fa071645c529b5474a550a44686821decebdd00e21127ef1fd566eabe",
                "sha256:cfdb9389d888c5b74af297e51ce357b800dd844898af9d4a547ffc143fa56751",
                "sha256:d67f273097c368265a7b81e152e07fb90ed395df6e552b9fa858c6d2c9f42502",
                "sha256:dc6a613d6c74eef5a14a214d433d06291526145431c3b964f5e16529b1842bed",
                "sha256:de9c6b8a1ba52919ae919f3ae96abb72b994dd0350226e28f3686cb4f142165c"
            ],
            "markers": "python_version < '3.11' and platform_python_implementation == 'CPython'",
            "version": "==0.2.6"
        },
<<<<<<< HEAD
        "setuptools": {
            "hashes": [
                "sha256:6599055eeb23bfef457d5605d33a4d68804266e6cb430b0fb12417c5efeae36c",
                "sha256:782ef48d58982ddb49920c11a0c5c9c0b02e7d7d1c2ad0aa44e1a1e133051c96"
            ],
            "index": "pypi",
            "version": "==60.10.0"
        },
=======
>>>>>>> 500e7e02
        "six": {
            "hashes": [
                "sha256:1e61c37477a1626458e36f7b1d82aa5c9b094fa4802892072e49de9c60c4c926",
                "sha256:8abb2f1d86890a2dfb989f9a77cfcfd3e47c2a354b01111771326f8aa26e0254"
            ],
            "markers": "python_version >= '2.7' and python_version not in '3.0, 3.1, 3.2, 3.3'",
            "version": "==1.16.0"
        },
        "slackclient": {
            "hashes": [
                "sha256:07ec8fa76f6aa64852210ae235ff9e637ba78124e06c0b07a7eeea4abb955965",
                "sha256:2d68d668c02f4038299897e5c4723ab85dd40a3548354924b24f333a435856f8"
            ],
            "index": "pypi",
            "version": "==2.9.3"
        },
        "smmap": {
            "hashes": [
                "sha256:2aba19d6a040e78d8b09de5c57e96207b09ed71d8e55ce0959eeee6c8e190d94",
                "sha256:c840e62059cd3be204b0c9c9f74be2c09d5648eddd4580d9314c3ecde0b30936"
            ],
            "markers": "python_version >= '3.6'",
            "version": "==5.0.0"
        },
        "soupsieve": {
            "hashes": [
                "sha256:1a3cca2617c6b38c0343ed661b1fa5de5637f257d4fe22bd9f1338010a1efefb",
                "sha256:b8d49b1cd4f037c7082a9683dfa1801aa2597fb11c3a1155b7a5b94829b4f1f9"
            ],
            "markers": "python_version >= '3.6'",
            "version": "==2.3.1"
        },
        "stevedore": {
            "hashes": [
                "sha256:a547de73308fd7e90075bb4d301405bebf705292fa90a90fc3bcf9133f58616c",
                "sha256:f40253887d8712eaa2bb0ea3830374416736dc8ec0e22f5a65092c1174c44335"
            ],
            "markers": "python_version >= '3.6'",
            "version": "==3.5.0"
        },
        "tabulate": {
            "hashes": [
                "sha256:d7c013fe7abbc5e491394e10fa845f8f32fe54f8dc60c6622c6cf482d25d47e4",
                "sha256:eb1d13f25760052e8931f2ef80aaf6045a6cceb47514db8beab24cded16f13a7"
            ],
            "index": "pypi",
            "version": "==0.8.9"
        },
        "toml": {
            "hashes": [
                "sha256:806143ae5bfb6a3c6e736a764057db0e6a0e05e338b5630894a5f779cabb4f9b",
                "sha256:b3bda1d108d5dd99f4a20d24d9c348e91c4db7ab1b749200bded2f839ccbe68f"
            ],
            "markers": "python_version >= '2.6' and python_version not in '3.0, 3.1, 3.2, 3.3'",
            "version": "==0.10.2"
        },
        "tomli": {
            "hashes": [
                "sha256:939de3e7a6161af0c887ef91b7d41a53e7c5a1ca976325f429cb46ea9bc30ecc",
                "sha256:de526c12914f0c550d15924c62d72abc48d6fe7364aa87328337a31007fe8a4f"
            ],
            "markers": "python_version >= '3.7'",
            "version": "==2.0.1"
        },
        "tqdm": {
            "hashes": [
<<<<<<< HEAD
                "sha256:1d9835ede8e394bb8c9dcbffbca02d717217113adc679236873eeaac5bc0b3cd",
                "sha256:e643e071046f17139dea55b880dc9b33822ce21613b4a4f5ea57f202833dbc29"
            ],
            "markers": "python_version >= '2.7' and python_version not in '3.0, 3.1, 3.2, 3.3'",
            "version": "==4.63.0"
=======
                "sha256:4230a49119a416c88cc47d0d2d32d5d90f1a282d5e497d49801950704e49863d",
                "sha256:6461b009d6792008d0000e1b0c7ca50195ec78c0e808a3a6b668a56a3236c3a5"
            ],
            "markers": "python_version >= '2.7' and python_version not in '3.0, 3.1, 3.2, 3.3'",
            "version": "==4.63.1"
>>>>>>> 500e7e02
        },
        "typed-ast": {
            "hashes": [
                "sha256:01ae5f73431d21eead5015997ab41afa53aa1fbe252f9da060be5dad2c730ace",
                "sha256:067a74454df670dcaa4e59349a2e5c81e567d8d65458d480a5b3dfecec08c5ff",
                "sha256:0fb71b8c643187d7492c1f8352f2c15b4c4af3f6338f21681d3681b3dc31a266",
                "sha256:1b3ead4a96c9101bef08f9f7d1217c096f31667617b58de957f690c92378b528",
                "sha256:2068531575a125b87a41802130fa7e29f26c09a2833fea68d9a40cf33902eba6",
                "sha256:209596a4ec71d990d71d5e0d312ac935d86930e6eecff6ccc7007fe54d703808",
                "sha256:2c726c276d09fc5c414693a2de063f521052d9ea7c240ce553316f70656c84d4",
                "sha256:398e44cd480f4d2b7ee8d98385ca104e35c81525dd98c519acff1b79bdaac363",
                "sha256:52b1eb8c83f178ab787f3a4283f68258525f8d70f778a2f6dd54d3b5e5fb4341",
                "sha256:5feca99c17af94057417d744607b82dd0a664fd5e4ca98061480fd8b14b18d04",
                "sha256:7538e495704e2ccda9b234b82423a4038f324f3a10c43bc088a1636180f11a41",
                "sha256:760ad187b1041a154f0e4d0f6aae3e40fdb51d6de16e5c99aedadd9246450e9e",
                "sha256:777a26c84bea6cd934422ac2e3b78863a37017618b6e5c08f92ef69853e765d3",
                "sha256:95431a26309a21874005845c21118c83991c63ea800dd44843e42a916aec5899",
                "sha256:9ad2c92ec681e02baf81fdfa056fe0d818645efa9af1f1cd5fd6f1bd2bdfd805",
                "sha256:9c6d1a54552b5330bc657b7ef0eae25d00ba7ffe85d9ea8ae6540d2197a3788c",
                "sha256:aee0c1256be6c07bd3e1263ff920c325b59849dc95392a05f258bb9b259cf39c",
                "sha256:af3d4a73793725138d6b334d9d247ce7e5f084d96284ed23f22ee626a7b88e39",
                "sha256:b36b4f3920103a25e1d5d024d155c504080959582b928e91cb608a65c3a49e1a",
                "sha256:b9574c6f03f685070d859e75c7f9eeca02d6933273b5e69572e5ff9d5e3931c3",
                "sha256:bff6ad71c81b3bba8fa35f0f1921fb24ff4476235a6e94a26ada2e54370e6da7",
                "sha256:c190f0899e9f9f8b6b7863debfb739abcb21a5c054f911ca3596d12b8a4c4c7f",
                "sha256:c907f561b1e83e93fad565bac5ba9c22d96a54e7ea0267c708bffe863cbe4075",
                "sha256:cae53c389825d3b46fb37538441f75d6aecc4174f615d048321b716df2757fb0",
                "sha256:dd4a21253f42b8d2b48410cb31fe501d32f8b9fbeb1f55063ad102fe9c425e40",
                "sha256:dde816ca9dac1d9c01dd504ea5967821606f02e510438120091b84e852367428",
                "sha256:f2362f3cb0f3172c42938946dbc5b7843c2a28aec307c49100c8b38764eb6927",
                "sha256:f328adcfebed9f11301eaedfa48e15bdece9b519fb27e6a8c01aa52a17ec31b3",
                "sha256:f8afcf15cc511ada719a88e013cec87c11aff7b91f019295eb4530f96fe5ef2f",
                "sha256:fb1bbeac803adea29cedd70781399c99138358c26d05fcbd23c13016b7f5ec65"
            ],
            "version": "==1.4.3"
        },
        "typing-extensions": {
            "hashes": [
                "sha256:1a9462dcc3347a79b1f1c0271fbe79e844580bb598bafa1ed208b94da3cdcd42",
                "sha256:21c85e0fe4b9a155d0799430b0ad741cdce7e359660ccbd8b530613e8df88ce2"
            ],
            "markers": "python_version >= '3.6'",
            "version": "==4.1.1"
        },
        "tzdata": {
            "hashes": [
                "sha256:238e70234214138ed7b4e8a0fab0e5e13872edab3be586ab8198c407620e2ab9",
                "sha256:8b536a8ec63dc0751342b3984193a3118f8fca2afe25752bb9b7fffd398552d3"
            ],
            "markers": "python_version >= '3.6'",
            "version": "==2022.1"
        },
        "tzlocal": {
            "hashes": [
                "sha256:0f28015ac68a5c067210400a9197fc5d36ba9bc3f8eaf1da3cbd59acdfed9e09",
                "sha256:28ba8d9fcb6c9a782d6e0078b4f6627af1ea26aeaa32b4eab5324abc7df4149f"
            ],
            "markers": "python_version >= '3.6'",
            "version": "==4.1"
        },
        "ujson": {
            "hashes": [
                "sha256:00d6ea9702c2eaeaf1a826934eaba1b4c609c873379bf54e36ba7b7e128edf94",
                "sha256:05aa6c7297a22081f65497b6f586de6b7060ea47c3ecda80896f47200e9dbf04",
                "sha256:06bed66ae62d517f67a61cf53c056800b35ef364270723168a1db62702e2d30c",
                "sha256:08265db5ccff8b521ff68aee13a417d68cca784d7e711d961b92fda6ccffcc4f",
                "sha256:083c1078e4de3a39019e590c43865b17e07a763fee25b012e650bb4f42c89703",
                "sha256:0cae4a9c141856f7ad1a79c17ff1aaebf7fd8faa2f2c2614c37d6f82ed261d96",
                "sha256:110633a8dda6c8ca78090292231e15381f8b2423e998399d4bc5f135149c722b",
                "sha256:173b90a2c2836ee42f708df88ecfe3efbc4d868df73c9fcea8cb8f6f3ab93892",
                "sha256:202ae52f4a53f03c42ead6d046b1a146517e93bd757f517bdeef0a26228e0260",
                "sha256:31671ad99f0395eb881d698f2871dc64ff00fbd4380c5d9bfd8bff3d4c8f8d88",
                "sha256:368f855779fded560724a6448838304621f498113a116d66bc5ed5ad5ad3ca92",
                "sha256:4155a7c29bf330329519027c815e15e381c1fff22f50d26f135584d482bbd95d",
                "sha256:452990c2b18445a7379a45873527d2ec47789b9289c13a17a3c1cc76b9641126",
                "sha256:4ba63b789d83ca92237dbc72041a268d91559f981c01763a107105878bae442e",
                "sha256:4dd97e45a0f450ba2c43cda18147e54b8e41e886c22e3506c62f7d61e9e53b0d",
                "sha256:51142c9d40439f299594e399bef8892a16586ded54c88d3af926865ca221a177",
                "sha256:5304ad25d100d50b5bc8513ef110335df678f66c7ccf3d4728c0c3aa69e08e0c",
                "sha256:585271d6ad545a2ccfc237582f70c160e627735c89d0ca2bde24afa321bc0750",
                "sha256:5c8a884d60dd2eed2fc95a9474d57ead82adf254f54caffb3d9e8ed185c49aba",
                "sha256:644552d1e89983c08d0c24358fbcb5829ae5b5deee9d876e16d20085cfa7dc81",
                "sha256:681fed63c948f757466eeb3aea98873e2ab8b2b18e9020c96a97479a513e2018",
                "sha256:68e38122115a8097fbe1cfe52979a797eaff91c10c1bf4b27774e5f30e7f723a",
                "sha256:6c45ad95e82155372d9908774db46e0ef7880af28a734d0b14eaa4f505e64982",
                "sha256:6f73946c047a38640b1f5a2a459237b7bdc417ab028a76c796e4eea984b359b9",
                "sha256:6fc4376266ae67f6d8f9e69386ab950eb84ba345c6fdbeb1884fa5b773c8c76b",
                "sha256:74e41a0222e6e8136e38f103d6cc228e4e20f1c35cc80224a42804fd67fb35c8",
                "sha256:7a4bed7bd7b288cf73ba47bda27fdd1d78ef6906831489e7f296aef9e786eccb",
                "sha256:7ba8be1717b1867a85b2413a8585bad0e4507a22d6af2c244e1c74151f6d5cc0",
                "sha256:7bbb87f040e618bebe8c6257b3e4e8ae2f708dcbff3270c84718b3360a152799",
                "sha256:838d35eb9006d36f9241e95958d9f4819bcf1ea2ec155daf92d5751c31bcc62b",
                "sha256:8dca10174a3bd482d969a2d12d0aec2fdd63fb974e255ec0147e36a516a2d68a",
                "sha256:9937e819196b894ffd00801b24f1042dabda142f355313c3f20410993219bc4f",
                "sha256:994eaf4369e6bc24258f59fe8c6345037abcf24557571814e27879851c4353aa",
                "sha256:a48efcb5d3695b295c26835ed81048da8cd40e76c4fde2940c807aa452b560c9",
                "sha256:a53c4fe8e1c067e6c98b4526e982ed9486f08578ad8eb5f0e94f8cadf0c1d911",
                "sha256:a88944d2f99db71a3ca0c63d81f37e55b660edde0b07216fb65a3e46403ef004",
                "sha256:afe91153c2046fa8210b92def513124e0ea5b87ad8fa4c14fef8197204b980f1",
                "sha256:b09843123425337d2efee5c8ff6519e4dfc7b044db66c8bd560517fc1070a157",
                "sha256:b1ef400fc73ab0cb61b74a662ad4207917223aba6f933a9fea9b0fbe75de2361",
                "sha256:b2c7e4afde0d36926b091fa9613b18b65e911fcaa60024e8721f2dcfedc25329",
                "sha256:b631af423e6d5d35f9f37fbcc4fbdb6085abc1c441cf864c64b7fbb5b150faf7",
                "sha256:caeadbf95ce277f1f8f4f71913bc20c01f49fc9228f238920f9ff6f7645d2a5f",
                "sha256:ce441ab7ad1db592e2db95b6c2a1eb882123532897340afac1342c28819e9833",
                "sha256:ce620a6563b21aa3fbb1658bc1bfddb484a6dad542de1efb5121eb7bb4f2b93a",
                "sha256:d0b26d9d6eb9a0979d37f28c715e717a409c9e03163e5cd8fa73aab806351ab5",
                "sha256:d423956f8dfd98a075c9338b886414b6e3c2817dbf67935797466c998af39936",
                "sha256:e2b1c372583eb4363b42e21222d3a18116a41973781d502d61e1b0daf4b8352f",
                "sha256:fa616d0d3c594785c6e9b7f42686bb1c86f9e64aa0f30a72c86d8eb315f54194",
                "sha256:fdac161127ef8e0889180a4c07475457c55fe0bbd644436d8f4c7ef07565d653",
                "sha256:fe4e8f71e2fd42dce245bace7e2aa97dabef13926750a351eadca89a1e0f1abd"
            ],
            "index": "pypi",
            "version": "==5.1.0"
        },
        "urllib3": {
            "hashes": [
                "sha256:44ece4d53fb1706f667c9bd1c648f5469a2ec925fcf3a776667042d645472c14",
                "sha256:aabaf16477806a5e1dd19aa41f8c2b7950dd3c746362d7e3223dbe6de6ac448e"
            ],
            "index": "pypi",
            "version": "==1.26.9"
        },
        "virtualenv": {
            "hashes": [
<<<<<<< HEAD
                "sha256:dd448d1ded9f14d1a4bfa6bfc0c5b96ae3be3f2d6c6c159b23ddcfd701baa021",
                "sha256:e9dd1a1359d70137559034c0f5433b34caf504af2dc756367be86a5a32967134"
            ],
            "markers": "python_version >= '2.7' and python_version not in '3.0, 3.1, 3.2, 3.3, 3.4'",
            "version": "==20.13.3"
=======
                "sha256:1e8588f35e8b42c6ec6841a13c5e88239de1e6e4e4cedfd3916b306dc826ec66",
                "sha256:8e5b402037287126e81ccde9432b95a8be5b19d36584f64957060a3488c11ca8"
            ],
            "markers": "python_version >= '2.7' and python_version not in '3.0, 3.1, 3.2, 3.3, 3.4'",
            "version": "==20.14.0"
>>>>>>> 500e7e02
        },
        "virtualenv-clone": {
            "hashes": [
                "sha256:418ee935c36152f8f153c79824bb93eaf6f0f7984bae31d3f48f350b9183501a",
                "sha256:44d5263bceed0bac3e1424d64f798095233b64def1c5689afa43dc3223caf5b0"
            ],
            "markers": "python_version >= '2.7' and python_version not in '3.0, 3.1, 3.2, 3.3'",
            "version": "==0.5.7"
        },
        "vulture": {
            "hashes": [
                "sha256:03d5a62bcbe9ceb9a9b0575f42d71a2d414070229f2e6f95fa6e7c71aaaed967",
                "sha256:f39de5e6f1df1f70c3b50da54f1c8d494159e9ca3d01a9b89eac929600591703"
            ],
            "index": "pypi",
            "version": "==2.3"
        },
        "wcmatch": {
            "hashes": [
                "sha256:371072912398af61d1e4e78609e18801c6faecd3cb36c54c82556a60abc965db",
                "sha256:7141d2c85314253f16b38cb3d6cc0fb612918d407e1df3ccc2be7c86cc259c22"
            ],
            "index": "pypi",
            "version": "==8.3"
        },
        "websocket-client": {
            "hashes": [
                "sha256:074e2ed575e7c822fc0940d31c3ac9bb2b1142c303eafcf3e304e6ce035522e8",
                "sha256:6278a75065395418283f887de7c3beafb3aa68dada5cacbe4b214e8d26da499b"
            ],
            "markers": "python_version >= '3.6'",
            "version": "==1.3.1"
        },
        "wrapt": {
            "hashes": [
                "sha256:b62ffa81fb85f4332a4f609cab4ac40709470da05643a082ec1eb88e6d9b97d7"
            ],
            "version": "==1.12.1"
        },
        "yamlordereddictloader": {
            "hashes": [
                "sha256:7f30f0b99ea3f877f7cb340c570921fa9d639b7f69cba18be051e27f8de2080e"
            ],
            "index": "pypi",
            "version": "==0.4.0"
        },
        "yarl": {
            "hashes": [
                "sha256:044daf3012e43d4b3538562da94a88fb12a6490652dbc29fb19adfa02cf72eac",
                "sha256:0cba38120db72123db7c58322fa69e3c0efa933040ffb586c3a87c063ec7cae8",
                "sha256:167ab7f64e409e9bdd99333fe8c67b5574a1f0495dcfd905bc7454e766729b9e",
                "sha256:1be4bbb3d27a4e9aa5f3df2ab61e3701ce8fcbd3e9846dbce7c033a7e8136746",
                "sha256:1ca56f002eaf7998b5fcf73b2421790da9d2586331805f38acd9997743114e98",
                "sha256:1d3d5ad8ea96bd6d643d80c7b8d5977b4e2fb1bab6c9da7322616fd26203d125",
                "sha256:1eb6480ef366d75b54c68164094a6a560c247370a68c02dddb11f20c4c6d3c9d",
                "sha256:1edc172dcca3f11b38a9d5c7505c83c1913c0addc99cd28e993efeaafdfaa18d",
                "sha256:211fcd65c58bf250fb994b53bc45a442ddc9f441f6fec53e65de8cba48ded986",
                "sha256:29e0656d5497733dcddc21797da5a2ab990c0cb9719f1f969e58a4abac66234d",
                "sha256:368bcf400247318382cc150aaa632582d0780b28ee6053cd80268c7e72796dec",
                "sha256:39d5493c5ecd75c8093fa7700a2fb5c94fe28c839c8e40144b7ab7ccba6938c8",
                "sha256:3abddf0b8e41445426d29f955b24aeecc83fa1072be1be4e0d194134a7d9baee",
                "sha256:3bf8cfe8856708ede6a73907bf0501f2dc4e104085e070a41f5d88e7faf237f3",
                "sha256:3ec1d9a0d7780416e657f1e405ba35ec1ba453a4f1511eb8b9fbab81cb8b3ce1",
                "sha256:45399b46d60c253327a460e99856752009fcee5f5d3c80b2f7c0cae1c38d56dd",
                "sha256:52690eb521d690ab041c3919666bea13ab9fbff80d615ec16fa81a297131276b",
                "sha256:534b047277a9a19d858cde163aba93f3e1677d5acd92f7d10ace419d478540de",
                "sha256:580c1f15500e137a8c37053e4cbf6058944d4c114701fa59944607505c2fe3a0",
                "sha256:59218fef177296451b23214c91ea3aba7858b4ae3306dde120224cfe0f7a6ee8",
                "sha256:5ba63585a89c9885f18331a55d25fe81dc2d82b71311ff8bd378fc8004202ff6",
                "sha256:5bb7d54b8f61ba6eee541fba4b83d22b8a046b4ef4d8eb7f15a7e35db2e1e245",
                "sha256:6152224d0a1eb254f97df3997d79dadd8bb2c1a02ef283dbb34b97d4f8492d23",
                "sha256:67e94028817defe5e705079b10a8438b8cb56e7115fa01640e9c0bb3edf67332",
                "sha256:695ba021a9e04418507fa930d5f0704edbce47076bdcfeeaba1c83683e5649d1",
                "sha256:6a1a9fe17621af43e9b9fcea8bd088ba682c8192d744b386ee3c47b56eaabb2c",
                "sha256:6ab0c3274d0a846840bf6c27d2c60ba771a12e4d7586bf550eefc2df0b56b3b4",
                "sha256:6feca8b6bfb9eef6ee057628e71e1734caf520a907b6ec0d62839e8293e945c0",
                "sha256:737e401cd0c493f7e3dd4db72aca11cfe069531c9761b8ea474926936b3c57c8",
                "sha256:788713c2896f426a4e166b11f4ec538b5736294ebf7d5f654ae445fd44270832",
                "sha256:797c2c412b04403d2da075fb93c123df35239cd7b4cc4e0cd9e5839b73f52c58",
                "sha256:8300401dc88cad23f5b4e4c1226f44a5aa696436a4026e456fe0e5d2f7f486e6",
                "sha256:87f6e082bce21464857ba58b569370e7b547d239ca22248be68ea5d6b51464a1",
                "sha256:89ccbf58e6a0ab89d487c92a490cb5660d06c3a47ca08872859672f9c511fc52",
                "sha256:8b0915ee85150963a9504c10de4e4729ae700af11df0dc5550e6587ed7891e92",
                "sha256:8cce6f9fa3df25f55521fbb5c7e4a736683148bcc0c75b21863789e5185f9185",
                "sha256:95a1873b6c0dd1c437fb3bb4a4aaa699a48c218ac7ca1e74b0bee0ab16c7d60d",
                "sha256:9b4c77d92d56a4c5027572752aa35082e40c561eec776048330d2907aead891d",
                "sha256:9bfcd43c65fbb339dc7086b5315750efa42a34eefad0256ba114cd8ad3896f4b",
                "sha256:9c1f083e7e71b2dd01f7cd7434a5f88c15213194df38bc29b388ccdf1492b739",
                "sha256:a1d0894f238763717bdcfea74558c94e3bc34aeacd3351d769460c1a586a8b05",
                "sha256:a467a431a0817a292121c13cbe637348b546e6ef47ca14a790aa2fa8cc93df63",
                "sha256:aa32aaa97d8b2ed4e54dc65d241a0da1c627454950f7d7b1f95b13985afd6c5d",
                "sha256:ac10bbac36cd89eac19f4e51c032ba6b412b3892b685076f4acd2de18ca990aa",
                "sha256:ac35ccde589ab6a1870a484ed136d49a26bcd06b6a1c6397b1967ca13ceb3913",
                "sha256:bab827163113177aee910adb1f48ff7af31ee0289f434f7e22d10baf624a6dfe",
                "sha256:baf81561f2972fb895e7844882898bda1eef4b07b5b385bcd308d2098f1a767b",
                "sha256:bf19725fec28452474d9887a128e98dd67eee7b7d52e932e6949c532d820dc3b",
                "sha256:c01a89a44bb672c38f42b49cdb0ad667b116d731b3f4c896f72302ff77d71656",
                "sha256:c0910c6b6c31359d2f6184828888c983d54d09d581a4a23547a35f1d0b9484b1",
                "sha256:c10ea1e80a697cf7d80d1ed414b5cb8f1eec07d618f54637067ae3c0334133c4",
                "sha256:c1164a2eac148d85bbdd23e07dfcc930f2e633220f3eb3c3e2a25f6148c2819e",
                "sha256:c145ab54702334c42237a6c6c4cc08703b6aa9b94e2f227ceb3d477d20c36c63",
                "sha256:c17965ff3706beedafd458c452bf15bac693ecd146a60a06a214614dc097a271",
                "sha256:c19324a1c5399b602f3b6e7db9478e5b1adf5cf58901996fc973fe4fccd73eed",
                "sha256:c2a1ac41a6aa980db03d098a5531f13985edcb451bcd9d00670b03129922cd0d",
                "sha256:c6ddcd80d79c96eb19c354d9dca95291589c5954099836b7c8d29278a7ec0bda",
                "sha256:c9c6d927e098c2d360695f2e9d38870b2e92e0919be07dbe339aefa32a090265",
                "sha256:cc8b7a7254c0fc3187d43d6cb54b5032d2365efd1df0cd1749c0c4df5f0ad45f",
                "sha256:cff3ba513db55cc6a35076f32c4cdc27032bd075c9faef31fec749e64b45d26c",
                "sha256:d260d4dc495c05d6600264a197d9d6f7fc9347f21d2594926202fd08cf89a8ba",
                "sha256:d6f3d62e16c10e88d2168ba2d065aa374e3c538998ed04996cd373ff2036d64c",
                "sha256:da6df107b9ccfe52d3a48165e48d72db0eca3e3029b5b8cb4fe6ee3cb870ba8b",
                "sha256:dfe4b95b7e00c6635a72e2d00b478e8a28bfb122dc76349a06e20792eb53a523",
                "sha256:e39378894ee6ae9f555ae2de332d513a5763276a9265f8e7cbaeb1b1ee74623a",
                "sha256:ede3b46cdb719c794427dcce9d8beb4abe8b9aa1e97526cc20de9bd6583ad1ef",
                "sha256:f2a8508f7350512434e41065684076f640ecce176d262a7d54f0da41d99c5a95",
                "sha256:f44477ae29025d8ea87ec308539f95963ffdc31a82f42ca9deecf2d505242e72",
                "sha256:f64394bd7ceef1237cc604b5a89bf748c95982a84bcd3c4bbeb40f685c810794",
                "sha256:fc4dd8b01a8112809e6b636b00f487846956402834a7fd59d46d4f4267181c41",
                "sha256:fce78593346c014d0d986b7ebc80d782b7f5e19843ca798ed62f8e3ba8728576",
                "sha256:fd547ec596d90c8676e369dd8a581a21227fe9b4ad37d0dc7feb4ccf544c2d59"
            ],
            "markers": "python_version >= '3.6'",
            "version": "==1.7.2"
        },
        "zipp": {
            "hashes": [
                "sha256:9f50f446828eb9d45b267433fd3e9da8d801f614129124863f9c51ebceafb87d",
                "sha256:b47250dd24f92b7dd6a0a8fc5244da14608f3ca90a5efcd37a3b1642fac9a375"
            ],
            "markers": "python_version < '3.10'",
            "version": "==3.7.0"
        }
    },
    "develop": {
        "asgiref": {
            "hashes": [
                "sha256:2f8abc20f7248433085eda803936d98992f1343ddb022065779f37c5da0181d0",
                "sha256:88d59c13d634dcffe0510be048210188edd79aeccb6a6c9028cdad6f31d730a9"
            ],
            "markers": "python_version >= '3.7'",
            "version": "==3.5.0"
        },
        "attrs": {
            "hashes": [
                "sha256:2d27e3784d7a565d36ab851fe94887c5eccd6a463168875832a1be79c82828b4",
                "sha256:626ba8234211db98e869df76230a137c4c40a12d72445c45d5f5b716f076e2fd"
            ],
            "markers": "python_version >= '2.7' and python_version not in '3.0, 3.1, 3.2, 3.3, 3.4'",
            "version": "==21.4.0"
        },
        "blinker": {
            "hashes": [
                "sha256:471aee25f3992bd325afa3772f1063dbdbbca947a041b8b89466dc00d606f8b6"
            ],
            "version": "==1.4"
        },
        "brotli": {
            "hashes": [
                "sha256:12effe280b8ebfd389022aa65114e30407540ccb89b177d3fbc9a4f177c4bd5d",
                "sha256:160c78292e98d21e73a4cc7f76a234390e516afcd982fa17e1422f7c6a9ce9c8",
                "sha256:16d528a45c2e1909c2798f27f7bf0a3feec1dc9e50948e738b961618e38b6a7b",
                "sha256:19598ecddd8a212aedb1ffa15763dd52a388518c4550e615aed88dc3753c0f0c",
                "sha256:1c48472a6ba3b113452355b9af0a60da5c2ae60477f8feda8346f8fd48e3e87c",
                "sha256:268fe94547ba25b58ebc724680609c8ee3e5a843202e9a381f6f9c5e8bdb5c70",
                "sha256:269a5743a393c65db46a7bb982644c67ecba4b8d91b392403ad8a861ba6f495f",
                "sha256:26d168aac4aaec9a4394221240e8a5436b5634adc3cd1cdf637f6645cecbf181",
                "sha256:29d1d350178e5225397e28ea1b7aca3648fcbab546d20e7475805437bfb0a130",
                "sha256:2aad0e0baa04517741c9bb5b07586c642302e5fb3e75319cb62087bd0995ab19",
                "sha256:3496fc835370da351d37cada4cf744039616a6db7d13c430035e901443a34daa",
                "sha256:35a3edbe18e876e596553c4007a087f8bcfd538f19bc116917b3c7522fca0429",
                "sha256:3b78a24b5fd13c03ee2b7b86290ed20efdc95da75a3557cc06811764d5ad1126",
                "sha256:40d15c79f42e0a2c72892bf407979febd9cf91f36f495ffb333d1d04cebb34e4",
                "sha256:44bb8ff420c1d19d91d79d8c3574b8954288bdff0273bf788954064d260d7ab0",
                "sha256:4688c1e42968ba52e57d8670ad2306fe92e0169c6f3af0089be75bbac0c64a3b",
                "sha256:495ba7e49c2db22b046a53b469bbecea802efce200dffb69b93dd47397edc9b6",
                "sha256:4d1b810aa0ed773f81dceda2cc7b403d01057458730e309856356d4ef4188438",
                "sha256:503fa6af7da9f4b5780bb7e4cbe0c639b010f12be85d02c99452825dd0feef3f",
                "sha256:56d027eace784738457437df7331965473f2c0da2c70e1a1f6fdbae5402e0389",
                "sha256:5913a1177fc36e30fcf6dc868ce23b0453952c78c04c266d3149b3d39e1410d6",
                "sha256:5b6ef7d9f9c38292df3690fe3e302b5b530999fa90014853dcd0d6902fb59f26",
                "sha256:5cb1e18167792d7d21e21365d7650b72d5081ed476123ff7b8cac7f45189c0c7",
                "sha256:61a7ee1f13ab913897dac7da44a73c6d44d48a4adff42a5701e3239791c96e14",
                "sha256:622a231b08899c864eb87e85f81c75e7b9ce05b001e59bbfbf43d4a71f5f32b2",
                "sha256:68715970f16b6e92c574c30747c95cf8cf62804569647386ff032195dc89a430",
                "sha256:6b2ae9f5f67f89aade1fab0f7fd8f2832501311c363a21579d02defa844d9296",
                "sha256:6c772d6c0a79ac0f414a9f8947cc407e119b8598de7621f39cacadae3cf57d12",
                "sha256:6d847b14f7ea89f6ad3c9e3901d1bc4835f6b390a9c71df999b0162d9bb1e20f",
                "sha256:76ffebb907bec09ff511bb3acc077695e2c32bc2142819491579a695f77ffd4d",
                "sha256:7bbff90b63328013e1e8cb50650ae0b9bac54ffb4be6104378490193cd60f85a",
                "sha256:7cb81373984cc0e4682f31bc3d6be9026006d96eecd07ea49aafb06897746452",
                "sha256:7ee83d3e3a024a9618e5be64648d6d11c37047ac48adff25f12fa4226cf23d1c",
                "sha256:854c33dad5ba0fbd6ab69185fec8dab89e13cda6b7d191ba111987df74f38761",
                "sha256:85f7912459c67eaab2fb854ed2bc1cc25772b300545fe7ed2dc03954da638649",
                "sha256:87fdccbb6bb589095f413b1e05734ba492c962b4a45a13ff3408fa44ffe6479b",
                "sha256:88c63a1b55f352b02c6ffd24b15ead9fc0e8bf781dbe070213039324922a2eea",
                "sha256:8a674ac10e0a87b683f4fa2b6fa41090edfd686a6524bd8dedbd6138b309175c",
                "sha256:93130612b837103e15ac3f9cbacb4613f9e348b58b3aad53721d92e57f96d46a",
                "sha256:9744a863b489c79a73aba014df554b0e7a0fc44ef3f8a0ef2a52919c7d155031",
                "sha256:9749a124280a0ada4187a6cfd1ffd35c350fb3af79c706589d98e088c5044267",
                "sha256:97f715cf371b16ac88b8c19da00029804e20e25f30d80203417255d239f228b5",
                "sha256:9bf919756d25e4114ace16a8ce91eb340eb57a08e2c6950c3cebcbe3dff2a5e7",
                "sha256:9d12cf2851759b8de8ca5fde36a59c08210a97ffca0eb94c532ce7b17c6a3d1d",
                "sha256:9ed4c92a0665002ff8ea852353aeb60d9141eb04109e88928026d3c8a9e5433c",
                "sha256:a72661af47119a80d82fa583b554095308d6a4c356b2a554fdc2799bc19f2a43",
                "sha256:afde17ae04d90fbe53afb628f7f2d4ca022797aa093e809de5c3cf276f61bbfa",
                "sha256:b336c5e9cf03c7be40c47b5fd694c43c9f1358a80ba384a21969e0b4e66a9b17",
                "sha256:b663f1e02de5d0573610756398e44c130add0eb9a3fc912a09665332942a2efb",
                "sha256:b83bb06a0192cccf1eb8d0a28672a1b79c74c3a8a5f2619625aeb6f28b3a82bb",
                "sha256:c2415d9d082152460f2bd4e382a1e85aed233abc92db5a3880da2257dc7daf7b",
                "sha256:c83aa123d56f2e060644427a882a36b3c12db93727ad7a7b9efd7d7f3e9cc2c4",
                "sha256:cfc391f4429ee0a9370aa93d812a52e1fee0f37a81861f4fdd1f4fb28e8547c3",
                "sha256:db844eb158a87ccab83e868a762ea8024ae27337fc7ddcbfcddd157f841fdfe7",
                "sha256:defed7ea5f218a9f2336301e6fd379f55c655bea65ba2476346340a0ce6f74a1",
                "sha256:e16eb9541f3dd1a3e92b89005e37b1257b157b7256df0e36bd7b33b50be73bcb",
                "sha256:e23281b9a08ec338469268f98f194658abfb13658ee98e2b7f85ee9dd06caa91",
                "sha256:e2d9e1cbc1b25e22000328702b014227737756f4b5bf5c485ac1d8091ada078b",
                "sha256:e48f4234f2469ed012a98f4b7874e7f7e173c167bed4934912a29e03167cf6b1",
                "sha256:e4c4e92c14a57c9bd4cb4be678c25369bf7a092d55fd0866f759e425b9660806",
                "sha256:ec1947eabbaf8e0531e8e899fc1d9876c179fc518989461f5d24e2223395a9e3",
                "sha256:f909bbbc433048b499cb9db9e713b5d8d949e8c109a2a548502fb9aa8630f0b1"
            ],
            "version": "==1.0.9"
        },
        "certifi": {
            "hashes": [
                "sha256:78884e7c1d4b00ce3cea67b44566851c4343c120abd683433ce934a68ea58872",
                "sha256:d62a0163eb4c2344ac042ab2bdf75399a71a2d8c7d47eac2e2ee91b9d6339569"
            ],
            "version": "==2021.10.8"
        },
        "cffi": {
            "hashes": [
                "sha256:00c878c90cb53ccfaae6b8bc18ad05d2036553e6d9d1d9dbcf323bbe83854ca3",
                "sha256:0104fb5ae2391d46a4cb082abdd5c69ea4eab79d8d44eaaf79f1b1fd806ee4c2",
                "sha256:06c48159c1abed75c2e721b1715c379fa3200c7784271b3c46df01383b593636",
                "sha256:0808014eb713677ec1292301ea4c81ad277b6cdf2fdd90fd540af98c0b101d20",
                "sha256:10dffb601ccfb65262a27233ac273d552ddc4d8ae1bf93b21c94b8511bffe728",
                "sha256:14cd121ea63ecdae71efa69c15c5543a4b5fbcd0bbe2aad864baca0063cecf27",
                "sha256:17771976e82e9f94976180f76468546834d22a7cc404b17c22df2a2c81db0c66",
                "sha256:181dee03b1170ff1969489acf1c26533710231c58f95534e3edac87fff06c443",
                "sha256:23cfe892bd5dd8941608f93348c0737e369e51c100d03718f108bf1add7bd6d0",
                "sha256:263cc3d821c4ab2213cbe8cd8b355a7f72a8324577dc865ef98487c1aeee2bc7",
                "sha256:2756c88cbb94231c7a147402476be2c4df2f6078099a6f4a480d239a8817ae39",
                "sha256:27c219baf94952ae9d50ec19651a687b826792055353d07648a5695413e0c605",
                "sha256:2a23af14f408d53d5e6cd4e3d9a24ff9e05906ad574822a10563efcef137979a",
                "sha256:31fb708d9d7c3f49a60f04cf5b119aeefe5644daba1cd2a0fe389b674fd1de37",
                "sha256:3415c89f9204ee60cd09b235810be700e993e343a408693e80ce7f6a40108029",
                "sha256:3773c4d81e6e818df2efbc7dd77325ca0dcb688116050fb2b3011218eda36139",
                "sha256:3b96a311ac60a3f6be21d2572e46ce67f09abcf4d09344c49274eb9e0bf345fc",
                "sha256:3f7d084648d77af029acb79a0ff49a0ad7e9d09057a9bf46596dac9514dc07df",
                "sha256:41d45de54cd277a7878919867c0f08b0cf817605e4eb94093e7516505d3c8d14",
                "sha256:4238e6dab5d6a8ba812de994bbb0a79bddbdf80994e4ce802b6f6f3142fcc880",
                "sha256:45db3a33139e9c8f7c09234b5784a5e33d31fd6907800b316decad50af323ff2",
                "sha256:45e8636704eacc432a206ac7345a5d3d2c62d95a507ec70d62f23cd91770482a",
                "sha256:4958391dbd6249d7ad855b9ca88fae690783a6be9e86df65865058ed81fc860e",
                "sha256:4a306fa632e8f0928956a41fa8e1d6243c71e7eb59ffbd165fc0b41e316b2474",
                "sha256:57e9ac9ccc3101fac9d6014fba037473e4358ef4e89f8e181f8951a2c0162024",
                "sha256:59888172256cac5629e60e72e86598027aca6bf01fa2465bdb676d37636573e8",
                "sha256:5e069f72d497312b24fcc02073d70cb989045d1c91cbd53979366077959933e0",
                "sha256:64d4ec9f448dfe041705426000cc13e34e6e5bb13736e9fd62e34a0b0c41566e",
                "sha256:6dc2737a3674b3e344847c8686cf29e500584ccad76204efea14f451d4cc669a",
                "sha256:74fdfdbfdc48d3f47148976f49fab3251e550a8720bebc99bf1483f5bfb5db3e",
                "sha256:75e4024375654472cc27e91cbe9eaa08567f7fbdf822638be2814ce059f58032",
                "sha256:786902fb9ba7433aae840e0ed609f45c7bcd4e225ebb9c753aa39725bb3e6ad6",
                "sha256:8b6c2ea03845c9f501ed1313e78de148cd3f6cad741a75d43a29b43da27f2e1e",
                "sha256:91d77d2a782be4274da750752bb1650a97bfd8f291022b379bb8e01c66b4e96b",
                "sha256:91ec59c33514b7c7559a6acda53bbfe1b283949c34fe7440bcf917f96ac0723e",
                "sha256:920f0d66a896c2d99f0adbb391f990a84091179542c205fa53ce5787aff87954",
                "sha256:a5263e363c27b653a90078143adb3d076c1a748ec9ecc78ea2fb916f9b861962",
                "sha256:abb9a20a72ac4e0fdb50dae135ba5e77880518e742077ced47eb1499e29a443c",
                "sha256:c2051981a968d7de9dd2d7b87bcb9c939c74a34626a6e2f8181455dd49ed69e4",
                "sha256:c21c9e3896c23007803a875460fb786118f0cdd4434359577ea25eb556e34c55",
                "sha256:c2502a1a03b6312837279c8c1bd3ebedf6c12c4228ddbad40912d671ccc8a962",
                "sha256:d4d692a89c5cf08a8557fdeb329b82e7bf609aadfaed6c0d79f5a449a3c7c023",
                "sha256:da5db4e883f1ce37f55c667e5c0de439df76ac4cb55964655906306918e7363c",
                "sha256:e7022a66d9b55e93e1a845d8c9eba2a1bebd4966cd8bfc25d9cd07d515b33fa6",
                "sha256:ef1f279350da2c586a69d32fc8733092fd32cc8ac95139a00377841f59a3f8d8",
                "sha256:f54a64f8b0c8ff0b64d18aa76675262e1700f3995182267998c31ae974fbc382",
                "sha256:f5c7150ad32ba43a07c4479f40241756145a1f03b43480e058cfd862bf5041c7",
                "sha256:f6f824dc3bce0edab5f427efcfb1d63ee75b6fcb7282900ccaf925be84efb0fc",
                "sha256:fd8a250edc26254fe5b33be00402e6d287f562b6a5b2152dec302fa15bb3e997",
                "sha256:ffaa5c925128e29efbde7301d8ecaf35c8c60ffbcd6a1ffd3a552177c8e5e796"
            ],
            "version": "==1.15.0"
        },
        "cfgv": {
            "hashes": [
                "sha256:c6a0883f3917a037485059700b9e75da2464e6c27051014ad85ba6aaa5884426",
                "sha256:f5a830efb9ce7a445376bb66ec94c638a9787422f96264c98edc6bdeed8ab736"
            ],
            "markers": "python_full_version >= '3.6.1'",
            "version": "==3.3.1"
        },
        "charset-normalizer": {
            "hashes": [
                "sha256:2857e29ff0d34db842cd7ca3230549d1a697f96ee6d3fb071cfa6c7393832597",
                "sha256:6881edbebdb17b39b4eaaa821b438bf6eddffb4468cf344f09f89def34a8b1df"
            ],
            "markers": "python_version >= '3'",
            "version": "==2.0.12"
        },
        "click": {
            "hashes": [
                "sha256:d2b5255c7c6349bc1bd1e59e08cd12acbbd63ce649f2588755783aa94dfb6b1a",
                "sha256:dacca89f4bfadd5de3d7489b7c8a566eee0d3676333fbb50030263894c38c0dc"
            ],
            "index": "pypi",
            "version": "==7.1.2"
        },
        "coverage": {
            "hashes": [
                "sha256:03e2a7826086b91ef345ff18742ee9fc47a6839ccd517061ef8fa1976e652ce9",
                "sha256:07e6db90cd9686c767dcc593dff16c8c09f9814f5e9c51034066cad3373b914d",
                "sha256:18d520c6860515a771708937d2f78f63cc47ab3b80cb78e86573b0a760161faf",
                "sha256:1ebf730d2381158ecf3dfd4453fbca0613e16eaa547b4170e2450c9707665ce7",
                "sha256:21b7745788866028adeb1e0eca3bf1101109e2dc58456cb49d2d9b99a8c516e6",
                "sha256:26e2deacd414fc2f97dd9f7676ee3eaecd299ca751412d89f40bc01557a6b1b4",
                "sha256:2c6dbb42f3ad25760010c45191e9757e7dce981cbfb90e42feef301d71540059",
                "sha256:2fea046bfb455510e05be95e879f0e768d45c10c11509e20e06d8fcaa31d9e39",
                "sha256:34626a7eee2a3da12af0507780bb51eb52dca0e1751fd1471d0810539cefb536",
                "sha256:37d1141ad6b2466a7b53a22e08fe76994c2d35a5b6b469590424a9953155afac",
                "sha256:46191097ebc381fbf89bdce207a6c107ac4ec0890d8d20f3360345ff5976155c",
                "sha256:4dd8bafa458b5c7d061540f1ee9f18025a68e2d8471b3e858a9dad47c8d41903",
                "sha256:4e21876082ed887baed0146fe222f861b5815455ada3b33b890f4105d806128d",
                "sha256:58303469e9a272b4abdb9e302a780072c0633cdcc0165db7eec0f9e32f901e05",
                "sha256:5ca5aeb4344b30d0bec47481536b8ba1181d50dbe783b0e4ad03c95dc1296684",
                "sha256:68353fe7cdf91f109fc7d474461b46e7f1f14e533e911a2a2cbb8b0fc8613cf1",
                "sha256:6f89d05e028d274ce4fa1a86887b071ae1755082ef94a6740238cd7a8178804f",
                "sha256:7a15dc0a14008f1da3d1ebd44bdda3e357dbabdf5a0b5034d38fcde0b5c234b7",
                "sha256:8bdde1177f2311ee552f47ae6e5aa7750c0e3291ca6b75f71f7ffe1f1dab3dca",
                "sha256:8ce257cac556cb03be4a248d92ed36904a59a4a5ff55a994e92214cde15c5bad",
                "sha256:8cf5cfcb1521dc3255d845d9dca3ff204b3229401994ef8d1984b32746bb45ca",
                "sha256:8fbbdc8d55990eac1b0919ca69eb5a988a802b854488c34b8f37f3e2025fa90d",
                "sha256:9548f10d8be799551eb3a9c74bbf2b4934ddb330e08a73320123c07f95cc2d92",
                "sha256:96f8a1cb43ca1422f36492bebe63312d396491a9165ed3b9231e778d43a7fca4",
                "sha256:9b27d894748475fa858f9597c0ee1d4829f44683f3813633aaf94b19cb5453cf",
                "sha256:9baff2a45ae1f17c8078452e9e5962e518eab705e50a0aa8083733ea7d45f3a6",
                "sha256:a2a8b8bcc399edb4347a5ca8b9b87e7524c0967b335fbb08a83c8421489ddee1",
                "sha256:acf53bc2cf7282ab9b8ba346746afe703474004d9e566ad164c91a7a59f188a4",
                "sha256:b0be84e5a6209858a1d3e8d1806c46214e867ce1b0fd32e4ea03f4bd8b2e3359",
                "sha256:b31651d018b23ec463e95cf10070d0b2c548aa950a03d0b559eaa11c7e5a6fa3",
                "sha256:b78e5afb39941572209f71866aa0b206c12f0109835aa0d601e41552f9b3e620",
                "sha256:c76aeef1b95aff3905fb2ae2d96e319caca5b76fa41d3470b19d4e4a3a313512",
                "sha256:dd035edafefee4d573140a76fdc785dc38829fe5a455c4bb12bac8c20cfc3d69",
                "sha256:dd6fe30bd519694b356cbfcaca9bd5c1737cddd20778c6a581ae20dc8c04def2",
                "sha256:e5f4e1edcf57ce94e5475fe09e5afa3e3145081318e5fd1a43a6b4539a97e518",
                "sha256:ec6bc7fe73a938933d4178c9b23c4e0568e43e220aef9472c4f6044bfc6dd0f0",
                "sha256:f1555ea6d6da108e1999b2463ea1003fe03f29213e459145e70edbaf3e004aaa",
                "sha256:f5fa5803f47e095d7ad8443d28b01d48c0359484fec1b9d8606d0e3282084bc4",
                "sha256:f7331dbf301b7289013175087636bbaf5b2405e57259dd2c42fdcc9fcc47325e",
                "sha256:f9987b0354b06d4df0f4d3e0ec1ae76d7ce7cbca9a2f98c25041eb79eec766f1",
                "sha256:fd9e830e9d8d89b20ab1e5af09b32d33e1a08ef4c4e14411e559556fd788e6b2"
            ],
            "index": "pypi",
            "version": "==6.3.2"
        },
        "cryptography": {
            "hashes": [
                "sha256:0a3bf09bb0b7a2c93ce7b98cb107e9170a90c51a0162a20af1c61c765b90e60b",
                "sha256:1f64a62b3b75e4005df19d3b5235abd43fa6358d5516cfc43d87aeba8d08dd51",
                "sha256:32db5cc49c73f39aac27574522cecd0a4bb7384e71198bc65a0d23f901e89bb7",
                "sha256:4881d09298cd0b669bb15b9cfe6166f16fc1277b4ed0d04a22f3d6430cb30f1d",
                "sha256:4e2dddd38a5ba733be6a025a1475a9f45e4e41139d1321f412c6b360b19070b6",
                "sha256:53e0285b49fd0ab6e604f4c5d9c5ddd98de77018542e88366923f152dbeb3c29",
                "sha256:70f8f4f7bb2ac9f340655cbac89d68c527af5bb4387522a8413e841e3e6628c9",
                "sha256:7b2d54e787a884ffc6e187262823b6feb06c338084bbe80d45166a1cb1c6c5bf",
                "sha256:7be666cc4599b415f320839e36367b273db8501127b38316f3b9f22f17a0b815",
                "sha256:8241cac0aae90b82d6b5c443b853723bcc66963970c67e56e71a2609dc4b5eaf",
                "sha256:82740818f2f240a5da8dfb8943b360e4f24022b093207160c77cadade47d7c85",
                "sha256:8897b7b7ec077c819187a123174b645eb680c13df68354ed99f9b40a50898f77",
                "sha256:c2c5250ff0d36fd58550252f54915776940e4e866f38f3a7866d92b32a654b86",
                "sha256:ca9f686517ec2c4a4ce930207f75c00bf03d94e5063cbc00a1dc42531511b7eb",
                "sha256:d2b3d199647468d410994dbeb8cec5816fb74feb9368aedf300af709ef507e3e",
                "sha256:da73d095f8590ad437cd5e9faf6628a218aa7c387e1fdf67b888b47ba56a17f0",
                "sha256:e167b6b710c7f7bc54e67ef593f8731e1f45aa35f8a8a7b72d6e42ec76afd4b3",
                "sha256:ea634401ca02367c1567f012317502ef3437522e2fc44a3ea1844de028fa4b84",
                "sha256:ec6597aa85ce03f3e507566b8bcdf9da2227ec86c4266bd5e6ab4d9e0cc8dab2",
                "sha256:f64b232348ee82f13aac22856515ce0195837f6968aeaa94a3d0353ea2ec06a6"
            ],
            "markers": "python_version >= '3.6'",
            "version": "==36.0.2"
        },
        "deprecated": {
            "hashes": [
                "sha256:43ac5335da90c31c24ba028af536a91d41d53f9e6901ddb021bcc572ce44e38d",
                "sha256:64756e3e14c8c5eea9795d93c524551432a0be75629f8f29e67ab8caf076c76d"
            ],
            "index": "pypi",
            "version": "==1.2.13"
        },
        "distlib": {
            "hashes": [
                "sha256:6564fe0a8f51e734df6333d08b8b94d4ea8ee6b99b5ed50613f731fd4089f34b",
                "sha256:e4b58818180336dc9c529bfb9a0b58728ffc09ad92027a3f30b7cd91e3458579"
            ],
            "version": "==0.3.4"
        },
        "filelock": {
            "hashes": [
                "sha256:9cd540a9352e432c7246a48fe4e8712b10acb1df2ad1f30e8c070b82ae1fed85",
                "sha256:f8314284bfffbdcfa0ff3d7992b023d4c628ced6feb957351d4c48d059f56bc0"
            ],
            "markers": "python_version >= '3.7'",
            "version": "==3.6.0"
        },
        "flask": {
            "hashes": [
                "sha256:59da8a3170004800a2837844bfa84d49b022550616070f7cb1a659682b2e7c9f",
                "sha256:e1120c228ca2f553b470df4a5fa927ab66258467526069981b3eb0a91902687d"
            ],
            "markers": "python_version >= '3.6'",
            "version": "==2.0.3"
        },
        "h11": {
            "hashes": [
                "sha256:70813c1135087a248a4d38cc0e1a0181ffab2188141a93eaf567940c3957ff06",
                "sha256:8ddd78563b633ca55346c8cd41ec0af27d3c79931828beffb46ce70a379e7442"
            ],
            "markers": "python_version >= '3.6'",
            "version": "==0.13.0"
        },
        "h2": {
            "hashes": [
                "sha256:03a46bcf682256c95b5fd9e9a99c1323584c3eec6440d379b9903d709476bc6d",
                "sha256:a83aca08fbe7aacb79fec788c9c0bac936343560ed9ec18b82a13a12c28d2abb"
            ],
            "markers": "python_full_version >= '3.6.1'",
            "version": "==4.1.0"
        },
        "hpack": {
            "hashes": [
                "sha256:84a076fad3dc9a9f8063ccb8041ef100867b1878b25ef0ee63847a5d53818a6c",
                "sha256:fc41de0c63e687ebffde81187a948221294896f6bdc0ae2312708df339430095"
            ],
            "markers": "python_full_version >= '3.6.1'",
            "version": "==4.0.0"
        },
        "hyperframe": {
            "hashes": [
                "sha256:0ec6bafd80d8ad2195c4f03aacba3a8265e57bc4cff261e802bf39970ed02a15",
                "sha256:ae510046231dc8e9ecb1a6586f63d2347bf4c8905914aa84ba585ae85f28a914"
            ],
            "markers": "python_full_version >= '3.6.1'",
            "version": "==6.0.1"
        },
        "identify": {
            "hashes": [
                "sha256:3f3244a559290e7d3deb9e9adc7b33594c1bc85a9dd82e0f1be519bf12a1ec17",
                "sha256:5f06b14366bd1facb88b00540a1de05b69b310cbc2654db3c7e07fa3a4339323"
            ],
            "markers": "python_version >= '3.7'",
            "version": "==2.4.12"
        },
        "idna": {
            "hashes": [
                "sha256:84d9dd047ffa80596e0f246e2eab0b391788b0503584e8945f2368256d2735ff",
                "sha256:9d643ff0a55b762d5cdb124b8eaa99c66322e2157b69160bc32796e824360e6d"
            ],
            "markers": "python_version >= '3'",
            "version": "==3.3"
        },
        "iniconfig": {
            "hashes": [
                "sha256:011e24c64b7f47f6ebd835bb12a743f2fbe9a26d4cecaa7f53bc4f35ee9da8b3",
                "sha256:bc3af051d7d14b2ee5ef9969666def0cd1a000e121eaea580d4a313df4b37f32"
            ],
            "version": "==1.1.1"
        },
        "itsdangerous": {
            "hashes": [
                "sha256:2c2349112351b88699d8d4b6b075022c0808887cb7ad10069318a8b0bc88db44",
                "sha256:5dbbc68b317e5e42f327f9021763545dc3fc3bfe22e6deb96aaf1fc38874156a"
            ],
            "markers": "python_version >= '3.7'",
            "version": "==2.1.2"
        },
        "jinja2": {
            "hashes": [
                "sha256:03e47ad063331dd6a3f04a43eddca8a966a26ba0c5b7207a9a9e4e08f1b29419",
                "sha256:a6d58433de0ae800347cab1fa3043cebbabe8baa9d29e668f1c768cb87a333c6"
            ],
            "index": "pypi",
            "version": "==2.11.3"
        },
        "kaitaistruct": {
            "hashes": [
                "sha256:3d5845817ec8a4d5504379cc11bd570b038850ee49c4580bc0998c8fb1d327ad"
            ],
            "version": "==0.9"
        },
        "ldap3": {
            "hashes": [
                "sha256:2bc966556fc4d4fa9f445a1c31dc484ee81d44a51ab0e2d0fd05b62cac75daa6",
                "sha256:5630d1383e09ba94839e253e013f1aa1a2cf7a547628ba1265cb7b9a844b5687",
                "sha256:5869596fc4948797020d3f03b7939da938778a0f9e2009f7a072ccf92b8e8d70",
                "sha256:5ab7febc00689181375de40c396dcad4f2659cd260fc5e94c508b6d77c17e9d5",
                "sha256:f3e7fc4718e3f09dda568b57100095e0ce58633bcabbed8667ce3f8fbaa4229f"
            ],
            "version": "==2.9.1"
        },
        "markupsafe": {
            "hashes": [
                "sha256:01a9b8ea66f1658938f65b93a85ebe8bc016e6769611be228d797c9d998dd298",
                "sha256:023cb26ec21ece8dc3907c0e8320058b2e0cb3c55cf9564da612bc325bed5e64",
                "sha256:0446679737af14f45767963a1a9ef7620189912317d095f2d9ffa183a4d25d2b",
                "sha256:04635854b943835a6ea959e948d19dcd311762c5c0c6e1f0e16ee57022669194",
                "sha256:0717a7390a68be14b8c793ba258e075c6f4ca819f15edfc2a3a027c823718567",
                "sha256:0955295dd5eec6cb6cc2fe1698f4c6d84af2e92de33fbcac4111913cd100a6ff",
                "sha256:0d4b31cc67ab36e3392bbf3862cfbadac3db12bdd8b02a2731f509ed5b829724",
                "sha256:10f82115e21dc0dfec9ab5c0223652f7197feb168c940f3ef61563fc2d6beb74",
                "sha256:168cd0a3642de83558a5153c8bd34f175a9a6e7f6dc6384b9655d2697312a646",
                "sha256:1d609f577dc6e1aa17d746f8bd3c31aa4d258f4070d61b2aa5c4166c1539de35",
                "sha256:1f2ade76b9903f39aa442b4aadd2177decb66525062db244b35d71d0ee8599b6",
                "sha256:20dca64a3ef2d6e4d5d615a3fd418ad3bde77a47ec8a23d984a12b5b4c74491a",
                "sha256:2a7d351cbd8cfeb19ca00de495e224dea7e7d919659c2841bbb7f420ad03e2d6",
                "sha256:2d7d807855b419fc2ed3e631034685db6079889a1f01d5d9dac950f764da3dad",
                "sha256:2ef54abee730b502252bcdf31b10dacb0a416229b72c18b19e24a4509f273d26",
                "sha256:36bc903cbb393720fad60fc28c10de6acf10dc6cc883f3e24ee4012371399a38",
                "sha256:37205cac2a79194e3750b0af2a5720d95f786a55ce7df90c3af697bfa100eaac",
                "sha256:3c112550557578c26af18a1ccc9e090bfe03832ae994343cfdacd287db6a6ae7",
                "sha256:3dd007d54ee88b46be476e293f48c85048603f5f516008bee124ddd891398ed6",
                "sha256:4296f2b1ce8c86a6aea78613c34bb1a672ea0e3de9c6ba08a960efe0b0a09047",
                "sha256:47ab1e7b91c098ab893b828deafa1203de86d0bc6ab587b160f78fe6c4011f75",
                "sha256:49e3ceeabbfb9d66c3aef5af3a60cc43b85c33df25ce03d0031a608b0a8b2e3f",
                "sha256:4dc8f9fb58f7364b63fd9f85013b780ef83c11857ae79f2feda41e270468dd9b",
                "sha256:4efca8f86c54b22348a5467704e3fec767b2db12fc39c6d963168ab1d3fc9135",
                "sha256:53edb4da6925ad13c07b6d26c2a852bd81e364f95301c66e930ab2aef5b5ddd8",
                "sha256:5855f8438a7d1d458206a2466bf82b0f104a3724bf96a1c781ab731e4201731a",
                "sha256:594c67807fb16238b30c44bdf74f36c02cdf22d1c8cda91ef8a0ed8dabf5620a",
                "sha256:5b6d930f030f8ed98e3e6c98ffa0652bdb82601e7a016ec2ab5d7ff23baa78d1",
                "sha256:5bb28c636d87e840583ee3adeb78172efc47c8b26127267f54a9c0ec251d41a9",
                "sha256:60bf42e36abfaf9aff1f50f52644b336d4f0a3fd6d8a60ca0d054ac9f713a864",
                "sha256:611d1ad9a4288cf3e3c16014564df047fe08410e628f89805e475368bd304914",
                "sha256:6300b8454aa6930a24b9618fbb54b5a68135092bc666f7b06901f897fa5c2fee",
                "sha256:63f3268ba69ace99cab4e3e3b5840b03340efed0948ab8f78d2fd87ee5442a4f",
                "sha256:6557b31b5e2c9ddf0de32a691f2312a32f77cd7681d8af66c2692efdbef84c18",
                "sha256:693ce3f9e70a6cf7d2fb9e6c9d8b204b6b39897a2c4a1aa65728d5ac97dcc1d8",
                "sha256:6a7fae0dd14cf60ad5ff42baa2e95727c3d81ded453457771d02b7d2b3f9c0c2",
                "sha256:6c4ca60fa24e85fe25b912b01e62cb969d69a23a5d5867682dd3e80b5b02581d",
                "sha256:6fcf051089389abe060c9cd7caa212c707e58153afa2c649f00346ce6d260f1b",
                "sha256:7d91275b0245b1da4d4cfa07e0faedd5b0812efc15b702576d103293e252af1b",
                "sha256:89c687013cb1cd489a0f0ac24febe8c7a666e6e221b783e53ac50ebf68e45d86",
                "sha256:8d206346619592c6200148b01a2142798c989edcb9c896f9ac9722a99d4e77e6",
                "sha256:905fec760bd2fa1388bb5b489ee8ee5f7291d692638ea5f67982d968366bef9f",
                "sha256:97383d78eb34da7e1fa37dd273c20ad4320929af65d156e35a5e2d89566d9dfb",
                "sha256:984d76483eb32f1bcb536dc27e4ad56bba4baa70be32fa87152832cdd9db0833",
                "sha256:99df47edb6bda1249d3e80fdabb1dab8c08ef3975f69aed437cb69d0a5de1e28",
                "sha256:9f02365d4e99430a12647f09b6cc8bab61a6564363f313126f775eb4f6ef798e",
                "sha256:a30e67a65b53ea0a5e62fe23682cfe22712e01f453b95233b25502f7c61cb415",
                "sha256:ab3ef638ace319fa26553db0624c4699e31a28bb2a835c5faca8f8acf6a5a902",
                "sha256:aca6377c0cb8a8253e493c6b451565ac77e98c2951c45f913e0b52facdcff83f",
                "sha256:add36cb2dbb8b736611303cd3bfcee00afd96471b09cda130da3581cbdc56a6d",
                "sha256:b2f4bf27480f5e5e8ce285a8c8fd176c0b03e93dcc6646477d4630e83440c6a9",
                "sha256:b7f2d075102dc8c794cbde1947378051c4e5180d52d276987b8d28a3bd58c17d",
                "sha256:baa1a4e8f868845af802979fcdbf0bb11f94f1cb7ced4c4b8a351bb60d108145",
                "sha256:be98f628055368795d818ebf93da628541e10b75b41c559fdf36d104c5787066",
                "sha256:bf5d821ffabf0ef3533c39c518f3357b171a1651c1ff6827325e4489b0e46c3c",
                "sha256:c47adbc92fc1bb2b3274c4b3a43ae0e4573d9fbff4f54cd484555edbf030baf1",
                "sha256:cdfba22ea2f0029c9261a4bd07e830a8da012291fbe44dc794e488b6c9bb353a",
                "sha256:d6c7ebd4e944c85e2c3421e612a7057a2f48d478d79e61800d81468a8d842207",
                "sha256:d7f9850398e85aba693bb640262d3611788b1f29a79f0c93c565694658f4071f",
                "sha256:d8446c54dc28c01e5a2dbac5a25f071f6653e6e40f3a8818e8b45d790fe6ef53",
                "sha256:deb993cacb280823246a026e3b2d81c493c53de6acfd5e6bfe31ab3402bb37dd",
                "sha256:e0f138900af21926a02425cf736db95be9f4af72ba1bb21453432a07f6082134",
                "sha256:e9936f0b261d4df76ad22f8fee3ae83b60d7c3e871292cd42f40b81b70afae85",
                "sha256:f0567c4dc99f264f49fe27da5f735f414c4e7e7dd850cfd8e69f0862d7c74ea9",
                "sha256:f5653a225f31e113b152e56f154ccbe59eeb1c7487b39b9d9f9cdb58e6c79dc5",
                "sha256:f826e31d18b516f653fe296d967d700fddad5901ae07c622bb3705955e1faa94",
                "sha256:f8ba0e8349a38d3001fae7eadded3f6606f0da5d748ee53cc1dab1d6527b9509",
                "sha256:f9081981fe268bd86831e5c75f7de206ef275defcb82bc70740ae6dc507aee51",
                "sha256:fa130dd50c57d53368c9d59395cb5526eda596d3ffe36666cd81a44d56e48872"
            ],
            "index": "pypi",
            "version": "==2.0.1"
        },
        "mitmproxy": {
            "hashes": [
                "sha256:da3fe10aee4a256bf3c6c939dbd113f9fcb90f9d6411b43de6a79f0f1feb2c85"
            ],
            "index": "pypi",
            "version": "==8.0.0"
        },
        "mock": {
            "hashes": [
                "sha256:122fcb64ee37cfad5b3f48d7a7d51875d7031aaf3d8be7c42e2bee25044eee62",
                "sha256:7d3fbbde18228f4ff2f1f119a45cdffa458b4c0dee32eb4d2bb2f82554bac7bc"
            ],
            "index": "pypi",
            "version": "==4.0.3"
        },
        "msgpack": {
            "hashes": [
                "sha256:0d8c332f53ffff01953ad25131272506500b14750c1d0ce8614b17d098252fbc",
                "sha256:1c58cdec1cb5fcea8c2f1771d7b5fec79307d056874f746690bd2bdd609ab147",
                "sha256:2c3ca57c96c8e69c1a0d2926a6acf2d9a522b41dc4253a8945c4c6cd4981a4e3",
                "sha256:2f30dd0dc4dfe6231ad253b6f9f7128ac3202ae49edd3f10d311adc358772dba",
                "sha256:2f97c0f35b3b096a330bb4a1a9247d0bd7e1f3a2eba7ab69795501504b1c2c39",
                "sha256:36a64a10b16c2ab31dcd5f32d9787ed41fe68ab23dd66957ca2826c7f10d0b85",
                "sha256:3d875631ecab42f65f9dce6f55ce6d736696ced240f2634633188de2f5f21af9",
                "sha256:40fb89b4625d12d6027a19f4df18a4de5c64f6f3314325049f219683e07e678a",
                "sha256:47d733a15ade190540c703de209ffbc42a3367600421b62ac0c09fde594da6ec",
                "sha256:494471d65b25a8751d19c83f1a482fd411d7ca7a3b9e17d25980a74075ba0e88",
                "sha256:51fdc7fb93615286428ee7758cecc2f374d5ff363bdd884c7ea622a7a327a81e",
                "sha256:6eef0cf8db3857b2b556213d97dd82de76e28a6524853a9beb3264983391dc1a",
                "sha256:6f4c22717c74d44bcd7af353024ce71c6b55346dad5e2cc1ddc17ce8c4507c6b",
                "sha256:73a80bd6eb6bcb338c1ec0da273f87420829c266379c8c82fa14c23fb586cfa1",
                "sha256:89908aea5f46ee1474cc37fbc146677f8529ac99201bc2faf4ef8edc023c2bf3",
                "sha256:8a3a5c4b16e9d0edb823fe54b59b5660cc8d4782d7bf2c214cb4b91a1940a8ef",
                "sha256:96acc674bb9c9be63fa8b6dabc3248fdc575c4adc005c440ad02f87ca7edd079",
                "sha256:973ad69fd7e31159eae8f580f3f707b718b61141838321c6fa4d891c4a2cca52",
                "sha256:9b6f2d714c506e79cbead331de9aae6837c8dd36190d02da74cb409b36162e8a",
                "sha256:9c0903bd93cbd34653dd63bbfcb99d7539c372795201f39d16fdfde4418de43a",
                "sha256:9fce00156e79af37bb6db4e7587b30d11e7ac6a02cb5bac387f023808cd7d7f4",
                "sha256:a598d0685e4ae07a0672b59792d2cc767d09d7a7f39fd9bd37ff84e060b1a996",
                "sha256:b0a792c091bac433dfe0a70ac17fc2087d4595ab835b47b89defc8bbabcf5c73",
                "sha256:bb87f23ae7d14b7b3c21009c4b1705ec107cb21ee71975992f6aca571fb4a42a",
                "sha256:bf1e6bfed4860d72106f4e0a1ab519546982b45689937b40257cfd820650b920",
                "sha256:c1ba333b4024c17c7591f0f372e2daa3c31db495a9b2af3cf664aef3c14354f7",
                "sha256:c2140cf7a3ec475ef0938edb6eb363fa704159e0bf71dde15d953bacc1cf9d7d",
                "sha256:c7e03b06f2982aa98d4ddd082a210c3db200471da523f9ac197f2828e80e7770",
                "sha256:d02cea2252abc3756b2ac31f781f7a98e89ff9759b2e7450a1c7a0d13302ff50",
                "sha256:da24375ab4c50e5b7486c115a3198d207954fe10aaa5708f7b65105df09109b2",
                "sha256:e4c309a68cb5d6bbd0c50d5c71a25ae81f268c2dc675c6f4ea8ab2feec2ac4e2",
                "sha256:f01b26c2290cbd74316990ba84a14ac3d599af9cebefc543d241a66e785cf17d",
                "sha256:f201d34dc89342fabb2a10ed7c9a9aaaed9b7af0f16a5923f1ae562b31258dea",
                "sha256:f74da1e5fcf20ade12c6bf1baa17a2dc3604958922de8dc83cbe3eff22e8b611"
            ],
            "version": "==1.0.3"
        },
        "nodeenv": {
            "hashes": [
                "sha256:3ef13ff90291ba2a4a7a4ff9a979b63ffdd00a464dbe04acf0ea6471517a4c2b",
                "sha256:621e6b7076565ddcacd2db0294c0381e01fd28945ab36bcf00f41c5daf63bef7"
            ],
            "version": "==1.6.0"
        },
        "packaging": {
            "hashes": [
                "sha256:dd47c42927d89ab911e606518907cc2d3a1f38bbd026385970643f9c5b8ecfeb",
                "sha256:ef103e05f519cdc783ae24ea4e2e0f508a9c99b2d4969652eed6a2e1ea5bd522"
            ],
            "markers": "python_version >= '3.6'",
            "version": "==21.3"
        },
        "passlib": {
            "hashes": [
                "sha256:aa6bca462b8d8bda89c70b382f0c298a20b5560af6cbfa2dce410c0a2fb669f1",
                "sha256:defd50f72b65c5402ab2c573830a6978e5f202ad0d984793c8dde2c4152ebe04"
            ],
            "version": "==1.7.4"
        },
        "platformdirs": {
            "hashes": [
                "sha256:7535e70dfa32e84d4b34996ea99c5e432fa29a708d0f4e394bbcb2a8faa4f16d",
                "sha256:bcae7cab893c2d310a711b70b24efb93334febe65f8de776ee320b517471e227"
            ],
            "markers": "python_version >= '3.7'",
            "version": "==2.5.1"
        },
        "pluggy": {
            "hashes": [
                "sha256:4224373bacce55f955a878bf9cfa763c1e360858e330072059e10bad68531159",
                "sha256:74134bbf457f031a36d68416e1509f34bd5ccc019f0bcc952c7b909d06b37bd3"
            ],
            "markers": "python_version >= '3.6'",
            "version": "==1.0.0"
        },
        "pre-commit": {
            "hashes": [
                "sha256:725fa7459782d7bec5ead072810e47351de01709be838c2ce1726b9591dad616",
                "sha256:c1a8040ff15ad3d648c70cc3e55b93e4d2d5b687320955505587fd79bbaed06a"
            ],
            "index": "pypi",
            "version": "==2.17.0"
        },
        "protobuf": {
            "hashes": [
                "sha256:072fbc78d705d3edc7ccac58a62c4c8e0cec856987da7df8aca86e647be4e35c",
                "sha256:09297b7972da685ce269ec52af761743714996b4381c085205914c41fcab59fb",
                "sha256:16f519de1313f1b7139ad70772e7db515b1420d208cb16c6d7858ea989fc64a9",
                "sha256:1c91ef4110fdd2c590effb5dca8fdbdcb3bf563eece99287019c4204f53d81a4",
                "sha256:3112b58aac3bac9c8be2b60a9daf6b558ca3f7681c130dcdd788ade7c9ffbdca",
                "sha256:36cecbabbda242915529b8ff364f2263cd4de7c46bbe361418b5ed859677ba58",
                "sha256:4276cdec4447bd5015453e41bdc0c0c1234eda08420b7c9a18b8d647add51e4b",
                "sha256:435bb78b37fc386f9275a7035fe4fb1364484e38980d0dd91bc834a02c5ec909",
                "sha256:48ed3877fa43e22bcacc852ca76d4775741f9709dd9575881a373bd3e85e54b2",
                "sha256:54a1473077f3b616779ce31f477351a45b4fef8c9fd7892d6d87e287a38df368",
                "sha256:69da7d39e39942bd52848438462674c463e23963a1fdaa84d88df7fbd7e749b2",
                "sha256:6cbc312be5e71869d9d5ea25147cdf652a6781cf4d906497ca7690b7b9b5df13",
                "sha256:7bb03bc2873a2842e5ebb4801f5c7ff1bfbdf426f85d0172f7644fcda0671ae0",
                "sha256:7ca7da9c339ca8890d66958f5462beabd611eca6c958691a8fe6eccbd1eb0c6e",
                "sha256:835a9c949dc193953c319603b2961c5c8f4327957fe23d914ca80d982665e8ee",
                "sha256:84123274d982b9e248a143dadd1b9815049f4477dc783bf84efe6250eb4b836a",
                "sha256:8961c3a78ebfcd000920c9060a262f082f29838682b1f7201889300c1fbe0616",
                "sha256:96bd766831596d6014ca88d86dc8fe0fb2e428c0b02432fd9db3943202bf8c5e",
                "sha256:9df0c10adf3e83015ced42a9a7bd64e13d06c4cf45c340d2c63020ea04499d0a",
                "sha256:b38057450a0c566cbd04890a40edf916db890f2818e8682221611d78dc32ae26",
                "sha256:bd95d1dfb9c4f4563e6093a9aa19d9c186bf98fa54da5252531cc0d3a07977e7",
                "sha256:c1068287025f8ea025103e37d62ffd63fec8e9e636246b89c341aeda8a67c934",
                "sha256:c438268eebb8cf039552897d78f402d734a404f1360592fef55297285f7f953f",
                "sha256:cdc076c03381f5c1d9bb1abdcc5503d9ca8b53cf0a9d31a9f6754ec9e6c8af0f",
                "sha256:f358aa33e03b7a84e0d91270a4d4d8f5df6921abe99a377828839e8ed0c04e07",
                "sha256:f51d5a9f137f7a2cec2d326a74b6e3fc79d635d69ffe1b036d39fc7d75430d37"
            ],
            "markers": "python_version >= '3.1'",
            "version": "==3.19.4"
        },
        "publicsuffix2": {
            "hashes": [
                "sha256:00f8cc31aa8d0d5592a5ced19cccba7de428ebca985db26ac852d920ddd6fe7b",
                "sha256:786b5e36205b88758bd3518725ec8cfe7a8173f5269354641f581c6b80a99893"
            ],
            "version": "==2.20191221"
        },
        "py": {
            "hashes": [
                "sha256:51c75c4126074b472f746a24399ad32f6053d1b34b68d2fa41e558e6f4a98719",
                "sha256:607c53218732647dff4acdfcd50cb62615cedf612e72d1724fb1a0cc6405b378"
            ],
            "markers": "python_version >= '2.7' and python_version not in '3.0, 3.1, 3.2, 3.3, 3.4'",
            "version": "==1.11.0"
        },
        "pyasn1": {
            "hashes": [
                "sha256:014c0e9976956a08139dc0712ae195324a75e142284d5f87f1a87ee1b068a359",
                "sha256:03840c999ba71680a131cfaee6fab142e1ed9bbd9c693e285cc6aca0d555e576",
                "sha256:0458773cfe65b153891ac249bcf1b5f8f320b7c2ce462151f8fa74de8934becf",
                "sha256:08c3c53b75eaa48d71cf8c710312316392ed40899cb34710d092e96745a358b7",
                "sha256:39c7e2ec30515947ff4e87fb6f456dfc6e84857d34be479c9d4a4ba4bf46aa5d",
                "sha256:5c9414dcfede6e441f7e8f81b43b34e834731003427e5b09e4e00e3172a10f00",
                "sha256:6e7545f1a61025a4e58bb336952c5061697da694db1cae97b116e9c46abcf7c8",
                "sha256:78fa6da68ed2727915c4767bb386ab32cdba863caa7dbe473eaae45f9959da86",
                "sha256:7ab8a544af125fb704feadb008c99a88805126fb525280b2270bb25cc1d78a12",
                "sha256:99fcc3c8d804d1bc6d9a099921e39d827026409a58f2a720dcdb89374ea0c776",
                "sha256:aef77c9fb94a3ac588e87841208bdec464471d9871bd5050a287cc9a475cd0ba",
                "sha256:e89bf84b5437b532b0803ba5c9a5e054d21fec423a89952a74f87fa2c9b7bce2",
                "sha256:fec3e9d8e36808a28efb59b489e4528c10ad0f480e57dcc32b4de5c9d8c9fdf3"
            ],
            "version": "==0.4.8"
        },
        "pycparser": {
            "hashes": [
                "sha256:8ee45429555515e1f6b185e78100aea234072576aa43ab53aefcae078162fca9",
                "sha256:e644fdec12f7872f86c58ff790da456218b10f863970249516d60a5eaca77206"
            ],
            "version": "==2.21"
        },
        "pyopenssl": {
            "hashes": [
                "sha256:660b1b1425aac4a1bea1d94168a85d99f0b3144c869dd4390d27629d0087f1bf",
                "sha256:ea252b38c87425b64116f808355e8da644ef9b07e429398bfece610f893ee2e0"
            ],
            "markers": "python_version >= '3.6'",
            "version": "==22.0.0"
        },
        "pyparsing": {
            "hashes": [
                "sha256:18ee9022775d270c55187733956460083db60b37d0d0fb357445f3094eed3eea",
                "sha256:a6c06a88f252e6c322f65faf8f418b16213b51bdfaece0524c1c1bc30c63c484"
            ],
            "markers": "python_version >= '3.6'",
            "version": "==3.0.7"
        },
        "pyperclip": {
            "hashes": [
                "sha256:105254a8b04934f0bc84e9c24eb360a591aaf6535c9def5f29d92af107a9bf57"
            ],
            "version": "==1.8.2"
        },
        "pytest": {
            "hashes": [
                "sha256:841132caef6b1ad17a9afde46dc4f6cfa59a05f9555aae5151f73bdf2820ca63",
                "sha256:92f723789a8fdd7180b6b06483874feca4c48a5c76968e03bb3e7f806a1869ea"
            ],
            "markers": "python_version >= '3.7'",
            "version": "==7.1.1"
        },
        "pytest-cov": {
            "hashes": [
                "sha256:578d5d15ac4a25e5f961c938b85a05b09fdaae9deef3bb6de9a6e766622ca7a6",
                "sha256:e7f0f5b1617d2210a2cabc266dfe2f4c75a8d32fb89eafb7ad9d06f6d076d470"
            ],
            "index": "pypi",
            "version": "==3.0.0"
        },
        "pytest-datadir-ng": {
            "hashes": [
                "sha256:0d9e0212eaa4d0440a4b7c3d2df4b4b7eeebde1854ab383c5aff590764ad8a52",
                "sha256:7fec7a4996a12529a935512c128624fa7289495b520fd31b4645c3a71daa394e"
            ],
            "index": "pypi",
            "version": "==1.1.1"
        },
        "pytest-mock": {
            "hashes": [
                "sha256:5112bd92cc9f186ee96e1a92efc84969ea494939c3aead39c50f421c4cc69534",
                "sha256:6cff27cec936bf81dc5ee87f07132b807bcda51106b5ec4b90a04331cba76231"
            ],
            "index": "pypi",
            "version": "==3.7.0"
        },
        "pytest-subprocess": {
            "hashes": [
                "sha256:8a5061319133c72ab53e02adc144ac32a7418834c6b909a2161ab691ba4e9564",
                "sha256:903667a6dc1ac75f4f27bd620e5728017fa5e119718f6cec71740f2610889571"
            ],
            "index": "pypi",
            "version": "==1.4.1"
        },
        "pyyaml": {
            "hashes": [
                "sha256:0283c35a6a9fbf047493e3a0ce8d79ef5030852c51e9d911a27badfde0605293",
                "sha256:055d937d65826939cb044fc8c9b08889e8c743fdc6a32b33e2390f66013e449b",
                "sha256:07751360502caac1c067a8132d150cf3d61339af5691fe9e87803040dbc5db57",
                "sha256:0b4624f379dab24d3725ffde76559cff63d9ec94e1736b556dacdfebe5ab6d4b",
                "sha256:0ce82d761c532fe4ec3f87fc45688bdd3a4c1dc5e0b4a19814b9009a29baefd4",
                "sha256:1e4747bc279b4f613a09eb64bba2ba602d8a6664c6ce6396a4d0cd413a50ce07",
                "sha256:213c60cd50106436cc818accf5baa1aba61c0189ff610f64f4a3e8c6726218ba",
                "sha256:231710d57adfd809ef5d34183b8ed1eeae3f76459c18fb4a0b373ad56bedcdd9",
                "sha256:277a0ef2981ca40581a47093e9e2d13b3f1fbbeffae064c1d21bfceba2030287",
                "sha256:2cd5df3de48857ed0544b34e2d40e9fac445930039f3cfe4bcc592a1f836d513",
                "sha256:40527857252b61eacd1d9af500c3337ba8deb8fc298940291486c465c8b46ec0",
                "sha256:473f9edb243cb1935ab5a084eb238d842fb8f404ed2193a915d1784b5a6b5fc0",
                "sha256:48c346915c114f5fdb3ead70312bd042a953a8ce5c7106d5bfb1a5254e47da92",
                "sha256:50602afada6d6cbfad699b0c7bb50d5ccffa7e46a3d738092afddc1f9758427f",
                "sha256:68fb519c14306fec9720a2a5b45bc9f0c8d1b9c72adf45c37baedfcd949c35a2",
                "sha256:77f396e6ef4c73fdc33a9157446466f1cff553d979bd00ecb64385760c6babdc",
                "sha256:819b3830a1543db06c4d4b865e70ded25be52a2e0631ccd2f6a47a2822f2fd7c",
                "sha256:897b80890765f037df3403d22bab41627ca8811ae55e9a722fd0392850ec4d86",
                "sha256:98c4d36e99714e55cfbaaee6dd5badbc9a1ec339ebfc3b1f52e293aee6bb71a4",
                "sha256:9df7ed3b3d2e0ecfe09e14741b857df43adb5a3ddadc919a2d94fbdf78fea53c",
                "sha256:9fa600030013c4de8165339db93d182b9431076eb98eb40ee068700c9c813e34",
                "sha256:a80a78046a72361de73f8f395f1f1e49f956c6be882eed58505a15f3e430962b",
                "sha256:b3d267842bf12586ba6c734f89d1f5b871df0273157918b0ccefa29deb05c21c",
                "sha256:b5b9eccad747aabaaffbc6064800670f0c297e52c12754eb1d976c57e4f74dcb",
                "sha256:c5687b8d43cf58545ade1fe3e055f70eac7a5a1a0bf42824308d868289a95737",
                "sha256:cba8c411ef271aa037d7357a2bc8f9ee8b58b9965831d9e51baf703280dc73d3",
                "sha256:d15a181d1ecd0d4270dc32edb46f7cb7733c7c508857278d3d378d14d606db2d",
                "sha256:d4db7c7aef085872ef65a8fd7d6d09a14ae91f691dec3e87ee5ee0539d516f53",
                "sha256:d4eccecf9adf6fbcc6861a38015c2a64f38b9d94838ac1810a9023a0609e1b78",
                "sha256:d67d839ede4ed1b28a4e8909735fc992a923cdb84e618544973d7dfc71540803",
                "sha256:daf496c58a8c52083df09b80c860005194014c3698698d1a57cbcfa182142a3a",
                "sha256:e61ceaab6f49fb8bdfaa0f92c4b57bcfbea54c09277b1b4f7ac376bfb7a7c174",
                "sha256:f84fbc98b019fef2ee9a1cb3ce93e3187a6df0b2538a651bfb890254ba9f90b5"
            ],
            "markers": "python_version >= '3.6'",
            "version": "==6.0"
        },
        "requests": {
            "hashes": [
                "sha256:68d7c56fd5a8999887728ef304a6d12edc7be74f1cfa47714fc8b414525c9a61",
                "sha256:f22fa1e554c9ddfd16e6e41ac79759e17be9e492b3587efa038054674760e72d"
            ],
            "index": "pypi",
            "version": "==2.27.1"
        },
        "requests-mock": {
            "hashes": [
                "sha256:0a2d38a117c08bb78939ec163522976ad59a6b7fdd82b709e23bb98004a44970",
                "sha256:8d72abe54546c1fc9696fa1516672f1031d72a55a1d66c85184f972a24ba0eba"
            ],
            "index": "pypi",
            "version": "==1.9.3"
        },
        "ruamel.yaml": {
            "hashes": [
                "sha256:742b35d3d665023981bd6d16b3d24248ce5df75fdb4e2924e93a05c1f8b61ca7",
                "sha256:8b7ce697a2f212752a35c1ac414471dc16c424c9573be4926b56ff3f5d23b7af"
            ],
            "index": "pypi",
            "version": "==0.17.21"
        },
        "ruamel.yaml.clib": {
            "hashes": [
                "sha256:0847201b767447fc33b9c235780d3aa90357d20dd6108b92be544427bea197dd",
                "sha256:1070ba9dd7f9370d0513d649420c3b362ac2d687fe78c6e888f5b12bf8bc7bee",
                "sha256:1866cf2c284a03b9524a5cc00daca56d80057c5ce3cdc86a52020f4c720856f0",
                "sha256:221eca6f35076c6ae472a531afa1c223b9c29377e62936f61bc8e6e8bdc5f9e7",
                "sha256:31ea73e564a7b5fbbe8188ab8b334393e06d997914a4e184975348f204790277",
                "sha256:3fb9575a5acd13031c57a62cc7823e5d2ff8bc3835ba4d94b921b4e6ee664104",
                "sha256:4ff604ce439abb20794f05613c374759ce10e3595d1867764dd1ae675b85acbd",
                "sha256:6e7be2c5bcb297f5b82fee9c665eb2eb7001d1050deaba8471842979293a80b0",
                "sha256:72a2b8b2ff0a627496aad76f37a652bcef400fd861721744201ef1b45199ab78",
                "sha256:77df077d32921ad46f34816a9a16e6356d8100374579bc35e15bab5d4e9377de",
                "sha256:78988ed190206672da0f5d50c61afef8f67daa718d614377dcd5e3ed85ab4a99",
                "sha256:7b2927e92feb51d830f531de4ccb11b320255ee95e791022555971c466af4527",
                "sha256:7f7ecb53ae6848f959db6ae93bdff1740e651809780822270eab111500842a84",
                "sha256:825d5fccef6da42f3c8eccd4281af399f21c02b32d98e113dbc631ea6a6ecbc7",
                "sha256:846fc8336443106fe23f9b6d6b8c14a53d38cef9a375149d61f99d78782ea468",
                "sha256:89221ec6d6026f8ae859c09b9718799fea22c0e8da8b766b0b2c9a9ba2db326b",
                "sha256:9efef4aab5353387b07f6b22ace0867032b900d8e91674b5d8ea9150db5cae94",
                "sha256:a32f8d81ea0c6173ab1b3da956869114cae53ba1e9f72374032e33ba3118c233",
                "sha256:a49e0161897901d1ac9c4a79984b8410f450565bbad64dbfcbf76152743a0cdb",
                "sha256:ada3f400d9923a190ea8b59c8f60680c4ef8a4b0dfae134d2f2ff68429adfab5",
                "sha256:bf75d28fa071645c529b5474a550a44686821decebdd00e21127ef1fd566eabe",
                "sha256:cfdb9389d888c5b74af297e51ce357b800dd844898af9d4a547ffc143fa56751",
                "sha256:d67f273097c368265a7b81e152e07fb90ed395df6e552b9fa858c6d2c9f42502",
                "sha256:dc6a613d6c74eef5a14a214d433d06291526145431c3b964f5e16529b1842bed",
                "sha256:de9c6b8a1ba52919ae919f3ae96abb72b994dd0350226e28f3686cb4f142165c"
            ],
            "markers": "python_version < '3.11' and platform_python_implementation == 'CPython'",
            "version": "==0.2.6"
        },
<<<<<<< HEAD
        "setuptools": {
            "hashes": [
                "sha256:6599055eeb23bfef457d5605d33a4d68804266e6cb430b0fb12417c5efeae36c",
                "sha256:782ef48d58982ddb49920c11a0c5c9c0b02e7d7d1c2ad0aa44e1a1e133051c96"
            ],
            "index": "pypi",
            "version": "==60.10.0"
        },
=======
>>>>>>> 500e7e02
        "six": {
            "hashes": [
                "sha256:1e61c37477a1626458e36f7b1d82aa5c9b094fa4802892072e49de9c60c4c926",
                "sha256:8abb2f1d86890a2dfb989f9a77cfcfd3e47c2a354b01111771326f8aa26e0254"
            ],
            "markers": "python_version >= '2.7' and python_version not in '3.0, 3.1, 3.2, 3.3'",
            "version": "==1.16.0"
        },
        "sortedcontainers": {
            "hashes": [
                "sha256:25caa5a06cc30b6b83d11423433f65d1f9d76c4c6a0c90e3379eaa43b9bfdb88",
                "sha256:a163dcaede0f1c021485e957a39245190e74249897e2ae4b2aa38595db237ee0"
            ],
            "version": "==2.4.0"
        },
        "toml": {
            "hashes": [
                "sha256:806143ae5bfb6a3c6e736a764057db0e6a0e05e338b5630894a5f779cabb4f9b",
                "sha256:b3bda1d108d5dd99f4a20d24d9c348e91c4db7ab1b749200bded2f839ccbe68f"
            ],
            "markers": "python_version >= '2.6' and python_version not in '3.0, 3.1, 3.2, 3.3'",
            "version": "==0.10.2"
        },
        "tomli": {
            "hashes": [
                "sha256:939de3e7a6161af0c887ef91b7d41a53e7c5a1ca976325f429cb46ea9bc30ecc",
                "sha256:de526c12914f0c550d15924c62d72abc48d6fe7364aa87328337a31007fe8a4f"
            ],
            "markers": "python_version >= '3.7'",
            "version": "==2.0.1"
        },
        "tornado": {
            "hashes": [
                "sha256:0a00ff4561e2929a2c37ce706cb8233b7907e0cdc22eab98888aca5dd3775feb",
                "sha256:0d321a39c36e5f2c4ff12b4ed58d41390460f798422c4504e09eb5678e09998c",
                "sha256:1e8225a1070cd8eec59a996c43229fe8f95689cb16e552d130b9793cb570a288",
                "sha256:20241b3cb4f425e971cb0a8e4ffc9b0a861530ae3c52f2b0434e6c1b57e9fd95",
                "sha256:25ad220258349a12ae87ede08a7b04aca51237721f63b1808d39bdb4b2164558",
                "sha256:33892118b165401f291070100d6d09359ca74addda679b60390b09f8ef325ffe",
                "sha256:33c6e81d7bd55b468d2e793517c909b139960b6c790a60b7991b9b6b76fb9791",
                "sha256:3447475585bae2e77ecb832fc0300c3695516a47d46cefa0528181a34c5b9d3d",
                "sha256:34ca2dac9e4d7afb0bed4677512e36a52f09caa6fded70b4e3e1c89dbd92c326",
                "sha256:3e63498f680547ed24d2c71e6497f24bca791aca2fe116dbc2bd0ac7f191691b",
                "sha256:548430be2740e327b3fe0201abe471f314741efcb0067ec4f2d7dcfb4825f3e4",
                "sha256:6196a5c39286cc37c024cd78834fb9345e464525d8991c21e908cc046d1cc02c",
                "sha256:61b32d06ae8a036a6607805e6720ef00a3c98207038444ba7fd3d169cd998910",
                "sha256:6286efab1ed6e74b7028327365cf7346b1d777d63ab30e21a0f4d5b275fc17d5",
                "sha256:65d98939f1a2e74b58839f8c4dab3b6b3c1ce84972ae712be02845e65391ac7c",
                "sha256:66324e4e1beede9ac79e60f88de548da58b1f8ab4b2f1354d8375774f997e6c0",
                "sha256:6c77c9937962577a6a76917845d06af6ab9197702a42e1346d8ae2e76b5e3675",
                "sha256:70dec29e8ac485dbf57481baee40781c63e381bebea080991893cd297742b8fd",
                "sha256:7250a3fa399f08ec9cb3f7b1b987955d17e044f1ade821b32e5f435130250d7f",
                "sha256:748290bf9112b581c525e6e6d3820621ff020ed95af6f17fedef416b27ed564c",
                "sha256:7da13da6f985aab7f6f28debab00c67ff9cbacd588e8477034c0652ac141feea",
                "sha256:8f959b26f2634a091bb42241c3ed8d3cedb506e7c27b8dd5c7b9f745318ddbb6",
                "sha256:9de9e5188a782be6b1ce866e8a51bc76a0fbaa0e16613823fc38e4fc2556ad05",
                "sha256:a48900ecea1cbb71b8c71c620dee15b62f85f7c14189bdeee54966fbd9a0c5bd",
                "sha256:b87936fd2c317b6ee08a5741ea06b9d11a6074ef4cc42e031bc6403f82a32575",
                "sha256:c77da1263aa361938476f04c4b6c8916001b90b2c2fdd92d8d535e1af48fba5a",
                "sha256:cb5ec8eead331e3bb4ce8066cf06d2dfef1bfb1b2a73082dfe8a161301b76e37",
                "sha256:cc0ee35043162abbf717b7df924597ade8e5395e7b66d18270116f8745ceb795",
                "sha256:d14d30e7f46a0476efb0deb5b61343b1526f73ebb5ed84f23dc794bdb88f9d9f",
                "sha256:d371e811d6b156d82aa5f9a4e08b58debf97c302a35714f6f45e35139c332e32",
                "sha256:d3d20ea5782ba63ed13bc2b8c291a053c8d807a8fa927d941bd718468f7b950c",
                "sha256:d3f7594930c423fd9f5d1a76bee85a2c36fd8b4b16921cae7e965f22575e9c01",
                "sha256:dcef026f608f678c118779cd6591c8af6e9b4155c44e0d1bc0c87c036fb8c8c4",
                "sha256:e0791ac58d91ac58f694d8d2957884df8e4e2f6687cdf367ef7eb7497f79eaa2",
                "sha256:e385b637ac3acaae8022e7e47dfa7b83d3620e432e3ecb9a3f7f58f150e50921",
                "sha256:e519d64089b0876c7b467274468709dadf11e41d65f63bba207e04217f47c085",
                "sha256:e7229e60ac41a1202444497ddde70a48d33909e484f96eb0da9baf8dc68541df",
                "sha256:ed3ad863b1b40cd1d4bd21e7498329ccaece75db5a5bf58cd3c9f130843e7102",
                "sha256:f0ba29bafd8e7e22920567ce0d232c26d4d47c8b5cf4ed7b562b5db39fa199c5",
                "sha256:fa2ba70284fa42c2a5ecb35e322e68823288a4251f9ba9cc77be04ae15eada68",
                "sha256:fba85b6cd9c39be262fcd23865652920832b61583de2a2ca907dbd8e8a8c81e5"
            ],
            "markers": "python_version >= '3.5'",
            "version": "==6.1"
        },
        "urllib3": {
            "hashes": [
                "sha256:44ece4d53fb1706f667c9bd1c648f5469a2ec925fcf3a776667042d645472c14",
                "sha256:aabaf16477806a5e1dd19aa41f8c2b7950dd3c746362d7e3223dbe6de6ac448e"
            ],
            "index": "pypi",
            "version": "==1.26.9"
        },
        "urwid": {
            "hashes": [
                "sha256:588bee9c1cb208d0906a9f73c613d2bd32c3ed3702012f51efe318a3f2127eae"
            ],
            "version": "==2.1.2"
        },
        "virtualenv": {
            "hashes": [
<<<<<<< HEAD
                "sha256:dd448d1ded9f14d1a4bfa6bfc0c5b96ae3be3f2d6c6c159b23ddcfd701baa021",
                "sha256:e9dd1a1359d70137559034c0f5433b34caf504af2dc756367be86a5a32967134"
            ],
            "markers": "python_version >= '2.7' and python_version not in '3.0, 3.1, 3.2, 3.3, 3.4'",
            "version": "==20.13.3"
=======
                "sha256:1e8588f35e8b42c6ec6841a13c5e88239de1e6e4e4cedfd3916b306dc826ec66",
                "sha256:8e5b402037287126e81ccde9432b95a8be5b19d36584f64957060a3488c11ca8"
            ],
            "markers": "python_version >= '2.7' and python_version not in '3.0, 3.1, 3.2, 3.3, 3.4'",
            "version": "==20.14.0"
>>>>>>> 500e7e02
        },
        "werkzeug": {
            "hashes": [
                "sha256:1421ebfc7648a39a5c58c601b154165d05cf47a3cd0ccb70857cbdacf6c8f2b8",
                "sha256:b863f8ff057c522164b6067c9e28b041161b4be5ba4d0daceeaa50a163822d3c"
            ],
            "markers": "python_version >= '3.6'",
            "version": "==2.0.3"
        },
        "wrapt": {
            "hashes": [
                "sha256:b62ffa81fb85f4332a4f609cab4ac40709470da05643a082ec1eb88e6d9b97d7"
            ],
            "version": "==1.12.1"
        },
        "wsproto": {
            "hashes": [
                "sha256:2218cb57952d90b9fca325c0dcfb08c3bda93e8fd8070b0a17f048e2e47a521b",
                "sha256:a2e56bfd5c7cd83c1369d83b5feccd6d37798b74872866e62616e0ecf111bda8"
            ],
            "markers": "python_version >= '3.7'",
            "version": "==1.1.0"
        },
        "zstandard": {
            "hashes": [
                "sha256:208fa6bead577b2607205640078ee452e81fe20fe96321623c632bad9ebd7148",
                "sha256:2a2ac752162ba5cbc869c60c4a4e54e890b2ee2ffb57d3ff159feab1ae4518db",
                "sha256:37e50501baaa935f13a1820ab2114f74313b5cb4cfff8146acb8c5b18cdced2a",
                "sha256:3cf96ace804945e53bc3e5294097e5fa32a2d43bc52416c632b414b870ee0a21",
                "sha256:42f3c02c7021073cafbc6cd152b288c56a25e585518861589bb08b063b6d2ad2",
                "sha256:4768449d8d1b0785309ace288e017cc5fa42e11a52bf08c90d9c3eb3a7a73cc6",
                "sha256:477f172807a9fa83467b30d7c58876af1410d20177c554c27525211edf535bae",
                "sha256:49cd09ccbd1e3c0e2690dd62ebf95064d84aa42b9db381867e0b138631f969f2",
                "sha256:59eadb9f347d40e8f7ef77caffd0c04a31e82c1df82fe2d2a688032429d750ac",
                "sha256:60943f71e3117583655a1eb76188a7cc78a25267ef09cc74be4d25a0b0c8b947",
                "sha256:787efc741e61e00ffe5e65dac99b0dc5c88b9421012a207a91b869a8b1164921",
                "sha256:7a3a1aa9528087f6f4c47f4ece2d5e6a160527821263fb8174ff36429233e093",
                "sha256:7d2e7abac41d2b4b18f03575aca860d2cb647c343e13c23d6c769106a3db2f6f",
                "sha256:802109f67328c5b822d4fdac28e1cf65a24de2e2e99d76cdbeee9121cedb1b6c",
                "sha256:8aedd38d357f6d5e2facd88ce62b4976afdc29db57216a23f14a0cd0ca05a8a3",
                "sha256:8fd386d0ec1f9343f1776391d9e60d4eedced0a0b0e625bb89b91f6d05f70e83",
                "sha256:90a9ba3a9c16b86afcb785b3c9418af39ccfb238fd5f6e429166e3ca8542b01f",
                "sha256:91a228a077fc7cd8486c273788d4a006a37d060cb4293f471eb0325c3113af68",
                "sha256:9cf18c156b3a108197a8bf90b37d03c31c8ef35a7c18807b321d96b74e12c301",
                "sha256:9ec62a4c2dbb0a86ee5138c16ef133e59a23ac108f8d7ac97aeb61d410ce6857",
                "sha256:a1991cdf2e81e643b53fb8d272931d2bdf5f4e70d56a457e1ef95bde147ae627",
                "sha256:a628f20d019feb0f3a171c7a55cc4f75681f3b8c1bd7a5009165a487314887cd",
                "sha256:a71809ec062c5b7acf286ba6d4484e6fe8130fc2b93c25e596bb34e7810c79b2",
                "sha256:a7756a9446f83c81101f6c0a48c3bfd8d387a249933c57b0d095ca8b20541337",
                "sha256:a827b9c464ee966524f8e82ec1aabb4a77ff9514cae041667fa81ae2ec8bd3e9",
                "sha256:b1ad6d2952b41d9a0ea702a474cc08c05210c6289e29dd496935c9ca3c7fb45c",
                "sha256:b4e671c4c0804cdf752be26f260058bb858fbdaaef1340af170635913ecca01e",
                "sha256:bd842ae3dbb7cba88beb022161c819fa80ca7d0c5a4ddd209e7daae85d904e49",
                "sha256:bdf691a205bc492956e6daef7a06fb38f8cbe8b2c1cb0386f35f4412c360c9e9",
                "sha256:c19d1e06569c277dcc872d80cbadf14a29e8199e013ff2a176d169f461439a40",
                "sha256:c81fd9386449df0ebf1ab3e01187bb30d61122c74df53ba4880a2454d866e55d",
                "sha256:d0e9fec68e304fb35c559c44530213adbc7d5918bdab906a45a0f40cd56c4de2",
                "sha256:d1405caa964ba11b2396bd9fd19940440217345752e192c936d084ba5fe67dcb",
                "sha256:d5373a56b90052f171c8634fedc53a6ac371e6c742606e9825772a394bdbd4b0",
                "sha256:d78aac2ffc4e88ab1cbcad844669924c24e24c7c255de9628a18f14d832007c5",
                "sha256:d916018289d2f9a882e90d2e3bd41652861ce11b5ecd8515fa07ad31d97d56e5",
                "sha256:db993a56e21d903893933887984ca9b0d274f2b1db7b3cf21ba129783953864f",
                "sha256:de1aa618306a741e0497878b7f845fd6c397e52dd096fb76ed791e7268887176",
                "sha256:e37c4e21f696d6bcdbbc7caf98dffa505d04c0053909b9db0a6e8ca3b935eb07",
                "sha256:ef62eb3bcfd6d786f439828bb544ebd3936432db669403e0b8f48e424f1d55f1",
                "sha256:f0c87f097d6867833a839b086eb8d03676bb87c2efa067a131099f04aa790683",
                "sha256:f2e3ea5e4d5ecf3faefd4a5294acb6af1f0578b0cdd75d6b4529c45deaa54d6f",
                "sha256:f502fe79757434292174b04db114f9e25c767b2d5ca9e759d118b22a66f445f8",
                "sha256:fa9194cb91441df7242aa3ddc4cb184be38876cb10dd973674887f334bafbfb6"
            ],
            "markers": "python_version >= '3.6'",
            "version": "==0.17.0"
        }
    }
}<|MERGE_RESOLUTION|>--- conflicted
+++ resolved
@@ -1,11 +1,7 @@
 {
     "_meta": {
         "hash": {
-<<<<<<< HEAD
-            "sha256": "b1ecb7abbb422c2a3aefa920faf094ebb4639e7a6def1f7238a2648c5b07b755"
-=======
             "sha256": "47c754904d11c775b065adb067e8a3f7b3856156fe4f8dedfa40cc091f8bedd3"
->>>>>>> 500e7e02
         },
         "pipfile-spec": 6,
         "requires": {
@@ -319,19 +315,11 @@
         },
         "demisto-py": {
             "hashes": [
-<<<<<<< HEAD
-                "sha256:9b8ea943b84a5cd2f67320936c2834b6fc49cb968b34944495ec5882284baf42",
-                "sha256:a41d52d8c32bbe3e8a33823121685e6eacdfe242218af9124838a2a1fe5e212b"
-            ],
-            "index": "pypi",
-            "version": "==3.1.2"
-=======
                 "sha256:9b29d048d176de9c15d01c7bbe32826402f806d4d9a22eee5617b89ad8e8a2e8",
                 "sha256:c9c0ec6d099e7b47fae09fdd6057a478c3a0300fb5f3fa728036f33698f2e5e7"
             ],
             "index": "pypi",
             "version": "==3.1.3"
->>>>>>> 500e7e02
         },
         "dictdiffer": {
             "hashes": [
@@ -882,17 +870,6 @@
             "index": "pypi",
             "version": "==4.6.3"
         },
-<<<<<<< HEAD
-        "pip": {
-            "hashes": [
-                "sha256:b3a9de2c6ef801e9247d1527a4b16f92f2cc141cd1489f3fffaf6a9e96729764",
-                "sha256:c6aca0f2f081363f689f041d90dab2a07a9a07fb840284db2218117a52da800b"
-            ],
-            "markers": "python_version >= '3.7'",
-            "version": "==22.0.4"
-        },
-=======
->>>>>>> 500e7e02
         "pipenv": {
             "hashes": [
                 "sha256:08ac2ebe788eb30ee1e0bfdff8c758e0cf4893fc118250e372fd2e29a79b66a5",
@@ -1305,17 +1282,6 @@
             "markers": "python_version < '3.11' and platform_python_implementation == 'CPython'",
             "version": "==0.2.6"
         },
-<<<<<<< HEAD
-        "setuptools": {
-            "hashes": [
-                "sha256:6599055eeb23bfef457d5605d33a4d68804266e6cb430b0fb12417c5efeae36c",
-                "sha256:782ef48d58982ddb49920c11a0c5c9c0b02e7d7d1c2ad0aa44e1a1e133051c96"
-            ],
-            "index": "pypi",
-            "version": "==60.10.0"
-        },
-=======
->>>>>>> 500e7e02
         "six": {
             "hashes": [
                 "sha256:1e61c37477a1626458e36f7b1d82aa5c9b094fa4802892072e49de9c60c4c926",
@@ -1382,19 +1348,11 @@
         },
         "tqdm": {
             "hashes": [
-<<<<<<< HEAD
-                "sha256:1d9835ede8e394bb8c9dcbffbca02d717217113adc679236873eeaac5bc0b3cd",
-                "sha256:e643e071046f17139dea55b880dc9b33822ce21613b4a4f5ea57f202833dbc29"
-            ],
-            "markers": "python_version >= '2.7' and python_version not in '3.0, 3.1, 3.2, 3.3'",
-            "version": "==4.63.0"
-=======
                 "sha256:4230a49119a416c88cc47d0d2d32d5d90f1a282d5e497d49801950704e49863d",
                 "sha256:6461b009d6792008d0000e1b0c7ca50195ec78c0e808a3a6b668a56a3236c3a5"
             ],
             "markers": "python_version >= '2.7' and python_version not in '3.0, 3.1, 3.2, 3.3'",
             "version": "==4.63.1"
->>>>>>> 500e7e02
         },
         "typed-ast": {
             "hashes": [
@@ -1521,19 +1479,11 @@
         },
         "virtualenv": {
             "hashes": [
-<<<<<<< HEAD
-                "sha256:dd448d1ded9f14d1a4bfa6bfc0c5b96ae3be3f2d6c6c159b23ddcfd701baa021",
-                "sha256:e9dd1a1359d70137559034c0f5433b34caf504af2dc756367be86a5a32967134"
-            ],
-            "markers": "python_version >= '2.7' and python_version not in '3.0, 3.1, 3.2, 3.3, 3.4'",
-            "version": "==20.13.3"
-=======
                 "sha256:1e8588f35e8b42c6ec6841a13c5e88239de1e6e4e4cedfd3916b306dc826ec66",
                 "sha256:8e5b402037287126e81ccde9432b95a8be5b19d36584f64957060a3488c11ca8"
             ],
             "markers": "python_version >= '2.7' and python_version not in '3.0, 3.1, 3.2, 3.3, 3.4'",
             "version": "==20.14.0"
->>>>>>> 500e7e02
         },
         "virtualenv-clone": {
             "hashes": [
@@ -2437,17 +2387,6 @@
             "markers": "python_version < '3.11' and platform_python_implementation == 'CPython'",
             "version": "==0.2.6"
         },
-<<<<<<< HEAD
-        "setuptools": {
-            "hashes": [
-                "sha256:6599055eeb23bfef457d5605d33a4d68804266e6cb430b0fb12417c5efeae36c",
-                "sha256:782ef48d58982ddb49920c11a0c5c9c0b02e7d7d1c2ad0aa44e1a1e133051c96"
-            ],
-            "index": "pypi",
-            "version": "==60.10.0"
-        },
-=======
->>>>>>> 500e7e02
         "six": {
             "hashes": [
                 "sha256:1e61c37477a1626458e36f7b1d82aa5c9b094fa4802892072e49de9c60c4c926",
@@ -2542,19 +2481,11 @@
         },
         "virtualenv": {
             "hashes": [
-<<<<<<< HEAD
-                "sha256:dd448d1ded9f14d1a4bfa6bfc0c5b96ae3be3f2d6c6c159b23ddcfd701baa021",
-                "sha256:e9dd1a1359d70137559034c0f5433b34caf504af2dc756367be86a5a32967134"
-            ],
-            "markers": "python_version >= '2.7' and python_version not in '3.0, 3.1, 3.2, 3.3, 3.4'",
-            "version": "==20.13.3"
-=======
                 "sha256:1e8588f35e8b42c6ec6841a13c5e88239de1e6e4e4cedfd3916b306dc826ec66",
                 "sha256:8e5b402037287126e81ccde9432b95a8be5b19d36584f64957060a3488c11ca8"
             ],
             "markers": "python_version >= '2.7' and python_version not in '3.0, 3.1, 3.2, 3.3, 3.4'",
             "version": "==20.14.0"
->>>>>>> 500e7e02
         },
         "werkzeug": {
             "hashes": [
