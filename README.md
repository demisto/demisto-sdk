[![PyPI version](https://badge.fury.io/py/demisto-sdk.svg)](https://badge.fury.io/py/demisto-sdk)
[![CircleCI](https://circleci.com/gh/demisto/demisto-sdk/tree/master.svg?style=svg)](https://circleci.com/gh/demisto/demisto-sdk/tree/master)
[![Language grade: Python](https://img.shields.io/lgtm/grade/python/g/ppwwyyxx/OpenPano.svg?logo=lgtm&logoWidth=18)](https://lgtm.com/projects/g/demisto/demisto-sdk/context:python)


# Demisto SDK

The Demisto SDK library can be used to manage your Demisto content with ease and efficiency.
The library uses python 3.7+.

## Usage

### Installation

1. **Install** - `pip install demisto-sdk`

2. **Upgrade** - `pip install --upgrade demisto-sdk`

3. **Demisto server demisto-sdk integration** - In order that demisto-sdk and Demisto server communicate, perfrom the following steps:

   1. Get an API key for Demisto-server - `Settings` -> ` Integrations` -> `API keys` -> `Get your Key` (copy it, you will be to copy it once)
   2. Add the following parameters to `~/.zshrc` and `~/.bash_profile`:

   ```shell
   export DEMISTO_BASE_URL=<http or https>://<demisto-server url or ip>:<port>
   export DEMISTO_API_KEY=<API key>
   ```

   for example:

   ```shell
   export DEMISTO_BASE_URL=http://127.0.0.1:8080
   export DEMISTO_API_KEY=XXXXXXXXXXXXXXXXXXXXXX
   ```

   3. Reload your terminal before continue.

---

### CLI usage

You can use the SDK in the CLI as follows:

```shell
demisto-sdk <command> <args>
```

For more information, run `demisto-sdk -h`.
For more information on a specific command execute `demisto-sdk <command> -h`.

----

## Commands

Supported commands:

1. [init](#Init)
2. [Validate](#validate)
3. [Lint](#lint)
4. [Secrets](#secrets)
5. [Unify](#unify)
6. [Split-yml](#split-yml)
7. [Create](#create)
8. [Format](#format)
9. [Run](#run)
10. [Run-playbook](#run-playbook)
11. [Upload](#upload)
12. [Generate-test-playbook](#generate-test-playbook)
13. [Json-to-outputs](#json-to-outputs)

---

### Init

Create a pack, integration or script template. If `--integration` and `--script` flags are not given the command will create a pack.

**Examples**:

1. This command will create a new integration template named MyNewIntegration within "path/to/my/dir" directory:

   ```shell
   demisto-sdk init --integration -n MyNewIntegration -o path/to/my/dir
   ```

For detalied command usage press [here](demisto_sdk/commands/init/init_command.md)

---

### Validate

Makes sure your content repository files are in order and have valid yml file scheme.

**Examples**:

1. This command will validate all the files in content repo:

   ```shell
   demisto-sdk validate
   ```

2. This will validate the file Integrations/Pwned-V2/Pwned-V2.yml only:

   ```shell
   demisto-sdk validate -p Integrations/Pwned-V2/Pwned-V2.yml
   ```

For detalied command usage press [here](demisto_sdk/commands/validate/validate_command.md)

---

### Lint

Run lintings (flake8, mypy, pylint, bandit) and pytest.
pylint and pytest will run within all the docker images of an integration/script. Meant to be used with integrations/scripts that use the folder (package) structure. Will lookup up what docker image to use and will setup the dev dependencies and file in the target folder.

**Examples**:

1. This command will parallel run the linters, excluding mypy, on the python files inside the "Integrations/PaloAltoNetworks_XDR" and "Scripts/HelloWorldScript" directories, using 2 workers (threads):

   ```shell
   demisto-sdk lint -d Integrations/PaloAltoNetworks_XDR,Scripts/HellowWorldScript --no-mypy -p -m 2
   ```

For detalied command usage press [here](demisto_sdk/commands/lint/lint_command.md)

---

### Secrets

Run Secrets validator to catch sensitive data before exposing your code to public repository. Attach full path to whitelist to allow manual whitelists. Default file path to secrets is "./Tests/secrets_white_list.json".

**Examples**:

1. This will run the secrets validator on your files:

   ```shell
   demisto-sdk secrets
   ```

For detalied command usage press [here](demisto_sdk/commands/secrets/secrets_command.md)

---

### Unify

Unify the code, image and description files to a single Demisto yaml file.

**Examples**:

1. This command will grab the integration components in `Integrations/MyInt` directory and unify them to a single yaml file
   that will be created in the "Integrations" directory.

   ```shell
   demisto-sdk unify -i Integrations/MyInt -o Integrations
   ```

For detalied command usage press [here](demisto_sdk/commands/unify/unify_command.md)

---

### Split-yml

Extract code, image and description files from a demisto integration or script yml file.

**Examples**

1. This command will split the yml file to a directory with the integration components (code, image, description, pipfile etc.

   ```shell
   demisto-sdk split-yml -i Integrations/integration-MyInt.yml -o Integrations/MyInt -m
   ```

2. This command will split the yml file to a directory with the script components (code, description, pipfile etc.)

   ```shell
   demisto-sdk split-yml -i Scripts/script-MyInt.yml -o Scripts/MyInt -m
   ```

For detalied command usage press [here](demisto_sdk/commands/split_yml/split_yml_command.md)

---

### Create

Create content artifacts.

**Examples**:

1. This command will create content artifacts in the current directory:

   ```shell
   demisto-sdk create -a .
   ```

For detalied command usage press [here](demisto_sdk/commands/create_artifacts/create_command.md)

---

### Format

Format your integration/script/playbook yml file according to Demisto's standard automatically.

**Examples**:

1. This command will go through the integration file, format it, and override the original file with the necessary changes:

   ```shell
   demisto-sdk format -t integration -s Integrations/Pwned-V2/Pwned-V2.yml
   ```

For detalied command usage press [here](demisto_sdk/commands/format/format_command.md)

---

### Run

Run an integration command in the playground of a remote Demisto instance and retrieves the output.

In order to run the command, `DEMISTO_BASE_URL` environment variable should contain the Demisto base URL, and `DEMISTO_API_KEY` environment variable should contain a valid Demisto API Key.

**Examples**:

1. This command will run the query `!gct-translate-text text="ciao" target="iw"` on the playground of the Demisto instance and print the output:

   ```shell
   demisto-sdk run -q '!gct-translate-text text="ciao" target="iw"
   ```

For detalied command usage press [here](demisto_sdk/commands/run_cmd/run_command.md)

---

### Run-playbook

Run a playbook in a given Demisto instance.
DEMISTO_API_KEY environment variable should contain a valid Demisto API Key.
You can either specify a URL as an environment variable named: DEMISTO_BASE_URL, or enter it as an argument.

**Examples**:

1. This command will run the playbook `playbook_name` in Demisto instance `https://demisto.local` and will wait for the playbook to finish its run:

   ```shell
   DEMISTO_API_KEY=<API KEY> demisto-sdk run-playbook -p 'playbook_name' -u 'https://demisto.local'
   ```

For detalied command usage press [here](demisto_sdk/commands/run_playbook/run_playbook_command.md)

---

### Upload

Upload an integration to Demisto instance.

In order to run the command, `DEMISTO_BASE_URL` environment variable should contain the Demisto base URL, and `DEMISTO_API_KEY` environment variable should contain a valid Demisto API Key.

**Examples**:

<<<<<<< HEAD
1. This will upload the integration YML file `integration-GoogleCloudTranslate.yml` to the Demisto instance:

   ```shell
   demisto-sdk upload -i Integrations/GoogleCloudTranslate/integration-GoogleCloudTranslate.yml
=======
## generate-docs
Generate documentation file for integration, playbook or script from yaml file.

**Arguments**:
* **-i, --input**
    Path of the yml file.

* **-o, --output**
    The output dir to write the documentation file into, documentation file name is README.md.

* **-t, --file_type**
    The type of yml file. When the argument is empty, the type will be selected automatically.

* **-e, --examples**
    In order to create example, DEMISTO_BASE_URL environment variable should contain the Demisto base URL, and DEMISTO_API_KEY environment variable should contain a valid Demisto API Key.
    **For integration** - Path for file containing command or script examples.
    Each Command should be in a separate line. **For script** - the script example surrounded by double quotes.
    When the argument is empty, the documentation will be generate without examples.

* **-id, --id_set**
    Path of updated id_set.json file, used for generates script documentation.
     When the argument is empty, the documentation will be generate without `Used In` section.

* **-v, --verbose**
    Verbose output - mainly for debugging purposes.

**Examples**:
`demisto-sdk generate-docs -o /Users/Documentations -i /demisto/content/Playbooks/playbook-Block_IP_-_Generic.yml`
This will generate documentation file to Block IP - Generic playbook in /Users/Documentations/README.md.

`demisto-sdk generate-docs -o /Users/Documentations -i /demisto/content/Integrations/Tanium_v2/Tanium_v2.yml -c /Users/tanium_commands.txt`
This will generate documentation file to Tanium V2 integration in /Users/Documentations/README.md, the file /Users/tanium_commands.txt should contains the example commands to execute.

`demisto-sdk generate-docs -o /Users/Documentations -i /demisto/content/Scripts/script-PrintErrorEntry.yml -id /demisto/content/Tests/id_set.json -e "!PrintErrorEntry message=Hi"`
This will generate documentation file to PrintErrorEntry script in /Users/Documentations/README.md. id_set.json should be updated to gets all the integration that uses this script.

## In the code
You can import the SDK core class in your python code as follows:

`from demisto_sdk.core import DemistoSDK`

## Dev Environment Setup
We build for python 3.7 and 3.8. We use [tox](https://github.com/tox-dev/tox) for managing environments and running unit tests.

1) Clone the Demisto-SDK repository (Make sure that you have GitHub account):\
`git clone https://github.com/demisto/demisto-sdk`

2) **If you are using a default python version 3.7 or 3.8 you can skip this part.**

    [pyenv](https://github.com/pyenv/pyenv) is an easy tool to control the versions of python on your environment.
[Install pyenv](https://github.com/pyenv/pyenv#installation) and then run:
    ```
    pyenv install 3.7.5
    pyenv install 3.8.0
    ```
    After installing run in `{path_to_demisto-sdk}/demisto-sdk`:
    ```
    cd {path_to_demisto-sdk}/demisto-sdk
    pyenv versions
    ```
    And you should see marked with asterisks:
    ```
    * 3.7.5 (set by /{path_to_demisto-sdk}/demisto-sdk/.python-version)
    * 3.8.0 (set by /{path_to_demisto-sdk}/demisto-sdk/.python-version)
    ```

    If not, simply run the following command from the Demisto-SDK repository:
    ```
    pyenv local 3.7.5 3.8.0
    ```

3) Using the terminal go to the Demisto-SDK repository - we will set up the development environment there.

4) Install `tox`:
    ```
    pip install tox
    ```
    Then setup dev virtual envs for python 3 (will also install all necessary requirements):
    ```
    tox
    ```
5) Set your IDE to use the virtual environment you created using the following path:
`/{path_to_demisto-sdk}/demisto-sdk/.tox/py37/bin/python`

### How to run commands in your development environment
In the Demisto-SDK repository while on the git branch you want to activate and run this command to use python 3.7:
 ```
 source .tox/py37/bin/activate
  ```
  or this command to use python 3.8:
>>>>>>> 999a1271
   ```

For detalied command usage press [here](demisto_sdk/commands/upload/upload_command.md)

---

### Generate-test-playbook

Generate Test Playbook from integration/script yml

**Examples**:

1. This command will create a test playbook in TestPlaybook folder, with filename `TestXDRPlaybook.yml`:

   ```shell
   demisto-sdk generate-test-playbook -i Integrations/PaloAltoNetworks_XDR/PaloAltoNetworks_XDR.yml -n TestXDRPlaybook -t integration -o TestPlaybooks`
   ```

For detalied command usage press [here](demisto_sdk/commands/generate_test_playbook/generate_test_playbook_command.md)

---


### Convert JSON to Demisto Outputs
Convert JSON format to demisto entry context yaml format.

**Examples**:

1. The following command :

   ```
   demisto-sdk json-to-outputs -c jira-get-ticket -p Jira.Ticket -i path/to/valid.json
   ```

   if valid.json looks like

   ```json
   {
       "id": 100,
       "title": "do something title",
       "created_at": "2019-01-01T00:00:00"
   }
   ```

   This command will print to the stdout the following:

   ````yaml
   arguments: []
   name: jira-get-ticket
   outputs:
   - contextPath: Jira.Ticket.id
     description: ''
     type: Number
   - contextPath: Jira.Ticket.title
     description: ''
     type: String
   - contextPath: Jira.Ticket.created_at
     description: ''
     type: Date
   ````

For detalied command usage press [here](demisto_sdk/commands/json_to_outputs/json_to_outputs_command.md)

---

### Autocomplete

Our CLI supports autocomplete for Linux/MacOS machines, you can turn this feature on by running one of the following:
for zsh users run in the terminal

```shell
eval "$(_DEMISTO_SDK_COMPLETE=source_zsh demisto-sdk)"
```

for regular bashrc users run in the terminal

```shell
eval "$(_DEMISTO_SDK_COMPLETE=source demisto-sdk)"
```

---

## License
MIT - See [LICENSE](LICENSE) for more information.

---

## Contributions
Contributions are welcome and appreciated.\
For information regarding contributing, press [here](CONTRIBUTION.md).
For release guide, press [here](docs/release_guide.md)<|MERGE_RESOLUTION|>--- conflicted
+++ resolved
@@ -256,12 +256,13 @@
 
 **Examples**:
 
-<<<<<<< HEAD
 1. This will upload the integration YML file `integration-GoogleCloudTranslate.yml` to the Demisto instance:
 
    ```shell
    demisto-sdk upload -i Integrations/GoogleCloudTranslate/integration-GoogleCloudTranslate.yml
-=======
+
+---
+
 ## generate-docs
 Generate documentation file for integration, playbook or script from yaml file.
 
@@ -346,17 +347,6 @@
 5) Set your IDE to use the virtual environment you created using the following path:
 `/{path_to_demisto-sdk}/demisto-sdk/.tox/py37/bin/python`
 
-### How to run commands in your development environment
-In the Demisto-SDK repository while on the git branch you want to activate and run this command to use python 3.7:
- ```
- source .tox/py37/bin/activate
-  ```
-  or this command to use python 3.8:
->>>>>>> 999a1271
-   ```
-
-For detalied command usage press [here](demisto_sdk/commands/upload/upload_command.md)
-
 ---
 
 ### Generate-test-playbook
@@ -374,7 +364,6 @@
 For detalied command usage press [here](demisto_sdk/commands/generate_test_playbook/generate_test_playbook_command.md)
 
 ---
-
 
 ### Convert JSON to Demisto Outputs
 Convert JSON format to demisto entry context yaml format.
@@ -418,6 +407,17 @@
 
 ---
 
+### How to run commands in your development environment
+In the Demisto-SDK repository while on the git branch you want to activate and run this command to use python 3.7:
+ ```
+ source .tox/py37/bin/activate
+ ```
+or this command to use python 3.8:
+
+For detalied command usage press [here](demisto_sdk/commands/upload/upload_command.md)
+
+---
+
 ### Autocomplete
 
 Our CLI supports autocomplete for Linux/MacOS machines, you can turn this feature on by running one of the following:
