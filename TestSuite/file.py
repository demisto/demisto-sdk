import os
from pathlib import Path


class File:
    def __init__(self, tmp_path: Path, repo_path: str, txt: str = ''):
        self._tmp_path = tmp_path
        self._repo_path = repo_path
        self.path = str(self._tmp_path)
        self.rel_path = os.path.relpath(self.path, self._repo_path)
        self.write(txt)

    def write(self, txt: str):
        self._tmp_path.write_text(txt)

    def write_bytes(self, txt: bytes):
        self._tmp_path.write_bytes(txt)

    def read(self) -> str:
        return self._tmp_path.read_text()

    def read_bytes(self) -> bytes:
<<<<<<< HEAD
        return self._tmp_path.read_bytes()
=======
        return self._tmp_path.read_bytes()

    def write_list(self, lst: list):
        self.write('\n'.join(lst))
>>>>>>> e5f95375
<|MERGE_RESOLUTION|>--- conflicted
+++ resolved
@@ -20,11 +20,7 @@
         return self._tmp_path.read_text()
 
     def read_bytes(self) -> bytes:
-<<<<<<< HEAD
-        return self._tmp_path.read_bytes()
-=======
         return self._tmp_path.read_bytes()
 
     def write_list(self, lst: list):
-        self.write('\n'.join(lst))
->>>>>>> e5f95375
+        self.write('\n'.join(lst))