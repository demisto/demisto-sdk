import os
from pathlib import Path


class File:
    def __init__(self, tmp_path: Path, repo_path: str, txt: str = ""):
        self._tmp_path = tmp_path
        self._repo_path = repo_path
        self.path = str(self._tmp_path)
        self.rel_path = os.path.relpath(self.path, self._repo_path)
<<<<<<< HEAD
        # self._tmp_path.parent.mkdir(parents=True, exist_ok=True)
=======
        self._tmp_path.parent.mkdir(parents=True, exist_ok=True)
>>>>>>> 8a92cd79
        self.write(txt)

    def write(self, txt: str):
        self._tmp_path.write_text(txt, encoding="utf-8")

    def write_bytes(self, txt: bytes):
        self._tmp_path.write_bytes(txt)

    def read(self) -> str:
        return self._tmp_path.read_text()

    def read_bytes(self) -> bytes:
        return self._tmp_path.read_bytes()

    def write_list(self, lst: list):
        self.write("\n".join(lst))<|MERGE_RESOLUTION|>--- conflicted
+++ resolved
@@ -8,11 +8,7 @@
         self._repo_path = repo_path
         self.path = str(self._tmp_path)
         self.rel_path = os.path.relpath(self.path, self._repo_path)
-<<<<<<< HEAD
-        # self._tmp_path.parent.mkdir(parents=True, exist_ok=True)
-=======
         self._tmp_path.parent.mkdir(parents=True, exist_ok=True)
->>>>>>> 8a92cd79
         self.write(txt)
 
     def write(self, txt: str):
