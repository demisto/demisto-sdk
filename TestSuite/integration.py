--- conflicted
+++ resolved
@@ -1,3 +1,4 @@
+import os
 from pathlib import Path
 from typing import Optional
 
@@ -122,11 +123,7 @@
     @property
     @deprecated(reason="use integration.yml.rel_path instead")
     def yml_path(self):
-<<<<<<< HEAD
-        return os.path.relpath(self.yml_abs_path, self._repo.path)
+        return self.yml.rel_path
 
     def image_path(self):
-        return os.path.relpath(str(self._image_file), self._repo.path)
-=======
-        return self.yml.rel_path
->>>>>>> dc384637
+        return os.path.relpath(str(self._image_file), self._repo.path)