--- conflicted
+++ resolved
@@ -20,18 +20,6 @@
     def write_json(self, obj: dict):
         self._file_path.write_text(json.dumps(obj))
 
-<<<<<<< HEAD
-    def read_json_as_text(self) -> str:
-        return self._file_path.read_text()
-
-    def read_json_as_dict(self) -> dict:
-        return json.loads(self._file_path.read_text())
-
-    def update(self, obj: dict):
-        file_content = self.read_json_as_dict()
-        file_content.update(obj)
-        self.write_json(file_content)
-=======
     def get_path_from_pack(self):
         dir_parts = str(self._file_path).split('/')
         dir_from_packs = PACKS_DIR
@@ -43,4 +31,14 @@
                 add_directory = True
 
         return dir_from_packs
->>>>>>> 4f0782c7
+
+    def read_json_as_text(self) -> str:
+        return self._file_path.read_text()
+
+    def read_json_as_dict(self) -> dict:
+        return json.loads(self._file_path.read_text())
+
+    def update(self, obj: dict):
+        file_content = self.read_json_as_dict()
+        file_content.update(obj)
+        self.write_json(file_content)