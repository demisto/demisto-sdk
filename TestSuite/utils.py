class IsEqualFunctions:
    @staticmethod
<<<<<<< HEAD
    def is_dicts_equal(dict1: dict, dict2: dict):
        return dict(dict1) == dict(dict2)

    @staticmethod
    def is_lists_equal(list1: list, list2: list):
        return list(list1) == list(list2)

    @staticmethod
    def is_sets_equal(set1: set, set2: set):
        return set(set1) == set(set2)
=======
    def is_dicts_equal(dict1: dict, dict2: dict, lists_as_sets: bool = False):
        """
        :param dict1: first value to compare
        :param dict2: second value to compare
        :param lists_as_sets: used when comparing lists that originate from sets, where order does not matter.
        :return: whether the dictionaries are equal
        """

        if dict1.keys() != dict2.keys():
            return False

        for k, v1 in dict1.items():
            v2 = dict2[k]

            if isinstance(v1, dict):
                comparison = IsEqualFunctions.is_dicts_equal(v1, v2, lists_as_sets)
            elif isinstance(v1, list):
                if lists_as_sets:
                    comparison = set(v1) == set(v2)
                else:
                    comparison = v1 == v2
            elif isinstance(v1, set):
                comparison = set(v1) == set(v2)
            else:
                comparison = v1 == v2

            if not comparison:
                return False

        return True
>>>>>>> b21a8309
<|MERGE_RESOLUTION|>--- conflicted
+++ resolved
@@ -1,17 +1,5 @@
 class IsEqualFunctions:
     @staticmethod
-<<<<<<< HEAD
-    def is_dicts_equal(dict1: dict, dict2: dict):
-        return dict(dict1) == dict(dict2)
-
-    @staticmethod
-    def is_lists_equal(list1: list, list2: list):
-        return list(list1) == list(list2)
-
-    @staticmethod
-    def is_sets_equal(set1: set, set2: set):
-        return set(set1) == set(set2)
-=======
     def is_dicts_equal(dict1: dict, dict2: dict, lists_as_sets: bool = False):
         """
         :param dict1: first value to compare
@@ -41,5 +29,4 @@
             if not comparison:
                 return False
 
-        return True
->>>>>>> b21a8309
+        return True