"""Configuring tests for the content suite"""

import os
import shutil
from pathlib import Path
from typing import Generator
from unittest import mock

import pytest
from _pytest.fixtures import FixtureRequest
from _pytest.tmpdir import TempPathFactory, _mk_tmp

import demisto_sdk.commands.common.tools as tools
from demisto_sdk.__main__ import register_commands
from demisto_sdk.commands.common.constants import DEMISTO_SDK_LOG_NO_COLORS
from demisto_sdk.commands.content_graph.interface.graph import ContentGraphInterface
from TestSuite.integration import Integration
from TestSuite.json_based import JSONBased
from TestSuite.pack import Pack
from TestSuite.playbook import Playbook
from TestSuite.repo import Repo
from TestSuite.yml import YAML

# Helper Functions


def get_repo(request: FixtureRequest, tmp_path_factory: TempPathFactory) -> Repo:
    tmp_dir = _mk_tmp(request, tmp_path_factory)
    return Repo(tmp_dir)


def get_git_repo(request: FixtureRequest, tmp_path_factory: TempPathFactory) -> Repo:
    tmp_dir = _mk_tmp(request, tmp_path_factory)
    return Repo(tmp_dir, init_git=True)


def get_pack(request: FixtureRequest, tmp_path_factory: TempPathFactory) -> Pack:
    """Mocking tmp_path"""
    return get_repo(request, tmp_path_factory).create_pack()


def get_integration(
    request: FixtureRequest, tmp_path_factory: TempPathFactory
) -> Integration:
    """Mocking tmp_path"""
    integration = get_pack(request, tmp_path_factory).create_integration()
    integration.create_default_integration()
    return integration


def get_playbook(
    request: FixtureRequest, tmp_path_factory: TempPathFactory
) -> Playbook:
    """Mocking tmp_path"""
    playbook = get_pack(request, tmp_path_factory).create_playbook()
    playbook.create_default_playbook()
    return playbook


def get_script(request: FixtureRequest, tmp_path_factory: TempPathFactory):
    script = get_pack(request, tmp_path_factory).create_script()
    script.create_default_script()
    return script


# Fixtures


@pytest.fixture
def pack(request: FixtureRequest, tmp_path_factory: TempPathFactory) -> Pack:
    """Mocking tmp_path"""
    return get_pack(request, tmp_path_factory)


@pytest.fixture()
def script(request: FixtureRequest, tmp_path_factory: TempPathFactory):
    return get_script(request, tmp_path_factory)


@pytest.fixture
def integration(
    request: FixtureRequest, tmp_path_factory: TempPathFactory
) -> Integration:
    """Mocking tmp_path"""
    return get_integration(request, tmp_path_factory)


@pytest.fixture
def repo(request: FixtureRequest, tmp_path_factory: TempPathFactory) -> Repo:
    """
    Initializes a repo without git.
    """
    return get_repo(request, tmp_path_factory)


@pytest.fixture
def graph_repo(request: FixtureRequest, tmp_path_factory: TempPathFactory) -> Generator:
    """
    Initializes a repo with graph required mocks.
    """
    import demisto_sdk.commands.content_graph.neo4j_service as neo4j_service
    import demisto_sdk.commands.content_graph.objects.base_content as bc

    repo = get_repo(request, tmp_path_factory)

    bc.CONTENT_PATH = Path(repo.path)
    neo4j_path = bc.CONTENT_PATH.parent.parent / "neo4j"

    mock.patch.object(ContentGraphInterface, "repo_path", bc.CONTENT_PATH)
    mock.patch.object(neo4j_service, "REPO_PATH", neo4j_path)

    yield repo
    if (neo4j_path / "neo4j-data/data").exists():
        shutil.rmtree(neo4j_path / "neo4j-data/data")


@pytest.fixture
def git_repo(request: FixtureRequest, tmp_path_factory: TempPathFactory):
    """
    Initializes a repo with git.
    """
    return get_git_repo(request, tmp_path_factory)


@pytest.fixture(scope="module")
def module_repo(request: FixtureRequest, tmp_path_factory: TempPathFactory) -> Repo:
    from demisto_sdk.commands.find_dependencies.tests.find_dependencies_test import (
        working_repo,
    )

    return working_repo(get_repo(request, tmp_path_factory))


@pytest.fixture
def playbook(request: FixtureRequest, tmp_path_factory: TempPathFactory) -> Playbook:
    """Mocking tmp_path"""
    return get_playbook(request, tmp_path_factory)


@pytest.fixture()
def malformed_integration_yml(integration) -> YAML:
    """
    Provides an invalid integration yml structure.
    """
    integration.yml.write("1: 2\n//")
    return integration.yml


@pytest.fixture()
def malformed_incident_field(pack) -> JSONBased:
    """
    Provides an invalid incident field json structure.
    """
    incident_field = pack.create_incident_field("malformed")
    incident_field.write_as_text("{\n '1': '1'")
    return incident_field


@pytest.fixture(scope="session", autouse=True)
def mock_update_id_set_cpu_count() -> Generator:
    """
    Since Circle build has an issue in it's virtualization where it has only 2 vcpu's but the 'cpu_count' method returns
    all physical cpu's (36) it uses too many processes in the process pools.
    """
    with mock.patch(
        "demisto_sdk.commands.common.update_id_set.cpu_count", return_value=2
    ) as _fixture:
        yield _fixture


@pytest.fixture(scope="session", autouse=True)
def disable_log_colors():
    os.environ[DEMISTO_SDK_LOG_NO_COLORS] = "1"


@pytest.fixture(autouse=True)
def clear_cache():
    tools.get_file.cache_clear()


<<<<<<< HEAD
def pytest_addoption(parser):
    parser.addoption(
        "--client_conf",
        action="store",
        default=None,
        help="Custom client configuration",
    )
=======
@pytest.fixture(scope="session", autouse=True)
def register_sdk_commands():
    """
    Ensure that demisto-sdk Typer app commands are registered before each test session.
    """
    register_commands()
>>>>>>> 368d276b
<|MERGE_RESOLUTION|>--- conflicted
+++ resolved
@@ -178,19 +178,18 @@
     tools.get_file.cache_clear()
 
 
-<<<<<<< HEAD
+@pytest.fixture(scope="session", autouse=True)
+def register_sdk_commands():
+    """
+    Ensure that demisto-sdk Typer app commands are registered before each test session.
+    """
+    register_commands()
+
+
 def pytest_addoption(parser):
     parser.addoption(
         "--client_conf",
         action="store",
         default=None,
         help="Custom client configuration",
-    )
-=======
-@pytest.fixture(scope="session", autouse=True)
-def register_sdk_commands():
-    """
-    Ensure that demisto-sdk Typer app commands are registered before each test session.
-    """
-    register_commands()
->>>>>>> 368d276b
+    )