--- conflicted
+++ resolved
@@ -1167,26 +1167,9 @@
     genericmodule/genericdefinition.
     """
     from demisto_sdk.commands.format.format_module import format_manager
-
-<<<<<<< HEAD
     if file_paths:
         input = ",".join(file_paths)
-    return format_manager(
-        str(input) if input else None,
-        str(output) if output else None,
-        from_version=from_version,
-        no_validate=no_validate,
-        update_docker=update_docker,
-        assume_yes=assume_yes,
-        verbose=verbose,
-        deprecate=deprecate,
-        use_git=use_git,
-        prev_ver=prev_ver,
-        include_untracked=include_untracked,
-        add_tests=add_tests,
-        id_set_path=id_set_path,
-    )
-=======
+        
     with ReadMeValidator.start_mdx_server():
         return format_manager(
             str(input) if input else None,
@@ -1203,7 +1186,6 @@
             add_tests=add_tests,
             id_set_path=id_set_path,
         )
->>>>>>> 12b51736
 
 
 # ====================== upload ====================== #
