--- conflicted
+++ resolved
@@ -28,11 +28,8 @@
 from demisto_sdk.commands.common.constants import (
     DEMISTO_SDK_MARKETPLACE_XSOAR_DIST_DEV,
     ENV_DEMISTO_SDK_MARKETPLACE,
-<<<<<<< HEAD
+    INTEGRATIONS_README_FILE_NAME,
     ExecutionMode,
-=======
-    INTEGRATIONS_README_FILE_NAME,
->>>>>>> f884469c
     FileType,
     MarketplaceVersions,
 )
@@ -2241,13 +2238,6 @@
     is_flag=True,
     default=True,
 )
-@click.option(
-    "-f",
-    "--force",
-    help="Whether to force the generation of documentation (rather than update when it exists in version control)",
-    is_flag=True,
-    default=False,
-)
 @click.pass_context
 @logging_setup_decorator
 def generate_docs(ctx, **kwargs):
@@ -2319,23 +2309,21 @@
     custom_image_path: str = kwargs.get("custom_image_path", "")
     readme_template: str = kwargs.get("readme_template", "")
     use_graph = kwargs.get("graph", True)
-    force = kwargs.get("force", False)
 
     try:
         if command:
             if (
                 output_path
-                and (not Path(output_path, INTEGRATIONS_README_FILE_NAME).is_file())
+                and (not Path(output_path, "README.md").is_file())
                 or (not output_path)
                 and (
                     not Path(
-                        os.path.dirname(os.path.realpath(input_path)),
-                        INTEGRATIONS_README_FILE_NAME,
+                        os.path.dirname(os.path.realpath(input_path)), "README.md"
                     ).is_file()
                 )
             ):
                 raise Exception(
-                    f"[red]The `command` argument must be presented with existing `{INTEGRATIONS_README_FILE_NAME}` docs."
+                    "[red]The `command` argument must be presented with existing `README.md` docs."
                 )
 
         file_type = find_type(kwargs.get("input", ""), ignore_sub_categories=True)
@@ -2375,7 +2363,6 @@
                 command=command,
                 old_version=old_version,
                 skip_breaking_changes=skip_breaking_changes,
-                force=force,
             )
         elif file_type == FileType.SCRIPT:
             logger.info(f"Generating {file_type.value.lower()} documentation")
@@ -3027,7 +3014,7 @@
     "-ab",
     "--artifacts_bucket",
     help="The artifacts bucket name to upload the results to",
-    required=False,
+    required=True,
 )
 @click.option("-s", "--server", help="The server URL to connect to")
 @click.option("-c", "--conf", help="Path to content conf.json file", required=True)
