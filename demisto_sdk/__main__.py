# Site packages
import json
import os
import sys
from pathlib import Path

from pkg_resources import get_distribution

# Third party packages
import click
import git
from demisto_sdk.commands.common import tools
from demisto_sdk.commands.common.configuration import Configuration
# Common tools
from demisto_sdk.commands.common.constants import (
    API_MODULES_PACK, SKIP_RELEASE_NOTES_FOR_TYPES, FileType)
from demisto_sdk.commands.common.git_tools import get_packs
from demisto_sdk.commands.common.tools import (filter_files_by_type,
                                               filter_files_on_pack, find_type,
                                               get_last_remote_release_version,
                                               get_pack_name, print_error,
                                               print_warning)
from demisto_sdk.commands.common.update_id_set import merge_id_sets_from_files
from demisto_sdk.commands.create_artifacts.content_artifacts_creator import (
    ArtifactsManager, create_content_artifacts)
from demisto_sdk.commands.create_id_set.create_id_set import IDSetCreator
from demisto_sdk.commands.download.downloader import Downloader
from demisto_sdk.commands.find_dependencies.find_dependencies import \
    PackDependencies
from demisto_sdk.commands.format.format_module import format_manager
from demisto_sdk.commands.generate_docs.generate_integration_doc import \
    generate_integration_doc
from demisto_sdk.commands.generate_docs.generate_playbook_doc import \
    generate_playbook_doc
from demisto_sdk.commands.generate_docs.generate_script_doc import \
    generate_script_doc
from demisto_sdk.commands.generate_test_playbook.test_playbook_generator import \
    PlaybookTestsGenerator
from demisto_sdk.commands.init.initiator import Initiator
from demisto_sdk.commands.json_to_outputs.json_to_outputs import \
    json_to_outputs
from demisto_sdk.commands.lint.lint_manager import LintManager
from demisto_sdk.commands.openapi_codegen.openapi_codegen import \
    OpenAPIIntegration
# Import demisto-sdk commands
from demisto_sdk.commands.run_cmd.runner import Runner
from demisto_sdk.commands.run_playbook.playbook_runner import PlaybookRunner
from demisto_sdk.commands.secrets.secrets import SecretsValidator
from demisto_sdk.commands.split_yml.extractor import Extractor
from demisto_sdk.commands.unify.unifier import Unifier
from demisto_sdk.commands.update_release_notes.update_rn import (
    UpdateRN, update_api_modules_dependents_rn)
from demisto_sdk.commands.upload.uploader import Uploader
from demisto_sdk.commands.validate.validate_manager import ValidateManager


class DemistoSDK:
    """
    The core class for the SDK.
    """

    def __init__(self):
        self.configuration = None


pass_config = click.make_pass_decorator(DemistoSDK, ensure=True)


@click.group(invoke_without_command=True, no_args_is_help=True, context_settings=dict(max_content_width=100), )
@click.help_option(
    '-h', '--help'
)
@click.option(
    '-v', '--version', help='Get the demisto-sdk version.',
    is_flag=True, default=False, show_default=True
)
@pass_config
def main(config, version):
    config.configuration = Configuration()
    cur_version = get_distribution('demisto-sdk').version
    last_release = get_last_remote_release_version()
    if last_release and cur_version != last_release:
        print_warning(f'You are using demisto-sdk {cur_version}, however version {last_release} is available.\n'
                      f'You should consider upgrading via "pip3 install --upgrade demisto-sdk" command.')
    if version:
        version = get_distribution('demisto-sdk').version
        print(f'demisto-sdk {version}')


# ====================== split-yml ====================== #
@main.command(name="split-yml",
              short_help="Split the code, image and description files from a Demisto integration or script yaml file "
                         " to multiple files(To a package format - "
                         "https://demisto.pan.dev/docs/package-dir).")
@click.help_option(
    '-h', '--help'
)
@click.option(
    '-i', '--input', help='The yml file to extract from', required=True
)
@click.option(
    '-o', '--output', required=True,
    help="The output dir to write the extracted code/description/image to."
)
@click.option(
    '--no-demisto-mock',
    help="Don't add an import for demisto mock.",
    is_flag=True,
    show_default=True
)
@click.option(
    '--no-common-server',
    help="Don't add an import for CommonServerPython.",
    is_flag=True,
    show_default=True
)
@click.option(
    '--no-auto-create-dir',
    help="Don't auto create the directory if the target directory ends with *Integrations/*Scripts.",
    is_flag=True,
    show_default=True
)
@pass_config
def extract(config, **kwargs):
    file_type = find_type(kwargs.get('input'), ignore_sub_categories=True)
    if file_type not in [FileType.INTEGRATION, FileType.SCRIPT]:
        print_error('File is not an Integration or Script.')
        return 1
    extractor = Extractor(configuration=config.configuration, file_type=file_type.value, **kwargs)
    return extractor.extract_to_package_format()


# ====================== extract-code ====================== #
@main.command(
    name="extract-code",
    hidden=True,
    short_help="Extract code from a Demisto integration or script yaml file.")
@click.help_option(
    '-h', '--help'
)
@click.option(
    '--input', '-i',
    help='The yml file to extract from',
    required=True
)
@click.option(
    '--output', '-o',
    required=True,
    help="The output file to write the code to"
)
@click.option(
    '--no-demisto-mock',
    help="Don't add an import for demisto mock, false by default",
    is_flag=True,
    show_default=True
)
@click.option(
    '--no-common-server',
    help="Don't add an import for CommonServerPython."
         "If not specified will import unless this is CommonServerPython",
    is_flag=True,
    show_default=True
)
@pass_config
def extract_code(config, **kwargs):
    file_type = find_type(kwargs.get('input'), ignore_sub_categories=True)
    if file_type not in [FileType.INTEGRATION, FileType.SCRIPT]:
        print_error('File is not an Integration or Script.')
        return 1
    extractor = Extractor(configuration=config.configuration, file_type=file_type.value, **kwargs)
    return extractor.extract_code(kwargs['outfile'])


# ====================== unify ====================== #
@main.command(
    name="unify",
    short_help='Unify code, image, description and yml files to a single Demisto yml file. Note that '
    'this should be used on a single integration/script and not a pack '
    'not multiple scripts/integrations')
@click.help_option(
    '-h', '--help'
)
@click.option(
    "-i", "--input", help="The directory path to the files to unify", required=True, type=click.Path(dir_okay=True)
)
@click.option(
    "-o", "--output", help="The output dir to write the unified yml to", required=False
)
@click.option(
    "--force", help="Forcefully overwrites the preexisting yml if one exists",
    is_flag=True,
    show_default=False
)
def unify(**kwargs):
    # Input is of type Path.
    kwargs['input'] = str(kwargs['input'])
    unifier = Unifier(**kwargs)
    unifier.merge_script_package_to_yml()
    return 0


# ====================== validate ====================== #
@main.command(
    short_help='Validate your content files. If no additional flags are given, will validated only '
    'committed files'
)
@click.help_option(
    '-h', '--help'
)
@click.option(
    '--no-conf-json', is_flag=True,
    default=False, show_default=True, help='Skip conf.json validation')
@click.option(
    '-s', '--id-set', is_flag=True,
    default=False, show_default=True, help='Validate the id_set file.')
@click.option(
    "-idp", "--id-set-path", help="The path of the id-set.json used for validations.",
    type=click.Path(resolve_path=True))
@click.option(
    '--prev-ver', help='Previous branch or SHA1 commit to run checks against.')
@click.option(
    '--no-backward-comp', is_flag=True, show_default=True,
    help='Whether to check backward compatibility or not.')
@click.option(
    '-g', '--use-git', is_flag=True, show_default=True,
    default=False,
    help='Validate changes using git - this will check current branch\'s changes against origin/master. '
         'If the --post-commit flag is supplied: validation will run only on the current branch\'s changed files '
         'that have been committed. '
         'If the --post-commit flag is not supplied: validation will run on all changed files in the current branch, '
         'both committed and not committed. ')
@click.option(
    '--post-commit',
    is_flag=True,
    help='Whether the validation should run only on the current branch\'s committed changed files. '
         'This applies only when the -g flag is supplied.'
)
@click.option(
    '--staged',
    is_flag=True,
    help='Whether the validation should ignore unstaged files.'
         'This applies only when the -g flag is supplied.'
)
@click.option(
    '-a', '--validate-all', is_flag=True, show_default=True, default=False,
    help='Whether to run all validation on all files or not'
)
@click.option(
    '-i', '--input', type=click.Path(exists=True), help='The path of the content pack/file to validate specifically.'
)
@click.option(
    '--no-auto-stage', is_flag=True, help='Do not auto-stage un-tracked files.'
)
@click.option(
    '--skip-pack-release-notes', is_flag=True,
    help='Skip validation of pack release notes.')
@click.option(
    '--print-ignored-errors', is_flag=True,
    help='Print ignored errors as warnings.')
@click.option(
    '--print-ignored-files', is_flag=True,
    help='Print which files were ignored by the command.')
@click.option(
    '--no-docker-checks', is_flag=True,
    help='Whether to run docker image validation.')
@click.option(
    '--silence-init-prints', is_flag=True,
    help='Whether to skip the initialization prints.')
@click.option(
    '--skip-pack-dependencies', is_flag=True,
    help='Skip validation of pack dependencies.')
@click.option(
    '--skip-id-set-creation', is_flag=True,
    help='Skip validation of pack dependencies.')
@pass_config
def validate(config, **kwargs):
    sys.path.append(config.configuration.env_dir)

    file_path = kwargs['input']

    if kwargs['post_commit'] and kwargs['staged']:
        print_error('Could not supply the staged flag with the post-commit flag')
        sys.exit(1)
    try:
        is_external_repo = tools.is_external_repository()
        validator = ValidateManager(
            is_backward_check=not kwargs['no_backward_comp'],
            only_committed_files=kwargs['post_commit'], prev_ver=kwargs['prev_ver'],
            skip_conf_json=kwargs['no_conf_json'], use_git=kwargs['use_git'],
            file_path=file_path,
            validate_all=kwargs.get('validate_all'),
            validate_id_set=kwargs['id_set'],
            skip_pack_rn_validation=kwargs['skip_pack_release_notes'],
            print_ignored_errors=kwargs['print_ignored_errors'],
            is_external_repo=is_external_repo,
            print_ignored_files=kwargs['print_ignored_files'],
            no_docker_checks=kwargs['no_docker_checks'],
            silence_init_prints=kwargs['silence_init_prints'],
            skip_dependencies=kwargs['skip_pack_dependencies'],
            id_set_path=kwargs.get('id_set_path'),
            staged=kwargs['staged'],
<<<<<<< HEAD
            no_auto_stage=kwargs['no_auto_stage']
=======
            skip_id_set_creation=kwargs.get('skip_id_set_creation')
>>>>>>> c598bbe8
        )
        return validator.run_validation()
    except (git.InvalidGitRepositoryError, git.NoSuchPathError, FileNotFoundError) as e:
        print_error(e)
        print_error("\nYou may not be running `demisto-sdk validate` command in the content directory.\n"
                    "Please run the command from content directory")
        sys.exit(1)


# ====================== create-content-artifacts ====================== #
@main.command(
    name="create-content-artifacts",
    hidden=True,
    short_help='Generating the following artifacts:'
               '1. content_new - Contains all content objects of type json,yaml (from_version < 6.0.0)'
               '2. content_packs - Contains all packs from Packs - Ignoring internal files (to_version >= 6.0.0).'
               '3. content_test - Contains all test scripts/playbooks (from_version < 6.0.0)'
               '4. content_all - Contains all from content_new and content_test.')
@click.help_option('-h', '--help')
@click.option('-a', '--artifacts_path', help='Destination directory to create the artifacts.',
              type=click.Path(file_okay=False, resolve_path=True), required=True)
@click.option('--zip/--no-zip', help='Zip content artifacts folders', default=True)
@click.option('--packs', help='Create only content_packs artifacts.', is_flag=True)
@click.option('-v', '--content_version', help='The content version in CommonServerPython.', default='0.0.0')
@click.option('-s', '--suffix', help='Suffix to add all yaml/json/yml files in the created artifacts.')
@click.option('--cpus',
              help='Number of cpus/vcpus availble - only required when os not reflect number of cpus (CircleCI'
                   'allways show 32, but medium has 3.', hidden=True, default=os.cpu_count())
def create_arifacts(**kwargs) -> int:
    artifacts_conf = ArtifactsManager(**kwargs)
    return create_content_artifacts(artifacts_conf)


# ====================== secrets ====================== #
@main.command(name="secrets",
              short_help="Run Secrets validator to catch sensitive data before exposing your code to public repository."
                         " Attach path to whitelist to allow manual whitelists. Default file path to secrets is "
                         "'./Tests/secrets_white_list.json' ")
@click.help_option(
    '-h', '--help'
)
@click.option(
    '-i', '--input', help='Specify file of to check secret on.', required=False
)
@click.option(
    '--post-commit', is_flag=True, show_default=True,
    help='Whether the secretes is done after you committed your files, '
         'this will help the command to determine which files it should check in its '
         'run. Before you commit the files it should not be used. Mostly for build '
         'validations.')
@click.option(
    '-ie', '--ignore-entropy', is_flag=True,
    help='Ignore entropy algorithm that finds secret strings (passwords/api keys)'
)
@click.option(
    '-wl', '--whitelist', default='./Tests/secrets_white_list.json', show_default=True,
    help='Full path to whitelist file, file name should be "secrets_white_list.json"')
@click.option(
    '--prev-ver', help='The branch against which to run secrets validation')
@pass_config
def secrets(config, **kwargs):
    sys.path.append(config.configuration.env_dir)
    secrets_validator = SecretsValidator(
        configuration=config.configuration,
        is_circle=kwargs['post_commit'],
        ignore_entropy=kwargs['ignore_entropy'],
        white_list_path=kwargs['whitelist'],
        input_path=kwargs.get('input')
    )
    return secrets_validator.run()


# ====================== lint ====================== #
@main.command(name="lint",
              short_help="Lint command will perform:\n 1. Package in host checks - flake8, bandit, mypy, vulture.\n 2. "
                         "Package in docker image checks -  pylint, pytest, powershell - test, powershell - analyze.\n "
                         "Meant to be used with integrations/scripts that use the folder (package) structure. "
                         "Will lookup up what docker image to use and will setup the dev dependencies and "
                         "file in the target folder. If no additional flags specifying the packs are given,"
                         " will lint only changed files")
@click.help_option('-h', '--help')
@click.option("-i", "--input", help="Specify directory of integration/script", type=click.Path(exists=True,
                                                                                               resolve_path=True))
@click.option("-g", "--git", is_flag=True, help="Will run only on changed packages")
@click.option("-a", "--all-packs", is_flag=True, help="Run lint on all directories in content repo")
@click.option('-v', "--verbose", count=True, help="Verbosity level -v / -vv / .. / -vvv",
              type=click.IntRange(0, 3, clamp=True), default=2, show_default=True)
@click.option('-q', "--quiet", is_flag=True, help="Quiet output, only output results in the end")
@click.option("-p", "--parallel", default=1, help="Run tests in parallel", type=click.IntRange(0, 15, clamp=True),
              show_default=True)
@click.option("--no-flake8", is_flag=True, help="Do NOT run flake8 linter")
@click.option("--no-bandit", is_flag=True, help="Do NOT run bandit linter")
@click.option("--no-xsoar-linter", is_flag=True, help="Do NOT run XSOAR linter")
@click.option("--no-mypy", is_flag=True, help="Do NOT run mypy static type checking")
@click.option("--no-vulture", is_flag=True, help="Do NOT run vulture linter")
@click.option("--no-pylint", is_flag=True, help="Do NOT run pylint linter")
@click.option("--no-test", is_flag=True, help="Do NOT test (skip pytest)")
@click.option("--no-pwsh-analyze", is_flag=True, help="Do NOT run powershell analyze")
@click.option("--no-pwsh-test", is_flag=True, help="Do NOT run powershell test")
@click.option("-kc", "--keep-container", is_flag=True, help="Keep the test container")
@click.option("--prev-ver", default='master', help="Previous branch or SHA1 commit to run checks against")
@click.option("--test-xml", help="Path to store pytest xml results", type=click.Path(exists=True, resolve_path=True))
@click.option("--failure-report", help="Path to store failed packs report",
              type=click.Path(exists=True, resolve_path=True))
@click.option("-lp", "--log-path", help="Path to store all levels of logs",
              type=click.Path(exists=True, resolve_path=True))
def lint(input: str, git: bool, all_packs: bool, verbose: int, quiet: bool, parallel: int, no_flake8: bool,
         no_bandit: bool, no_mypy: bool, no_vulture: bool, no_xsoar_linter: bool, no_pylint: bool, no_test: bool, no_pwsh_analyze: bool,
         no_pwsh_test: bool, keep_container: bool, prev_ver: str, test_xml: str, failure_report: str, log_path: str):
    """Lint command will perform:\n
        1. Package in host checks - flake8, bandit, mypy, vulture.\n
        2. Package in docker image checks -  pylint, pytest, powershell - test, powershell - analyze.\n
    Meant to be used with integrations/scripts that use the folder (package) structure. Will lookup up what
    docker image to use and will setup the dev dependencies and file in the target folder."""
    lint_no_packs_command = not git and not all_packs
    if lint_no_packs_command:
        git = True  # when running 'lint' should operate as 'lint -g'
    lint_manager = LintManager(input=input,
                               git=git,
                               all_packs=all_packs,
                               verbose=verbose,
                               quiet=quiet,
                               log_path=log_path,
                               prev_ver=prev_ver)
    return lint_manager.run_dev_packages(parallel=parallel,
                                         no_flake8=no_flake8,
                                         no_bandit=no_bandit,
                                         no_mypy=no_mypy,
                                         no_vulture=no_vulture,
                                         no_xsoar_linter=no_xsoar_linter,
                                         no_pylint=no_pylint,
                                         no_test=no_test,
                                         no_pwsh_analyze=no_pwsh_analyze,
                                         no_pwsh_test=no_pwsh_test,
                                         keep_container=keep_container,
                                         test_xml=test_xml,
                                         failure_report=failure_report)


# ====================== format ====================== #
@main.command(name="format",
              short_help="Run formatter on a given script/playbook/integration/incidentfield/indicatorfield/"
                         "incidenttype/indicatortype/layout/dashboard/classifier/mapper/widget/report file. ")
@click.help_option(
    '-h', '--help')
@click.option(
    "-i", "--input", help="The path of the script yml file\n"
                          "If no input is specified, the format will be executed on all new/changed files.",
    type=click.Path(exists=True, resolve_path=True))
@click.option(
    "-o", "--output", help="The path where the formatted file will be saved to",
    type=click.Path(resolve_path=True))
@click.option(
    "-fv", "--from-version", help="Specify fromversion of the pack")
@click.option(
    "-nv", "--no-validate", help="Set when validate on file is not wanted", is_flag=True)
@click.option(
    "-ud", "--update-docker", help="Set if you want to update the docker image of the integration/script", is_flag=True)
@click.option(
    "-v", "--verbose", help="Verbose output", is_flag=True)
@click.option(
    "-y", "--assume-yes",
    help="Automatic yes to prompts; assume 'yes' as answer to all prompts and run non-interactively",
    is_flag=True)
def format_yml(**kwargs):
    return format_manager(**kwargs)


# ====================== upload ====================== #
@main.command(name="upload",
              short_help="Upload integration to Demisto instance. DEMISTO_BASE_URL environment variable should contain"
                         " the Demisto server base URL. DEMISTO_API_KEY environment variable should contain a valid "
                         "Demisto API Key."
                         " * Note: Uploading classifiers to Cortex XSOAR is available from version 6.0.0 and up.*")
@click.help_option(
    '-h', '--help'
)
@click.option(
    "-i", "--input", help="The path of file or a directory to upload. The following are supported:\n"
                          "- Pack\n"
                          "- A content entity directory that is inside a pack. For example: an Integrations "
                          "directory or a Layouts directory.\n"
                          "- Valid file that can be imported to Cortex XSOAR manually. For example a playbook: "
                          "helloWorld.yml", required=True)
@click.option(
    "--insecure", help="Skip certificate validation", is_flag=True)
@click.option(
    "-v", "--verbose", help="Verbose output", is_flag=True)
def upload(**kwargs):
    uploader = Uploader(**kwargs)
    return uploader.upload()


# ====================== download ====================== #


@main.command(name="download",
              short_help="Download custom content from Demisto instance. DEMISTO_BASE_URL environment variable should"
                         " contain the Demisto server base URL. DEMISTO_API_KEY environment variable should contain"
                         " a valid Demisto API Key.")
@click.help_option(
    '-h', '--help'
)
@click.option(
    "-o", "--output", help="The path of a package directory to download custom content to", required=False,
    multiple=False)
@click.option(
    "-i", "--input", help="Custom content file name to be downloaded. Can be provided multiple times",
    required=False, multiple=True)
@click.option(
    "--insecure", help="Skip certificate validation", is_flag=True)
@click.option(
    "-v", "--verbose", help="Verbose output", is_flag=True)
@click.option(
    "-f", "--force", help="Whether to override existing files or not", is_flag=True)
@click.option(
    "-lf", "--list-files", help="Prints a list of all custom content files available to be downloaded", is_flag=True)
@click.option(
    "-a", "--all-custom-content", help="Download all available custom content files", is_flag=True)
@click.option(
    "-fmt", "--run-format", help="Whether to run demisto-sdk format on downloaded files or not", is_flag=True)
def download(**kwargs):
    downloader: Downloader = Downloader(**kwargs)
    return downloader.download()


# ====================== run ====================== #
@main.command(name="run",
              short_help="Run integration command on remote Demisto instance in the playground. DEMISTO_BASE_URL "
                         "environment variable should contain the Demisto base URL. DEMISTO_API_KEY environment "
                         "variable should contain a valid Demisto API Key.")
@click.help_option(
    '-h', '--help'
)
@click.option(
    "-q", "--query", help="The query to run", required=True)
@click.option(
    "--insecure", help="Skip certificate validation", is_flag=True)
@click.option(
    "-v", "--verbose", help="Verbose output", is_flag=True)
@click.option(
    "-D", "--debug", help="Whether to enable the debug-mode feature or not, if you want to save the output file "
                          "please use the --debug-path option", is_flag=True)
@click.option(
    "--debug-path", help="The path to save the debug file at, if not specified the debug file will be printed to the "
                         "terminal")
@click.option(
    "--json-to-outputs", help="Whether to run json_to_outputs command on the context output of the query. If the "
                              "context output does not exists or the `-r` flag is used, will use the raw"
                              " response of the query", is_flag=True)
@click.option(
    "-p", "--prefix", help="Used with `json-to-outputs` flag. Output prefix e.g. Jira.Ticket, VirusTotal.IP, "
                           "the base path for the outputs that the script generates")
@click.option(
    "-r", "--raw-response", help="Used with `json-to-outputs` flag. Use the raw response of the query for"
    " `json-to-outputs`", is_flag=True)
def run(**kwargs):
    runner = Runner(**kwargs)
    return runner.run()


# ====================== run-playbook ====================== #
@main.command(name="run-playbook",
              short_help="Run a playbook in Demisto. "
                         "DEMISTO_API_KEY environment variable should contain a valid Demisto API Key. "
                         "Example: DEMISTO_API_KEY=<API KEY> demisto-sdk run-playbook -p 'p_name' -u "
                         "'https://demisto.local'.")
@click.help_option(
    '-h', '--help'
)
@click.option(
    '--url', '-u',
    help='URL to a Demisto instance. You can also specify the URL as an environment variable named: DEMISTO_BASE_URL'
)
@click.option(
    '--playbook_id', '-p',
    help="The playbook ID to run.",
    required=True
)
@click.option(
    '--wait', '-w', is_flag=True,
    help="Wait until the playbook run is finished and get a response."
)
@click.option(
    '--timeout', '-t',
    default=90,
    show_default=True,
    help="Timeout for the command. The playbook will continue to run in Demisto"
)
@click.option(
    "--insecure", help="Skip certificate validation", is_flag=True)
def run_playbook(**kwargs):
    playbook_runner = PlaybookRunner(**kwargs)
    return playbook_runner.run_playbook()


# ====================== json-to-outputs ====================== #
@main.command(name="json-to-outputs",
              short_help='''Demisto integrations/scripts have a YAML file that defines them.
Creating the YAML file is a tedious and error-prone task of manually copying outputs from the API result to the
file/UI/PyCharm. This script auto generates the YAML for a command from the JSON result of the relevant API call.''')
@click.help_option(
    '-h', '--help'
)
@click.option(
    "-c", "--command", help="Command name (e.g. xdr-get-incidents)", required=True)
@click.option(
    "-i", "--input", help="Valid JSON file path. If not specified, the script will wait for user input in the terminal. "
                          "The response can be obtained by running the command with `raw-response=true` argument.",
    required=False)
@click.option(
    "-p", "--prefix", help="Output prefix like Jira.Ticket, VirusTotal.IP, the base path for the outputs that the "
                           "script generates", required=True)
@click.option(
    "-o", "--output", help="Output file path, if not specified then will print to stdout", required=False)
@click.option(
    "-v", "--verbose", is_flag=True, help="Verbose output - mainly for debugging purposes")
@click.option(
    "--interactive", help="If passed, then for each output field will ask user interactively to enter the "
                          "description. By default is interactive mode is disabled", is_flag=True)
def json_to_outputs_command(**kwargs):
    json_to_outputs(**kwargs)


# ====================== generate-test-playbook ====================== #
@main.command(name="generate-test-playbook",
              short_help="Generate test playbook from integration or script")
@click.help_option(
    '-h', '--help'
)
@click.option(
    '-i', '--input',
    required=True,
    help='Specify integration/script yml path')
@click.option(
    '-o', '--output',
    required=False,
    help='Specify output directory')
@click.option(
    '-n', '--name',
    required=True,
    help='Specify test playbook name')
@click.option(
    '--no-outputs', is_flag=True,
    help='Skip generating verification conditions for each output contextPath. Use when you want to decide which '
         'outputs to verify and which not')
@click.option(
    "-v", "--verbose", help="Verbose output for debug purposes - shows full exception stack trace", is_flag=True)
def generate_test_playbook(**kwargs):
    file_type = find_type(kwargs.get('input'), ignore_sub_categories=True)
    if file_type not in [FileType.INTEGRATION, FileType.SCRIPT]:
        print_error('Generating test playbook is possible only for an Integration or a Script.')
        return 1
    generator = PlaybookTestsGenerator(file_type=file_type.value, **kwargs)
    generator.run()


# ====================== init ====================== #
@main.command(name="init", short_help="Initialize a new Pack, Integration or Script."
                                      " If the script/integration flags are not present"
                                      " then we will create a pack with the given name."
                                      " Otherwise when using the flags we will generate"
                                      " a script/integration based on your selection.")
@click.help_option(
    '-h', '--help'
)
@click.option(
    "-n", "--name", help="The name of the directory and file you want to create", required=True)
@click.option(
    "--id", help="The id used in the yml file of the integration or script"
)
@click.option(
    "-o", "--output", help="The output dir to write the object into. The default one is the current working "
                           "directory.")
@click.option(
    '--integration', is_flag=True, help="Create an Integration based on HelloWorld example")
@click.option(
    '--script', is_flag=True, help="Create a script based on HelloWorldScript example")
@click.option(
    "--pack", is_flag=True, help="Create pack and its sub directories")
@click.option(
    '--demisto_mock', is_flag=True,
    help="Copy the demistomock. Relevant for initialization of Scripts and Integrations within a Pack.")
@click.option(
    '--common_server', is_flag=True,
    help="Copy the CommonServerPython. Relevant for initialization of Scripts and Integrations within a Pack.")
def init(**kwargs):
    initiator = Initiator(**kwargs)
    initiator.init()
    return 0


# ====================== generate-docs ====================== #
@main.command(name="generate-docs",
              short_help="Generate documentation for integration, playbook or script from yaml file.")
@click.help_option(
    '-h', '--help'
)
@click.option(
    "-i", "--input", help="Path of the yml file.", required=True)
@click.option(
    "-o", "--output", help="The output dir to write the documentation file into,"
                           " documentation file name is README.md. If not specified, will be in the yml dir.",
    required=False)
@click.option(
    "-uc", "--use_cases", help="For integration - Top use-cases. Number the steps by '*' (i.e. '* foo. * bar.')",
    required=False)
@click.option(
    "-c", "--command", help="A comma-separated command names to generate doc for, will ignore the rest of the commands."
                            "e.g (xdr-get-incidents,xdr-update-incident",
    required=False
)
@click.option(
    "-e", "--examples", help="Integrations: path for file containing command examples."
                             " Each command should be in a separate line."
                             " Scripts: the script example surrounded by quotes."
                             " For example: -e '!ConvertFile entry_id=<entry_id>'")
@click.option(
    "-p", "--permissions", type=click.Choice(["none", "general", "per-command"]), help="Permissions needed.",
    required=True, default='none')
@click.option(
    "-cp", "--command_permissions", help="Path for file containing commands permissions"
                                         " Each command permissions should be in a separate line."
                                         " (i.e. '!command-name Administrator READ-WRITE')", required=False)
@click.option(
    "-l", "--limitations", help="Known limitations. Number the steps by '*' (i.e. '* foo. * bar.')", required=False)
@click.option(
    "--insecure", help="Skip certificate validation to run the commands in order to generate the docs.",
    is_flag=True)
@click.option(
    "-v", "--verbose", is_flag=True, help="Verbose output - mainly for debugging purposes.")
def generate_doc(**kwargs):
    input_path = kwargs.get('input')
    output_path = kwargs.get('output')
    command = kwargs.get('command')
    examples = kwargs.get('examples')
    permissions = kwargs.get('permissions')
    limitations = kwargs.get('limitations')
    insecure = kwargs.get('insecure')
    verbose = kwargs.get('verbose')

    # validate inputs
    if input_path and not os.path.isfile(input_path):
        print_error(F'Input file {input_path} was not found.')
        return 1

    if not input_path.lower().endswith('.yml'):
        print_error(F'Input {input_path} is not a valid yml file.')
        return 1

    if output_path and not os.path.isdir(output_path):
        print_error(F'Output directory {output_path} was not found.')
        return 1

    if command:
        if output_path and (not os.path.isfile(os.path.join(output_path, "README.md"))) \
                or (not output_path) \
                and (not os.path.isfile(os.path.join(os.path.dirname(os.path.realpath(input_path)), "README.md"))):
            print_error("The `command` argument must be presented with existing `README.md` docs.")
            return 1

    file_type = find_type(kwargs.get('input', ''), ignore_sub_categories=True)
    if file_type not in [FileType.INTEGRATION, FileType.SCRIPT, FileType.PLAYBOOK]:
        print_error('File is not an Integration, Script or a Playbook.')
        return 1

    print(f'Start generating {file_type.value} documentation...')
    if file_type == FileType.INTEGRATION:
        use_cases = kwargs.get('use_cases')
        command_permissions = kwargs.get('command_permissions')
        return generate_integration_doc(input=input_path, output=output_path, use_cases=use_cases,
                                        examples=examples, permissions=permissions,
                                        command_permissions=command_permissions, limitations=limitations,
                                        insecure=insecure, verbose=verbose, command=command)
    elif file_type == FileType.SCRIPT:
        return generate_script_doc(input=input_path, output=output_path, examples=examples, permissions=permissions,
                                   limitations=limitations, insecure=insecure, verbose=verbose)
    elif file_type == FileType.PLAYBOOK:
        return generate_playbook_doc(input=input_path, output=output_path, permissions=permissions,
                                     limitations=limitations, verbose=verbose)
    else:
        print_error(f'File type {file_type.value} is not supported.')
        return 1


# ====================== create-id-set ====================== #
@main.command(name="create-id-set",
              hidden=True,
              short_help='''Create the content dependency tree by ids.''')
@click.help_option(
    '-h', '--help'
)
@click.option(
    '-i', '--input', help='Input file path, the default is the content repo.', default='', required=False)
@click.option(
    "-o", "--output", help="Output file path, the default is the Tests directory.", default='', required=False)
def id_set_command(**kwargs):
    id_set_creator = IDSetCreator(**kwargs)
    id_set_creator.create_id_set()


@main.command(name='merge-id-sets',
              hidden=True,
              short_help='Merge two id_sets')
@click.help_option(
    '-h', '--help'
)
@click.option(
    '-i1', '--id-set1', help='First id_set.json file path', required=True
)
@click.option(
    '-i2', '--id-set2', help='Second id_set.json file path', required=True
)
@click.option(
    '-o', '--output', help='File path of the united id_set', required=True
)
def merge_id_sets_command(**kwargs):
    first = kwargs['id_set1']
    second = kwargs['id_set2']
    output = kwargs['output']

    merge_id_sets_from_files(
        first_id_set_path=first,
        second_id_set_path=second,
        output_id_set_path=output
    )


# ====================== update-release-notes =================== #
@main.command(name="update-release-notes",
              short_help='''Auto-increment pack version and generate release notes template.''')
@click.help_option(
    '-h', '--help'
)
@click.option(
    "-i", "--input", help="The relative path of the content pack. For example Packs/Pack_Name"
)
@click.option(
    '-u', '--update_type', help="The type of update being done. [major, minor, revision, maintenance, documentation]",
    type=click.Choice(['major', 'minor', 'revision', 'maintenance', 'documentation'])
)
@click.option(
    '-v', '--version', help="Bump to a specific version."
)
@click.option(
    '--all', help="Update all changed packs", is_flag=True
)
@click.option(
    '--text', help="Text to add to all of the release notes files",
)
@click.option(
    '--prev-ver', help='Previous branch or SHA1 commit to run checks against.'
)
@click.option(
    "--pre_release", help="Indicates that this change should be designated a pre-release version.",
    is_flag=True)
@click.option(
    "-idp", "--id-set-path", help="The path of the id-set.json used for APIModule updates.",
    type=click.Path(resolve_path=True))
def update_pack_releasenotes(**kwargs):
    _pack = kwargs.get('input')
    update_type = kwargs.get('update_type')
    pre_release = kwargs.get('pre_release')
    is_all = kwargs.get('all')
    text = kwargs.get('text')
    specific_version = kwargs.get('version')
    id_set_path = kwargs.get('id_set_path')
    prev_ver = kwargs.get('prev_ver') if kwargs.get('prev_ver') else 'origin/master'
    prev_rn_text = ''
    # _pack can be both path or pack name thus, we extract the pack name from the path if beeded.
    if _pack and is_all:
        print_error("Please remove the --all flag when specifying only one pack.")
        sys.exit(0)
    print("Starting to update release notes.")
    if _pack and '/' in _pack:
        _pack = get_pack_name(_pack)
    try:
        validate_manager = ValidateManager(skip_pack_rn_validation=True, prev_ver=prev_ver)
        validate_manager.setup_git_params()
<<<<<<< HEAD
        modified, added, old, changed_meta_files = validate_manager.get_changed_files_from_git()
        _packs = get_packs(modified).union(get_packs(old)).union(
            get_packs(added))
=======
        modified, added, old, changed_meta_files, _packs = validate_manager.get_modified_and_added_files(
            '...', prev_ver)
>>>>>>> c598bbe8
    except (git.InvalidGitRepositoryError, git.NoSuchPathError, FileNotFoundError):
        print_error("You are not running `demisto-sdk update-release-notes` command in the content repository.\n"
                    "Please run `cd content` from your terminal and run the command again")
        sys.exit(1)

    packs_existing_rn = {}
    for file_path in added:
        if 'ReleaseNotes' in file_path:
            packs_existing_rn[get_pack_name(file_path)] = file_path

    filterd_modified = filter_files_by_type(modified, skip_file_types=SKIP_RELEASE_NOTES_FOR_TYPES)
    filterd_added = filter_files_by_type(added, skip_file_types=SKIP_RELEASE_NOTES_FOR_TYPES)

    if _pack and API_MODULES_PACK in _pack:
        # case: ApiModules
        update_api_modules_dependents_rn(_pack, pre_release, update_type, added, modified, id_set_path)

    # create release notes:
    if _pack:
        _packs = {_pack}
    elif not is_all and len(_packs) > 1:
        # case: multiple packs
        pack_list = ' ,'.join(_packs)
        print_error(f"Detected changes in the following packs: {pack_list.rstrip(', ')}\n"
                    f"To update release notes in a specific pack, please use the -i parameter "
                    f"along with the pack name.")
        sys.exit(0)
    if _packs:
        for pack in _packs:
            if pack in packs_existing_rn and update_type is None:
                try:
                    with open(packs_existing_rn[pack], 'r') as f:
                        prev_rn_text = f.read()
                except Exception as e:
                    print_error(f'Failed to load the previous release notes file content: {e}')
            elif pack in packs_existing_rn and update_type is not None:
                print_error(f"New release notes file already found for {pack}. "
                            f"Please update manually or run `demisto-sdk update-release-notes "
                            f"-i {pack}` without specifying the update_type.")
                continue

            pack_modified = filter_files_on_pack(pack, filterd_modified)
            pack_added = filter_files_on_pack(pack, filterd_added)
            pack_old = filter_files_on_pack(pack, old)

            # default case:
            if pack_modified or pack_added or pack_old:
                update_pack_rn = UpdateRN(pack_path=f'Packs/{pack}', update_type=update_type,
                                          modified_files_in_pack=pack_modified.union(pack_old), pre_release=pre_release,
                                          added_files=pack_added, specific_version=specific_version, text=text,
                                          prev_rn_text=prev_rn_text)
                updated = update_pack_rn.execute_update()
                # if new release notes were created and if previous release notes existed, remove previous
                if updated and prev_rn_text:
                    os.unlink(packs_existing_rn[pack])

            else:
                print_warning(f'Either no cahnges were found in {pack} pack '
                              f'or the changes found should not be documented in the release notes file '
                              f'If relevant changes were made, please commit the changes and rerun the command')
    else:
        print_warning('No changes that require release notes were detected. If such changes were made, '
                      'please commit the changes and rerun the command')
    sys.exit(0)


# ====================== find-dependencies ====================== #
@main.command(name="find-dependencies",
              short_help='''Find pack dependencies and update pack metadata.''')
@click.help_option(
    '-h', '--help'
)
@click.option(
    "-i", "--input", help="Pack path to find dependencies. For example: Pack/HelloWorld", required=True,
    type=click.Path(exists=True, dir_okay=True))
@click.option(
    "-idp", "--id-set-path", help="Path to id set json file.", required=False)
@click.option(
    "--no-update", help="Use to find the pack dependencies without updating the pack metadata.", required=False,
    is_flag=True)
@click.option(
    "-v", "--verbose", help="Path to debug md file. will state pack dependency per item.",
    hidden=True, required=False)
def find_dependencies_command(id_set_path, verbose, no_update, **kwargs):
    update_pack_metadata = not no_update
    input_path: Path = kwargs["input"]  # To not shadow python builtin `input`
    try:
        assert "Packs/" in input_path
        pack_name = str(input_path).replace("Packs/", "")
        assert "/" not in pack_name
    except AssertionError:
        print_error("Input path is not a pack. For example: Pack/HelloWorld")
        sys.exit(1)
    try:
        PackDependencies.find_dependencies(pack_name=pack_name,
                                           id_set_path=id_set_path,
                                           debug_file_path=verbose,
                                           update_pack_metadata=update_pack_metadata,
                                           )
    except ValueError as exp:
        print_error(str(exp))


# ====================== openapi-codegen ====================== #
@main.command(name="openapi-codegen",
              short_help='''Generates a Cortex XSOAR integration given an OpenAPI specification file.''',
              help='''Generates a Cortex XSOAR integration given an OpenAPI specification file.
               In the first run of the command, an integration configuration file is created, which can be modified.
               Then, the command is run a second time with the integration configuration to
               generate the actual integration files.''')
@click.help_option(
    '-h', '--help'
)
@click.option(
    '-i', '--input_file', help='The swagger file to load in JSON format', required=True)
@click.option(
    '-cf', '--config_file', help='The integration configuration file. It is created in the first run of the command',
    required=False)
@click.option(
    '-n', '--base_name', help='The base filename to use for the generated files', required=False)
@click.option(
    '-o', '--output_dir', help='Directory to store the output in (default is current working directory)',
    required=False)
@click.option(
    '-pr', '--command_prefix', help='Add a prefix to each command in the code', required=False)
@click.option(
    '-c', '--context_path', help='Context output path', required=False)
@click.option(
    '-u', '--unique_keys', help='Comma separated unique keys to use in context paths (case sensitive)', required=False)
@click.option(
    '-r', '--root_objects', help='Comma separated JSON root objects to use in command outputs (case sensitive)',
    required=False)
@click.option(
    '-v', '--verbose', is_flag=True, help='Be verbose with the log output')
@click.option(
    '-f', '--fix_code', is_flag=True, help='Fix the python code using autopep8')
@click.option(
    '-a', '--use_default', is_flag=True, help='Use the automatically generated integration configuration'
                                              ' (Skip the second run).')
def openapi_codegen_command(**kwargs):
    if not kwargs.get('output_dir'):
        output_dir = os.getcwd()
    else:
        output_dir = kwargs['output_dir']

    # Check the directory exists and if not, try to create it
    if not os.path.exists(output_dir):
        try:
            os.mkdir(output_dir)
        except Exception as err:
            tools.print_error(f'Error creating directory {output_dir} - {err}')
            sys.exit(1)
    if not os.path.isdir(output_dir):
        tools.print_error(f'The directory provided "{output_dir}" is not a directory')
        sys.exit(1)

    input_file = kwargs['input_file']
    base_name = kwargs.get('base_name')
    if base_name is None:
        base_name = 'GeneratedIntegration'

    command_prefix = kwargs.get('command_prefix')
    if command_prefix is None:
        command_prefix = '-'.join(base_name.split(' ')).lower()

    context_path = kwargs.get('context_path')
    if context_path is None:
        context_path = base_name.replace(' ', '')

    unique_keys = kwargs.get('unique_keys', '')
    if unique_keys is None:
        unique_keys = ''

    root_objects = kwargs.get('root_objects', '')
    if root_objects is None:
        root_objects = ''

    verbose = kwargs.get('verbose', False)
    fix_code = kwargs.get('fix_code', False)

    configuration = None
    if kwargs.get('config_file'):
        try:
            with open(kwargs['config_file'], 'r') as config_file:
                configuration = json.load(config_file)
        except Exception as e:
            print_error(f'Failed to load configuration file: {e}')

    click.echo('Processing swagger file...')
    integration = OpenAPIIntegration(input_file, base_name, command_prefix, context_path,
                                     unique_keys=unique_keys, root_objects=root_objects,
                                     verbose=verbose, fix_code=fix_code, configuration=configuration)

    integration.load_file()
    if not kwargs.get('config_file'):
        integration.save_config(integration.configuration, output_dir)
        tools.print_success(f'Created configuration file in {output_dir}')
        if not kwargs.get('use_default', False):
            config_path = os.path.join(output_dir, f'{base_name}.json')
            command_to_run = f'demisto-sdk openapi-codegen -i "{input_file}" -cf "{config_path}" -n "{base_name}" ' \
                             f'-o "{output_dir}" -pr "{command_prefix}" -c "{context_path}"'
            if unique_keys:
                command_to_run = command_to_run + f' -u "{unique_keys}"'
            if root_objects:
                command_to_run = command_to_run + f' -r "{root_objects}"'
            if verbose:
                command_to_run = command_to_run + ' -v'
            if fix_code:
                command_to_run = command_to_run + ' -f'

            click.echo(f'Run the command again with the created configuration file(after a review): {command_to_run}')
            sys.exit(0)

    if integration.save_package(output_dir):
        tools.print_success(f'Successfully finished generating integration code and saved it in {output_dir}')
    else:
        tools.print_error(f'There was an error creating the package in {output_dir}')
        sys.exit(1)


@main.resultcallback()
def exit_from_program(result=0, **kwargs):
    sys.exit(result)


# todo: add download from demisto command


if __name__ == '__main__':
    sys.exit(main())<|MERGE_RESOLUTION|>--- conflicted
+++ resolved
@@ -299,11 +299,8 @@
             skip_dependencies=kwargs['skip_pack_dependencies'],
             id_set_path=kwargs.get('id_set_path'),
             staged=kwargs['staged'],
-<<<<<<< HEAD
+            skip_id_set_creation=kwargs.get('skip_id_set_creation'),
             no_auto_stage=kwargs['no_auto_stage']
-=======
-            skip_id_set_creation=kwargs.get('skip_id_set_creation')
->>>>>>> c598bbe8
         )
         return validator.run_validation()
     except (git.InvalidGitRepositoryError, git.NoSuchPathError, FileNotFoundError) as e:
@@ -883,14 +880,9 @@
     try:
         validate_manager = ValidateManager(skip_pack_rn_validation=True, prev_ver=prev_ver)
         validate_manager.setup_git_params()
-<<<<<<< HEAD
         modified, added, old, changed_meta_files = validate_manager.get_changed_files_from_git()
         _packs = get_packs(modified).union(get_packs(old)).union(
             get_packs(added))
-=======
-        modified, added, old, changed_meta_files, _packs = validate_manager.get_modified_and_added_files(
-            '...', prev_ver)
->>>>>>> c598bbe8
     except (git.InvalidGitRepositoryError, git.NoSuchPathError, FileNotFoundError):
         print_error("You are not running `demisto-sdk update-release-notes` command in the content repository.\n"
                     "Please run `cd content` from your terminal and run the command again")
