# Site packages
import copy
import functools
import logging
import os
import sys
from pathlib import Path
from typing import IO, Any, Dict, Iterable, Tuple

import click
import git
import typer
from pkg_resources import DistributionNotFound, get_distribution

from demisto_sdk.commands.common.configuration import Configuration
from demisto_sdk.commands.common.constants import (
    ENV_DEMISTO_SDK_MARKETPLACE,
    FileType,
    MarketplaceVersions,
)
from demisto_sdk.commands.common.content_constant_paths import (
    ALL_PACKS_DEPENDENCIES_DEFAULT_PATH,
)
from demisto_sdk.commands.common.cpu_count import cpu_count
from demisto_sdk.commands.common.handlers import JSON_Handler
from demisto_sdk.commands.common.hook_validations.readme import ReadMeValidator
from demisto_sdk.commands.common.logger import handle_deprecated_args, logging_setup
from demisto_sdk.commands.common.tools import (
    find_type,
    get_last_remote_release_version,
    get_release_note_entries,
    is_external_repository,
)
from demisto_sdk.commands.content_graph.interface.neo4j.neo4j_graph import (
    Neo4jContentGraphInterface,
)
from demisto_sdk.commands.generate_modeling_rules import generate_modeling_rules
from demisto_sdk.commands.prepare_content.prepare_upload_manager import (
    PrepareUploadManager,
)
from demisto_sdk.commands.split.ymlsplitter import YmlSplitter
from demisto_sdk.commands.test_content.test_modeling_rule import (
    init_test_data,
    test_modeling_rule,
)
from demisto_sdk.commands.upload.upload import upload_content_entity
from demisto_sdk.utils.utils import check_configuration_file

logger = logging.getLogger("demisto-sdk")

json = JSON_Handler()

# Third party packages

# Common tools


class PathsParamType(click.Path):
    """
    Defines a click options type for use with the @click.option decorator

    The type accepts a string of comma-separated values where each individual value adheres
    to the definition for the click.Path type. The class accepts the same parameters as the
    click.Path type, applying those arguments for each comma-separated value in the list.
    See https://click.palletsprojects.com/en/8.0.x/parameters/#implementing-custom-types for
    more details.
    """

    def convert(self, value, param, ctx):
        if "," not in value:
            return super().convert(value, param, ctx)

        split_paths = value.split(",")
        # check the validity of each of the paths
        _ = [
            super(PathsParamType, self).convert(path, param, ctx)
            for path in split_paths
        ]
        return value


class VersionParamType(click.ParamType):
    """
    Defines a click options type for use with the @click.option decorator

    The type accepts a string represents a version number.
    """

    name = "version"

    def convert(self, value, param, ctx):
        version_sections = value.split(".")
        if len(version_sections) == 3 and all(
            version_section.isdigit() for version_section in version_sections
        ):
            return value
        else:
            self.fail(
                f"Version {value} is not according to the expected format. "
                f"The format of version should be in x.y.z format, e.g: <2.1.3>",
                param,
                ctx,
            )


json = JSON_Handler()


class DemistoSDK:
    """
    The core class for the SDK.
    """

    def __init__(self):
        self.configuration = None


pass_config = click.make_pass_decorator(DemistoSDK, ensure=True)


def logging_setup_decorator(func, *args, **kwargs):
    def get_context_arg(args):
        for arg in args:
            if type(arg) == click.core.Context:
                return arg
        print(
            "Error: Cannot find the Context arg. Is the command configured correctly?"
        )
        return None

    @click.option(
        "--console_log_threshold",
        help="Minimum logging threshold for the console logger."
        " Pssible values: DEBUG, INFO, WARNING, ERROR.",
    )
    @click.option(
        "--file_log_threshold",
        help="Minimum logging threshold for the file logger."
        " Pssible values: DEBUG, INFO, WARNING, ERROR.",
    )
    @click.option(
        "--log_file_path",
        help="Path to the log file. Default: Content root path.",
    )
    @functools.wraps(func)
    def wrapper(*args, **kwargs):
        logging_setup(
            console_log_threshold=kwargs.get("console_log_threshold") or logging.INFO,
            file_log_threshold=kwargs.get("file_log_threshold") or logging.DEBUG,
            log_file_path=kwargs.get("log_file_path") or None,
        )

        handle_deprecated_args(get_context_arg(args).args)
        return func(*args, **kwargs)

    return wrapper


@click.group(
    invoke_without_command=True,
    no_args_is_help=True,
    context_settings=dict(max_content_width=100),
)
@click.help_option("-h", "--help")
@click.option(
    "-v",
    "--version",
    help="Get the demisto-sdk version.",
    is_flag=True,
    default=False,
    show_default=True,
)
@click.option(
    "-rn",
    "--release-notes",
    help="Get the release notes of the current demisto-sdk version.",
    is_flag=True,
    default=False,
    show_default=True,
)
@pass_config
<<<<<<< HEAD
def main(config, version, release_notes):
    print_warning("hi")
=======
@click.pass_context
def main(ctx, config, version, release_notes, **kwargs):
    logging_setup(
        console_log_threshold=kwargs.get("console_log_threshold", logging.INFO),
        file_log_threshold=kwargs.get("file_log_threshold", logging.DEBUG),
        log_file_path=kwargs.get("log_file_path"),
    )
    global logger
    logger = logging.getLogger("demisto-sdk")
    handle_deprecated_args(ctx.args)

>>>>>>> 65850d26
    config.configuration = Configuration()
    import dotenv

    from demisto_sdk.commands.common.tools import get_content_path

    if sys.version_info[:2] == (3, 8):
        logger.info(
            "[red]Demisto-SDK will soon stop supporting Python 3.8. Please update your python environment.[/red]"
        )

    dotenv.load_dotenv(Path(get_content_path()) / ".env", override=True)  # type: ignore # load .env file from the cwd
    if (
        not os.getenv("DEMISTO_SDK_SKIP_VERSION_CHECK")
        or not os.getenv("CI")
        or version
    ):  # If the key exists/called to version
        try:
            __version__ = get_distribution("demisto-sdk").version
        except DistributionNotFound:
            __version__ = "dev"
            logger.info(
                "[yellow]Cound not find the version of the demisto-sdk. This usually happens when running in a development environment.[/yellow]"
            )
        else:
            last_release = get_last_remote_release_version()
            logger.info(f"[yellow]You are using demisto-sdk {__version__}.[/yellow]")
            if last_release and __version__ != last_release:
                logger.info(
                    f"[yellow]however version {last_release} is available.\n"
                    f"To update, run pip3 install --upgrade demisto-sdk[/yellow]"
                )
            if release_notes:
                rn_entries = get_release_note_entries(__version__)

                if not rn_entries:
                    logger.warning(
                        "\n[yellow]Could not get the release notes for this version.[/yellow]"
                    )
                else:
                    logger.info(
                        "\nThe following are the release note entries for the current version:\n"
                    )
                    for rn in rn_entries:
                        logger.info(rn)
                    logger.info("")


# ====================== split ====================== #
@main.command(
    context_settings=dict(
        ignore_unknown_options=True,
        allow_extra_args=True,
    )
)
@click.help_option("-h", "--help")
@click.option("-i", "--input", help="The yml/json file to extract from", required=True)
@click.option(
    "-o",
    "--output",
    help="The output dir to write the extracted code/description/image/json to.",
)
@click.option(
    "--no-demisto-mock",
    help="Don't add an import for demisto mock. (only for yml files)",
    is_flag=True,
    show_default=True,
)
@click.option(
    "--no-common-server",
    help="Don't add an import for CommonServerPython. (only for yml files)",
    is_flag=True,
    show_default=True,
)
@click.option(
    "--no-auto-create-dir",
    help="Don't auto create the directory if the target directory ends with *Integrations/*Scripts/*Dashboards"
    "/*GenericModules.",
    is_flag=True,
    show_default=True,
)
@click.option(
    "--new-module-file",
    help="Create a new module file instead of editing the existing file. (only for json files)",
    is_flag=True,
    show_default=True,
)
@pass_config
@click.pass_context
@logging_setup_decorator
def split(ctx, config, **kwargs):
    """Split the code, image and description files from a Demisto integration or script yaml file
    to multiple files(To a package format - https://demisto.pan.dev/docs/package-dir).
    """
    from demisto_sdk.commands.split.jsonsplitter import JsonSplitter

    check_configuration_file("split", kwargs)
    file_type: FileType = find_type(kwargs.get("input", ""), ignore_sub_categories=True)
    if file_type not in [
        FileType.INTEGRATION,
        FileType.SCRIPT,
        FileType.GENERIC_MODULE,
        FileType.MODELING_RULE,
        FileType.PARSING_RULE,
    ]:
        logger.info(
            "[red]File is not an Integration, Script, Generic Module, Modeling Rule or Parsing Rule.[/red]"
        )
        return 1

    if file_type in [
        FileType.INTEGRATION,
        FileType.SCRIPT,
        FileType.MODELING_RULE,
        FileType.PARSING_RULE,
    ]:
        yml_splitter = YmlSplitter(
            configuration=config.configuration, file_type=file_type.value, **kwargs
        )
        return yml_splitter.extract_to_package_format()

    else:
        json_splitter = JsonSplitter(
            input=kwargs.get("input"),  # type: ignore[arg-type]
            output=kwargs.get("output"),  # type: ignore[arg-type]
            no_auto_create_dir=kwargs.get("no_auto_create_dir"),  # type: ignore[arg-type]
            no_logging=kwargs.get("no_logging"),  # type: ignore[arg-type]
            new_module_file=kwargs.get("new_module_file"),  # type: ignore[arg-type]
        )
        return json_splitter.split_json()


# ====================== extract-code ====================== #
@main.command(hidden=True)
@click.help_option("-h", "--help")
@click.option("--input", "-i", help="The yml file to extract from", required=True)
@click.option(
    "--output", "-o", required=True, help="The output file to write the code to"
)
@click.option(
    "--no-demisto-mock",
    help="Don't add an import for demisto mock, false by default",
    is_flag=True,
    show_default=True,
)
@click.option(
    "--no-common-server",
    help="Don't add an import for CommonServerPython."
    "If not specified will import unless this is CommonServerPython",
    is_flag=True,
    show_default=True,
)
@pass_config
@click.pass_context
@logging_setup_decorator
def extract_code(ctx, config, **kwargs):
    """Extract code from a Demisto integration or script yaml file."""
    from demisto_sdk.commands.split.ymlsplitter import YmlSplitter

    check_configuration_file("extract-code", kwargs)
    file_type: FileType = find_type(kwargs.get("input", ""), ignore_sub_categories=True)
    if file_type not in [FileType.INTEGRATION, FileType.SCRIPT]:
        logger.info("[red]File is not an Integration or Script.[/red]")
        return 1
    extractor = YmlSplitter(
        configuration=config.configuration, file_type=file_type.value, **kwargs
    )
    return extractor.extract_code(kwargs["outfile"])


# ====================== prepare-content ====================== #
@main.command(name="prepare-content")
@click.help_option("-h", "--help")
@click.option(
    "-i",
    "--input",
    help="The directory path to the files or path to the file to unify",
    required=True,
    type=click.Path(dir_okay=True),
)
@click.option(
    "-g",
    "--graph",
    help="Whether use the content graph",
    is_flag=True,
    default=False,
)
@click.option(
    "--skip-update",
    help="Whether to skip updating the content graph (used only when graph is true)",
    is_flag=True,
    default=False,
)
@click.option(
    "-o", "--output", help="The output dir to write the unified yml to", required=False
)
@click.option(
    "-c",
    "--custom",
    help="Add test label to unified yml id/name/display",
    required=False,
)
@click.option(
    "-f",
    "--force",
    help="Forcefully overwrites the preexisting yml if one exists",
    is_flag=True,
    show_default=False,
)
@click.option(
    "-ini",
    "--ignore-native-image",
    help="Whether to ignore the addition of the nativeimage key to the yml of a script/integration",
    is_flag=True,
    show_default=False,
    default=False,
)
@click.option(
    "-mp",
    "--marketplace",
    help="The marketplace the content items are created for, that determines usage of marketplace "
    "unique text. Default is the XSOAR marketplace.",
    default="xsoar",
    type=click.Choice(["xsoar", "marketplacev2", "v2"]),
)
@click.pass_context
@logging_setup_decorator
def prepare_content(ctx, **kwargs):
    """
    This command is used to prepare the content to be used in the platform.
    """
    if click.get_current_context().info_name == "unify":
        kwargs["unify_only"] = True

    check_configuration_file("unify", kwargs)
    # Input is of type Path.
    kwargs["input"] = str(kwargs["input"])
    file_type = find_type(kwargs["input"])
    if marketplace := kwargs.get("marketplace"):
        os.environ[ENV_DEMISTO_SDK_MARKETPLACE] = marketplace.lower()
    if file_type == FileType.GENERIC_MODULE:
        from demisto_sdk.commands.prepare_content.generic_module_unifier import (
            GenericModuleUnifier,
        )

        # pass arguments to GenericModule unifier and call the command
        generic_module_unifier = GenericModuleUnifier(**kwargs)
        generic_module_unifier.merge_generic_module_with_its_dashboards()
    else:
        PrepareUploadManager.prepare_for_upload(**kwargs)
    return 0


main.add_command(prepare_content, name="unify")

# ====================== zip-packs ====================== #


@main.command(
    context_settings=dict(
        ignore_unknown_options=True,
        allow_extra_args=True,
    )
)
@click.help_option("-h", "--help")
@click.option(
    "-i",
    "--input",
    help="The packs to be zipped as csv list of pack paths.",
    type=PathsParamType(exists=True, resolve_path=True),
    required=True,
)
@click.option(
    "-o",
    "--output",
    help="The destination directory to create the packs.",
    type=click.Path(file_okay=False, resolve_path=True),
    required=True,
)
@click.option(
    "-v",
    "--content-version",
    help="The content version in CommonServerPython.",
    default="0.0.0",
)
@click.option(
    "-u",
    "--upload",
    is_flag=True,
    help="Upload the unified packs to the marketplace.",
    default=False,
)
@click.option(
    "--zip-all", is_flag=True, help="Zip all the packs in one zip file.", default=False
)
@click.pass_context
@logging_setup_decorator
def zip_packs(ctx, **kwargs) -> int:
    """Generating zipped packs that are ready to be uploaded to Cortex XSOAR machine."""
    from demisto_sdk.commands.upload.uploader import Uploader
    from demisto_sdk.commands.zip_packs.packs_zipper import (
        EX_FAIL,
        EX_SUCCESS,
        PacksZipper,
    )

    check_configuration_file("zip-packs", kwargs)

    # if upload is true - all zip packs will be compressed to one zip file
    should_upload = kwargs.pop("upload", False)
    zip_all = kwargs.pop("zip_all", False) or should_upload

    if marketplace := kwargs.get("marketplace"):
        os.environ[ENV_DEMISTO_SDK_MARKETPLACE] = marketplace.lower()

    packs_zipper = PacksZipper(
        zip_all=zip_all, pack_paths=kwargs.pop("input"), quiet_mode=zip_all, **kwargs
    )
    zip_path, unified_pack_names = packs_zipper.zip_packs()

    if should_upload and zip_path:
        return Uploader(input=zip_path, pack_names=unified_pack_names).upload()

    return EX_SUCCESS if zip_path is not None else EX_FAIL


# ====================== validate ====================== #
@main.command(
    context_settings=dict(
        ignore_unknown_options=True,
        allow_extra_args=True,
    )
)
@click.help_option("-h", "--help")
@click.option(
    "--no-conf-json",
    is_flag=True,
    default=False,
    show_default=True,
    help="Skip conf.json validation.",
)
@click.option(
    "-s",
    "--id-set",
    is_flag=True,
    default=False,
    show_default=True,
    help="Perform validations using the id_set file.",
)
@click.option(
    "-idp",
    "--id-set-path",
    help="The path of the id-set.json used for validations.",
    type=click.Path(resolve_path=True),
)
@click.option(
    "-gr",
    "--graph",
    is_flag=True,
    default=False,
    show_default=True,
    help="Perform validations on content graph.",
)
@click.option(
    "--prev-ver", help="Previous branch or SHA1 commit to run checks against."
)
@click.option(
    "--no-backward-comp",
    is_flag=True,
    show_default=True,
    help="Whether to check backward compatibility or not.",
)
@click.option(
    "-g",
    "--use-git",
    is_flag=True,
    show_default=True,
    default=False,
    help="Validate changes using git - this will check current branch's changes against origin/master or origin/main. "
    "If the --post-commit flag is supplied: validation will run only on the current branch's changed files "
    "that have been committed. "
    "If the --post-commit flag is not supplied: validation will run on all changed files in the current branch, "
    "both committed and not committed. ",
)
@click.option(
    "-pc",
    "--post-commit",
    is_flag=True,
    help="Whether the validation should run only on the current branch's committed changed files. "
    "This applies only when the -g flag is supplied.",
)
@click.option(
    "-st",
    "--staged",
    is_flag=True,
    help="Whether the validation should ignore unstaged files."
    "This applies only when the -g flag is supplied.",
)
@click.option(
    "-iu",
    "--include-untracked",
    is_flag=True,
    help="Whether to include untracked files in the validation. "
    "This applies only when the -g flag is supplied.",
)
@click.option(
    "-a",
    "--validate-all",
    is_flag=True,
    show_default=True,
    default=False,
    help="Whether to run all validation on all files or not.",
)
@click.option(
    "-i",
    "--input",
    type=PathsParamType(
        exists=True, resolve_path=True
    ),  # PathsParamType allows passing a list of paths
    help="The path of the content pack/file to validate specifically.",
)
@click.option(
    "--skip-pack-release-notes",
    is_flag=True,
    help="Skip validation of pack release notes.",
)
@click.option(
    "--print-ignored-errors", is_flag=True, help="Print ignored errors as warnings."
)
@click.option(
    "--print-ignored-files",
    is_flag=True,
    help="Print which files were ignored by the command.",
)
@click.option(
    "--no-docker-checks", is_flag=True, help="Whether to run docker image validation."
)
@click.option(
    "--silence-init-prints",
    is_flag=True,
    help="Whether to skip the initialization prints.",
)
@click.option(
    "--skip-pack-dependencies",
    is_flag=True,
    help="Skip validation of pack dependencies.",
)
@click.option(
    "--create-id-set", is_flag=True, help="Whether to create the id_set.json file."
)
@click.option(
    "-j",
    "--json-file",
    help="The JSON file path to which to output the command results.",
)
@click.option(
    "--skip-schema-check", is_flag=True, help="Whether to skip the file schema check."
)
@click.option(
    "--debug-git", is_flag=True, help="Whether to print debug logs for git statuses."
)
@click.option(
    "--print-pykwalify", is_flag=True, help="Whether to print the pykwalify log errors."
)
@click.option(
    "--quiet-bc-validation",
    help="Set backwards compatibility validation's errors as warnings.",
    is_flag=True,
)
@click.option(
    "--allow-skipped",
    help="Don't fail on skipped integrations or when all test playbooks are skipped.",
    is_flag=True,
)
@click.option(
    "--no-multiprocessing",
    help="run validate all without multiprocessing, for debugging purposes.",
    is_flag=True,
    default=False,
)
@click.option(
    "-sv",
    "--run-specific-validations",
    help="Run specific validations by stating the error codes.",
    is_flag=False,
)
@click.argument("file_paths", nargs=-1, type=click.Path(exists=True, resolve_path=True))
@pass_config
@click.pass_context
@logging_setup_decorator
def validate(ctx, config, file_paths: str, **kwargs):
    """Validate your content files. If no additional flags are given, will validated only committed files."""
    from demisto_sdk.commands.validate.validate_manager import ValidateManager

    if file_paths and not kwargs["input"]:
        # If file_paths is given as an argument, use it as the file_paths input (instead of the -i flag). If both, input wins.
        kwargs["input"] = ",".join(file_paths)
    run_with_mp = not kwargs.pop("no_multiprocessing")
    check_configuration_file("validate", kwargs)
    sys.path.append(config.configuration.env_dir)

    file_path = kwargs["input"]

    if kwargs["post_commit"] and kwargs["staged"]:
        logger.info(
            "[red]Could not supply the staged flag with the post-commit flag[/red]"
        )
        sys.exit(1)
    try:
        is_external_repo = is_external_repository()
        # default validate to -g --post-commit
        if not kwargs.get("validate_all") and not kwargs["use_git"] and not file_path:
            kwargs["use_git"] = True
            kwargs["post_commit"] = True
        validator = ValidateManager(
            is_backward_check=not kwargs["no_backward_comp"],
            only_committed_files=kwargs["post_commit"],
            prev_ver=kwargs["prev_ver"],
            skip_conf_json=kwargs["no_conf_json"],
            use_git=kwargs["use_git"],
            file_path=file_path,
            validate_all=kwargs.get("validate_all"),
            validate_id_set=kwargs["id_set"],
            validate_graph=kwargs.get("graph"),
            skip_pack_rn_validation=kwargs["skip_pack_release_notes"],
            print_ignored_errors=kwargs["print_ignored_errors"],
            is_external_repo=is_external_repo,
            print_ignored_files=kwargs["print_ignored_files"],
            no_docker_checks=kwargs["no_docker_checks"],
            silence_init_prints=kwargs["silence_init_prints"],
            skip_dependencies=kwargs["skip_pack_dependencies"],
            id_set_path=kwargs.get("id_set_path"),
            staged=kwargs["staged"],
            create_id_set=kwargs.get("create_id_set"),
            json_file_path=kwargs.get("json_file"),
            skip_schema_check=kwargs.get("skip_schema_check"),
            debug_git=kwargs.get("debug_git"),
            include_untracked=kwargs.get("include_untracked"),
            quiet_bc=kwargs.get("quiet_bc_validation"),
            multiprocessing=run_with_mp,
            check_is_unskipped=not kwargs.get("allow_skipped", False),
            specific_validations=kwargs.get("run_specific_validations"),
        )
        return validator.run_validation()
    except (git.InvalidGitRepositoryError, git.NoSuchPathError, FileNotFoundError) as e:
        logger.info(f"[red]{e}[/red]")
        logger.info(
            "\n[red]You may not be running `demisto-sdk validate` command in the content directory.\n"
            "Please run the command from content directory[red]"
        )
        sys.exit(1)


# ====================== create-content-artifacts ====================== #
@main.command(hidden=True)
@click.help_option("-h", "--help")
@click.option(
    "-a",
    "--artifacts_path",
    help="Destination directory to create the artifacts.",
    type=click.Path(file_okay=False, resolve_path=True),
    required=True,
)
@click.option("--zip/--no-zip", help="Zip content artifacts folders", default=True)
@click.option(
    "--packs",
    help="Create only content_packs artifacts. "
    "Used for server version 5.5.0 and earlier.",
    is_flag=True,
)
@click.option(
    "-v",
    "--content_version",
    help="The content version in CommonServerPython.",
    default="0.0.0",
)
@click.option(
    "-s",
    "--suffix",
    help="Suffix to add all yaml/json/yml files in the created artifacts.",
)
@click.option(
    "--cpus",
    help="Number of cpus/vcpus available - only required when os not reflect number of cpus (CircleCI"
    "always show 32, but medium has 3.",
    hidden=True,
    default=cpu_count(),
)
@click.option(
    "-idp",
    "--id-set-path",
    help="The full path of id_set.json",
    hidden=True,
    type=click.Path(exists=True, resolve_path=True),
)
@click.option(
    "-p",
    "--pack-names",
    help=(
        "Packs to create artifacts for. Optional values are: `all` or "
        "csv list of packs. "
        "Default is set to `all`"
    ),
    default="all",
    hidden=True,
)
@click.option(
    "-sk",
    "--signature-key",
    help="Base64 encoded signature key used for signing packs.",
    hidden=True,
)
@click.option(
    "-sd",
    "--sign-directory",
    help="Path to the signDirectory executable file.",
    type=click.Path(exists=True, resolve_path=True),
    hidden=True,
)
@click.option(
    "-rt",
    "--remove-test-playbooks",
    is_flag=True,
    help="Should remove test playbooks from content packs or not.",
    default=True,
    hidden=True,
)
@click.option(
    "-mp",
    "--marketplace",
    help="The marketplace the artifacts are created for, that "
    "determines which artifacts are created for each pack. "
    "Default is the XSOAR marketplace, that has all of the packs "
    "artifacts.",
    default="xsoar",
    type=click.Choice(["xsoar", "marketplacev2", "v2", "xpanse"]),
)
@click.option(
    "-fbi",
    "--filter-by-id-set",
    is_flag=True,
    help="Whether to use the id set as content items guide, meaning only include in the packs the "
    "content items that appear in the id set.",
    default=False,
    hidden=True,
)
@click.option(
    "-af",
    "--alternate-fields",
    is_flag=True,
    help="Use the alternative fields if such are present in the yml or json of the content item.",
    default=False,
    hidden=True,
)
@click.pass_context
@logging_setup_decorator
def create_content_artifacts(ctx, **kwargs) -> int:
    """Generating the following artifacts:
    1. content_new - Contains all content objects of type json,yaml (from_version < 6.0.0)
    2. content_packs - Contains all packs from Packs - Ignoring internal files (to_version >= 6.0.0).
    3. content_test - Contains all test scripts/playbooks (from_version < 6.0.0)
    4. content_all - Contains all from content_new and content_test.
    5. uploadable_packs - Contains zipped packs that are ready to be uploaded to Cortex XSOAR machine.
    """
    from demisto_sdk.commands.create_artifacts.content_artifacts_creator import (
        ArtifactsManager,
    )

    check_configuration_file("create-content-artifacts", kwargs)
    if marketplace := kwargs.get("marketplace"):
        os.environ[ENV_DEMISTO_SDK_MARKETPLACE] = marketplace.lower()
    artifacts_conf = ArtifactsManager(**kwargs)
    return artifacts_conf.create_content_artifacts()


# ====================== secrets ====================== #
@main.command(
    context_settings=dict(
        ignore_unknown_options=True,
        allow_extra_args=True,
    )
)
@click.help_option("-h", "--help")
@click.option("-i", "--input", help="Specify file of to check secret on.")
@click.option(
    "--post-commit",
    is_flag=True,
    show_default=True,
    help="Whether the secretes is done after you committed your files, "
    "this will help the command to determine which files it should check in its "
    "run. Before you commit the files it should not be used. Mostly for build "
    "validations.",
)
@click.option(
    "-ie",
    "--ignore-entropy",
    is_flag=True,
    help="Ignore entropy algorithm that finds secret strings (passwords/api keys).",
)
@click.option(
    "-wl",
    "--whitelist",
    default="./Tests/secrets_white_list.json",
    show_default=True,
    help='Full path to whitelist file, file name should be "secrets_white_list.json"',
)
@click.option("--prev-ver", help="The branch against which to run secrets validation.")
@pass_config
@click.pass_context
@logging_setup_decorator
def secrets(ctx, config, **kwargs):
    """Run Secrets validator to catch sensitive data before exposing your code to public repository.
    Attach path to whitelist to allow manual whitelists.
    """
    from demisto_sdk.commands.secrets.secrets import SecretsValidator

    check_configuration_file("secrets", kwargs)
    sys.path.append(config.configuration.env_dir)
    secrets_validator = SecretsValidator(
        configuration=config.configuration,
        is_circle=kwargs["post_commit"],
        ignore_entropy=kwargs["ignore_entropy"],
        white_list_path=kwargs["whitelist"],
        input_path=kwargs.get("input"),
    )
    return secrets_validator.run()


# ====================== lint ====================== #
@main.command(
    context_settings=dict(
        ignore_unknown_options=True,
        allow_extra_args=True,
    )
)
@click.help_option("-h", "--help")
@click.option(
    "-i",
    "--input",
    help="Specify directory(s) of integration/script",
    type=PathsParamType(exists=True, resolve_path=True),
)
@click.option("-g", "--git", is_flag=True, help="Will run only on changed packages")
@click.option(
    "-a",
    "--all-packs",
    is_flag=True,
    help="Run lint on all directories in content repo",
)
@click.option(
    "-p",
    "--parallel",
    default=1,
    help="Run tests in parallel",
    type=click.IntRange(0, 15, clamp=True),
    show_default=True,
)
@click.option("--no-flake8", is_flag=True, help="Do NOT run flake8 linter")
@click.option("--no-bandit", is_flag=True, help="Do NOT run bandit linter")
@click.option("--no-xsoar-linter", is_flag=True, help="Do NOT run XSOAR linter")
@click.option("--no-mypy", is_flag=True, help="Do NOT run mypy static type checking")
@click.option("--no-vulture", is_flag=True, help="Do NOT run vulture linter")
@click.option("--no-pylint", is_flag=True, help="Do NOT run pylint linter")
@click.option("--no-test", is_flag=True, help="Do NOT test (skip pytest)")
@click.option("--no-pwsh-analyze", is_flag=True, help="Do NOT run powershell analyze")
@click.option("--no-pwsh-test", is_flag=True, help="Do NOT run powershell test")
@click.option("-kc", "--keep-container", is_flag=True, help="Keep the test container")
@click.option(
    "--prev-ver",
    help="Previous branch or SHA1 commit to run checks against",
    default="master",
)
@click.option(
    "--test-xml",
    help="Path to store pytest xml results",
    type=click.Path(exists=True, resolve_path=True),
)
@click.option(
    "--failure-report",
    help="Path to store failed packs report",
    type=click.Path(exists=True, resolve_path=True),
)
@click.option(
    "-j",
    "--json-file",
    help="The JSON file path to which to output the command results.",
    type=click.Path(resolve_path=True),
)
@click.option("--no-coverage", is_flag=True, help="Do NOT run coverage report.")
@click.option(
    "--coverage-report",
    help="Specify directory for the coverage report files",
    type=PathsParamType(),
)
@click.option(
    "-dt",
    "--docker-timeout",
    default=60,
    help="The timeout (in seconds) for requests done by the docker client.",
    type=int,
)
@click.option(
    "-di",
    "--docker-image",
    default="from-yml",
    help="The docker image to check package on. Can be a comma separated list of Possible values: 'native:maintenance', 'native:ga', 'native:dev',"
    " 'all', a specific docker image from Docker Hub (e.g devdemisto/python3:3.10.9.12345) or the default"
    " 'from-yml', 'native:target'. To run lint only on native supported content with a specific image,"
    " use 'native:target' with --docker-image-target <specific-image>.",
)
@click.option(
    "-dit",
    "--docker-image-target",
    default="",
    help="The docker image to lint native supported content with. Should only be used with "
    "--docker-image native:target. An error will be raised otherwise.",
)
@click.option(
    "-cdam",
    "--check-dependent-api-module",
    is_flag=True,
    help="Run unit tests and lint on all packages that "
    "are dependent on the found "
    "modified api modules.",
    default=False,
)
@click.option(
    "--time-measurements-dir",
    help="Specify directory for the time measurements report file",
    type=PathsParamType(),
)
@click.pass_context
@logging_setup_decorator
def lint(ctx, **kwargs):
    """Lint command will perform:
    1. Package in host checks - flake8, bandit, mypy, vulture.
    2. Package in docker image checks -  pylint, pytest, powershell - test, powershell - analyze.
    Meant to be used with integrations/scripts that use the folder (package) structure.
    Will lookup up what docker image to use and will setup the dev dependencies and file in the target folder.
    If no additional flags specifying the packs are given, will lint only changed files.
    """
    from demisto_sdk.commands.lint.lint_manager import LintManager

    check_configuration_file("lint", kwargs)
    lint_manager = LintManager(
        input=kwargs.get("input"),  # type: ignore[arg-type]
        git=kwargs.get("git"),  # type: ignore[arg-type]
        all_packs=kwargs.get("all_packs"),  # type: ignore[arg-type]
        prev_ver=kwargs.get("prev_ver"),  # type: ignore[arg-type]
        json_file_path=kwargs.get("json_file"),  # type: ignore[arg-type]
        check_dependent_api_module=kwargs.get("check_dependent_api_module"),  # type: ignore[arg-type]
    )
    return lint_manager.run(
        parallel=kwargs.get("parallel"),  # type: ignore[arg-type]
        no_flake8=kwargs.get("no_flake8"),  # type: ignore[arg-type]
        no_bandit=kwargs.get("no_bandit"),  # type: ignore[arg-type]
        no_mypy=kwargs.get("no_mypy"),  # type: ignore[arg-type]
        no_vulture=kwargs.get("no_vulture"),  # type: ignore[arg-type]
        no_xsoar_linter=kwargs.get("no_xsoar_linter"),  # type: ignore[arg-type]
        no_pylint=kwargs.get("no_pylint"),  # type: ignore[arg-type]
        no_test=kwargs.get("no_test"),  # type: ignore[arg-type]
        no_pwsh_analyze=kwargs.get("no_pwsh_analyze"),  # type: ignore[arg-type]
        no_pwsh_test=kwargs.get("no_pwsh_test"),  # type: ignore[arg-type]
        keep_container=kwargs.get("keep_container"),  # type: ignore[arg-type]
        test_xml=kwargs.get("test_xml"),  # type: ignore[arg-type]
        failure_report=kwargs.get("failure_report"),  # type: ignore[arg-type]
        no_coverage=kwargs.get("no_coverage"),  # type: ignore[arg-type]
        coverage_report=kwargs.get("coverage_report"),  # type: ignore[arg-type]
        docker_timeout=kwargs.get("docker_timeout"),  # type: ignore[arg-type]
        docker_image_flag=kwargs.get("docker_image"),  # type: ignore[arg-type]
        docker_image_target=kwargs.get("docker_image_target"),  # type: ignore[arg-type]
        time_measurements_dir=kwargs.get("time_measurements_dir"),  # type: ignore[arg-type]
    )


# ====================== coverage-analyze ====================== #
@main.command(
    context_settings=dict(
        ignore_unknown_options=True,
        allow_extra_args=True,
    )
)
@click.help_option("-h", "--help")
@click.option(
    "-i",
    "--input",
    help="The .coverage file to analyze.",
    default=os.path.join("coverage_report", ".coverage"),
    type=PathsParamType(resolve_path=True),
)
@click.option(
    "--default-min-coverage",
    help="Default minimum coverage (for new files).",
    default=70.0,
    type=click.FloatRange(0.0, 100.0),
)
@click.option(
    "--allowed-coverage-degradation-percentage",
    help="Allowed coverage degradation percentage (for modified files).",
    default=1.0,
    type=click.FloatRange(0.0, 100.0),
)
@click.option(
    "--no-cache",
    help="Force download of the previous coverage report file.",
    is_flag=True,
    type=bool,
)
@click.option(
    "--report-dir",
    help="Directory of the coverage report files.",
    default="coverage_report",
    type=PathsParamType(resolve_path=True),
)
@click.option(
    "--report-type",
    help="The type of coverage report (posible values: 'text', 'html', 'xml', 'json' or 'all').",
    type=str,
)
@click.option(
    "--no-min-coverage-enforcement",
    help="Do not enforce minimum coverage.",
    is_flag=True,
)
@click.option(
    "--previous-coverage-report-url",
    help="URL of the previous coverage report.",
    default="https://storage.googleapis.com/marketplace-dist-dev/code-coverage-reports/coverage-min.json",
    type=str,
)
@click.pass_context
def coverage_analyze(ctx, **kwargs):
    logger = logging_setup(
        console_log_threshold=kwargs.get("console_log_threshold") or logging.INFO,
        file_log_threshold=kwargs.get("file_log_threshold") or logging.DEBUG,
        log_file_path=kwargs.get("log_file_path") or None,
    )
    from demisto_sdk.commands.coverage_analyze.coverage_report import CoverageReport

    try:
        no_degradation_check = (
            kwargs["allowed_coverage_degradation_percentage"] == 100.0
        )
        no_min_coverage_enforcement = kwargs["no_min_coverage_enforcement"]

        cov_report = CoverageReport(
            default_min_coverage=kwargs["default_min_coverage"],
            allowed_coverage_degradation_percentage=kwargs[
                "allowed_coverage_degradation_percentage"
            ],
            coverage_file=kwargs["input"],
            no_cache=kwargs.get("no_cache", False),
            report_dir=kwargs["report_dir"],
            report_type=kwargs["report_type"],
            no_degradation_check=no_degradation_check,
            previous_coverage_report_url=kwargs["previous_coverage_report_url"],
        )
        cov_report.coverage_report()
        # if no_degradation_check=True we will suppress the minimum coverage check
        if (
            no_degradation_check
            or cov_report.coverage_diff_report()
            or no_min_coverage_enforcement
        ):
            return 0
    except Exception as error:
        logger.error(error)

    return 1


# ====================== format ====================== #
@main.command(
    context_settings=dict(
        ignore_unknown_options=True,
        allow_extra_args=True,
    )
)
@click.help_option("-h", "--help")
@click.option(
    "-i",
    "--input",
    help="The path of the script yml file or a comma separated list\n"
    "If no input is specified, the format will be executed on all new/changed files.",
    type=PathsParamType(
        exists=True, resolve_path=True
    ),  # PathsParamType allows passing a list of paths
)
@click.option(
    "-o",
    "--output",
    help="The path where the formatted file will be saved to",
    type=click.Path(resolve_path=True),
)
@click.option("-fv", "--from-version", help="Specify fromversion of the pack")
@click.option(
    "-nv", "--no-validate", help="Set when validate on file is not wanted", is_flag=True
)
@click.option(
    "-ud",
    "--update-docker",
    help="Set if you want to update the docker image of the integration/script",
    is_flag=True,
)
@click.option(
    "-y",
    "--assume-yes",
    help="Automatic yes to prompts; assume 'yes' as answer to all prompts and run non-interactively",
    is_flag=True,
)
@click.option(
    "-d",
    "--deprecate",
    help="Set if you want to deprecate the integration/script/playbook",
    is_flag=True,
)
@click.option(
    "-g",
    "--use-git",
    help="Use git to automatically recognize which files changed and run format on them.",
    is_flag=True,
)
@click.option(
    "--prev-ver", help="Previous branch or SHA1 commit to run checks against."
)
@click.option(
    "-iu",
    "--include-untracked",
    is_flag=True,
    help="Whether to include untracked files in the formatting.",
)
@click.option(
    "-at",
    "--add-tests",
    is_flag=True,
    help="Whether to answer manually to add tests configuration prompt when running interactively.",
)
@click.option(
    "-s",
    "--id-set-path",
    help="The path of the id_set json file.",
    type=click.Path(exists=True, resolve_path=True),
)
@click.argument("file_paths", nargs=-1, type=click.Path(exists=True, resolve_path=True))
@click.pass_context
@logging_setup_decorator
def format(
    ctx,
    input: str,
    output: Path,
    from_version: str,
    no_validate: bool,
    update_docker: bool,
    assume_yes: bool,
    deprecate: bool,
    use_git: bool,
    prev_ver: str,
    include_untracked: bool,
    add_tests: bool,
    id_set_path: str,
    file_paths: Tuple[str, ...],
    **kwargs,
):
    """Run formatter on a given script/playbook/integration/incidentfield/indicatorfield/
    incidenttype/indicatortype/layout/dashboard/classifier/mapper/widget/report file/genericfield/generictype/
    genericmodule/genericdefinition.
    """
    from demisto_sdk.commands.format.format_module import format_manager

    if file_paths and not input:
        input = ",".join(file_paths)

    with ReadMeValidator.start_mdx_server():
        return format_manager(
            str(input) if input else None,
            str(output) if output else None,
            from_version=from_version,
            no_validate=no_validate,
            update_docker=update_docker,
            assume_yes=assume_yes,
            deprecate=deprecate,
            use_git=use_git,
            prev_ver=prev_ver,
            include_untracked=include_untracked,
            add_tests=add_tests,
            id_set_path=id_set_path,
        )


# ====================== upload ====================== #
@main.command(
    context_settings=dict(
        ignore_unknown_options=True,
        allow_extra_args=True,
    )
)
@click.help_option("-h", "--help")
@click.option(
    "-i",
    "--input",
    type=PathsParamType(exists=True, resolve_path=True),
    help="The path of file or a directory to upload. The following are supported:\n"
    "- Pack\n"
    "- A content entity directory that is inside a pack. For example: an Integrations "
    "directory or a Layouts directory.\n"
    "- Valid file that can be imported to Cortex XSOAR manually. For example a playbook: "
    "helloWorld.yml",
    required=False,
)
@click.option(
    "--input-config-file",
    type=PathsParamType(exists=True, resolve_path=True),
    help="The path to the config file to download all the custom packs from",
    required=False,
)
@click.option(
    "-z",
    "--zip",
    help="Compress the pack to zip before upload, this flag is relevant only for packs.",
    is_flag=True,
)
@click.option(
    "-x",
    "--xsiam",
    help="Upload the pack to XSIAM server. Must be used together with -z",
    is_flag=True,
)
@click.option(
    "--keep-zip",
    help="Directory where to store the zip after creation, this argument is relevant only for packs "
    "and in case the --zip flag is used.",
    required=False,
    type=click.Path(exists=True),
)
@click.option("--insecure", help="Skip certificate validation", is_flag=True)
@click.option(
    "--skip_validation",
    is_flag=True,
    help="Only for upload zipped packs, "
    "if true will skip upload packs validation, use just when migrate existing custom content to packs.",
)
@click.option(
    "--reattach",
    help="Reattach the detached files in the XSOAR instance"
    "for the CI/CD Flow. If you set the --input-config-file flag, "
    "any detached item in your XSOAR instance that isn't currently in the repo's SystemPacks folder "
    "will be re-attached.)",
    is_flag=True,
)
@click.option(
    "--override-existing",
    is_flag=True,
    help="If true will skip override confirmation prompt while uploading packs.",
)
@click.pass_context
@logging_setup_decorator
def upload(ctx, **kwargs):
    """Upload integration or pack to Demisto instance.
    DEMISTO_BASE_URL environment variable should contain the Demisto server base URL.
    DEMISTO_API_KEY environment variable should contain a valid Demisto API Key.
    * Note: Uploading classifiers to Cortex XSOAR is available from version 6.0.0 and up. *
    """
    return upload_content_entity(**kwargs)


# ====================== download ====================== #


@main.command(
    context_settings=dict(
        ignore_unknown_options=True,
        allow_extra_args=True,
    )
)
@click.help_option("-h", "--help")
@click.option(
    "-o",
    "--output",
    help="The path of a package directory to download custom content to",
    required=False,
    multiple=False,
)
@click.option(
    "-i",
    "--input",
    help="Custom content file name to be downloaded. Can be provided multiple times",
    required=False,
    multiple=True,
)
@click.option(
    "-r",
    "--regex",
    help="Regex Pattern, download all the custom content files that match this regex pattern.",
    required=False,
)
@click.option("--insecure", help="Skip certificate validation", is_flag=True)
@click.option(
    "-f", "--force", help="Whether to override existing files or not", is_flag=True
)
@click.option(
    "-lf",
    "--list-files",
    help="Prints a list of all custom content files available to be downloaded",
    is_flag=True,
)
@click.option(
    "-a",
    "--all-custom-content",
    help="Download all available custom content files",
    is_flag=True,
)
@click.option(
    "-fmt",
    "--run-format",
    help="Whether to run demisto-sdk format on downloaded files or not",
    is_flag=True,
)
@click.option("--system", help="Download system items", is_flag=True, default=False)
@click.option(
    "-it",
    "--item-type",
    help="The items type to download, use just when downloading system items, should be one "
    "form the following list: [IncidentType, IndicatorType, Field, Layout, Playbook, "
    "Automation, Classifier, Mapper]",
    type=click.Choice(
        [
            "IncidentType",
            "IndicatorType",
            "Field",
            "Layout",
            "Playbook",
            "Automation",
            "Classifier",
            "Mapper",
        ],
        case_sensitive=False,
    ),
)
@click.pass_context
@logging_setup_decorator
def download(ctx, **kwargs):
    """Download custom content from Demisto instance.
    DEMISTO_BASE_URL environment variable should contain the Demisto server base URL.
    DEMISTO_API_KEY environment variable should contain a valid Demisto API Key.
    """
    from demisto_sdk.commands.download.downloader import Downloader

    check_configuration_file("download", kwargs)
    downloader: Downloader = Downloader(**kwargs)
    return downloader.download()


# ====================== update-xsoar-config-file ====================== #
@main.command(
    context_settings=dict(
        ignore_unknown_options=True,
        allow_extra_args=True,
    )
)
@click.help_option("-h", "--help")
@click.option(
    "-pi",
    "--pack-id",
    help="The Pack ID to add to XSOAR Configuration File",
    required=False,
    multiple=False,
)
@click.option(
    "-pd",
    "--pack-data",
    help="The Pack Data to add to XSOAR Configuration File - "
    "Pack URL for Custom Pack and Pack Version for OOTB Pack",
    required=False,
    multiple=False,
)
@click.option(
    "-mp",
    "--add-marketplace-pack",
    help="Add a Pack to the MarketPlace Packs section in the Configuration File",
    required=False,
    is_flag=True,
)
@click.option(
    "-cp",
    "--add-custom-pack",
    help="Add the Pack to the Custom Packs section in the Configuration File",
    is_flag=True,
)
@click.option(
    "-all",
    "--add-all-marketplace-packs",
    help="Add all the installed MarketPlace Packs to the marketplace_packs in XSOAR Configuration File",
    is_flag=True,
)
@click.option("--insecure", help="Skip certificate validation", is_flag=True)
@click.option(
    "--file-path",
    help="XSOAR Configuration File path, the default value is in the repo level",
    is_flag=False,
)
@click.pass_context
@logging_setup_decorator
def xsoar_config_file_update(ctx, **kwargs):
    """Handle your XSOAR Configuration File.
    Add automatically all the installed MarketPlace Packs to the marketplace_packs section in XSOAR Configuration File.
    Add a Pack to both marketplace_packs and custom_packs sections in the Configuration File.
    """
    from demisto_sdk.commands.update_xsoar_config_file.update_xsoar_config_file import (
        XSOARConfigFileUpdater,
    )

    file_updater: XSOARConfigFileUpdater = XSOARConfigFileUpdater(**kwargs)
    return file_updater.update()


# ====================== run ====================== #
@main.command(
    context_settings=dict(
        ignore_unknown_options=True,
        allow_extra_args=True,
    )
)
@click.help_option("-h", "--help")
@click.option("-q", "--query", help="The query to run", required=True)
@click.option("--insecure", help="Skip certificate validation", is_flag=True)
@click.option(
    "-D",
    "--debug",
    help="Whether to enable the debug-mode feature or not, if you want to save the output file "
    "please use the --debug-path option",
    is_flag=True,
)
@click.option(
    "--debug-path",
    help="The path to save the debug file at, if not specified the debug file will be printed to the "
    "terminal",
)
@click.option(
    "--json-to-outputs",
    help="Whether to run json_to_outputs command on the context output of the query. If the "
    "context output does not exists or the `-r` flag is used, will use the raw"
    " response of the query",
    is_flag=True,
)
@click.option(
    "-p",
    "--prefix",
    help="Used with `json-to-outputs` flag. Output prefix e.g. Jira.Ticket, VirusTotal.IP, "
    "the base path for the outputs that the script generates",
)
@click.option(
    "-r",
    "--raw-response",
    help="Used with `json-to-outputs` flag. Use the raw response of the query for"
    " `json-to-outputs`",
    is_flag=True,
)
@click.pass_context
@logging_setup_decorator
def run(ctx, **kwargs):
    """Run integration command on remote Demisto instance in the playground.
    DEMISTO_BASE_URL environment variable should contain the Demisto base URL.
    DEMISTO_API_KEY environment variable should contain a valid Demisto API Key.
    """
    from demisto_sdk.commands.run_cmd.runner import Runner

    check_configuration_file("run", kwargs)
    runner = Runner(**kwargs)
    return runner.run()


# ====================== run-playbook ====================== #
@main.command(
    context_settings=dict(
        ignore_unknown_options=True,
        allow_extra_args=True,
    )
)
@click.help_option("-h", "--help")
@click.option(
    "--url",
    "-u",
    help="URL to a Demisto instance. You can also specify the URL as an environment variable named: DEMISTO_BASE_URL",
)
@click.option("--playbook_id", "-p", help="The playbook ID to run.", required=True)
@click.option(
    "--wait",
    "-w",
    is_flag=True,
    help="Wait until the playbook run is finished and get a response.",
)
@click.option(
    "--timeout",
    "-t",
    default=90,
    show_default=True,
    help="Timeout for the command. The playbook will continue to run in Demisto",
)
@click.option("--insecure", help="Skip certificate validation.", is_flag=True)
@click.pass_context
@logging_setup_decorator
def run_playbook(ctx, **kwargs):
    """Run a playbook in Demisto.
    DEMISTO_API_KEY environment variable should contain a valid Demisto API Key.
    Example: DEMISTO_API_KEY=<API KEY> demisto-sdk run-playbook -p 'p_name' -u
    'https://demisto.local'.
    """
    from demisto_sdk.commands.run_playbook.playbook_runner import PlaybookRunner

    check_configuration_file("run-playbook", kwargs)
    playbook_runner = PlaybookRunner(**kwargs)
    return playbook_runner.run_playbook()


# ====================== run-test-playbook ====================== #
@main.command(
    context_settings=dict(
        ignore_unknown_options=True,
        allow_extra_args=True,
    )
)
@click.help_option("-h", "--help")
@click.option(
    "-tpb",
    "--test-playbook-path",
    help="Path to test playbook to run, "
    "can be a path to specific test playbook or path to pack name for example: Packs/GitHub.",
    required=False,
)
@click.option(
    "--all", is_flag=True, help="Run all the test playbooks from this repository."
)
@click.option(
    "--wait",
    "-w",
    is_flag=True,
    default=True,
    help="Wait until the test-playbook run is finished and get a response.",
)
@click.option(
    "--timeout",
    "-t",
    default=90,
    show_default=True,
    help="Timeout for the command. The test-playbook will continue to run in your instance",
)
@click.option("--insecure", help="Skip certificate validation.", is_flag=True)
@click.pass_context
@logging_setup_decorator
def run_test_playbook(ctx, **kwargs):
    """Run a test playbooks in your instance."""
    from demisto_sdk.commands.run_test_playbook.test_playbook_runner import (
        TestPlaybookRunner,
    )

    check_configuration_file("run-test-playbook", kwargs)
    test_playbook_runner = TestPlaybookRunner(**kwargs)
    return test_playbook_runner.manage_and_run_test_playbooks()


# ====================== generate-outputs ====================== #
@main.command(short_help="""Generates outputs (from json or examples).""")
@click.help_option("-h", "--help")
@click.option(
    "-c",
    "--command",
    help="Specific command name (e.g. xdr-get-incidents)",
    required=False,
)
@click.option(
    "-j",
    "--json",
    help="Valid JSON file path. If not specified, the script will wait for user input in the terminal. "
    "The response can be obtained by running the command with `raw-response=true` argument.",
    required=False,
)
@click.option(
    "-p",
    "--prefix",
    help="Output prefix like Jira.Ticket, VirusTotal.IP, the base path for the outputs that the "
    "script generates",
    required=False,
)
@click.option(
    "-o",
    "--output",
    help="Output file path, if not specified then will print to stdout",
    required=False,
)
@click.option(
    "--ai",
    is_flag=True,
    help="**Experimental** - Help generate context descriptions via AI transformers (must have a valid AI21 key at ai21.com)",
)
@click.option(
    "--interactive",
    help="If passed, then for each output field will ask user interactively to enter the "
    "description. By default is interactive mode is disabled. No need to use with --ai (it is already interactive)",
    is_flag=True,
)
@click.option(
    "-d",
    "--descriptions",
    help="A JSON or a path to a JSON file, mapping field names to their descriptions. "
    "If not specified, the script prompt the user to input the JSON content.",
    is_flag=True,
)
@click.option("-i", "--input", help="Valid YAML integration file path.", required=False)
@click.option(
    "-e",
    "--examples",
    help="Integrations: path for file containing command examples."
    " Each command should be in a separate line."
    " Scripts: the script example surrounded by quotes."
    " For example: -e '!ConvertFile entry_id=<entry_id>'",
)
@click.option(
    "--insecure",
    help="Skip certificate validation to run the commands in order to generate the docs.",
    is_flag=True,
)
@click.pass_context
@logging_setup_decorator
def generate_outputs(ctx, **kwargs):
    """Demisto integrations/scripts have a YAML file that defines them.
    Creating the YAML file is a tedious and error-prone task of manually copying outputs from the API result to the
    file/UI/PyCharm. This script auto generates the YAML for a command from the JSON result of the relevant API call
    In addition you can supply examples files and generate the context description directly in the YML from those examples.
    """
    from demisto_sdk.commands.generate_outputs.generate_outputs import (
        run_generate_outputs,
    )

    check_configuration_file("generate-outputs", kwargs)
    return run_generate_outputs(**kwargs)


# ====================== generate-test-playbook ====================== #
@main.command(
    context_settings=dict(
        ignore_unknown_options=True,
        allow_extra_args=True,
    )
)
@click.help_option("-h", "--help")
@click.option(
    "-i", "--input", required=True, help="Specify integration/script yml path"
)
@click.option(
    "-o",
    "--output",
    required=False,
    help="Specify output directory or path to an output yml file. "
    "If a path to a yml file is specified - it will be the output path.\n"
    "If a folder path is specified - a yml output will be saved in the folder.\n"
    "If not specified, and the input is located at `.../Packs/<pack_name>/Integrations`, "
    "the output will be saved under `.../Packs/<pack_name>/TestPlaybooks`.\n"
    "Otherwise (no folder in the input hierarchy is named `Packs`), "
    "the output will be saved in the current directory.",
)
@click.option(
    "-n",
    "--name",
    required=True,
    help="Specify test playbook name. The output file name will be `playbook-<name>_Test.yml",
)
@click.option(
    "--no-outputs",
    is_flag=True,
    help="Skip generating verification conditions for each output contextPath. Use when you want to decide which "
    "outputs to verify and which not",
)
@click.option(
    "-ab",
    "--all-brands",
    "use_all_brands",
    help="Generate a test-playbook which calls commands using integrations of all available brands. "
    "When not used, the generated playbook calls commands using instances of the provided integration brand.",
    is_flag=True,
)
@click.option(
    "-c",
    "--commands",
    help="A comma-separated command names to generate playbook tasks for, "
    "will ignore the rest of the commands."
    "e.g xdr-get-incidents,xdr-update-incident",
    required=False,
)
@click.option(
    "-e",
    "--examples",
    help="For integrations: path for file containing command examples."
    " Each command should be in a separate line."
    " For scripts: the script example surrounded by quotes."
    " For example: -e '!ConvertFile entry_id=<entry_id>'",
)
@click.option(
    "-u",
    "--upload",
    help="Whether to upload the test playbook after the generation.",
    is_flag=True,
)
@click.pass_context
@logging_setup_decorator
def generate_test_playbook(ctx, **kwargs):
    """Generate test playbook from integration or script"""
    from demisto_sdk.commands.generate_test_playbook.test_playbook_generator import (
        PlaybookTestsGenerator,
    )

    check_configuration_file("generate-test-playbook", kwargs)
    file_type: FileType = find_type(kwargs.get("input", ""), ignore_sub_categories=True)
    if file_type not in [FileType.INTEGRATION, FileType.SCRIPT]:
        logger.info(
            "[red]Generating test playbook is possible only for an Integration or a Script.[/red]"
        )
        return 1

    try:
        generator = PlaybookTestsGenerator(file_type=file_type.value, **kwargs)
        if generator.run():
            sys.exit(0)
        sys.exit(1)
    except PlaybookTestsGenerator.InvalidOutputPathError as e:
        logger.info(f"[red]{e}[/red]")
        return 1


# ====================== init ====================== #


@main.command(
    context_settings=dict(
        ignore_unknown_options=True,
        allow_extra_args=True,
    )
)
@click.help_option("-h", "--help")
@click.option(
    "-n", "--name", help="The name of the directory and file you want to create"
)
@click.option("--id", help="The id used in the yml file of the integration or script")
@click.option(
    "-o",
    "--output",
    help="The output dir to write the object into. The default one is the current working "
    "directory.",
)
@click.option(
    "--integration",
    is_flag=True,
    help="Create an Integration based on BaseIntegration template",
)
@click.option(
    "--script", is_flag=True, help="Create a Script based on BaseScript example"
)
@click.option("--pack", is_flag=True, help="Create pack and its sub directories")
@click.option(
    "-t",
    "--template",
    help="Create an Integration/Script based on a specific template.\n"
    "Integration template options: HelloWorld, HelloIAMWorld, FeedHelloWorld.\n"
    "Script template options: HelloWorldScript",
)
@click.option(
    "-a",
    "--author-image",
    help="Path of the file 'Author_image.png'. \n "
    "Image will be presented in marketplace under PUBLISHER section. File should be up to 4kb and dimensions of 120x50",
)
@click.option(
    "--demisto_mock",
    is_flag=True,
    help="Copy the demistomock. Relevant for initialization of Scripts and Integrations within a Pack.",
)
@click.option(
    "--common-server",
    is_flag=True,
    help="Copy the CommonServerPython. Relevant for initialization of Scripts and Integrations within a Pack.",
)
@click.pass_context
@logging_setup_decorator
def init(ctx, **kwargs):
    """Initialize a new Pack, Integration or Script.
    If the script/integration flags are not present, we will create a pack with the given name.
    Otherwise when using the flags we will generate a script/integration based on your selection.
    """
    from demisto_sdk.commands.init.initiator import Initiator

    check_configuration_file("init", kwargs)
    initiator = Initiator(**kwargs)
    initiator.init()
    return 0


# ====================== generate-docs ====================== #
@main.command(
    context_settings=dict(
        ignore_unknown_options=True,
        allow_extra_args=True,
    )
)
@click.help_option("-h", "--help")
@click.option("-i", "--input", help="Path of the yml file.", required=True)
@click.option(
    "-o",
    "--output",
    help="The output dir to write the documentation file into,"
    " documentation file name is README.md. If not specified, will be in the yml dir.",
    required=False,
)
@click.option(
    "-uc",
    "--use_cases",
    help="For integration - Top use-cases. Number the steps by '*' (i.e. '* foo. * bar.')",
    required=False,
)
@click.option(
    "-c",
    "--command",
    help="A comma-separated command names to generate doc for, will ignore the rest of the commands."
    "e.g xdr-get-incidents,xdr-update-incident",
    required=False,
)
@click.option(
    "-e",
    "--examples",
    help="Integrations: path for file containing command examples."
    " Each command should be in a separate line."
    " Scripts: the script example surrounded by quotes."
    " For example: -e '!ConvertFile entry_id=<entry_id>'",
)
@click.option(
    "-p",
    "--permissions",
    type=click.Choice(["none", "general", "per-command"]),
    help="Permissions needed.",
    required=True,
    default="none",
)
@click.option(
    "-cp",
    "--command-permissions",
    help="Path for file containing commands permissions"
    " Each command permissions should be in a separate line."
    " (i.e. '<command-name> Administrator READ-WRITE')",
    required=False,
)
@click.option(
    "-l",
    "--limitations",
    help="Known limitations. Number the steps by '*' (i.e. '* foo. * bar.')",
    required=False,
)
@click.option(
    "--insecure",
    help="Skip certificate validation to run the commands in order to generate the docs.",
    is_flag=True,
)
@click.option("--old-version", help="Path of the old integration version yml file.")
@click.option(
    "--skip-breaking-changes",
    is_flag=True,
    help="Skip generating of breaking changes section.",
)
@click.option(
    "--custom-image-path",
    help="A custom path to a playbook image. If not stated, a default link will be added to the file.",
)
@click.option(
    "-rt",
    "--readme-template",
    help="The readme template that should be appended to the given README.md file",
    type=click.Choice(["syslog", "xdrc", "http-collector"]),
)
@click.pass_context
@logging_setup_decorator
def generate_docs(ctx, **kwargs):
    """Generate documentation for integration, playbook or script from yaml file."""
    try:
        check_configuration_file("generate-docs", kwargs)
        input_path_str: str = kwargs.get("input", "")
        if not (input_path := Path(input_path_str)).exists():
            raise Exception(f"[red]input {input_path_str} does not exist[/red]")

        if (output_path := kwargs.get("output")) and not Path(output_path).is_dir():
            raise Exception(
                f"[red]Output directory {output_path} is not a directory.[/red]"
            )

        if input_path.is_file():
            if input_path.suffix.lower() not in {".yml", ".md"}:
                raise Exception(
                    f"[red]input {input_path} is not a valid yml or readme file.[/red]"
                )

            _generate_docs_for_file(kwargs)

        # Add support for input which is a Playbooks directory and not a single yml file
        elif input_path.is_dir() and input_path.name == "Playbooks":
            for yml in input_path.glob("*.yml"):
                file_kwargs = copy.deepcopy(kwargs)
                file_kwargs["input"] = str(yml)
                _generate_docs_for_file(file_kwargs)

        else:
            raise Exception(
                f"[red]Input {input_path} is neither a valid yml file, nor a folder named Playbooks, nor a readme file."
            )

        return 0

    except Exception:
        logger.exception("Failed generating docs")
        sys.exit(1)


def _generate_docs_for_file(kwargs: Dict[str, Any]):
    """Helper function for supporting Playbooks directory as an input and not only a single yml file."""

    from demisto_sdk.commands.generate_docs.generate_integration_doc import (
        generate_integration_doc,
    )
    from demisto_sdk.commands.generate_docs.generate_playbook_doc import (
        generate_playbook_doc,
    )
    from demisto_sdk.commands.generate_docs.generate_readme_template import (
        generate_readme_template,
    )
    from demisto_sdk.commands.generate_docs.generate_script_doc import (
        generate_script_doc,
    )

    # Extract all the necessary arguments
    input_path: str = kwargs.get("input", "")
    output_path = kwargs.get("output")
    command = kwargs.get("command")
    examples: str = kwargs.get("examples", "")
    permissions = kwargs.get("permissions")
    limitations = kwargs.get("limitations")
    insecure: bool = kwargs.get("insecure", False)
    old_version: str = kwargs.get("old_version", "")
    skip_breaking_changes: bool = kwargs.get("skip_breaking_changes", False)
    custom_image_path: str = kwargs.get("custom_image_path", "")
    readme_template: str = kwargs.get("readme_template", "")

    try:
        if command:
            if (
                output_path
                and (not os.path.isfile(os.path.join(output_path, "README.md")))
                or (not output_path)
                and (
                    not os.path.isfile(
                        os.path.join(
                            os.path.dirname(os.path.realpath(input_path)), "README.md"
                        )
                    )
                )
            ):
                raise Exception(
                    "[red]The `command` argument must be presented with existing `README.md` docs."
                )

        file_type = find_type(kwargs.get("input", ""), ignore_sub_categories=True)
        if file_type not in {
            FileType.INTEGRATION,
            FileType.SCRIPT,
            FileType.PLAYBOOK,
            FileType.README,
        }:
            raise Exception(
                "[red]File is not an Integration, Script, Playbook or a README.[/red]"
            )

        if old_version and not os.path.isfile(old_version):
            raise Exception(
                f"[red]Input old version file {old_version} was not found.[/red]"
            )

        if old_version and not old_version.lower().endswith(".yml"):
            raise Exception(
                f"[red]Input old version {old_version} is not a valid yml file.[/red]"
            )

        if file_type == FileType.INTEGRATION:
            logger.info(f"Generating {file_type.value.lower()} documentation")
            use_cases = kwargs.get("use_cases")
            command_permissions = kwargs.get("command_permissions")
            return generate_integration_doc(
                input_path=input_path,
                output=output_path,
                use_cases=use_cases,
                examples=examples,
                permissions=permissions,
                command_permissions=command_permissions,
                limitations=limitations,
                insecure=insecure,
                command=command,
                old_version=old_version,
                skip_breaking_changes=skip_breaking_changes,
            )
        elif file_type == FileType.SCRIPT:
            logger.info(f"Generating {file_type.value.lower()} documentation")
            return generate_script_doc(
                input_path=input_path,
                output=output_path,
                examples=examples,
                permissions=permissions,
                limitations=limitations,
                insecure=insecure,
            )
        elif file_type == FileType.PLAYBOOK:
            logger.info(f"Generating {file_type.value.lower()} documentation")
            return generate_playbook_doc(
                input_path=input_path,
                output=output_path,
                permissions=permissions,
                limitations=limitations,
                custom_image_path=custom_image_path,
            )

        elif file_type == FileType.README:
            logger.info(f"Adding template to {file_type.value.lower()} file")
            return generate_readme_template(
                input_path=Path(input_path), readme_template=readme_template
            )

        else:
            raise Exception(f"[red]File type {file_type.value} is not supported.[/red]")

    except Exception:
        logger.exception(f"Failed generating docs for {input_path}")
        sys.exit(1)


# ====================== create-id-set ====================== #
@main.command(hidden=True)
@click.help_option("-h", "--help")
@click.option(
    "-i",
    "--input",
    help="Input file path, the default is the content repo.",
    default="",
)
@click.option(
    "-o",
    "--output",
    help="Output file path, the default is the Tests directory.",
    default="",
)
@click.option(
    "-fd",
    "--fail-duplicates",
    help="Fails the process if any duplicates are found.",
    is_flag=True,
)
@click.option(
    "-mp",
    "--marketplace",
    help="The marketplace the id set are created for, that determines which packs are"
    " inserted to the id set, and which items are present in the id set for "
    "each pack. Default is all packs exists in the content repository.",
    default="",
)
@click.pass_context
@logging_setup_decorator
def create_id_set(ctx, **kwargs):
    """Create the content dependency tree by ids."""
    from demisto_sdk.commands.create_id_set.create_id_set import IDSetCreator
    from demisto_sdk.commands.find_dependencies.find_dependencies import (
        remove_dependencies_from_id_set,
    )

    check_configuration_file("create-id-set", kwargs)
    id_set_creator = IDSetCreator(**kwargs)
    (
        id_set,
        excluded_items_by_pack,
        excluded_items_by_type,
    ) = id_set_creator.create_id_set()

    if excluded_items_by_pack:
        remove_dependencies_from_id_set(
            id_set,
            excluded_items_by_pack,
            excluded_items_by_type,
            kwargs.get("marketplace", ""),
        )
        id_set_creator.save_id_set()


# ====================== merge-id-sets ====================== #
@main.command(hidden=True)
@click.help_option("-h", "--help")
@click.option("-i1", "--id-set1", help="First id_set.json file path", required=True)
@click.option("-i2", "--id-set2", help="Second id_set.json file path", required=True)
@click.option("-o", "--output", help="File path of the united id_set", required=True)
@click.option(
    "-fd",
    "--fail-duplicates",
    help="Fails the process if any duplicates are found.",
    is_flag=True,
)
@click.pass_context
@logging_setup_decorator
def merge_id_sets(ctx, **kwargs):
    """Merge two id_sets"""
    from demisto_sdk.commands.common.update_id_set import merge_id_sets_from_files

    check_configuration_file("merge-id-sets", kwargs)
    first = kwargs["id_set1"]
    second = kwargs["id_set2"]
    output = kwargs["output"]
    fail_duplicates = kwargs["fail_duplicates"]

    _, duplicates = merge_id_sets_from_files(
        first_id_set_path=first, second_id_set_path=second, output_id_set_path=output
    )
    if duplicates:
        logger.info(
            f"[red]Failed to merge ID sets: {first} with {second}, "
            f"there are entities with ID: {duplicates} that exist in both ID sets"
        )
        if fail_duplicates:
            sys.exit(1)


# ====================== update-release-notes =================== #
@main.command(
    context_settings=dict(
        ignore_unknown_options=True,
        allow_extra_args=True,
    )
)
@click.help_option("-h", "--help")
@click.option(
    "-i",
    "--input",
    help="The relative path of the content pack. For example Packs/Pack_Name",
)
@click.option(
    "-u",
    "--update-type",
    help="The type of update being done. [major, minor, revision, documentation]",
    type=click.Choice(["major", "minor", "revision", "documentation"]),
)
@click.option(
    "-v", "--version", help="Bump to a specific version.", type=VersionParamType()
)
@click.option(
    "-g",
    "--use-git",
    help="Use git to identify the relevant changed files, will be used by default if '-i' is not set",
    is_flag=True,
)
@click.option(
    "-f",
    "--force",
    help="Force update release notes for a pack (even if not required).",
    is_flag=True,
)
@click.option(
    "--text",
    help="Text to add to all of the release notes files.",
)
@click.option(
    "--prev-ver", help="Previous branch or SHA1 commit to run checks against."
)
@click.option(
    "--pre_release",
    help="Indicates that this change should be designated a pre-release version.",
    is_flag=True,
)
@click.option(
    "-idp",
    "--id-set-path",
    help="The path of the id-set.json used for APIModule updates.",
    type=click.Path(resolve_path=True),
)
@click.option(
    "-bc",
    "--breaking-changes",
    help="If new version contains breaking changes.",
    is_flag=True,
)
@click.pass_context
@logging_setup_decorator
def update_release_notes(ctx, **kwargs):
    """Auto-increment pack version and generate release notes template."""
    from demisto_sdk.commands.update_release_notes.update_rn_manager import (
        UpdateReleaseNotesManager,
    )

    check_configuration_file("update-release-notes", kwargs)
    if kwargs.get("force") and not kwargs.get("input"):
        logger.info(
            "[red]Please add a specific pack in order to force a release notes update."
        )
        sys.exit(0)

    if not kwargs.get("use_git") and not kwargs.get("input"):
        click.confirm(
            "No specific pack was given, do you want to update all changed packs?",
            abort=True,
        )

    try:
        rn_mng = UpdateReleaseNotesManager(
            user_input=kwargs.get("input"),
            update_type=kwargs.get("update_type"),
            pre_release=kwargs.get("pre_release", False),
            is_all=kwargs.get("use_git"),
            text=kwargs.get("text"),
            specific_version=kwargs.get("version"),
            id_set_path=kwargs.get("id_set_path"),
            prev_ver=kwargs.get("prev_ver"),
            is_force=kwargs.get("force", False),
            is_bc=kwargs.get("breaking_changes", False),
        )
        rn_mng.manage_rn_update()
        sys.exit(0)
    except Exception as e:
        logger.info(
            f"[red]An error occurred while updating the release notes: {str(e)}[/red]"
        )
        sys.exit(1)


# ====================== find-dependencies ====================== #
@main.command(
    context_settings=dict(
        ignore_unknown_options=True,
        allow_extra_args=True,
    )
)
@click.help_option("-h", "--help")
@click.option(
    "-i",
    "--input",
    help="Pack path to find dependencies. For example: Pack/HelloWorld. When using the"
    " --get-dependent-on flag, this argument can be used multiple times.",
    required=False,
    type=click.Path(exists=True, dir_okay=True),
    multiple=True,
)
@click.option(
    "-idp",
    "--id-set-path",
    help="Path to id set json file.",
    required=False,
    default="",
)
@click.option(
    "--no-update",
    help="Use to find the pack dependencies without updating the pack metadata.",
    required=False,
    is_flag=True,
)
@click.option(
    "--use-pack-metadata",
    help="Whether to update the dependencies from the pack metadata.",
    required=False,
    is_flag=True,
)
@click.option(
    "--all-packs-dependencies",
    help="Return a json file with ALL content packs dependencies. "
    "The json file will be saved under the path given in the "
    "'--output-path' argument",
    required=False,
    is_flag=True,
)
@click.option(
    "-o",
    "--output-path",
    help="The destination path for the packs dependencies json file. This argument is "
    "only relevant for when using the '--all-packs-dependecies' flag.",
    required=False,
)
@click.option(
    "--get-dependent-on",
    help="Get only the packs dependent ON the given pack. Note: this flag can not be"
    " used for the packs ApiModules and Base",
    required=False,
    is_flag=True,
)
@click.option(
    "-d",
    "--dependency",
    help="Find which items in a specific content pack appears as a mandatory "
    "dependency of the searched pack ",
    required=False,
)
@click.pass_context
@logging_setup_decorator
def find_dependencies(ctx, **kwargs):
    """Find pack dependencies and update pack metadata."""
    from demisto_sdk.commands.find_dependencies.find_dependencies import (
        PackDependencies,
    )

    check_configuration_file("find-dependencies", kwargs)
    update_pack_metadata = not kwargs.get("no_update")
    input_paths = kwargs.get("input")  # since it can be multiple, received as a tuple
    id_set_path = kwargs.get("id_set_path", "")
    use_pack_metadata = kwargs.get("use_pack_metadata", False)
    all_packs_dependencies = kwargs.get("all_packs_dependencies", False)
    get_dependent_on = kwargs.get("get_dependent_on", False)
    output_path = kwargs.get("output_path", ALL_PACKS_DEPENDENCIES_DEFAULT_PATH)
    dependency = kwargs.get("dependency", "")
    try:

        PackDependencies.find_dependencies_manager(
            id_set_path=str(id_set_path),
            update_pack_metadata=update_pack_metadata,
            use_pack_metadata=use_pack_metadata,
            input_paths=input_paths,
            all_packs_dependencies=all_packs_dependencies,
            get_dependent_on=get_dependent_on,
            output_path=output_path,
            dependency=dependency,
        )

    except ValueError as exp:
        logger.info(f"[red]{exp}[/red]")


# ====================== postman-codegen ====================== #
@main.command(
    context_settings=dict(
        ignore_unknown_options=True,
        allow_extra_args=True,
    )
)
@click.help_option("-h", "--help")
@click.option(
    "-i",
    "--input",
    help="The Postman collection 2.1 JSON file",
    required=True,
    type=click.File(),
)
@click.option(
    "-o",
    "--output",
    help="The output directory to save the config file or the integration",
    type=click.Path(dir_okay=True, exists=True),
    default=Path("."),
    show_default=True,
)
@click.option("-n", "--name", help="The output integration name")
@click.option(
    "-op",
    "--output-prefix",
    help="The global integration output prefix. By default it is the product name.",
)
@click.option(
    "-cp",
    "--command-prefix",
    help="The prefix for each command in the integration. By default is the product name in lower case",
)
@click.option(
    "--config-out",
    help="Used for advanced integration customisation. Generates a config json file instead of integration.",
    is_flag=True,
)
@click.option(
    "-p",
    "--package",
    help="Generated integration will be split to package format instead of a yml file.",
    is_flag=True,
)
@pass_config
@click.pass_context
def postman_codegen(
    ctx,
    config,
    input: IO,
    output: Path,
    name: str,
    output_prefix: str,
    command_prefix: str,
    config_out: bool,
    package: bool,
    **kwargs,
):
    """Generates a Cortex XSOAR integration given a Postman collection 2.1 JSON file."""
    logger = logging_setup(
        console_log_threshold=kwargs.get("console_log_threshold") or logging.INFO,
        file_log_threshold=kwargs.get("file_log_threshold") or logging.DEBUG,
        log_file_path=kwargs.get("log_file_path") or None,
    )
    from demisto_sdk.commands.postman_codegen.postman_codegen import (
        postman_to_autogen_configuration,
    )
    from demisto_sdk.commands.split.ymlsplitter import YmlSplitter

    postman_config = postman_to_autogen_configuration(
        collection=json.load(input),
        name=name,
        command_prefix=command_prefix,
        context_path_prefix=output_prefix,
    )

    if config_out:
        path = Path(output) / f"config-{postman_config.name}.json"
        path.write_text(json.dumps(postman_config.to_dict(), indent=4))
        logger.info(f"Config file generated at:\n{str(path.absolute())}")
    else:
        # generate integration yml
        yml_path = postman_config.generate_integration_package(output, is_unified=True)
        if package:
            yml_splitter = YmlSplitter(
                configuration=config.configuration,
                file_type=FileType.INTEGRATION,
                input=str(yml_path),
                output=str(output),
            )
            yml_splitter.extract_to_package_format()
            logger.info(
                f"[green]Package generated at {str(Path(output).absolute())} successfully[/green]"
            )
        else:
            logger.info(
                f"[green]Integration generated at {str(yml_path.absolute())} successfully[/green]"
            )


# ====================== generate-integration ====================== #
@main.command(
    context_settings=dict(
        ignore_unknown_options=True,
        allow_extra_args=True,
    )
)
@click.help_option("-h", "--help")
@click.option(
    "-i",
    "--input",
    help="config json file produced by commands like postman-codegen and openapi-codegen",
    required=True,
    type=click.File(),
)
@click.option(
    "-o",
    "--output",
    help="The output directory to save the integration package",
    type=click.Path(dir_okay=True, exists=True),
    default=Path("."),
)
@click.pass_context
@logging_setup_decorator
def generate_integration(ctx, input: IO, output: Path, **kwargs):
    """Generates a Cortex XSOAR integration from a config json file,
    which is generated by commands like postman-codegen
    """
    from demisto_sdk.commands.generate_integration.code_generator import (
        IntegrationGeneratorConfig,
    )

    config_dict = json.load(input)
    config = IntegrationGeneratorConfig(**config_dict)

    config.generate_integration_package(output, True)


# ====================== openapi-codegen ====================== #
@main.command(
    short_help="""Generates a Cortex XSOAR integration given an OpenAPI specification file."""
)
@click.help_option("-h", "--help")
@click.option(
    "-i", "--input_file", help="The swagger file to load in JSON format", required=True
)
@click.option(
    "-cf",
    "--config_file",
    help="The integration configuration file. It is created in the first run of the command",
    required=False,
)
@click.option(
    "-n",
    "--base_name",
    help="The base filename to use for the generated files",
    required=False,
)
@click.option(
    "-o",
    "--output_dir",
    help="Directory to store the output in (default is current working directory)",
    required=False,
)
@click.option(
    "-pr",
    "--command_prefix",
    help="Add a prefix to each command in the code",
    required=False,
)
@click.option("-c", "--context_path", help="Context output path", required=False)
@click.option(
    "-u",
    "--unique_keys",
    help="Comma separated unique keys to use in context paths (case sensitive)",
    required=False,
)
@click.option(
    "-r",
    "--root_objects",
    help="Comma separated JSON root objects to use in command outputs (case sensitive)",
    required=False,
)
@click.option(
    "-f", "--fix_code", is_flag=True, help="Fix the python code using autopep8"
)
@click.option(
    "-a",
    "--use_default",
    is_flag=True,
    help="Use the automatically generated integration configuration"
    " (Skip the second run).",
)
@click.pass_context
@logging_setup_decorator
def openapi_codegen(ctx, **kwargs):
    """Generates a Cortex XSOAR integration given an OpenAPI specification file.
    In the first run of the command, an integration configuration file is created, which can be modified.
    Then, the command is run a second time with the integration configuration to generate the actual integration files.
    """
    from demisto_sdk.commands.openapi_codegen.openapi_codegen import OpenAPIIntegration

    check_configuration_file("openapi-codegen", kwargs)
    if not kwargs.get("output_dir"):
        output_dir = os.getcwd()
    else:
        output_dir = kwargs["output_dir"]

    # Check the directory exists and if not, try to create it
    if not os.path.exists(output_dir):
        try:
            os.mkdir(output_dir)
        except Exception as err:
            logger.info(f"[red]Error creating directory {output_dir} - {err}[/red]")
            sys.exit(1)
    if not os.path.isdir(output_dir):
        logger.info(f'[red]The directory provided "{output_dir}" is not a directory')
        sys.exit(1)

    input_file = kwargs["input_file"]
    base_name = kwargs.get("base_name")
    if base_name is None:
        base_name = "GeneratedIntegration"

    command_prefix = kwargs.get("command_prefix")
    if command_prefix is None:
        command_prefix = "-".join(base_name.split(" ")).lower()

    context_path = kwargs.get("context_path")
    if context_path is None:
        context_path = base_name.replace(" ", "")

    unique_keys = kwargs.get("unique_keys", "")
    if unique_keys is None:
        unique_keys = ""

    root_objects = kwargs.get("root_objects", "")
    if root_objects is None:
        root_objects = ""

    fix_code = kwargs.get("fix_code", False)

    configuration = None
    if kwargs.get("config_file"):
        try:
            with open(kwargs["config_file"]) as config_file:
                configuration = json.load(config_file)
        except Exception as e:
            logger.info(f"[red]Failed to load configuration file: {e}[/red]")

    click.echo("Processing swagger file...")
    integration = OpenAPIIntegration(
        input_file,
        base_name,
        command_prefix,
        context_path,
        unique_keys=unique_keys,
        root_objects=root_objects,
        fix_code=fix_code,
        configuration=configuration,
    )

    integration.load_file()
    if not kwargs.get("config_file"):
        integration.save_config(integration.configuration, output_dir)
        logger.info(f"[green]Created configuration file in {output_dir}[/green]")
        if not kwargs.get("use_default", False):
            config_path = os.path.join(output_dir, f"{base_name}_config.json")
            command_to_run = (
                f'demisto-sdk openapi-codegen -i "{input_file}" -cf "{config_path}" -n "{base_name}" '
                f'-o "{output_dir}" -pr "{command_prefix}" -c "{context_path}"'
            )
            if unique_keys:
                command_to_run = command_to_run + f' -u "{unique_keys}"'
            if root_objects:
                command_to_run = command_to_run + f' -r "{root_objects}"'
            if (
                kwargs.get("console_log_threshold")
                and int(kwargs.get("console_log_threshold", logging.INFO))
                >= logging.DEBUG
            ):
                command_to_run = command_to_run + " -v"
            if fix_code:
                command_to_run = command_to_run + " -f"

            click.echo(
                f"Run the command again with the created configuration file(after a review): {command_to_run}"
            )
            sys.exit(0)

    if integration.save_package(output_dir):
        logger.info(
            f"Successfully finished generating integration code and saved it in {output_dir}",
            "green",
        )
    else:
        logger.info(
            f"[red]There was an error creating the package in {output_dir}[/red]"
        )
        sys.exit(1)


# ====================== test-content command ====================== #
@main.command(
    short_help="""Created incidents for selected test-playbooks and gives a report about the results""",
    hidden=True,
)
@click.help_option("-h", "--help")
@click.option(
    "-k", "--api-key", help="The Demisto API key for the server", required=True
)
@click.option("-s", "--server", help="The server URL to connect to")
@click.option("-c", "--conf", help="Path to content conf.json file", required=True)
@click.option("-e", "--secret", help="Path to content-test-conf conf.json file")
@click.option("-n", "--nightly", type=bool, help="Run nightly tests")
@click.option("-t", "--slack", help="The token for slack", required=True)
@click.option("-a", "--circleci", help="The token for circleci", required=True)
@click.option("-b", "--build-number", help="The build number", required=True)
@click.option(
    "-g", "--branch-name", help="The current content branch name", required=True
)
@click.option("-i", "--is-ami", type=bool, help="is AMI build or not", default=False)
@click.option(
    "-m",
    "--mem-check",
    type=bool,
    help="Should trigger memory checks or not. The slack channel to check the data is: "
    "dmst_content_nightly_memory_data",
    default=False,
)
@click.option(
    "-d",
    "--server-version",
    help="Which server version to run the tests on(Valid only when using AMI)",
    default="NonAMI",
)
@click.option(
    "-u",
    "--use-retries",
    is_flag=True,
    help="Should use retries mechanism or not (if test-playbook fails, it will execute it again few times and "
    "determine success according to most of the runs",
    default=False,
)
@click.option(
    "--server-type", help="Which server runs the tests? XSIAM or XSOAR", default="XSOAR"
)
@click.option(
    "-x", "--xsiam-machine", help="XSIAM machine to use, if it is XSIAM build."
)
@click.option("--xsiam-servers-path", help="Path to secret xsiam server metadata file.")
@click.option(
    "--xsiam-servers-api-keys-path", help="Path to file with XSIAM Servers api keys."
)
@click.pass_context
@logging_setup_decorator
def test_content(ctx, **kwargs):
    """Configure instances for the integration needed to run tests_to_run tests.
    Run test module on each integration.
    create an investigation for each test.
    run test playbook on the created investigation using mock if possible.
    Collect the result and give a report.
    """
    from demisto_sdk.commands.test_content.execute_test_content import (
        execute_test_content,
    )

    check_configuration_file("test-content", kwargs)
    execute_test_content(**kwargs)


# ====================== doc-review ====================== #
@main.command(
    context_settings=dict(
        ignore_unknown_options=True,
        allow_extra_args=True,
    )
)
@click.help_option("-h", "--help")
@click.option(
    "-i", "--input", type=str, help="The path to the file to check", multiple=True
)
@click.option(
    "--no-camel-case",
    is_flag=True,
    help="Whether to check CamelCase words",
    default=False,
)
@click.option(
    "--known-words",
    type=str,
    help="The path to a file containing additional known words",
    multiple=True,
)
@click.option(
    "--always-true",
    is_flag=True,
    help="Whether to fail the command if misspelled words are found",
)
@click.option(
    "--expand-dictionary",
    is_flag=True,
    help="Whether to expand the base dictionary to include more words - "
    "will download 'brown' corpus from nltk package",
)
@click.option(
    "--templates", is_flag=True, help="Whether to print release notes templates"
)
@click.option(
    "-g",
    "--use-git",
    is_flag=True,
    help="Use git to identify the relevant changed files, "
    "will be used by default if '-i' and '--templates' are not set",
)
@click.option(
    "--prev-ver",
    type=str,
    help="The branch against which changes will be detected "
    "if '-g' flag is set. Default is 'demisto/master'",
)
@click.option(
    "-rn", "--release-notes", is_flag=True, help="Will run only on release notes files"
)
@click.option(
    "-xs",
    "--xsoar-only",
    is_flag=True,
    help="Run only on files from XSOAR-supported Packs.",
    default=False,
)
@click.option(
    "-pkw",
    "--use-packs-known-words",
    is_flag=True,
    help="Will find and load the known_words file from the pack. "
    "To use this option make sure you are running from the "
    "content directory.",
    default=False,
)
@click.pass_context
@logging_setup_decorator
def doc_review(ctx, **kwargs):
    """Check the spelling in .md and .yml files as well as review release notes"""
    from demisto_sdk.commands.doc_reviewer.doc_reviewer import DocReviewer

    doc_reviewer = DocReviewer(
        file_paths=kwargs.get("input", []),
        known_words_file_paths=kwargs.get("known_words", []),
        no_camel_case=kwargs.get("no_camel_case"),
        no_failure=kwargs.get("always_true"),
        expand_dictionary=kwargs.get("expand_dictionary"),
        templates=kwargs.get("templates"),
        use_git=kwargs.get("use_git"),
        prev_ver=kwargs.get("prev_ver"),
        release_notes_only=kwargs.get("release_notes"),
        xsoar_only=kwargs.get("xsoar_only"),
        load_known_words_from_pack=kwargs.get("use_packs_known_words"),
    )
    result = doc_reviewer.run_doc_review()
    if result:
        sys.exit(0)

    sys.exit(1)


# ====================== integration-diff ====================== #
@main.command(
    name="integration-diff",
    help="""Given two versions of an integration, Check that everything in the old integration is covered in
              the new integration""",
)
@click.help_option("-h", "--help")
@click.option(
    "-n",
    "--new",
    type=str,
    help="The path to the new version of the integration",
    required=True,
)
@click.option(
    "-o",
    "--old",
    type=str,
    help="The path to the old version of the integration",
    required=True,
)
@click.option(
    "--docs-format",
    is_flag=True,
    help="Whether output should be in the format for the version differences section in README.",
)
@click.pass_context
@logging_setup_decorator
def integration_diff(ctx, **kwargs):
    """
    Checks for differences between two versions of an integration, and verified that the new version covered the old version.
    """
    from demisto_sdk.commands.integration_diff.integration_diff_detector import (
        IntegrationDiffDetector,
    )

    integration_diff_detector = IntegrationDiffDetector(
        new=kwargs.get("new", ""),
        old=kwargs.get("old", ""),
        docs_format=kwargs.get("docs_format", False),
    )
    result = integration_diff_detector.check_different()

    if result:
        sys.exit(0)

    sys.exit(1)


# ====================== generate_yml_from_python ====================== #
@main.command(
    name="generate-yml-from-python",
    help="""Generate YML file from Python code that includes special syntax.\n
                      The output file name will be the same as the Python code with the `.yml` extension instead of `.py`.\n
                      The generation currently supports integrations only.\n
                      For more information on usage and installation visit the command's README.md file.""",
)
@click.help_option("-h", "--help")
@click.option(
    "-i",
    "--input",
    type=click.Path(exists=True),
    help="The path to the python code to generate from",
    required=True,
)
@click.option(
    "-f",
    "--force",
    is_flag=True,
    type=bool,
    help="Override existing yml file.",
    required=False,
)
@click.pass_context
@logging_setup_decorator
def generate_yml_from_python(ctx, **kwargs):
    """
    Checks for differences between two versions of an integration, and verified that the new version covered the old version.
    """
    from demisto_sdk.commands.generate_yml_from_python.generate_yml import YMLGenerator

    yml_generator = YMLGenerator(
        filename=kwargs.get("input", ""),
        force=kwargs.get("force", False),
    )
    yml_generator.generate()
    yml_generator.save_to_yml_file()


# ====================== convert ====================== #
@main.command(
    context_settings=dict(
        ignore_unknown_options=True,
        allow_extra_args=True,
    )
)
@click.help_option("-h", "--help")
@click.option(
    "-i",
    "--input",
    type=click.Path(exists=True),
    required=True,
    help="The path of the content pack/directory/file to convert.",
)
@click.option(
    "-v", "--version", required=True, help="Version the input to be compatible with."
)
@pass_config
@click.pass_context
@logging_setup_decorator
def convert(ctx, config, **kwargs):
    """
    Convert the content of the pack/directory in the given input to be compatible with the version given by
    version command.
    """
    from demisto_sdk.commands.convert.convert_manager import ConvertManager

    check_configuration_file("convert", kwargs)
    sys.path.append(config.configuration.env_dir)

    input_path = kwargs["input"]
    server_version = kwargs["version"]
    convert_manager = ConvertManager(input_path, server_version)
    result = convert_manager.convert()

    if result:
        sys.exit(1)

    sys.exit(0)


# ====================== generate-unit-tests ====================== #


@main.command(short_help="""Generates unit tests for integration code.""")
@click.help_option("-h", "--help")
@click.option(
    "-c",
    "--commands",
    help="Specific commands name to generate unit test for (e.g. xdr-get-incidents)",
    required=False,
)
@click.option(
    "-o",
    "--output_dir",
    help="Directory to store the output in (default is the input integration directory)",
    required=False,
)
@click.option("-i", "--input_path", help="Valid integration file path.", required=True)
@click.option(
    "-d", "--use_demisto", help="Run commands at Demisto automatically.", is_flag=True
)
@click.option("--insecure", help="Skip certificate validation", is_flag=True)
@click.option(
    "-e",
    "--examples",
    help="Integrations: path for file containing command examples."
    " Each command should be in a separate line.",
)
@click.option(
    "-a",
    "--append",
    help="Append generated test file to the existing <integration_name>_test.py. Else, overwriting existing UT",
    is_flag=True,
)
@click.pass_context
@logging_setup_decorator
def generate_unit_tests(
    ctx,
    input_path: str = "",
    commands: list = [],
    output_dir: str = "",
    examples: str = "",
    insecure: bool = False,
    use_demisto: bool = False,
    append: bool = False,
    **kwargs,
):
    """
    This command is used to generate unit tests automatically from an  integration python code.
    Also supports generating unit tests for specific commands.
    """
    logging.getLogger("PYSCA").propagate = False
    from demisto_sdk.commands.generate_unit_tests.generate_unit_tests import (
        run_generate_unit_tests,
    )

    return run_generate_unit_tests(
        input_path, commands, output_dir, examples, insecure, use_demisto, append
    )


@main.command(
    name="error-code",
    help="Quickly find relevant information regarding an error code.",
)
@click.help_option("-h", "--help")
@click.option(
    "-i",
    "--input",
    required=True,
    help="The error code to search for.",
)
@pass_config
@click.pass_context
@logging_setup_decorator
def error_code(ctx, config, **kwargs):
    from demisto_sdk.commands.error_code_info.error_code_info import (
        generate_error_code_information,
    )

    check_configuration_file("error-code-info", kwargs)
    sys.path.append(config.configuration.env_dir)

    result = generate_error_code_information(kwargs.get("input"))

    sys.exit(result)


# ====================== create-content-graph ====================== #
@main.command(
    hidden=True,
)
@click.help_option("-h", "--help")
@click.option(
    "-o",
    "--output-path",
    type=click.Path(resolve_path=True, path_type=Path, dir_okay=True, file_okay=False),
    default=None,
    help="Output folder to place the zip file of the graph exported CSVs files",
)
@click.option(
    "-mp",
    "--marketplace",
    help="The marketplace to generate the graph for.",
    default="xsoar",
    type=click.Choice(list(MarketplaceVersions)),
)
@click.option(
    "-nd",
    "--no-dependencies",
    is_flag=True,
    help="Whether or not to include dependencies.",
    default=False,
)
@click.pass_context
@logging_setup_decorator
def create_content_graph(
    ctx,
    marketplace: str = MarketplaceVersions.XSOAR,
    no_dependencies: bool = False,
    output_path: Path = None,
    **kwargs,
):
    from demisto_sdk.commands.content_graph.content_graph_commands import (
        create_content_graph as create_content_graph_command,
    )

    with Neo4jContentGraphInterface() as content_graph_interface:
        create_content_graph_command(
            content_graph_interface,
            marketplace=MarketplaceVersions(marketplace),
            dependencies=not no_dependencies,
            output_path=output_path,
        )


# ====================== update-content-graph ====================== #
@main.command(
    hidden=True,
)
@click.help_option("-h", "--help")
@click.option(
    "-mp",
    "--marketplace",
    help="The marketplace the artifacts are created for, that "
    "determines which artifacts are created for each pack. "
    "Default is the XSOAR marketplace, that has all of the packs "
    "artifacts.",
    default="xsoar",
    type=click.Choice(list(MarketplaceVersions)),
)
@click.option(
    "-g",
    "--use-git",
    is_flag=True,
    show_default=True,
    default=False,
    help="Whether to use git to determine the packs to update",
)
@click.option(
    "-i",
    "--imported-path",
    type=click.Path(
        path_type=Path, resolve_path=True, exists=True, file_okay=True, dir_okay=False
    ),
    default=None,
    help="Path to content graph zip file to import",
)
@click.option(
    "-uc",
    "--use-current",
    is_flag=True,
    help="Whether to use the current content graph to update",
    default=False,
)
@click.option(
    "-p",
    "--packs",
    help="A comma-separated list of packs to update",
    multiple=True,
    default=None,
)
@click.option(
    "-nd",
    "--no-dependencies",
    is_flag=True,
    help="Whether dependencies should be included in the graph",
    default=False,
)
@click.option(
    "-o",
    "--output-path",
    type=click.Path(resolve_path=True, path_type=Path, dir_okay=True, file_okay=False),
    default=None,
    help="Output folder to place the zip file of the graph exported CSVs files",
)
@click.pass_context
@logging_setup_decorator
def update_content_graph(
    ctx,
    use_git: bool = False,
    marketplace: MarketplaceVersions = MarketplaceVersions.XSOAR,
    use_current: bool = False,
    imported_path: Path = None,
    packs: list = None,
    no_dependencies: bool = False,
    output_path: Path = None,
    **kwargs,
):
    from demisto_sdk.commands.content_graph.content_graph_commands import (
        update_content_graph as update_content_graph_command,
    )
    from demisto_sdk.commands.content_graph.interface.neo4j.neo4j_graph import (
        Neo4jContentGraphInterface,
    )

    if packs and not isinstance(packs, list):
        # for some reason packs provided as tuple from click interface
        packs = list(packs)
    with Neo4jContentGraphInterface() as content_graph_interface:
        update_content_graph_command(
            content_graph_interface,
            marketplace=MarketplaceVersions(marketplace),
            use_git=use_git,
            imported_path=imported_path,
            use_current=use_current,
            packs_to_update=packs or [],
            dependencies=not no_dependencies,
            output_path=output_path,
        )


@main.command()
@click.help_option("-h", "--help")
@click.option(
    "-i",
    "--input",
    help="The path to the input file to run the command on.",
    multiple=True,
    type=click.Path(path_type=Path),
)
@click.option(
    "-g",
    "--git-diff",
    help="Whether to use git to determine which files to run on",
    is_flag=True,
    default=False,
)
@click.option(
    "-a",
    "--all-files",
    help="Whether to run on all files",
    is_flag=True,
    default=False,
)
@click.option(
    "-ut",
    "--unit-test",
    help="Whether to run unit tests for content items",
    is_flag=True,
    default=False,
)
@click.option(
    "--skip",
    help="A comma separated list of precommit hooks to skip",
)
@click.option(
    "--validate",
    help="Whether to run demisto-sdk validate",
    is_flag=True,
    default=False,
)
@click.option(
    "--format",
    help="Whether to run demisto-sdk format",
    is_flag=True,
    default=False,
)
@click.option(
    "-v",
    "--verbose",
    help="Verbose output of pre-commit",
    is_flag=True,
    default=False,
)
@click.option(
    "--show-diff-on-failure",
    help="Show diff on failure",
    is_flag=True,
    default=False,
)
@click.option(
    "--sdk-ref",
    help="The demisto-sdk ref to use for the pre-commit hooks",
    default="",
)
@click.pass_context
@logging_setup_decorator
def pre_commit(
    ctx,
    input: Iterable[Path],
    git_diff: bool,
    all_files: bool,
    unit_test: bool,
    skip: str,
    validate: bool,
    format: bool,
    verbose: bool,
    show_diff_on_failure: bool,
    sdk_ref: str,
    **kwargs,
):
    from demisto_sdk.commands.pre_commit.pre_commit_command import pre_commit_manager

    if skip:
        skip = skip.split(",")  # type: ignore[assignment]
    sys.exit(
        pre_commit_manager(
            input,
            git_diff,
            all_files,
            unit_test,
            skip,
            validate,
            format,
            verbose,
            show_diff_on_failure,
            sdk_ref=sdk_ref,
        )
    )


@main.command(short_help="Run unit tests in a docker for integrations and scripts")
@click.help_option("-h", "--help")
@click.option(
    "-i",
    "--input",
    type=PathsParamType(
        exists=True, resolve_path=True
    ),  # PathsParamType allows passing a list of paths
    help="The path of the content pack/file to validate specifically.",
)
@click.option(
    "-v", "--verbose", is_flag=True, default=False, help="Verbose output of unit tests"
)
@click.argument("file_paths", nargs=-1, type=click.Path(exists=True, resolve_path=True))
@click.pass_context
@logging_setup_decorator
def run_unit_tests(
    ctx, input: str, file_paths: Tuple[str, ...], verbose: bool, **kwargs
):
    if input:
        file_paths = tuple(input.split(","))
    from demisto_sdk.commands.run_unit_tests.unit_tests_runner import unit_test_runner

    sys.exit(unit_test_runner(file_paths, verbose))


@main.result_callback()
def exit_from_program(result=0, **kwargs):
    sys.exit(result)


app = typer.Typer(name="modeling-rules", hidden=True, no_args_is_help=True)
app.command("test", no_args_is_help=True)(test_modeling_rule.test_modeling_rule)
app.command("init-test-data", no_args_is_help=True)(init_test_data.init_test_data)
typer_click_object = typer.main.get_command(app)
main.add_command(typer_click_object, "modeling-rules")


app_generate_modeling_rules = typer.Typer(
    name="generate-modeling-rules", no_args_is_help=True
)
app_generate_modeling_rules.command("generate-modeling-rules", no_args_is_help=True)(
    generate_modeling_rules.generate_modeling_rules
)

typer_click_object2 = typer.main.get_command(app_generate_modeling_rules)
main.add_command(typer_click_object2, "generate-modeling-rules")

if __name__ == "__main__":
    main()<|MERGE_RESOLUTION|>--- conflicted
+++ resolved
@@ -179,10 +179,6 @@
     show_default=True,
 )
 @pass_config
-<<<<<<< HEAD
-def main(config, version, release_notes):
-    print_warning("hi")
-=======
 @click.pass_context
 def main(ctx, config, version, release_notes, **kwargs):
     logging_setup(
@@ -193,8 +189,8 @@
     global logger
     logger = logging.getLogger("demisto-sdk")
     handle_deprecated_args(ctx.args)
-
->>>>>>> 65850d26
+    logger.info("using local repo")
+
     config.configuration = Configuration()
     import dotenv
 
