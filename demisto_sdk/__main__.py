# Site packages
import platform
import sys

import click

from demisto_sdk.commands.validate.config_reader import ConfigReader
from demisto_sdk.commands.validate.initializer import Initializer
from demisto_sdk.commands.validate.validation_results import ResultWriter
from demisto_sdk.commands.xsoar_linter.xsoar_linter import xsoar_linter_manager

try:
    import git
except ImportError:
    sys.exit(click.style("Git executable cannot be found, or is invalid", fg="red"))

import copy
import functools
import logging
import os
from pathlib import Path
from typing import IO, Any, Dict, List, Optional

import typer
from pkg_resources import DistributionNotFound, get_distribution

from demisto_sdk.commands.common.configuration import Configuration
from demisto_sdk.commands.common.constants import (
    DEMISTO_SDK_MARKETPLACE_XSOAR_DIST_DEV,
    ENV_DEMISTO_SDK_MARKETPLACE,
    INTEGRATIONS_README_FILE_NAME,
    ExecutionMode,
    FileType,
    MarketplaceVersions,
)
from demisto_sdk.commands.common.content_constant_paths import (
    ALL_PACKS_DEPENDENCIES_DEFAULT_PATH,
    CONTENT_PATH,
)
from demisto_sdk.commands.common.cpu_count import cpu_count
from demisto_sdk.commands.common.handlers import DEFAULT_JSON_HANDLER as json
from demisto_sdk.commands.common.hook_validations.readme import ReadMeValidator
from demisto_sdk.commands.common.logger import (
    handle_deprecated_args,
    logger,
    logging_setup,
)
from demisto_sdk.commands.common.tools import (
    convert_path_to_str,
    find_type,
    get_last_remote_release_version,
    get_release_note_entries,
    is_external_repository,
    is_sdk_defined_working_offline,
    parse_marketplace_kwargs,
)
from demisto_sdk.commands.content_graph.commands.create import create
from demisto_sdk.commands.content_graph.commands.get_dependencies import (
    get_dependencies,
)
from demisto_sdk.commands.content_graph.commands.get_relationships import (
    get_relationships,
)
from demisto_sdk.commands.content_graph.commands.update import update
from demisto_sdk.commands.content_graph.objects.repository import ContentDTO
from demisto_sdk.commands.generate_modeling_rules import generate_modeling_rules
from demisto_sdk.commands.prepare_content.prepare_upload_manager import (
    PrepareUploadManager,
)
from demisto_sdk.commands.setup_env.setup_environment import IDEType
from demisto_sdk.commands.split.ymlsplitter import YmlSplitter
from demisto_sdk.commands.test_content.test_modeling_rule import (
    init_test_data,
    test_modeling_rule,
)
from demisto_sdk.commands.upload.upload import upload_content_entity
from demisto_sdk.utils.utils import update_command_args_from_config_file

SDK_OFFLINE_ERROR_MESSAGE = (
    "[red]An internet connection is required for this command. If connected to the "
    "internet, un-set the DEMISTO_SDK_OFFLINE_ENV environment variable.[/red]"
)


# Third party packages

# Common tools


class PathsParamType(click.Path):
    """
    Defines a click options type for use with the @click.option decorator

    The type accepts a string of comma-separated values where each individual value adheres
    to the definition for the click.Path type. The class accepts the same parameters as the
    click.Path type, applying those arguments for each comma-separated value in the list.
    See https://click.palletsprojects.com/en/8.0.x/parameters/#implementing-custom-types for
    more details.
    """

    def convert(self, value, param, ctx):
        if "," not in value:
            return super().convert(value, param, ctx)

        split_paths = value.split(",")
        # check the validity of each of the paths
        _ = [
            super(PathsParamType, self).convert(path, param, ctx)
            for path in split_paths
        ]
        return value


class VersionParamType(click.ParamType):
    """
    Defines a click options type for use with the @click.option decorator

    The type accepts a string represents a version number.
    """

    name = "version"

    def convert(self, value, param, ctx):
        version_sections = value.split(".")
        if len(version_sections) == 3 and all(
            version_section.isdigit() for version_section in version_sections
        ):
            return value
        else:
            self.fail(
                f"Version {value} is not according to the expected format. "
                f"The format of version should be in x.y.z format, e.g: <2.1.3>",
                param,
                ctx,
            )


class DemistoSDK:
    """
    The core class for the SDK.
    """

    def __init__(self):
        self.configuration = None


pass_config = click.make_pass_decorator(DemistoSDK, ensure=True)


def logging_setup_decorator(func, *args, **kwargs):
    def get_context_arg(args):
        for arg in args:
            if type(arg) == click.core.Context:
                return arg
        print(  # noqa: T201
            "Error: Cannot find the Context arg. Is the command configured correctly?"
        )
        return None

    @click.option(
        "--console-log-threshold",
        help="Minimum logging threshold for the console logger."
        " Possible values: DEBUG, INFO, WARNING, ERROR.",
    )
    @click.option(
        "--file-log-threshold",
        help="Minimum logging threshold for the file logger."
        " Possible values: DEBUG, INFO, WARNING, ERROR.",
    )
    @click.option("--log-file-path", help="Path to save log files onto.")
    @functools.wraps(func)
    def wrapper(*args, **kwargs):
        logging_setup(
            console_log_threshold=kwargs.get("console_log_threshold") or logging.INFO,
            file_log_threshold=kwargs.get("file_log_threshold") or logging.DEBUG,
            log_file_path=kwargs.get("log_file_path"),
        )

        handle_deprecated_args(get_context_arg(args).args)
        return func(*args, **kwargs)

    return wrapper


@click.group(
    invoke_without_command=True,
    no_args_is_help=True,
    context_settings=dict(max_content_width=100),
)
@click.help_option("-h", "--help")
@click.option(
    "-v",
    "--version",
    help="Get the demisto-sdk version.",
    is_flag=True,
    default=False,
    show_default=True,
)
@click.option(
    "-rn",
    "--release-notes",
    help="Get the release notes of the current demisto-sdk version.",
    is_flag=True,
    default=False,
    show_default=True,
)
@pass_config
@click.pass_context
def main(ctx, config, version, release_notes, **kwargs):
    logging_setup(
        console_log_threshold=kwargs.get("console_log_threshold", logging.INFO),
        file_log_threshold=kwargs.get("file_log_threshold", logging.DEBUG),
        log_file_path=kwargs.get("log_file_path"),
        skip_log_file_creation=True,  # Log file creation is handled in the logger setup of the sub-command
    )
    handle_deprecated_args(ctx.args)

    config.configuration = Configuration()
    import dotenv

    dotenv.load_dotenv(CONTENT_PATH / ".env", override=True)  # type: ignore # load .env file from the cwd

    if platform.system() == "Windows":
        logger.warning(
            "Using Demisto-SDK on Windows is not supported. Use WSL2 or run in a container."
        )

    if (
        (not os.getenv("DEMISTO_SDK_SKIP_VERSION_CHECK")) or version
    ) and not is_sdk_defined_working_offline():  # If the key exists/called to version
        try:
            __version__ = get_distribution("demisto-sdk").version
        except DistributionNotFound:
            __version__ = "dev"
            logger.info(
                "[yellow]Could not find the version of the demisto-sdk. This usually happens when running in a development environment.[/yellow]"
            )
        else:
            last_release = ""
            if not os.environ.get(
                "CI"
            ):  # Check only when not running in CI (e.g running locally).
                last_release = get_last_remote_release_version()
            logger.info(f"[yellow]You are using demisto-sdk {__version__}.[/yellow]")
            if last_release and __version__ != last_release:
                logger.warning(
                    f"A newer version ({last_release}) is available. "
                    f"To update, run 'pip3 install --upgrade demisto-sdk'"
                )
            if release_notes:
                rn_entries = get_release_note_entries(__version__)

                if not rn_entries:
                    logger.warning(
                        "\n[yellow]Could not get the release notes for this version.[/yellow]"
                    )
                else:
                    logger.info(
                        "\nThe following are the release note entries for the current version:\n"
                    )
                    for rn in rn_entries:
                        logger.info(rn)
                    logger.info("")


# ====================== split ====================== #
@main.command(
    context_settings=dict(
        ignore_unknown_options=True,
        allow_extra_args=True,
    )
)
@click.help_option("-h", "--help")
@click.option("-i", "--input", help="The yml/json file to extract from", required=True)
@click.option(
    "-o",
    "--output",
    help="The output dir to write the extracted code/description/image/json to.",
)
@click.option(
    "--no-demisto-mock",
    help="Don't add an import for demisto mock. (only for yml files)",
    is_flag=True,
    show_default=True,
)
@click.option(
    "--no-common-server",
    help="Don't add an import for CommonServerPython. (only for yml files)",
    is_flag=True,
    show_default=True,
)
@click.option(
    "--no-auto-create-dir",
    help="Don't auto create the directory if the target directory ends with *Integrations/*Scripts/*Dashboards"
    "/*GenericModules.",
    is_flag=True,
    show_default=True,
)
@click.option(
    "--new-module-file",
    help="Create a new module file instead of editing the existing file. (only for json files)",
    is_flag=True,
    show_default=True,
)
@pass_config
@click.pass_context
@logging_setup_decorator
def split(ctx, config, **kwargs):
    """Split the code, image and description files from a Demisto integration or script yaml file
    to multiple files(To a package format - https://demisto.pan.dev/docs/package-dir).
    """
    from demisto_sdk.commands.split.jsonsplitter import JsonSplitter

    update_command_args_from_config_file("split", kwargs)
    file_type: FileType = find_type(kwargs.get("input", ""), ignore_sub_categories=True)
    if file_type not in [
        FileType.INTEGRATION,
        FileType.SCRIPT,
        FileType.GENERIC_MODULE,
        FileType.MODELING_RULE,
        FileType.PARSING_RULE,
        FileType.LISTS,
        FileType.ASSETS_MODELING_RULE,
    ]:
        logger.info(
            "[red]File is not an Integration, Script, List, Generic Module, Modeling Rule or Parsing Rule.[/red]"
        )
        return 1

    if file_type in [
        FileType.INTEGRATION,
        FileType.SCRIPT,
        FileType.MODELING_RULE,
        FileType.PARSING_RULE,
        FileType.ASSETS_MODELING_RULE,
    ]:
        yml_splitter = YmlSplitter(
            configuration=config.configuration, file_type=file_type.value, **kwargs
        )
        return yml_splitter.extract_to_package_format()

    else:
        json_splitter = JsonSplitter(
            input=kwargs.get("input"),  # type: ignore[arg-type]
            output=kwargs.get("output"),  # type: ignore[arg-type]
            no_auto_create_dir=kwargs.get("no_auto_create_dir"),  # type: ignore[arg-type]
            new_module_file=kwargs.get("new_module_file"),  # type: ignore[arg-type]
            file_type=file_type,
        )
        return json_splitter.split_json()


# ====================== extract-code ====================== #
@main.command(hidden=True)
@click.help_option("-h", "--help")
@click.option("--input", "-i", help="The yml file to extract from", required=True)
@click.option(
    "--output", "-o", required=True, help="The output file to write the code to"
)
@click.option(
    "--no-demisto-mock",
    help="Don't add an import for demisto mock, false by default",
    is_flag=True,
    show_default=True,
)
@click.option(
    "--no-common-server",
    help="Don't add an import for CommonServerPython."
    "If not specified will import unless this is CommonServerPython",
    is_flag=True,
    show_default=True,
)
@pass_config
@click.pass_context
@logging_setup_decorator
def extract_code(ctx, config, **kwargs):
    """Extract code from a Demisto integration or script yaml file."""
    from demisto_sdk.commands.split.ymlsplitter import YmlSplitter

    update_command_args_from_config_file("extract-code", kwargs)
    file_type: FileType = find_type(kwargs.get("input", ""), ignore_sub_categories=True)
    if file_type not in [FileType.INTEGRATION, FileType.SCRIPT]:
        logger.info("[red]File is not an Integration or Script.[/red]")
        return 1
    extractor = YmlSplitter(
        configuration=config.configuration, file_type=file_type.value, **kwargs
    )
    return extractor.extract_code(kwargs["outfile"])


# ====================== prepare-content ====================== #
@main.command(name="prepare-content")
@click.help_option("-h", "--help")
@click.option(
    "-i",
    "--input",
    help="Comma-separated list of paths to directories or files to unify.",
    required=False,
    type=PathsParamType(dir_okay=True, exists=True),
)
@click.option(
    "-a",
    "--all",
    is_flag=True,
    help="Run prepare-content on all content packs. If no output path is given, will dump the result in the current working path.",
)
@click.option(
    "-g",
    "--graph",
    help="Whether use the content graph",
    is_flag=True,
    default=False,
)
@click.option(
    "--skip-update",
    help="Whether to skip updating the content graph (used only when graph is true)",
    is_flag=True,
    default=False,
)
@click.option(
    "-o", "--output", help="The output dir to write the unified yml to", required=False
)
@click.option(
    "-c",
    "--custom",
    help="Add test label to unified yml id/name/display",
    required=False,
)
@click.option(
    "-f",
    "--force",
    help="Forcefully overwrites the preexisting yml if one exists",
    is_flag=True,
    show_default=False,
)
@click.option(
    "-ini",
    "--ignore-native-image",
    help="Whether to ignore the addition of the nativeimage key to the yml of a script/integration",
    is_flag=True,
    show_default=False,
    default=False,
)
@click.option(
    "-mp",
    "--marketplace",
    help="The marketplace the content items are created for, that determines usage of marketplace "
    "unique text. Default is the XSOAR marketplace.",
    default="xsoar",
    type=click.Choice([mp.value for mp in list(MarketplaceVersions)] + ["v2"]),
)
@click.pass_context
@logging_setup_decorator
def prepare_content(ctx, **kwargs):
    """
    This command is used to prepare the content to be used in the platform.
    """
    assert (
        sum([bool(kwargs["all"]), bool(kwargs["input"])]) == 1
    ), "Exactly one of the '-a' or '-i' parameters must be provided."

    if kwargs["all"]:
        content_DTO = ContentDTO.from_path()
        output_path = kwargs.get("output", ".") or "."
        content_DTO.dump(
            dir=Path(output_path, "prepare-content-tmp"),
            marketplace=parse_marketplace_kwargs(kwargs),
        )
        return 0

    inputs = []
    if input_ := kwargs["input"]:
        inputs = input_.split(",")

    if output_path := kwargs["output"]:
        if "." in Path(output_path).name:  # check if the output path is a file
            if len(inputs) > 1:
                raise ValueError(
                    "When passing multiple inputs, the output path should be a directory and not a file."
                )
        else:
            dest_path = Path(output_path)
            dest_path.mkdir(exist_ok=True)

    for input_content in inputs:
        if output_path and len(inputs) > 1:
            path_name = Path(input_content).name
            kwargs["output"] = str(Path(output_path, path_name))

        if click.get_current_context().info_name == "unify":
            kwargs["unify_only"] = True

        update_command_args_from_config_file("unify", kwargs)
        # Input is of type Path.
        kwargs["input"] = str(input_content)
        file_type = find_type(kwargs["input"])
        if marketplace := kwargs.get("marketplace"):
            os.environ[ENV_DEMISTO_SDK_MARKETPLACE] = marketplace.lower()
        if file_type == FileType.GENERIC_MODULE:
            from demisto_sdk.commands.prepare_content.generic_module_unifier import (
                GenericModuleUnifier,
            )

            # pass arguments to GenericModule unifier and call the command
            generic_module_unifier = GenericModuleUnifier(**kwargs)
            generic_module_unifier.merge_generic_module_with_its_dashboards()
        else:
            PrepareUploadManager.prepare_for_upload(**kwargs)
    return 0


main.add_command(prepare_content, name="unify")


# ====================== zip-packs ====================== #


@main.command(
    context_settings=dict(
        ignore_unknown_options=True,
        allow_extra_args=True,
    )
)
@click.help_option("-h", "--help")
@click.option(
    "-i",
    "--input",
    help="The packs to be zipped as csv list of pack paths.",
    type=PathsParamType(exists=True, resolve_path=True),
    required=True,
)
@click.option(
    "-o",
    "--output",
    help="The destination directory to create the packs.",
    type=click.Path(file_okay=False, resolve_path=True),
    required=True,
)
@click.option(
    "-v",
    "--content-version",
    help="The content version in CommonServerPython.",
    default="0.0.0",
)
@click.option(
    "-u",
    "--upload",
    is_flag=True,
    help="Upload the unified packs to the marketplace.",
    default=False,
)
@click.option(
    "--zip-all", is_flag=True, help="Zip all the packs in one zip file.", default=False
)
@click.pass_context
@logging_setup_decorator
def zip_packs(ctx, **kwargs) -> int:
    """Generating zipped packs that are ready to be uploaded to Cortex XSOAR machine."""
    from demisto_sdk.commands.upload.uploader import Uploader
    from demisto_sdk.commands.zip_packs.packs_zipper import (
        EX_FAIL,
        EX_SUCCESS,
        PacksZipper,
    )

    update_command_args_from_config_file("zip-packs", kwargs)

    # if upload is true - all zip packs will be compressed to one zip file
    should_upload = kwargs.pop("upload", False)
    zip_all = kwargs.pop("zip_all", False) or should_upload
    marketplace = parse_marketplace_kwargs(kwargs)

    packs_zipper = PacksZipper(
        zip_all=zip_all, pack_paths=kwargs.pop("input"), quiet_mode=zip_all, **kwargs
    )
    zip_path, unified_pack_names = packs_zipper.zip_packs()

    if should_upload and zip_path:
        return Uploader(
            input=Path(zip_path), pack_names=unified_pack_names, marketplace=marketplace
        ).upload()

    return EX_SUCCESS if zip_path is not None else EX_FAIL


# ====================== validate ====================== #
@main.command(
    context_settings=dict(
        ignore_unknown_options=True,
        allow_extra_args=True,
    )
)
@click.help_option("-h", "--help")
@click.option(
    "--no-conf-json",
    is_flag=True,
    default=False,
    show_default=True,
    help="Relevant only for the old validate flow and will be removed in a future release. Skip conf.json validation.",
)
@click.option(
    "-s",
    "--id-set",
    is_flag=True,
    default=False,
    show_default=True,
    help="Relevant only for the old validate flow and will be removed in a future release. Perform validations using the id_set file.",
)
@click.option(
    "-idp",
    "--id-set-path",
    help="Relevant only for the old validate flow and will be removed in a future release. The path of the id-set.json used for validations.",
    type=click.Path(resolve_path=True),
)
@click.option(
    "-gr",
    "--graph",
    is_flag=True,
    default=False,
    show_default=True,
    help="Relevant only for the old validate flow and will be removed in a future release. Perform validations on content graph.",
)
@click.option(
    "--prev-ver", help="Previous branch or SHA1 commit to run checks against."
)
@click.option(
    "--no-backward-comp",
    is_flag=True,
    show_default=True,
    help="Relevant only for the old validate flow and will be removed in a future release. Whether to check backward compatibility or not.",
)
@click.option(
    "-g",
    "--use-git",
    is_flag=True,
    show_default=True,
    default=False,
    help="Validate changes using git - this will check current branch's changes against origin/master or origin/main. "
    "If the --post-commit flag is supplied: validation will run only on the current branch's changed files "
    "that have been committed. "
    "If the --post-commit flag is not supplied: validation will run on all changed files in the current branch, "
    "both committed and not committed. ",
)
@click.option(
    "-pc",
    "--post-commit",
    is_flag=True,
    help="Whether the validation should run only on the current branch's committed changed files. "
    "This applies only when the -g flag is supplied.",
)
@click.option(
    "-st",
    "--staged",
    is_flag=True,
    help="Whether the validation should ignore unstaged files."
    "This applies only when the -g flag is supplied.",
)
@click.option(
    "-iu",
    "--include-untracked",
    is_flag=True,
    help="Relevant only for the old validate flow and will be removed in a future release. Whether to include untracked files in the validation. "
    "This applies only when the -g flag is supplied.",
)
@click.option(
    "-a",
    "--validate-all",
    is_flag=True,
    show_default=True,
    default=False,
    help="Whether to run all validation on all files or not.",
)
@click.option(
    "-i",
    "--input",
    type=PathsParamType(
        exists=True, resolve_path=True
    ),  # PathsParamType allows passing a list of paths
    help="The path of the content pack/file to validate specifically.",
)
@click.option(
    "--skip-pack-release-notes",
    is_flag=True,
    help="Relevant only for the old validate flow and will be removed in a future release. Skip validation of pack release notes.",
)
@click.option(
    "--print-ignored-errors",
    is_flag=True,
    help="Relevant only for the old validate flow and will be removed in a future release. Print ignored errors as warnings.",
)
@click.option(
    "--print-ignored-files",
    is_flag=True,
    help="Relevant only for the old validate flow and will be removed in a future release. Print which files were ignored by the command.",
)
@click.option(
    "--no-docker-checks",
    is_flag=True,
    help="Relevant only for the old validate flow and will be removed in a future release. Whether to run docker image validation.",
)
@click.option(
    "--silence-init-prints",
    is_flag=True,
    help="Relevant only for the old validate flow and will be removed in a future release. Whether to skip the initialization prints.",
)
@click.option(
    "--skip-pack-dependencies",
    is_flag=True,
    help="Skip validation of pack dependencies.",
)
@click.option(
    "--create-id-set",
    is_flag=True,
    help="Relevant only for the old validate flow and will be removed in a future release. Whether to create the id_set.json file.",
)
@click.option(
    "-j",
    "--json-file",
    help="The JSON file path to which to output the command results.",
)
@click.option(
    "--skip-schema-check",
    is_flag=True,
    help="Relevant only for the old validate flow and will be removed in a future release. Whether to skip the file schema check.",
)
@click.option(
    "--debug-git",
    is_flag=True,
    help="Relevant only for the old validate flow and will be removed in a future release. Whether to print debug logs for git statuses.",
)
@click.option(
    "--print-pykwalify",
    is_flag=True,
    help="Relevant only for the old validate flow and will be removed in a future release. Whether to print the pykwalify log errors.",
)
@click.option(
    "--quiet-bc-validation",
    help="Relevant only for the old validate flow and will be removed in a future release. Set backwards compatibility validation's errors as warnings.",
    is_flag=True,
)
@click.option(
    "--allow-skipped",
    help="Relevant only for the old validate flow and will be removed in a future release. Don't fail on skipped integrations or when all test playbooks are skipped.",
    is_flag=True,
)
@click.option(
    "--no-multiprocessing",
    help="Relevant only for the old validate flow and will be removed in a future release. run validate all without multiprocessing, for debugging purposes.",
    is_flag=True,
    default=False,
)
@click.option(
    "-sv",
    "--run-specific-validations",
    help="A comma separated list of validations to run stated the error codes.",
    is_flag=False,
)
@click.option(
    "--category-to-run",
    help="Run specific validations by stating category they're listed under in the config file.",
    is_flag=False,
)
@click.option(
    "-f",
    "--fix",
    help="Wether to autofix failing validations with an available auto fix or not.",
    is_flag=True,
    default=False,
)
@click.option(
    "--config-path",
    help="Path for a config file to run, if not given - will run the default config at https://github.com/demisto/demisto-sdk/blob/master/demisto_sdk/commands/validate/default_config.toml",
    is_flag=False,
)
@click.option(
    "--ignore-support-level",
    is_flag=True,
    show_default=True,
    default=False,
    help="Wether to skip validations based on their support level or not.",
)
@click.option(
    "--run-old-validate",
    is_flag=True,
    show_default=True,
    default=False,
    help="Wether to run the old validate flow or not. Alteratively, you can configure the RUN_OLD_VALIDATE env variable.",
)
@click.option(
    "--skip-new-validate",
    is_flag=True,
    show_default=True,
    default=False,
    help="Wether to skip the new validate flow or not. Alteratively, you can configure the SKIP_NEW_VALIDATE env variable.",
)
@click.argument("file_paths", nargs=-1, type=click.Path(exists=True, resolve_path=True))
@pass_config
@click.pass_context
@logging_setup_decorator
def validate(ctx, config, file_paths: str, **kwargs):
    """Validate your content files. If no additional flags are given, will validated only committed files."""
    from demisto_sdk.commands.validate.old_validate_manager import OldValidateManager
    from demisto_sdk.commands.validate.validate_manager import ValidateManager

    if is_sdk_defined_working_offline():
        logger.error(SDK_OFFLINE_ERROR_MESSAGE)
        sys.exit(1)

    if file_paths and not kwargs["input"]:
        # If file_paths is given as an argument, use it as the file_paths input (instead of the -i flag). If both, input wins.
        kwargs["input"] = ",".join(file_paths)
    run_with_mp = not kwargs.pop("no_multiprocessing")
    update_command_args_from_config_file("validate", kwargs)
    sys.path.append(config.configuration.env_dir)

    file_path = kwargs["input"]

    if kwargs["post_commit"] and kwargs["staged"]:
        logger.info(
            "[red]Could not supply the staged flag with the post-commit flag[/red]"
        )
        sys.exit(1)
    try:
        is_external_repo = is_external_repository()
        if kwargs.get("validate_all"):
            execution_mode = ExecutionMode.ALL_FILES
        elif kwargs.get("use_git"):
            execution_mode = ExecutionMode.USE_GIT
        elif file_path:
            execution_mode = ExecutionMode.SPECIFIC_FILES
        else:
            execution_mode = ExecutionMode.USE_GIT
            # default validate to -g --post-commit
            kwargs["use_git"] = True
            kwargs["post_commit"] = True
        exit_code = 0
        run_new_validate = not kwargs["skip_new_validate"] or (
            (env_flag := os.getenv("SKIP_NEW_VALIDATE"))
            and str(env_flag).lower() == "true"
        )
        run_old_validate = kwargs["run_old_validate"] or (
            (env_flag := os.getenv("RUN_OLD_VALIDATE"))
            and str(env_flag).lower() == "true"
        )
        if not run_new_validate:
            for new_validate_flag in [
                "fix",
                "ignore_support_level",
                "config_path",
                "category_to_run",
            ]:
                if kwargs.get(new_validate_flag):
                    logger.warning(
                        f"The following flag {new_validate_flag.replace('_', '-')} is related only to the new validate and is being called while not running the new validate flow, therefore the flag will be ignored."
                    )
        if not run_old_validate:
            for old_validate_flag in [
                "no_backward_comp",
                "no_conf_json",
                "id_set",
                "graph",
                "skip_pack_release_notes",
                "print_ignored_errors",
                "print_ignored_files",
                "no_docker_checks",
                "silence_init_prints",
                "id_set_path",
                "create_id_set",
                "skip_schema_check",
                "debug_git",
                "include_untracked",
                "quiet_bc_validation",
                "allow_skipped",
                "no_multiprocessing",
            ]:
                if kwargs.get(old_validate_flag):
                    logger.warning(
                        f"The following flag {old_validate_flag.replace('_', '-')} is related only to the old validate and is being called while not running the old validate flow, therefore the flag will be ignored."
                    )

        if run_old_validate:
            if not kwargs["skip_new_validate"]:
                kwargs["graph"] = False
            validator = OldValidateManager(
                is_backward_check=not kwargs["no_backward_comp"],
                only_committed_files=kwargs["post_commit"],
                prev_ver=kwargs["prev_ver"],
                skip_conf_json=kwargs["no_conf_json"],
                use_git=kwargs["use_git"],
                file_path=file_path,
                validate_all=kwargs.get("validate_all"),
                validate_id_set=kwargs["id_set"],
                validate_graph=kwargs.get("graph"),
                skip_pack_rn_validation=kwargs["skip_pack_release_notes"],
                print_ignored_errors=kwargs["print_ignored_errors"],
                is_external_repo=is_external_repo,
                print_ignored_files=kwargs["print_ignored_files"],
                no_docker_checks=kwargs["no_docker_checks"],
                silence_init_prints=kwargs["silence_init_prints"],
                skip_dependencies=kwargs["skip_pack_dependencies"],
                id_set_path=kwargs.get("id_set_path"),
                staged=kwargs["staged"],
                create_id_set=kwargs.get("create_id_set"),
                json_file_path=kwargs.get("json_file"),
                skip_schema_check=kwargs.get("skip_schema_check"),
                debug_git=kwargs.get("debug_git"),
                include_untracked=kwargs.get("include_untracked"),
                quiet_bc=kwargs.get("quiet_bc_validation"),
                multiprocessing=run_with_mp,
                check_is_unskipped=not kwargs.get("allow_skipped", False),
                specific_validations=kwargs.get("run_specific_validations"),
            )
            exit_code += validator.run_validation()
        if run_new_validate:
            validation_results = ResultWriter(
                json_file_path=kwargs.get("json_file"),
            )
            config_reader = ConfigReader(
                config_file_path=kwargs.get("config_path"),
                category_to_run=kwargs.get("category_to_run"),
                specific_validations=(
                    (kwargs.get("run_specific_validations") or "").split(",")
                ),
            )
            initializer = Initializer(
                staged=kwargs["staged"],
                committed_only=kwargs["post_commit"],
                prev_ver=kwargs["prev_ver"],
                file_path=file_path,
<<<<<<< HEAD
                all_files=kwargs.get("validate_all"),
                skip_pack_dependencies=kwargs.get("skip_pack_dependencies"),
=======
                execution_mode=execution_mode,
>>>>>>> 4dfada27
            )
            validator_v2 = ValidateManager(
                file_path=file_path,
                initializer=initializer,
                validation_results=validation_results,
                config_reader=config_reader,
                allow_autofix=kwargs.get("fix"),
                ignore_support_level=kwargs.get("ignore_support_level"),
            )
            exit_code += validator_v2.run_validations()
        return exit_code
    except (git.InvalidGitRepositoryError, git.NoSuchPathError, FileNotFoundError) as e:
        logger.info(f"[red]{e}[/red]")
        logger.info(
            "\n[red]You may not be running `demisto-sdk validate` command in the content directory.\n"
            "Please run the command from content directory[red]"
        )
        sys.exit(1)


# ====================== create-content-artifacts ====================== #
@main.command(hidden=True)
@click.help_option("-h", "--help")
@click.option(
    "-a",
    "--artifacts_path",
    help="Destination directory to create the artifacts.",
    type=click.Path(file_okay=False, resolve_path=True),
    required=True,
)
@click.option("--zip/--no-zip", help="Zip content artifacts folders", default=True)
@click.option(
    "--packs",
    help="Create only content_packs artifacts. "
    "Used for server version 5.5.0 and earlier.",
    is_flag=True,
)
@click.option(
    "-v",
    "--content_version",
    help="The content version in CommonServerPython.",
    default="0.0.0",
)
@click.option(
    "-s",
    "--suffix",
    help="Suffix to add all yaml/json/yml files in the created artifacts.",
)
@click.option(
    "--cpus",
    help="Number of cpus/vcpus available - only required when os not reflect number of cpus (CircleCI"
    "always show 32, but medium has 3.",
    hidden=True,
    default=cpu_count(),
)
@click.option(
    "-idp",
    "--id-set-path",
    help="The full path of id_set.json",
    hidden=True,
    type=click.Path(exists=True, resolve_path=True),
)
@click.option(
    "-p",
    "--pack-names",
    help=(
        "Packs to create artifacts for. Optional values are: `all` or "
        "csv list of packs. "
        "Default is set to `all`"
    ),
    default="all",
    hidden=True,
)
@click.option(
    "-sk",
    "--signature-key",
    help="Base64 encoded signature key used for signing packs.",
    hidden=True,
)
@click.option(
    "-sd",
    "--sign-directory",
    help="Path to the signDirectory executable file.",
    type=click.Path(exists=True, resolve_path=True),
    hidden=True,
)
@click.option(
    "-rt",
    "--remove-test-playbooks",
    is_flag=True,
    help="Should remove test playbooks from content packs or not.",
    default=True,
    hidden=True,
)
@click.option(
    "-mp",
    "--marketplace",
    help="The marketplace the artifacts are created for, that "
    "determines which artifacts are created for each pack. "
    "Default is the XSOAR marketplace, that has all of the packs "
    "artifacts.",
    default="xsoar",
    type=click.Choice(["xsoar", "marketplacev2", "v2", "xpanse"]),
)
@click.option(
    "-fbi",
    "--filter-by-id-set",
    is_flag=True,
    help="Whether to use the id set as content items guide, meaning only include in the packs the "
    "content items that appear in the id set.",
    default=False,
    hidden=True,
)
@click.option(
    "-af",
    "--alternate-fields",
    is_flag=True,
    help="Use the alternative fields if such are present in the yml or json of the content item.",
    default=False,
    hidden=True,
)
@click.pass_context
@logging_setup_decorator
def create_content_artifacts(ctx, **kwargs) -> int:
    """Generating the following artifacts:
    1. content_new - Contains all content objects of type json,yaml (from_version < 6.0.0)
    2. content_packs - Contains all packs from Packs - Ignoring internal files (to_version >= 6.0.0).
    3. content_test - Contains all test scripts/playbooks (from_version < 6.0.0)
    4. content_all - Contains all from content_new and content_test.
    5. uploadable_packs - Contains zipped packs that are ready to be uploaded to Cortex XSOAR machine.
    """
    from demisto_sdk.commands.create_artifacts.content_artifacts_creator import (
        ArtifactsManager,
    )

    update_command_args_from_config_file("create-content-artifacts", kwargs)
    if marketplace := kwargs.get("marketplace"):
        os.environ[ENV_DEMISTO_SDK_MARKETPLACE] = marketplace.lower()
    artifacts_conf = ArtifactsManager(**kwargs)
    return artifacts_conf.create_content_artifacts()


# ====================== secrets ====================== #
@main.command(
    context_settings=dict(
        ignore_unknown_options=True,
        allow_extra_args=True,
    )
)
@click.help_option("-h", "--help")
@click.option("-i", "--input", help="Specify file of to check secret on.")
@click.option(
    "--post-commit",
    is_flag=True,
    show_default=True,
    help="Whether the secretes is done after you committed your files, "
    "this will help the command to determine which files it should check in its "
    "run. Before you commit the files it should not be used. Mostly for build "
    "validations.",
)
@click.option(
    "-ie",
    "--ignore-entropy",
    is_flag=True,
    help="Ignore entropy algorithm that finds secret strings (passwords/api keys).",
)
@click.option(
    "-wl",
    "--whitelist",
    default="./Tests/secrets_white_list.json",
    show_default=True,
    help='Full path to whitelist file, file name should be "secrets_white_list.json"',
)
@click.option("--prev-ver", help="The branch against which to run secrets validation.")
@click.argument("file_paths", nargs=-1, type=click.Path(exists=True, resolve_path=True))
@pass_config
@click.pass_context
@logging_setup_decorator
def secrets(ctx, config, file_paths: str, **kwargs):
    """Run Secrets validator to catch sensitive data before exposing your code to public repository.
    Attach path to whitelist to allow manual whitelists.
    """
    if file_paths and not kwargs["input"]:
        # If file_paths is given as an argument, use it as the file_paths input (instead of the -i flag). If both, input wins.
        kwargs["input"] = ",".join(file_paths)

    from demisto_sdk.commands.secrets.secrets import SecretsValidator

    update_command_args_from_config_file("secrets", kwargs)
    sys.path.append(config.configuration.env_dir)
    secrets_validator = SecretsValidator(
        configuration=config.configuration,
        is_circle=kwargs["post_commit"],
        ignore_entropy=kwargs["ignore_entropy"],
        white_list_path=kwargs["whitelist"],
        input_path=kwargs.get("input"),
    )
    return secrets_validator.run()


# ====================== lint ====================== #
@main.command(
    context_settings=dict(
        ignore_unknown_options=True,
        allow_extra_args=True,
    )
)
@click.help_option("-h", "--help")
@click.option(
    "-i",
    "--input",
    help="Specify directory(s) of integration/script",
    type=PathsParamType(exists=True, resolve_path=True),
)
@click.option("-g", "--git", is_flag=True, help="Will run only on changed packages")
@click.option(
    "-a",
    "--all-packs",
    is_flag=True,
    help="Run lint on all directories in content repo",
)
@click.option(
    "-p",
    "--parallel",
    default=1,
    help="Run tests in parallel",
    type=click.IntRange(0, 15, clamp=True),
    show_default=True,
)
@click.option("--no-flake8", is_flag=True, help="Do NOT run flake8 linter")
@click.option("--no-bandit", is_flag=True, help="Do NOT run bandit linter")
@click.option("--no-xsoar-linter", is_flag=True, help="Do NOT run XSOAR linter")
@click.option("--no-mypy", is_flag=True, help="Do NOT run mypy static type checking")
@click.option("--no-vulture", is_flag=True, help="Do NOT run vulture linter")
@click.option("--no-pylint", is_flag=True, help="Do NOT run pylint linter")
@click.option("--no-test", is_flag=True, help="Do NOT test (skip pytest)")
@click.option("--no-pwsh-analyze", is_flag=True, help="Do NOT run powershell analyze")
@click.option("--no-pwsh-test", is_flag=True, help="Do NOT run powershell test")
@click.option("-kc", "--keep-container", is_flag=True, help="Keep the test container")
@click.option(
    "--prev-ver",
    help="Previous branch or SHA1 commit to run checks against",
    default=os.getenv("DEMISTO_DEFAULT_BRANCH", default="master"),
)
@click.option(
    "--test-xml",
    help="Path to store pytest xml results",
    type=click.Path(exists=True, resolve_path=True),
)
@click.option(
    "--failure-report",
    help="Path to store failed packs report",
    type=click.Path(exists=True, resolve_path=True),
)
@click.option(
    "-j",
    "--json-file",
    help="The JSON file path to which to output the command results.",
    type=click.Path(resolve_path=True),
)
@click.option("--no-coverage", is_flag=True, help="Do NOT run coverage report.")
@click.option(
    "--coverage-report",
    help="Specify directory for the coverage report files",
    type=PathsParamType(),
)
@click.option(
    "-dt",
    "--docker-timeout",
    default=60,
    help="The timeout (in seconds) for requests done by the docker client.",
    type=int,
)
@click.option(
    "-di",
    "--docker-image",
    default="from-yml",
    help="The docker image to check package on. Can be a comma separated list of Possible values: 'native:maintenance', 'native:ga', 'native:dev',"
    " 'all', a specific docker image from Docker Hub (e.g devdemisto/python3:3.10.9.12345) or the default"
    " 'from-yml', 'native:target'. To run lint only on native supported content with a specific image,"
    " use 'native:target' with --docker-image-target <specific-image>.",
)
@click.option(
    "-dit",
    "--docker-image-target",
    default="",
    help="The docker image to lint native supported content with. Should only be used with "
    "--docker-image native:target. An error will be raised otherwise.",
)
@click.option(
    "-cdam",
    "--check-dependent-api-module",
    is_flag=True,
    help="Run unit tests and lint on all packages that "
    "are dependent on the found "
    "modified api modules.",
    default=False,
)
@click.option(
    "--time-measurements-dir",
    help="Specify directory for the time measurements report file",
    type=PathsParamType(),
)
@click.option(
    "-sdm",
    "--skip-deprecation-message",
    is_flag=True,
    help="Whether to skip the deprecation notice or not. Alteratively, you can configure the SKIP_DEPRECATION_MESSAGE env variable. (skipping/not skipping this message doesn't affect the performance.)",
)
@click.pass_context
@logging_setup_decorator
def lint(ctx, **kwargs):
    """Deprecated, use demisto-sdk pre-commit instead.
    Lint command will perform:
    1. Package in host checks - flake8, bandit, mypy, vulture.
    2. Package in docker image checks -  pylint, pytest, powershell - test, powershell - analyze.
    Meant to be used with integrations/scripts that use the folder (package) structure.
    Will lookup up what docker image to use and will setup the dev dependencies and file in the target folder.
    If no additional flags specifying the packs are given, will lint only changed files.
    """
    from demisto_sdk.commands.lint.lint_manager import LintManager

    show_deprecation_message = any(
        [
            not os.getenv("SKIP_DEPRECATION_MESSAGE"),
            not kwargs.get("skip_deprecation_message"),
        ]
    )
    update_command_args_from_config_file("lint", kwargs)
    lint_manager = LintManager(
        input=kwargs.get("input"),  # type: ignore[arg-type]
        git=kwargs.get("git"),  # type: ignore[arg-type]
        all_packs=kwargs.get("all_packs"),  # type: ignore[arg-type]
        prev_ver=kwargs.get("prev_ver"),  # type: ignore[arg-type]
        json_file_path=kwargs.get("json_file"),  # type: ignore[arg-type]
        check_dependent_api_module=kwargs.get("check_dependent_api_module"),  # type: ignore[arg-type]
        show_deprecation_message=show_deprecation_message,
    )
    return lint_manager.run(
        parallel=kwargs.get("parallel"),  # type: ignore[arg-type]
        no_flake8=kwargs.get("no_flake8"),  # type: ignore[arg-type]
        no_bandit=kwargs.get("no_bandit"),  # type: ignore[arg-type]
        no_mypy=kwargs.get("no_mypy"),  # type: ignore[arg-type]
        no_vulture=kwargs.get("no_vulture"),  # type: ignore[arg-type]
        no_xsoar_linter=kwargs.get("no_xsoar_linter"),  # type: ignore[arg-type]
        no_pylint=kwargs.get("no_pylint"),  # type: ignore[arg-type]
        no_test=kwargs.get("no_test"),  # type: ignore[arg-type]
        no_pwsh_analyze=kwargs.get("no_pwsh_analyze"),  # type: ignore[arg-type]
        no_pwsh_test=kwargs.get("no_pwsh_test"),  # type: ignore[arg-type]
        keep_container=kwargs.get("keep_container"),  # type: ignore[arg-type]
        test_xml=kwargs.get("test_xml"),  # type: ignore[arg-type]
        failure_report=kwargs.get("failure_report"),  # type: ignore[arg-type]
        no_coverage=kwargs.get("no_coverage"),  # type: ignore[arg-type]
        coverage_report=kwargs.get("coverage_report"),  # type: ignore[arg-type]
        docker_timeout=kwargs.get("docker_timeout"),  # type: ignore[arg-type]
        docker_image_flag=kwargs.get("docker_image"),  # type: ignore[arg-type]
        docker_image_target=kwargs.get("docker_image_target"),  # type: ignore[arg-type]
        time_measurements_dir=kwargs.get("time_measurements_dir"),  # type: ignore[arg-type]
    )


# ====================== coverage-analyze ====================== #
@main.command(
    context_settings=dict(
        ignore_unknown_options=True,
        allow_extra_args=True,
    )
)
@click.help_option("-h", "--help")
@click.option(
    "-i",
    "--input",
    help="The .coverage file to analyze.",
    default=os.path.join("coverage_report", ".coverage"),
    type=PathsParamType(resolve_path=True),
)
@click.option(
    "--default-min-coverage",
    help="Default minimum coverage (for new files).",
    default=70.0,
    type=click.FloatRange(0.0, 100.0),
)
@click.option(
    "--allowed-coverage-degradation-percentage",
    help="Allowed coverage degradation percentage (for modified files).",
    default=1.0,
    type=click.FloatRange(0.0, 100.0),
)
@click.option(
    "--no-cache",
    help="Force download of the previous coverage report file.",
    is_flag=True,
    type=bool,
)
@click.option(
    "--report-dir",
    help="Directory of the coverage report files.",
    default="coverage_report",
    type=PathsParamType(resolve_path=True),
)
@click.option(
    "--report-type",
    help="The type of coverage report (posible values: 'text', 'html', 'xml', 'json' or 'all').",
    type=str,
)
@click.option(
    "--no-min-coverage-enforcement",
    help="Do not enforce minimum coverage.",
    is_flag=True,
)
@click.option(
    "--previous-coverage-report-url",
    help="URL of the previous coverage report.",
    default=f"https://storage.googleapis.com/{DEMISTO_SDK_MARKETPLACE_XSOAR_DIST_DEV}/code-coverage-reports/coverage-min.json",
    type=str,
)
@click.pass_context
@logging_setup_decorator
def coverage_analyze(ctx, **kwargs):
    from demisto_sdk.commands.coverage_analyze.coverage_report import CoverageReport

    try:
        no_degradation_check = (
            kwargs["allowed_coverage_degradation_percentage"] == 100.0
        )
        no_min_coverage_enforcement = kwargs["no_min_coverage_enforcement"]

        cov_report = CoverageReport(
            default_min_coverage=kwargs["default_min_coverage"],
            allowed_coverage_degradation_percentage=kwargs[
                "allowed_coverage_degradation_percentage"
            ],
            coverage_file=kwargs["input"],
            no_cache=kwargs.get("no_cache", False),
            report_dir=kwargs["report_dir"],
            report_type=kwargs["report_type"],
            no_degradation_check=no_degradation_check,
            previous_coverage_report_url=kwargs["previous_coverage_report_url"],
        )
        cov_report.coverage_report()
        # if no_degradation_check=True we will suppress the minimum coverage check
        if (
            no_degradation_check
            or cov_report.coverage_diff_report()
            or no_min_coverage_enforcement
        ):
            return 0
    except FileNotFoundError as e:
        logger.warning(e)
        return 0
    except Exception as error:
        logger.error(error)

    return 1


# ====================== format ====================== #
@main.command(
    context_settings=dict(
        ignore_unknown_options=True,
        allow_extra_args=True,
    )
)
@click.help_option("-h", "--help")
@click.option(
    "-i",
    "--input",
    help="The path of the script yml file or a comma separated list\n"
    "If no input is specified, the format will be executed on all new/changed files.",
    type=PathsParamType(
        exists=True, resolve_path=True
    ),  # PathsParamType allows passing a list of paths
)
@click.option(
    "-o",
    "--output",
    help="The path where the formatted file will be saved to",
    type=click.Path(resolve_path=True),
)
@click.option("-fv", "--from-version", help="Specify fromversion of the pack")
@click.option(
    "-nv", "--no-validate", help="Set when validate on file is not wanted", is_flag=True
)
@click.option(
    "-ud",
    "--update-docker",
    help="Set if you want to update the docker image of the integration/script",
    is_flag=True,
)
@click.option(
    "-y/-n",
    "--assume-yes/--assume-no",
    help="Automatic yes/no to prompts; assume 'yes'/'no' as answer to all prompts and run non-interactively",
    is_flag=True,
    default=None,
)
@click.option(
    "-d",
    "--deprecate",
    help="Set if you want to deprecate the integration/script/playbook",
    is_flag=True,
)
@click.option(
    "-g",
    "--use-git",
    help="Use git to automatically recognize which files changed and run format on them.",
    is_flag=True,
)
@click.option(
    "--prev-ver", help="Previous branch or SHA1 commit to run checks against."
)
@click.option(
    "-iu",
    "--include-untracked",
    is_flag=True,
    help="Whether to include untracked files in the formatting.",
)
@click.option(
    "-at",
    "--add-tests",
    is_flag=True,
    help="Whether to answer manually to add tests configuration prompt when running interactively.",
)
@click.option(
    "-s",
    "--id-set-path",
    help="Deprecated. The path of the id_set json file.",
    type=click.Path(exists=True, resolve_path=True),
)
@click.option(
    "-gr/-ngr",
    "--graph/--no-graph",
    help="Whether to use the content graph or not.",
    is_flag=True,
    default=True,
)
@click.argument("file_paths", nargs=-1, type=click.Path(exists=True, resolve_path=True))
@click.pass_context
@logging_setup_decorator
def format(ctx, **kwargs):
    """Run formatter on a given script/playbook/integration/incidentfield/indicatorfield/
    incidenttype/indicatortype/layout/dashboard/classifier/mapper/widget/report file/genericfield/generictype/
    genericmodule/genericdefinition.
    """
    from demisto_sdk.commands.format.format_module import format_manager

    if is_sdk_defined_working_offline():
        logger.error(SDK_OFFLINE_ERROR_MESSAGE)
        sys.exit(1)

    update_command_args_from_config_file("format", kwargs)
    _input = kwargs.get("input")
    file_paths = kwargs.get("file_paths") or []
    output = kwargs.get("output")

    if file_paths and not _input:
        _input = ",".join(file_paths)

    with ReadMeValidator.start_mdx_server():
        return format_manager(
            str(_input) if _input else None,
            str(output) if output else None,
            from_version=kwargs.get("from_version", ""),
            no_validate=kwargs.get("no_validate", False),
            update_docker=kwargs.get("update_docker", False),
            assume_answer=kwargs.get("assume_yes"),
            deprecate=kwargs.get("deprecate", False),
            use_git=kwargs.get("use_git", False),
            prev_ver=kwargs.get("prev_ver"),
            include_untracked=kwargs.get("include_untracked", False),
            add_tests=kwargs.get("add_tests", False),
            id_set_path=kwargs.get("id_set_path"),
            use_graph=kwargs.get("graph", True),
        )


# ====================== upload ====================== #
@main.command(
    context_settings=dict(
        ignore_unknown_options=True,
        allow_extra_args=True,
    )
)
@click.help_option("-h", "--help")
@click.option(
    "-i",
    "--input",
    type=PathsParamType(exists=True, resolve_path=True),
    help="The path of file or a directory to upload. The following are supported:\n"
    "- Pack\n"
    "- A content entity directory that is inside a pack. For example: an Integrations "
    "directory or a Layouts directory.\n"
    "- Valid file that can be imported to Cortex XSOAR manually. For example a playbook: "
    "helloWorld.yml",
    required=False,
)
@click.option(
    "--input-config-file",
    type=PathsParamType(exists=True, resolve_path=True),
    help="The path to the config file to download all the custom packs from",
    required=False,
)
@click.option(
    "-z/-nz",
    "--zip/--no-zip",
    help="Compress the pack to zip before upload, this flag is relevant only for packs.",
    is_flag=True,
    default=True,
)
@click.option(
    "-x",
    "--xsiam",
    help="Upload the pack to XSIAM server. Must be used together with -z",
    is_flag=True,
)
@click.option(
    "-mp",
    "--marketplace",
    help="The marketplace to which the content will be uploaded.",
)
@click.option(
    "--keep-zip",
    help="Directory where to store the zip after creation, this argument is relevant only for packs "
    "and in case the --zip flag is used.",
    required=False,
    type=click.Path(exists=True),
)
@click.option("--insecure", help="Skip certificate validation", is_flag=True)
@click.option(
    "--skip_validation",
    is_flag=True,
    help="Only for upload zipped packs, "
    "if true will skip upload packs validation, use just when migrate existing custom content to packs.",
)
@click.option(
    "--reattach",
    help="Reattach the detached files in the XSOAR instance"
    "for the CI/CD Flow. If you set the --input-config-file flag, "
    "any detached item in your XSOAR instance that isn't currently in the repo's SystemPacks folder "
    "will be re-attached.)",
    is_flag=True,
)
@click.option(
    "--override-existing",
    is_flag=True,
    help="This value (True/False) determines if the user should be presented with a confirmation prompt when "
    "attempting to upload a content pack that is already installed on the Cortex XSOAR server. This allows the upload "
    "command to be used within non-interactive shells.",
)
@click.pass_context
@logging_setup_decorator
def upload(ctx, **kwargs):
    """Upload integration or pack to Demisto instance.
    DEMISTO_BASE_URL environment variable should contain the Demisto server base URL.
    DEMISTO_API_KEY environment variable should contain a valid Demisto API Key.
    * Note: Uploading classifiers to Cortex XSOAR is available from version 6.0.0 and up. *
    """
    return upload_content_entity(**kwargs)


# ====================== download ====================== #


@main.command(
    context_settings=dict(
        ignore_unknown_options=True,
        allow_extra_args=True,
    )
)
@click.help_option("-h", "--help")
@click.option(
    "-o",
    "--output",
    help="A path to a pack directory to download content to.",
    required=False,
    multiple=False,
)
@click.option(
    "-i",
    "--input",
    help="Name of a custom content item to download. The flag can be used multiple times to download multiple files.",
    required=False,
    multiple=True,
)
@click.option(
    "-r",
    "--regex",
    help="Download all custom content items matching this RegEx pattern.",
    required=False,
)
@click.option("--insecure", help="Skip certificate validation", is_flag=True)
@click.option(
    "-f",
    "--force",
    help="If downloaded content already exists in the output directory, overwrite it. ",
    is_flag=True,
)
@click.option(
    "-lf",
    "--list-files",
    help="List all custom content items available to download and exit.",
    is_flag=True,
)
@click.option(
    "-a",
    "--all-custom-content",
    help="Download all available custom content items.",
    is_flag=True,
)
@click.option(
    "-fmt",
    "--run-format",
    help="Format downloaded files.",
    is_flag=True,
)
@click.option("--system", help="Download system items", is_flag=True, default=False)
@click.option(
    "-it",
    "--item-type",
    help="Type of the content item to download. Required and used only when downloading system items.",
    type=click.Choice(
        [
            "IncidentType",
            "IndicatorType",
            "Field",
            "Layout",
            "Playbook",
            "Automation",
            "Classifier",
            "Mapper",
        ],
        case_sensitive=False,
    ),
)
@click.option(
    "--init",
    help="Initialize the output directory with a pack structure.",
    is_flag=True,
    default=False,
)
@click.option(
    "--keep-empty-folders",
    help="Keep empty folders when a pack structure is initialized.",
    is_flag=True,
    default=False,
)
@click.option(
    "--auto-replace-uuids/--no-auto-replace-uuids",
    help="Whether to replace UUID IDs (automatically assigned to custom content by the server) for downloaded custom content.",
    default=True,
)
@click.pass_context
@logging_setup_decorator
def download(ctx, **kwargs):
    """Download custom content from a Cortex XSOAR / XSIAM instance.
    DEMISTO_BASE_URL environment variable should contain the server base URL.
    DEMISTO_API_KEY environment variable should contain a valid API Key for the server.
    """
    from demisto_sdk.commands.download.downloader import Downloader

    update_command_args_from_config_file("download", kwargs)
    return Downloader(**kwargs).download()


# ====================== update-xsoar-config-file ====================== #
@main.command(
    context_settings=dict(
        ignore_unknown_options=True,
        allow_extra_args=True,
    )
)
@click.help_option("-h", "--help")
@click.option(
    "-pi",
    "--pack-id",
    help="The Pack ID to add to XSOAR Configuration File",
    required=False,
    multiple=False,
)
@click.option(
    "-pd",
    "--pack-data",
    help="The Pack Data to add to XSOAR Configuration File - "
    "Pack URL for Custom Pack and Pack Version for OOTB Pack",
    required=False,
    multiple=False,
)
@click.option(
    "-mp",
    "--add-marketplace-pack",
    help="Add a Pack to the MarketPlace Packs section in the Configuration File",
    required=False,
    is_flag=True,
)
@click.option(
    "-cp",
    "--add-custom-pack",
    help="Add the Pack to the Custom Packs section in the Configuration File",
    is_flag=True,
)
@click.option(
    "-all",
    "--add-all-marketplace-packs",
    help="Add all the installed MarketPlace Packs to the marketplace_packs in XSOAR Configuration File",
    is_flag=True,
)
@click.option("--insecure", help="Skip certificate validation", is_flag=True)
@click.option(
    "--file-path",
    help="XSOAR Configuration File path, the default value is in the repo level",
    is_flag=False,
)
@click.pass_context
@logging_setup_decorator
def xsoar_config_file_update(ctx, **kwargs):
    """Handle your XSOAR Configuration File.
    Add automatically all the installed MarketPlace Packs to the marketplace_packs section in XSOAR Configuration File.
    Add a Pack to both marketplace_packs and custom_packs sections in the Configuration File.
    """
    from demisto_sdk.commands.update_xsoar_config_file.update_xsoar_config_file import (
        XSOARConfigFileUpdater,
    )

    file_updater: XSOARConfigFileUpdater = XSOARConfigFileUpdater(**kwargs)
    return file_updater.update()


# ====================== run ====================== #
@main.command(
    context_settings=dict(
        ignore_unknown_options=True,
        allow_extra_args=True,
    )
)
@click.help_option("-h", "--help")
@click.option("-q", "--query", help="The query to run", required=True)
@click.option("--insecure", help="Skip certificate validation", is_flag=True)
@click.option(
    "-id",
    "--incident-id",
    help="The incident to run the query on, if not specified the playground will be used.",
)
@click.option(
    "-D",
    "--debug",
    help="Whether to enable the debug-mode feature or not, if you want to save the output file "
    "please use the --debug-path option",
    is_flag=True,
)
@click.option(
    "--debug-path",
    help="The path to save the debug file at, if not specified the debug file will be printed to the "
    "terminal",
)
@click.option(
    "--json-to-outputs",
    help="Whether to run json_to_outputs command on the context output of the query. If the "
    "context output does not exists or the `-r` flag is used, will use the raw"
    " response of the query",
    is_flag=True,
)
@click.option(
    "-p",
    "--prefix",
    help="Used with `json-to-outputs` flag. Output prefix e.g. Jira.Ticket, VirusTotal.IP, "
    "the base path for the outputs that the script generates",
)
@click.option(
    "-r",
    "--raw-response",
    help="Used with `json-to-outputs` flag. Use the raw response of the query for"
    " `json-to-outputs`",
    is_flag=True,
)
@click.pass_context
@logging_setup_decorator
def run(ctx, **kwargs):
    """Run integration command on remote Demisto instance in the playground.
    DEMISTO_BASE_URL environment variable should contain the Demisto base URL.
    DEMISTO_API_KEY environment variable should contain a valid Demisto API Key.
    """
    from demisto_sdk.commands.run_cmd.runner import Runner

    update_command_args_from_config_file("run", kwargs)
    runner = Runner(**kwargs)
    return runner.run()


# ====================== run-playbook ====================== #
@main.command(
    context_settings=dict(
        ignore_unknown_options=True,
        allow_extra_args=True,
    )
)
@click.help_option("-h", "--help")
@click.option(
    "--url",
    "-u",
    help="URL to a Demisto instance. If not provided, the url will be taken from DEMISTO_BASE_URL environment variable.",
)
@click.option("--playbook_id", "-p", help="The playbook ID to run.", required=True)
@click.option(
    "--wait",
    "-w",
    is_flag=True,
    help="Wait until the playbook run is finished and get a response.",
)
@click.option(
    "--timeout",
    "-t",
    default=90,
    show_default=True,
    help="Timeout to query for playbook's state. Relevant only if --wait has been passed.",
)
@click.option("--insecure", help="Skip certificate validation.", is_flag=True)
@click.pass_context
@logging_setup_decorator
def run_playbook(ctx, **kwargs):
    """Run a playbook in Demisto.
    DEMISTO_API_KEY environment variable should contain a valid Demisto API Key.
    Example: DEMISTO_API_KEY=<API KEY> demisto-sdk run-playbook -p 'p_name' -u
    'https://demisto.local'.
    """
    from demisto_sdk.commands.run_playbook.playbook_runner import PlaybookRunner

    update_command_args_from_config_file("run-playbook", kwargs)
    playbook_runner = PlaybookRunner(
        playbook_id=kwargs.get("playbook_id", ""),
        url=kwargs.get("url", ""),
        wait=kwargs.get("wait", False),
        timeout=kwargs.get("timeout", 90),
        insecure=kwargs.get("insecure", False),
    )
    return playbook_runner.run_playbook()


# ====================== run-test-playbook ====================== #
@main.command(
    context_settings=dict(
        ignore_unknown_options=True,
        allow_extra_args=True,
    )
)
@click.help_option("-h", "--help")
@click.option(
    "-tpb",
    "--test-playbook-path",
    help="Path to test playbook to run, "
    "can be a path to specific test playbook or path to pack name for example: Packs/GitHub.",
    required=False,
)
@click.option(
    "--all", is_flag=True, help="Run all the test playbooks from this repository."
)
@click.option(
    "--wait",
    "-w",
    is_flag=True,
    default=True,
    help="Wait until the test-playbook run is finished and get a response.",
)
@click.option(
    "--timeout",
    "-t",
    default=90,
    show_default=True,
    help="Timeout for the command. The test-playbook will continue to run in your instance",
)
@click.option("--insecure", help="Skip certificate validation.", is_flag=True)
@click.pass_context
@logging_setup_decorator
def run_test_playbook(ctx, **kwargs):
    """Run a test playbooks in your instance."""
    from demisto_sdk.commands.run_test_playbook.test_playbook_runner import (
        TestPlaybookRunner,
    )

    update_command_args_from_config_file("run-test-playbook", kwargs)
    test_playbook_runner = TestPlaybookRunner(**kwargs)
    return test_playbook_runner.manage_and_run_test_playbooks()


# ====================== generate-outputs ====================== #
@main.command(short_help="""Generates outputs (from json or examples).""")
@click.help_option("-h", "--help")
@click.option(
    "-c",
    "--command",
    help="Specific command name (e.g. xdr-get-incidents)",
    required=False,
)
@click.option(
    "-j",
    "--json",
    help="Valid JSON file path. If not specified, the script will wait for user input in the terminal. "
    "The response can be obtained by running the command with `raw-response=true` argument.",
    required=False,
)
@click.option(
    "-p",
    "--prefix",
    help="Output prefix like Jira.Ticket, VirusTotal.IP, the base path for the outputs that the "
    "script generates",
    required=False,
)
@click.option(
    "-o",
    "--output",
    help="Output file path, if not specified then will print to stdout",
    required=False,
)
@click.option(
    "--ai",
    is_flag=True,
    help="**Experimental** - Help generate context descriptions via AI transformers (must have a valid AI21 key at ai21.com)",
)
@click.option(
    "--interactive",
    help="If passed, then for each output field will ask user interactively to enter the "
    "description. By default is interactive mode is disabled. No need to use with --ai (it is already interactive)",
    is_flag=True,
)
@click.option(
    "-d",
    "--descriptions",
    help="A JSON or a path to a JSON file, mapping field names to their descriptions. "
    "If not specified, the script prompt the user to input the JSON content.",
    is_flag=True,
)
@click.option("-i", "--input", help="Valid YAML integration file path.", required=False)
@click.option(
    "-e",
    "--examples",
    help="Integrations: path for file containing command examples."
    " Each command should be in a separate line."
    " Scripts: the script example surrounded by quotes."
    " For example: -e '!ConvertFile entry_id=<entry_id>'",
)
@click.option(
    "--insecure",
    help="Skip certificate validation to run the commands in order to generate the docs.",
    is_flag=True,
)
@click.pass_context
@logging_setup_decorator
def generate_outputs(ctx, **kwargs):
    """Demisto integrations/scripts have a YAML file that defines them.
    Creating the YAML file is a tedious and error-prone task of manually copying outputs from the API result to the
    file/UI/PyCharm. This script auto generates the YAML for a command from the JSON result of the relevant API call
    In addition you can supply examples files and generate the context description directly in the YML from those examples.
    """
    from demisto_sdk.commands.generate_outputs.generate_outputs import (
        run_generate_outputs,
    )

    update_command_args_from_config_file("generate-outputs", kwargs)
    return run_generate_outputs(**kwargs)


# ====================== generate-test-playbook ====================== #
@main.command(
    context_settings=dict(
        ignore_unknown_options=True,
        allow_extra_args=True,
    )
)
@click.help_option("-h", "--help")
@click.option(
    "-i", "--input", required=True, help="Specify integration/script yml path"
)
@click.option(
    "-o",
    "--output",
    required=False,
    help="Specify output directory or path to an output yml file. "
    "If a path to a yml file is specified - it will be the output path.\n"
    "If a folder path is specified - a yml output will be saved in the folder.\n"
    "If not specified, and the input is located at `.../Packs/<pack_name>/Integrations`, "
    "the output will be saved under `.../Packs/<pack_name>/TestPlaybooks`.\n"
    "Otherwise (no folder in the input hierarchy is named `Packs`), "
    "the output will be saved in the current directory.",
)
@click.option(
    "-n",
    "--name",
    required=True,
    help="Specify test playbook name. The output file name will be `playbook-<name>_Test.yml",
)
@click.option(
    "--no-outputs",
    is_flag=True,
    help="Skip generating verification conditions for each output contextPath. Use when you want to decide which "
    "outputs to verify and which not",
)
@click.option(
    "-ab",
    "--all-brands",
    "use_all_brands",
    help="Generate a test-playbook which calls commands using integrations of all available brands. "
    "When not used, the generated playbook calls commands using instances of the provided integration brand.",
    is_flag=True,
)
@click.option(
    "-c",
    "--commands",
    help="A comma-separated command names to generate playbook tasks for, "
    "will ignore the rest of the commands."
    "e.g xdr-get-incidents,xdr-update-incident",
    required=False,
)
@click.option(
    "-e",
    "--examples",
    help="For integrations: path for file containing command examples."
    " Each command should be in a separate line."
    " For scripts: the script example surrounded by quotes."
    " For example: -e '!ConvertFile entry_id=<entry_id>'",
)
@click.option(
    "-u",
    "--upload",
    help="Whether to upload the test playbook after the generation.",
    is_flag=True,
)
@click.pass_context
@logging_setup_decorator
def generate_test_playbook(ctx, **kwargs):
    """Generate test playbook from integration or script"""
    from demisto_sdk.commands.generate_test_playbook.test_playbook_generator import (
        PlaybookTestsGenerator,
    )

    update_command_args_from_config_file("generate-test-playbook", kwargs)
    file_type: FileType = find_type(kwargs.get("input", ""), ignore_sub_categories=True)
    if file_type not in [FileType.INTEGRATION, FileType.SCRIPT]:
        logger.info(
            "[red]Generating test playbook is possible only for an Integration or a Script.[/red]"
        )
        return 1

    try:
        generator = PlaybookTestsGenerator(file_type=file_type.value, **kwargs)
        if generator.run():
            sys.exit(0)
        sys.exit(1)
    except PlaybookTestsGenerator.InvalidOutputPathError as e:
        logger.info(f"[red]{e}[/red]")
        return 1


# ====================== init ====================== #


@main.command(
    context_settings=dict(
        ignore_unknown_options=True,
        allow_extra_args=True,
    )
)
@click.help_option("-h", "--help")
@click.option(
    "-n", "--name", help="The name of the directory and file you want to create"
)
@click.option("--id", help="The id used in the yml file of the integration or script")
@click.option(
    "-o",
    "--output",
    help="The output dir to write the object into. The default one is the current working "
    "directory.",
)
@click.option(
    "--integration",
    is_flag=True,
    help="Create an Integration based on BaseIntegration template",
)
@click.option(
    "--script", is_flag=True, help="Create a Script based on BaseScript example"
)
@click.option(
    "--xsiam",
    is_flag=True,
    help="Create an Event Collector based on a template, and create matching sub directories",
)
@click.option("--pack", is_flag=True, help="Create pack and its sub directories")
@click.option(
    "-t",
    "--template",
    help="Create an Integration/Script based on a specific template.\n"
    "Integration template options: HelloWorld, HelloIAMWorld, FeedHelloWorld.\n"
    "Script template options: HelloWorldScript",
)
@click.option(
    "-a",
    "--author-image",
    help="Path of the file 'Author_image.png'. \n "
    "Image will be presented in marketplace under PUBLISHER section. File should be up to 4kb and dimensions of 120x50",
)
@click.option(
    "--demisto_mock",
    is_flag=True,
    help="Copy the demistomock. Relevant for initialization of Scripts and Integrations within a Pack.",
)
@click.option(
    "--common-server",
    is_flag=True,
    help="Copy the CommonServerPython. Relevant for initialization of Scripts and Integrations within a Pack.",
)
@click.pass_context
@logging_setup_decorator
def init(ctx, **kwargs):
    """Initialize a new Pack, Integration or Script.
    If the script/integration flags are not present, we will create a pack with the given name.
    Otherwise when using the flags we will generate a script/integration based on your selection.
    """
    from demisto_sdk.commands.init.initiator import Initiator

    update_command_args_from_config_file("init", kwargs)
    marketplace = parse_marketplace_kwargs(kwargs)
    initiator = Initiator(marketplace=marketplace, **kwargs)
    initiator.init()
    return 0


# ====================== generate-docs ====================== #
@main.command(
    context_settings=dict(
        ignore_unknown_options=True,
        allow_extra_args=True,
    )
)
@click.help_option("-h", "--help")
@click.option("-i", "--input", help="Path of the yml file.", required=True)
@click.option(
    "-o",
    "--output",
    help="The output dir to write the documentation file into,"
    " documentation file name is README.md. If not specified, will be in the yml dir.",
    required=False,
)
@click.option(
    "-uc",
    "--use_cases",
    help="For integration - Top use-cases. Number the steps by '*' (i.e. '* foo. * bar.')",
    required=False,
)
@click.option(
    "-c",
    "--command",
    help="A comma-separated command names to generate doc for, will ignore the rest of the commands."
    "e.g xdr-get-incidents,xdr-update-incident",
    required=False,
)
@click.option(
    "-e",
    "--examples",
    help="Integrations: path for file containing command examples."
    " Each command should be in a separate line."
    " Scripts: the script example surrounded by quotes."
    " For example: -e '!ConvertFile entry_id=<entry_id>'",
)
@click.option(
    "-p",
    "--permissions",
    type=click.Choice(["none", "general", "per-command"]),
    help="Permissions needed.",
    required=True,
    default="none",
)
@click.option(
    "-cp",
    "--command-permissions",
    help="Path for file containing commands permissions"
    " Each command permissions should be in a separate line."
    " (i.e. '<command-name> Administrator READ-WRITE')",
    required=False,
)
@click.option(
    "-l",
    "--limitations",
    help="Known limitations. Number the steps by '*' (i.e. '* foo. * bar.')",
    required=False,
)
@click.option(
    "--insecure",
    help="Skip certificate validation to run the commands in order to generate the docs.",
    is_flag=True,
)
@click.option("--old-version", help="Path of the old integration version yml file.")
@click.option(
    "--skip-breaking-changes",
    is_flag=True,
    help="Skip generating of breaking changes section.",
)
@click.option(
    "--custom-image-path",
    help="A custom path to a playbook image. If not stated, a default link will be added to the file.",
)
@click.option(
    "-rt",
    "--readme-template",
    help="The readme template that should be appended to the given README.md file",
    type=click.Choice(["syslog", "xdrc", "http-collector"]),
)
@click.option(
    "-gr/-ngr",
    "--graph/--no-graph",
    help="Whether to use the content graph or not.",
    is_flag=True,
    default=True,
)
@click.option(
    "-f",
    "--force",
    help="Whether to force the generation of documentation (rather than update when it exists in version control)",
    is_flag=True,
    default=False,
)
@click.pass_context
@logging_setup_decorator
def generate_docs(ctx, **kwargs):
    """Generate documentation for integration, playbook or script from yaml file."""
    try:
        update_command_args_from_config_file("generate-docs", kwargs)
        input_path_str: str = kwargs.get("input", "")
        if not (input_path := Path(input_path_str)).exists():
            raise Exception(f"[red]input {input_path_str} does not exist[/red]")

        if (output_path := kwargs.get("output")) and not Path(output_path).is_dir():
            raise Exception(
                f"[red]Output directory {output_path} is not a directory.[/red]"
            )

        if input_path.is_file():
            if input_path.suffix.lower() not in {".yml", ".md"}:
                raise Exception(
                    f"[red]input {input_path} is not a valid yml or readme file.[/red]"
                )

            _generate_docs_for_file(kwargs)

        # Add support for input which is a Playbooks directory and not a single yml file
        elif input_path.is_dir() and input_path.name == "Playbooks":
            for yml in input_path.glob("*.yml"):
                file_kwargs = copy.deepcopy(kwargs)
                file_kwargs["input"] = str(yml)
                _generate_docs_for_file(file_kwargs)

        else:
            raise Exception(
                f"[red]Input {input_path} is neither a valid yml file, nor a folder named Playbooks, nor a readme file.[/red]"
            )

        return 0

    except Exception:
        logger.exception("Failed generating docs")
        sys.exit(1)


def _generate_docs_for_file(kwargs: Dict[str, Any]):
    """Helper function for supporting Playbooks directory as an input and not only a single yml file."""

    from demisto_sdk.commands.generate_docs.generate_integration_doc import (
        generate_integration_doc,
    )
    from demisto_sdk.commands.generate_docs.generate_playbook_doc import (
        generate_playbook_doc,
    )
    from demisto_sdk.commands.generate_docs.generate_readme_template import (
        generate_readme_template,
    )
    from demisto_sdk.commands.generate_docs.generate_script_doc import (
        generate_script_doc,
    )

    # Extract all the necessary arguments
    input_path: str = kwargs.get("input", "")
    output_path = kwargs.get("output")
    command = kwargs.get("command")
    examples: str = kwargs.get("examples", "")
    permissions = kwargs.get("permissions")
    limitations = kwargs.get("limitations")
    insecure: bool = kwargs.get("insecure", False)
    old_version: str = kwargs.get("old_version", "")
    skip_breaking_changes: bool = kwargs.get("skip_breaking_changes", False)
    custom_image_path: str = kwargs.get("custom_image_path", "")
    readme_template: str = kwargs.get("readme_template", "")
    use_graph = kwargs.get("graph", True)
    force = kwargs.get("force", False)

    try:
        if command:
            if (
                output_path
                and (not Path(output_path, INTEGRATIONS_README_FILE_NAME).is_file())
                or (not output_path)
                and (
                    not Path(
                        os.path.dirname(os.path.realpath(input_path)),
                        INTEGRATIONS_README_FILE_NAME,
                    ).is_file()
                )
            ):
                raise Exception(
                    f"[red]The `command` argument must be presented with existing `{INTEGRATIONS_README_FILE_NAME}` docs."
                )

        file_type = find_type(kwargs.get("input", ""), ignore_sub_categories=True)
        if file_type not in {
            FileType.INTEGRATION,
            FileType.SCRIPT,
            FileType.PLAYBOOK,
            FileType.README,
        }:
            raise Exception(
                "[red]File is not an Integration, Script, Playbook or a README.[/red]"
            )

        if old_version and not Path(old_version).is_file():
            raise Exception(
                f"[red]Input old version file {old_version} was not found.[/red]"
            )

        if old_version and not old_version.lower().endswith(".yml"):
            raise Exception(
                f"[red]Input old version {old_version} is not a valid yml file.[/red]"
            )

        if file_type == FileType.INTEGRATION:
            logger.info(f"Generating {file_type.value.lower()} documentation")
            use_cases = kwargs.get("use_cases")
            command_permissions = kwargs.get("command_permissions")
            return generate_integration_doc(
                input_path=input_path,
                output=output_path,
                use_cases=use_cases,
                examples=examples,
                permissions=permissions,
                command_permissions=command_permissions,
                limitations=limitations,
                insecure=insecure,
                command=command,
                old_version=old_version,
                skip_breaking_changes=skip_breaking_changes,
                force=force,
            )
        elif file_type == FileType.SCRIPT:
            logger.info(f"Generating {file_type.value.lower()} documentation")
            return generate_script_doc(
                input_path=input_path,
                output=output_path,
                examples=examples,
                permissions=permissions,
                limitations=limitations,
                insecure=insecure,
                use_graph=use_graph,
            )
        elif file_type == FileType.PLAYBOOK:
            logger.info(f"Generating {file_type.value.lower()} documentation")
            return generate_playbook_doc(
                input_path=input_path,
                output=output_path,
                permissions=permissions,
                limitations=limitations,
                custom_image_path=custom_image_path,
            )

        elif file_type == FileType.README:
            logger.info(f"Adding template to {file_type.value.lower()} file")
            return generate_readme_template(
                input_path=Path(input_path), readme_template=readme_template
            )

        else:
            raise Exception(f"[red]File type {file_type.value} is not supported.[/red]")

    except Exception:
        logger.exception(f"Failed generating docs for {input_path}")
        sys.exit(1)


# ====================== create-id-set ====================== #
@main.command(hidden=True)
@click.help_option("-h", "--help")
@click.option(
    "-i",
    "--input",
    help="Input file path, the default is the content repo.",
    default="",
)
@click.option(
    "-o",
    "--output",
    help="Output file path, the default is the Tests directory.",
    default="",
)
@click.option(
    "-fd",
    "--fail-duplicates",
    help="Fails the process if any duplicates are found.",
    is_flag=True,
)
@click.option(
    "-mp",
    "--marketplace",
    help="The marketplace the id set are created for, that determines which packs are"
    " inserted to the id set, and which items are present in the id set for "
    "each pack. Default is all packs exists in the content repository.",
    default="",
)
@click.pass_context
@logging_setup_decorator
def create_id_set(ctx, **kwargs):
    """Create the content dependency tree by ids."""
    from demisto_sdk.commands.create_id_set.create_id_set import IDSetCreator
    from demisto_sdk.commands.find_dependencies.find_dependencies import (
        remove_dependencies_from_id_set,
    )

    update_command_args_from_config_file("create-id-set", kwargs)
    id_set_creator = IDSetCreator(**kwargs)
    (
        id_set,
        excluded_items_by_pack,
        excluded_items_by_type,
    ) = id_set_creator.create_id_set()

    if excluded_items_by_pack:
        remove_dependencies_from_id_set(
            id_set,
            excluded_items_by_pack,
            excluded_items_by_type,
            kwargs.get("marketplace", ""),
        )
        id_set_creator.save_id_set()


# ====================== merge-id-sets ====================== #
@main.command(hidden=True)
@click.help_option("-h", "--help")
@click.option("-i1", "--id-set1", help="First id_set.json file path", required=True)
@click.option("-i2", "--id-set2", help="Second id_set.json file path", required=True)
@click.option("-o", "--output", help="File path of the united id_set", required=True)
@click.option(
    "-fd",
    "--fail-duplicates",
    help="Fails the process if any duplicates are found.",
    is_flag=True,
)
@click.pass_context
@logging_setup_decorator
def merge_id_sets(ctx, **kwargs):
    """Merge two id_sets"""
    from demisto_sdk.commands.common.update_id_set import merge_id_sets_from_files

    update_command_args_from_config_file("merge-id-sets", kwargs)
    first = kwargs["id_set1"]
    second = kwargs["id_set2"]
    output = kwargs["output"]
    fail_duplicates = kwargs["fail_duplicates"]

    _, duplicates = merge_id_sets_from_files(
        first_id_set_path=first, second_id_set_path=second, output_id_set_path=output
    )
    if duplicates:
        logger.info(
            f"[red]Failed to merge ID sets: {first} with {second}, "
            f"there are entities with ID: {duplicates} that exist in both ID sets"
        )
        if fail_duplicates:
            sys.exit(1)


# ====================== update-release-notes =================== #
@main.command(
    context_settings=dict(
        ignore_unknown_options=True,
        allow_extra_args=True,
    )
)
@click.help_option("-h", "--help")
@click.option(
    "-i",
    "--input",
    help="The relative path of the content pack. For example Packs/Pack_Name",
)
@click.option(
    "-u",
    "--update-type",
    help="The type of update being done. [major, minor, revision, documentation]",
    type=click.Choice(["major", "minor", "revision", "documentation"]),
)
@click.option(
    "-v", "--version", help="Bump to a specific version.", type=VersionParamType()
)
@click.option(
    "-g",
    "--use-git",
    help="Use git to identify the relevant changed files, will be used by default if '-i' is not set",
    is_flag=True,
)
@click.option(
    "-f",
    "--force",
    help="Force update release notes for a pack (even if not required).",
    is_flag=True,
)
@click.option(
    "--text",
    help="Text to add to all of the release notes files.",
)
@click.option(
    "--prev-ver", help="Previous branch or SHA1 commit to run checks against."
)
@click.option(
    "--pre_release",
    help="Indicates that this change should be designated a pre-release version.",
    is_flag=True,
)
@click.option(
    "-idp",
    "--id-set-path",
    help="The path of the id-set.json used for APIModule updates.",
    type=click.Path(resolve_path=True),
)
@click.option(
    "-bc",
    "--breaking-changes",
    help="If new version contains breaking changes.",
    is_flag=True,
)
@click.pass_context
@logging_setup_decorator
def update_release_notes(ctx, **kwargs):
    """Auto-increment pack version and generate release notes template."""
    from demisto_sdk.commands.update_release_notes.update_rn_manager import (
        UpdateReleaseNotesManager,
    )

    if is_sdk_defined_working_offline():
        logger.error(SDK_OFFLINE_ERROR_MESSAGE)
        sys.exit(1)

    update_command_args_from_config_file("update-release-notes", kwargs)
    if kwargs.get("force") and not kwargs.get("input"):
        logger.info(
            "[red]Please add a specific pack in order to force a release notes update."
        )
        sys.exit(0)

    if not kwargs.get("use_git") and not kwargs.get("input"):
        click.confirm(
            "No specific pack was given, do you want to update all changed packs?",
            abort=True,
        )

    try:
        rn_mng = UpdateReleaseNotesManager(
            user_input=kwargs.get("input"),
            update_type=kwargs.get("update_type"),
            pre_release=kwargs.get("pre_release", False),
            is_all=kwargs.get("use_git"),
            text=kwargs.get("text"),
            specific_version=kwargs.get("version"),
            id_set_path=kwargs.get("id_set_path"),
            prev_ver=kwargs.get("prev_ver"),
            is_force=kwargs.get("force", False),
            is_bc=kwargs.get("breaking_changes", False),
        )
        rn_mng.manage_rn_update()
        sys.exit(0)
    except Exception as e:
        logger.info(
            f"[red]An error occurred while updating the release notes: {str(e)}[/red]"
        )
        sys.exit(1)


# ====================== find-dependencies ====================== #
@main.command(
    context_settings=dict(
        ignore_unknown_options=True,
        allow_extra_args=True,
    )
)
@click.help_option("-h", "--help")
@click.option(
    "-i",
    "--input",
    help="Pack path to find dependencies. For example: Pack/HelloWorld. When using the"
    " --get-dependent-on flag, this argument can be used multiple times.",
    required=False,
    type=click.Path(exists=True, dir_okay=True),
    multiple=True,
)
@click.option(
    "-idp",
    "--id-set-path",
    help="Path to id set json file.",
    required=False,
    default="",
)
@click.option(
    "--no-update",
    help="Use to find the pack dependencies without updating the pack metadata.",
    required=False,
    is_flag=True,
)
@click.option(
    "--use-pack-metadata",
    help="Whether to update the dependencies from the pack metadata.",
    required=False,
    is_flag=True,
)
@click.option(
    "--all-packs-dependencies",
    help="Return a json file with ALL content packs dependencies. "
    "The json file will be saved under the path given in the "
    "'--output-path' argument",
    required=False,
    is_flag=True,
)
@click.option(
    "-o",
    "--output-path",
    help="The destination path for the packs dependencies json file. This argument is "
    "only relevant for when using the '--all-packs-dependecies' flag.",
    required=False,
)
@click.option(
    "--get-dependent-on",
    help="Get only the packs dependent ON the given pack. Note: this flag can not be"
    " used for the packs ApiModules and Base",
    required=False,
    is_flag=True,
)
@click.option(
    "-d",
    "--dependency",
    help="Find which items in a specific content pack appears as a mandatory "
    "dependency of the searched pack ",
    required=False,
)
@click.pass_context
@logging_setup_decorator
def find_dependencies(ctx, **kwargs):
    """Find pack dependencies and update pack metadata."""
    from demisto_sdk.commands.find_dependencies.find_dependencies import (
        PackDependencies,
    )

    update_command_args_from_config_file("find-dependencies", kwargs)
    update_pack_metadata = not kwargs.get("no_update")
    input_paths = kwargs.get("input")  # since it can be multiple, received as a tuple
    id_set_path = kwargs.get("id_set_path", "")
    use_pack_metadata = kwargs.get("use_pack_metadata", False)
    all_packs_dependencies = kwargs.get("all_packs_dependencies", False)
    get_dependent_on = kwargs.get("get_dependent_on", False)
    output_path = kwargs.get("output_path", ALL_PACKS_DEPENDENCIES_DEFAULT_PATH)
    dependency = kwargs.get("dependency", "")
    try:
        PackDependencies.find_dependencies_manager(
            id_set_path=str(id_set_path),
            update_pack_metadata=update_pack_metadata,
            use_pack_metadata=use_pack_metadata,
            input_paths=input_paths,
            all_packs_dependencies=all_packs_dependencies,
            get_dependent_on=get_dependent_on,
            output_path=output_path,
            dependency=dependency,
        )

    except ValueError as exp:
        logger.info(f"[red]{exp}[/red]")


# ====================== postman-codegen ====================== #
@main.command(
    context_settings=dict(
        ignore_unknown_options=True,
        allow_extra_args=True,
    )
)
@click.help_option("-h", "--help")
@click.option(
    "-i",
    "--input",
    help="The Postman collection 2.1 JSON file",
    required=True,
    type=click.File(),
)
@click.option(
    "-o",
    "--output",
    help="The output directory to save the config file or the integration",
    type=click.Path(dir_okay=True, exists=True),
    default=Path("."),
    show_default=True,
)
@click.option("-n", "--name", help="The output integration name")
@click.option(
    "-op",
    "--output-prefix",
    help="The global integration output prefix. By default it is the product name.",
)
@click.option(
    "-cp",
    "--command-prefix",
    help="The prefix for each command in the integration. By default is the product name in lower case",
)
@click.option(
    "--config-out",
    help="Used for advanced integration customisation. Generates a config json file instead of integration.",
    is_flag=True,
)
@click.option(
    "-p",
    "--package",
    help="Generated integration will be split to package format instead of a yml file.",
    is_flag=True,
)
@pass_config
@click.pass_context
@logging_setup_decorator
def postman_codegen(
    ctx,
    config,
    input: IO,
    output: Path,
    name: str,
    output_prefix: str,
    command_prefix: str,
    config_out: bool,
    package: bool,
    **kwargs,
):
    """Generates a Cortex XSOAR integration given a Postman collection 2.1 JSON file."""
    from demisto_sdk.commands.postman_codegen.postman_codegen import (
        postman_to_autogen_configuration,
    )
    from demisto_sdk.commands.split.ymlsplitter import YmlSplitter

    postman_config = postman_to_autogen_configuration(
        collection=json.load(input),
        name=name,
        command_prefix=command_prefix,
        context_path_prefix=output_prefix,
    )

    if config_out:
        path = Path(output) / f"config-{postman_config.name}.json"
        path.write_text(json.dumps(postman_config.to_dict(), indent=4))
        logger.info(f"Config file generated at:\n{str(path.absolute())}")
    else:
        # generate integration yml
        yml_path = postman_config.generate_integration_package(output, is_unified=True)
        if package:
            yml_splitter = YmlSplitter(
                configuration=config.configuration,
                file_type=FileType.INTEGRATION,
                input=str(yml_path),
                output=str(output),
            )
            yml_splitter.extract_to_package_format()
            logger.info(
                f"[green]Package generated at {str(Path(output).absolute())} successfully[/green]"
            )
        else:
            logger.info(
                f"[green]Integration generated at {str(yml_path.absolute())} successfully[/green]"
            )


# ====================== generate-integration ====================== #
@main.command(
    context_settings=dict(
        ignore_unknown_options=True,
        allow_extra_args=True,
    )
)
@click.help_option("-h", "--help")
@click.option(
    "-i",
    "--input",
    help="config json file produced by commands like postman-codegen and openapi-codegen",
    required=True,
    type=click.File(),
)
@click.option(
    "-o",
    "--output",
    help="The output directory to save the integration package",
    type=click.Path(dir_okay=True, exists=True),
    default=Path("."),
)
@click.pass_context
@logging_setup_decorator
def generate_integration(ctx, input: IO, output: Path, **kwargs):
    """Generates a Cortex XSOAR integration from a config json file,
    which is generated by commands like postman-codegen
    """
    from demisto_sdk.commands.generate_integration.code_generator import (
        IntegrationGeneratorConfig,
    )

    config_dict = json.load(input)
    config = IntegrationGeneratorConfig(**config_dict)

    config.generate_integration_package(output, True)


# ====================== openapi-codegen ====================== #
@main.command(
    short_help="""Generates a Cortex XSOAR integration given an OpenAPI specification file."""
)
@click.help_option("-h", "--help")
@click.option(
    "-i", "--input_file", help="The swagger file to load in JSON format", required=True
)
@click.option(
    "-cf",
    "--config_file",
    help="The integration configuration file. It is created in the first run of the command",
    required=False,
)
@click.option(
    "-n",
    "--base_name",
    help="The base filename to use for the generated files",
    required=False,
)
@click.option(
    "-o",
    "--output_dir",
    help="Directory to store the output in (default is current working directory)",
    required=False,
)
@click.option(
    "-pr",
    "--command_prefix",
    help="Add a prefix to each command in the code",
    required=False,
)
@click.option("-c", "--context_path", help="Context output path", required=False)
@click.option(
    "-u",
    "--unique_keys",
    help="Comma separated unique keys to use in context paths (case sensitive)",
    required=False,
)
@click.option(
    "-r",
    "--root_objects",
    help="Comma separated JSON root objects to use in command outputs (case sensitive)",
    required=False,
)
@click.option(
    "-f", "--fix_code", is_flag=True, help="Fix the python code using autopep8"
)
@click.option(
    "-a",
    "--use_default",
    is_flag=True,
    help="Use the automatically generated integration configuration"
    " (Skip the second run).",
)
@click.pass_context
@logging_setup_decorator
def openapi_codegen(ctx, **kwargs):
    """Generates a Cortex XSOAR integration given an OpenAPI specification file.
    In the first run of the command, an integration configuration file is created, which can be modified.
    Then, the command is run a second time with the integration configuration to generate the actual integration files.
    """
    from demisto_sdk.commands.openapi_codegen.openapi_codegen import OpenAPIIntegration

    update_command_args_from_config_file("openapi-codegen", kwargs)
    if not kwargs.get("output_dir"):
        output_dir = os.getcwd()
    else:
        output_dir = kwargs["output_dir"]

    # Check the directory exists and if not, try to create it
    if not Path(output_dir).exists():
        try:
            os.mkdir(output_dir)
        except Exception as err:
            logger.info(f"[red]Error creating directory {output_dir} - {err}[/red]")
            sys.exit(1)
    if not os.path.isdir(output_dir):
        logger.info(f'[red]The directory provided "{output_dir}" is not a directory')
        sys.exit(1)

    input_file = kwargs["input_file"]
    base_name = kwargs.get("base_name")
    if base_name is None:
        base_name = "GeneratedIntegration"

    command_prefix = kwargs.get("command_prefix")
    if command_prefix is None:
        command_prefix = "-".join(base_name.split(" ")).lower()

    context_path = kwargs.get("context_path")
    if context_path is None:
        context_path = base_name.replace(" ", "")

    unique_keys = kwargs.get("unique_keys", "")
    if unique_keys is None:
        unique_keys = ""

    root_objects = kwargs.get("root_objects", "")
    if root_objects is None:
        root_objects = ""

    fix_code = kwargs.get("fix_code", False)

    configuration = None
    if kwargs.get("config_file"):
        try:
            with open(kwargs["config_file"]) as config_file:
                configuration = json.load(config_file)
        except Exception as e:
            logger.info(f"[red]Failed to load configuration file: {e}[/red]")

    logger.info("Processing swagger file...")
    integration = OpenAPIIntegration(
        input_file,
        base_name,
        command_prefix,
        context_path,
        unique_keys=unique_keys,
        root_objects=root_objects,
        fix_code=fix_code,
        configuration=configuration,
    )

    integration.load_file()
    if not kwargs.get("config_file"):
        integration.save_config(integration.configuration, output_dir)
        logger.info(f"[green]Created configuration file in {output_dir}[/green]")
        if not kwargs.get("use_default", False):
            config_path = os.path.join(output_dir, f"{base_name}_config.json")
            command_to_run = (
                f'demisto-sdk openapi-codegen -i "{input_file}" -cf "{config_path}" -n "{base_name}" '
                f'-o "{output_dir}" -pr "{command_prefix}" -c "{context_path}"'
            )
            if unique_keys:
                command_to_run = command_to_run + f' -u "{unique_keys}"'
            if root_objects:
                command_to_run = command_to_run + f' -r "{root_objects}"'
            if (
                kwargs.get("console_log_threshold")
                and int(kwargs.get("console_log_threshold", logging.INFO))
                >= logging.DEBUG
            ):
                command_to_run = command_to_run + " -v"
            if fix_code:
                command_to_run = command_to_run + " -f"

            logger.info(
                f"Run the command again with the created configuration file(after a review): {command_to_run}"
            )
            sys.exit(0)

    if integration.save_package(output_dir):
        logger.info(
            f"Successfully finished generating integration code and saved it in {output_dir}",
            "green",
        )
    else:
        logger.info(
            f"[red]There was an error creating the package in {output_dir}[/red]"
        )
        sys.exit(1)


# ====================== test-content command ====================== #
@main.command(
    short_help="""Created incidents for selected test-playbooks and gives a report about the results""",
    hidden=True,
)
@click.help_option("-h", "--help")
@click.option(
    "-a",
    "--artifacts-path",
    help="Destination directory to create the artifacts.",
    type=click.Path(file_okay=False, resolve_path=True),
    default=Path("./Tests"),
    required=True,
)
@click.option(
    "-k", "--api-key", help="The Demisto API key for the server", required=True
)
@click.option(
    "-ab",
    "--artifacts_bucket",
    help="The artifacts bucket name to upload the results to",
    required=False,
)
@click.option("-s", "--server", help="The server URL to connect to")
@click.option("-c", "--conf", help="Path to content conf.json file", required=True)
@click.option("-e", "--secret", help="Path to content-test-conf conf.json file")
@click.option("-n", "--nightly", type=bool, help="Run nightly tests")
@click.option("-sa", "--service_account", help="GCP service account.")
@click.option("-t", "--slack", help="The token for slack", required=True)
@click.option("-a", "--circleci", help="The token for circleci", required=True)
@click.option("-b", "--build-number", help="The build number", required=True)
@click.option(
    "-g", "--branch-name", help="The current content branch name", required=True
)
@click.option("-i", "--is-ami", type=bool, help="is AMI build or not", default=False)
@click.option(
    "-m",
    "--mem-check",
    type=bool,
    help="Should trigger memory checks or not. The slack channel to check the data is: "
    "dmst_content_nightly_memory_data",
    default=False,
)
@click.option(
    "-d",
    "--server-version",
    help="Which server version to run the tests on(Valid only when using AMI)",
    default="NonAMI",
)
@click.option(
    "-u",
    "--use-retries",
    is_flag=True,
    help="Should use retries mechanism or not (if test-playbook fails, it will execute it again few times and "
    "determine success according to most of the runs",
    default=False,
)
@click.option(
    "--server-type",
    help="On which server type runs the tests:XSIAM, XSOAR, XSOAR SAAS",
    default="XSOAR",
)
@click.option(
    "--product-type",
    help="On which product type runs the tests:XSIAM, XSOAR",
    default="XSOAR",
)
@click.option(
    "-x", "--xsiam-machine", help="XSIAM machine to use, if it is XSIAM build."
)
@click.option("--xsiam-servers-path", help="Path to secret xsiam server metadata file.")
@click.option(
    "--xsiam-servers-api-keys-path", help="Path to file with XSIAM Servers api keys."
)
@click.pass_context
@logging_setup_decorator
def test_content(ctx, **kwargs):
    """Configure instances for the integration needed to run tests_to_run tests.
    Run test module on each integration.
    create an investigation for each test.
    run test playbook on the created investigation using mock if possible.
    Collect the result and give a report.
    """
    from demisto_sdk.commands.test_content.execute_test_content import (
        execute_test_content,
    )

    update_command_args_from_config_file("test-content", kwargs)
    execute_test_content(**kwargs)


# ====================== doc-review ====================== #
@main.command(
    context_settings=dict(
        ignore_unknown_options=True,
        allow_extra_args=True,
    )
)
@click.help_option("-h", "--help")
@click.option(
    "-i", "--input", type=str, help="The path to the file to check", multiple=True
)
@click.option(
    "--no-camel-case",
    is_flag=True,
    help="Whether to check CamelCase words",
    default=False,
)
@click.option(
    "--known-words",
    type=str,
    help="The path to a file containing additional known words",
    multiple=True,
)
@click.option(
    "--always-true",
    is_flag=True,
    help="Whether to fail the command if misspelled words are found",
)
@click.option(
    "--expand-dictionary",
    is_flag=True,
    help="Whether to expand the base dictionary to include more words - "
    "will download 'brown' corpus from nltk package",
)
@click.option(
    "--templates", is_flag=True, help="Whether to print release notes templates"
)
@click.option(
    "-g",
    "--use-git",
    is_flag=True,
    help="Use git to identify the relevant changed files, "
    "will be used by default if '-i' and '--templates' are not set",
)
@click.option(
    "--prev-ver",
    type=str,
    help="The branch against which changes will be detected "
    "if '-g' flag is set. Default is 'demisto/master'",
)
@click.option(
    "-rn", "--release-notes", is_flag=True, help="Will run only on release notes files"
)
@click.option(
    "-xs",
    "--xsoar-only",
    is_flag=True,
    help="Run only on files from XSOAR-supported Packs.",
    default=False,
)
@click.option(
    "-pkw/-spkw",
    "--use-packs-known-words/--skip-packs-known-words",
    is_flag=True,
    help="Will find and load the known_words file from the pack. "
    "To use this option make sure you are running from the "
    "content directory.",
    default=True,
)
@click.pass_context
@logging_setup_decorator
def doc_review(ctx, **kwargs):
    """Check the spelling in .md and .yml files as well as review release notes"""
    from demisto_sdk.commands.doc_reviewer.doc_reviewer import DocReviewer

    doc_reviewer = DocReviewer(
        file_paths=kwargs.get("input", []),
        known_words_file_paths=kwargs.get("known_words", []),
        no_camel_case=kwargs.get("no_camel_case"),
        no_failure=kwargs.get("always_true"),
        expand_dictionary=kwargs.get("expand_dictionary"),
        templates=kwargs.get("templates"),
        use_git=kwargs.get("use_git"),
        prev_ver=kwargs.get("prev_ver"),
        release_notes_only=kwargs.get("release_notes"),
        xsoar_only=kwargs.get("xsoar_only"),
        load_known_words_from_pack=kwargs.get("use_packs_known_words"),
    )
    result = doc_reviewer.run_doc_review()
    if result:
        sys.exit(0)

    sys.exit(1)


# ====================== integration-diff ====================== #
@main.command(
    name="integration-diff",
    help="""Given two versions of an integration, Check that everything in the old integration is covered in
              the new integration""",
)
@click.help_option("-h", "--help")
@click.option(
    "-n",
    "--new",
    type=str,
    help="The path to the new version of the integration",
    required=True,
)
@click.option(
    "-o",
    "--old",
    type=str,
    help="The path to the old version of the integration",
    required=True,
)
@click.option(
    "--docs-format",
    is_flag=True,
    help="Whether output should be in the format for the version differences section in README.",
)
@click.pass_context
@logging_setup_decorator
def integration_diff(ctx, **kwargs):
    """
    Checks for differences between two versions of an integration, and verified that the new version covered the old version.
    """
    from demisto_sdk.commands.integration_diff.integration_diff_detector import (
        IntegrationDiffDetector,
    )

    integration_diff_detector = IntegrationDiffDetector(
        new=kwargs.get("new", ""),
        old=kwargs.get("old", ""),
        docs_format=kwargs.get("docs_format", False),
    )
    result = integration_diff_detector.check_different()

    if result:
        sys.exit(0)

    sys.exit(1)


# ====================== generate_yml_from_python ====================== #
@main.command(
    name="generate-yml-from-python",
    help="""Generate YML file from Python code that includes special syntax.\n
                      The output file name will be the same as the Python code with the `.yml` extension instead of `.py`.\n
                      The generation currently supports integrations only.\n
                      For more information on usage and installation visit the command's README.md file.""",
)
@click.help_option("-h", "--help")
@click.option(
    "-i",
    "--input",
    type=click.Path(exists=True),
    help="The path to the python code to generate from",
    required=True,
)
@click.option(
    "-f",
    "--force",
    is_flag=True,
    type=bool,
    help="Override existing yml file.",
    required=False,
)
@click.pass_context
@logging_setup_decorator
def generate_yml_from_python(ctx, **kwargs):
    """
    Checks for differences between two versions of an integration, and verified that the new version covered the old version.
    """
    from demisto_sdk.commands.generate_yml_from_python.generate_yml import YMLGenerator

    yml_generator = YMLGenerator(
        filename=kwargs.get("input", ""),
        force=kwargs.get("force", False),
    )
    yml_generator.generate()
    yml_generator.save_to_yml_file()


# ====================== convert ====================== #
@main.command(
    context_settings=dict(
        ignore_unknown_options=True,
        allow_extra_args=True,
    )
)
@click.help_option("-h", "--help")
@click.option(
    "-i",
    "--input",
    type=click.Path(exists=True),
    required=True,
    help="The path of the content pack/directory/file to convert.",
)
@click.option(
    "-v", "--version", required=True, help="Version the input to be compatible with."
)
@pass_config
@click.pass_context
@logging_setup_decorator
def convert(ctx, config, **kwargs):
    """
    Convert the content of the pack/directory in the given input to be compatible with the version given by
    version command.
    """
    from demisto_sdk.commands.convert.convert_manager import ConvertManager

    update_command_args_from_config_file("convert", kwargs)
    sys.path.append(config.configuration.env_dir)

    input_path = kwargs["input"]
    server_version = kwargs["version"]
    convert_manager = ConvertManager(input_path, server_version)
    result = convert_manager.convert()

    if result:
        sys.exit(1)

    sys.exit(0)


# ====================== generate-unit-tests ====================== #


@main.command(short_help="""Generates unit tests for integration code.""")
@click.help_option("-h", "--help")
@click.option(
    "-c",
    "--commands",
    help="Specific commands name to generate unit test for (e.g. xdr-get-incidents)",
    required=False,
)
@click.option(
    "-o",
    "--output_dir",
    help="Directory to store the output in (default is the input integration directory)",
    required=False,
)
@click.option("-i", "--input_path", help="Valid integration file path.", required=True)
@click.option(
    "-d", "--use_demisto", help="Run commands at Demisto automatically.", is_flag=True
)
@click.option("--insecure", help="Skip certificate validation", is_flag=True)
@click.option(
    "-e",
    "--examples",
    help="Integrations: path for file containing command examples."
    " Each command should be in a separate line.",
)
@click.option(
    "-a",
    "--append",
    help="Append generated test file to the existing <integration_name>_test.py. Else, overwriting existing UT",
    is_flag=True,
)
@click.pass_context
@logging_setup_decorator
def generate_unit_tests(
    ctx,
    input_path: str = "",
    commands: list = [],
    output_dir: str = "",
    examples: str = "",
    insecure: bool = False,
    use_demisto: bool = False,
    append: bool = False,
    **kwargs,
):
    """
    This command is used to generate unit tests automatically from an  integration python code.
    Also supports generating unit tests for specific commands.
    """
    logging.getLogger("PYSCA").propagate = False
    from demisto_sdk.commands.generate_unit_tests.generate_unit_tests import (
        run_generate_unit_tests,
    )

    return run_generate_unit_tests(
        input_path, commands, output_dir, examples, insecure, use_demisto, append
    )


@main.command(
    name="error-code",
    help="Quickly find relevant information regarding an error code.",
)
@click.help_option("-h", "--help")
@click.option(
    "-i",
    "--input",
    required=True,
    help="The error code to search for.",
)
@pass_config
@click.pass_context
@logging_setup_decorator
def error_code(ctx, config, **kwargs):
    from demisto_sdk.commands.error_code_info.error_code_info import print_error_info

    update_command_args_from_config_file("error-code-info", kwargs)
    sys.path.append(config.configuration.env_dir)

    if error_code_input := kwargs.get("input"):
        result = print_error_info(error_code_input)
    else:
        logger.error("Provide an error code, e.g. `-i DO106`")
        result = 1

    sys.exit(result)


# ====================== create-content-graph ====================== #
@main.command(
    hidden=True,
)
@click.help_option("-h", "--help")
@click.option(
    "-o",
    "--output-path",
    type=click.Path(resolve_path=True, path_type=Path, dir_okay=True, file_okay=False),
    default=None,
    help="Output folder to place the zip file of the graph exported CSVs files",
)
@click.option(
    "-mp",
    "--marketplace",
    help="The marketplace to generate the graph for.",
    default="xsoar",
    type=click.Choice(list(MarketplaceVersions)),
)
@click.option(
    "-nd",
    "--no-dependencies",
    is_flag=True,
    help="Whether or not to include dependencies.",
    default=False,
)
@click.pass_context
@logging_setup_decorator
def create_content_graph(
    ctx,
    marketplace: str = MarketplaceVersions.XSOAR,
    no_dependencies: bool = False,
    output_path: Path = None,
    **kwargs,
):
    logger.warning(
        "[WARNING] The 'create-content-graph' command is deprecated and will be removed "
        "in upcoming versions. Use 'demisto-sdk graph create' instead."
    )
    ctx.invoke(
        create,
        ctx,
        marketplace=marketplace,
        no_dependencies=no_dependencies,
        output_path=output_path,
        **kwargs,
    )


# ====================== update-content-graph ====================== #
@main.command(
    hidden=True,
)
@click.help_option("-h", "--help")
@click.option(
    "-mp",
    "--marketplace",
    help="The marketplace the artifacts are created for, that "
    "determines which artifacts are created for each pack. "
    "Default is the XSOAR marketplace, that has all of the packs "
    "artifacts.",
    default="xsoar",
    type=click.Choice(list(MarketplaceVersions)),
)
@click.option(
    "-g",
    "--use-git",
    is_flag=True,
    show_default=True,
    default=False,
    help="Whether to use git to determine the packs to update",
)
@click.option(
    "-i",
    "--imported-path",
    type=click.Path(
        path_type=Path, resolve_path=True, exists=True, file_okay=True, dir_okay=False
    ),
    default=None,
    help="Path to content graph zip file to import",
)
@click.option(
    "-p",
    "--packs",
    help="A comma-separated list of packs to update",
    multiple=True,
    default=None,
)
@click.option(
    "-nd",
    "--no-dependencies",
    is_flag=True,
    help="Whether dependencies should be included in the graph",
    default=False,
)
@click.option(
    "-o",
    "--output-path",
    type=click.Path(resolve_path=True, path_type=Path, dir_okay=True, file_okay=False),
    default=None,
    help="Output folder to place the zip file of the graph exported CSVs files",
)
@click.pass_context
@logging_setup_decorator
def update_content_graph(
    ctx,
    use_git: bool = False,
    marketplace: MarketplaceVersions = MarketplaceVersions.XSOAR,
    imported_path: Path = None,
    packs: list = None,
    no_dependencies: bool = False,
    output_path: Path = None,
    **kwargs,
):
    logger.warning(
        "[WARNING] The 'update-content-graph' command is deprecated and will be removed "
        "in upcoming versions. Use 'demisto-sdk graph update' instead."
    )
    ctx.invoke(
        update,
        ctx,
        use_git=use_git,
        marketplace=marketplace,
        imported_path=imported_path,
        packs_to_update=packs,
        no_dependencies=no_dependencies,
        output_path=output_path,
        **kwargs,
    )


@main.command(short_help="Setup integration environments")
@click.option(
    "--ide",
    help="IDE type to configure the environment for. If not specified, the IDE will be auto-detected. Case-insensitive.",
    default="auto-detect",
    type=click.Choice(
        ["auto-detect"] + [IDEType.value for IDEType in IDEType], case_sensitive=False
    ),
)
@click.option(
    "-i",
    "--input",
    type=PathsParamType(
        exists=True, resolve_path=True
    ),  # PathsParamType allows passing a list of paths
    help="Paths to content integrations or script to setup the environment. If not provided, will configure the environment for the content repository.",
)
@click.option(
    "--create-virtualenv",
    is_flag=True,
    default=False,
    help="Create a virtualenv for the environment.",
)
@click.option(
    "--overwrite-virtualenv",
    is_flag=True,
    default=False,
    help="Overwrite existing virtualenvs. Relevant only if the 'create-virtualenv' flag is used.",
)
@click.option(
    "--secret-id",
    help="Secret ID to use for the Google Secret Manager instance. Requires the `DEMISTO_SDK_GCP_PROJECT_ID` environment variable to be set.",
    required=False,
)
@click.option(
    "--instance-name",
    required=False,
    help="Instance name to configure in XSOAR / XSIAM.",
)
@click.option(
    "--run-test-module",
    required=False,
    is_flag=True,
    default=False,
    help="Whether to run test-module on the configured XSOAR / XSIAM instance.",
)
@click.option(
    "--clean",
    is_flag=True,
    default=False,
    help="Clean the repository of temporary files created by the 'lint' command.",
)
@click.argument("file_paths", nargs=-1, type=click.Path(exists=True, resolve_path=True))
def setup_env(
    input,
    ide,
    file_paths,
    create_virtualenv,
    overwrite_virtualenv,
    secret_id,
    instance_name,
    run_test_module,
    clean,
):
    from demisto_sdk.commands.setup_env.setup_environment import (
        setup_env,
    )

    if ide == "auto-detect":
        # Order decides which IDEType will be selected for configuration if multiple IDEs are detected
        if (CONTENT_PATH / ".vscode").exists():
            logger.info(
                "Visual Studio Code IDEType has been detected and will be configured."
            )
            ide_type = IDEType.VSCODE
        elif (CONTENT_PATH / ".idea").exists():
            logger.info(
                "PyCharm / IDEA IDEType has been detected and will be configured."
            )
            ide_type = IDEType.PYCHARM
        else:
            raise RuntimeError(
                "Could not detect IDEType. Please select a specific IDEType using the --ide flag."
            )

    else:
        ide_type = IDEType(ide)

    if input:
        file_paths = tuple(input.split(","))

    setup_env(
        file_paths=file_paths,
        ide_type=ide_type,
        create_virtualenv=create_virtualenv,
        overwrite_virtualenv=overwrite_virtualenv,
        secret_id=secret_id,
        instance_name=instance_name,
        test_module=run_test_module,
        clean=clean,
    )


@main.result_callback()
def exit_from_program(result=0, **kwargs):
    sys.exit(result)


# ====================== Pre-Commit ====================== #
pre_commit_app = typer.Typer(
    name="Pre-Commit", context_settings={"help_option_names": ["-h", "--help"]}
)


@pre_commit_app.command()
def pre_commit(
    input_files: Optional[List[Path]] = typer.Option(
        None,
        "-i",
        "--input",
        "--files",
        exists=True,
        dir_okay=True,
        resolve_path=True,
        show_default=False,
        help="The paths to run pre-commit on. May pass multiple paths.",
    ),
    staged_only: bool = typer.Option(
        False, "--staged-only", help="Whether to run only on staged files."
    ),
    commited_only: bool = typer.Option(
        False, "--commited-only", help="Whether to run on committed files only."
    ),
    git_diff: bool = typer.Option(
        False,
        "--git-diff",
        "-g",
        help="Whether to use git to determine which files to run on.",
    ),
    prev_version: Optional[str] = typer.Option(
        None,
        "--prev-version",
        help="The previous version to compare against. "
        "If not provided, the previous version will be determined using git.",
    ),
    all_files: bool = typer.Option(
        False, "--all-files", "-a", help="Whether to run on all files."
    ),
    mode: str = typer.Option(
        "", "--mode", help="Special mode to run the pre-commit with."
    ),
    skip: Optional[List[str]] = typer.Option(
        None, "--skip", help="A list of precommit hooks to skip."
    ),
    validate: bool = typer.Option(
        True,
        "--validate/--no-validate",
        help="Whether to run demisto-sdk validate or not.",
    ),
    format: bool = typer.Option(
        False, "--format/--no-format", help="Whether to run demisto-sdk format or not."
    ),
    secrets: bool = typer.Option(
        True,
        "--secrets/--no-secrets",
        help="Whether to run demisto-sdk secrets or not.",
    ),
    verbose: bool = typer.Option(
        False, "-v", "--verbose", help="Verbose output of pre-commit."
    ),
    show_diff_on_failure: bool = typer.Option(
        False, "--show-diff-on-failure", help="Show diff on failure."
    ),
    dry_run: bool = typer.Option(
        False,
        "--dry-run",
        help="Whether to run the pre-commit hooks in dry-run mode, which will only create the config file.",
    ),
    docker: bool = typer.Option(
        True, "--docker/--no-docker", help="Whether to run docker based hooks or not."
    ),
    image_ref: Optional[str] = typer.Option(
        None,
        "--image-ref",
        help="The docker image reference to run docker hooks with. Overrides the docker image from YAML or native image config.",
    ),
    docker_image: Optional[str] = typer.Option(
        None,
        "--docker-image",
        help="Override the `docker_image` property in the template file. This is a comma separated list of: `from-yml`, `native:dev`, `native:ga`, `native:candidate`.",
    ),
    run_hook: Optional[str] = typer.Argument(None, help="A specific hook to run"),
    console_log_threshold: str = typer.Option(
        "INFO",
        "--console-log-threshold",
        help="Minimum logging threshold for the console logger.",
    ),
    file_log_threshold: str = typer.Option(
        "DEBUG",
        "--file-log-threshold",
        help="Minimum logging threshold for the file logger.",
    ),
    log_file_path: Optional[str] = typer.Option(
        None,
        "--log-file-path",
        help="Path to save log files onto.",
    ),
    pre_commit_template_path: Optional[Path] = typer.Option(
        None,
        "--template-path",
        envvar="PRE_COMMIT_TEMPLATE_PATH",
        help="A custom path for pre-defined pre-commit template, if not provided will use the default template.",
    ),
):
    logging_setup(
        console_log_threshold=console_log_threshold,
        file_log_threshold=file_log_threshold,
        log_file_path=log_file_path,
    )

    from demisto_sdk.commands.pre_commit.pre_commit_command import pre_commit_manager

    return_code = pre_commit_manager(
        input_files,
        staged_only,
        commited_only,
        git_diff,
        prev_version,
        all_files,
        mode,
        skip,
        validate,
        format,
        secrets,
        verbose,
        show_diff_on_failure,
        run_docker_hooks=docker,
        image_ref=image_ref,
        docker_image=docker_image,
        dry_run=dry_run,
        run_hook=run_hook,
        pre_commit_template_path=pre_commit_template_path,
    )
    if return_code:
        raise typer.Exit(1)


main.add_command(typer.main.get_command(pre_commit_app), "pre-commit")


# ====================== modeling-rules command group ====================== #
modeling_rules_app = typer.Typer(
    name="modeling-rules",
    hidden=True,
    no_args_is_help=True,
    context_settings={"help_option_names": ["-h", "--help"]},
)
modeling_rules_app.command("test", no_args_is_help=True)(
    test_modeling_rule.test_modeling_rule
)
modeling_rules_app.command("init-test-data", no_args_is_help=True)(
    init_test_data.init_test_data
)
typer_click_object = typer.main.get_command(modeling_rules_app)
main.add_command(typer_click_object, "modeling-rules")

app_generate_modeling_rules = typer.Typer(
    name="generate-modeling-rules",
    no_args_is_help=True,
    context_settings={"help_option_names": ["-h", "--help"]},
)
app_generate_modeling_rules.command("generate-modeling-rules", no_args_is_help=True)(
    generate_modeling_rules.generate_modeling_rules
)

typer_click_object2 = typer.main.get_command(app_generate_modeling_rules)
main.add_command(typer_click_object2, "generate-modeling-rules")


# ====================== graph command group ====================== #

graph_cmd_group = typer.Typer(
    name="graph",
    hidden=True,
    no_args_is_help=True,
    context_settings={"help_option_names": ["-h", "--help"]},
)
graph_cmd_group.command("create", no_args_is_help=False)(create)
graph_cmd_group.command("update", no_args_is_help=False)(update)
graph_cmd_group.command("get-relationships", no_args_is_help=True)(get_relationships)
graph_cmd_group.command("get-dependencies", no_args_is_help=True)(get_dependencies)
main.add_command(typer.main.get_command(graph_cmd_group), "graph")


# ====================== Xsoar-Lint ====================== #

xsoar_linter_app = typer.Typer(
    name="Xsoar-Lint", context_settings={"help_option_names": ["-h", "--help"]}
)


@xsoar_linter_app.command(
    no_args_is_help=True,
    context_settings={"allow_extra_args": True, "ignore_unknown_options": True},
)
def xsoar_linter(
    file_paths: Optional[List[Path]] = typer.Argument(
        None,
        exists=True,
        dir_okay=True,
        resolve_path=True,
        show_default=False,
        help=("The paths to run xsoar linter on. May pass multiple paths."),
    )
):
    """
    Runs the xsoar lint on the given paths.
    """
    return_code = xsoar_linter_manager(
        file_paths,
    )
    if return_code:
        raise typer.Exit(1)


main.add_command(typer.main.get_command(xsoar_linter_app), "xsoar-lint")


# ====================== export ====================== #

export_app = typer.Typer(
    name="dump-api", context_settings={"help_option_names": ["-h", "--help"]}
)


@export_app.command(
    context_settings={"allow_extra_args": True, "ignore_unknown_options": True},
)
def dump_api(
    ctx: typer.Context,
    output_path: Path = typer.Option(
        CONTENT_PATH,
        "-o",
        "--output",
        help="The output directory or JSON file to save the demisto-sdk api.",
    ),
):
    """
    This commands dumps the `demisto-sdk` API to a file.
    It is used to view the help of all commands in one file.

    Args:
        ctx (typer.Context):
        output_path (Path, optional): The output directory or JSON file to save the demisto-sdk api.
    """
    output_json: dict = {}
    for command_name, command in main.commands.items():
        if isinstance(command, click.Group):
            output_json[command_name] = {}
            for sub_command_name, sub_command in command.commands.items():
                output_json[command_name][sub_command_name] = sub_command.to_info_dict(
                    ctx
                )
        else:
            output_json[command_name] = command.to_info_dict(ctx)
    convert_path_to_str(output_json)
    if output_path.is_dir():
        output_path = output_path / "demisto-sdk-api.json"
    output_path.write_text(json.dumps(output_json, indent=4))


main.add_command(typer.main.get_command(export_app), "dump-api")


if __name__ == "__main__":
    main()<|MERGE_RESOLUTION|>--- conflicted
+++ resolved
@@ -927,12 +927,8 @@
                 committed_only=kwargs["post_commit"],
                 prev_ver=kwargs["prev_ver"],
                 file_path=file_path,
-<<<<<<< HEAD
-                all_files=kwargs.get("validate_all"),
+                execution_mode=execution_mode,
                 skip_pack_dependencies=kwargs.get("skip_pack_dependencies"),
-=======
-                execution_mode=execution_mode,
->>>>>>> 4dfada27
             )
             validator_v2 = ValidateManager(
                 file_path=file_path,
