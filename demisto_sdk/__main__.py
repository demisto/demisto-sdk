# Site packages
import platform
import sys

import click

from demisto_sdk.commands.validate.config_reader import ConfigReader
from demisto_sdk.commands.validate.initializer import Initializer
from demisto_sdk.commands.validate.validation_results import ResultWriter
from demisto_sdk.commands.xsoar_linter.xsoar_linter import xsoar_linter_manager

try:
    import git
except ImportError:
    sys.exit(click.style("Git executable cannot be found, or is invalid", fg="red"))

import copy
import functools
import logging
import os
from pathlib import Path
from typing import IO, Any, Dict, List, Optional, Tuple, Union

import typer
from pkg_resources import DistributionNotFound, get_distribution

from demisto_sdk.commands.common.configuration import Configuration
from demisto_sdk.commands.common.constants import (
    DEMISTO_SDK_MARKETPLACE_XSOAR_DIST_DEV,
    ENV_DEMISTO_SDK_MARKETPLACE,
    FileType,
    MarketplaceVersions,
)
from demisto_sdk.commands.common.content_constant_paths import (
    ALL_PACKS_DEPENDENCIES_DEFAULT_PATH,
    CONTENT_PATH,
)
from demisto_sdk.commands.common.cpu_count import cpu_count
from demisto_sdk.commands.common.handlers import DEFAULT_JSON_HANDLER as json
from demisto_sdk.commands.common.hook_validations.readme import ReadMeValidator
from demisto_sdk.commands.common.logger import (
    handle_deprecated_args,
    logger,
    logging_setup,
)
from demisto_sdk.commands.common.tools import (
    find_type,
    get_last_remote_release_version,
    get_release_note_entries,
    is_external_repository,
    is_sdk_defined_working_offline,
    parse_marketplace_kwargs,
)
from demisto_sdk.commands.content_graph.commands.create import create
from demisto_sdk.commands.content_graph.commands.get_dependencies import (
    get_dependencies,
)
from demisto_sdk.commands.content_graph.commands.get_relationships import (
    get_relationships,
)
from demisto_sdk.commands.content_graph.commands.update import update
from demisto_sdk.commands.content_graph.objects.repository import ContentDTO
from demisto_sdk.commands.generate_modeling_rules import generate_modeling_rules
from demisto_sdk.commands.prepare_content.prepare_upload_manager import (
    PrepareUploadManager,
)
from demisto_sdk.commands.setup_env.setup_environment import IDEType
from demisto_sdk.commands.split.ymlsplitter import YmlSplitter
from demisto_sdk.commands.test_content.test_modeling_rule import (
    init_test_data,
    test_modeling_rule,
)
from demisto_sdk.commands.upload.upload import upload_content_entity
from demisto_sdk.utils.utils import check_configuration_file

SDK_OFFLINE_ERROR_MESSAGE = (
    "[red]An internet connection is required for this command. If connected to the "
    "internet, un-set the DEMISTO_SDK_OFFLINE_ENV environment variable.[/red]"
)


# Third party packages

# Common tools


class PathsParamType(click.Path):
    """
    Defines a click options type for use with the @click.option decorator

    The type accepts a string of comma-separated values where each individual value adheres
    to the definition for the click.Path type. The class accepts the same parameters as the
    click.Path type, applying those arguments for each comma-separated value in the list.
    See https://click.palletsprojects.com/en/8.0.x/parameters/#implementing-custom-types for
    more details.
    """

    def convert(self, value, param, ctx):
        if "," not in value:
            return super().convert(value, param, ctx)

        split_paths = value.split(",")
        # check the validity of each of the paths
        _ = [
            super(PathsParamType, self).convert(path, param, ctx)
            for path in split_paths
        ]
        return value


class VersionParamType(click.ParamType):
    """
    Defines a click options type for use with the @click.option decorator

    The type accepts a string represents a version number.
    """

    name = "version"

    def convert(self, value, param, ctx):
        version_sections = value.split(".")
        if len(version_sections) == 3 and all(
            version_section.isdigit() for version_section in version_sections
        ):
            return value
        else:
            self.fail(
                f"Version {value} is not according to the expected format. "
                f"The format of version should be in x.y.z format, e.g: <2.1.3>",
                param,
                ctx,
            )


class DemistoSDK:
    """
    The core class for the SDK.
    """

    def __init__(self):
        self.configuration = None


pass_config = click.make_pass_decorator(DemistoSDK, ensure=True)


def logging_setup_decorator(func, *args, **kwargs):
    def get_context_arg(args):
        for arg in args:
            if type(arg) == click.core.Context:
                return arg
        print(  # noqa: T201
            "Error: Cannot find the Context arg. Is the command configured correctly?"
        )
        return None

    @click.option(
        "--console-log-threshold",
        help="Minimum logging threshold for the console logger."
        " Possible values: DEBUG, INFO, WARNING, ERROR.",
    )
    @click.option(
        "--file-log-threshold",
        help="Minimum logging threshold for the file logger."
        " Possible values: DEBUG, INFO, WARNING, ERROR.",
    )
    @click.option("--log-file-path", help="Path to save log files onto.")
    @functools.wraps(func)
    def wrapper(*args, **kwargs):
        logging_setup(
            console_log_threshold=kwargs.get("console_log_threshold") or logging.INFO,
            file_log_threshold=kwargs.get("file_log_threshold") or logging.DEBUG,
            log_file_path=kwargs.get("log_file_path"),
        )

        handle_deprecated_args(get_context_arg(args).args)
        return func(*args, **kwargs)

    return wrapper


@click.group(
    invoke_without_command=True,
    no_args_is_help=True,
    context_settings=dict(max_content_width=100),
)
@click.help_option("-h", "--help")
@click.option(
    "-v",
    "--version",
    help="Get the demisto-sdk version.",
    is_flag=True,
    default=False,
    show_default=True,
)
@click.option(
    "-rn",
    "--release-notes",
    help="Get the release notes of the current demisto-sdk version.",
    is_flag=True,
    default=False,
    show_default=True,
)
@pass_config
@click.pass_context
def main(ctx, config, version, release_notes, **kwargs):
    logging_setup(
        console_log_threshold=kwargs.get("console_log_threshold", logging.INFO),
        file_log_threshold=kwargs.get("file_log_threshold", logging.DEBUG),
        log_file_path=kwargs.get("log_file_path"),
        skip_log_file_creation=True,  # Log file creation is handled in the logger setup of the sub-command
    )
    handle_deprecated_args(ctx.args)

    config.configuration = Configuration()
    import dotenv

    dotenv.load_dotenv(CONTENT_PATH / ".env", override=True)  # type: ignore # load .env file from the cwd

    if platform.system() == "Windows":
        logger.warning(
            "Using Demisto-SDK on Windows is not supported. Use WSL2 or run in a container."
        )

    if (
        (not os.getenv("DEMISTO_SDK_SKIP_VERSION_CHECK")) or version
    ) and not is_sdk_defined_working_offline():  # If the key exists/called to version
        try:
            __version__ = get_distribution("demisto-sdk").version
        except DistributionNotFound:
            __version__ = "dev"
            logger.info(
                "[yellow]Could not find the version of the demisto-sdk. This usually happens when running in a development environment.[/yellow]"
            )
        else:
            last_release = ""
            if not os.environ.get(
                "CI"
            ):  # Check only when not running in CI (e.g running locally).
                last_release = get_last_remote_release_version()
            logger.info(f"[yellow]You are using demisto-sdk {__version__}.[/yellow]")
            if last_release and __version__ != last_release:
                logger.warning(
                    f"A newer version ({last_release}) is available. "
                    f"To update, run 'pip3 install --upgrade demisto-sdk'"
                )
            if release_notes:
                rn_entries = get_release_note_entries(__version__)

                if not rn_entries:
                    logger.warning(
                        "\n[yellow]Could not get the release notes for this version.[/yellow]"
                    )
                else:
                    logger.info(
                        "\nThe following are the release note entries for the current version:\n"
                    )
                    for rn in rn_entries:
                        logger.info(rn)
                    logger.info("")


# ====================== split ====================== #
@main.command(
    context_settings=dict(
        ignore_unknown_options=True,
        allow_extra_args=True,
    )
)
@click.help_option("-h", "--help")
@click.option("-i", "--input", help="The yml/json file to extract from", required=True)
@click.option(
    "-o",
    "--output",
    help="The output dir to write the extracted code/description/image/json to.",
)
@click.option(
    "--no-demisto-mock",
    help="Don't add an import for demisto mock. (only for yml files)",
    is_flag=True,
    show_default=True,
)
@click.option(
    "--no-common-server",
    help="Don't add an import for CommonServerPython. (only for yml files)",
    is_flag=True,
    show_default=True,
)
@click.option(
    "--no-auto-create-dir",
    help="Don't auto create the directory if the target directory ends with *Integrations/*Scripts/*Dashboards"
    "/*GenericModules.",
    is_flag=True,
    show_default=True,
)
@click.option(
    "--new-module-file",
    help="Create a new module file instead of editing the existing file. (only for json files)",
    is_flag=True,
    show_default=True,
)
@pass_config
@click.pass_context
@logging_setup_decorator
def split(ctx, config, **kwargs):
    """Split the code, image and description files from a Demisto integration or script yaml file
    to multiple files(To a package format - https://demisto.pan.dev/docs/package-dir).
    """
    from demisto_sdk.commands.split.jsonsplitter import JsonSplitter

    check_configuration_file("split", kwargs)
    file_type: FileType = find_type(kwargs.get("input", ""), ignore_sub_categories=True)
    if file_type not in [
        FileType.INTEGRATION,
        FileType.SCRIPT,
        FileType.GENERIC_MODULE,
        FileType.MODELING_RULE,
        FileType.PARSING_RULE,
        FileType.LISTS,
        FileType.ASSETS_MODELING_RULE,
    ]:
        logger.info(
            "[red]File is not an Integration, Script, List, Generic Module, Modeling Rule or Parsing Rule.[/red]"
        )
        return 1

    if file_type in [
        FileType.INTEGRATION,
        FileType.SCRIPT,
        FileType.MODELING_RULE,
        FileType.PARSING_RULE,
        FileType.ASSETS_MODELING_RULE,
    ]:
        yml_splitter = YmlSplitter(
            configuration=config.configuration, file_type=file_type.value, **kwargs
        )
        return yml_splitter.extract_to_package_format()

    else:
        json_splitter = JsonSplitter(
            input=kwargs.get("input"),  # type: ignore[arg-type]
            output=kwargs.get("output"),  # type: ignore[arg-type]
            no_auto_create_dir=kwargs.get("no_auto_create_dir"),  # type: ignore[arg-type]
            new_module_file=kwargs.get("new_module_file"),  # type: ignore[arg-type]
            file_type=file_type,
        )
        return json_splitter.split_json()


# ====================== extract-code ====================== #
@main.command(hidden=True)
@click.help_option("-h", "--help")
@click.option("--input", "-i", help="The yml file to extract from", required=True)
@click.option(
    "--output", "-o", required=True, help="The output file to write the code to"
)
@click.option(
    "--no-demisto-mock",
    help="Don't add an import for demisto mock, false by default",
    is_flag=True,
    show_default=True,
)
@click.option(
    "--no-common-server",
    help="Don't add an import for CommonServerPython."
    "If not specified will import unless this is CommonServerPython",
    is_flag=True,
    show_default=True,
)
@pass_config
@click.pass_context
@logging_setup_decorator
def extract_code(ctx, config, **kwargs):
    """Extract code from a Demisto integration or script yaml file."""
    from demisto_sdk.commands.split.ymlsplitter import YmlSplitter

    check_configuration_file("extract-code", kwargs)
    file_type: FileType = find_type(kwargs.get("input", ""), ignore_sub_categories=True)
    if file_type not in [FileType.INTEGRATION, FileType.SCRIPT]:
        logger.info("[red]File is not an Integration or Script.[/red]")
        return 1
    extractor = YmlSplitter(
        configuration=config.configuration, file_type=file_type.value, **kwargs
    )
    return extractor.extract_code(kwargs["outfile"])


# ====================== prepare-content ====================== #
@main.command(name="prepare-content")
@click.help_option("-h", "--help")
@click.option(
    "-i",
    "--input",
    help="Comma-separated list of paths to directories or files to unify.",
    required=False,
    type=PathsParamType(dir_okay=True, exists=True),
)
@click.option(
    "-a",
    "--all",
    is_flag=True,
    help="Run prepare-content on all content packs. If no output path is given, will dump the result in the current working path.",
)
@click.option(
    "-g",
    "--graph",
    help="Whether use the content graph",
    is_flag=True,
    default=False,
)
@click.option(
    "--skip-update",
    help="Whether to skip updating the content graph (used only when graph is true)",
    is_flag=True,
    default=False,
)
@click.option(
    "-o", "--output", help="The output dir to write the unified yml to", required=False
)
@click.option(
    "-c",
    "--custom",
    help="Add test label to unified yml id/name/display",
    required=False,
)
@click.option(
    "-f",
    "--force",
    help="Forcefully overwrites the preexisting yml if one exists",
    is_flag=True,
    show_default=False,
)
@click.option(
    "-ini",
    "--ignore-native-image",
    help="Whether to ignore the addition of the nativeimage key to the yml of a script/integration",
    is_flag=True,
    show_default=False,
    default=False,
)
@click.option(
    "-mp",
    "--marketplace",
    help="The marketplace the content items are created for, that determines usage of marketplace "
    "unique text. Default is the XSOAR marketplace.",
    default="xsoar",
    type=click.Choice([mp.value for mp in list(MarketplaceVersions)] + ["v2"]),
)
@click.pass_context
@logging_setup_decorator
def prepare_content(ctx, **kwargs):
    """
    This command is used to prepare the content to be used in the platform.
    """
    assert (
        sum([bool(kwargs["all"]), bool(kwargs["input"])]) == 1
    ), "Exactly one of the '-a' or '-i' parameters must be provided."

    if kwargs["all"]:
        content_DTO = ContentDTO.from_path()
        output_path = kwargs.get("output", ".") or "."
        content_DTO.dump(
            dir=Path(output_path, "prepare-content-tmp"),
            marketplace=parse_marketplace_kwargs(kwargs),
        )
        return 0

    inputs = []
    if input_ := kwargs["input"]:
        inputs = input_.split(",")

    if output_path := kwargs["output"]:
        if "." in Path(output_path).name:  # check if the output path is a file
            if len(inputs) > 1:
                raise ValueError(
                    "When passing multiple inputs, the output path should be a directory and not a file."
                )
        else:
            dest_path = Path(output_path)
            dest_path.mkdir(exist_ok=True)

    for input_content in inputs:
        if output_path and len(inputs) > 1:
            path_name = Path(input_content).name
            kwargs["output"] = str(Path(output_path, path_name))

        if click.get_current_context().info_name == "unify":
            kwargs["unify_only"] = True

        check_configuration_file("unify", kwargs)
        # Input is of type Path.
        kwargs["input"] = str(input_content)
        file_type = find_type(kwargs["input"])
        if marketplace := kwargs.get("marketplace"):
            os.environ[ENV_DEMISTO_SDK_MARKETPLACE] = marketplace.lower()
        if file_type == FileType.GENERIC_MODULE:
            from demisto_sdk.commands.prepare_content.generic_module_unifier import (
                GenericModuleUnifier,
            )

            # pass arguments to GenericModule unifier and call the command
            generic_module_unifier = GenericModuleUnifier(**kwargs)
            generic_module_unifier.merge_generic_module_with_its_dashboards()
        else:
            PrepareUploadManager.prepare_for_upload(**kwargs)
    return 0


main.add_command(prepare_content, name="unify")


# ====================== zip-packs ====================== #


@main.command(
    context_settings=dict(
        ignore_unknown_options=True,
        allow_extra_args=True,
    )
)
@click.help_option("-h", "--help")
@click.option(
    "-i",
    "--input",
    help="The packs to be zipped as csv list of pack paths.",
    type=PathsParamType(exists=True, resolve_path=True),
    required=True,
)
@click.option(
    "-o",
    "--output",
    help="The destination directory to create the packs.",
    type=click.Path(file_okay=False, resolve_path=True),
    required=True,
)
@click.option(
    "-v",
    "--content-version",
    help="The content version in CommonServerPython.",
    default="0.0.0",
)
@click.option(
    "-u",
    "--upload",
    is_flag=True,
    help="Upload the unified packs to the marketplace.",
    default=False,
)
@click.option(
    "--zip-all", is_flag=True, help="Zip all the packs in one zip file.", default=False
)
@click.pass_context
@logging_setup_decorator
def zip_packs(ctx, **kwargs) -> int:
    """Generating zipped packs that are ready to be uploaded to Cortex XSOAR machine."""
    from demisto_sdk.commands.upload.uploader import Uploader
    from demisto_sdk.commands.zip_packs.packs_zipper import (
        EX_FAIL,
        EX_SUCCESS,
        PacksZipper,
    )

    check_configuration_file("zip-packs", kwargs)

    # if upload is true - all zip packs will be compressed to one zip file
    should_upload = kwargs.pop("upload", False)
    zip_all = kwargs.pop("zip_all", False) or should_upload
    marketplace = parse_marketplace_kwargs(kwargs)

    packs_zipper = PacksZipper(
        zip_all=zip_all, pack_paths=kwargs.pop("input"), quiet_mode=zip_all, **kwargs
    )
    zip_path, unified_pack_names = packs_zipper.zip_packs()

    if should_upload and zip_path:
        return Uploader(
            input=Path(zip_path), pack_names=unified_pack_names, marketplace=marketplace
        ).upload()

    return EX_SUCCESS if zip_path is not None else EX_FAIL


# ====================== validate ====================== #
@main.command(
    context_settings=dict(
        ignore_unknown_options=True,
        allow_extra_args=True,
    )
)
@click.help_option("-h", "--help")
@click.option(
    "--no-conf-json",
    is_flag=True,
    default=False,
    show_default=True,
    help="Relevant only for the old validate flow and will be removed in a future release. Skip conf.json validation.",
)
@click.option(
    "-s",
    "--id-set",
    is_flag=True,
    default=False,
    show_default=True,
    help="Relevant only for the old validate flow and will be removed in a future release. Perform validations using the id_set file.",
)
@click.option(
    "-idp",
    "--id-set-path",
    help="Relevant only for the old validate flow and will be removed in a future release. The path of the id-set.json used for validations.",
    type=click.Path(resolve_path=True),
)
@click.option(
    "-gr",
    "--graph",
    is_flag=True,
    default=False,
    show_default=True,
    help="Relevant only for the old validate flow and will be removed in a future release. Perform validations on content graph.",
)
@click.option(
    "--prev-ver", help="Previous branch or SHA1 commit to run checks against."
)
@click.option(
    "--no-backward-comp",
    is_flag=True,
    show_default=True,
    help="Relevant only for the old validate flow and will be removed in a future release. Whether to check backward compatibility or not.",
)
@click.option(
    "-g",
    "--use-git",
    is_flag=True,
    show_default=True,
    default=False,
    help="Validate changes using git - this will check current branch's changes against origin/master or origin/main. "
    "If the --post-commit flag is supplied: validation will run only on the current branch's changed files "
    "that have been committed. "
    "If the --post-commit flag is not supplied: validation will run on all changed files in the current branch, "
    "both committed and not committed. ",
)
@click.option(
    "-pc",
    "--post-commit",
    is_flag=True,
    help="Whether the validation should run only on the current branch's committed changed files. "
    "This applies only when the -g flag is supplied.",
)
@click.option(
    "-st",
    "--staged",
    is_flag=True,
    help="Whether the validation should ignore unstaged files."
    "This applies only when the -g flag is supplied.",
)
@click.option(
    "-iu",
    "--include-untracked",
    is_flag=True,
    help="Relevant only for the old validate flow and will be removed in a future release. Whether to include untracked files in the validation. "
    "This applies only when the -g flag is supplied.",
)
@click.option(
    "-a",
    "--validate-all",
    is_flag=True,
    show_default=True,
    default=False,
    help="Whether to run all validation on all files or not.",
)
@click.option(
    "-i",
    "--input",
    type=PathsParamType(
        exists=True, resolve_path=True
    ),  # PathsParamType allows passing a list of paths
    help="The path of the content pack/file to validate specifically.",
)
@click.option(
    "--skip-pack-release-notes",
    is_flag=True,
    help="Relevant only for the old validate flow and will be removed in a future release. Skip validation of pack release notes.",
)
@click.option(
    "--print-ignored-errors",
    is_flag=True,
    help="Relevant only for the old validate flow and will be removed in a future release. Print ignored errors as warnings.",
)
@click.option(
    "--print-ignored-files",
    is_flag=True,
    help="Relevant only for the old validate flow and will be removed in a future release. Print which files were ignored by the command.",
)
@click.option(
    "--no-docker-checks",
    is_flag=True,
    help="Relevant only for the old validate flow and will be removed in a future release. Whether to run docker image validation.",
)
@click.option(
    "--silence-init-prints",
    is_flag=True,
    help="Relevant only for the old validate flow and will be removed in a future release. Whether to skip the initialization prints.",
)
@click.option(
    "--skip-pack-dependencies",
    is_flag=True,
    help="Relevant only for the old validate flow and will be removed in a future release. Skip validation of pack dependencies.",
)
@click.option(
    "--create-id-set",
    is_flag=True,
    help="Relevant only for the old validate flow and will be removed in a future release. Whether to create the id_set.json file.",
)
@click.option(
    "-j",
    "--json-file",
    help="The JSON file path to which to output the command results.",
)
@click.option(
    "--skip-schema-check",
    is_flag=True,
    help="Relevant only for the old validate flow and will be removed in a future release. Whether to skip the file schema check.",
)
@click.option(
    "--debug-git",
    is_flag=True,
    help="Relevant only for the old validate flow and will be removed in a future release. Whether to print debug logs for git statuses.",
)
@click.option(
    "--print-pykwalify",
    is_flag=True,
    help="Relevant only for the old validate flow and will be removed in a future release. Whether to print the pykwalify log errors.",
)
@click.option(
    "--quiet-bc-validation",
    help="Relevant only for the old validate flow and will be removed in a future release. Set backwards compatibility validation's errors as warnings.",
    is_flag=True,
)
@click.option(
    "--allow-skipped",
    help="Relevant only for the old validate flow and will be removed in a future release. Don't fail on skipped integrations or when all test playbooks are skipped.",
    is_flag=True,
)
@click.option(
    "--no-multiprocessing",
    help="Relevant only for the old validate flow and will be removed in a future release. run validate all without multiprocessing, for debugging purposes.",
    is_flag=True,
    default=False,
)
@click.option(
    "-sv",
    "--run-specific-validations",
    help="Relevant only for the old validate flow and will be removed in a future release. Run specific validations by stating the error codes.",
    is_flag=False,
)
@click.option(
    "--category-to-run",
    help="Run specific validations by stating category they're listed under in the config file.",
    is_flag=False,
)
@click.option(
    "-f",
    "--fix",
    help="Wether to autofix failing validations with an available auto fix or not.",
    is_flag=True,
    default=False,
)
@click.option(
    "--config-path",
    help="Path for a config file to run, if not given - will run the default config at https://github.com/demisto/demisto-sdk/blob/master/demisto_sdk/commands/validate/default_config.toml",
    is_flag=False,
)
@click.option(
    "--ignore-support-level",
    is_flag=True,
    show_default=True,
    default=False,
    help="Wether to skip validations based on their support level or not.",
)
@click.option(
    "--run-old-validate",
    is_flag=True,
    show_default=True,
    default=False,
    help="Wether to skip the old validate flow.",
)
@click.option(
    "--skip-new-validate",
    is_flag=True,
    show_default=True,
    default=False,
    help="Wether to run the new validate flow.",
)
@click.argument("file_paths", nargs=-1, type=click.Path(exists=True, resolve_path=True))
@pass_config
@click.pass_context
@logging_setup_decorator
def validate(ctx, config, file_paths: str, **kwargs):
    """Validate your content files. If no additional flags are given, will validated only committed files."""
    from demisto_sdk.commands.validate.old_validate_manager import OldValidateManager
    from demisto_sdk.commands.validate.validate_manager import ValidateManager

    if is_sdk_defined_working_offline():
        logger.error(SDK_OFFLINE_ERROR_MESSAGE)
        sys.exit(1)

    if file_paths and not kwargs["input"]:
        # If file_paths is given as an argument, use it as the file_paths input (instead of the -i flag). If both, input wins.
        kwargs["input"] = ",".join(file_paths)
    run_with_mp = not kwargs.pop("no_multiprocessing")
    check_configuration_file("validate", kwargs)
    sys.path.append(config.configuration.env_dir)

    file_path = kwargs["input"]

    if kwargs["post_commit"] and kwargs["staged"]:
        logger.info(
            "[red]Could not supply the staged flag with the post-commit flag[/red]"
        )
        sys.exit(1)
    try:
        is_external_repo = is_external_repository()
        # default validate to -g --post-commit
        if not kwargs.get("validate_all") and not kwargs["use_git"] and not file_path:
            kwargs["use_git"] = True
            kwargs["post_commit"] = True
        exit_code = 0
<<<<<<< HEAD
        if kwargs["run_old_validate"]:
=======
        if not kwargs["skip_old_validate"]:
            if kwargs["run_new_validate"]:
                kwargs["graph"] = False
>>>>>>> e4b990e4
            validator = OldValidateManager(
                is_backward_check=not kwargs["no_backward_comp"],
                only_committed_files=kwargs["post_commit"],
                prev_ver=kwargs["prev_ver"],
                skip_conf_json=kwargs["no_conf_json"],
                use_git=kwargs["use_git"],
                file_path=file_path,
                validate_all=kwargs.get("validate_all"),
                validate_id_set=kwargs["id_set"],
                validate_graph=kwargs.get("graph"),
                skip_pack_rn_validation=kwargs["skip_pack_release_notes"],
                print_ignored_errors=kwargs["print_ignored_errors"],
                is_external_repo=is_external_repo,
                print_ignored_files=kwargs["print_ignored_files"],
                no_docker_checks=kwargs["no_docker_checks"],
                silence_init_prints=kwargs["silence_init_prints"],
                skip_dependencies=kwargs["skip_pack_dependencies"],
                id_set_path=kwargs.get("id_set_path"),
                staged=kwargs["staged"],
                create_id_set=kwargs.get("create_id_set"),
                json_file_path=kwargs.get("json_file"),
                skip_schema_check=kwargs.get("skip_schema_check"),
                debug_git=kwargs.get("debug_git"),
                include_untracked=kwargs.get("include_untracked"),
                quiet_bc=kwargs.get("quiet_bc_validation"),
                multiprocessing=run_with_mp,
                check_is_unskipped=not kwargs.get("allow_skipped", False),
                specific_validations=kwargs.get("run_specific_validations"),
            )
            exit_code += validator.run_validation()
        if not kwargs["skip_new_validate"]:
            validation_results = ResultWriter(
                json_file_path=kwargs.get("json_file"),
            )
            config_reader = ConfigReader(
                config_file_path=kwargs.get("config_path"),
                category_to_run=kwargs.get("category_to_run"),
            )
            initializer = Initializer(
                use_git=kwargs["use_git"],
                staged=kwargs["staged"],
                committed_only=kwargs["post_commit"],
                prev_ver=kwargs["prev_ver"],
                file_path=file_path,
                all_files=kwargs.get("validate_all"),
            )
            validator_v2 = ValidateManager(
                file_path=file_path,
                validate_all=kwargs.get("validate_all"),
                initializer=initializer,
                validation_results=validation_results,
                config_reader=config_reader,
                allow_autofix=kwargs.get("fix"),
                ignore_support_level=kwargs.get("ignore_support_level"),
            )
            exit_code += validator_v2.run_validations()
        return exit_code
    except (git.InvalidGitRepositoryError, git.NoSuchPathError, FileNotFoundError) as e:
        logger.info(f"[red]{e}[/red]")
        logger.info(
            "\n[red]You may not be running `demisto-sdk validate` command in the content directory.\n"
            "Please run the command from content directory[red]"
        )
        sys.exit(1)


# ====================== create-content-artifacts ====================== #
@main.command(hidden=True)
@click.help_option("-h", "--help")
@click.option(
    "-a",
    "--artifacts_path",
    help="Destination directory to create the artifacts.",
    type=click.Path(file_okay=False, resolve_path=True),
    required=True,
)
@click.option("--zip/--no-zip", help="Zip content artifacts folders", default=True)
@click.option(
    "--packs",
    help="Create only content_packs artifacts. "
    "Used for server version 5.5.0 and earlier.",
    is_flag=True,
)
@click.option(
    "-v",
    "--content_version",
    help="The content version in CommonServerPython.",
    default="0.0.0",
)
@click.option(
    "-s",
    "--suffix",
    help="Suffix to add all yaml/json/yml files in the created artifacts.",
)
@click.option(
    "--cpus",
    help="Number of cpus/vcpus available - only required when os not reflect number of cpus (CircleCI"
    "always show 32, but medium has 3.",
    hidden=True,
    default=cpu_count(),
)
@click.option(
    "-idp",
    "--id-set-path",
    help="The full path of id_set.json",
    hidden=True,
    type=click.Path(exists=True, resolve_path=True),
)
@click.option(
    "-p",
    "--pack-names",
    help=(
        "Packs to create artifacts for. Optional values are: `all` or "
        "csv list of packs. "
        "Default is set to `all`"
    ),
    default="all",
    hidden=True,
)
@click.option(
    "-sk",
    "--signature-key",
    help="Base64 encoded signature key used for signing packs.",
    hidden=True,
)
@click.option(
    "-sd",
    "--sign-directory",
    help="Path to the signDirectory executable file.",
    type=click.Path(exists=True, resolve_path=True),
    hidden=True,
)
@click.option(
    "-rt",
    "--remove-test-playbooks",
    is_flag=True,
    help="Should remove test playbooks from content packs or not.",
    default=True,
    hidden=True,
)
@click.option(
    "-mp",
    "--marketplace",
    help="The marketplace the artifacts are created for, that "
    "determines which artifacts are created for each pack. "
    "Default is the XSOAR marketplace, that has all of the packs "
    "artifacts.",
    default="xsoar",
    type=click.Choice(["xsoar", "marketplacev2", "v2", "xpanse"]),
)
@click.option(
    "-fbi",
    "--filter-by-id-set",
    is_flag=True,
    help="Whether to use the id set as content items guide, meaning only include in the packs the "
    "content items that appear in the id set.",
    default=False,
    hidden=True,
)
@click.option(
    "-af",
    "--alternate-fields",
    is_flag=True,
    help="Use the alternative fields if such are present in the yml or json of the content item.",
    default=False,
    hidden=True,
)
@click.pass_context
@logging_setup_decorator
def create_content_artifacts(ctx, **kwargs) -> int:
    """Generating the following artifacts:
    1. content_new - Contains all content objects of type json,yaml (from_version < 6.0.0)
    2. content_packs - Contains all packs from Packs - Ignoring internal files (to_version >= 6.0.0).
    3. content_test - Contains all test scripts/playbooks (from_version < 6.0.0)
    4. content_all - Contains all from content_new and content_test.
    5. uploadable_packs - Contains zipped packs that are ready to be uploaded to Cortex XSOAR machine.
    """
    from demisto_sdk.commands.create_artifacts.content_artifacts_creator import (
        ArtifactsManager,
    )

    check_configuration_file("create-content-artifacts", kwargs)
    if marketplace := kwargs.get("marketplace"):
        os.environ[ENV_DEMISTO_SDK_MARKETPLACE] = marketplace.lower()
    artifacts_conf = ArtifactsManager(**kwargs)
    return artifacts_conf.create_content_artifacts()


# ====================== secrets ====================== #
@main.command(
    context_settings=dict(
        ignore_unknown_options=True,
        allow_extra_args=True,
    )
)
@click.help_option("-h", "--help")
@click.option("-i", "--input", help="Specify file of to check secret on.")
@click.option(
    "--post-commit",
    is_flag=True,
    show_default=True,
    help="Whether the secretes is done after you committed your files, "
    "this will help the command to determine which files it should check in its "
    "run. Before you commit the files it should not be used. Mostly for build "
    "validations.",
)
@click.option(
    "-ie",
    "--ignore-entropy",
    is_flag=True,
    help="Ignore entropy algorithm that finds secret strings (passwords/api keys).",
)
@click.option(
    "-wl",
    "--whitelist",
    default="./Tests/secrets_white_list.json",
    show_default=True,
    help='Full path to whitelist file, file name should be "secrets_white_list.json"',
)
@click.option("--prev-ver", help="The branch against which to run secrets validation.")
@click.argument("file_paths", nargs=-1, type=click.Path(exists=True, resolve_path=True))
@pass_config
@click.pass_context
@logging_setup_decorator
def secrets(ctx, config, file_paths: str, **kwargs):
    """Run Secrets validator to catch sensitive data before exposing your code to public repository.
    Attach path to whitelist to allow manual whitelists.
    """
    if file_paths and not kwargs["input"]:
        # If file_paths is given as an argument, use it as the file_paths input (instead of the -i flag). If both, input wins.
        kwargs["input"] = ",".join(file_paths)

    from demisto_sdk.commands.secrets.secrets import SecretsValidator

    check_configuration_file("secrets", kwargs)
    sys.path.append(config.configuration.env_dir)
    secrets_validator = SecretsValidator(
        configuration=config.configuration,
        is_circle=kwargs["post_commit"],
        ignore_entropy=kwargs["ignore_entropy"],
        white_list_path=kwargs["whitelist"],
        input_path=kwargs.get("input"),
    )
    return secrets_validator.run()


# ====================== lint ====================== #
@main.command(
    context_settings=dict(
        ignore_unknown_options=True,
        allow_extra_args=True,
    )
)
@click.help_option("-h", "--help")
@click.option(
    "-i",
    "--input",
    help="Specify directory(s) of integration/script",
    type=PathsParamType(exists=True, resolve_path=True),
)
@click.option("-g", "--git", is_flag=True, help="Will run only on changed packages")
@click.option(
    "-a",
    "--all-packs",
    is_flag=True,
    help="Run lint on all directories in content repo",
)
@click.option(
    "-p",
    "--parallel",
    default=1,
    help="Run tests in parallel",
    type=click.IntRange(0, 15, clamp=True),
    show_default=True,
)
@click.option("--no-flake8", is_flag=True, help="Do NOT run flake8 linter")
@click.option("--no-bandit", is_flag=True, help="Do NOT run bandit linter")
@click.option("--no-xsoar-linter", is_flag=True, help="Do NOT run XSOAR linter")
@click.option("--no-mypy", is_flag=True, help="Do NOT run mypy static type checking")
@click.option("--no-vulture", is_flag=True, help="Do NOT run vulture linter")
@click.option("--no-pylint", is_flag=True, help="Do NOT run pylint linter")
@click.option("--no-test", is_flag=True, help="Do NOT test (skip pytest)")
@click.option("--no-pwsh-analyze", is_flag=True, help="Do NOT run powershell analyze")
@click.option("--no-pwsh-test", is_flag=True, help="Do NOT run powershell test")
@click.option("-kc", "--keep-container", is_flag=True, help="Keep the test container")
@click.option(
    "--prev-ver",
    help="Previous branch or SHA1 commit to run checks against",
    default=os.getenv("DEMISTO_DEFAULT_BRANCH", default="master"),
)
@click.option(
    "--test-xml",
    help="Path to store pytest xml results",
    type=click.Path(exists=True, resolve_path=True),
)
@click.option(
    "--failure-report",
    help="Path to store failed packs report",
    type=click.Path(exists=True, resolve_path=True),
)
@click.option(
    "-j",
    "--json-file",
    help="The JSON file path to which to output the command results.",
    type=click.Path(resolve_path=True),
)
@click.option("--no-coverage", is_flag=True, help="Do NOT run coverage report.")
@click.option(
    "--coverage-report",
    help="Specify directory for the coverage report files",
    type=PathsParamType(),
)
@click.option(
    "-dt",
    "--docker-timeout",
    default=60,
    help="The timeout (in seconds) for requests done by the docker client.",
    type=int,
)
@click.option(
    "-di",
    "--docker-image",
    default="from-yml",
    help="The docker image to check package on. Can be a comma separated list of Possible values: 'native:maintenance', 'native:ga', 'native:dev',"
    " 'all', a specific docker image from Docker Hub (e.g devdemisto/python3:3.10.9.12345) or the default"
    " 'from-yml', 'native:target'. To run lint only on native supported content with a specific image,"
    " use 'native:target' with --docker-image-target <specific-image>.",
)
@click.option(
    "-dit",
    "--docker-image-target",
    default="",
    help="The docker image to lint native supported content with. Should only be used with "
    "--docker-image native:target. An error will be raised otherwise.",
)
@click.option(
    "-cdam",
    "--check-dependent-api-module",
    is_flag=True,
    help="Run unit tests and lint on all packages that "
    "are dependent on the found "
    "modified api modules.",
    default=False,
)
@click.option(
    "--time-measurements-dir",
    help="Specify directory for the time measurements report file",
    type=PathsParamType(),
)
@click.pass_context
@logging_setup_decorator
def lint(ctx, **kwargs):
    """Lint command will perform:
    1. Package in host checks - flake8, bandit, mypy, vulture.
    2. Package in docker image checks -  pylint, pytest, powershell - test, powershell - analyze.
    Meant to be used with integrations/scripts that use the folder (package) structure.
    Will lookup up what docker image to use and will setup the dev dependencies and file in the target folder.
    If no additional flags specifying the packs are given, will lint only changed files.
    """
    from demisto_sdk.commands.lint.lint_manager import LintManager

    check_configuration_file("lint", kwargs)
    lint_manager = LintManager(
        input=kwargs.get("input"),  # type: ignore[arg-type]
        git=kwargs.get("git"),  # type: ignore[arg-type]
        all_packs=kwargs.get("all_packs"),  # type: ignore[arg-type]
        prev_ver=kwargs.get("prev_ver"),  # type: ignore[arg-type]
        json_file_path=kwargs.get("json_file"),  # type: ignore[arg-type]
        check_dependent_api_module=kwargs.get("check_dependent_api_module"),  # type: ignore[arg-type]
    )
    return lint_manager.run(
        parallel=kwargs.get("parallel"),  # type: ignore[arg-type]
        no_flake8=kwargs.get("no_flake8"),  # type: ignore[arg-type]
        no_bandit=kwargs.get("no_bandit"),  # type: ignore[arg-type]
        no_mypy=kwargs.get("no_mypy"),  # type: ignore[arg-type]
        no_vulture=kwargs.get("no_vulture"),  # type: ignore[arg-type]
        no_xsoar_linter=kwargs.get("no_xsoar_linter"),  # type: ignore[arg-type]
        no_pylint=kwargs.get("no_pylint"),  # type: ignore[arg-type]
        no_test=kwargs.get("no_test"),  # type: ignore[arg-type]
        no_pwsh_analyze=kwargs.get("no_pwsh_analyze"),  # type: ignore[arg-type]
        no_pwsh_test=kwargs.get("no_pwsh_test"),  # type: ignore[arg-type]
        keep_container=kwargs.get("keep_container"),  # type: ignore[arg-type]
        test_xml=kwargs.get("test_xml"),  # type: ignore[arg-type]
        failure_report=kwargs.get("failure_report"),  # type: ignore[arg-type]
        no_coverage=kwargs.get("no_coverage"),  # type: ignore[arg-type]
        coverage_report=kwargs.get("coverage_report"),  # type: ignore[arg-type]
        docker_timeout=kwargs.get("docker_timeout"),  # type: ignore[arg-type]
        docker_image_flag=kwargs.get("docker_image"),  # type: ignore[arg-type]
        docker_image_target=kwargs.get("docker_image_target"),  # type: ignore[arg-type]
        time_measurements_dir=kwargs.get("time_measurements_dir"),  # type: ignore[arg-type]
    )


# ====================== coverage-analyze ====================== #
@main.command(
    context_settings=dict(
        ignore_unknown_options=True,
        allow_extra_args=True,
    )
)
@click.help_option("-h", "--help")
@click.option(
    "-i",
    "--input",
    help="The .coverage file to analyze.",
    default=os.path.join("coverage_report", ".coverage"),
    type=PathsParamType(resolve_path=True),
)
@click.option(
    "--default-min-coverage",
    help="Default minimum coverage (for new files).",
    default=70.0,
    type=click.FloatRange(0.0, 100.0),
)
@click.option(
    "--allowed-coverage-degradation-percentage",
    help="Allowed coverage degradation percentage (for modified files).",
    default=1.0,
    type=click.FloatRange(0.0, 100.0),
)
@click.option(
    "--no-cache",
    help="Force download of the previous coverage report file.",
    is_flag=True,
    type=bool,
)
@click.option(
    "--report-dir",
    help="Directory of the coverage report files.",
    default="coverage_report",
    type=PathsParamType(resolve_path=True),
)
@click.option(
    "--report-type",
    help="The type of coverage report (posible values: 'text', 'html', 'xml', 'json' or 'all').",
    type=str,
)
@click.option(
    "--no-min-coverage-enforcement",
    help="Do not enforce minimum coverage.",
    is_flag=True,
)
@click.option(
    "--previous-coverage-report-url",
    help="URL of the previous coverage report.",
    default=f"https://storage.googleapis.com/{DEMISTO_SDK_MARKETPLACE_XSOAR_DIST_DEV}/code-coverage-reports/coverage-min.json",
    type=str,
)
@click.pass_context
@logging_setup_decorator
def coverage_analyze(ctx, **kwargs):
    from demisto_sdk.commands.coverage_analyze.coverage_report import CoverageReport

    try:
        no_degradation_check = (
            kwargs["allowed_coverage_degradation_percentage"] == 100.0
        )
        no_min_coverage_enforcement = kwargs["no_min_coverage_enforcement"]

        cov_report = CoverageReport(
            default_min_coverage=kwargs["default_min_coverage"],
            allowed_coverage_degradation_percentage=kwargs[
                "allowed_coverage_degradation_percentage"
            ],
            coverage_file=kwargs["input"],
            no_cache=kwargs.get("no_cache", False),
            report_dir=kwargs["report_dir"],
            report_type=kwargs["report_type"],
            no_degradation_check=no_degradation_check,
            previous_coverage_report_url=kwargs["previous_coverage_report_url"],
        )
        cov_report.coverage_report()
        # if no_degradation_check=True we will suppress the minimum coverage check
        if (
            no_degradation_check
            or cov_report.coverage_diff_report()
            or no_min_coverage_enforcement
        ):
            return 0
    except FileNotFoundError as e:
        logger.warning(e)
        return 0
    except Exception as error:
        logger.error(error)

    return 1


# ====================== format ====================== #
@main.command(
    context_settings=dict(
        ignore_unknown_options=True,
        allow_extra_args=True,
    )
)
@click.help_option("-h", "--help")
@click.option(
    "-i",
    "--input",
    help="The path of the script yml file or a comma separated list\n"
    "If no input is specified, the format will be executed on all new/changed files.",
    type=PathsParamType(
        exists=True, resolve_path=True
    ),  # PathsParamType allows passing a list of paths
)
@click.option(
    "-o",
    "--output",
    help="The path where the formatted file will be saved to",
    type=click.Path(resolve_path=True),
)
@click.option("-fv", "--from-version", help="Specify fromversion of the pack")
@click.option(
    "-nv", "--no-validate", help="Set when validate on file is not wanted", is_flag=True
)
@click.option(
    "-ud",
    "--update-docker",
    help="Set if you want to update the docker image of the integration/script",
    is_flag=True,
)
@click.option(
    "-y/-n",
    "--assume-yes/--assume-no",
    help="Automatic yes/no to prompts; assume 'yes'/'no' as answer to all prompts and run non-interactively",
    is_flag=True,
    default=None,
)
@click.option(
    "-d",
    "--deprecate",
    help="Set if you want to deprecate the integration/script/playbook",
    is_flag=True,
)
@click.option(
    "-g",
    "--use-git",
    help="Use git to automatically recognize which files changed and run format on them.",
    is_flag=True,
)
@click.option(
    "--prev-ver", help="Previous branch or SHA1 commit to run checks against."
)
@click.option(
    "-iu",
    "--include-untracked",
    is_flag=True,
    help="Whether to include untracked files in the formatting.",
)
@click.option(
    "-at",
    "--add-tests",
    is_flag=True,
    help="Whether to answer manually to add tests configuration prompt when running interactively.",
)
@click.option(
    "-s",
    "--id-set-path",
    help="Deprecated. The path of the id_set json file.",
    type=click.Path(exists=True, resolve_path=True),
)
@click.option(
    "-gr/-ngr",
    "--graph/--no-graph",
    help="Whether to use the content graph or not.",
    is_flag=True,
    default=True,
)
@click.argument("file_paths", nargs=-1, type=click.Path(exists=True, resolve_path=True))
@click.pass_context
@logging_setup_decorator
def format(
    ctx,
    input: str,
    output: Path,
    from_version: str,
    no_validate: bool,
    update_docker: bool,
    assume_yes: Union[None, bool],
    deprecate: bool,
    use_git: bool,
    prev_ver: str,
    include_untracked: bool,
    add_tests: bool,
    id_set_path: str,
    file_paths: Tuple[str, ...],
    **kwargs,
):
    """Run formatter on a given script/playbook/integration/incidentfield/indicatorfield/
    incidenttype/indicatortype/layout/dashboard/classifier/mapper/widget/report file/genericfield/generictype/
    genericmodule/genericdefinition.
    """
    from demisto_sdk.commands.format.format_module import format_manager

    if is_sdk_defined_working_offline():
        logger.error(SDK_OFFLINE_ERROR_MESSAGE)
        sys.exit(1)

    if file_paths and not input:
        input = ",".join(file_paths)

    with ReadMeValidator.start_mdx_server():
        return format_manager(
            str(input) if input else None,
            str(output) if output else None,
            from_version=from_version,
            no_validate=no_validate,
            update_docker=update_docker,
            assume_answer=assume_yes,
            deprecate=deprecate,
            use_git=use_git,
            prev_ver=prev_ver,
            include_untracked=include_untracked,
            add_tests=add_tests,
            id_set_path=id_set_path,
            use_graph=kwargs.get("graph", True),
        )


# ====================== upload ====================== #
@main.command(
    context_settings=dict(
        ignore_unknown_options=True,
        allow_extra_args=True,
    )
)
@click.help_option("-h", "--help")
@click.option(
    "-i",
    "--input",
    type=PathsParamType(exists=True, resolve_path=True),
    help="The path of file or a directory to upload. The following are supported:\n"
    "- Pack\n"
    "- A content entity directory that is inside a pack. For example: an Integrations "
    "directory or a Layouts directory.\n"
    "- Valid file that can be imported to Cortex XSOAR manually. For example a playbook: "
    "helloWorld.yml",
    required=False,
)
@click.option(
    "--input-config-file",
    type=PathsParamType(exists=True, resolve_path=True),
    help="The path to the config file to download all the custom packs from",
    required=False,
)
@click.option(
    "-z/-nz",
    "--zip/--no-zip",
    help="Compress the pack to zip before upload, this flag is relevant only for packs.",
    is_flag=True,
    default=True,
)
@click.option(
    "-x",
    "--xsiam",
    help="Upload the pack to XSIAM server. Must be used together with -z",
    is_flag=True,
)
@click.option(
    "-mp",
    "--marketplace",
    help="The marketplace to which the content will be uploaded.",
)
@click.option(
    "--keep-zip",
    help="Directory where to store the zip after creation, this argument is relevant only for packs "
    "and in case the --zip flag is used.",
    required=False,
    type=click.Path(exists=True),
)
@click.option("--insecure", help="Skip certificate validation", is_flag=True)
@click.option(
    "--skip_validation",
    is_flag=True,
    help="Only for upload zipped packs, "
    "if true will skip upload packs validation, use just when migrate existing custom content to packs.",
)
@click.option(
    "--reattach",
    help="Reattach the detached files in the XSOAR instance"
    "for the CI/CD Flow. If you set the --input-config-file flag, "
    "any detached item in your XSOAR instance that isn't currently in the repo's SystemPacks folder "
    "will be re-attached.)",
    is_flag=True,
)
@click.option(
    "--override-existing",
    is_flag=True,
    help="This value (True/False) determines if the user should be presented with a confirmation prompt when "
    "attempting to upload a content pack that is already installed on the Cortex XSOAR server. This allows the upload "
    "command to be used within non-interactive shells.",
)
@click.pass_context
@logging_setup_decorator
def upload(ctx, **kwargs):
    """Upload integration or pack to Demisto instance.
    DEMISTO_BASE_URL environment variable should contain the Demisto server base URL.
    DEMISTO_API_KEY environment variable should contain a valid Demisto API Key.
    * Note: Uploading classifiers to Cortex XSOAR is available from version 6.0.0 and up. *
    """
    return upload_content_entity(**kwargs)


# ====================== download ====================== #


@main.command(
    context_settings=dict(
        ignore_unknown_options=True,
        allow_extra_args=True,
    )
)
@click.help_option("-h", "--help")
@click.option(
    "-o",
    "--output",
    help="A path to a pack directory to download content to.",
    required=False,
    multiple=False,
)
@click.option(
    "-i",
    "--input",
    help="Name of a custom content item to download. The flag can be used multiple times to download multiple files.",
    required=False,
    multiple=True,
)
@click.option(
    "-r",
    "--regex",
    help="Download all custom content items matching this RegEx pattern.",
    required=False,
)
@click.option("--insecure", help="Skip certificate validation", is_flag=True)
@click.option(
    "-f",
    "--force",
    help="If downloaded content already exists in the output directory, overwrite it. ",
    is_flag=True,
)
@click.option(
    "-lf",
    "--list-files",
    help="List all custom content items available to download and exit.",
    is_flag=True,
)
@click.option(
    "-a",
    "--all-custom-content",
    help="Download all available custom content items.",
    is_flag=True,
)
@click.option(
    "-fmt",
    "--run-format",
    help="Format downloaded files.",
    is_flag=True,
)
@click.option("--system", help="Download system items", is_flag=True, default=False)
@click.option(
    "-it",
    "--item-type",
    help="Type of the content item to download. Required and used only when downloading system items.",
    type=click.Choice(
        [
            "IncidentType",
            "IndicatorType",
            "Field",
            "Layout",
            "Playbook",
            "Automation",
            "Classifier",
            "Mapper",
        ],
        case_sensitive=False,
    ),
)
@click.option(
    "--init",
    help="Initialize the output directory with a pack structure.",
    is_flag=True,
    default=False,
)
@click.option(
    "--keep-empty-folders",
    help="Keep empty folders when a pack structure is initialized.",
    is_flag=True,
    default=False,
)
@click.option(
    "--auto-replace-uuids/--no-auto-replace-uuids",
    help="Whether to replace UUID IDs (automatically assigned to custom content by the server) for downloaded custom content.",
    default=True,
)
@click.pass_context
@logging_setup_decorator
def download(ctx, **kwargs):
    """Download custom content from a Cortex XSOAR / XSIAM instance.
    DEMISTO_BASE_URL environment variable should contain the server base URL.
    DEMISTO_API_KEY environment variable should contain a valid API Key for the server.
    """
    from demisto_sdk.commands.download.downloader import Downloader

    check_configuration_file("download", kwargs)
    return Downloader(**kwargs).download()


# ====================== update-xsoar-config-file ====================== #
@main.command(
    context_settings=dict(
        ignore_unknown_options=True,
        allow_extra_args=True,
    )
)
@click.help_option("-h", "--help")
@click.option(
    "-pi",
    "--pack-id",
    help="The Pack ID to add to XSOAR Configuration File",
    required=False,
    multiple=False,
)
@click.option(
    "-pd",
    "--pack-data",
    help="The Pack Data to add to XSOAR Configuration File - "
    "Pack URL for Custom Pack and Pack Version for OOTB Pack",
    required=False,
    multiple=False,
)
@click.option(
    "-mp",
    "--add-marketplace-pack",
    help="Add a Pack to the MarketPlace Packs section in the Configuration File",
    required=False,
    is_flag=True,
)
@click.option(
    "-cp",
    "--add-custom-pack",
    help="Add the Pack to the Custom Packs section in the Configuration File",
    is_flag=True,
)
@click.option(
    "-all",
    "--add-all-marketplace-packs",
    help="Add all the installed MarketPlace Packs to the marketplace_packs in XSOAR Configuration File",
    is_flag=True,
)
@click.option("--insecure", help="Skip certificate validation", is_flag=True)
@click.option(
    "--file-path",
    help="XSOAR Configuration File path, the default value is in the repo level",
    is_flag=False,
)
@click.pass_context
@logging_setup_decorator
def xsoar_config_file_update(ctx, **kwargs):
    """Handle your XSOAR Configuration File.
    Add automatically all the installed MarketPlace Packs to the marketplace_packs section in XSOAR Configuration File.
    Add a Pack to both marketplace_packs and custom_packs sections in the Configuration File.
    """
    from demisto_sdk.commands.update_xsoar_config_file.update_xsoar_config_file import (
        XSOARConfigFileUpdater,
    )

    file_updater: XSOARConfigFileUpdater = XSOARConfigFileUpdater(**kwargs)
    return file_updater.update()


# ====================== run ====================== #
@main.command(
    context_settings=dict(
        ignore_unknown_options=True,
        allow_extra_args=True,
    )
)
@click.help_option("-h", "--help")
@click.option("-q", "--query", help="The query to run", required=True)
@click.option("--insecure", help="Skip certificate validation", is_flag=True)
@click.option(
    "-id",
    "--incident-id",
    help="The incident to run the query on, if not specified the playground will be used.",
)
@click.option(
    "-D",
    "--debug",
    help="Whether to enable the debug-mode feature or not, if you want to save the output file "
    "please use the --debug-path option",
    is_flag=True,
)
@click.option(
    "--debug-path",
    help="The path to save the debug file at, if not specified the debug file will be printed to the "
    "terminal",
)
@click.option(
    "--json-to-outputs",
    help="Whether to run json_to_outputs command on the context output of the query. If the "
    "context output does not exists or the `-r` flag is used, will use the raw"
    " response of the query",
    is_flag=True,
)
@click.option(
    "-p",
    "--prefix",
    help="Used with `json-to-outputs` flag. Output prefix e.g. Jira.Ticket, VirusTotal.IP, "
    "the base path for the outputs that the script generates",
)
@click.option(
    "-r",
    "--raw-response",
    help="Used with `json-to-outputs` flag. Use the raw response of the query for"
    " `json-to-outputs`",
    is_flag=True,
)
@click.pass_context
@logging_setup_decorator
def run(ctx, **kwargs):
    """Run integration command on remote Demisto instance in the playground.
    DEMISTO_BASE_URL environment variable should contain the Demisto base URL.
    DEMISTO_API_KEY environment variable should contain a valid Demisto API Key.
    """
    from demisto_sdk.commands.run_cmd.runner import Runner

    check_configuration_file("run", kwargs)
    runner = Runner(**kwargs)
    return runner.run()


# ====================== run-playbook ====================== #
@main.command(
    context_settings=dict(
        ignore_unknown_options=True,
        allow_extra_args=True,
    )
)
@click.help_option("-h", "--help")
@click.option(
    "--url",
    "-u",
    help="URL to a Demisto instance. If not provided, the url will be taken from DEMISTO_BASE_URL environment variable.",
)
@click.option("--playbook_id", "-p", help="The playbook ID to run.", required=True)
@click.option(
    "--wait",
    "-w",
    is_flag=True,
    help="Wait until the playbook run is finished and get a response.",
)
@click.option(
    "--timeout",
    "-t",
    default=90,
    show_default=True,
    help="Timeout to query for playbook's state. Relevant only if --wait has been passed.",
)
@click.option("--insecure", help="Skip certificate validation.", is_flag=True)
@click.pass_context
@logging_setup_decorator
def run_playbook(ctx, **kwargs):
    """Run a playbook in Demisto.
    DEMISTO_API_KEY environment variable should contain a valid Demisto API Key.
    Example: DEMISTO_API_KEY=<API KEY> demisto-sdk run-playbook -p 'p_name' -u
    'https://demisto.local'.
    """
    from demisto_sdk.commands.run_playbook.playbook_runner import PlaybookRunner

    check_configuration_file("run-playbook", kwargs)
    playbook_runner = PlaybookRunner(
        playbook_id=kwargs.get("playbook_id", ""),
        url=kwargs.get("url", ""),
        wait=kwargs.get("wait", False),
        timeout=kwargs.get("timeout", 90),
        insecure=kwargs.get("insecure", False),
    )
    return playbook_runner.run_playbook()


# ====================== run-test-playbook ====================== #
@main.command(
    context_settings=dict(
        ignore_unknown_options=True,
        allow_extra_args=True,
    )
)
@click.help_option("-h", "--help")
@click.option(
    "-tpb",
    "--test-playbook-path",
    help="Path to test playbook to run, "
    "can be a path to specific test playbook or path to pack name for example: Packs/GitHub.",
    required=False,
)
@click.option(
    "--all", is_flag=True, help="Run all the test playbooks from this repository."
)
@click.option(
    "--wait",
    "-w",
    is_flag=True,
    default=True,
    help="Wait until the test-playbook run is finished and get a response.",
)
@click.option(
    "--timeout",
    "-t",
    default=90,
    show_default=True,
    help="Timeout for the command. The test-playbook will continue to run in your instance",
)
@click.option("--insecure", help="Skip certificate validation.", is_flag=True)
@click.pass_context
@logging_setup_decorator
def run_test_playbook(ctx, **kwargs):
    """Run a test playbooks in your instance."""
    from demisto_sdk.commands.run_test_playbook.test_playbook_runner import (
        TestPlaybookRunner,
    )

    check_configuration_file("run-test-playbook", kwargs)
    test_playbook_runner = TestPlaybookRunner(**kwargs)
    return test_playbook_runner.manage_and_run_test_playbooks()


# ====================== generate-outputs ====================== #
@main.command(short_help="""Generates outputs (from json or examples).""")
@click.help_option("-h", "--help")
@click.option(
    "-c",
    "--command",
    help="Specific command name (e.g. xdr-get-incidents)",
    required=False,
)
@click.option(
    "-j",
    "--json",
    help="Valid JSON file path. If not specified, the script will wait for user input in the terminal. "
    "The response can be obtained by running the command with `raw-response=true` argument.",
    required=False,
)
@click.option(
    "-p",
    "--prefix",
    help="Output prefix like Jira.Ticket, VirusTotal.IP, the base path for the outputs that the "
    "script generates",
    required=False,
)
@click.option(
    "-o",
    "--output",
    help="Output file path, if not specified then will print to stdout",
    required=False,
)
@click.option(
    "--ai",
    is_flag=True,
    help="**Experimental** - Help generate context descriptions via AI transformers (must have a valid AI21 key at ai21.com)",
)
@click.option(
    "--interactive",
    help="If passed, then for each output field will ask user interactively to enter the "
    "description. By default is interactive mode is disabled. No need to use with --ai (it is already interactive)",
    is_flag=True,
)
@click.option(
    "-d",
    "--descriptions",
    help="A JSON or a path to a JSON file, mapping field names to their descriptions. "
    "If not specified, the script prompt the user to input the JSON content.",
    is_flag=True,
)
@click.option("-i", "--input", help="Valid YAML integration file path.", required=False)
@click.option(
    "-e",
    "--examples",
    help="Integrations: path for file containing command examples."
    " Each command should be in a separate line."
    " Scripts: the script example surrounded by quotes."
    " For example: -e '!ConvertFile entry_id=<entry_id>'",
)
@click.option(
    "--insecure",
    help="Skip certificate validation to run the commands in order to generate the docs.",
    is_flag=True,
)
@click.pass_context
@logging_setup_decorator
def generate_outputs(ctx, **kwargs):
    """Demisto integrations/scripts have a YAML file that defines them.
    Creating the YAML file is a tedious and error-prone task of manually copying outputs from the API result to the
    file/UI/PyCharm. This script auto generates the YAML for a command from the JSON result of the relevant API call
    In addition you can supply examples files and generate the context description directly in the YML from those examples.
    """
    from demisto_sdk.commands.generate_outputs.generate_outputs import (
        run_generate_outputs,
    )

    check_configuration_file("generate-outputs", kwargs)
    return run_generate_outputs(**kwargs)


# ====================== generate-test-playbook ====================== #
@main.command(
    context_settings=dict(
        ignore_unknown_options=True,
        allow_extra_args=True,
    )
)
@click.help_option("-h", "--help")
@click.option(
    "-i", "--input", required=True, help="Specify integration/script yml path"
)
@click.option(
    "-o",
    "--output",
    required=False,
    help="Specify output directory or path to an output yml file. "
    "If a path to a yml file is specified - it will be the output path.\n"
    "If a folder path is specified - a yml output will be saved in the folder.\n"
    "If not specified, and the input is located at `.../Packs/<pack_name>/Integrations`, "
    "the output will be saved under `.../Packs/<pack_name>/TestPlaybooks`.\n"
    "Otherwise (no folder in the input hierarchy is named `Packs`), "
    "the output will be saved in the current directory.",
)
@click.option(
    "-n",
    "--name",
    required=True,
    help="Specify test playbook name. The output file name will be `playbook-<name>_Test.yml",
)
@click.option(
    "--no-outputs",
    is_flag=True,
    help="Skip generating verification conditions for each output contextPath. Use when you want to decide which "
    "outputs to verify and which not",
)
@click.option(
    "-ab",
    "--all-brands",
    "use_all_brands",
    help="Generate a test-playbook which calls commands using integrations of all available brands. "
    "When not used, the generated playbook calls commands using instances of the provided integration brand.",
    is_flag=True,
)
@click.option(
    "-c",
    "--commands",
    help="A comma-separated command names to generate playbook tasks for, "
    "will ignore the rest of the commands."
    "e.g xdr-get-incidents,xdr-update-incident",
    required=False,
)
@click.option(
    "-e",
    "--examples",
    help="For integrations: path for file containing command examples."
    " Each command should be in a separate line."
    " For scripts: the script example surrounded by quotes."
    " For example: -e '!ConvertFile entry_id=<entry_id>'",
)
@click.option(
    "-u",
    "--upload",
    help="Whether to upload the test playbook after the generation.",
    is_flag=True,
)
@click.pass_context
@logging_setup_decorator
def generate_test_playbook(ctx, **kwargs):
    """Generate test playbook from integration or script"""
    from demisto_sdk.commands.generate_test_playbook.test_playbook_generator import (
        PlaybookTestsGenerator,
    )

    check_configuration_file("generate-test-playbook", kwargs)
    file_type: FileType = find_type(kwargs.get("input", ""), ignore_sub_categories=True)
    if file_type not in [FileType.INTEGRATION, FileType.SCRIPT]:
        logger.info(
            "[red]Generating test playbook is possible only for an Integration or a Script.[/red]"
        )
        return 1

    try:
        generator = PlaybookTestsGenerator(file_type=file_type.value, **kwargs)
        if generator.run():
            sys.exit(0)
        sys.exit(1)
    except PlaybookTestsGenerator.InvalidOutputPathError as e:
        logger.info(f"[red]{e}[/red]")
        return 1


# ====================== init ====================== #


@main.command(
    context_settings=dict(
        ignore_unknown_options=True,
        allow_extra_args=True,
    )
)
@click.help_option("-h", "--help")
@click.option(
    "-n", "--name", help="The name of the directory and file you want to create"
)
@click.option("--id", help="The id used in the yml file of the integration or script")
@click.option(
    "-o",
    "--output",
    help="The output dir to write the object into. The default one is the current working "
    "directory.",
)
@click.option(
    "--integration",
    is_flag=True,
    help="Create an Integration based on BaseIntegration template",
)
@click.option(
    "--script", is_flag=True, help="Create a Script based on BaseScript example"
)
@click.option(
    "--xsiam",
    is_flag=True,
    help="Create an Event Collector based on a template, and create matching sub directories",
)
@click.option("--pack", is_flag=True, help="Create pack and its sub directories")
@click.option(
    "-t",
    "--template",
    help="Create an Integration/Script based on a specific template.\n"
    "Integration template options: HelloWorld, HelloIAMWorld, FeedHelloWorld.\n"
    "Script template options: HelloWorldScript",
)
@click.option(
    "-a",
    "--author-image",
    help="Path of the file 'Author_image.png'. \n "
    "Image will be presented in marketplace under PUBLISHER section. File should be up to 4kb and dimensions of 120x50",
)
@click.option(
    "--demisto_mock",
    is_flag=True,
    help="Copy the demistomock. Relevant for initialization of Scripts and Integrations within a Pack.",
)
@click.option(
    "--common-server",
    is_flag=True,
    help="Copy the CommonServerPython. Relevant for initialization of Scripts and Integrations within a Pack.",
)
@click.pass_context
@logging_setup_decorator
def init(ctx, **kwargs):
    """Initialize a new Pack, Integration or Script.
    If the script/integration flags are not present, we will create a pack with the given name.
    Otherwise when using the flags we will generate a script/integration based on your selection.
    """
    from demisto_sdk.commands.init.initiator import Initiator

    check_configuration_file("init", kwargs)
    marketplace = parse_marketplace_kwargs(kwargs)
    initiator = Initiator(marketplace=marketplace, **kwargs)
    initiator.init()
    return 0


# ====================== generate-docs ====================== #
@main.command(
    context_settings=dict(
        ignore_unknown_options=True,
        allow_extra_args=True,
    )
)
@click.help_option("-h", "--help")
@click.option("-i", "--input", help="Path of the yml file.", required=True)
@click.option(
    "-o",
    "--output",
    help="The output dir to write the documentation file into,"
    " documentation file name is README.md. If not specified, will be in the yml dir.",
    required=False,
)
@click.option(
    "-uc",
    "--use_cases",
    help="For integration - Top use-cases. Number the steps by '*' (i.e. '* foo. * bar.')",
    required=False,
)
@click.option(
    "-c",
    "--command",
    help="A comma-separated command names to generate doc for, will ignore the rest of the commands."
    "e.g xdr-get-incidents,xdr-update-incident",
    required=False,
)
@click.option(
    "-e",
    "--examples",
    help="Integrations: path for file containing command examples."
    " Each command should be in a separate line."
    " Scripts: the script example surrounded by quotes."
    " For example: -e '!ConvertFile entry_id=<entry_id>'",
)
@click.option(
    "-p",
    "--permissions",
    type=click.Choice(["none", "general", "per-command"]),
    help="Permissions needed.",
    required=True,
    default="none",
)
@click.option(
    "-cp",
    "--command-permissions",
    help="Path for file containing commands permissions"
    " Each command permissions should be in a separate line."
    " (i.e. '<command-name> Administrator READ-WRITE')",
    required=False,
)
@click.option(
    "-l",
    "--limitations",
    help="Known limitations. Number the steps by '*' (i.e. '* foo. * bar.')",
    required=False,
)
@click.option(
    "--insecure",
    help="Skip certificate validation to run the commands in order to generate the docs.",
    is_flag=True,
)
@click.option("--old-version", help="Path of the old integration version yml file.")
@click.option(
    "--skip-breaking-changes",
    is_flag=True,
    help="Skip generating of breaking changes section.",
)
@click.option(
    "--custom-image-path",
    help="A custom path to a playbook image. If not stated, a default link will be added to the file.",
)
@click.option(
    "-rt",
    "--readme-template",
    help="The readme template that should be appended to the given README.md file",
    type=click.Choice(["syslog", "xdrc", "http-collector"]),
)
@click.option(
    "-gr/-ngr",
    "--graph/--no-graph",
    help="Whether to use the content graph or not.",
    is_flag=True,
    default=True,
)
@click.pass_context
@logging_setup_decorator
def generate_docs(ctx, **kwargs):
    """Generate documentation for integration, playbook or script from yaml file."""
    try:
        check_configuration_file("generate-docs", kwargs)
        input_path_str: str = kwargs.get("input", "")
        if not (input_path := Path(input_path_str)).exists():
            raise Exception(f"[red]input {input_path_str} does not exist[/red]")

        if (output_path := kwargs.get("output")) and not Path(output_path).is_dir():
            raise Exception(
                f"[red]Output directory {output_path} is not a directory.[/red]"
            )

        if input_path.is_file():
            if input_path.suffix.lower() not in {".yml", ".md"}:
                raise Exception(
                    f"[red]input {input_path} is not a valid yml or readme file.[/red]"
                )

            _generate_docs_for_file(kwargs)

        # Add support for input which is a Playbooks directory and not a single yml file
        elif input_path.is_dir() and input_path.name == "Playbooks":
            for yml in input_path.glob("*.yml"):
                file_kwargs = copy.deepcopy(kwargs)
                file_kwargs["input"] = str(yml)
                _generate_docs_for_file(file_kwargs)

        else:
            raise Exception(
                f"[red]Input {input_path} is neither a valid yml file, nor a folder named Playbooks, nor a readme file.[/red]"
            )

        return 0

    except Exception:
        logger.exception("Failed generating docs")
        sys.exit(1)


def _generate_docs_for_file(kwargs: Dict[str, Any]):
    """Helper function for supporting Playbooks directory as an input and not only a single yml file."""

    from demisto_sdk.commands.generate_docs.generate_integration_doc import (
        generate_integration_doc,
    )
    from demisto_sdk.commands.generate_docs.generate_playbook_doc import (
        generate_playbook_doc,
    )
    from demisto_sdk.commands.generate_docs.generate_readme_template import (
        generate_readme_template,
    )
    from demisto_sdk.commands.generate_docs.generate_script_doc import (
        generate_script_doc,
    )

    # Extract all the necessary arguments
    input_path: str = kwargs.get("input", "")
    output_path = kwargs.get("output")
    command = kwargs.get("command")
    examples: str = kwargs.get("examples", "")
    permissions = kwargs.get("permissions")
    limitations = kwargs.get("limitations")
    insecure: bool = kwargs.get("insecure", False)
    old_version: str = kwargs.get("old_version", "")
    skip_breaking_changes: bool = kwargs.get("skip_breaking_changes", False)
    custom_image_path: str = kwargs.get("custom_image_path", "")
    readme_template: str = kwargs.get("readme_template", "")
    use_graph = kwargs.get("graph", True)

    try:
        if command:
            if (
                output_path
                and (not Path(output_path, "README.md").is_file())
                or (not output_path)
                and (
                    not Path(
                        os.path.dirname(os.path.realpath(input_path)), "README.md"
                    ).is_file()
                )
            ):
                raise Exception(
                    "[red]The `command` argument must be presented with existing `README.md` docs."
                )

        file_type = find_type(kwargs.get("input", ""), ignore_sub_categories=True)
        if file_type not in {
            FileType.INTEGRATION,
            FileType.SCRIPT,
            FileType.PLAYBOOK,
            FileType.README,
        }:
            raise Exception(
                "[red]File is not an Integration, Script, Playbook or a README.[/red]"
            )

        if old_version and not Path(old_version).is_file():
            raise Exception(
                f"[red]Input old version file {old_version} was not found.[/red]"
            )

        if old_version and not old_version.lower().endswith(".yml"):
            raise Exception(
                f"[red]Input old version {old_version} is not a valid yml file.[/red]"
            )

        if file_type == FileType.INTEGRATION:
            logger.info(f"Generating {file_type.value.lower()} documentation")
            use_cases = kwargs.get("use_cases")
            command_permissions = kwargs.get("command_permissions")
            return generate_integration_doc(
                input_path=input_path,
                output=output_path,
                use_cases=use_cases,
                examples=examples,
                permissions=permissions,
                command_permissions=command_permissions,
                limitations=limitations,
                insecure=insecure,
                command=command,
                old_version=old_version,
                skip_breaking_changes=skip_breaking_changes,
            )
        elif file_type == FileType.SCRIPT:
            logger.info(f"Generating {file_type.value.lower()} documentation")
            return generate_script_doc(
                input_path=input_path,
                output=output_path,
                examples=examples,
                permissions=permissions,
                limitations=limitations,
                insecure=insecure,
                use_graph=use_graph,
            )
        elif file_type == FileType.PLAYBOOK:
            logger.info(f"Generating {file_type.value.lower()} documentation")
            return generate_playbook_doc(
                input_path=input_path,
                output=output_path,
                permissions=permissions,
                limitations=limitations,
                custom_image_path=custom_image_path,
            )

        elif file_type == FileType.README:
            logger.info(f"Adding template to {file_type.value.lower()} file")
            return generate_readme_template(
                input_path=Path(input_path), readme_template=readme_template
            )

        else:
            raise Exception(f"[red]File type {file_type.value} is not supported.[/red]")

    except Exception:
        logger.exception(f"Failed generating docs for {input_path}")
        sys.exit(1)


# ====================== create-id-set ====================== #
@main.command(hidden=True)
@click.help_option("-h", "--help")
@click.option(
    "-i",
    "--input",
    help="Input file path, the default is the content repo.",
    default="",
)
@click.option(
    "-o",
    "--output",
    help="Output file path, the default is the Tests directory.",
    default="",
)
@click.option(
    "-fd",
    "--fail-duplicates",
    help="Fails the process if any duplicates are found.",
    is_flag=True,
)
@click.option(
    "-mp",
    "--marketplace",
    help="The marketplace the id set are created for, that determines which packs are"
    " inserted to the id set, and which items are present in the id set for "
    "each pack. Default is all packs exists in the content repository.",
    default="",
)
@click.pass_context
@logging_setup_decorator
def create_id_set(ctx, **kwargs):
    """Create the content dependency tree by ids."""
    from demisto_sdk.commands.create_id_set.create_id_set import IDSetCreator
    from demisto_sdk.commands.find_dependencies.find_dependencies import (
        remove_dependencies_from_id_set,
    )

    check_configuration_file("create-id-set", kwargs)
    id_set_creator = IDSetCreator(**kwargs)
    (
        id_set,
        excluded_items_by_pack,
        excluded_items_by_type,
    ) = id_set_creator.create_id_set()

    if excluded_items_by_pack:
        remove_dependencies_from_id_set(
            id_set,
            excluded_items_by_pack,
            excluded_items_by_type,
            kwargs.get("marketplace", ""),
        )
        id_set_creator.save_id_set()


# ====================== merge-id-sets ====================== #
@main.command(hidden=True)
@click.help_option("-h", "--help")
@click.option("-i1", "--id-set1", help="First id_set.json file path", required=True)
@click.option("-i2", "--id-set2", help="Second id_set.json file path", required=True)
@click.option("-o", "--output", help="File path of the united id_set", required=True)
@click.option(
    "-fd",
    "--fail-duplicates",
    help="Fails the process if any duplicates are found.",
    is_flag=True,
)
@click.pass_context
@logging_setup_decorator
def merge_id_sets(ctx, **kwargs):
    """Merge two id_sets"""
    from demisto_sdk.commands.common.update_id_set import merge_id_sets_from_files

    check_configuration_file("merge-id-sets", kwargs)
    first = kwargs["id_set1"]
    second = kwargs["id_set2"]
    output = kwargs["output"]
    fail_duplicates = kwargs["fail_duplicates"]

    _, duplicates = merge_id_sets_from_files(
        first_id_set_path=first, second_id_set_path=second, output_id_set_path=output
    )
    if duplicates:
        logger.info(
            f"[red]Failed to merge ID sets: {first} with {second}, "
            f"there are entities with ID: {duplicates} that exist in both ID sets"
        )
        if fail_duplicates:
            sys.exit(1)


# ====================== update-release-notes =================== #
@main.command(
    context_settings=dict(
        ignore_unknown_options=True,
        allow_extra_args=True,
    )
)
@click.help_option("-h", "--help")
@click.option(
    "-i",
    "--input",
    help="The relative path of the content pack. For example Packs/Pack_Name",
)
@click.option(
    "-u",
    "--update-type",
    help="The type of update being done. [major, minor, revision, documentation]",
    type=click.Choice(["major", "minor", "revision", "documentation"]),
)
@click.option(
    "-v", "--version", help="Bump to a specific version.", type=VersionParamType()
)
@click.option(
    "-g",
    "--use-git",
    help="Use git to identify the relevant changed files, will be used by default if '-i' is not set",
    is_flag=True,
)
@click.option(
    "-f",
    "--force",
    help="Force update release notes for a pack (even if not required).",
    is_flag=True,
)
@click.option(
    "--text",
    help="Text to add to all of the release notes files.",
)
@click.option(
    "--prev-ver", help="Previous branch or SHA1 commit to run checks against."
)
@click.option(
    "--pre_release",
    help="Indicates that this change should be designated a pre-release version.",
    is_flag=True,
)
@click.option(
    "-idp",
    "--id-set-path",
    help="The path of the id-set.json used for APIModule updates.",
    type=click.Path(resolve_path=True),
)
@click.option(
    "-bc",
    "--breaking-changes",
    help="If new version contains breaking changes.",
    is_flag=True,
)
@click.pass_context
@logging_setup_decorator
def update_release_notes(ctx, **kwargs):
    """Auto-increment pack version and generate release notes template."""
    from demisto_sdk.commands.update_release_notes.update_rn_manager import (
        UpdateReleaseNotesManager,
    )

    if is_sdk_defined_working_offline():
        logger.error(SDK_OFFLINE_ERROR_MESSAGE)
        sys.exit(1)

    check_configuration_file("update-release-notes", kwargs)
    if kwargs.get("force") and not kwargs.get("input"):
        logger.info(
            "[red]Please add a specific pack in order to force a release notes update."
        )
        sys.exit(0)

    if not kwargs.get("use_git") and not kwargs.get("input"):
        click.confirm(
            "No specific pack was given, do you want to update all changed packs?",
            abort=True,
        )

    try:
        rn_mng = UpdateReleaseNotesManager(
            user_input=kwargs.get("input"),
            update_type=kwargs.get("update_type"),
            pre_release=kwargs.get("pre_release", False),
            is_all=kwargs.get("use_git"),
            text=kwargs.get("text"),
            specific_version=kwargs.get("version"),
            id_set_path=kwargs.get("id_set_path"),
            prev_ver=kwargs.get("prev_ver"),
            is_force=kwargs.get("force", False),
            is_bc=kwargs.get("breaking_changes", False),
        )
        rn_mng.manage_rn_update()
        sys.exit(0)
    except Exception as e:
        logger.info(
            f"[red]An error occurred while updating the release notes: {str(e)}[/red]"
        )
        sys.exit(1)


# ====================== find-dependencies ====================== #
@main.command(
    context_settings=dict(
        ignore_unknown_options=True,
        allow_extra_args=True,
    )
)
@click.help_option("-h", "--help")
@click.option(
    "-i",
    "--input",
    help="Pack path to find dependencies. For example: Pack/HelloWorld. When using the"
    " --get-dependent-on flag, this argument can be used multiple times.",
    required=False,
    type=click.Path(exists=True, dir_okay=True),
    multiple=True,
)
@click.option(
    "-idp",
    "--id-set-path",
    help="Path to id set json file.",
    required=False,
    default="",
)
@click.option(
    "--no-update",
    help="Use to find the pack dependencies without updating the pack metadata.",
    required=False,
    is_flag=True,
)
@click.option(
    "--use-pack-metadata",
    help="Whether to update the dependencies from the pack metadata.",
    required=False,
    is_flag=True,
)
@click.option(
    "--all-packs-dependencies",
    help="Return a json file with ALL content packs dependencies. "
    "The json file will be saved under the path given in the "
    "'--output-path' argument",
    required=False,
    is_flag=True,
)
@click.option(
    "-o",
    "--output-path",
    help="The destination path for the packs dependencies json file. This argument is "
    "only relevant for when using the '--all-packs-dependecies' flag.",
    required=False,
)
@click.option(
    "--get-dependent-on",
    help="Get only the packs dependent ON the given pack. Note: this flag can not be"
    " used for the packs ApiModules and Base",
    required=False,
    is_flag=True,
)
@click.option(
    "-d",
    "--dependency",
    help="Find which items in a specific content pack appears as a mandatory "
    "dependency of the searched pack ",
    required=False,
)
@click.pass_context
@logging_setup_decorator
def find_dependencies(ctx, **kwargs):
    """Find pack dependencies and update pack metadata."""
    from demisto_sdk.commands.find_dependencies.find_dependencies import (
        PackDependencies,
    )

    check_configuration_file("find-dependencies", kwargs)
    update_pack_metadata = not kwargs.get("no_update")
    input_paths = kwargs.get("input")  # since it can be multiple, received as a tuple
    id_set_path = kwargs.get("id_set_path", "")
    use_pack_metadata = kwargs.get("use_pack_metadata", False)
    all_packs_dependencies = kwargs.get("all_packs_dependencies", False)
    get_dependent_on = kwargs.get("get_dependent_on", False)
    output_path = kwargs.get("output_path", ALL_PACKS_DEPENDENCIES_DEFAULT_PATH)
    dependency = kwargs.get("dependency", "")
    try:
        PackDependencies.find_dependencies_manager(
            id_set_path=str(id_set_path),
            update_pack_metadata=update_pack_metadata,
            use_pack_metadata=use_pack_metadata,
            input_paths=input_paths,
            all_packs_dependencies=all_packs_dependencies,
            get_dependent_on=get_dependent_on,
            output_path=output_path,
            dependency=dependency,
        )

    except ValueError as exp:
        logger.info(f"[red]{exp}[/red]")


# ====================== postman-codegen ====================== #
@main.command(
    context_settings=dict(
        ignore_unknown_options=True,
        allow_extra_args=True,
    )
)
@click.help_option("-h", "--help")
@click.option(
    "-i",
    "--input",
    help="The Postman collection 2.1 JSON file",
    required=True,
    type=click.File(),
)
@click.option(
    "-o",
    "--output",
    help="The output directory to save the config file or the integration",
    type=click.Path(dir_okay=True, exists=True),
    default=Path("."),
    show_default=True,
)
@click.option("-n", "--name", help="The output integration name")
@click.option(
    "-op",
    "--output-prefix",
    help="The global integration output prefix. By default it is the product name.",
)
@click.option(
    "-cp",
    "--command-prefix",
    help="The prefix for each command in the integration. By default is the product name in lower case",
)
@click.option(
    "--config-out",
    help="Used for advanced integration customisation. Generates a config json file instead of integration.",
    is_flag=True,
)
@click.option(
    "-p",
    "--package",
    help="Generated integration will be split to package format instead of a yml file.",
    is_flag=True,
)
@pass_config
@click.pass_context
@logging_setup_decorator
def postman_codegen(
    ctx,
    config,
    input: IO,
    output: Path,
    name: str,
    output_prefix: str,
    command_prefix: str,
    config_out: bool,
    package: bool,
    **kwargs,
):
    """Generates a Cortex XSOAR integration given a Postman collection 2.1 JSON file."""
    from demisto_sdk.commands.postman_codegen.postman_codegen import (
        postman_to_autogen_configuration,
    )
    from demisto_sdk.commands.split.ymlsplitter import YmlSplitter

    postman_config = postman_to_autogen_configuration(
        collection=json.load(input),
        name=name,
        command_prefix=command_prefix,
        context_path_prefix=output_prefix,
    )

    if config_out:
        path = Path(output) / f"config-{postman_config.name}.json"
        path.write_text(json.dumps(postman_config.to_dict(), indent=4))
        logger.info(f"Config file generated at:\n{str(path.absolute())}")
    else:
        # generate integration yml
        yml_path = postman_config.generate_integration_package(output, is_unified=True)
        if package:
            yml_splitter = YmlSplitter(
                configuration=config.configuration,
                file_type=FileType.INTEGRATION,
                input=str(yml_path),
                output=str(output),
            )
            yml_splitter.extract_to_package_format()
            logger.info(
                f"[green]Package generated at {str(Path(output).absolute())} successfully[/green]"
            )
        else:
            logger.info(
                f"[green]Integration generated at {str(yml_path.absolute())} successfully[/green]"
            )


# ====================== generate-integration ====================== #
@main.command(
    context_settings=dict(
        ignore_unknown_options=True,
        allow_extra_args=True,
    )
)
@click.help_option("-h", "--help")
@click.option(
    "-i",
    "--input",
    help="config json file produced by commands like postman-codegen and openapi-codegen",
    required=True,
    type=click.File(),
)
@click.option(
    "-o",
    "--output",
    help="The output directory to save the integration package",
    type=click.Path(dir_okay=True, exists=True),
    default=Path("."),
)
@click.pass_context
@logging_setup_decorator
def generate_integration(ctx, input: IO, output: Path, **kwargs):
    """Generates a Cortex XSOAR integration from a config json file,
    which is generated by commands like postman-codegen
    """
    from demisto_sdk.commands.generate_integration.code_generator import (
        IntegrationGeneratorConfig,
    )

    config_dict = json.load(input)
    config = IntegrationGeneratorConfig(**config_dict)

    config.generate_integration_package(output, True)


# ====================== openapi-codegen ====================== #
@main.command(
    short_help="""Generates a Cortex XSOAR integration given an OpenAPI specification file."""
)
@click.help_option("-h", "--help")
@click.option(
    "-i", "--input_file", help="The swagger file to load in JSON format", required=True
)
@click.option(
    "-cf",
    "--config_file",
    help="The integration configuration file. It is created in the first run of the command",
    required=False,
)
@click.option(
    "-n",
    "--base_name",
    help="The base filename to use for the generated files",
    required=False,
)
@click.option(
    "-o",
    "--output_dir",
    help="Directory to store the output in (default is current working directory)",
    required=False,
)
@click.option(
    "-pr",
    "--command_prefix",
    help="Add a prefix to each command in the code",
    required=False,
)
@click.option("-c", "--context_path", help="Context output path", required=False)
@click.option(
    "-u",
    "--unique_keys",
    help="Comma separated unique keys to use in context paths (case sensitive)",
    required=False,
)
@click.option(
    "-r",
    "--root_objects",
    help="Comma separated JSON root objects to use in command outputs (case sensitive)",
    required=False,
)
@click.option(
    "-f", "--fix_code", is_flag=True, help="Fix the python code using autopep8"
)
@click.option(
    "-a",
    "--use_default",
    is_flag=True,
    help="Use the automatically generated integration configuration"
    " (Skip the second run).",
)
@click.pass_context
@logging_setup_decorator
def openapi_codegen(ctx, **kwargs):
    """Generates a Cortex XSOAR integration given an OpenAPI specification file.
    In the first run of the command, an integration configuration file is created, which can be modified.
    Then, the command is run a second time with the integration configuration to generate the actual integration files.
    """
    from demisto_sdk.commands.openapi_codegen.openapi_codegen import OpenAPIIntegration

    check_configuration_file("openapi-codegen", kwargs)
    if not kwargs.get("output_dir"):
        output_dir = os.getcwd()
    else:
        output_dir = kwargs["output_dir"]

    # Check the directory exists and if not, try to create it
    if not Path(output_dir).exists():
        try:
            os.mkdir(output_dir)
        except Exception as err:
            logger.info(f"[red]Error creating directory {output_dir} - {err}[/red]")
            sys.exit(1)
    if not os.path.isdir(output_dir):
        logger.info(f'[red]The directory provided "{output_dir}" is not a directory')
        sys.exit(1)

    input_file = kwargs["input_file"]
    base_name = kwargs.get("base_name")
    if base_name is None:
        base_name = "GeneratedIntegration"

    command_prefix = kwargs.get("command_prefix")
    if command_prefix is None:
        command_prefix = "-".join(base_name.split(" ")).lower()

    context_path = kwargs.get("context_path")
    if context_path is None:
        context_path = base_name.replace(" ", "")

    unique_keys = kwargs.get("unique_keys", "")
    if unique_keys is None:
        unique_keys = ""

    root_objects = kwargs.get("root_objects", "")
    if root_objects is None:
        root_objects = ""

    fix_code = kwargs.get("fix_code", False)

    configuration = None
    if kwargs.get("config_file"):
        try:
            with open(kwargs["config_file"]) as config_file:
                configuration = json.load(config_file)
        except Exception as e:
            logger.info(f"[red]Failed to load configuration file: {e}[/red]")

    logger.info("Processing swagger file...")
    integration = OpenAPIIntegration(
        input_file,
        base_name,
        command_prefix,
        context_path,
        unique_keys=unique_keys,
        root_objects=root_objects,
        fix_code=fix_code,
        configuration=configuration,
    )

    integration.load_file()
    if not kwargs.get("config_file"):
        integration.save_config(integration.configuration, output_dir)
        logger.info(f"[green]Created configuration file in {output_dir}[/green]")
        if not kwargs.get("use_default", False):
            config_path = os.path.join(output_dir, f"{base_name}_config.json")
            command_to_run = (
                f'demisto-sdk openapi-codegen -i "{input_file}" -cf "{config_path}" -n "{base_name}" '
                f'-o "{output_dir}" -pr "{command_prefix}" -c "{context_path}"'
            )
            if unique_keys:
                command_to_run = command_to_run + f' -u "{unique_keys}"'
            if root_objects:
                command_to_run = command_to_run + f' -r "{root_objects}"'
            if (
                kwargs.get("console_log_threshold")
                and int(kwargs.get("console_log_threshold", logging.INFO))
                >= logging.DEBUG
            ):
                command_to_run = command_to_run + " -v"
            if fix_code:
                command_to_run = command_to_run + " -f"

            logger.info(
                f"Run the command again with the created configuration file(after a review): {command_to_run}"
            )
            sys.exit(0)

    if integration.save_package(output_dir):
        logger.info(
            f"Successfully finished generating integration code and saved it in {output_dir}",
            "green",
        )
    else:
        logger.info(
            f"[red]There was an error creating the package in {output_dir}[/red]"
        )
        sys.exit(1)


# ====================== test-content command ====================== #
@main.command(
    short_help="""Created incidents for selected test-playbooks and gives a report about the results""",
    hidden=True,
)
@click.help_option("-h", "--help")
@click.option(
    "-a",
    "--artifacts-path",
    help="Destination directory to create the artifacts.",
    type=click.Path(file_okay=False, resolve_path=True),
    default=Path("./Tests"),
    required=True,
)
@click.option(
    "-k", "--api-key", help="The Demisto API key for the server", required=True
)
@click.option("-s", "--server", help="The server URL to connect to")
@click.option("-c", "--conf", help="Path to content conf.json file", required=True)
@click.option("-e", "--secret", help="Path to content-test-conf conf.json file")
@click.option("-n", "--nightly", type=bool, help="Run nightly tests")
@click.option("-t", "--slack", help="The token for slack", required=True)
@click.option("-a", "--circleci", help="The token for circleci", required=True)
@click.option("-b", "--build-number", help="The build number", required=True)
@click.option(
    "-g", "--branch-name", help="The current content branch name", required=True
)
@click.option("-i", "--is-ami", type=bool, help="is AMI build or not", default=False)
@click.option(
    "-m",
    "--mem-check",
    type=bool,
    help="Should trigger memory checks or not. The slack channel to check the data is: "
    "dmst_content_nightly_memory_data",
    default=False,
)
@click.option(
    "-d",
    "--server-version",
    help="Which server version to run the tests on(Valid only when using AMI)",
    default="NonAMI",
)
@click.option(
    "-u",
    "--use-retries",
    is_flag=True,
    help="Should use retries mechanism or not (if test-playbook fails, it will execute it again few times and "
    "determine success according to most of the runs",
    default=False,
)
@click.option(
    "--server-type",
    help="On which server type runs the tests:XSIAM, XSOAR, XSOAR SAAS",
    default="XSOAR",
)
@click.option(
    "--product-type",
    help="On which product type runs the tests:XSIAM, XSOAR",
    default="XSOAR",
)
@click.option(
    "-x", "--xsiam-machine", help="XSIAM machine to use, if it is XSIAM build."
)
@click.option("--xsiam-servers-path", help="Path to secret xsiam server metadata file.")
@click.option(
    "--xsiam-servers-api-keys-path", help="Path to file with XSIAM Servers api keys."
)
@click.pass_context
@logging_setup_decorator
def test_content(ctx, **kwargs):
    """Configure instances for the integration needed to run tests_to_run tests.
    Run test module on each integration.
    create an investigation for each test.
    run test playbook on the created investigation using mock if possible.
    Collect the result and give a report.
    """
    from demisto_sdk.commands.test_content.execute_test_content import (
        execute_test_content,
    )

    check_configuration_file("test-content", kwargs)
    execute_test_content(**kwargs)


# ====================== doc-review ====================== #
@main.command(
    context_settings=dict(
        ignore_unknown_options=True,
        allow_extra_args=True,
    )
)
@click.help_option("-h", "--help")
@click.option(
    "-i", "--input", type=str, help="The path to the file to check", multiple=True
)
@click.option(
    "--no-camel-case",
    is_flag=True,
    help="Whether to check CamelCase words",
    default=False,
)
@click.option(
    "--known-words",
    type=str,
    help="The path to a file containing additional known words",
    multiple=True,
)
@click.option(
    "--always-true",
    is_flag=True,
    help="Whether to fail the command if misspelled words are found",
)
@click.option(
    "--expand-dictionary",
    is_flag=True,
    help="Whether to expand the base dictionary to include more words - "
    "will download 'brown' corpus from nltk package",
)
@click.option(
    "--templates", is_flag=True, help="Whether to print release notes templates"
)
@click.option(
    "-g",
    "--use-git",
    is_flag=True,
    help="Use git to identify the relevant changed files, "
    "will be used by default if '-i' and '--templates' are not set",
)
@click.option(
    "--prev-ver",
    type=str,
    help="The branch against which changes will be detected "
    "if '-g' flag is set. Default is 'demisto/master'",
)
@click.option(
    "-rn", "--release-notes", is_flag=True, help="Will run only on release notes files"
)
@click.option(
    "-xs",
    "--xsoar-only",
    is_flag=True,
    help="Run only on files from XSOAR-supported Packs.",
    default=False,
)
@click.option(
    "-pkw/-spkw",
    "--use-packs-known-words/--skip-packs-known-words",
    is_flag=True,
    help="Will find and load the known_words file from the pack. "
    "To use this option make sure you are running from the "
    "content directory.",
    default=True,
)
@click.pass_context
@logging_setup_decorator
def doc_review(ctx, **kwargs):
    """Check the spelling in .md and .yml files as well as review release notes"""
    from demisto_sdk.commands.doc_reviewer.doc_reviewer import DocReviewer

    doc_reviewer = DocReviewer(
        file_paths=kwargs.get("input", []),
        known_words_file_paths=kwargs.get("known_words", []),
        no_camel_case=kwargs.get("no_camel_case"),
        no_failure=kwargs.get("always_true"),
        expand_dictionary=kwargs.get("expand_dictionary"),
        templates=kwargs.get("templates"),
        use_git=kwargs.get("use_git"),
        prev_ver=kwargs.get("prev_ver"),
        release_notes_only=kwargs.get("release_notes"),
        xsoar_only=kwargs.get("xsoar_only"),
        load_known_words_from_pack=kwargs.get("use_packs_known_words"),
    )
    result = doc_reviewer.run_doc_review()
    if result:
        sys.exit(0)

    sys.exit(1)


# ====================== integration-diff ====================== #
@main.command(
    name="integration-diff",
    help="""Given two versions of an integration, Check that everything in the old integration is covered in
              the new integration""",
)
@click.help_option("-h", "--help")
@click.option(
    "-n",
    "--new",
    type=str,
    help="The path to the new version of the integration",
    required=True,
)
@click.option(
    "-o",
    "--old",
    type=str,
    help="The path to the old version of the integration",
    required=True,
)
@click.option(
    "--docs-format",
    is_flag=True,
    help="Whether output should be in the format for the version differences section in README.",
)
@click.pass_context
@logging_setup_decorator
def integration_diff(ctx, **kwargs):
    """
    Checks for differences between two versions of an integration, and verified that the new version covered the old version.
    """
    from demisto_sdk.commands.integration_diff.integration_diff_detector import (
        IntegrationDiffDetector,
    )

    integration_diff_detector = IntegrationDiffDetector(
        new=kwargs.get("new", ""),
        old=kwargs.get("old", ""),
        docs_format=kwargs.get("docs_format", False),
    )
    result = integration_diff_detector.check_different()

    if result:
        sys.exit(0)

    sys.exit(1)


# ====================== generate_yml_from_python ====================== #
@main.command(
    name="generate-yml-from-python",
    help="""Generate YML file from Python code that includes special syntax.\n
                      The output file name will be the same as the Python code with the `.yml` extension instead of `.py`.\n
                      The generation currently supports integrations only.\n
                      For more information on usage and installation visit the command's README.md file.""",
)
@click.help_option("-h", "--help")
@click.option(
    "-i",
    "--input",
    type=click.Path(exists=True),
    help="The path to the python code to generate from",
    required=True,
)
@click.option(
    "-f",
    "--force",
    is_flag=True,
    type=bool,
    help="Override existing yml file.",
    required=False,
)
@click.pass_context
@logging_setup_decorator
def generate_yml_from_python(ctx, **kwargs):
    """
    Checks for differences between two versions of an integration, and verified that the new version covered the old version.
    """
    from demisto_sdk.commands.generate_yml_from_python.generate_yml import YMLGenerator

    yml_generator = YMLGenerator(
        filename=kwargs.get("input", ""),
        force=kwargs.get("force", False),
    )
    yml_generator.generate()
    yml_generator.save_to_yml_file()


# ====================== convert ====================== #
@main.command(
    context_settings=dict(
        ignore_unknown_options=True,
        allow_extra_args=True,
    )
)
@click.help_option("-h", "--help")
@click.option(
    "-i",
    "--input",
    type=click.Path(exists=True),
    required=True,
    help="The path of the content pack/directory/file to convert.",
)
@click.option(
    "-v", "--version", required=True, help="Version the input to be compatible with."
)
@pass_config
@click.pass_context
@logging_setup_decorator
def convert(ctx, config, **kwargs):
    """
    Convert the content of the pack/directory in the given input to be compatible with the version given by
    version command.
    """
    from demisto_sdk.commands.convert.convert_manager import ConvertManager

    check_configuration_file("convert", kwargs)
    sys.path.append(config.configuration.env_dir)

    input_path = kwargs["input"]
    server_version = kwargs["version"]
    convert_manager = ConvertManager(input_path, server_version)
    result = convert_manager.convert()

    if result:
        sys.exit(1)

    sys.exit(0)


# ====================== generate-unit-tests ====================== #


@main.command(short_help="""Generates unit tests for integration code.""")
@click.help_option("-h", "--help")
@click.option(
    "-c",
    "--commands",
    help="Specific commands name to generate unit test for (e.g. xdr-get-incidents)",
    required=False,
)
@click.option(
    "-o",
    "--output_dir",
    help="Directory to store the output in (default is the input integration directory)",
    required=False,
)
@click.option("-i", "--input_path", help="Valid integration file path.", required=True)
@click.option(
    "-d", "--use_demisto", help="Run commands at Demisto automatically.", is_flag=True
)
@click.option("--insecure", help="Skip certificate validation", is_flag=True)
@click.option(
    "-e",
    "--examples",
    help="Integrations: path for file containing command examples."
    " Each command should be in a separate line.",
)
@click.option(
    "-a",
    "--append",
    help="Append generated test file to the existing <integration_name>_test.py. Else, overwriting existing UT",
    is_flag=True,
)
@click.pass_context
@logging_setup_decorator
def generate_unit_tests(
    ctx,
    input_path: str = "",
    commands: list = [],
    output_dir: str = "",
    examples: str = "",
    insecure: bool = False,
    use_demisto: bool = False,
    append: bool = False,
    **kwargs,
):
    """
    This command is used to generate unit tests automatically from an  integration python code.
    Also supports generating unit tests for specific commands.
    """
    logging.getLogger("PYSCA").propagate = False
    from demisto_sdk.commands.generate_unit_tests.generate_unit_tests import (
        run_generate_unit_tests,
    )

    return run_generate_unit_tests(
        input_path, commands, output_dir, examples, insecure, use_demisto, append
    )


@main.command(
    name="error-code",
    help="Quickly find relevant information regarding an error code.",
)
@click.help_option("-h", "--help")
@click.option(
    "-i",
    "--input",
    required=True,
    help="The error code to search for.",
)
@pass_config
@click.pass_context
@logging_setup_decorator
def error_code(ctx, config, **kwargs):
    from demisto_sdk.commands.error_code_info.error_code_info import (
        generate_error_code_information,
    )

    check_configuration_file("error-code-info", kwargs)
    sys.path.append(config.configuration.env_dir)

    result = generate_error_code_information(kwargs.get("input"))

    sys.exit(result)


# ====================== create-content-graph ====================== #
@main.command(
    hidden=True,
)
@click.help_option("-h", "--help")
@click.option(
    "-o",
    "--output-path",
    type=click.Path(resolve_path=True, path_type=Path, dir_okay=True, file_okay=False),
    default=None,
    help="Output folder to place the zip file of the graph exported CSVs files",
)
@click.option(
    "-mp",
    "--marketplace",
    help="The marketplace to generate the graph for.",
    default="xsoar",
    type=click.Choice(list(MarketplaceVersions)),
)
@click.option(
    "-nd",
    "--no-dependencies",
    is_flag=True,
    help="Whether or not to include dependencies.",
    default=False,
)
@click.pass_context
@logging_setup_decorator
def create_content_graph(
    ctx,
    marketplace: str = MarketplaceVersions.XSOAR,
    no_dependencies: bool = False,
    output_path: Path = None,
    **kwargs,
):
    logger.warning(
        "[WARNING] The 'create-content-graph' command is deprecated and will be removed "
        "in upcoming versions. Use 'demisto-sdk graph create' instead."
    )
    ctx.invoke(
        create,
        ctx,
        marketplace=marketplace,
        no_dependencies=no_dependencies,
        output_path=output_path,
        **kwargs,
    )


# ====================== update-content-graph ====================== #
@main.command(
    hidden=True,
)
@click.help_option("-h", "--help")
@click.option(
    "-mp",
    "--marketplace",
    help="The marketplace the artifacts are created for, that "
    "determines which artifacts are created for each pack. "
    "Default is the XSOAR marketplace, that has all of the packs "
    "artifacts.",
    default="xsoar",
    type=click.Choice(list(MarketplaceVersions)),
)
@click.option(
    "-g",
    "--use-git",
    is_flag=True,
    show_default=True,
    default=False,
    help="Whether to use git to determine the packs to update",
)
@click.option(
    "-i",
    "--imported-path",
    type=click.Path(
        path_type=Path, resolve_path=True, exists=True, file_okay=True, dir_okay=False
    ),
    default=None,
    help="Path to content graph zip file to import",
)
@click.option(
    "-p",
    "--packs",
    help="A comma-separated list of packs to update",
    multiple=True,
    default=None,
)
@click.option(
    "-nd",
    "--no-dependencies",
    is_flag=True,
    help="Whether dependencies should be included in the graph",
    default=False,
)
@click.option(
    "-o",
    "--output-path",
    type=click.Path(resolve_path=True, path_type=Path, dir_okay=True, file_okay=False),
    default=None,
    help="Output folder to place the zip file of the graph exported CSVs files",
)
@click.pass_context
@logging_setup_decorator
def update_content_graph(
    ctx,
    use_git: bool = False,
    marketplace: MarketplaceVersions = MarketplaceVersions.XSOAR,
    imported_path: Path = None,
    packs: list = None,
    no_dependencies: bool = False,
    output_path: Path = None,
    **kwargs,
):
    logger.warning(
        "[WARNING] The 'update-content-graph' command is deprecated and will be removed "
        "in upcoming versions. Use 'demisto-sdk graph update' instead."
    )
    ctx.invoke(
        update,
        ctx,
        use_git=use_git,
        marketplace=marketplace,
        imported_path=imported_path,
        packs_to_update=packs,
        no_dependencies=no_dependencies,
        output_path=output_path,
        **kwargs,
    )


@main.command(short_help="Setup integration environments")
@click.option(
    "--ide",
    help="IDE type to configure the environment for. If not specified, the IDE will be auto-detected. Case-insensitive.",
    default="auto-detect",
    type=click.Choice(
        ["auto-detect"] + [IDEType.value for IDEType in IDEType], case_sensitive=False
    ),
)
@click.option(
    "-i",
    "--input",
    type=PathsParamType(
        exists=True, resolve_path=True
    ),  # PathsParamType allows passing a list of paths
    help="A list of content packs/files to validate.",
)
@click.option(
    "--create-virtualenv",
    is_flag=True,
    default=False,
    help="Create a virtualenv for the environment.",
)
@click.option(
    "--overwrite-virtualenv",
    is_flag=True,
    default=False,
    help="Overwrite existing virtualenvs. Relevant only if the 'create-virtualenv' flag is used.",
)
@click.option(
    "--secret-id",
    help="Secret ID to use for the Google Secret Manager instance. Requires the `DEMISTO_SDK_GCP_PROJECT_ID` environment variable to be set.",
    required=False,
)
@click.option(
    "--instance-name",
    required=False,
    help="Instance name to configure in XSOAR / XSIAM.",
)
@click.option(
    "--run-test-module",
    required=False,
    is_flag=True,
    default=False,
    help="Whether to run test-module on the configured XSOAR / XSIAM instance.",
)
@click.option(
    "--clean",
    is_flag=True,
    default=False,
    help="Clean the repository of temporary files created by the 'lint' command.",
)
@click.argument("file_paths", nargs=-1, type=click.Path(exists=True, resolve_path=True))
def setup_env(
    input,
    ide,
    file_paths,
    create_virtualenv,
    overwrite_virtualenv,
    secret_id,
    instance_name,
    run_test_module,
    clean,
):
    from demisto_sdk.commands.setup_env.setup_environment import (
        setup_env,
    )

    if ide == "auto-detect":
        # Order decides which IDEType will be selected for configuration if multiple IDEs are detected
        if (CONTENT_PATH / ".vscode").exists():
            logger.info(
                "Visual Studio Code IDEType has been detected and will be configured."
            )
            ide_type = IDEType.VSCODE
        elif (CONTENT_PATH / ".idea").exists():
            logger.info(
                "PyCharm / IDEA IDEType has been detected and will be configured."
            )
            ide_type = IDEType.PYCHARM
        else:
            raise RuntimeError(
                "Could not detect IDEType. Please select a specific IDEType using the --ide flag."
            )

    else:
        ide_type = IDEType(ide)

    if input:
        file_paths = tuple(input.split(","))

    setup_env(
        file_paths=file_paths,
        ide_type=ide_type,
        create_virtualenv=create_virtualenv,
        overwrite_virtualenv=overwrite_virtualenv,
        secret_id=secret_id,
        instance_name=instance_name,
        test_module=run_test_module,
        clean=clean,
    )


@main.result_callback()
def exit_from_program(result=0, **kwargs):
    sys.exit(result)


# ====================== Pre-Commit ====================== #
pre_commit_app = typer.Typer(name="Pre-Commit")


@pre_commit_app.command()
def pre_commit(
    input_files: Optional[List[Path]] = typer.Option(
        None,
        "-i",
        "--input",
        "--files",
        exists=True,
        dir_okay=True,
        resolve_path=True,
        show_default=False,
        help="The paths to run pre-commit on. May pass multiple paths.",
    ),
    staged_only: bool = typer.Option(
        False, "--staged-only", help="Whether to run only on staged files"
    ),
    commited_only: bool = typer.Option(
        False, "--commited-only", help="Whether to run on commited files only"
    ),
    git_diff: bool = typer.Option(
        False,
        "--git-diff",
        "-g",
        help="Whether to use git to determine which files to run on",
    ),
    all_files: bool = typer.Option(
        False, "--all-files", "-a", help="Whether to run on all files"
    ),
    mode: str = typer.Option(
        "", "--mode", help="Special mode to run the pre-commit with"
    ),
    skip: Optional[List[str]] = typer.Option(
        None, "--skip", help="A list of precommit hooks to skip"
    ),
    validate: bool = typer.Option(
        True, "--validate/--no-validate", help="Whether to run demisto-sdk validate"
    ),
    format: bool = typer.Option(
        False, "--format/--no-format", help="Whether to run demisto-sdk format"
    ),
    secrets: bool = typer.Option(
        True, "--secrets/--no-secrets", help="Whether to run demisto-sdk secrets"
    ),
    verbose: bool = typer.Option(
        False, "-v", "--verbose", help="Verbose output of pre-commit"
    ),
    show_diff_on_failure: bool = typer.Option(
        False, "--show-diff-on-failure", help="Show diff on failure"
    ),
    dry_run: bool = typer.Option(
        False,
        "--dry-run",
        help="Whether to run the pre-commit hooks in dry-run mode, which will only create the config file",
    ),
    docker: bool = typer.Option(
        True, "--docker/--no-docker", help="Whether to run docker based hooks or not."
    ),
    run_hook: Optional[str] = typer.Argument(None, help="A specific hook to run"),
    console_log_threshold: str = typer.Option(
        "INFO",
        "--console-log-threshold",
        help="Minimum logging threshold for the console logger.",
    ),
    file_log_threshold: str = typer.Option(
        "DEBUG",
        "--file-log-threshold",
        help="Minimum logging threshold for the file logger.",
    ),
    log_file_path: Optional[str] = typer.Option(
        None,
        "--log-file-path",
        help="Path to save log files onto.",
    ),
):
    logging_setup(
        console_log_threshold=console_log_threshold,
        file_log_threshold=file_log_threshold,
        log_file_path=log_file_path,
    )

    from demisto_sdk.commands.pre_commit.pre_commit_command import pre_commit_manager

    return_code = pre_commit_manager(
        input_files,
        staged_only,
        commited_only,
        git_diff,
        all_files,
        mode,
        skip,
        validate,
        format,
        secrets,
        verbose,
        show_diff_on_failure,
        run_docker_hooks=docker,
        dry_run=dry_run,
        run_hook=run_hook,
    )
    if return_code:
        raise typer.Exit(1)


main.add_command(typer.main.get_command(pre_commit_app), "pre-commit")


# ====================== modeling-rules command group ====================== #
modeling_rules_app = typer.Typer(
    name="modeling-rules", hidden=True, no_args_is_help=True
)
modeling_rules_app.command("test", no_args_is_help=True)(
    test_modeling_rule.test_modeling_rule
)
modeling_rules_app.command("init-test-data", no_args_is_help=True)(
    init_test_data.init_test_data
)
typer_click_object = typer.main.get_command(modeling_rules_app)
main.add_command(typer_click_object, "modeling-rules")

app_generate_modeling_rules = typer.Typer(
    name="generate-modeling-rules", no_args_is_help=True
)
app_generate_modeling_rules.command("generate-modeling-rules", no_args_is_help=True)(
    generate_modeling_rules.generate_modeling_rules
)

typer_click_object2 = typer.main.get_command(app_generate_modeling_rules)
main.add_command(typer_click_object2, "generate-modeling-rules")


# ====================== graph command group ====================== #

graph_cmd_group = typer.Typer(name="graph", hidden=True, no_args_is_help=True)
graph_cmd_group.command("create", no_args_is_help=False)(create)
graph_cmd_group.command("update", no_args_is_help=False)(update)
graph_cmd_group.command("get-relationships", no_args_is_help=True)(get_relationships)
graph_cmd_group.command("get-dependencies", no_args_is_help=True)(get_dependencies)
main.add_command(typer.main.get_command(graph_cmd_group), "graph")


# ====================== Xsoar-Lint ====================== #

xsoar_linter_app = typer.Typer(name="Xsoar-Lint")


@xsoar_linter_app.command(
    no_args_is_help=True,
    context_settings={"allow_extra_args": True, "ignore_unknown_options": True},
)
def xsoar_linter(
    file_paths: Optional[List[Path]] = typer.Argument(
        None,
        exists=True,
        dir_okay=True,
        resolve_path=True,
        show_default=False,
        help=("The paths to run xsoar linter on. May pass multiple paths."),
    )
):
    """
    Runs the xsoar lint on the given paths.
    """
    return_code = xsoar_linter_manager(
        file_paths,
    )
    if return_code:
        raise typer.Exit(1)


main.add_command(typer.main.get_command(xsoar_linter_app), "xsoar-lint")


if __name__ == "__main__":
    main()<|MERGE_RESOLUTION|>--- conflicted
+++ resolved
@@ -824,13 +824,9 @@
             kwargs["use_git"] = True
             kwargs["post_commit"] = True
         exit_code = 0
-<<<<<<< HEAD
         if kwargs["run_old_validate"]:
-=======
-        if not kwargs["skip_old_validate"]:
-            if kwargs["run_new_validate"]:
+            if not kwargs["skip_new_validate"]:
                 kwargs["graph"] = False
->>>>>>> e4b990e4
             validator = OldValidateManager(
                 is_backward_check=not kwargs["no_backward_comp"],
                 only_committed_files=kwargs["post_commit"],
