--- conflicted
+++ resolved
@@ -15,13 +15,9 @@
 
 from demisto_sdk.commands.common.configuration import Configuration
 # Common tools
-<<<<<<< HEAD
 from demisto_sdk.commands.common.constants import (
     ALL_PACKS_DEPENDENCIES_DEFAULT_PATH, FileType)
 from demisto_sdk.commands.common.logger import logging_setup
-=======
-from demisto_sdk.commands.common.constants import FileType
->>>>>>> 22f49e36
 from demisto_sdk.commands.common.tools import (find_type,
                                                get_last_remote_release_version,
                                                get_release_note_entries,
@@ -2013,6 +2009,8 @@
 def exit_from_program(result=0, **kwargs):
     sys.exit(result)
 
+# todo: add download from demisto command
+
 
 if __name__ == '__main__':
     main()