--- conflicted
+++ resolved
@@ -701,11 +701,7 @@
     "-o", "--output", help="The output dir to write the object into. The default one is the current working "
                            "directory.")
 @click.option(
-<<<<<<< HEAD
-    '--integration', is_flag=True, help="Create an integration based on HelloWorld examples")
-=======
     '--integration', is_flag=True, help="Create an Integration based on BaseIntegration template")
->>>>>>> 397699b8
 @click.option(
     '--script', is_flag=True, help="Create a Script based on BaseScript example")
 @click.option(
