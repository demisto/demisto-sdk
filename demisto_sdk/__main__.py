--- conflicted
+++ resolved
@@ -605,21 +605,6 @@
     help="Run specific validations by stating the error codes.",
     is_flag=False,
 )
-@click.option(
-    "-v",
-    "--verbose",
-    count=True,
-    help="Verbosity level -v / -vv / .. / -vvv",
-    type=click.IntRange(0, 3, clamp=True),
-    default=2,
-    show_default=True,
-)
-@click.option(
-    "-lp",
-    "--log-path",
-    help="Path to store all levels of logs",
-    type=click.Path(resolve_path=True),
-)
 @pass_config
 def validate(config, **kwargs):
     """Validate your content files. If no additional flags are given, will validated only committed files."""
@@ -627,11 +612,7 @@
     from demisto_sdk.commands.validate.validate_manager import ValidateManager
 
     logging_setup(
-<<<<<<< HEAD
         0,  # type: ignore[arg-type]
-=======
-        1,  # type: ignore[arg-type]
->>>>>>> 05545c86
         log_path=os.getenv("ARTIFACTS_FOLDER"),
         log_file_name="validate.log",
     )  # type: ignore[arg-type]
