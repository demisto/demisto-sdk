--- conflicted
+++ resolved
@@ -415,11 +415,8 @@
 @click.option('-rt', '--remove-test-playbooks', is_flag=True,
               help='Should remove test playbooks from content packs or not.', default=True, hidden=True)
 def create_artifacts(**kwargs) -> int:
-<<<<<<< HEAD
     logging_setup(3)
-=======
     check_configuration_file('create-content-artifacts', kwargs)
->>>>>>> 08c4a091
     artifacts_conf = ArtifactsManager(**kwargs)
     return artifacts_conf.create_content_artifacts()
 
@@ -506,33 +503,10 @@
         2. Package in docker image checks -  pylint, pytest, powershell - test, powershell - analyze.\n
     Meant to be used with integrations/scripts that use the folder (package) structure. Will lookup up what
     docker image to use and will setup the dev dependencies and file in the target folder."""
-<<<<<<< HEAD
-
-    logging_setup(verbose=verbose,
-                  quiet=quiet,
-                  log_path=log_path)
-
-    lint_manager = LintManager(input=input,
-                               git=git,
-                               all_packs=all_packs,
-                               verbose=verbose,
-                               quiet=quiet,
-                               prev_ver=prev_ver,
-                               json_file_path=json_file)
-    return lint_manager.run_dev_packages(parallel=parallel,
-                                         no_flake8=no_flake8,
-                                         no_bandit=no_bandit,
-                                         no_mypy=no_mypy,
-                                         no_vulture=no_vulture,
-                                         no_xsoar_linter=no_xsoar_linter,
-                                         no_pylint=no_pylint,
-                                         no_test=no_test,
-                                         no_pwsh_analyze=no_pwsh_analyze,
-                                         no_pwsh_test=no_pwsh_test,
-                                         keep_container=keep_container,
-                                         test_xml=test_xml,
-                                         failure_report=failure_report)
-=======
+    logging_setup(verbose=kwargs.get('verbose'),  # type: ignore[arg-type]
+                  quiet=kwargs.get('quiet'),  # type: ignore[arg-type]
+                  log_path=kwargs.get('log_path'))  # type: ignore[arg-type]
+
     check_configuration_file('lint', kwargs)
     lint_manager = LintManager(
         input=kwargs.get('input'),  # type: ignore[arg-type]
@@ -540,7 +514,6 @@
         all_packs=kwargs.get('all_packs'),  # type: ignore[arg-type]
         verbose=kwargs.get('verbose'),  # type: ignore[arg-type]
         quiet=kwargs.get('quiet'),  # type: ignore[arg-type]
-        log_path=kwargs.get('log_path'),  # type: ignore[arg-type]
         prev_ver=kwargs.get('prev_ver'),  # type: ignore[arg-type]
         json_file_path=kwargs.get('json_file')  # type: ignore[arg-type]
     )
@@ -559,7 +532,6 @@
         test_xml=kwargs.get('test_xml'),  # type: ignore[arg-type]
         failure_report=kwargs.get('failure_report')  # type: ignore[arg-type]
     )
->>>>>>> 08c4a091
 
 
 # ====================== format ====================== #
