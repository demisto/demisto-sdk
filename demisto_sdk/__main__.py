# Site packages
import json
import logging
import os
import sys
import tempfile
from configparser import ConfigParser, MissingSectionHeaderError
from pathlib import Path
from typing import IO

from pkg_resources import get_distribution

# Third party packages
import click
import git
from demisto_sdk.commands.common import tools
from demisto_sdk.commands.common.configuration import Configuration
# Common tools
from demisto_sdk.commands.common.constants import FileType
from demisto_sdk.commands.common.logger import logging_setup
from demisto_sdk.commands.common.tools import (find_type,
                                               get_last_remote_release_version,
                                               get_release_note_entries,
                                               print_error, print_warning)
from demisto_sdk.commands.common.update_id_set import merge_id_sets_from_files
from demisto_sdk.commands.convert.convert_manager import ConvertManager
from demisto_sdk.commands.create_artifacts.content_artifacts_creator import \
    ArtifactsManager
from demisto_sdk.commands.create_id_set.create_id_set import IDSetCreator
from demisto_sdk.commands.doc_reviewer.doc_reviewer import DocReviewer
from demisto_sdk.commands.download.downloader import Downloader
from demisto_sdk.commands.error_code_info.error_code_info import \
    generate_error_code_information
from demisto_sdk.commands.find_dependencies.find_dependencies import \
    PackDependencies
from demisto_sdk.commands.format.format_module import format_manager
from demisto_sdk.commands.generate_docs.generate_integration_doc import \
    generate_integration_doc
from demisto_sdk.commands.generate_docs.generate_playbook_doc import \
    generate_playbook_doc
from demisto_sdk.commands.generate_docs.generate_script_doc import \
    generate_script_doc
from demisto_sdk.commands.generate_integration.code_generator import \
    IntegrationGeneratorConfig
from demisto_sdk.commands.generate_test_playbook.test_playbook_generator import \
    PlaybookTestsGenerator
from demisto_sdk.commands.init.initiator import Initiator
from demisto_sdk.commands.integration_diff.integration_diff_detector import \
    IntegrationDiffDetector
from demisto_sdk.commands.json_to_outputs.json_to_outputs import \
    json_to_outputs
from demisto_sdk.commands.lint.lint_manager import LintManager
from demisto_sdk.commands.openapi_codegen.openapi_codegen import \
    OpenAPIIntegration
from demisto_sdk.commands.postman_codegen.postman_codegen import \
    postman_to_autogen_configuration
# Import demisto-sdk commands
from demisto_sdk.commands.run_cmd.runner import Runner
from demisto_sdk.commands.run_playbook.playbook_runner import PlaybookRunner
from demisto_sdk.commands.secrets.secrets import SecretsValidator
from demisto_sdk.commands.split_yml.extractor import Extractor
from demisto_sdk.commands.test_content.execute_test_content import \
    execute_test_content
from demisto_sdk.commands.unify.unifier import Unifier
from demisto_sdk.commands.update_release_notes.update_rn_manager import \
    UpdateReleaseNotesManager
from demisto_sdk.commands.upload.uploader import Uploader
from demisto_sdk.commands.validate.validate_manager import ValidateManager
from demisto_sdk.commands.zip_packs.packs_zipper import (EX_FAIL, EX_SUCCESS,
                                                         PacksZipper)


class PathsParamType(click.Path):
    """
    Defines a click options type for use with the @click.option decorator

    The type accepts a string of comma-separated values where each individual value adheres
    to the definition for the click.Path type. The class accepts the same parameters as the
    click.Path type, applying those arguments for each comma-separated value in the list.
    See https://click.palletsprojects.com/en/8.0.x/parameters/#implementing-custom-types for
    more details.
    """

    def convert(self, value, param, ctx):
        if ',' not in value:
            return super(PathsParamType, self).convert(value, param, ctx)

        split_paths = value.split(',')
        # check the validity of each of the paths
        _ = [super(PathsParamType, self).convert(path, param, ctx) for path in split_paths]
        return value


class DemistoSDK:
    """
    The core class for the SDK.
    """

    def __init__(self):
        self.configuration = None


pass_config = click.make_pass_decorator(DemistoSDK, ensure=True)


def check_configuration_file(command, args):
    config_file_path = '.demisto-sdk-conf'
    true_synonyms = ['true', 'True', 't', '1']
    if os.path.isfile(config_file_path):
        try:
            config = ConfigParser(allow_no_value=True)
            config.read(config_file_path)

            if command in config.sections():
                for key in config[command]:
                    if key in args:
                        # if the key exists in the args we will run it over if it is either:
                        # a - a flag currently not set and is defined in the conf file
                        # b - not a flag but an arg that is currently None and there is a value for it in the conf file
                        if args[key] is False and config[command][key] in true_synonyms:
                            args[key] = True

                        elif args[key] is None and config[command][key] is not None:
                            args[key] = config[command][key]

                    # if the key does not exist in the current args, add it
                    else:
                        if config[command][key] in true_synonyms:
                            args[key] = True

                        else:
                            args[key] = config[command][key]

        except MissingSectionHeaderError:
            pass


@click.group(invoke_without_command=True, no_args_is_help=True, context_settings=dict(max_content_width=100), )
@click.help_option(
    '-h', '--help'
)
@click.option(
    '-v', '--version', help='Get the demisto-sdk version.',
    is_flag=True, default=False, show_default=True
)
@click.option(
    '-rn', '--release-notes', help='Get the release notes of the current demisto-sdk version.',
    is_flag=True, default=False, show_default=True
)
@pass_config
def main(config, version, release_notes):
    config.configuration = Configuration()
    if not os.getenv('DEMISTO_SDK_SKIP_VERSION_CHECK') or version:  # If the key exists/called to version
        cur_version = get_distribution('demisto-sdk').version
        last_release = get_last_remote_release_version()
        print_warning(f'You are using demisto-sdk {cur_version}.')
        if last_release and cur_version != last_release:
            print_warning(f'however version {last_release} is available.\n'
                          f'You should consider upgrading via "pip3 install --upgrade demisto-sdk" command.')
        if release_notes:
            rn_entries = get_release_note_entries(cur_version)

            if not rn_entries:
                print_warning('\nCould not get the release notes for this version.')
            else:
                click.echo('\nThe following are the release note entries for the current version:\n')
                for rn in rn_entries:
                    click.echo(rn)
                click.echo('')


# ====================== split-yml ====================== #
@main.command()
@click.help_option(
    '-h', '--help'
)
@click.option(
    '-i', '--input', help='The yml file to extract from', required=True
)
@click.option(
    '-o', '--output', required=True,
    help="The output dir to write the extracted code/description/image to."
)
@click.option(
    '--no-demisto-mock',
    help="Don't add an import for demisto mock.",
    is_flag=True,
    show_default=True
)
@click.option(
    '--no-common-server',
    help="Don't add an import for CommonServerPython.",
    is_flag=True,
    show_default=True
)
@click.option(
    '--no-auto-create-dir',
    help="Don't auto create the directory if the target directory ends with *Integrations/*Scripts.",
    is_flag=True,
    show_default=True
)
@click.option(
    '--no-pipenv',
    help="Don't auto create pipenv for requirements installation.",
    is_flag=True,
    show_default=True
)
@pass_config
def split_yml(config, **kwargs):
    """Split the code, image and description files from a Demisto integration or script yaml file
    to multiple files(To a package format - https://demisto.pan.dev/docs/package-dir).
    """
    check_configuration_file('split-yml', kwargs)
    file_type: FileType = find_type(kwargs.get('input', ''), ignore_sub_categories=True)
    if file_type not in [FileType.INTEGRATION, FileType.SCRIPT]:
        print_error('File is not an Integration or Script.')
        return 1
    extractor = Extractor(configuration=config.configuration, file_type=file_type.value, **kwargs)
    return extractor.extract_to_package_format()


# ====================== extract-code ====================== #
@main.command(hidden=True)
@click.help_option(
    '-h', '--help'
)
@click.option(
    '--input', '-i',
    help='The yml file to extract from',
    required=True
)
@click.option(
    '--output', '-o',
    required=True,
    help="The output file to write the code to"
)
@click.option(
    '--no-demisto-mock',
    help="Don't add an import for demisto mock, false by default",
    is_flag=True,
    show_default=True
)
@click.option(
    '--no-common-server',
    help="Don't add an import for CommonServerPython."
         "If not specified will import unless this is CommonServerPython",
    is_flag=True,
    show_default=True
)
@pass_config
def extract_code(config, **kwargs):
    """Extract code from a Demisto integration or script yaml file."""
    check_configuration_file('extract-code', kwargs)
    file_type: FileType = find_type(kwargs.get('input', ''), ignore_sub_categories=True)
    if file_type not in [FileType.INTEGRATION, FileType.SCRIPT]:
        print_error('File is not an Integration or Script.')
        return 1
    extractor = Extractor(configuration=config.configuration, file_type=file_type.value, **kwargs)
    return extractor.extract_code(kwargs['outfile'])


# ====================== unify ====================== #
@main.command()
@click.help_option(
    '-h', '--help'
)
@click.option(
    "-i", "--input", help="The directory path to the files to unify", required=True, type=click.Path(dir_okay=True)
)
@click.option(
    "-o", "--output", help="The output dir to write the unified yml to", required=False
)
@click.option(
    "--force", help="Forcefully overwrites the preexisting yml if one exists",
    is_flag=True,
    show_default=False
)
def unify(**kwargs):
    """Unify code, image, description and yml files to a single Demisto yml file. Note that
       this should be used on a single integration/script and not a pack
       not multiple scripts/integrations
    """
    check_configuration_file('unify', kwargs)
    # Input is of type Path.
    kwargs['input'] = str(kwargs['input'])
    unifier = Unifier(**kwargs)
    unifier.merge_script_package_to_yml()
    return 0


# ====================== zip-packs ====================== #
@main.command(hidden=True)
@click.help_option(
    '-h', '--help'
)
@click.option('-i', '--input',
              help="The packs to be zipped as csv list of pack paths.",
              type=PathsParamType(exists=True, resolve_path=True),
              required=True)
@click.option('-o', '--output', help='The destination directory to create the packs.',
              type=click.Path(file_okay=False, resolve_path=True), required=True)
@click.option('-v', '--content-version', help='The content version in CommonServerPython.', default='0.0.0')
@click.option('-u', '--upload', is_flag=True, help='Upload the unified packs to the marketplace.', default=False)
@click.option('--zip-all', is_flag=True, help='Zip all the packs in one zip file.', default=False)
def zip_packs(**kwargs) -> int:
    """Generating zipped packs that are ready to be uploaded to Cortex XSOAR machine."""
    logging_setup(3)
    check_configuration_file('zip-packs', kwargs)

    # if upload is true - all zip packs will be compressed to one zip file
    should_upload = kwargs.pop('upload', False)
    zip_all = kwargs.pop('zip_all', False) or should_upload

    packs_zipper = PacksZipper(zip_all=zip_all, pack_paths=kwargs.pop('input'), quiet_mode=zip_all, **kwargs)
    zip_path, unified_pack_names = packs_zipper.zip_packs()

    if should_upload and zip_path:
        return Uploader(input=zip_path, pack_names=unified_pack_names).upload()

    return EX_SUCCESS if zip_path is not None else EX_FAIL


# ====================== validate ====================== #
@main.command()
@click.help_option(
    '-h', '--help'
)
@click.option(
    '--no-conf-json', is_flag=True,
    default=False, show_default=True, help='Skip conf.json validation.')
@click.option(
    '-s', '--id-set', is_flag=True,
    default=False, show_default=True, help='Perform validations using the id_set file.')
@click.option(
    "-idp", "--id-set-path", help="The path of the id-set.json used for validations.",
    type=click.Path(resolve_path=True))
@click.option(
    '--prev-ver', help='Previous branch or SHA1 commit to run checks against.')
@click.option(
    '--no-backward-comp', is_flag=True, show_default=True,
    help='Whether to check backward compatibility or not.')
@click.option(
    '-g', '--use-git', is_flag=True, show_default=True,
    default=False,
    help='Validate changes using git - this will check current branch\'s changes against origin/master. '
         'If the --post-commit flag is supplied: validation will run only on the current branch\'s changed files '
         'that have been committed. '
         'If the --post-commit flag is not supplied: validation will run on all changed files in the current branch, '
         'both committed and not committed. ')
@click.option(
    '-pc', '--post-commit',
    is_flag=True,
    help='Whether the validation should run only on the current branch\'s committed changed files. '
         'This applies only when the -g flag is supplied.'
)
@click.option(
    '-st', '--staged',
    is_flag=True,
    help='Whether the validation should ignore unstaged files.'
         'This applies only when the -g flag is supplied.'
)
@click.option(
    '-iu', '--include-untracked',
    is_flag=True,
    help='Whether to include untracked files in the validation. '
         'This applies only when the -g flag is supplied.'
)
@click.option(
    '-a', '--validate-all', is_flag=True, show_default=True, default=False,
    help='Whether to run all validation on all files or not.'
)
@click.option(
    '-i', '--input', type=click.Path(exists=True, resolve_path=True),
    help='The path of the content pack/file to validate specifically.'
)
@click.option(
    '--skip-pack-release-notes', is_flag=True,
    help='Skip validation of pack release notes.')
@click.option(
    '--print-ignored-errors', is_flag=True,
    help='Print ignored errors as warnings.')
@click.option(
    '--print-ignored-files', is_flag=True,
    help='Print which files were ignored by the command.')
@click.option(
    '--no-docker-checks', is_flag=True,
    help='Whether to run docker image validation.')
@click.option(
    '--silence-init-prints', is_flag=True,
    help='Whether to skip the initialization prints.')
@click.option(
    '--skip-pack-dependencies', is_flag=True,
    help='Skip validation of pack dependencies.')
@click.option(
    '--create-id-set', is_flag=True,
    help='Whether to create the id_set.json file.')
@click.option(
    '-j', '--json-file', help='The JSON file path to which to output the command results.')
@click.option(
    '--skip-schema-check', is_flag=True,
    help='Whether to skip the file schema check.')
@click.option(
    '--debug-git', is_flag=True,
    help='Whether to print debug logs for git statuses.')
@click.option(
    '--print-pykwalify', is_flag=True,
    help='Whether to print the pykwalify log errors.')
@click.option(
    "--quite-bc-validation",
    help="Set backwards compatibility validation's errors as warnings.",
    is_flag=True)
@click.option(
    "--allow-skipped",
    help="Don't fail on skipped integrations or when all test playbooks are skipped.",
    is_flag=True)
@pass_config
def validate(config, **kwargs):
    """Validate your content files. If no additional flags are given, will validated only committed files."""
    check_configuration_file('validate', kwargs)
    sys.path.append(config.configuration.env_dir)

    file_path = kwargs['input']

    if kwargs['post_commit'] and kwargs['staged']:
        print_error('Could not supply the staged flag with the post-commit flag')
        sys.exit(1)
    try:
        is_external_repo = tools.is_external_repository()
        # default validate to -g --post-commit
        if not kwargs.get('validate_all') and not kwargs['use_git'] and not file_path:
            kwargs['use_git'] = True
            kwargs['post_commit'] = True
        validator = ValidateManager(
            is_backward_check=not kwargs['no_backward_comp'],
            only_committed_files=kwargs['post_commit'], prev_ver=kwargs['prev_ver'],
            skip_conf_json=kwargs['no_conf_json'], use_git=kwargs['use_git'],
            file_path=file_path,
            validate_all=kwargs.get('validate_all'),
            validate_id_set=kwargs['id_set'],
            skip_pack_rn_validation=kwargs['skip_pack_release_notes'],
            print_ignored_errors=kwargs['print_ignored_errors'],
            is_external_repo=is_external_repo,
            print_ignored_files=kwargs['print_ignored_files'],
            no_docker_checks=kwargs['no_docker_checks'],
            silence_init_prints=kwargs['silence_init_prints'],
            skip_dependencies=kwargs['skip_pack_dependencies'],
            id_set_path=kwargs.get('id_set_path'),
            staged=kwargs['staged'],
            create_id_set=kwargs.get('create_id_set'),
            json_file_path=kwargs.get('json_file'),
            skip_schema_check=kwargs.get('skip_schema_check'),
            debug_git=kwargs.get('debug_git'),
            include_untracked=kwargs.get('include_untracked'),
            quite_bc=kwargs.get('quite_bc_validation'),
            check_is_unskipped=not kwargs.get('allow_skipped', False),
        )
        return validator.run_validation()
    except (git.InvalidGitRepositoryError, git.NoSuchPathError, FileNotFoundError) as e:
        print_error(e)
        print_error("\nYou may not be running `demisto-sdk validate` command in the content directory.\n"
                    "Please run the command from content directory")
        sys.exit(1)


# ====================== create-content-artifacts ====================== #
@main.command(hidden=True)
@click.help_option(
    '-h', '--help'
)
@click.option('-a', '--artifacts_path', help='Destination directory to create the artifacts.',
              type=click.Path(file_okay=False, resolve_path=True), required=True)
@click.option('--zip/--no-zip', help='Zip content artifacts folders', default=True)
@click.option('--packs', help='Create only content_packs artifacts. '
                              'Used for server version 5.5.0 and earlier.', is_flag=True)
@click.option('-v', '--content_version', help='The content version in CommonServerPython.', default='0.0.0')
@click.option('-s', '--suffix', help='Suffix to add all yaml/json/yml files in the created artifacts.')
@click.option('--cpus',
              help='Number of cpus/vcpus available - only required when os not reflect number of cpus (CircleCI'
                   'always show 32, but medium has 3.', hidden=True, default=os.cpu_count())
@click.option('-idp', '--id-set-path', help='The full path of id_set.json', hidden=True,
              type=click.Path(exists=True, resolve_path=True))
@click.option('-p', '--pack-names',
              help=("Packs to create artifacts for. Optional values are: `all` or "
                    "csv list of packs. "
                    "Default is set to `all`"),
              default="all", hidden=True)
@click.option('-sk', '--signature-key', help='Base64 encoded signature key used for signing packs.', hidden=True)
@click.option('-sd', '--sign-directory', help='Path to the signDirectory executable file.',
              type=click.Path(exists=True, resolve_path=True), hidden=True)
@click.option('-rt', '--remove-test-playbooks', is_flag=True,
              help='Should remove test playbooks from content packs or not.', default=True, hidden=True)
def create_content_artifacts(**kwargs) -> int:
    """Generating the following artifacts:
       1. content_new - Contains all content objects of type json,yaml (from_version < 6.0.0)
       2. content_packs - Contains all packs from Packs - Ignoring internal files (to_version >= 6.0.0).
       3. content_test - Contains all test scripts/playbooks (from_version < 6.0.0)
       4. content_all - Contains all from content_new and content_test.
       5. uploadable_packs - Contains zipped packs that are ready to be uploaded to Cortex XSOAR machine.
    """
    logging_setup(3)
    check_configuration_file('create-content-artifacts', kwargs)
    artifacts_conf = ArtifactsManager(**kwargs)
    return artifacts_conf.create_content_artifacts()


# ====================== secrets ====================== #
@main.command()
@click.help_option(
    '-h', '--help'
)
@click.option(
    '-i', '--input', help='Specify file of to check secret on.'
)
@click.option(
    '--post-commit',
    is_flag=True,
    show_default=True,
    help='Whether the secretes is done after you committed your files, '
         'this will help the command to determine which files it should check in its '
         'run. Before you commit the files it should not be used. Mostly for build '
         'validations.'
)
@click.option(
    '-ie', '--ignore-entropy',
    is_flag=True,
    help='Ignore entropy algorithm that finds secret strings (passwords/api keys).'
)
@click.option(
    '-wl', '--whitelist',
    default='./Tests/secrets_white_list.json',
    show_default=True,
    help='Full path to whitelist file, file name should be "secrets_white_list.json"'
)
@click.option(
    '--prev-ver',
    help='The branch against which to run secrets validation.'
)
@pass_config
def secrets(config, **kwargs):
    """Run Secrets validator to catch sensitive data before exposing your code to public repository.
     Attach path to whitelist to allow manual whitelists.
     """
    check_configuration_file('secrets', kwargs)
    sys.path.append(config.configuration.env_dir)
    secrets_validator = SecretsValidator(
        configuration=config.configuration,
        is_circle=kwargs['post_commit'],
        ignore_entropy=kwargs['ignore_entropy'],
        white_list_path=kwargs['whitelist'],
        input_path=kwargs.get('input')
    )
    return secrets_validator.run()


# ====================== lint ====================== #
@main.command()
@click.help_option(
    '-h', '--help'
)
@click.option(
    "-i", "--input", help="Specify directory(s) of integration/script",
    type=PathsParamType(exists=True, resolve_path=True)
)
@click.option("-g", "--git", is_flag=True, help="Will run only on changed packages")
@click.option("-a", "--all-packs", is_flag=True, help="Run lint on all directories in content repo")
@click.option('-v', "--verbose", count=True, help="Verbosity level -v / -vv / .. / -vvv",
              type=click.IntRange(0, 3, clamp=True), default=2, show_default=True)
@click.option('-q', "--quiet", is_flag=True, help="Quiet output, only output results in the end")
@click.option("-p", "--parallel", default=1, help="Run tests in parallel", type=click.IntRange(0, 15, clamp=True),
              show_default=True)
@click.option("--no-flake8", is_flag=True, help="Do NOT run flake8 linter")
@click.option("--no-bandit", is_flag=True, help="Do NOT run bandit linter")
@click.option("--no-xsoar-linter", is_flag=True, help="Do NOT run XSOAR linter")
@click.option("--no-mypy", is_flag=True, help="Do NOT run mypy static type checking")
@click.option("--no-vulture", is_flag=True, help="Do NOT run vulture linter")
@click.option("--no-pylint", is_flag=True, help="Do NOT run pylint linter")
@click.option("--no-test", is_flag=True, help="Do NOT test (skip pytest)")
@click.option("--no-pwsh-analyze", is_flag=True, help="Do NOT run powershell analyze")
@click.option("--no-pwsh-test", is_flag=True, help="Do NOT run powershell test")
@click.option("-kc", "--keep-container", is_flag=True, help="Keep the test container")
@click.option("--prev-ver", default='master', help="Previous branch or SHA1 commit to run checks against")
@click.option("--test-xml", help="Path to store pytest xml results", type=click.Path(exists=True, resolve_path=True))
@click.option("--failure-report", help="Path to store failed packs report",
              type=click.Path(exists=True, resolve_path=True))
@click.option("-lp", "--log-path", help="Path to store all levels of logs",
              type=click.Path(resolve_path=True))
@click.option("-j", "--json-file", help="The JSON file path to which to output the command results.",
              type=click.Path(resolve_path=True))
@click.option("--no-coverage", is_flag=True, help="Do NOT run coverage report.")
@click.option(
    "--coverage-report", help="Specify directory for the coverage report files",
    type=PathsParamType()
)
@click.option("-dt", "--docker-timeout", default=60,
              help="The timeout (in seconds) for requests done by the docker client.", type=int)
def lint(**kwargs):
    """Lint command will perform:
        1. Package in host checks - flake8, bandit, mypy, vulture.
        2. Package in docker image checks -  pylint, pytest, powershell - test, powershell - analyze.
        Meant to be used with integrations/scripts that use the folder (package) structure.
        Will lookup up what docker image to use and will setup the dev dependencies and file in the target folder.
        If no additional flags specifying the packs are given,will lint only changed files.
    """
    logging_setup(verbose=kwargs.get('verbose'),  # type: ignore[arg-type]
                  quiet=kwargs.get('quiet'),  # type: ignore[arg-type]
                  log_path=kwargs.get('log_path'))  # type: ignore[arg-type]

    check_configuration_file('lint', kwargs)
    lint_manager = LintManager(
        input=kwargs.get('input'),  # type: ignore[arg-type]
        git=kwargs.get('git'),  # type: ignore[arg-type]
        all_packs=kwargs.get('all_packs'),  # type: ignore[arg-type]
        verbose=kwargs.get('verbose'),  # type: ignore[arg-type]
        quiet=kwargs.get('quiet'),  # type: ignore[arg-type]
        prev_ver=kwargs.get('prev_ver'),  # type: ignore[arg-type]
        json_file_path=kwargs.get('json_file')  # type: ignore[arg-type]
    )
    return lint_manager.run_dev_packages(
        parallel=kwargs.get('parallel'),  # type: ignore[arg-type]
        no_flake8=kwargs.get('no_flake8'),  # type: ignore[arg-type]
        no_bandit=kwargs.get('no_bandit'),  # type: ignore[arg-type]
        no_mypy=kwargs.get('no_mypy'),  # type: ignore[arg-type]
        no_vulture=kwargs.get('no_vulture'),  # type: ignore[arg-type]
        no_xsoar_linter=kwargs.get('no_xsoar_linter'),  # type: ignore[arg-type]
        no_pylint=kwargs.get('no_pylint'),  # type: ignore[arg-type]
        no_test=kwargs.get('no_test'),  # type: ignore[arg-type]
        no_pwsh_analyze=kwargs.get('no_pwsh_analyze'),  # type: ignore[arg-type]
        no_pwsh_test=kwargs.get('no_pwsh_test'),  # type: ignore[arg-type]
        keep_container=kwargs.get('keep_container'),  # type: ignore[arg-type]
        test_xml=kwargs.get('test_xml'),  # type: ignore[arg-type]
        failure_report=kwargs.get('failure_report'),  # type: ignore[arg-type]
        no_coverage=kwargs.get('no_coverage'),  # type: ignore[arg-type]
        coverage_report=kwargs.get('coverage_report'),  # type: ignore[arg-type]
        docker_timeout=kwargs.get('docker_timeout'),  # type: ignore[arg-type]
    )


# ====================== format ====================== #
@main.command()
@click.help_option(
    '-h', '--help'
)
@click.option(
    "-i", "--input", help="The path of the script yml file\n"
                          "If no input is specified, the format will be executed on all new/changed files.",
    type=click.Path(exists=True, resolve_path=True))
@click.option(
    "-o", "--output", help="The path where the formatted file will be saved to",
    type=click.Path(resolve_path=True))
@click.option(
    "-fv", "--from-version", help="Specify fromversion of the pack")
@click.option(
    "-nv", "--no-validate", help="Set when validate on file is not wanted", is_flag=True)
@click.option(
    "-ud", "--update-docker", help="Set if you want to update the docker image of the integration/script", is_flag=True)
@click.option(
    "-v", "--verbose", help="Verbose output", is_flag=True)
@click.option(
    "-y", "--assume-yes",
    help="Automatic yes to prompts; assume 'yes' as answer to all prompts and run non-interactively",
    is_flag=True)
@click.option(
    "-d", "--deprecate", help="Set if you want to deprecate the integration/script/playbook", is_flag=True)
def format(
        input: Path,
        output: Path,
        from_version: str,
        no_validate: bool,
        update_docker: bool,
        verbose: bool,
        assume_yes: bool,
        deprecate: bool
):
    """Run formatter on a given script/playbook/integration/incidentfield/indicatorfield/
    incidenttype/indicatortype/layout/dashboard/classifier/mapper/widget/report file.
    """
    return format_manager(
        str(input) if input else None,
        str(output) if output else None,
        from_version=from_version,
        no_validate=no_validate,
        update_docker=update_docker,
        assume_yes=assume_yes,
        verbose=verbose,
        deprecate=deprecate
    )


# ====================== upload ====================== #
@main.command()
@click.help_option(
    '-h', '--help'
)
@click.option(
    "-i", "--input",
    type=PathsParamType(exists=True, resolve_path=True),
    help="The path of file or a directory to upload. The following are supported:\n"
         "- Pack\n"
         "- A content entity directory that is inside a pack. For example: an Integrations "
         "directory or a Layouts directory.\n"
         "- Valid file that can be imported to Cortex XSOAR manually. For example a playbook: "
         "helloWorld.yml", required=True
)
@click.option(
    "-z", "--zip",
    help="Compress the pack to zip before upload, this flag is relevant only for packs.", is_flag=True
)
@click.option(
    "--keep-zip", help="Directory where to store the zip after creation, this argument is relevant only for packs "
                       "and in case the --zip flag is used.", required=False, type=click.Path(exists=True))
@click.option(
    "--insecure",
    help="Skip certificate validation", is_flag=True
)
@click.option(
    "-v", "--verbose",
    help="Verbose output", is_flag=True
)
def upload(**kwargs):
    """Upload integration or pack to Demisto instance.
    DEMISTO_BASE_URL environment variable should contain the Demisto server base URL.
    DEMISTO_API_KEY environment variable should contain a valid Demisto API Key.
    * Note: Uploading classifiers to Cortex XSOAR is available from version 6.0.0 and up. *
    """
    if kwargs.pop('zip', False):
        pack_path = kwargs['input']
        output_zip_path = kwargs.pop('keep_zip') or tempfile.gettempdir()
        packs_unifier = PacksZipper(pack_paths=pack_path, output=output_zip_path,
                                    content_version='0.0.0', zip_all=True, quiet_mode=True)
        packs_zip_path, pack_names = packs_unifier.zip_packs()
        if packs_zip_path is None:
            return EX_FAIL

        kwargs['input'] = packs_zip_path
        kwargs['pack_names'] = pack_names
    else:
        kwargs.pop('keep_zip')

    check_configuration_file('upload', kwargs)
    return Uploader(**kwargs).upload()


# ====================== download ====================== #


@main.command()
@click.help_option(
    '-h', '--help'
)
@click.option(
    "-o", "--output", help="The path of a package directory to download custom content to", required=False,
    multiple=False)
@click.option(
    "-i", "--input", help="Custom content file name to be downloaded. Can be provided multiple times",
    required=False, multiple=True)
@click.option(
    "--insecure", help="Skip certificate validation", is_flag=True)
@click.option(
    "-v", "--verbose", help="Verbose output", is_flag=True)
@click.option(
    "-f", "--force", help="Whether to override existing files or not", is_flag=True)
@click.option(
    "-lf", "--list-files", help="Prints a list of all custom content files available to be downloaded", is_flag=True)
@click.option(
    "-a", "--all-custom-content", help="Download all available custom content files", is_flag=True)
@click.option(
    "-fmt", "--run-format", help="Whether to run demisto-sdk format on downloaded files or not", is_flag=True)
def download(**kwargs):
    """Download custom content from Demisto instance.
    DEMISTO_BASE_URL environment variable should contain the Demisto server base URL.
    DEMISTO_API_KEY environment variable should contain a valid Demisto API Key.
    """
    check_configuration_file('download', kwargs)
    downloader: Downloader = Downloader(**kwargs)
    return downloader.download()


# ====================== run ====================== #
@main.command()
@click.help_option(
    '-h', '--help'
)
@click.option(
    "-q", "--query", help="The query to run", required=True)
@click.option(
    "--insecure", help="Skip certificate validation", is_flag=True)
@click.option(
    "-v", "--verbose", help="Verbose output", is_flag=True)
@click.option(
    "-D", "--debug", help="Whether to enable the debug-mode feature or not, if you want to save the output file "
                          "please use the --debug-path option", is_flag=True)
@click.option(
    "--debug-path", help="The path to save the debug file at, if not specified the debug file will be printed to the "
                         "terminal")
@click.option(
    "--json-to-outputs", help="Whether to run json_to_outputs command on the context output of the query. If the "
                              "context output does not exists or the `-r` flag is used, will use the raw"
                              " response of the query", is_flag=True)
@click.option(
    "-p", "--prefix", help="Used with `json-to-outputs` flag. Output prefix e.g. Jira.Ticket, VirusTotal.IP, "
                           "the base path for the outputs that the script generates")
@click.option(
    "-r", "--raw-response", help="Used with `json-to-outputs` flag. Use the raw response of the query for"
                                 " `json-to-outputs`", is_flag=True)
def run(**kwargs):
    """Run integration command on remote Demisto instance in the playground.
    DEMISTO_BASE_URL environment variable should contain the Demisto base URL.
    DEMISTO_API_KEY environment variable should contain a valid Demisto API Key.
    """
    check_configuration_file('run', kwargs)
    runner = Runner(**kwargs)
    return runner.run()


# ====================== run-playbook ====================== #
@main.command()
@click.help_option(
    '-h', '--help'
)
@click.option(
    '--url', '-u',
    help='URL to a Demisto instance. You can also specify the URL as an environment variable named: DEMISTO_BASE_URL'
)
@click.option(
    '--playbook_id', '-p',
    help="The playbook ID to run.",
    required=True
)
@click.option(
    '--wait', '-w', is_flag=True,
    help="Wait until the playbook run is finished and get a response."
)
@click.option(
    '--timeout', '-t',
    default=90,
    show_default=True,
    help="Timeout for the command. The playbook will continue to run in Demisto"
)
@click.option(
    "--insecure", help="Skip certificate validation.", is_flag=True)
def run_playbook(**kwargs):
    """Run a playbook in Demisto.
    DEMISTO_API_KEY environment variable should contain a valid Demisto API Key.
    Example: DEMISTO_API_KEY=<API KEY> demisto-sdk run-playbook -p 'p_name' -u
    'https://demisto.local'.
    """
    check_configuration_file('run-playbook', kwargs)
    playbook_runner = PlaybookRunner(**kwargs)
    return playbook_runner.run_playbook()


# ====================== json-to-outputs ====================== #
@main.command('json-to-outputs')  # To no shadow json_to_outputs import
@click.help_option(
    '-h', '--help'
)
@click.option(
    "-c", "--command", help="Command name (e.g. xdr-get-incidents)", required=True)
@click.option(
    "-i", "--input",
    help="Valid JSON file path. If not specified, the script will wait for user input in the terminal. "
         "The response can be obtained by running the command with `raw-response=true` argument.",
    required=False)
@click.option(
    "-p", "--prefix", help="Output prefix like Jira.Ticket, VirusTotal.IP, the base path for the outputs that the "
                           "script generates", required=True)
@click.option(
    "-o", "--output", help="Output file path, if not specified then will print to stdout", required=False)
@click.option(
    "-v", "--verbose", is_flag=True, help="Verbose output - mainly for debugging purposes")
@click.option(
    "-int", "--interactive", help="If passed, then for each output field will ask user interactively to enter the "
                                  "description.", is_flag=True, default=False)
@click.option(
<<<<<<< HEAD
    "-d", "--description_json",
    help="If passed, user is prompted to input a JSON mapping field names to their descriptions.",
    is_flag=True, default=False)
=======
    "-d", "--description-json",
    help="If passed, the user is prompted to input a JSON mapping field names to their descriptions.",
    is_flag=True)
>>>>>>> 82af4e29
def json_to_outputs_command(**kwargs):
    """Demisto integrations/scripts have a YAML file that defines them.
    Creating the YAML file is a tedious and error-prone task of manually copying outputs from the API result to the
    file/UI/PyCharm. This script auto generates the YAML for a command from the JSON result of the relevant API call
    """
    check_configuration_file('json-to-outputs', kwargs)
    json_to_outputs(**kwargs)


# ====================== generate-test-playbook ====================== #
@main.command()
@click.help_option(
    '-h', '--help'
)
@click.option(
    '-i', '--input',
    required=True,
    help='Specify integration/script yml path')
@click.option(
    '-o', '--output',
    required=False,
    help='Specify output directory')
@click.option(
    '-n', '--name',
    required=True,
    help='Specify test playbook name')
@click.option(
    '--no-outputs', is_flag=True,
    help='Skip generating verification conditions for each output contextPath. Use when you want to decide which '
         'outputs to verify and which not')
@click.option(
    "-v", "--verbose", help="Verbose output for debug purposes - shows full exception stack trace", is_flag=True)
def generate_test_playbook(**kwargs):
    """Generate test playbook from integration or script"""
    check_configuration_file('generate-test-playbook', kwargs)
    file_type: FileType = find_type(kwargs.get('input', ''), ignore_sub_categories=True)
    if file_type not in [FileType.INTEGRATION, FileType.SCRIPT]:
        print_error('Generating test playbook is possible only for an Integration or a Script.')
        return 1
    generator = PlaybookTestsGenerator(file_type=file_type.value, **kwargs)
    generator.run()


# ====================== init ====================== #
@main.command()
@click.help_option(
    '-h', '--help'
)
@click.option(
    "-n", "--name", help="The name of the directory and file you want to create")
@click.option(
    "--id", help="The id used in the yml file of the integration or script"
)
@click.option(
    "-o", "--output", help="The output dir to write the object into. The default one is the current working "
                           "directory.")
@click.option(
    '--integration', is_flag=True, help="Create an Integration based on BaseIntegration template")
@click.option(
    '--script', is_flag=True, help="Create a Script based on BaseScript example")
@click.option(
    "--pack", is_flag=True, help="Create pack and its sub directories")
@click.option(
    "-t", "--template", help="Create an Integration/Script based on a specific template.\n"
                             "Integration template options: HelloWorld, HelloIAMWorld, FeedHelloWorld.\n"
                             "Script template options: HelloWorldScript")
@click.option(
    '--demisto_mock', is_flag=True,
    help="Copy the demistomock. Relevant for initialization of Scripts and Integrations within a Pack.")
@click.option(
    '--common-server', is_flag=True,
    help="Copy the CommonServerPython. Relevant for initialization of Scripts and Integrations within a Pack.")
def init(**kwargs):
    """Initialize a new Pack, Integration or Script.
    If the script/integration flags are not present, we will create a pack with the given name.
    Otherwise when using the flags we will generate a script/integration based on your selection.
    """
    check_configuration_file('init', kwargs)
    initiator = Initiator(**kwargs)
    initiator.init()
    return 0


# ====================== generate-docs ====================== #
@main.command()
@click.help_option(
    '-h', '--help'
)
@click.option(
    "-i", "--input", help="Path of the yml file.", required=True)
@click.option(
    "-o", "--output", help="The output dir to write the documentation file into,"
                           " documentation file name is README.md. If not specified, will be in the yml dir.",
    required=False)
@click.option(
    "-uc", "--use_cases", help="For integration - Top use-cases. Number the steps by '*' (i.e. '* foo. * bar.')",
    required=False)
@click.option(
    "-c", "--command", help="A comma-separated command names to generate doc for, will ignore the rest of the commands."
                            "e.g xdr-get-incidents,xdr-update-incident",
    required=False
)
@click.option(
    "-e", "--examples", help="Integrations: path for file containing command examples."
                             " Each command should be in a separate line."
                             " Scripts: the script example surrounded by quotes."
                             " For example: -e '!ConvertFile entry_id=<entry_id>'")
@click.option(
    "-p", "--permissions", type=click.Choice(["none", "general", "per-command"]), help="Permissions needed.",
    required=True, default='none')
@click.option(
    "-cp", "--command-permissions", help="Path for file containing commands permissions"
                                         " Each command permissions should be in a separate line."
                                         " (i.e. '<command-name> Administrator READ-WRITE')", required=False)
@click.option(
    "-l", "--limitations", help="Known limitations. Number the steps by '*' (i.e. '* foo. * bar.')", required=False)
@click.option(
    "--insecure", help="Skip certificate validation to run the commands in order to generate the docs.",
    is_flag=True)
@click.option(
    "-v", "--verbose", is_flag=True, help="Verbose output - mainly for debugging purposes.")
@click.option(
    "--old-version", help="Path of the old integration version yml file.")
@click.option(
    "--skip-breaking-changes", is_flag=True, help="Skip generating of breaking changes section.")
def generate_docs(**kwargs):
    """Generate documentation for integration, playbook or script from yaml file."""
    check_configuration_file('generate-docs', kwargs)
    input_path: str = kwargs.get('input', '')
    output_path = kwargs.get('output')
    command = kwargs.get('command')
    examples = str(kwargs.get('examples', ''))
    permissions = kwargs.get('permissions')
    limitations = kwargs.get('limitations')
    insecure: bool = kwargs.get('insecure', False)
    verbose: bool = kwargs.get('verbose', False)
    old_version: str = kwargs.get('old_version', '')
    skip_breaking_changes: bool = kwargs.get('skip_breaking_changes', False)

    # validate inputs
    if input_path and not os.path.isfile(input_path):
        print_error(F'Input file {input_path} was not found.')
        return 1

    if not input_path.lower().endswith('.yml'):
        print_error(F'Input {input_path} is not a valid yml file.')
        return 1

    if output_path and not os.path.isdir(output_path):
        print_error(F'Output directory {output_path} was not found.')
        return 1

    if command:
        if output_path and (not os.path.isfile(os.path.join(output_path, "README.md"))) \
                or (not output_path) \
                and (not os.path.isfile(os.path.join(os.path.dirname(os.path.realpath(input_path)), "README.md"))):
            print_error("The `command` argument must be presented with existing `README.md` docs.")
            return 1

    file_type = find_type(kwargs.get('input', ''), ignore_sub_categories=True)
    if file_type not in [FileType.INTEGRATION, FileType.SCRIPT, FileType.PLAYBOOK]:
        print_error('File is not an Integration, Script or a Playbook.')
        return 1

    if old_version and not os.path.isfile(old_version):
        print_error(F'Input old version file {old_version} was not found.')
        return 1

    if old_version and not old_version.lower().endswith('.yml'):
        print_error(F'Input old version {old_version} is not a valid yml file.')
        return 1

    print(f'Start generating {file_type.value} documentation...')
    if file_type == FileType.INTEGRATION:
        use_cases = kwargs.get('use_cases')
        command_permissions = kwargs.get('command_permissions')
        return generate_integration_doc(input_path=input_path, output=output_path, use_cases=use_cases,
                                        examples=examples, permissions=permissions,
                                        command_permissions=command_permissions, limitations=limitations,
                                        insecure=insecure, verbose=verbose, command=command,
                                        old_version=old_version,
                                        skip_breaking_changes=skip_breaking_changes)
    elif file_type == FileType.SCRIPT:
        return generate_script_doc(input_path=input_path, output=output_path, examples=examples,
                                   permissions=permissions,
                                   limitations=limitations, insecure=insecure, verbose=verbose)
    elif file_type == FileType.PLAYBOOK:
        return generate_playbook_doc(input_path=input_path, output=output_path, permissions=permissions,
                                     limitations=limitations, verbose=verbose)
    else:
        print_error(f'File type {file_type.value} is not supported.')
        return 1


# ====================== create-id-set ====================== #
@main.command(hidden=True)
@click.help_option(
    '-h', '--help'
)
@click.option(
    '-i', '--input',
    help='Input file path, the default is the content repo.',
    default=''
)
@click.option(
    "-o", "--output",
    help="Output file path, the default is the Tests directory.",
    default=''
)
@click.option(
    '-fd',
    '--fail-duplicates',
    help="Fails the process if any duplicates are found.",
    is_flag=True
)
def create_id_set(**kwargs):
    """Create the content dependency tree by ids."""
    check_configuration_file('create-id-set', kwargs)
    id_set_creator = IDSetCreator(**kwargs)
    id_set_creator.create_id_set()


# ====================== merge-id-sets ====================== #
@main.command(hidden=True)
@click.help_option(
    '-h', '--help'
)
@click.option(
    '-i1', '--id-set1',
    help='First id_set.json file path',
    required=True
)
@click.option(
    '-i2', '--id-set2',
    help='Second id_set.json file path',
    required=True
)
@click.option(
    '-o', '--output',
    help='File path of the united id_set',
    required=True
)
def merge_id_sets(**kwargs):
    """Merge two id_sets"""
    check_configuration_file('merge-id-sets', kwargs)
    first = kwargs['id_set1']
    second = kwargs['id_set2']
    output = kwargs['output']

    _, duplicates = merge_id_sets_from_files(
        first_id_set_path=first,
        second_id_set_path=second,
        output_id_set_path=output
    )
    if duplicates:
        print_error(f'Failed to merge ID sets: {first} with {second}, '
                    f'there are entities with ID: {duplicates} that exist in both ID sets')
        sys.exit(1)


# ====================== update-release-notes =================== #
@main.command()
@click.help_option(
    '-h', '--help'
)
@click.option(
    "-i", "--input", help="The relative path of the content pack. For example Packs/Pack_Name"
)
@click.option(
    '-u', '--update-type', help="The type of update being done. [major, minor, revision, maintenance, documentation]",
    type=click.Choice(['major', 'minor', 'revision', 'maintenance', 'documentation'])
)
@click.option(
    '-v', '--version', help="Bump to a specific version."
)
@click.option(
    '-g', '--use-git',
    help="Use git to identify the relevant changed files, will be used by default if '-i' is not set",
    is_flag=True
)
@click.option(
    '-f', '--force', help="Force update release notes for a pack (even if not required).", is_flag=True
)
@click.option(
    '--text', help="Text to add to all of the release notes files.",
)
@click.option(
    '--prev-ver', help='Previous branch or SHA1 commit to run checks against.'
)
@click.option(
    "--pre_release", help="Indicates that this change should be designated a pre-release version.",
    is_flag=True)
@click.option(
    "-idp", "--id-set-path", help="The path of the id-set.json used for APIModule updates.",
    type=click.Path(resolve_path=True))
def update_release_notes(**kwargs):
    """Auto-increment pack version and generate release notes template."""
    check_configuration_file('update-release-notes', kwargs)
    if kwargs.get('force') and not kwargs.get('input'):
        print_error('Please add a specific pack in order to force a release notes update.')
        sys.exit(0)

    if not kwargs.get('use_git') and not kwargs.get('input'):
        click.confirm('No specific pack was given, do you want to update all changed packs?', abort=True)

    try:
        rn_mng = UpdateReleaseNotesManager(user_input=kwargs.get('input'), update_type=kwargs.get('update_type'),
                                           pre_release=kwargs.get('pre_release', False), is_all=kwargs.get('use_git'),
                                           text=kwargs.get('text'), specific_version=kwargs.get('version'),
                                           id_set_path=kwargs.get('id_set_path'), prev_ver=kwargs.get('prev_ver'),
                                           is_force=kwargs.get('force', False))
        rn_mng.manage_rn_update()
        sys.exit(0)
    except Exception as e:
        print_error(f'An error occurred while updating the release notes: {str(e)}')
        sys.exit(1)


# ====================== find-dependencies ====================== #
@main.command()
@click.help_option(
    '-h', '--help'
)
@click.option(
    "-i", "--input", help="Pack path to find dependencies. For example: Pack/HelloWorld", required=True,
    type=click.Path(exists=True, dir_okay=True))
@click.option(
    "-idp", "--id-set-path", help="Path to id set json file.", required=False)
@click.option(
    "--no-update", help="Use to find the pack dependencies without updating the pack metadata.", required=False,
    is_flag=True)
@click.option('-v', "--verbose", help="Whether to print the log to the console.", required=False,
              is_flag=True)
@click.option("--use-pack-metadata", help="Whether to update the dependencies from the pack metadata.", required=False,
              is_flag=True)
def find_dependencies(**kwargs):
    """Find pack dependencies and update pack metadata."""
    check_configuration_file('find-dependencies', kwargs)
    update_pack_metadata = not kwargs.get('no_update')
    input_path: Path = kwargs["input"]  # To not shadow python builtin `input`
    verbose = kwargs.get('verbose', False)
    id_set_path = kwargs.get('id_set_path', '')
    use_pack_metadata = kwargs.get('use_pack_metadata', False)
    try:
        assert "Packs/" in str(input_path)
        pack_name = str(input_path).replace("Packs/", "")
        assert "/" not in str(pack_name)
    except AssertionError:
        print_error("Input path is not a pack. For example: Packs/HelloWorld")
        sys.exit(1)
    try:
        PackDependencies.find_dependencies(
            pack_name=pack_name,
            id_set_path=str(id_set_path),
            verbose=verbose,
            update_pack_metadata=update_pack_metadata,
            use_pack_metadata=use_pack_metadata
        )
    except ValueError as exp:
        print_error(str(exp))


# ====================== postman-codegen ====================== #
@main.command()
@click.help_option(
    '-h', '--help'
)
@click.option(
    '-i', '--input',
    help='The Postman collection 2.1 JSON file',
    required=True, type=click.File())
@click.option(
    '-o', '--output',
    help='The output directory to save the config file or the integration',
    type=click.Path(dir_okay=True, exists=True),
    default=Path('.'),
    show_default=True
)
@click.option(
    '-n', '--name',
    help='The output integration name')
@click.option(
    '-op', '--output-prefix',
    help='The global integration output prefix. By default it is the product name.'
)
@click.option(
    '-cp', '--command-prefix',
    help='The prefix for each command in the integration. By default is the product name in lower case'
)
@click.option(
    '--config-out',
    help='Used for advanced integration customisation. Generates a config json file instead of integration.',
    is_flag=True
)
@click.option(
    '--verbose', help='Print debug level logs', is_flag=True)
def postman_codegen(
        input: IO,
        output: Path,
        name: str,
        output_prefix: str,
        command_prefix: str,
        config_out: bool,
        verbose: bool
):
    """Generates a Cortex XSOAR integration given a Postman collection 2.1 JSON file."""
    if verbose:
        logger = logging_setup(verbose=3)
    else:
        logger = logging.getLogger('demisto-sdk')

    config = postman_to_autogen_configuration(
        collection=json.load(input),
        name=name,
        command_prefix=command_prefix,
        context_path_prefix=output_prefix
    )

    if config_out:
        path = output / f'config-{config.name}.json'
        with open(path, mode='w+') as f:
            json.dump(config.to_dict(), f, indent=4)
            logger.info(f'Config file generated at:\n{os.path.abspath(path)}')
    else:
        # generate integration yml
        config.generate_integration_package(output, is_unified=True)


# ====================== generate-integration ====================== #
@main.command()
@click.help_option(
    '-h', '--help'
)
@click.option(
    '-i', '--input',
    help='config json file produced by commands like postman-codegen and openapi-codegen',
    required=True,
    type=click.File()
)
@click.option(
    '-o', '--output',
    help='The output directory to save the integration package',
    type=click.Path(dir_okay=True, exists=True),
    default=Path('.')
)
@click.option(
    '--verbose',
    help='Print debug level logs',
    is_flag=True
)
def generate_integration(input: IO, output: Path, verbose: bool):
    """Generates a Cortex XSOAR integration from a config json file,
    which is generated by commands like postman-codegen
    """
    if verbose:
        logging_setup(verbose=3)

    config_dict = json.load(input)
    config = IntegrationGeneratorConfig(**config_dict)

    config.generate_integration_package(output, True)


# ====================== openapi-codegen ====================== #
@main.command(short_help='''Generates a Cortex XSOAR integration given an OpenAPI specification file.''')
@click.help_option(
    '-h', '--help'
)
@click.option(
    '-i', '--input_file', help='The swagger file to load in JSON format', required=True)
@click.option(
    '-cf', '--config_file', help='The integration configuration file. It is created in the first run of the command',
    required=False)
@click.option(
    '-n', '--base_name', help='The base filename to use for the generated files', required=False)
@click.option(
    '-o', '--output_dir', help='Directory to store the output in (default is current working directory)',
    required=False)
@click.option(
    '-pr', '--command_prefix', help='Add a prefix to each command in the code', required=False)
@click.option(
    '-c', '--context_path', help='Context output path', required=False)
@click.option(
    '-u', '--unique_keys', help='Comma separated unique keys to use in context paths (case sensitive)', required=False)
@click.option(
    '-r', '--root_objects', help='Comma separated JSON root objects to use in command outputs (case sensitive)',
    required=False)
@click.option(
    '-v', '--verbose', is_flag=True, help='Be verbose with the log output')
@click.option(
    '-f', '--fix_code', is_flag=True, help='Fix the python code using autopep8')
@click.option(
    '-a', '--use_default', is_flag=True, help='Use the automatically generated integration configuration'
                                              ' (Skip the second run).')
def openapi_codegen(**kwargs):
    """Generates a Cortex XSOAR integration given an OpenAPI specification file.
    In the first run of the command, an integration configuration file is created, which can be modified.
    Then, the command is run a second time with the integration configuration to generate the actual integration files.
    """
    check_configuration_file('openapi-codegen', kwargs)
    if not kwargs.get('output_dir'):
        output_dir = os.getcwd()
    else:
        output_dir = kwargs['output_dir']

    # Check the directory exists and if not, try to create it
    if not os.path.exists(output_dir):
        try:
            os.mkdir(output_dir)
        except Exception as err:
            tools.print_error(f'Error creating directory {output_dir} - {err}')
            sys.exit(1)
    if not os.path.isdir(output_dir):
        tools.print_error(f'The directory provided "{output_dir}" is not a directory')
        sys.exit(1)

    input_file = kwargs['input_file']
    base_name = kwargs.get('base_name')
    if base_name is None:
        base_name = 'GeneratedIntegration'

    command_prefix = kwargs.get('command_prefix')
    if command_prefix is None:
        command_prefix = '-'.join(base_name.split(' ')).lower()

    context_path = kwargs.get('context_path')
    if context_path is None:
        context_path = base_name.replace(' ', '')

    unique_keys = kwargs.get('unique_keys', '')
    if unique_keys is None:
        unique_keys = ''

    root_objects = kwargs.get('root_objects', '')
    if root_objects is None:
        root_objects = ''

    verbose = kwargs.get('verbose', False)
    fix_code = kwargs.get('fix_code', False)

    configuration = None
    if kwargs.get('config_file'):
        try:
            with open(kwargs['config_file'], 'r') as config_file:
                configuration = json.load(config_file)
        except Exception as e:
            print_error(f'Failed to load configuration file: {e}')

    click.echo('Processing swagger file...')
    integration = OpenAPIIntegration(input_file, base_name, command_prefix, context_path,
                                     unique_keys=unique_keys, root_objects=root_objects,
                                     verbose=verbose, fix_code=fix_code, configuration=configuration)

    integration.load_file()
    if not kwargs.get('config_file'):
        integration.save_config(integration.configuration, output_dir)
        tools.print_success(f'Created configuration file in {output_dir}')
        if not kwargs.get('use_default', False):
            config_path = os.path.join(output_dir, f'{base_name}_config.json')
            command_to_run = f'demisto-sdk openapi-codegen -i "{input_file}" -cf "{config_path}" -n "{base_name}" ' \
                             f'-o "{output_dir}" -pr "{command_prefix}" -c "{context_path}"'
            if unique_keys:
                command_to_run = command_to_run + f' -u "{unique_keys}"'
            if root_objects:
                command_to_run = command_to_run + f' -r "{root_objects}"'
            if verbose:
                command_to_run = command_to_run + ' -v'
            if fix_code:
                command_to_run = command_to_run + ' -f'

            click.echo(f'Run the command again with the created configuration file(after a review): {command_to_run}')
            sys.exit(0)

    if integration.save_package(output_dir):
        tools.print_success(f'Successfully finished generating integration code and saved it in {output_dir}')
    else:
        tools.print_error(f'There was an error creating the package in {output_dir}')
        sys.exit(1)


# ====================== test-content command ====================== #
@main.command(
    short_help='''Created incidents for selected test-playbooks and gives a report about the results''',
    hidden=True
)
@click.help_option(
    '-h', '--help'
)
@click.option(
    '-k', '--api-key', help='The Demisto API key for the server', required=True)
@click.option(
    '-s', '--server', help='The server URL to connect to')
@click.option(
    '-c', '--conf', help='Path to content conf.json file', required=True)
@click.option(
    '-e', '--secret', help='Path to content-test-conf conf.json file')
@click.option(
    '-n', '--nightly', type=bool, help='Run nightly tests')
@click.option(
    '-t', '--slack', help='The token for slack', required=True)
@click.option(
    '-a', '--circleci', help='The token for circleci', required=True)
@click.option(
    '-b', '--build-number', help='The build number', required=True)
@click.option(
    '-g', '--branch-name', help='The current content branch name', required=True)
@click.option(
    '-i', '--is-ami', type=bool, help='is AMI build or not', default=False)
@click.option(
    '-m',
    '--mem-check',
    type=bool,
    help='Should trigger memory checks or not. The slack channel to check the data is: '
         'dmst_content_nightly_memory_data',
    default=False)
@click.option(
    '-d',
    '--server-version',
    help='Which server version to run the tests on(Valid only when using AMI)',
    default="NonAMI")
def test_content(**kwargs):
    """Configure instances for the integration needed to run tests_to_run tests.
    Run test module on each integration.
    create an investigation for each test.
    run test playbook on the created investigation using mock if possible.
    Collect the result and give a report.
    """
    check_configuration_file('test-content', kwargs)
    execute_test_content(**kwargs)


# ====================== doc-review ====================== #
@main.command()
@click.help_option(
    '-h', '--help'
)
@click.option(
    '-i', '--input', type=str, help='The path to the file to check')
@click.option(
    '--no-camel-case', is_flag=True, help='Whether to check CamelCase words', default=False)
@click.option(
    '--known-words', type=str, help="The path to a file containing additional known words"
)
@click.option(
    '--always-true', is_flag=True, help="Whether to fail the command if misspelled words are found"
)
@click.option(
    '--expand-dictionary', is_flag=True, help="Whether to expand the base dictionary to include more words - "
                                              "will download 'brown' corpus from nltk package"
)
@click.option(
    '--templates', is_flag=True, help="Whether to print release notes templates"
)
@click.option(
    '-g', '--use-git', is_flag=True, help="Use git to identify the relevant changed files, "
                                          "will be used by default if '-i' and '--templates' are not set"
)
@click.option(
    '--prev-ver', type=str, help="The branch against which changes will be detected "
                                 "if '-g' flag is set. Default is 'demisto/master'"
)
@click.option(
    '-rn', '--release-notes', is_flag=True, help="Will run only on release notes files"
)
def doc_review(**kwargs):
    """Check the spelling in .md and .yml files as well as review release notes"""
    doc_reviewer = DocReviewer(
        file_path=kwargs.get('input'),
        known_words_file_path=kwargs.get('known_words'),
        no_camel_case=kwargs.get('no_camel_case'),
        no_failure=kwargs.get('always_true'),
        expand_dictionary=kwargs.get('expand_dictionary'),
        templates=kwargs.get('templates'),
        use_git=kwargs.get('use_git'),
        prev_ver=kwargs.get('prev_ver'),
        release_notes_only=kwargs.get('release_notes'),
    )
    result = doc_reviewer.run_doc_review()
    if result:
        sys.exit(0)

    sys.exit(1)


# ====================== integration-diff ====================== #
@main.command(name="integration-diff",
              help='''Given two versions of an integration, Check that everything in the old integration is covered in
              the new integration''')
@click.help_option(
    '-h', '--help'
)
@click.option(
    '-n', '--new', type=str, help='The path to the new version of the integration', required=True)
@click.option(
    '-o', '--old', type=str, help='The path to the old version of the integration', required=True)
@click.option(
    '--docs-format', is_flag=True,
    help='Whether output should be in the format for the version differences section in README.')
def integration_diff(**kwargs):
    """
    Checks for differences between two versions of an integration, and verified that the new version covered the old version.
    """

    integration_diff_detector = IntegrationDiffDetector(
        new=kwargs.get('new', ''),
        old=kwargs.get('old', ''),
        docs_format=kwargs.get('docs_format', False)
    )
    result = integration_diff_detector.check_different()

    if result:
        sys.exit(0)

    sys.exit(1)


# ====================== convert ====================== #
@main.command()
@click.help_option(
    '-h', '--help'
)
@click.option(
    '-i', '--input', type=click.Path(exists=True), required=True,
    help='The path of the content pack/directory/file to convert.'
)
@click.option(
    '-v', '--version', required=True, help="Version the input to be compatible with."
)
@pass_config
def convert(config, **kwargs):
    """
    Convert the content of the pack/directory in the given input to be compatible with the version given by
    version command.
    """
    check_configuration_file('convert', kwargs)
    sys.path.append(config.configuration.env_dir)

    input_path = kwargs['input']
    server_version = kwargs['version']
    convert_manager = ConvertManager(input_path, server_version)
    result = convert_manager.convert()

    if result:
        sys.exit(1)

    sys.exit(0)


@main.command(
    name='error-code',
    help='Quickly find relevant information regarding an error code.',
    hidden=True,
)
@click.help_option(
    '-h', '--help'
)
@click.option(
    '-i', '--input', required=True,
    help='The error code to search for.',
)
@pass_config
def error_code(config, **kwargs):
    check_configuration_file('error-code-info', kwargs)
    sys.path.append(config.configuration.env_dir)

    result = generate_error_code_information(kwargs.get('input'))

    sys.exit(result)


@main.resultcallback()
def exit_from_program(result=0, **kwargs):
    sys.exit(result)

# todo: add download from demisto command


if __name__ == '__main__':
    main()<|MERGE_RESOLUTION|>--- conflicted
+++ resolved
@@ -3,7 +3,6 @@
 import logging
 import os
 import sys
-import tempfile
 from configparser import ConfigParser, MissingSectionHeaderError
 from pathlib import Path
 from typing import IO
@@ -16,12 +15,15 @@
 from demisto_sdk.commands.common import tools
 from demisto_sdk.commands.common.configuration import Configuration
 # Common tools
-from demisto_sdk.commands.common.constants import FileType
+from demisto_sdk.commands.common.constants import (
+    API_MODULES_PACK, SKIP_RELEASE_NOTES_FOR_TYPES, FileType)
+from demisto_sdk.commands.common.legacy_git_tools import get_packs
 from demisto_sdk.commands.common.logger import logging_setup
-from demisto_sdk.commands.common.tools import (find_type,
+from demisto_sdk.commands.common.tools import (filter_files_by_type,
+                                               filter_files_on_pack, find_type,
                                                get_last_remote_release_version,
-                                               get_release_note_entries,
-                                               print_error, print_warning)
+                                               get_pack_name, print_error,
+                                               print_warning)
 from demisto_sdk.commands.common.update_id_set import merge_id_sets_from_files
 from demisto_sdk.commands.convert.convert_manager import ConvertManager
 from demisto_sdk.commands.create_artifacts.content_artifacts_creator import \
@@ -29,8 +31,6 @@
 from demisto_sdk.commands.create_id_set.create_id_set import IDSetCreator
 from demisto_sdk.commands.doc_reviewer.doc_reviewer import DocReviewer
 from demisto_sdk.commands.download.downloader import Downloader
-from demisto_sdk.commands.error_code_info.error_code_info import \
-    generate_error_code_information
 from demisto_sdk.commands.find_dependencies.find_dependencies import \
     PackDependencies
 from demisto_sdk.commands.format.format_module import format_manager
@@ -62,12 +62,10 @@
 from demisto_sdk.commands.test_content.execute_test_content import \
     execute_test_content
 from demisto_sdk.commands.unify.unifier import Unifier
-from demisto_sdk.commands.update_release_notes.update_rn_manager import \
-    UpdateReleaseNotesManager
+from demisto_sdk.commands.update_release_notes.update_rn import (
+    UpdateRN, update_api_modules_dependents_rn)
 from demisto_sdk.commands.upload.uploader import Uploader
 from demisto_sdk.commands.validate.validate_manager import ValidateManager
-from demisto_sdk.commands.zip_packs.packs_zipper import (EX_FAIL, EX_SUCCESS,
-                                                         PacksZipper)
 
 
 class PathsParamType(click.Path):
@@ -143,12 +141,8 @@
     '-v', '--version', help='Get the demisto-sdk version.',
     is_flag=True, default=False, show_default=True
 )
-@click.option(
-    '-rn', '--release-notes', help='Get the release notes of the current demisto-sdk version.',
-    is_flag=True, default=False, show_default=True
-)
 @pass_config
-def main(config, version, release_notes):
+def main(config, version):
     config.configuration = Configuration()
     if not os.getenv('DEMISTO_SDK_SKIP_VERSION_CHECK') or version:  # If the key exists/called to version
         cur_version = get_distribution('demisto-sdk').version
@@ -157,16 +151,6 @@
         if last_release and cur_version != last_release:
             print_warning(f'however version {last_release} is available.\n'
                           f'You should consider upgrading via "pip3 install --upgrade demisto-sdk" command.')
-        if release_notes:
-            rn_entries = get_release_note_entries(cur_version)
-
-            if not rn_entries:
-                print_warning('\nCould not get the release notes for this version.')
-            else:
-                click.echo('\nThe following are the release note entries for the current version:\n')
-                for rn in rn_entries:
-                    click.echo(rn)
-                click.echo('')
 
 
 # ====================== split-yml ====================== #
@@ -288,38 +272,6 @@
     return 0
 
 
-# ====================== zip-packs ====================== #
-@main.command(hidden=True)
-@click.help_option(
-    '-h', '--help'
-)
-@click.option('-i', '--input',
-              help="The packs to be zipped as csv list of pack paths.",
-              type=PathsParamType(exists=True, resolve_path=True),
-              required=True)
-@click.option('-o', '--output', help='The destination directory to create the packs.',
-              type=click.Path(file_okay=False, resolve_path=True), required=True)
-@click.option('-v', '--content-version', help='The content version in CommonServerPython.', default='0.0.0')
-@click.option('-u', '--upload', is_flag=True, help='Upload the unified packs to the marketplace.', default=False)
-@click.option('--zip-all', is_flag=True, help='Zip all the packs in one zip file.', default=False)
-def zip_packs(**kwargs) -> int:
-    """Generating zipped packs that are ready to be uploaded to Cortex XSOAR machine."""
-    logging_setup(3)
-    check_configuration_file('zip-packs', kwargs)
-
-    # if upload is true - all zip packs will be compressed to one zip file
-    should_upload = kwargs.pop('upload', False)
-    zip_all = kwargs.pop('zip_all', False) or should_upload
-
-    packs_zipper = PacksZipper(zip_all=zip_all, pack_paths=kwargs.pop('input'), quiet_mode=zip_all, **kwargs)
-    zip_path, unified_pack_names = packs_zipper.zip_packs()
-
-    if should_upload and zip_path:
-        return Uploader(input=zip_path, pack_names=unified_pack_names).upload()
-
-    return EX_SUCCESS if zip_path is not None else EX_FAIL
-
-
 # ====================== validate ====================== #
 @main.command()
 @click.help_option(
@@ -327,7 +279,7 @@
 )
 @click.option(
     '--no-conf-json', is_flag=True,
-    default=False, show_default=True, help='Skip conf.json validation.')
+    default=False, show_default=True, help='Skip conf.json validation')
 @click.option(
     '-s', '--id-set', is_flag=True,
     default=False, show_default=True, help='Perform validations using the id_set file.')
@@ -348,13 +300,13 @@
          'If the --post-commit flag is not supplied: validation will run on all changed files in the current branch, '
          'both committed and not committed. ')
 @click.option(
-    '-pc', '--post-commit',
+    '--post-commit',
     is_flag=True,
     help='Whether the validation should run only on the current branch\'s committed changed files. '
          'This applies only when the -g flag is supplied.'
 )
 @click.option(
-    '-st', '--staged',
+    '--staged',
     is_flag=True,
     help='Whether the validation should ignore unstaged files.'
          'This applies only when the -g flag is supplied.'
@@ -362,8 +314,7 @@
 @click.option(
     '-iu', '--include-untracked',
     is_flag=True,
-    help='Whether to include untracked files in the validation. '
-         'This applies only when the -g flag is supplied.'
+    help='Whether to include untracked files in the validation.'
 )
 @click.option(
     '-a', '--validate-all', is_flag=True, show_default=True, default=False,
@@ -407,11 +358,11 @@
     help='Whether to print the pykwalify log errors.')
 @click.option(
     "--quite-bc-validation",
-    help="Set backwards compatibility validation's errors as warnings.",
+    help="Set backwards compatibility validation's errors as warnings",
     is_flag=True)
 @click.option(
     "--allow-skipped",
-    help="Don't fail on skipped integrations or when all test playbooks are skipped.",
+    help="Don't fail on skipped integrations or when all test playbooks are skipped",
     is_flag=True)
 @pass_config
 def validate(config, **kwargs):
@@ -470,8 +421,7 @@
 @click.option('-a', '--artifacts_path', help='Destination directory to create the artifacts.',
               type=click.Path(file_okay=False, resolve_path=True), required=True)
 @click.option('--zip/--no-zip', help='Zip content artifacts folders', default=True)
-@click.option('--packs', help='Create only content_packs artifacts. '
-                              'Used for server version 5.5.0 and earlier.', is_flag=True)
+@click.option('--packs', help='Create only content_packs artifacts.', is_flag=True)
 @click.option('-v', '--content_version', help='The content version in CommonServerPython.', default='0.0.0')
 @click.option('-s', '--suffix', help='Suffix to add all yaml/json/yml files in the created artifacts.')
 @click.option('--cpus',
@@ -523,7 +473,7 @@
 @click.option(
     '-ie', '--ignore-entropy',
     is_flag=True,
-    help='Ignore entropy algorithm that finds secret strings (passwords/api keys).'
+    help='Ignore entropy algorithm that finds secret strings (passwords/api keys)'
 )
 @click.option(
     '-wl', '--whitelist',
@@ -533,7 +483,7 @@
 )
 @click.option(
     '--prev-ver',
-    help='The branch against which to run secrets validation.'
+    help='The branch against which to run secrets validation'
 )
 @pass_config
 def secrets(config, **kwargs):
@@ -591,8 +541,6 @@
     "--coverage-report", help="Specify directory for the coverage report files",
     type=PathsParamType()
 )
-@click.option("-dt", "--docker-timeout", default=60,
-              help="The timeout (in seconds) for requests done by the docker client.", type=int)
 def lint(**kwargs):
     """Lint command will perform:
         1. Package in host checks - flake8, bandit, mypy, vulture.
@@ -629,9 +577,8 @@
         keep_container=kwargs.get('keep_container'),  # type: ignore[arg-type]
         test_xml=kwargs.get('test_xml'),  # type: ignore[arg-type]
         failure_report=kwargs.get('failure_report'),  # type: ignore[arg-type]
-        no_coverage=kwargs.get('no_coverage'),  # type: ignore[arg-type]
+        no_coverage=kwargs.get('no_coverage'),     # type: ignore[arg-type]
         coverage_report=kwargs.get('coverage_report'),  # type: ignore[arg-type]
-        docker_timeout=kwargs.get('docker_timeout'),  # type: ignore[arg-type]
     )
 
 
@@ -693,7 +640,6 @@
 )
 @click.option(
     "-i", "--input",
-    type=PathsParamType(exists=True, resolve_path=True),
     help="The path of file or a directory to upload. The following are supported:\n"
          "- Pack\n"
          "- A content entity directory that is inside a pack. For example: an Integrations "
@@ -702,13 +648,6 @@
          "helloWorld.yml", required=True
 )
 @click.option(
-    "-z", "--zip",
-    help="Compress the pack to zip before upload, this flag is relevant only for packs.", is_flag=True
-)
-@click.option(
-    "--keep-zip", help="Directory where to store the zip after creation, this argument is relevant only for packs "
-                       "and in case the --zip flag is used.", required=False, type=click.Path(exists=True))
-@click.option(
     "--insecure",
     help="Skip certificate validation", is_flag=True
 )
@@ -717,27 +656,14 @@
     help="Verbose output", is_flag=True
 )
 def upload(**kwargs):
-    """Upload integration or pack to Demisto instance.
+    """Upload integration to Demisto instance.
     DEMISTO_BASE_URL environment variable should contain the Demisto server base URL.
     DEMISTO_API_KEY environment variable should contain a valid Demisto API Key.
     * Note: Uploading classifiers to Cortex XSOAR is available from version 6.0.0 and up. *
     """
-    if kwargs.pop('zip', False):
-        pack_path = kwargs['input']
-        output_zip_path = kwargs.pop('keep_zip') or tempfile.gettempdir()
-        packs_unifier = PacksZipper(pack_paths=pack_path, output=output_zip_path,
-                                    content_version='0.0.0', zip_all=True, quiet_mode=True)
-        packs_zip_path, pack_names = packs_unifier.zip_packs()
-        if packs_zip_path is None:
-            return EX_FAIL
-
-        kwargs['input'] = packs_zip_path
-        kwargs['pack_names'] = pack_names
-    else:
-        kwargs.pop('keep_zip')
-
     check_configuration_file('upload', kwargs)
-    return Uploader(**kwargs).upload()
+    uploader = Uploader(**kwargs)
+    return uploader.upload()
 
 
 # ====================== download ====================== #
@@ -837,7 +763,7 @@
     help="Timeout for the command. The playbook will continue to run in Demisto"
 )
 @click.option(
-    "--insecure", help="Skip certificate validation.", is_flag=True)
+    "--insecure", help="Skip certificate validation", is_flag=True)
 def run_playbook(**kwargs):
     """Run a playbook in Demisto.
     DEMISTO_API_KEY environment variable should contain a valid Demisto API Key.
@@ -869,18 +795,12 @@
 @click.option(
     "-v", "--verbose", is_flag=True, help="Verbose output - mainly for debugging purposes")
 @click.option(
-    "-int", "--interactive", help="If passed, then for each output field will ask user interactively to enter the "
-                                  "description.", is_flag=True, default=False)
-@click.option(
-<<<<<<< HEAD
-    "-d", "--description_json",
-    help="If passed, user is prompted to input a JSON mapping field names to their descriptions.",
-    is_flag=True, default=False)
-=======
+    "--interactive", help="If passed, then for each output field will ask user interactively to enter the "
+                          "description. By default is interactive mode is disabled", is_flag=True)
+@click.option(
     "-d", "--description-json",
     help="If passed, the user is prompted to input a JSON mapping field names to their descriptions.",
     is_flag=True)
->>>>>>> 82af4e29
 def json_to_outputs_command(**kwargs):
     """Demisto integrations/scripts have a YAML file that defines them.
     Creating the YAML file is a tedious and error-prone task of manually copying outputs from the API result to the
@@ -930,7 +850,7 @@
     '-h', '--help'
 )
 @click.option(
-    "-n", "--name", help="The name of the directory and file you want to create")
+    "-n", "--name", help="The name of the directory and file you want to create", required=True)
 @click.option(
     "--id", help="The id used in the yml file of the integration or script"
 )
@@ -951,7 +871,7 @@
     '--demisto_mock', is_flag=True,
     help="Copy the demistomock. Relevant for initialization of Scripts and Integrations within a Pack.")
 @click.option(
-    '--common-server', is_flag=True,
+    '--common_server', is_flag=True,
     help="Copy the CommonServerPython. Relevant for initialization of Scripts and Integrations within a Pack.")
 def init(**kwargs):
     """Initialize a new Pack, Integration or Script.
@@ -980,7 +900,7 @@
     required=False)
 @click.option(
     "-c", "--command", help="A comma-separated command names to generate doc for, will ignore the rest of the commands."
-                            "e.g xdr-get-incidents,xdr-update-incident",
+                            "e.g (xdr-get-incidents,xdr-update-incident",
     required=False
 )
 @click.option(
@@ -992,7 +912,7 @@
     "-p", "--permissions", type=click.Choice(["none", "general", "per-command"]), help="Permissions needed.",
     required=True, default='none')
 @click.option(
-    "-cp", "--command-permissions", help="Path for file containing commands permissions"
+    "-cp", "--command_permissions", help="Path for file containing commands permissions"
                                          " Each command permissions should be in a separate line."
                                          " (i.e. '<command-name> Administrator READ-WRITE')", required=False)
 @click.option(
@@ -1003,7 +923,7 @@
 @click.option(
     "-v", "--verbose", is_flag=True, help="Verbose output - mainly for debugging purposes.")
 @click.option(
-    "--old-version", help="Path of the old integration version yml file.")
+    "--input-old-version", help="Path of the old integration version yml file.")
 @click.option(
     "--skip-breaking-changes", is_flag=True, help="Skip generating of breaking changes section.")
 def generate_docs(**kwargs):
@@ -1017,7 +937,7 @@
     limitations = kwargs.get('limitations')
     insecure: bool = kwargs.get('insecure', False)
     verbose: bool = kwargs.get('verbose', False)
-    old_version: str = kwargs.get('old_version', '')
+    input_old_version: str = kwargs.get('input_old_version', '')
     skip_breaking_changes: bool = kwargs.get('skip_breaking_changes', False)
 
     # validate inputs
@@ -1045,12 +965,12 @@
         print_error('File is not an Integration, Script or a Playbook.')
         return 1
 
-    if old_version and not os.path.isfile(old_version):
-        print_error(F'Input old version file {old_version} was not found.')
+    if input_old_version and not os.path.isfile(input_old_version):
+        print_error(F'Input old version file {input_old_version} was not found.')
         return 1
 
-    if old_version and not old_version.lower().endswith('.yml'):
-        print_error(F'Input old version {old_version} is not a valid yml file.')
+    if input_old_version and not input_old_version.lower().endswith('.yml'):
+        print_error(F'Input old version {input_old_version} is not a valid yml file.')
         return 1
 
     print(f'Start generating {file_type.value} documentation...')
@@ -1061,8 +981,7 @@
                                         examples=examples, permissions=permissions,
                                         command_permissions=command_permissions, limitations=limitations,
                                         insecure=insecure, verbose=verbose, command=command,
-                                        old_version=old_version,
-                                        skip_breaking_changes=skip_breaking_changes)
+                                        input_old_version=input_old_version, skip_breaking_changes=skip_breaking_changes)
     elif file_type == FileType.SCRIPT:
         return generate_script_doc(input_path=input_path, output=output_path, examples=examples,
                                    permissions=permissions,
@@ -1090,12 +1009,6 @@
     help="Output file path, the default is the Tests directory.",
     default=''
 )
-@click.option(
-    '-fd',
-    '--fail-duplicates',
-    help="Fails the process if any duplicates are found.",
-    is_flag=True
-)
 def create_id_set(**kwargs):
     """Create the content dependency tree by ids."""
     check_configuration_file('create-id-set', kwargs)
@@ -1150,22 +1063,17 @@
     "-i", "--input", help="The relative path of the content pack. For example Packs/Pack_Name"
 )
 @click.option(
-    '-u', '--update-type', help="The type of update being done. [major, minor, revision, maintenance, documentation]",
+    '-u', '--update_type', help="The type of update being done. [major, minor, revision, maintenance, documentation]",
     type=click.Choice(['major', 'minor', 'revision', 'maintenance', 'documentation'])
 )
 @click.option(
     '-v', '--version', help="Bump to a specific version."
 )
 @click.option(
-    '-g', '--use-git',
-    help="Use git to identify the relevant changed files, will be used by default if '-i' is not set",
-    is_flag=True
-)
-@click.option(
-    '-f', '--force', help="Force update release notes for a pack (even if not required).", is_flag=True
-)
-@click.option(
-    '--text', help="Text to add to all of the release notes files.",
+    '--all', help="Update all changed packs", is_flag=True
+)
+@click.option(
+    '--text', help="Text to add to all of the release notes files",
 )
 @click.option(
     '--prev-ver', help='Previous branch or SHA1 commit to run checks against.'
@@ -1179,31 +1087,94 @@
 def update_release_notes(**kwargs):
     """Auto-increment pack version and generate release notes template."""
     check_configuration_file('update-release-notes', kwargs)
-    if kwargs.get('force') and not kwargs.get('input'):
-        print_error('Please add a specific pack in order to force a release notes update.')
+    _pack = kwargs.get('input')
+    update_type = kwargs.get('update_type')
+    pre_release: bool = kwargs.get('pre_release', False)
+    is_all = kwargs.get('all')
+    text: str = kwargs.get('text', '')
+    specific_version = kwargs.get('version')
+    id_set_path = kwargs.get('id_set_path')
+    prev_ver = kwargs.get('prev_ver')
+    existing_rn_version = ''
+    # _pack can be both path or pack name thus, we extract the pack name from the path if beeded.
+    if _pack and is_all:
+        print_error("Please remove the --all flag when specifying only one pack.")
         sys.exit(0)
-
-    if not kwargs.get('use_git') and not kwargs.get('input'):
-        click.confirm('No specific pack was given, do you want to update all changed packs?', abort=True)
-
+    print("Starting to update release notes.")
+    if _pack and '/' in _pack:
+        _pack = get_pack_name(_pack)
     try:
-        rn_mng = UpdateReleaseNotesManager(user_input=kwargs.get('input'), update_type=kwargs.get('update_type'),
-                                           pre_release=kwargs.get('pre_release', False), is_all=kwargs.get('use_git'),
-                                           text=kwargs.get('text'), specific_version=kwargs.get('version'),
-                                           id_set_path=kwargs.get('id_set_path'), prev_ver=kwargs.get('prev_ver'),
-                                           is_force=kwargs.get('force', False))
-        rn_mng.manage_rn_update()
+        validate_manager = ValidateManager(skip_pack_rn_validation=True, prev_ver=prev_ver, silence_init_prints=True,
+                                           skip_conf_json=True, check_is_unskipped=False)
+        validate_manager.setup_git_params()
+        modified, added, changed_meta_files, old = validate_manager.get_changed_files_from_git()
+        _packs = get_packs(modified).union(get_packs(old)).union(
+            get_packs(added))
+    except (git.InvalidGitRepositoryError, git.NoSuchPathError, FileNotFoundError):
+        print_error("You are not running `demisto-sdk update-release-notes` command in the content repository.\n"
+                    "Please run `cd content` from your terminal and run the command again")
+        sys.exit(1)
+
+    packs_existing_rn = {}
+    for file_path in added:
+        if 'ReleaseNotes' in file_path:
+            packs_existing_rn[get_pack_name(file_path)] = file_path
+
+    filtered_modified = filter_files_by_type(modified, skip_file_types=SKIP_RELEASE_NOTES_FOR_TYPES)
+    filtered_added = filter_files_by_type(added, skip_file_types=SKIP_RELEASE_NOTES_FOR_TYPES)
+
+    if _pack and API_MODULES_PACK in _pack:
+        # case: ApiModules
+        update_api_modules_dependents_rn(_pack, pre_release, update_type, added, modified,
+                                         id_set_path=id_set_path, text=text)
+
+    # create release notes:
+    if _pack:
+        _packs = {_pack}
+    elif not is_all and len(_packs) > 1:
+        # case: multiple packs
+        pack_list = ' ,'.join(_packs)
+        print_error(f"Detected changes in the following packs: {pack_list.rstrip(', ')}\n"
+                    f"To update release notes in a specific pack, please use the -i parameter "
+                    f"along with the pack name.")
         sys.exit(0)
-    except Exception as e:
-        print_error(f'An error occurred while updating the release notes: {str(e)}')
-        sys.exit(1)
+    if _packs:
+        for pack in _packs:
+            if pack in packs_existing_rn and update_type is None:
+                existing_rn_version = packs_existing_rn[pack]
+            elif pack in packs_existing_rn and update_type is not None:
+                print_error(f"New release notes file already found for {pack}. "
+                            f"Please update manually or run `demisto-sdk update-release-notes "
+                            f"-i {pack}` without specifying the update_type.")
+                continue
+
+            pack_modified = filter_files_on_pack(pack, filtered_modified)
+            pack_added = filter_files_on_pack(pack, filtered_added)
+            pack_old = filter_files_on_pack(pack, old)
+
+            # default case:
+            if pack_modified or pack_added or pack_old:
+                update_pack_rn = UpdateRN(pack_path=f'Packs/{pack}', update_type=update_type,
+                                          modified_files_in_pack=pack_modified.union(pack_old), pre_release=pre_release,
+                                          added_files=pack_added, specific_version=specific_version, text=text,
+                                          existing_rn_version_path=existing_rn_version)
+                updated = update_pack_rn.execute_update()
+                # if new release notes were created and if previous release notes existed, remove previous
+                if updated and update_pack_rn.should_delete_existing_rn:
+                    os.unlink(packs_existing_rn[pack])
+
+            else:
+                print_warning(f'Either no changes were found in {pack} pack '
+                              f'or the changes found should not be documented in the release notes file '
+                              f'If relevant changes were made, please commit the changes and rerun the command')
+    else:
+        print_warning('No changes that require release notes were detected. If such changes were made, '
+                      'please commit the changes and rerun the command')
+    sys.exit(0)
 
 
 # ====================== find-dependencies ====================== #
 @main.command()
-@click.help_option(
-    '-h', '--help'
-)
 @click.option(
     "-i", "--input", help="Pack path to find dependencies. For example: Pack/HelloWorld", required=True,
     type=click.Path(exists=True, dir_okay=True))
@@ -1439,7 +1410,7 @@
         integration.save_config(integration.configuration, output_dir)
         tools.print_success(f'Created configuration file in {output_dir}')
         if not kwargs.get('use_default', False):
-            config_path = os.path.join(output_dir, f'{base_name}_config.json')
+            config_path = os.path.join(output_dir, f'{base_name}.json')
             command_to_run = f'demisto-sdk openapi-codegen -i "{input_file}" -cf "{config_path}" -n "{base_name}" ' \
                              f'-o "{output_dir}" -pr "{command_prefix}" -c "{context_path}"'
             if unique_keys:
@@ -1578,7 +1549,7 @@
     '-o', '--old', type=str, help='The path to the old version of the integration', required=True)
 @click.option(
     '--docs-format', is_flag=True,
-    help='Whether output should be in the format for the version differences section in README.')
+    help='will return the output in docs format for the version differences section in readme')
 def integration_diff(**kwargs):
     """
     Checks for differences between two versions of an integration, and verified that the new version covered the old version.
@@ -1629,34 +1600,13 @@
     sys.exit(0)
 
 
-@main.command(
-    name='error-code',
-    help='Quickly find relevant information regarding an error code.',
-    hidden=True,
-)
-@click.help_option(
-    '-h', '--help'
-)
-@click.option(
-    '-i', '--input', required=True,
-    help='The error code to search for.',
-)
-@pass_config
-def error_code(config, **kwargs):
-    check_configuration_file('error-code-info', kwargs)
-    sys.path.append(config.configuration.env_dir)
-
-    result = generate_error_code_information(kwargs.get('input'))
-
-    sys.exit(result)
-
-
 @main.resultcallback()
 def exit_from_program(result=0, **kwargs):
     sys.exit(result)
 
+
 # todo: add download from demisto command
 
 
 if __name__ == '__main__':
-    main()+    sys.exit(main())