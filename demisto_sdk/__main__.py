# Site packages
import json
import logging
import os
import sys
from pathlib import Path

from pkg_resources import get_distribution

# Third party packages
import click
import git
from demisto_sdk.commands.common import tools
from demisto_sdk.commands.common.configuration import Configuration
# Common tools
from demisto_sdk.commands.common.constants import (
    API_MODULES_PACK, SKIP_RELEASE_NOTES_FOR_TYPES, FileType)
<<<<<<< HEAD
from demisto_sdk.commands.common.logger import logging_setup
=======
from demisto_sdk.commands.common.legacy_git_tools import get_packs
>>>>>>> d6331feb
from demisto_sdk.commands.common.tools import (filter_files_by_type,
                                               filter_files_on_pack, find_type,
                                               get_last_remote_release_version,
                                               get_pack_name, print_error,
                                               print_warning)
from demisto_sdk.commands.common.update_id_set import merge_id_sets_from_files
from demisto_sdk.commands.create_artifacts.content_artifacts_creator import \
    ArtifactsManager
from demisto_sdk.commands.create_id_set.create_id_set import IDSetCreator
from demisto_sdk.commands.doc_reviewer.doc_reviewer import DocReviewer
from demisto_sdk.commands.download.downloader import Downloader
from demisto_sdk.commands.find_dependencies.find_dependencies import \
    PackDependencies
from demisto_sdk.commands.format.format_module import format_manager
from demisto_sdk.commands.generate_docs.generate_integration_doc import \
    generate_integration_doc
from demisto_sdk.commands.generate_docs.generate_playbook_doc import \
    generate_playbook_doc
from demisto_sdk.commands.generate_docs.generate_script_doc import \
    generate_script_doc
from demisto_sdk.commands.generate_integration.code_generator import \
    IntegrationGeneratorConfig
from demisto_sdk.commands.generate_test_playbook.test_playbook_generator import \
    PlaybookTestsGenerator
from demisto_sdk.commands.init.initiator import Initiator
from demisto_sdk.commands.json_to_outputs.json_to_outputs import \
    json_to_outputs
from demisto_sdk.commands.lint.lint_manager import LintManager
from demisto_sdk.commands.openapi_codegen.openapi_codegen import \
    OpenAPIIntegration
from demisto_sdk.commands.postman_codegen.postman_codegen import \
    postman_to_autogen_configuration
# Import demisto-sdk commands
from demisto_sdk.commands.run_cmd.runner import Runner
from demisto_sdk.commands.run_playbook.playbook_runner import PlaybookRunner
from demisto_sdk.commands.secrets.secrets import SecretsValidator
from demisto_sdk.commands.split_yml.extractor import Extractor
from demisto_sdk.commands.test_content.execute_test_content import \
    execute_test_content
from demisto_sdk.commands.unify.unifier import Unifier
from demisto_sdk.commands.update_release_notes.update_rn import (
    UpdateRN, update_api_modules_dependents_rn)
from demisto_sdk.commands.upload.uploader import Uploader
from demisto_sdk.commands.validate.validate_manager import ValidateManager

logger: logging.Logger


class DemistoSDK:
    """
    The core class for the SDK.
    """

    def __init__(self):
        self.configuration = None


pass_config = click.make_pass_decorator(DemistoSDK, ensure=True)


@click.group(invoke_without_command=True, no_args_is_help=True, context_settings=dict(max_content_width=100), )
@click.help_option(
    '-h', '--help'
)
@click.option(
    '-v', '--version', help='Get the demisto-sdk version.',
    is_flag=True, default=False, show_default=True
)
@pass_config
def main(config, version):
    config.configuration = Configuration()
    cur_version = get_distribution('demisto-sdk').version
    last_release = get_last_remote_release_version()
    if last_release and cur_version != last_release:
        print_warning(f'You are using demisto-sdk {cur_version}, however version {last_release} is available.\n'
                      f'You should consider upgrading via "pip3 install --upgrade demisto-sdk" command.')
    if version:
        version = get_distribution('demisto-sdk').version
        print(f'demisto-sdk {version}')


# ====================== split-yml ====================== #
@main.command(name="split-yml",
              short_help="Split the code, image and description files from a Demisto integration or script yaml file "
                         " to multiple files(To a package format - "
                         "https://demisto.pan.dev/docs/package-dir).")
@click.help_option(
    '-h', '--help'
)
@click.option(
    '-i', '--input', help='The yml file to extract from', required=True
)
@click.option(
    '-o', '--output', required=True,
    help="The output dir to write the extracted code/description/image to."
)
@click.option(
    '--no-demisto-mock',
    help="Don't add an import for demisto mock.",
    is_flag=True,
    show_default=True
)
@click.option(
    '--no-common-server',
    help="Don't add an import for CommonServerPython.",
    is_flag=True,
    show_default=True
)
@click.option(
    '--no-auto-create-dir',
    help="Don't auto create the directory if the target directory ends with *Integrations/*Scripts.",
    is_flag=True,
    show_default=True
)
@click.option(
    '--no-pipenv',
    help="Don't auto create pipenv for requirements installation.",
    is_flag=True,
    show_default=True
)
@pass_config
def extract(config, **kwargs):
    file_type: FileType = find_type(kwargs.get('input', ''), ignore_sub_categories=True)
    if file_type not in [FileType.INTEGRATION, FileType.SCRIPT]:
        print_error('File is not an Integration or Script.')
        return 1
    extractor = Extractor(configuration=config.configuration, file_type=file_type.value, **kwargs)
    return extractor.extract_to_package_format()


# ====================== extract-code ====================== #
@main.command(
    name="extract-code",
    hidden=True,
    short_help="Extract code from a Demisto integration or script yaml file.")
@click.help_option(
    '-h', '--help'
)
@click.option(
    '--input', '-i',
    help='The yml file to extract from',
    required=True
)
@click.option(
    '--output', '-o',
    required=True,
    help="The output file to write the code to"
)
@click.option(
    '--no-demisto-mock',
    help="Don't add an import for demisto mock, false by default",
    is_flag=True,
    show_default=True
)
@click.option(
    '--no-common-server',
    help="Don't add an import for CommonServerPython."
         "If not specified will import unless this is CommonServerPython",
    is_flag=True,
    show_default=True
)
@pass_config
def extract_code(config, **kwargs):
    file_type: FileType = find_type(kwargs.get('input', ''), ignore_sub_categories=True)
    if file_type not in [FileType.INTEGRATION, FileType.SCRIPT]:
        print_error('File is not an Integration or Script.')
        return 1
    extractor = Extractor(configuration=config.configuration, file_type=file_type.value, **kwargs)
    return extractor.extract_code(kwargs['outfile'])


# ====================== unify ====================== #
@main.command(
    name="unify",
    short_help='Unify code, image, description and yml files to a single Demisto yml file. Note that '
               'this should be used on a single integration/script and not a pack '
               'not multiple scripts/integrations')
@click.help_option(
    '-h', '--help'
)
@click.option(
    "-i", "--input", help="The directory path to the files to unify", required=True, type=click.Path(dir_okay=True)
)
@click.option(
    "-o", "--output", help="The output dir to write the unified yml to", required=False
)
@click.option(
    "--force", help="Forcefully overwrites the preexisting yml if one exists",
    is_flag=True,
    show_default=False
)
def unify(**kwargs):
    # Input is of type Path.
    kwargs['input'] = str(kwargs['input'])
    unifier = Unifier(**kwargs)
    unifier.merge_script_package_to_yml()
    return 0


# ====================== validate ====================== #
@main.command(
    short_help='Validate your content files. If no additional flags are given, will validated only '
               'committed files'
)
@click.help_option(
    '-h', '--help'
)
@click.option(
    '--no-conf-json', is_flag=True,
    default=False, show_default=True, help='Skip conf.json validation')
@click.option(
    '-s', '--id-set', is_flag=True,
    default=False, show_default=True, help='Perform validations using the id_set file.')
@click.option(
    "-idp", "--id-set-path", help="The path of the id-set.json used for validations.",
    type=click.Path(resolve_path=True))
@click.option(
    '--prev-ver', help='Previous branch or SHA1 commit to run checks against.')
@click.option(
    '--no-backward-comp', is_flag=True, show_default=True,
    help='Whether to check backward compatibility or not.')
@click.option(
    '-g', '--use-git', is_flag=True, show_default=True,
    default=False,
    help='Validate changes using git - this will check current branch\'s changes against origin/master. '
         'If the --post-commit flag is supplied: validation will run only on the current branch\'s changed files '
         'that have been committed. '
         'If the --post-commit flag is not supplied: validation will run on all changed files in the current branch, '
         'both committed and not committed. ')
@click.option(
    '--post-commit',
    is_flag=True,
    help='Whether the validation should run only on the current branch\'s committed changed files. '
         'This applies only when the -g flag is supplied.'
)
@click.option(
    '--staged',
    is_flag=True,
    help='Whether the validation should ignore unstaged files.'
         'This applies only when the -g flag is supplied.'
)
@click.option(
    '-a', '--validate-all', is_flag=True, show_default=True, default=False,
    help='Whether to run all validation on all files or not.'
)
@click.option(
    '-i', '--input', type=click.Path(exists=True), help='The path of the content pack/file to validate specifically.'
)
@click.option(
    '--skip-pack-release-notes', is_flag=True,
    help='Skip validation of pack release notes.')
@click.option(
    '--print-ignored-errors', is_flag=True,
    help='Print ignored errors as warnings.')
@click.option(
    '--print-ignored-files', is_flag=True,
    help='Print which files were ignored by the command.')
@click.option(
    '--no-docker-checks', is_flag=True,
    help='Whether to run docker image validation.')
@click.option(
    '--silence-init-prints', is_flag=True,
    help='Whether to skip the initialization prints.')
@click.option(
    '--skip-pack-dependencies', is_flag=True,
    help='Skip validation of pack dependencies.')
@click.option(
    '--create-id-set', is_flag=True,
    help='Whether to create the id_set.json file.')
@click.option(
    '-j', '--json-file', help='The JSON file path to which to output the command results.')
@click.option(
    '--skip-schema-check', is_flag=True,
    help='Whether to skip the file schema check.')
@click.option(
    '--debug-git', is_flag=True,
    help='Whether to print debug logs for git statuses.')
@pass_config
def validate(config, **kwargs):
    sys.path.append(config.configuration.env_dir)

    file_path = kwargs['input']

    if kwargs['post_commit'] and kwargs['staged']:
        print_error('Could not supply the staged flag with the post-commit flag')
        sys.exit(1)
    try:
        is_external_repo = tools.is_external_repository()
        # default validate to -g --post-commit
        if not kwargs.get('validate_all') and not kwargs['use_git'] and not file_path:
            kwargs['use_git'] = True
            kwargs['post_commit'] = True
        validator = ValidateManager(
            is_backward_check=not kwargs['no_backward_comp'],
            only_committed_files=kwargs['post_commit'], prev_ver=kwargs['prev_ver'],
            skip_conf_json=kwargs['no_conf_json'], use_git=kwargs['use_git'],
            file_path=file_path,
            validate_all=kwargs.get('validate_all'),
            validate_id_set=kwargs['id_set'],
            skip_pack_rn_validation=kwargs['skip_pack_release_notes'],
            print_ignored_errors=kwargs['print_ignored_errors'],
            is_external_repo=is_external_repo,
            print_ignored_files=kwargs['print_ignored_files'],
            no_docker_checks=kwargs['no_docker_checks'],
            silence_init_prints=kwargs['silence_init_prints'],
            skip_dependencies=kwargs['skip_pack_dependencies'],
            id_set_path=kwargs.get('id_set_path'),
            staged=kwargs['staged'],
            create_id_set=kwargs.get('create_id_set'),
            json_file_path=kwargs.get('json_file'),
            skip_schema_check=kwargs.get('skip_schema_check'),
            debug_git=kwargs.get('debug_git'),
        )
        return validator.run_validation()
    except (git.InvalidGitRepositoryError, git.NoSuchPathError, FileNotFoundError) as e:
        print_error(e)
        print_error("\nYou may not be running `demisto-sdk validate` command in the content directory.\n"
                    "Please run the command from content directory")
        sys.exit(1)


# ====================== create-content-artifacts ====================== #
@main.command(
    name="create-content-artifacts",
    hidden=True,
    short_help='Generating the following artifacts:'
               '1. content_new - Contains all content objects of type json,yaml (from_version < 6.0.0)'
               '2. content_packs - Contains all packs from Packs - Ignoring internal files (to_version >= 6.0.0).'
               '3. content_test - Contains all test scripts/playbooks (from_version < 6.0.0)'
               '4. content_all - Contains all from content_new and content_test.'
               '5. uploadable_packs - Contains zipped packs that are ready to be uploaded to Cortex XSOAR machine.')
@click.help_option('-h', '--help')
@click.option('-a', '--artifacts_path', help='Destination directory to create the artifacts.',
              type=click.Path(file_okay=False, resolve_path=True), required=True)
@click.option('--zip/--no-zip', help='Zip content artifacts folders', default=True)
@click.option('--packs', help='Create only content_packs artifacts.', is_flag=True)
@click.option('-v', '--content_version', help='The content version in CommonServerPython.', default='0.0.0')
@click.option('-s', '--suffix', help='Suffix to add all yaml/json/yml files in the created artifacts.')
@click.option('--cpus',
              help='Number of cpus/vcpus available - only required when os not reflect number of cpus (CircleCI'
                   'always show 32, but medium has 3.', hidden=True, default=os.cpu_count())
@click.option('-idp', '--id-set-path', help='The full path of id_set.json', hidden=True,
              type=click.Path(exists=True, resolve_path=True))
@click.option('-p', '--pack-names',
              help=("Packs to create artifacts for. Optional values are: `all` or "
                    "csv list of packs. "
                    "Default is set to `all`"),
              default="all", hidden=True)
@click.option('-sk', '--signature-key', help='Base64 encoded signature key used for signing packs.', hidden=True)
@click.option('-sd', '--sign-directory', help='Path to the signDirectory executable file.',
              type=click.Path(exists=True, resolve_path=True), hidden=True)
@click.option('-rt', '--remove-test-playbooks', is_flag=True,
              help='Should remove test playbooks from content packs or not.', default=True, hidden=True)
def create_artifacts(**kwargs) -> int:
    artifacts_conf = ArtifactsManager(**kwargs)
    return artifacts_conf.create_content_artifacts()


# ====================== secrets ====================== #
@main.command(name="secrets",
              short_help="Run Secrets validator to catch sensitive data before exposing your code to public repository."
                         " Attach path to whitelist to allow manual whitelists. Default file path to secrets is "
                         "'./Tests/secrets_white_list.json' ")
@click.help_option(
    '-h', '--help'
)
@click.option(
    '-i', '--input', help='Specify file of to check secret on.', required=False
)
@click.option(
    '--post-commit', is_flag=True, show_default=True,
    help='Whether the secretes is done after you committed your files, '
         'this will help the command to determine which files it should check in its '
         'run. Before you commit the files it should not be used. Mostly for build '
         'validations.')
@click.option(
    '-ie', '--ignore-entropy', is_flag=True,
    help='Ignore entropy algorithm that finds secret strings (passwords/api keys)'
)
@click.option(
    '-wl', '--whitelist', default='./Tests/secrets_white_list.json', show_default=True,
    help='Full path to whitelist file, file name should be "secrets_white_list.json"')
@click.option(
    '--prev-ver', help='The branch against which to run secrets validation')
@pass_config
def secrets(config, **kwargs):
    sys.path.append(config.configuration.env_dir)
    secrets_validator = SecretsValidator(
        configuration=config.configuration,
        is_circle=kwargs['post_commit'],
        ignore_entropy=kwargs['ignore_entropy'],
        white_list_path=kwargs['whitelist'],
        input_path=kwargs.get('input')
    )
    return secrets_validator.run()


# ====================== lint ====================== #
@main.command(name="lint",
              short_help="Lint command will perform:\n 1. Package in host checks - flake8, bandit, mypy, vulture.\n 2. "
                         "Package in docker image checks -  pylint, pytest, powershell - test, powershell - analyze.\n "
                         "Meant to be used with integrations/scripts that use the folder (package) structure. "
                         "Will lookup up what docker image to use and will setup the dev dependencies and "
                         "file in the target folder. If no additional flags specifying the packs are given,"
                         " will lint only changed files")
@click.help_option('-h', '--help')
@click.option("-i", "--input", help="Specify directory of integration/script", type=click.Path(exists=True,
                                                                                               resolve_path=True))
@click.option("-g", "--git", is_flag=True, help="Will run only on changed packages")
@click.option("-a", "--all-packs", is_flag=True, help="Run lint on all directories in content repo")
@click.option('-v', "--verbose", count=True, help="Verbosity level -v / -vv / .. / -vvv",
              type=click.IntRange(0, 3, clamp=True), default=2, show_default=True)
@click.option('-q', "--quiet", is_flag=True, help="Quiet output, only output results in the end")
@click.option("-p", "--parallel", default=1, help="Run tests in parallel", type=click.IntRange(0, 15, clamp=True),
              show_default=True)
@click.option("--no-flake8", is_flag=True, help="Do NOT run flake8 linter")
@click.option("--no-bandit", is_flag=True, help="Do NOT run bandit linter")
@click.option("--no-xsoar-linter", is_flag=True, help="Do NOT run XSOAR linter")
@click.option("--no-mypy", is_flag=True, help="Do NOT run mypy static type checking")
@click.option("--no-vulture", is_flag=True, help="Do NOT run vulture linter")
@click.option("--no-pylint", is_flag=True, help="Do NOT run pylint linter")
@click.option("--no-test", is_flag=True, help="Do NOT test (skip pytest)")
@click.option("--no-pwsh-analyze", is_flag=True, help="Do NOT run powershell analyze")
@click.option("--no-pwsh-test", is_flag=True, help="Do NOT run powershell test")
@click.option("-kc", "--keep-container", is_flag=True, help="Keep the test container")
@click.option("--prev-ver", default='master', help="Previous branch or SHA1 commit to run checks against")
@click.option("--test-xml", help="Path to store pytest xml results", type=click.Path(exists=True, resolve_path=True))
@click.option("--failure-report", help="Path to store failed packs report",
              type=click.Path(exists=True, resolve_path=True))
@click.option("-lp", "--log-path", help="Path to store all levels of logs",
              type=click.Path(exists=True, resolve_path=True))
@click.option("-j", "--json-file", help="The JSON file path to which to output the command results.",
              type=click.Path(exists=True, resolve_path=True))
def lint(input: str, git: bool, all_packs: bool, verbose: int, quiet: bool, parallel: int, no_flake8: bool,
         no_bandit: bool, no_mypy: bool, no_vulture: bool, no_xsoar_linter: bool, no_pylint: bool, no_test: bool,
         no_pwsh_analyze: bool,
         no_pwsh_test: bool, keep_container: bool, prev_ver: str, test_xml: str, failure_report: str, log_path: str,
         json_file: str):
    """Lint command will perform:\n
        1. Package in host checks - flake8, bandit, mypy, vulture.\n
        2. Package in docker image checks -  pylint, pytest, powershell - test, powershell - analyze.\n
    Meant to be used with integrations/scripts that use the folder (package) structure. Will lookup up what
    docker image to use and will setup the dev dependencies and file in the target folder."""
    lint_manager = LintManager(input=input,
                               git=git,
                               all_packs=all_packs,
                               verbose=verbose,
                               quiet=quiet,
                               log_path=log_path,
                               prev_ver=prev_ver,
                               json_file_path=json_file)
    return lint_manager.run_dev_packages(parallel=parallel,
                                         no_flake8=no_flake8,
                                         no_bandit=no_bandit,
                                         no_mypy=no_mypy,
                                         no_vulture=no_vulture,
                                         no_xsoar_linter=no_xsoar_linter,
                                         no_pylint=no_pylint,
                                         no_test=no_test,
                                         no_pwsh_analyze=no_pwsh_analyze,
                                         no_pwsh_test=no_pwsh_test,
                                         keep_container=keep_container,
                                         test_xml=test_xml,
                                         failure_report=failure_report)


# ====================== format ====================== #
@main.command(name="format",
              short_help="Run formatter on a given script/playbook/integration/incidentfield/indicatorfield/"
                         "incidenttype/indicatortype/layout/dashboard/classifier/mapper/widget/report file. ")
@click.help_option(
    '-h', '--help')
@click.option(
    "-i", "--input", help="The path of the script yml file\n"
                          "If no input is specified, the format will be executed on all new/changed files.",
    type=click.Path(exists=True, resolve_path=True))
@click.option(
    "-o", "--output", help="The path where the formatted file will be saved to",
    type=click.Path(resolve_path=True))
@click.option(
    "-fv", "--from-version", help="Specify fromversion of the pack")
@click.option(
    "-nv", "--no-validate", help="Set when validate on file is not wanted", is_flag=True)
@click.option(
    "-ud", "--update-docker", help="Set if you want to update the docker image of the integration/script", is_flag=True)
@click.option(
    "-v", "--verbose", help="Verbose output", is_flag=True)
@click.option(
    "-y", "--assume-yes",
    help="Automatic yes to prompts; assume 'yes' as answer to all prompts and run non-interactively",
    is_flag=True)
def format_yml(**kwargs):
    return format_manager(**kwargs)


# ====================== upload ====================== #
@main.command(name="upload",
              short_help="Upload integration to Demisto instance. DEMISTO_BASE_URL environment variable should contain"
                         " the Demisto server base URL. DEMISTO_API_KEY environment variable should contain a valid "
                         "Demisto API Key."
                         " * Note: Uploading classifiers to Cortex XSOAR is available from version 6.0.0 and up.*")
@click.help_option(
    '-h', '--help'
)
@click.option(
    "-i", "--input", help="The path of file or a directory to upload. The following are supported:\n"
                          "- Pack\n"
                          "- A content entity directory that is inside a pack. For example: an Integrations "
                          "directory or a Layouts directory.\n"
                          "- Valid file that can be imported to Cortex XSOAR manually. For example a playbook: "
                          "helloWorld.yml", required=True)
@click.option(
    "--insecure", help="Skip certificate validation", is_flag=True)
@click.option(
    "-v", "--verbose", help="Verbose output", is_flag=True)
def upload(**kwargs):
    uploader = Uploader(**kwargs)
    return uploader.upload()


# ====================== download ====================== #


@main.command(name="download",
              short_help="Download custom content from Demisto instance. DEMISTO_BASE_URL environment variable should"
                         " contain the Demisto server base URL. DEMISTO_API_KEY environment variable should contain"
                         " a valid Demisto API Key.")
@click.help_option(
    '-h', '--help'
)
@click.option(
    "-o", "--output", help="The path of a package directory to download custom content to", required=False,
    multiple=False)
@click.option(
    "-i", "--input", help="Custom content file name to be downloaded. Can be provided multiple times",
    required=False, multiple=True)
@click.option(
    "--insecure", help="Skip certificate validation", is_flag=True)
@click.option(
    "-v", "--verbose", help="Verbose output", is_flag=True)
@click.option(
    "-f", "--force", help="Whether to override existing files or not", is_flag=True)
@click.option(
    "-lf", "--list-files", help="Prints a list of all custom content files available to be downloaded", is_flag=True)
@click.option(
    "-a", "--all-custom-content", help="Download all available custom content files", is_flag=True)
@click.option(
    "-fmt", "--run-format", help="Whether to run demisto-sdk format on downloaded files or not", is_flag=True)
def download(**kwargs):
    downloader: Downloader = Downloader(**kwargs)
    return downloader.download()


# ====================== run ====================== #
@main.command(name="run",
              short_help="Run integration command on remote Demisto instance in the playground. DEMISTO_BASE_URL "
                         "environment variable should contain the Demisto base URL. DEMISTO_API_KEY environment "
                         "variable should contain a valid Demisto API Key.")
@click.help_option(
    '-h', '--help'
)
@click.option(
    "-q", "--query", help="The query to run", required=True)
@click.option(
    "--insecure", help="Skip certificate validation", is_flag=True)
@click.option(
    "-v", "--verbose", help="Verbose output", is_flag=True)
@click.option(
    "-D", "--debug", help="Whether to enable the debug-mode feature or not, if you want to save the output file "
                          "please use the --debug-path option", is_flag=True)
@click.option(
    "--debug-path", help="The path to save the debug file at, if not specified the debug file will be printed to the "
                         "terminal")
@click.option(
    "--json-to-outputs", help="Whether to run json_to_outputs command on the context output of the query. If the "
                              "context output does not exists or the `-r` flag is used, will use the raw"
                              " response of the query", is_flag=True)
@click.option(
    "-p", "--prefix", help="Used with `json-to-outputs` flag. Output prefix e.g. Jira.Ticket, VirusTotal.IP, "
                           "the base path for the outputs that the script generates")
@click.option(
    "-r", "--raw-response", help="Used with `json-to-outputs` flag. Use the raw response of the query for"
                                 " `json-to-outputs`", is_flag=True)
def run(**kwargs):
    runner = Runner(**kwargs)
    return runner.run()


# ====================== run-playbook ====================== #
@main.command(name="run-playbook",
              short_help="Run a playbook in Demisto. "
                         "DEMISTO_API_KEY environment variable should contain a valid Demisto API Key. "
                         "Example: DEMISTO_API_KEY=<API KEY> demisto-sdk run-playbook -p 'p_name' -u "
                         "'https://demisto.local'.")
@click.help_option(
    '-h', '--help'
)
@click.option(
    '--url', '-u',
    help='URL to a Demisto instance. You can also specify the URL as an environment variable named: DEMISTO_BASE_URL'
)
@click.option(
    '--playbook_id', '-p',
    help="The playbook ID to run.",
    required=True
)
@click.option(
    '--wait', '-w', is_flag=True,
    help="Wait until the playbook run is finished and get a response."
)
@click.option(
    '--timeout', '-t',
    default=90,
    show_default=True,
    help="Timeout for the command. The playbook will continue to run in Demisto"
)
@click.option(
    "--insecure", help="Skip certificate validation", is_flag=True)
def run_playbook(**kwargs):
    playbook_runner = PlaybookRunner(**kwargs)
    return playbook_runner.run_playbook()


# ====================== json-to-outputs ====================== #
@main.command(name="json-to-outputs",
              short_help='''Demisto integrations/scripts have a YAML file that defines them.
Creating the YAML file is a tedious and error-prone task of manually copying outputs from the API result to the
file/UI/PyCharm. This script auto generates the YAML for a command from the JSON result of the relevant API call.''')
@click.help_option(
    '-h', '--help'
)
@click.option(
    "-c", "--command", help="Command name (e.g. xdr-get-incidents)", required=True)
@click.option(
    "-i", "--input",
    help="Valid JSON file path. If not specified, the script will wait for user input in the terminal. "
         "The response can be obtained by running the command with `raw-response=true` argument.",
    required=False)
@click.option(
    "-p", "--prefix", help="Output prefix like Jira.Ticket, VirusTotal.IP, the base path for the outputs that the "
                           "script generates", required=True)
@click.option(
    "-o", "--output", help="Output file path, if not specified then will print to stdout", required=False)
@click.option(
    "-v", "--verbose", is_flag=True, help="Verbose output - mainly for debugging purposes")
@click.option(
    "--interactive", help="If passed, then for each output field will ask user interactively to enter the "
                          "description. By default is interactive mode is disabled", is_flag=True)
def json_to_outputs_command(**kwargs):
    json_to_outputs(**kwargs)


# ====================== generate-test-playbook ====================== #
@main.command(name="generate-test-playbook",
              short_help="Generate test playbook from integration or script")
@click.help_option(
    '-h', '--help'
)
@click.option(
    '-i', '--input',
    required=True,
    help='Specify integration/script yml path')
@click.option(
    '-o', '--output',
    required=False,
    help='Specify output directory')
@click.option(
    '-n', '--name',
    required=True,
    help='Specify test playbook name')
@click.option(
    '--no-outputs', is_flag=True,
    help='Skip generating verification conditions for each output contextPath. Use when you want to decide which '
         'outputs to verify and which not')
@click.option(
    "-v", "--verbose", help="Verbose output for debug purposes - shows full exception stack trace", is_flag=True)
def generate_test_playbook(**kwargs):
    file_type: FileType = find_type(kwargs.get('input', ''), ignore_sub_categories=True)
    if file_type not in [FileType.INTEGRATION, FileType.SCRIPT]:
        print_error('Generating test playbook is possible only for an Integration or a Script.')
        return 1
    generator = PlaybookTestsGenerator(file_type=file_type.value, **kwargs)
    generator.run()


# ====================== init ====================== #
@main.command(name="init", short_help="Initialize a new Pack, Integration or Script."
                                      " If the script/integration flags are not present"
                                      " then we will create a pack with the given name."
                                      " Otherwise when using the flags we will generate"
                                      " a script/integration based on your selection.")
@click.help_option(
    '-h', '--help'
)
@click.option(
    "-n", "--name", help="The name of the directory and file you want to create", required=True)
@click.option(
    "--id", help="The id used in the yml file of the integration or script"
)
@click.option(
    "-o", "--output", help="The output dir to write the object into. The default one is the current working "
                           "directory.")
@click.option(
    '--integration', is_flag=True, help="Create an Integration based on BaseIntegration template")
@click.option(
    '--script', is_flag=True, help="Create a Script based on BaseScript example")
@click.option(
    "--pack", is_flag=True, help="Create pack and its sub directories")
@click.option(
    "-t", "--template", help="Create an Integration/Script based on a specific template.\n"
                             "Integration template options: HelloWorld, HelloIAMWorld\n"
                             "Script template options: HelloWorldScript")
@click.option(
    '--demisto_mock', is_flag=True,
    help="Copy the demistomock. Relevant for initialization of Scripts and Integrations within a Pack.")
@click.option(
    '--common_server', is_flag=True,
    help="Copy the CommonServerPython. Relevant for initialization of Scripts and Integrations within a Pack.")
def init(**kwargs):
    initiator = Initiator(**kwargs)
    initiator.init()
    return 0


# ====================== generate-docs ====================== #
@main.command(name="generate-docs",
              short_help="Generate documentation for integration, playbook or script from yaml file.")
@click.help_option(
    '-h', '--help'
)
@click.option(
    "-i", "--input", help="Path of the yml file.", required=True)
@click.option(
    "-o", "--output", help="The output dir to write the documentation file into,"
                           " documentation file name is README.md. If not specified, will be in the yml dir.",
    required=False)
@click.option(
    "-uc", "--use_cases", help="For integration - Top use-cases. Number the steps by '*' (i.e. '* foo. * bar.')",
    required=False)
@click.option(
    "-c", "--command", help="A comma-separated command names to generate doc for, will ignore the rest of the commands."
                            "e.g (xdr-get-incidents,xdr-update-incident",
    required=False
)
@click.option(
    "-e", "--examples", help="Integrations: path for file containing command examples."
                             " Each command should be in a separate line."
                             " Scripts: the script example surrounded by quotes."
                             " For example: -e '!ConvertFile entry_id=<entry_id>'")
@click.option(
    "-p", "--permissions", type=click.Choice(["none", "general", "per-command"]), help="Permissions needed.",
    required=True, default='none')
@click.option(
    "-cp", "--command_permissions", help="Path for file containing commands permissions"
                                         " Each command permissions should be in a separate line."
                                         " (i.e. '<command-name> Administrator READ-WRITE')", required=False)
@click.option(
    "-l", "--limitations", help="Known limitations. Number the steps by '*' (i.e. '* foo. * bar.')", required=False)
@click.option(
    "--insecure", help="Skip certificate validation to run the commands in order to generate the docs.",
    is_flag=True)
@click.option(
    "-v", "--verbose", is_flag=True, help="Verbose output - mainly for debugging purposes.")
def generate_doc(**kwargs):
    input_path: str = kwargs.get('input', '')
    output_path = kwargs.get('output')
    command = kwargs.get('command')
    examples = str(kwargs.get('examples', ''))
    permissions = kwargs.get('permissions')
    limitations = kwargs.get('limitations')
    insecure: bool = kwargs.get('insecure', False)
    verbose: bool = kwargs.get('verbose', False)

    # validate inputs
    if input_path and not os.path.isfile(input_path):
        print_error(F'Input file {input_path} was not found.')
        return 1

    if not input_path.lower().endswith('.yml'):
        print_error(F'Input {input_path} is not a valid yml file.')
        return 1

    if output_path and not os.path.isdir(output_path):
        print_error(F'Output directory {output_path} was not found.')
        return 1

    if command:
        if output_path and (not os.path.isfile(os.path.join(output_path, "README.md"))) \
                or (not output_path) \
                and (not os.path.isfile(os.path.join(os.path.dirname(os.path.realpath(input_path)), "README.md"))):
            print_error("The `command` argument must be presented with existing `README.md` docs.")
            return 1

    file_type = find_type(kwargs.get('input', ''), ignore_sub_categories=True)
    if file_type not in [FileType.INTEGRATION, FileType.SCRIPT, FileType.PLAYBOOK]:
        print_error('File is not an Integration, Script or a Playbook.')
        return 1

    print(f'Start generating {file_type.value} documentation...')
    if file_type == FileType.INTEGRATION:
        use_cases = kwargs.get('use_cases')
        command_permissions = kwargs.get('command_permissions')
        return generate_integration_doc(input_path=input_path, output=output_path, use_cases=use_cases,
                                        examples=examples, permissions=permissions,
                                        command_permissions=command_permissions, limitations=limitations,
                                        insecure=insecure, verbose=verbose, command=command)
    elif file_type == FileType.SCRIPT:
        return generate_script_doc(input_path=input_path, output=output_path, examples=examples, permissions=permissions,
                                   limitations=limitations, insecure=insecure, verbose=verbose)
    elif file_type == FileType.PLAYBOOK:
        return generate_playbook_doc(input_path=input_path, output=output_path, permissions=permissions,
                                     limitations=limitations, verbose=verbose)
    else:
        print_error(f'File type {file_type.value} is not supported.')
        return 1


# ====================== create-id-set ====================== #
@main.command(name="create-id-set",
              hidden=True,
              short_help='''Create the content dependency tree by ids.''')
@click.help_option(
    '-h', '--help'
)
@click.option(
    '-i', '--input', help='Input file path, the default is the content repo.', default='', required=False)
@click.option(
    "-o", "--output", help="Output file path, the default is the Tests directory.", default='', required=False)
def id_set_command(**kwargs):
    id_set_creator = IDSetCreator(**kwargs)
    id_set_creator.create_id_set()


@main.command(name='merge-id-sets',
              hidden=True,
              short_help='Merge two id_sets')
@click.help_option(
    '-h', '--help'
)
@click.option(
    '-i1', '--id-set1', help='First id_set.json file path', required=True
)
@click.option(
    '-i2', '--id-set2', help='Second id_set.json file path', required=True
)
@click.option(
    '-o', '--output', help='File path of the united id_set', required=True
)
def merge_id_sets_command(**kwargs):
    first = kwargs['id_set1']
    second = kwargs['id_set2']
    output = kwargs['output']

    _, duplicates = merge_id_sets_from_files(
        first_id_set_path=first,
        second_id_set_path=second,
        output_id_set_path=output
    )
    if duplicates:
        print_error(f'Failed to merge ID sets: {first} with {second}, '
                    f'there are entities with ID: {duplicates} that exist in both ID sets')
        sys.exit(1)


# ====================== update-release-notes =================== #
@main.command(name="update-release-notes",
              short_help='''Auto-increment pack version and generate release notes template.''')
@click.help_option(
    '-h', '--help'
)
@click.option(
    "-i", "--input", help="The relative path of the content pack. For example Packs/Pack_Name"
)
@click.option(
    '-u', '--update_type', help="The type of update being done. [major, minor, revision, maintenance, documentation]",
    type=click.Choice(['major', 'minor', 'revision', 'maintenance', 'documentation'])
)
@click.option(
    '-v', '--version', help="Bump to a specific version."
)
@click.option(
    '--all', help="Update all changed packs", is_flag=True
)
@click.option(
    '--text', help="Text to add to all of the release notes files",
)
@click.option(
    '--prev-ver', help='Previous branch or SHA1 commit to run checks against.'
)
@click.option(
    "--pre_release", help="Indicates that this change should be designated a pre-release version.",
    is_flag=True)
@click.option(
    "-idp", "--id-set-path", help="The path of the id-set.json used for APIModule updates.",
    type=click.Path(resolve_path=True))
def update_pack_releasenotes(**kwargs):
    _pack = kwargs.get('input')
    update_type = kwargs.get('update_type')
    pre_release: bool = kwargs.get('pre_release', False)
    is_all = kwargs.get('all')
    text: str = kwargs.get('text', '')
    specific_version = kwargs.get('version')
    id_set_path = kwargs.get('id_set_path')
    prev_ver = kwargs.get('prev_ver')
    prev_rn_text = ''
    # _pack can be both path or pack name thus, we extract the pack name from the path if beeded.
    if _pack and is_all:
        print_error("Please remove the --all flag when specifying only one pack.")
        sys.exit(0)
    print("Starting to update release notes.")
    if _pack and '/' in _pack:
        _pack = get_pack_name(_pack)
    try:
        validate_manager = ValidateManager(skip_pack_rn_validation=True, prev_ver=prev_ver, silence_init_prints=True)
        validate_manager.setup_git_params()
        modified, added, changed_meta_files, old = validate_manager.get_changed_files_from_git()
        _packs = get_packs(modified).union(get_packs(old)).union(
            get_packs(added))
    except (git.InvalidGitRepositoryError, git.NoSuchPathError, FileNotFoundError):
        print_error("You are not running `demisto-sdk update-release-notes` command in the content repository.\n"
                    "Please run `cd content` from your terminal and run the command again")
        sys.exit(1)

    packs_existing_rn = {}
    for file_path in added:
        if 'ReleaseNotes' in file_path:
            packs_existing_rn[get_pack_name(file_path)] = file_path

    filtered_modified = filter_files_by_type(modified, skip_file_types=SKIP_RELEASE_NOTES_FOR_TYPES)
    filtered_added = filter_files_by_type(added, skip_file_types=SKIP_RELEASE_NOTES_FOR_TYPES)

    if _pack and API_MODULES_PACK in _pack:
        # case: ApiModules
        update_api_modules_dependents_rn(_pack, pre_release, update_type, added, modified,
                                         id_set_path=id_set_path, text=text)

    # create release notes:
    if _pack:
        _packs = {_pack}
    elif not is_all and len(_packs) > 1:
        # case: multiple packs
        pack_list = ' ,'.join(_packs)
        print_error(f"Detected changes in the following packs: {pack_list.rstrip(', ')}\n"
                    f"To update release notes in a specific pack, please use the -i parameter "
                    f"along with the pack name.")
        sys.exit(0)
    if _packs:
        for pack in _packs:
            if pack in packs_existing_rn and update_type is None:
                try:
                    with open(packs_existing_rn[pack], 'r') as f:
                        prev_rn_text = f.read()
                except Exception as e:
                    print_error(f'Failed to load the previous release notes file content: {e}')
            elif pack in packs_existing_rn and update_type is not None:
                print_error(f"New release notes file already found for {pack}. "
                            f"Please update manually or run `demisto-sdk update-release-notes "
                            f"-i {pack}` without specifying the update_type.")
                continue

            pack_modified = filter_files_on_pack(pack, filtered_modified)
            pack_added = filter_files_on_pack(pack, filtered_added)
            pack_old = filter_files_on_pack(pack, old)

            # default case:
            if pack_modified or pack_added or pack_old:
                update_pack_rn = UpdateRN(pack_path=f'Packs/{pack}', update_type=update_type,
                                          modified_files_in_pack=pack_modified.union(pack_old), pre_release=pre_release,
                                          added_files=pack_added, specific_version=specific_version, text=text,
                                          prev_rn_text=prev_rn_text)
                updated = update_pack_rn.execute_update()
                # if new release notes were created and if previous release notes existed, remove previous
                if updated and prev_rn_text:
                    os.unlink(packs_existing_rn[pack])

            else:
                print_warning(f'Either no changes were found in {pack} pack '
                              f'or the changes found should not be documented in the release notes file '
                              f'If relevant changes were made, please commit the changes and rerun the command')
    else:
        print_warning('No changes that require release notes were detected. If such changes were made, '
                      'please commit the changes and rerun the command')
    sys.exit(0)


# ====================== find-dependencies ====================== #
@main.command(name="find-dependencies",
              short_help='''Find pack dependencies and update pack metadata.''')
@click.help_option(
    '-h', '--help'
)
@click.option(
    "-i", "--input", help="Pack path to find dependencies. For example: Pack/HelloWorld", required=True,
    type=click.Path(exists=True, dir_okay=True))
@click.option(
    "-idp", "--id-set-path", help="Path to id set json file.", required=False)
@click.option(
    "--no-update", help="Use to find the pack dependencies without updating the pack metadata.", required=False,
    is_flag=True)
@click.option('-v', "--verbose", help="Whether to print the log to the console.", required=False,
              is_flag=True)
def find_dependencies_command(id_set_path, verbose, no_update, **kwargs):
    update_pack_metadata = not no_update
    input_path: Path = kwargs["input"]  # To not shadow python builtin `input`
    try:
        assert "Packs/" in str(input_path)
        pack_name = str(input_path).replace("Packs/", "")
        assert "/" not in str(pack_name)
    except AssertionError:
        print_error("Input path is not a pack. For example: Packs/HelloWorld")
        sys.exit(1)
    try:
        PackDependencies.find_dependencies(pack_name=pack_name,
                                           id_set_path=id_set_path,
                                           verbose=verbose,
                                           update_pack_metadata=update_pack_metadata,
                                           )
    except ValueError as exp:
        print_error(str(exp))


# ====================== postman-codegen ====================== #
@main.command(name="postman-codegen",
              short_help='''Generates a Cortex XSOAR integration given an Postman collection 2.1 JSON file.''',
              help='''Generates a Cortex XSOAR integration given an Postman collection 2.1 JSON file.''')
@click.help_option(
    '-h', '--help'
)
@click.option(
    '-i', '--input', help='The Postman collection 2.1 JSON file', required=True)
@click.option(
    '-o', '--output', help='The output directory to save the config file or the integration', required=False)
@click.option(
    '-n', '--name', help='The output integration name', required=False)
@click.option(
    '-op', '--output-prefix', help='The global integration output prefix. By default it is the product name.', required=False)
@click.option(
    '-cp', '--command-prefix', help='The prefix for each command in the integration. By default is the product name in lower case', required=False)
@click.option(
    '--config', help='Used for advanced integration customisation. Generates a config json file instead of integration.', required=False, is_flag=True)
@click.option(
    '--verbose', help='Print debug level logs', required=False, is_flag=True)
def postman_codegen_command(**kwargs):
    collection_path = kwargs['input']
    output_dir = kwargs['output'] or '.'
    name = kwargs['name']
    context_path_prefix = kwargs['output_prefix']
    command_prefix = kwargs['command_prefix']

    if kwargs['verbose']:
        logger.setLevel(logging.DEBUG)

    config = postman_to_autogen_configuration(
        collection_path=collection_path,
        name=name,
        command_prefix=command_prefix,
        context_path_prefix=context_path_prefix
    )

    with open(Path(output_dir, f'config-{config.name}.json'), mode='w') as f:
        json.dump(config.to_dict(), f, indent=4)


# ====================== generate-integration ====================== #
@main.command(name="generate-integration",
              short_help='''Generates a Cortex XSOAR integration from a config json file, which is generated by commands like postman-codegen''',
              help='''Generates a Cortex XSOAR integration from a config json file, which is generated by commands like postman-codegen''')
@click.help_option(
    '-h', '--help'
)
@click.option(
    '-i', '--input', help='config json file produced by commands like postman-codegen and openapi-codegen', required=True)
@click.option(
    '-o', '--output', help='The output directory to save the integration package', required=False)
@click.option(
    '--verbose', help='Print debug level logs', required=False, is_flag=True)
def generate_integration_command(**kwargs):
    path = kwargs['input']
    output_dir = kwargs['output'] or '.'

    if kwargs['verbose']:
        logger.setLevel(logging.DEBUG)

    config = None
    with open(path, mode='r') as f:
        config_dict = json.load(f)
        config = IntegrationGeneratorConfig(**config_dict)

    config.generate_integration_package(output_dir, True)


# ====================== openapi-codegen ====================== #
@main.command(name="openapi-codegen",
              short_help='''Generates a Cortex XSOAR integration given an OpenAPI specification file.''',
              help='''Generates a Cortex XSOAR integration given an OpenAPI specification file.
               In the first run of the command, an integration configuration file is created, which can be modified.
               Then, the command is run a second time with the integration configuration to
               generate the actual integration files.''')
@click.help_option(
    '-h', '--help'
)
@click.option(
    '-i', '--input_file', help='The swagger file to load in JSON format', required=True)
@click.option(
    '-cf', '--config_file', help='The integration configuration file. It is created in the first run of the command',
    required=False)
@click.option(
    '-n', '--base_name', help='The base filename to use for the generated files', required=False)
@click.option(
    '-o', '--output_dir', help='Directory to store the output in (default is current working directory)',
    required=False)
@click.option(
    '-pr', '--command_prefix', help='Add a prefix to each command in the code', required=False)
@click.option(
    '-c', '--context_path', help='Context output path', required=False)
@click.option(
    '-u', '--unique_keys', help='Comma separated unique keys to use in context paths (case sensitive)', required=False)
@click.option(
    '-r', '--root_objects', help='Comma separated JSON root objects to use in command outputs (case sensitive)',
    required=False)
@click.option(
    '-v', '--verbose', is_flag=True, help='Be verbose with the log output')
@click.option(
    '-f', '--fix_code', is_flag=True, help='Fix the python code using autopep8')
@click.option(
    '-a', '--use_default', is_flag=True, help='Use the automatically generated integration configuration'
                                              ' (Skip the second run).')
def openapi_codegen_command(**kwargs):
    if not kwargs.get('output_dir'):
        output_dir = os.getcwd()
    else:
        output_dir = kwargs['output_dir']

    # Check the directory exists and if not, try to create it
    if not os.path.exists(output_dir):
        try:
            os.mkdir(output_dir)
        except Exception as err:
            tools.print_error(f'Error creating directory {output_dir} - {err}')
            sys.exit(1)
    if not os.path.isdir(output_dir):
        tools.print_error(f'The directory provided "{output_dir}" is not a directory')
        sys.exit(1)

    input_file = kwargs['input_file']
    base_name = kwargs.get('base_name')
    if base_name is None:
        base_name = 'GeneratedIntegration'

    command_prefix = kwargs.get('command_prefix')
    if command_prefix is None:
        command_prefix = '-'.join(base_name.split(' ')).lower()

    context_path = kwargs.get('context_path')
    if context_path is None:
        context_path = base_name.replace(' ', '')

    unique_keys = kwargs.get('unique_keys', '')
    if unique_keys is None:
        unique_keys = ''

    root_objects = kwargs.get('root_objects', '')
    if root_objects is None:
        root_objects = ''

    verbose = kwargs.get('verbose', False)
    fix_code = kwargs.get('fix_code', False)

    configuration = None
    if kwargs.get('config_file'):
        try:
            with open(kwargs['config_file'], 'r') as config_file:
                configuration = json.load(config_file)
        except Exception as e:
            print_error(f'Failed to load configuration file: {e}')

    click.echo('Processing swagger file...')
    integration = OpenAPIIntegration(input_file, base_name, command_prefix, context_path,
                                     unique_keys=unique_keys, root_objects=root_objects,
                                     verbose=verbose, fix_code=fix_code, configuration=configuration)

    integration.load_file()
    if not kwargs.get('config_file'):
        integration.save_config(integration.configuration, output_dir)
        tools.print_success(f'Created configuration file in {output_dir}')
        if not kwargs.get('use_default', False):
            config_path = os.path.join(output_dir, f'{base_name}.json')
            command_to_run = f'demisto-sdk openapi-codegen -i "{input_file}" -cf "{config_path}" -n "{base_name}" ' \
                             f'-o "{output_dir}" -pr "{command_prefix}" -c "{context_path}"'
            if unique_keys:
                command_to_run = command_to_run + f' -u "{unique_keys}"'
            if root_objects:
                command_to_run = command_to_run + f' -r "{root_objects}"'
            if verbose:
                command_to_run = command_to_run + ' -v'
            if fix_code:
                command_to_run = command_to_run + ' -f'

            click.echo(f'Run the command again with the created configuration file(after a review): {command_to_run}')
            sys.exit(0)

    if integration.save_package(output_dir):
        tools.print_success(f'Successfully finished generating integration code and saved it in {output_dir}')
    else:
        tools.print_error(f'There was an error creating the package in {output_dir}')
        sys.exit(1)


# ====================== test-content command ====================== #
@main.command(name="test-content",
              short_help='''
              Created incidents for selected test-playbooks and gives a report about the results''',
              help='''Configure instances for the integration needed to run tests_to_run tests.
              Run test module on each integration.
              create an investigation for each test.
              run test playbook on the created investigation using mock if possible.
              Collect the result and give a report.''',
              hidden=True)
@click.help_option(
    '-h', '--help'
)
@click.option(
    '-k', '--api-key', help='The Demisto API key for the server', required=True)
@click.option(
    '-s', '--server', help='The server URL to connect to')
@click.option(
    '-c', '--conf', help='Path to content conf.json file', required=True)
@click.option(
    '-e', '--secret', help='Path to content-test-conf conf.json file')
@click.option(
    '-n', '--nightly', type=bool, help='Run nightly tests')
@click.option(
    '-t', '--slack', help='The token for slack', required=True)
@click.option(
    '-a', '--circleci', help='The token for circleci', required=True)
@click.option(
    '-b', '--build-number', help='The build number', required=True)
@click.option(
    '-g', '--branch-name', help='The current content branch name', required=True)
@click.option(
    '-i', '--is-ami', type=bool, help='is AMI build or not', default=False)
@click.option(
    '-m',
    '--mem-check',
    type=bool,
    help='Should trigger memory checks or not. The slack channel to check the data is: '
         'dmst_content_nightly_memory_data',
    default=False)
@click.option(
    '-d',
    '--server-version',
    help='Which server version to run the tests on(Valid only when using AMI)',
    default="NonAMI")
def test_content(**kwargs):
    execute_test_content(**kwargs)


# ====================== doc-review ====================== #
@main.command(name="doc-review",
              help='''Check the spelling in .md and .yml files as well as review release notes''')
@click.help_option(
    '-h', '--help'
)
@click.option(
    '-i', '--input', type=str, help='The path to the file to check')
@click.option(
    '--no-camel-case', is_flag=True, help='Whether to check CamelCase words', default=False)
@click.option(
    '--known-words', type=str, help="The path to a file containing additional known words"
)
@click.option(
    '--always-true', is_flag=True, help="Whether to fail the command if misspelled words are found"
)
@click.option(
    '--expand-dictionary', is_flag=True, help="Whether to expand the base dictionary to include more words - "
                                              "will download 'brown' corpus from nltk package"
)
@click.option(
    '--templates', is_flag=True, help="Whether to print release notes templates"
)
@click.option(
    '-g', '--use-git', is_flag=True, help="Use git to identify the relevant changed files, "
                                          "will be used by default if '-i' and '--templates' are not set"
)
@click.option(
    '--prev-ver', type=str, help="The branch against which changes will be detected "
                                 "if '-g' flag is set. Default is 'demisto/master'"
)
@click.option(
    '-rn', '--release-notes', is_flag=True, help="Will run only on release notes files"
)
def doc_review(**kwargs):
    doc_reviewer = DocReviewer(
        file_path=kwargs.get('input'),
        known_words_file_path=kwargs.get('known_words'),
        no_camel_case=kwargs.get('no_camel_case'),
        no_failure=kwargs.get('always_true'),
        expand_dictionary=kwargs.get('expand_dictionary'),
        templates=kwargs.get('templates'),
        use_git=kwargs.get('use_git'),
        prev_ver=kwargs.get('prev_ver'),
        release_notes_only=kwargs.get('release_notes'),
    )
    result = doc_reviewer.run_doc_review()
    if result:
        sys.exit(0)

    sys.exit(1)


@main.resultcallback()
def exit_from_program(result=0, **kwargs):
    sys.exit(result)


# todo: add download from demisto command


if __name__ == '__main__':
    logger = logging_setup(verbose=logging.DEBUG,
                           quiet=True)

    sys.exit(main())<|MERGE_RESOLUTION|>--- conflicted
+++ resolved
@@ -15,11 +15,8 @@
 # Common tools
 from demisto_sdk.commands.common.constants import (
     API_MODULES_PACK, SKIP_RELEASE_NOTES_FOR_TYPES, FileType)
-<<<<<<< HEAD
+from demisto_sdk.commands.common.legacy_git_tools import get_packs
 from demisto_sdk.commands.common.logger import logging_setup
-=======
-from demisto_sdk.commands.common.legacy_git_tools import get_packs
->>>>>>> d6331feb
 from demisto_sdk.commands.common.tools import (filter_files_by_type,
                                                filter_files_on_pack, find_type,
                                                get_last_remote_release_version,
