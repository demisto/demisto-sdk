--- conflicted
+++ resolved
@@ -2286,14 +2286,8 @@
     sys.exit(result)
 
 
-<<<<<<< HEAD
-@main.command(
-    name='create-content-graph',
-    help='create content graph',
-=======
 # ====================== create-content-graph ====================== #
 @main.command(
->>>>>>> e66d01ea
     hidden=True,
 )
 @click.help_option(
@@ -2309,15 +2303,10 @@
               type=click.Path(resolve_path=True))
 def create_content_graph(use_docker: bool = False, use_existing: bool = False, output_file: Path = None, **kwargs):
     from demisto_sdk.commands.common.logger import logging_setup
-<<<<<<< HEAD
-    from demisto_sdk.commands.content_graph.content_graph_commands import create_content_graph
-    from demisto_sdk.commands.content_graph.interface.neo4j.neo4j_graph import Neo4jContentGraphInterface
-=======
     from demisto_sdk.commands.content_graph.content_graph_commands import \
         create_content_graph as create_content_graph_command
     from demisto_sdk.commands.content_graph.interface.neo4j.neo4j_graph import \
         Neo4jContentGraphInterface
->>>>>>> e66d01ea
     logging_setup(verbose=kwargs.get('verbose'),  # type: ignore[arg-type]
                   quiet=kwargs.get('quiet'),  # type: ignore[arg-type]
                   log_path=kwargs.get('log_path'))  # type: ignore[arg-type]
@@ -2326,37 +2315,9 @@
         output_file=output_file,
         use_docker=use_docker,
     ) as content_graph_interface:
-<<<<<<< HEAD
-        create_content_graph(content_graph_interface)
-
-
-@main.command(
-    name='create-content-artifacts-v2',
-    help='Create content artifacts using graph'
-)
-@click.help_option(
-    '-h', '--help'
-)
-@click.option('-mp', '--marketplace', help="Marketplace to use", default=MarketplaceVersions.XSOAR, type=MarketplaceVersions)
-@click.option('-o', '--output', help="Path to save the output zip file", default=None, type=click.Path(resolve_path=True))
-@click.option('-v', "--verbose", count=True, help="Verbosity level -v / -vv / .. / -vvv",
-              type=click.IntRange(0, 3, clamp=True), default=2, show_default=True)
-@click.option('-q', "--quiet", is_flag=True, help="Quiet output, only output results in the end")
-@click.option("-lp", "--log-path", help="Path to store all levels of logs",
-              type=click.Path(resolve_path=True))
-def create_content_artifacts_v2(marketplace: MarketplaceVersions, output: Path, **kwargs):
-    from demisto_sdk.commands.common.logger import logging_setup
-    from demisto_sdk.commands.create_artifacts.create_artifacts_v2 import ContentArtifactManager
-    logging_setup(verbose=kwargs.get('verbose'),  # type: ignore[arg-type]
-                  quiet=kwargs.get('quiet'),  # type: ignore[arg-type]
-                  log_path=kwargs.get('log_path'))  # type: ignore[arg-type]
-    ContentArtifactManager(marketplace=marketplace, output=Path(output)).create_artifacts()
-
-=======
         create_content_graph_command(content_graph_interface)
 
 
->>>>>>> e66d01ea
 @main.result_callback()
 def exit_from_program(result=0, **kwargs):
     sys.exit(result)
