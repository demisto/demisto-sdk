--- conflicted
+++ resolved
@@ -271,10 +271,7 @@
     if click.get_current_context().info_name == 'unify':
         print_warning('The command `demisto-sdk unify` is deprecated and will be removed in the future. '
                       'Please use `demisto-sdk prepare-content` instead.')
-<<<<<<< HEAD
-=======
-
->>>>>>> 56b553cc
+
     check_configuration_file('unify', kwargs)
     # Input is of type Path.
     kwargs['input'] = str(kwargs['input'])
