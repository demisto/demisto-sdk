# Site packages
import copy
import functools
import logging
import os
import sys
from pathlib import Path
from typing import IO, Any, Dict, Iterable, Tuple

import click
import git
import typer
from pkg_resources import DistributionNotFound, get_distribution

from demisto_sdk.commands.common.configuration import Configuration
from demisto_sdk.commands.common.constants import (
    ENV_DEMISTO_SDK_MARKETPLACE,
    FileType,
    MarketplaceVersions,
)
from demisto_sdk.commands.common.content_constant_paths import (
    ALL_PACKS_DEPENDENCIES_DEFAULT_PATH,
)
from demisto_sdk.commands.common.cpu_count import cpu_count
from demisto_sdk.commands.common.handlers import JSON_Handler
from demisto_sdk.commands.common.hook_validations.readme import ReadMeValidator
from demisto_sdk.commands.common.logger import handle_deprecated_args, logging_setup
from demisto_sdk.commands.common.tools import (
    find_type,
    get_last_remote_release_version,
    get_release_note_entries,
    is_external_repository,
)
from demisto_sdk.commands.content_graph.interface.neo4j.neo4j_graph import (
    Neo4jContentGraphInterface,
)
from demisto_sdk.commands.generate_modeling_rules import generate_modeling_rules
from demisto_sdk.commands.prepare_content.prepare_upload_manager import (
    PrepareUploadManager,
)
from demisto_sdk.commands.split.ymlsplitter import YmlSplitter
from demisto_sdk.commands.test_content.test_modeling_rule import (
    init_test_data,
    test_modeling_rule,
)
from demisto_sdk.commands.upload.upload import upload_content_entity
from demisto_sdk.utils.utils import check_configuration_file

logger = logging.getLogger("demisto-sdk")

json = JSON_Handler()

# Third party packages

# Common tools


class PathsParamType(click.Path):
    """
    Defines a click options type for use with the @click.option decorator

    The type accepts a string of comma-separated values where each individual value adheres
    to the definition for the click.Path type. The class accepts the same parameters as the
    click.Path type, applying those arguments for each comma-separated value in the list.
    See https://click.palletsprojects.com/en/8.0.x/parameters/#implementing-custom-types for
    more details.
    """

    def convert(self, value, param, ctx):
        if "," not in value:
            return super().convert(value, param, ctx)

        split_paths = value.split(",")
        # check the validity of each of the paths
        _ = [
            super(PathsParamType, self).convert(path, param, ctx)
            for path in split_paths
        ]
        return value


class VersionParamType(click.ParamType):
    """
    Defines a click options type for use with the @click.option decorator

    The type accepts a string represents a version number.
    """

    name = "version"

    def convert(self, value, param, ctx):
        version_sections = value.split(".")
        if len(version_sections) == 3 and all(
            version_section.isdigit() for version_section in version_sections
        ):
            return value
        else:
            self.fail(
                f"Version {value} is not according to the expected format. "
                f"The format of version should be in x.y.z format, e.g: <2.1.3>",
                param,
                ctx,
            )


json = JSON_Handler()


class DemistoSDK:
    """
    The core class for the SDK.
    """

    def __init__(self):
        self.configuration = None


pass_config = click.make_pass_decorator(DemistoSDK, ensure=True)


def logging_setup_decorator(func, *args, **kwargs):
    def get_context_arg(args):
        for arg in args:
            if type(arg) == click.core.Context:
                return arg
        print(
            "Error: Cannot find the Context arg. Is the command configured correctly?"
        )
        return None

    @click.option(
        "--console_log_threshold",
        help="Minimum logging threshold for the console logger."
        " Pssible values: DEBUG, INFO, WARNING, ERROR.",
    )
    @click.option(
        "--file_log_threshold",
        help="Minimum logging threshold for the file logger."
        " Pssible values: DEBUG, INFO, WARNING, ERROR.",
    )
    @click.option(
        "--log_file_path",
        help="Path to the log file. Default: Content root path.",
    )
    @functools.wraps(func)
    def wrapper(*args, **kwargs):
        logging_setup(
            console_log_threshold=kwargs.get("console_log_threshold") or logging.INFO,
            file_log_threshold=kwargs.get("file_log_threshold") or logging.DEBUG,
            log_file_path=kwargs.get("log_file_path") or None,
        )

        handle_deprecated_args(get_context_arg(args).args)
        return func(*args, **kwargs)

    return wrapper


@click.group(
    invoke_without_command=True,
    no_args_is_help=True,
    context_settings=dict(max_content_width=100),
)
@click.help_option("-h", "--help")
@click.option(
    "-v",
    "--version",
    help="Get the demisto-sdk version.",
    is_flag=True,
    default=False,
    show_default=True,
)
@click.option(
    "-rn",
    "--release-notes",
    help="Get the release notes of the current demisto-sdk version.",
    is_flag=True,
    default=False,
    show_default=True,
)
@pass_config
@click.pass_context
def main(ctx, config, version, release_notes, **kwargs):
    logging_setup(
        console_log_threshold=kwargs.get("console_log_threshold", logging.INFO),
        file_log_threshold=kwargs.get("file_log_threshold", logging.DEBUG),
        log_file_path=kwargs.get("log_file_path"),
    )
    global logger
    logger = logging.getLogger("demisto-sdk")
    handle_deprecated_args(ctx.args)

    config.configuration = Configuration()
    import dotenv

    from demisto_sdk.commands.common.tools import get_content_path

    if sys.version_info[:2] == (3, 8):
        logger.info(
            "[red]Demisto-SDK will soon stop supporting Python 3.8. Please update your python environment.[/red]"
        )

    dotenv.load_dotenv(Path(get_content_path()) / ".env", override=True)  # type: ignore # load .env file from the cwd
    if (
        not os.getenv("DEMISTO_SDK_SKIP_VERSION_CHECK") or version
    ):  # If the key exists/called to version
        try:
            __version__ = get_distribution("demisto-sdk").version
        except DistributionNotFound:
            __version__ = "dev"
            logger.info(
                "[yellow]Cound not find the version of the demisto-sdk. This usually happens when running in a development environment.[/yellow]"
            )
        else:
            last_release = get_last_remote_release_version()
            logger.info(f"[yellow]You are using demisto-sdk {__version__}.[/yellow]")
            if last_release and __version__ != last_release:
                logger.info(
                    f"[yellow]however version {last_release} is available.\n"
                    f"To update, run pip3 install --upgrade demisto-sdk[/yellow]"
                )
            if release_notes:
                rn_entries = get_release_note_entries(__version__)

                if not rn_entries:
                    logger.warning(
                        "\n[yellow]Could not get the release notes for this version.[/yellow]"
                    )
                else:
                    logger.info(
                        "\nThe following are the release note entries for the current version:\n"
                    )
                    for rn in rn_entries:
                        logger.info(rn)
                    logger.info("")


# ====================== split ====================== #
@main.command(
    context_settings=dict(
        ignore_unknown_options=True,
        allow_extra_args=True,
    )
)
@click.help_option("-h", "--help")
@click.option("-i", "--input", help="The yml/json file to extract from", required=True)
@click.option(
    "-o",
    "--output",
    help="The output dir to write the extracted code/description/image/json to.",
)
@click.option(
    "--no-demisto-mock",
    help="Don't add an import for demisto mock. (only for yml files)",
    is_flag=True,
    show_default=True,
)
@click.option(
    "--no-common-server",
    help="Don't add an import for CommonServerPython. (only for yml files)",
    is_flag=True,
    show_default=True,
)
@click.option(
    "--no-auto-create-dir",
    help="Don't auto create the directory if the target directory ends with *Integrations/*Scripts/*Dashboards"
    "/*GenericModules.",
    is_flag=True,
    show_default=True,
)
@click.option(
    "--new-module-file",
    help="Create a new module file instead of editing the existing file. (only for json files)",
    is_flag=True,
    show_default=True,
)
@pass_config
@click.pass_context
@logging_setup_decorator
def split(ctx, config, **kwargs):
    """Split the code, image and description files from a Demisto integration or script yaml file
    to multiple files(To a package format - https://demisto.pan.dev/docs/package-dir).
    """
    from demisto_sdk.commands.split.jsonsplitter import JsonSplitter

    check_configuration_file("split", kwargs)
    file_type: FileType = find_type(kwargs.get("input", ""), ignore_sub_categories=True)
    if file_type not in [
        FileType.INTEGRATION,
        FileType.SCRIPT,
        FileType.GENERIC_MODULE,
        FileType.MODELING_RULE,
        FileType.PARSING_RULE,
    ]:
        logger.info(
            "[red]File is not an Integration, Script, Generic Module, Modeling Rule or Parsing Rule.[/red]"
        )
        return 1

    if file_type in [
        FileType.INTEGRATION,
        FileType.SCRIPT,
        FileType.MODELING_RULE,
        FileType.PARSING_RULE,
    ]:
        yml_splitter = YmlSplitter(
            configuration=config.configuration, file_type=file_type.value, **kwargs
        )
        return yml_splitter.extract_to_package_format()

    else:
        json_splitter = JsonSplitter(
            input=kwargs.get("input"),  # type: ignore[arg-type]
            output=kwargs.get("output"),  # type: ignore[arg-type]
            no_auto_create_dir=kwargs.get("no_auto_create_dir"),  # type: ignore[arg-type]
            no_logging=kwargs.get("no_logging"),  # type: ignore[arg-type]
            new_module_file=kwargs.get("new_module_file"),  # type: ignore[arg-type]
        )
        return json_splitter.split_json()


# ====================== extract-code ====================== #
@main.command(hidden=True)
@click.help_option("-h", "--help")
@click.option("--input", "-i", help="The yml file to extract from", required=True)
@click.option(
    "--output", "-o", required=True, help="The output file to write the code to"
)
@click.option(
    "--no-demisto-mock",
    help="Don't add an import for demisto mock, false by default",
    is_flag=True,
    show_default=True,
)
@click.option(
    "--no-common-server",
    help="Don't add an import for CommonServerPython."
    "If not specified will import unless this is CommonServerPython",
    is_flag=True,
    show_default=True,
)
@pass_config
@click.pass_context
@logging_setup_decorator
def extract_code(ctx, config, **kwargs):
    """Extract code from a Demisto integration or script yaml file."""
    from demisto_sdk.commands.split.ymlsplitter import YmlSplitter

    check_configuration_file("extract-code", kwargs)
    file_type: FileType = find_type(kwargs.get("input", ""), ignore_sub_categories=True)
    if file_type not in [FileType.INTEGRATION, FileType.SCRIPT]:
        logger.info("[red]File is not an Integration or Script.[/red]")
        return 1
    extractor = YmlSplitter(
        configuration=config.configuration, file_type=file_type.value, **kwargs
    )
    return extractor.extract_code(kwargs["outfile"])


# ====================== prepare-content ====================== #
@main.command(name="prepare-content")
@click.help_option("-h", "--help")
@click.option(
    "-i",
    "--input",
    help="The directory path to the files or path to the file to unify",
    required=True,
    type=click.Path(dir_okay=True),
)
@click.option(
    "-g",
    "--graph",
    help="Whether use the content graph",
    is_flag=True,
    default=False,
)
@click.option(
    "--skip-update",
    help="Whether to skip updating the content graph (used only when graph is true)",
    is_flag=True,
    default=False,
)
@click.option(
    "-o", "--output", help="The output dir to write the unified yml to", required=False
)
@click.option(
    "-c",
    "--custom",
    help="Add test label to unified yml id/name/display",
    required=False,
)
@click.option(
    "-f",
    "--force",
    help="Forcefully overwrites the preexisting yml if one exists",
    is_flag=True,
    show_default=False,
)
@click.option(
    "-ini",
    "--ignore-native-image",
    help="Whether to ignore the addition of the nativeimage key to the yml of a script/integration",
    is_flag=True,
    show_default=False,
    default=False,
)
@click.option(
    "-mp",
    "--marketplace",
    help="The marketplace the content items are created for, that determines usage of marketplace "
    "unique text. Default is the XSOAR marketplace.",
    default="xsoar",
    type=click.Choice(["xsoar", "marketplacev2", "v2"]),
)
@click.pass_context
@logging_setup_decorator
def prepare_content(ctx, **kwargs):
    """
    This command is used to prepare the content to be used in the platform.
    """
    if click.get_current_context().info_name == "unify":
        kwargs["unify_only"] = True

    check_configuration_file("unify", kwargs)
    # Input is of type Path.
    kwargs["input"] = str(kwargs["input"])
    file_type = find_type(kwargs["input"])
    if marketplace := kwargs.get("marketplace"):
        os.environ[ENV_DEMISTO_SDK_MARKETPLACE] = marketplace.lower()
    if file_type == FileType.GENERIC_MODULE:
        from demisto_sdk.commands.prepare_content.generic_module_unifier import (
            GenericModuleUnifier,
        )

        # pass arguments to GenericModule unifier and call the command
        generic_module_unifier = GenericModuleUnifier(**kwargs)
        generic_module_unifier.merge_generic_module_with_its_dashboards()
    else:
        PrepareUploadManager.prepare_for_upload(**kwargs)
    return 0


main.add_command(prepare_content, name="unify")

# ====================== zip-packs ====================== #


@main.command(
    context_settings=dict(
        ignore_unknown_options=True,
        allow_extra_args=True,
    )
)
@click.help_option("-h", "--help")
@click.option(
    "-i",
    "--input",
    help="The packs to be zipped as csv list of pack paths.",
    type=PathsParamType(exists=True, resolve_path=True),
    required=True,
)
@click.option(
    "-o",
    "--output",
    help="The destination directory to create the packs.",
    type=click.Path(file_okay=False, resolve_path=True),
    required=True,
)
@click.option(
    "-v",
    "--content-version",
    help="The content version in CommonServerPython.",
    default="0.0.0",
)
@click.option(
    "-u",
    "--upload",
    is_flag=True,
    help="Upload the unified packs to the marketplace.",
    default=False,
)
@click.option(
    "--zip-all", is_flag=True, help="Zip all the packs in one zip file.", default=False
)
@click.pass_context
@logging_setup_decorator
def zip_packs(ctx, **kwargs) -> int:
    """Generating zipped packs that are ready to be uploaded to Cortex XSOAR machine."""
    from demisto_sdk.commands.upload.uploader import Uploader
    from demisto_sdk.commands.zip_packs.packs_zipper import (
        EX_FAIL,
        EX_SUCCESS,
        PacksZipper,
    )

    check_configuration_file("zip-packs", kwargs)

    # if upload is true - all zip packs will be compressed to one zip file
    should_upload = kwargs.pop("upload", False)
    zip_all = kwargs.pop("zip_all", False) or should_upload

    if marketplace := kwargs.get("marketplace"):
        os.environ[ENV_DEMISTO_SDK_MARKETPLACE] = marketplace.lower()

    packs_zipper = PacksZipper(
        zip_all=zip_all, pack_paths=kwargs.pop("input"), quiet_mode=zip_all, **kwargs
    )
    zip_path, unified_pack_names = packs_zipper.zip_packs()

    if should_upload and zip_path:
        return Uploader(input=zip_path, pack_names=unified_pack_names).upload()

    return EX_SUCCESS if zip_path is not None else EX_FAIL


# ====================== validate ====================== #
@main.command(
    context_settings=dict(
        ignore_unknown_options=True,
        allow_extra_args=True,
    )
)
@click.help_option("-h", "--help")
@click.option(
    "--no-conf-json",
    is_flag=True,
    default=False,
    show_default=True,
    help="Skip conf.json validation.",
)
@click.option(
    "-s",
    "--id-set",
    is_flag=True,
    default=False,
    show_default=True,
    help="Perform validations using the id_set file.",
)
@click.option(
    "-idp",
    "--id-set-path",
    help="The path of the id-set.json used for validations.",
    type=click.Path(resolve_path=True),
)
@click.option(
    "-gr",
    "--graph",
    is_flag=True,
    default=False,
    show_default=True,
    help="Perform validations on content graph.",
)
@click.option(
    "--prev-ver", help="Previous branch or SHA1 commit to run checks against."
)
@click.option(
    "--no-backward-comp",
    is_flag=True,
    show_default=True,
    help="Whether to check backward compatibility or not.",
)
@click.option(
    "-g",
    "--use-git",
    is_flag=True,
    show_default=True,
    default=False,
    help="Validate changes using git - this will check current branch's changes against origin/master or origin/main. "
    "If the --post-commit flag is supplied: validation will run only on the current branch's changed files "
    "that have been committed. "
    "If the --post-commit flag is not supplied: validation will run on all changed files in the current branch, "
    "both committed and not committed. ",
)
@click.option(
    "-pc",
    "--post-commit",
    is_flag=True,
    help="Whether the validation should run only on the current branch's committed changed files. "
    "This applies only when the -g flag is supplied.",
)
@click.option(
    "-st",
    "--staged",
    is_flag=True,
    help="Whether the validation should ignore unstaged files."
    "This applies only when the -g flag is supplied.",
)
@click.option(
    "-iu",
    "--include-untracked",
    is_flag=True,
    help="Whether to include untracked files in the validation. "
    "This applies only when the -g flag is supplied.",
)
@click.option(
    "-a",
    "--validate-all",
    is_flag=True,
    show_default=True,
    default=False,
    help="Whether to run all validation on all files or not.",
)
@click.option(
    "-i",
    "--input",
    type=PathsParamType(exists=True, resolve_path=True),  # PathsParamType allows passing a list of paths
    help="The path of the content pack/file to validate specifically.",
)
@click.option(
    "--skip-pack-release-notes",
    is_flag=True,
    help="Skip validation of pack release notes.",
)
@click.option(
    "--print-ignored-errors", is_flag=True, help="Print ignored errors as warnings."
)
@click.option(
    "--print-ignored-files",
    is_flag=True,
    help="Print which files were ignored by the command.",
)
@click.option(
    "--no-docker-checks", is_flag=True, help="Whether to run docker image validation."
)
@click.option(
    "--silence-init-prints",
    is_flag=True,
    help="Whether to skip the initialization prints.",
)
@click.option(
    "--skip-pack-dependencies",
    is_flag=True,
    help="Skip validation of pack dependencies.",
)
@click.option(
    "--create-id-set", is_flag=True, help="Whether to create the id_set.json file."
)
@click.option(
    "-j",
    "--json-file",
    help="The JSON file path to which to output the command results.",
)
@click.option(
    "--skip-schema-check", is_flag=True, help="Whether to skip the file schema check."
)
@click.option(
    "--debug-git", is_flag=True, help="Whether to print debug logs for git statuses."
)
@click.option(
    "--print-pykwalify", is_flag=True, help="Whether to print the pykwalify log errors."
)
@click.option(
    "--quiet-bc-validation",
    help="Set backwards compatibility validation's errors as warnings.",
    is_flag=True,
)
@click.option(
    "--allow-skipped",
    help="Don't fail on skipped integrations or when all test playbooks are skipped.",
    is_flag=True,
)
@click.option(
    "--no-multiprocessing",
    help="run validate all without multiprocessing, for debugging purposes.",
    is_flag=True,
    default=False,
)
@click.option(
    "-sv",
    "--run-specific-validations",
    help="Run specific validations by stating the error codes.",
    is_flag=False,
)
@click.argument("file_paths", nargs=-1, type=click.Path(exists=True, resolve_path=True))
@pass_config
<<<<<<< HEAD
def validate(config, file_paths: str, **kwargs):
=======
@click.pass_context
@logging_setup_decorator
def validate(ctx, config, **kwargs):
>>>>>>> 0b4584eb
    """Validate your content files. If no additional flags are given, will validated only committed files."""
    from demisto_sdk.commands.validate.validate_manager import ValidateManager

    if file_paths:
        # If file_paths is given as an argument, use it as the file_paths input (instead of the -i flag)
        kwargs["input"] = ",".join(file_paths)
    run_with_mp = not kwargs.pop("no_multiprocessing")
    check_configuration_file("validate", kwargs)
    sys.path.append(config.configuration.env_dir)

    file_path = kwargs["input"]

    if kwargs["post_commit"] and kwargs["staged"]:
        logger.info(
            "[red]Could not supply the staged flag with the post-commit flag[/red]"
        )
        sys.exit(1)
    try:
        is_external_repo = is_external_repository()
        # default validate to -g --post-commit
        if not kwargs.get("validate_all") and not kwargs["use_git"] and not file_path:
            kwargs["use_git"] = True
            kwargs["post_commit"] = True
        validator = ValidateManager(
            is_backward_check=not kwargs["no_backward_comp"],
            only_committed_files=kwargs["post_commit"],
            prev_ver=kwargs["prev_ver"],
            skip_conf_json=kwargs["no_conf_json"],
            use_git=kwargs["use_git"],
            file_path=file_path,
            validate_all=kwargs.get("validate_all"),
            validate_id_set=kwargs["id_set"],
            validate_graph=kwargs.get("graph"),
            skip_pack_rn_validation=kwargs["skip_pack_release_notes"],
            print_ignored_errors=kwargs["print_ignored_errors"],
            is_external_repo=is_external_repo,
            print_ignored_files=kwargs["print_ignored_files"],
            no_docker_checks=kwargs["no_docker_checks"],
            silence_init_prints=kwargs["silence_init_prints"],
            skip_dependencies=kwargs["skip_pack_dependencies"],
            id_set_path=kwargs.get("id_set_path"),
            staged=kwargs["staged"],
            create_id_set=kwargs.get("create_id_set"),
            json_file_path=kwargs.get("json_file"),
            skip_schema_check=kwargs.get("skip_schema_check"),
            debug_git=kwargs.get("debug_git"),
            include_untracked=kwargs.get("include_untracked"),
            quiet_bc=kwargs.get("quiet_bc_validation"),
            multiprocessing=run_with_mp,
            check_is_unskipped=not kwargs.get("allow_skipped", False),
            specific_validations=kwargs.get("run_specific_validations"),
        )
        return validator.run_validation()
    except (git.InvalidGitRepositoryError, git.NoSuchPathError, FileNotFoundError) as e:
        logger.info(f"[red]{e}[/red]")
        logger.info(
            "\n[red]You may not be running `demisto-sdk validate` command in the content directory.\n"
            "Please run the command from content directory[red]"
        )
        sys.exit(1)


# ====================== create-content-artifacts ====================== #
@main.command(hidden=True)
@click.help_option("-h", "--help")
@click.option(
    "-a",
    "--artifacts_path",
    help="Destination directory to create the artifacts.",
    type=click.Path(file_okay=False, resolve_path=True),
    required=True,
)
@click.option("--zip/--no-zip", help="Zip content artifacts folders", default=True)
@click.option(
    "--packs",
    help="Create only content_packs artifacts. "
    "Used for server version 5.5.0 and earlier.",
    is_flag=True,
)
@click.option(
    "-v",
    "--content_version",
    help="The content version in CommonServerPython.",
    default="0.0.0",
)
@click.option(
    "-s",
    "--suffix",
    help="Suffix to add all yaml/json/yml files in the created artifacts.",
)
@click.option(
    "--cpus",
    help="Number of cpus/vcpus available - only required when os not reflect number of cpus (CircleCI"
    "always show 32, but medium has 3.",
    hidden=True,
    default=cpu_count(),
)
@click.option(
    "-idp",
    "--id-set-path",
    help="The full path of id_set.json",
    hidden=True,
    type=click.Path(exists=True, resolve_path=True),
)
@click.option(
    "-p",
    "--pack-names",
    help=(
        "Packs to create artifacts for. Optional values are: `all` or "
        "csv list of packs. "
        "Default is set to `all`"
    ),
    default="all",
    hidden=True,
)
@click.option(
    "-sk",
    "--signature-key",
    help="Base64 encoded signature key used for signing packs.",
    hidden=True,
)
@click.option(
    "-sd",
    "--sign-directory",
    help="Path to the signDirectory executable file.",
    type=click.Path(exists=True, resolve_path=True),
    hidden=True,
)
@click.option(
    "-rt",
    "--remove-test-playbooks",
    is_flag=True,
    help="Should remove test playbooks from content packs or not.",
    default=True,
    hidden=True,
)
@click.option(
    "-mp",
    "--marketplace",
    help="The marketplace the artifacts are created for, that "
    "determines which artifacts are created for each pack. "
    "Default is the XSOAR marketplace, that has all of the packs "
    "artifacts.",
    default="xsoar",
    type=click.Choice(["xsoar", "marketplacev2", "v2", "xpanse"]),
)
@click.option(
    "-fbi",
    "--filter-by-id-set",
    is_flag=True,
    help="Whether to use the id set as content items guide, meaning only include in the packs the "
    "content items that appear in the id set.",
    default=False,
    hidden=True,
)
@click.option(
    "-af",
    "--alternate-fields",
    is_flag=True,
    help="Use the alternative fields if such are present in the yml or json of the content item.",
    default=False,
    hidden=True,
)
@click.pass_context
@logging_setup_decorator
def create_content_artifacts(ctx, **kwargs) -> int:
    """Generating the following artifacts:
    1. content_new - Contains all content objects of type json,yaml (from_version < 6.0.0)
    2. content_packs - Contains all packs from Packs - Ignoring internal files (to_version >= 6.0.0).
    3. content_test - Contains all test scripts/playbooks (from_version < 6.0.0)
    4. content_all - Contains all from content_new and content_test.
    5. uploadable_packs - Contains zipped packs that are ready to be uploaded to Cortex XSOAR machine.
    """
    from demisto_sdk.commands.create_artifacts.content_artifacts_creator import (
        ArtifactsManager,
    )

    check_configuration_file("create-content-artifacts", kwargs)
    if marketplace := kwargs.get("marketplace"):
        os.environ[ENV_DEMISTO_SDK_MARKETPLACE] = marketplace.lower()
    artifacts_conf = ArtifactsManager(**kwargs)
    return artifacts_conf.create_content_artifacts()


# ====================== secrets ====================== #
@main.command(
    context_settings=dict(
        ignore_unknown_options=True,
        allow_extra_args=True,
    )
)
@click.help_option("-h", "--help")
@click.option("-i", "--input", help="Specify file of to check secret on.")
@click.option(
    "--post-commit",
    is_flag=True,
    show_default=True,
    help="Whether the secretes is done after you committed your files, "
    "this will help the command to determine which files it should check in its "
    "run. Before you commit the files it should not be used. Mostly for build "
    "validations.",
)
@click.option(
    "-ie",
    "--ignore-entropy",
    is_flag=True,
    help="Ignore entropy algorithm that finds secret strings (passwords/api keys).",
)
@click.option(
    "-wl",
    "--whitelist",
    default="./Tests/secrets_white_list.json",
    show_default=True,
    help='Full path to whitelist file, file name should be "secrets_white_list.json"',
)
@click.option("--prev-ver", help="The branch against which to run secrets validation.")
@pass_config
@click.pass_context
@logging_setup_decorator
def secrets(ctx, config, **kwargs):
    """Run Secrets validator to catch sensitive data before exposing your code to public repository.
    Attach path to whitelist to allow manual whitelists.
    """
    from demisto_sdk.commands.secrets.secrets import SecretsValidator

    check_configuration_file("secrets", kwargs)
    sys.path.append(config.configuration.env_dir)
    secrets_validator = SecretsValidator(
        configuration=config.configuration,
        is_circle=kwargs["post_commit"],
        ignore_entropy=kwargs["ignore_entropy"],
        white_list_path=kwargs["whitelist"],
        input_path=kwargs.get("input"),
    )
    return secrets_validator.run()


# ====================== lint ====================== #
@main.command(
    context_settings=dict(
        ignore_unknown_options=True,
        allow_extra_args=True,
    )
)
@click.help_option("-h", "--help")
@click.option(
    "-i",
    "--input",
    help="Specify directory(s) of integration/script",
    type=PathsParamType(exists=True, resolve_path=True),
)
@click.option("-g", "--git", is_flag=True, help="Will run only on changed packages")
@click.option(
    "-a",
    "--all-packs",
    is_flag=True,
    help="Run lint on all directories in content repo",
)
@click.option(
    "-p",
    "--parallel",
    default=1,
    help="Run tests in parallel",
    type=click.IntRange(0, 15, clamp=True),
    show_default=True,
)
@click.option("--no-flake8", is_flag=True, help="Do NOT run flake8 linter")
@click.option("--no-bandit", is_flag=True, help="Do NOT run bandit linter")
@click.option("--no-xsoar-linter", is_flag=True, help="Do NOT run XSOAR linter")
@click.option("--no-mypy", is_flag=True, help="Do NOT run mypy static type checking")
@click.option("--no-vulture", is_flag=True, help="Do NOT run vulture linter")
@click.option("--no-pylint", is_flag=True, help="Do NOT run pylint linter")
@click.option("--no-test", is_flag=True, help="Do NOT test (skip pytest)")
@click.option("--no-pwsh-analyze", is_flag=True, help="Do NOT run powershell analyze")
@click.option("--no-pwsh-test", is_flag=True, help="Do NOT run powershell test")
@click.option("-kc", "--keep-container", is_flag=True, help="Keep the test container")
@click.option(
    "--prev-ver",
    help="Previous branch or SHA1 commit to run checks against",
    default="master",
)
@click.option(
    "--test-xml",
    help="Path to store pytest xml results",
    type=click.Path(exists=True, resolve_path=True),
)
@click.option(
    "--failure-report",
    help="Path to store failed packs report",
    type=click.Path(exists=True, resolve_path=True),
)
@click.option(
    "-j",
    "--json-file",
    help="The JSON file path to which to output the command results.",
    type=click.Path(resolve_path=True),
)
@click.option("--no-coverage", is_flag=True, help="Do NOT run coverage report.")
@click.option(
    "--coverage-report",
    help="Specify directory for the coverage report files",
    type=PathsParamType(),
)
@click.option(
    "-dt",
    "--docker-timeout",
    default=60,
    help="The timeout (in seconds) for requests done by the docker client.",
    type=int,
)
@click.option(
    "-di",
    "--docker-image",
    default="from-yml",
    help="The docker image to check package on. Can be a comma separated list of Possible values: 'native:maintenance', 'native:ga', 'native:dev',"
    " 'all', a specific docker image from Docker Hub (e.g devdemisto/python3:3.10.9.12345) or the default"
    " 'from-yml', 'native:target'. To run lint only on native supported content with a specific image,"
    " use 'native:target' with --docker-image-target <specific-image>.",
)
@click.option(
    "-dit",
    "--docker-image-target",
    default="",
    help="The docker image to lint native supported content with. Should only be used with "
    "--docker-image native:target. An error will be raised otherwise.",
)
@click.option(
    "-cdam",
    "--check-dependent-api-module",
    is_flag=True,
    help="Run unit tests and lint on all packages that "
    "are dependent on the found "
    "modified api modules.",
    default=False,
)
@click.option(
    "--time-measurements-dir",
    help="Specify directory for the time measurements report file",
    type=PathsParamType(),
)
@click.pass_context
@logging_setup_decorator
def lint(ctx, **kwargs):
    """Lint command will perform:
    1. Package in host checks - flake8, bandit, mypy, vulture.
    2. Package in docker image checks -  pylint, pytest, powershell - test, powershell - analyze.
    Meant to be used with integrations/scripts that use the folder (package) structure.
    Will lookup up what docker image to use and will setup the dev dependencies and file in the target folder.
    If no additional flags specifying the packs are given, will lint only changed files.
    """
    from demisto_sdk.commands.lint.lint_manager import LintManager

    check_configuration_file("lint", kwargs)
    lint_manager = LintManager(
        input=kwargs.get("input"),  # type: ignore[arg-type]
        git=kwargs.get("git"),  # type: ignore[arg-type]
        all_packs=kwargs.get("all_packs"),  # type: ignore[arg-type]
        prev_ver=kwargs.get("prev_ver"),  # type: ignore[arg-type]
        json_file_path=kwargs.get("json_file"),  # type: ignore[arg-type]
        check_dependent_api_module=kwargs.get("check_dependent_api_module"),  # type: ignore[arg-type]
    )
    return lint_manager.run(
        parallel=kwargs.get("parallel"),  # type: ignore[arg-type]
        no_flake8=kwargs.get("no_flake8"),  # type: ignore[arg-type]
        no_bandit=kwargs.get("no_bandit"),  # type: ignore[arg-type]
        no_mypy=kwargs.get("no_mypy"),  # type: ignore[arg-type]
        no_vulture=kwargs.get("no_vulture"),  # type: ignore[arg-type]
        no_xsoar_linter=kwargs.get("no_xsoar_linter"),  # type: ignore[arg-type]
        no_pylint=kwargs.get("no_pylint"),  # type: ignore[arg-type]
        no_test=kwargs.get("no_test"),  # type: ignore[arg-type]
        no_pwsh_analyze=kwargs.get("no_pwsh_analyze"),  # type: ignore[arg-type]
        no_pwsh_test=kwargs.get("no_pwsh_test"),  # type: ignore[arg-type]
        keep_container=kwargs.get("keep_container"),  # type: ignore[arg-type]
        test_xml=kwargs.get("test_xml"),  # type: ignore[arg-type]
        failure_report=kwargs.get("failure_report"),  # type: ignore[arg-type]
        no_coverage=kwargs.get("no_coverage"),  # type: ignore[arg-type]
        coverage_report=kwargs.get("coverage_report"),  # type: ignore[arg-type]
        docker_timeout=kwargs.get("docker_timeout"),  # type: ignore[arg-type]
        docker_image_flag=kwargs.get("docker_image"),  # type: ignore[arg-type]
        docker_image_target=kwargs.get("docker_image_target"),  # type: ignore[arg-type]
        time_measurements_dir=kwargs.get("time_measurements_dir"),  # type: ignore[arg-type]
    )


# ====================== coverage-analyze ====================== #
@main.command(
    context_settings=dict(
        ignore_unknown_options=True,
        allow_extra_args=True,
    )
)
@click.help_option("-h", "--help")
@click.option(
    "-i",
    "--input",
    help="The .coverage file to analyze.",
    default=os.path.join("coverage_report", ".coverage"),
    type=PathsParamType(resolve_path=True),
)
@click.option(
    "--default-min-coverage",
    help="Default minimum coverage (for new files).",
    default=70.0,
    type=click.FloatRange(0.0, 100.0),
)
@click.option(
    "--allowed-coverage-degradation-percentage",
    help="Allowed coverage degradation percentage (for modified files).",
    default=1.0,
    type=click.FloatRange(0.0, 100.0),
)
@click.option(
    "--no-cache",
    help="Force download of the previous coverage report file.",
    is_flag=True,
    type=bool,
)
@click.option(
    "--report-dir",
    help="Directory of the coverage report files.",
    default="coverage_report",
    type=PathsParamType(resolve_path=True),
)
@click.option(
    "--report-type",
    help="The type of coverage report (posible values: 'text', 'html', 'xml', 'json' or 'all').",
    type=str,
)
@click.option(
    "--no-min-coverage-enforcement",
    help="Do not enforce minimum coverage.",
    is_flag=True,
)
@click.option(
    "--previous-coverage-report-url",
    help="URL of the previous coverage report.",
    default="https://storage.googleapis.com/marketplace-dist-dev/code-coverage-reports/coverage-min.json",
    type=str,
)
@click.pass_context
def coverage_analyze(ctx, **kwargs):
    logger = logging_setup(
        console_log_threshold=kwargs.get("console_log_threshold") or logging.INFO,
        file_log_threshold=kwargs.get("file_log_threshold") or logging.DEBUG,
        log_file_path=kwargs.get("log_file_path") or None,
    )
    from demisto_sdk.commands.coverage_analyze.coverage_report import CoverageReport

    try:
        no_degradation_check = (
            kwargs["allowed_coverage_degradation_percentage"] == 100.0
        )
        no_min_coverage_enforcement = kwargs["no_min_coverage_enforcement"]

        cov_report = CoverageReport(
            default_min_coverage=kwargs["default_min_coverage"],
            allowed_coverage_degradation_percentage=kwargs[
                "allowed_coverage_degradation_percentage"
            ],
            coverage_file=kwargs["input"],
            no_cache=kwargs.get("no_cache", False),
            report_dir=kwargs["report_dir"],
            report_type=kwargs["report_type"],
            no_degradation_check=no_degradation_check,
            previous_coverage_report_url=kwargs["previous_coverage_report_url"],
        )
        cov_report.coverage_report()
        # if no_degradation_check=True we will suppress the minimum coverage check
        if (
            no_degradation_check
            or cov_report.coverage_diff_report()
            or no_min_coverage_enforcement
        ):
            return 0
    except Exception as error:
        logger.error(error)

    return 1


# ====================== format ====================== #
@main.command(
    context_settings=dict(
        ignore_unknown_options=True,
        allow_extra_args=True,
    )
)
@click.help_option("-h", "--help")
@click.option(
    "-i",
    "--input",
    help="The path of the script yml file or a comma separated list\n"
    "If no input is specified, the format will be executed on all new/changed files.",
    type=PathsParamType(exists=True, resolve_path=True),  # PathsParamType allows passing a list of paths
)
@click.option(
    "-o",
    "--output",
    help="The path where the formatted file will be saved to",
    type=click.Path(resolve_path=True),
)
@click.option("-fv", "--from-version", help="Specify fromversion of the pack")
@click.option(
    "-nv", "--no-validate", help="Set when validate on file is not wanted", is_flag=True
)
@click.option(
    "-ud",
    "--update-docker",
    help="Set if you want to update the docker image of the integration/script",
    is_flag=True,
)
@click.option(
    "-y",
    "--assume-yes",
    help="Automatic yes to prompts; assume 'yes' as answer to all prompts and run non-interactively",
    is_flag=True,
)
@click.option(
    "-d",
    "--deprecate",
    help="Set if you want to deprecate the integration/script/playbook",
    is_flag=True,
)
@click.option(
    "-g",
    "--use-git",
    help="Use git to automatically recognize which files changed and run format on them.",
    is_flag=True,
)
@click.option(
    "--prev-ver", help="Previous branch or SHA1 commit to run checks against."
)
@click.option(
    "-iu",
    "--include-untracked",
    is_flag=True,
    help="Whether to include untracked files in the formatting.",
)
@click.option(
    "-at",
    "--add-tests",
    is_flag=True,
    help="Whether to answer manually to add tests configuration prompt when running interactively.",
)
@click.option(
    "-s",
    "--id-set-path",
    help="The path of the id_set json file.",
    type=click.Path(exists=True, resolve_path=True),
)
<<<<<<< HEAD
@click.argument("file_paths", nargs=-1, type=click.Path(exists=True, resolve_path=True))
def format(
    input: str,
=======
@click.pass_context
@logging_setup_decorator
def format(
    ctx,
    input: Path,
>>>>>>> 0b4584eb
    output: Path,
    from_version: str,
    no_validate: bool,
    update_docker: bool,
    assume_yes: bool,
    deprecate: bool,
    use_git: bool,
    prev_ver: str,
    include_untracked: bool,
    add_tests: bool,
    id_set_path: str,
<<<<<<< HEAD
    file_paths: Tuple[str, ...],
=======
    **kwargs,
>>>>>>> 0b4584eb
):
    """Run formatter on a given script/playbook/integration/incidentfield/indicatorfield/
    incidenttype/indicatortype/layout/dashboard/classifier/mapper/widget/report file/genericfield/generictype/
    genericmodule/genericdefinition.
    """
    from demisto_sdk.commands.format.format_module import format_manager

    if file_paths:
        input = ",".join(file_paths)

    with ReadMeValidator.start_mdx_server():
        return format_manager(
            str(input) if input else None,
            str(output) if output else None,
            from_version=from_version,
            no_validate=no_validate,
            update_docker=update_docker,
            assume_yes=assume_yes,
            deprecate=deprecate,
            use_git=use_git,
            prev_ver=prev_ver,
            include_untracked=include_untracked,
            add_tests=add_tests,
            id_set_path=id_set_path,
        )


# ====================== upload ====================== #
@main.command(
    context_settings=dict(
        ignore_unknown_options=True,
        allow_extra_args=True,
    )
)
@click.help_option("-h", "--help")
@click.option(
    "-i",
    "--input",
    type=PathsParamType(exists=True, resolve_path=True),
    help="The path of file or a directory to upload. The following are supported:\n"
    "- Pack\n"
    "- A content entity directory that is inside a pack. For example: an Integrations "
    "directory or a Layouts directory.\n"
    "- Valid file that can be imported to Cortex XSOAR manually. For example a playbook: "
    "helloWorld.yml",
    required=False,
)
@click.option(
    "--input-config-file",
    type=PathsParamType(exists=True, resolve_path=True),
    help="The path to the config file to download all the custom packs from",
    required=False,
)
@click.option(
    "-z",
    "--zip",
    help="Compress the pack to zip before upload, this flag is relevant only for packs.",
    is_flag=True,
)
@click.option(
    "-x",
    "--xsiam",
    help="Upload the pack to XSIAM server. Must be used together with -z",
    is_flag=True,
)
@click.option(
    "--keep-zip",
    help="Directory where to store the zip after creation, this argument is relevant only for packs "
    "and in case the --zip flag is used.",
    required=False,
    type=click.Path(exists=True),
)
@click.option("--insecure", help="Skip certificate validation", is_flag=True)
@click.option(
    "--skip_validation",
    is_flag=True,
    help="Only for upload zipped packs, "
    "if true will skip upload packs validation, use just when migrate existing custom content to packs.",
)
@click.option(
    "--reattach",
    help="Reattach the detached files in the XSOAR instance"
    "for the CI/CD Flow. If you set the --input-config-file flag, "
    "any detached item in your XSOAR instance that isn't currently in the repo's SystemPacks folder "
    "will be re-attached.)",
    is_flag=True,
)
@click.option(
    "--override-existing",
    is_flag=True,
    help="If true will skip override confirmation prompt while uploading packs.",
)
@click.pass_context
@logging_setup_decorator
def upload(ctx, **kwargs):
    """Upload integration or pack to Demisto instance.
    DEMISTO_BASE_URL environment variable should contain the Demisto server base URL.
    DEMISTO_API_KEY environment variable should contain a valid Demisto API Key.
    * Note: Uploading classifiers to Cortex XSOAR is available from version 6.0.0 and up. *
    """
    return upload_content_entity(**kwargs)


# ====================== download ====================== #


@main.command(
    context_settings=dict(
        ignore_unknown_options=True,
        allow_extra_args=True,
    )
)
@click.help_option("-h", "--help")
@click.option(
    "-o",
    "--output",
    help="The path of a package directory to download custom content to",
    required=False,
    multiple=False,
)
@click.option(
    "-i",
    "--input",
    help="Custom content file name to be downloaded. Can be provided multiple times",
    required=False,
    multiple=True,
)
@click.option(
    "-r",
    "--regex",
    help="Regex Pattern, download all the custom content files that match this regex pattern.",
    required=False,
)
@click.option("--insecure", help="Skip certificate validation", is_flag=True)
@click.option(
    "-f", "--force", help="Whether to override existing files or not", is_flag=True
)
@click.option(
    "-lf",
    "--list-files",
    help="Prints a list of all custom content files available to be downloaded",
    is_flag=True,
)
@click.option(
    "-a",
    "--all-custom-content",
    help="Download all available custom content files",
    is_flag=True,
)
@click.option(
    "-fmt",
    "--run-format",
    help="Whether to run demisto-sdk format on downloaded files or not",
    is_flag=True,
)
@click.option("--system", help="Download system items", is_flag=True, default=False)
@click.option(
    "-it",
    "--item-type",
    help="The items type to download, use just when downloading system items, should be one "
    "form the following list: [IncidentType, IndicatorType, Field, Layout, Playbook, "
    "Automation, Classifier, Mapper]",
    type=click.Choice(
        [
            "IncidentType",
            "IndicatorType",
            "Field",
            "Layout",
            "Playbook",
            "Automation",
            "Classifier",
            "Mapper",
        ],
        case_sensitive=False,
    ),
)
@click.pass_context
@logging_setup_decorator
def download(ctx, **kwargs):
    """Download custom content from Demisto instance.
    DEMISTO_BASE_URL environment variable should contain the Demisto server base URL.
    DEMISTO_API_KEY environment variable should contain a valid Demisto API Key.
    """
    from demisto_sdk.commands.download.downloader import Downloader

    check_configuration_file("download", kwargs)
    downloader: Downloader = Downloader(**kwargs)
    return downloader.download()


# ====================== update-xsoar-config-file ====================== #
@main.command(
    context_settings=dict(
        ignore_unknown_options=True,
        allow_extra_args=True,
    )
)
@click.help_option("-h", "--help")
@click.option(
    "-pi",
    "--pack-id",
    help="The Pack ID to add to XSOAR Configuration File",
    required=False,
    multiple=False,
)
@click.option(
    "-pd",
    "--pack-data",
    help="The Pack Data to add to XSOAR Configuration File - "
    "Pack URL for Custom Pack and Pack Version for OOTB Pack",
    required=False,
    multiple=False,
)
@click.option(
    "-mp",
    "--add-marketplace-pack",
    help="Add a Pack to the MarketPlace Packs section in the Configuration File",
    required=False,
    is_flag=True,
)
@click.option(
    "-cp",
    "--add-custom-pack",
    help="Add the Pack to the Custom Packs section in the Configuration File",
    is_flag=True,
)
@click.option(
    "-all",
    "--add-all-marketplace-packs",
    help="Add all the installed MarketPlace Packs to the marketplace_packs in XSOAR Configuration File",
    is_flag=True,
)
@click.option("--insecure", help="Skip certificate validation", is_flag=True)
@click.option(
    "--file-path",
    help="XSOAR Configuration File path, the default value is in the repo level",
    is_flag=False,
)
@click.pass_context
@logging_setup_decorator
def xsoar_config_file_update(ctx, **kwargs):
    """Handle your XSOAR Configuration File.
    Add automatically all the installed MarketPlace Packs to the marketplace_packs section in XSOAR Configuration File.
    Add a Pack to both marketplace_packs and custom_packs sections in the Configuration File.
    """
    from demisto_sdk.commands.update_xsoar_config_file.update_xsoar_config_file import (
        XSOARConfigFileUpdater,
    )

    file_updater: XSOARConfigFileUpdater = XSOARConfigFileUpdater(**kwargs)
    return file_updater.update()


# ====================== run ====================== #
@main.command(
    context_settings=dict(
        ignore_unknown_options=True,
        allow_extra_args=True,
    )
)
@click.help_option("-h", "--help")
@click.option("-q", "--query", help="The query to run", required=True)
@click.option("--insecure", help="Skip certificate validation", is_flag=True)
@click.option(
    "-D",
    "--debug",
    help="Whether to enable the debug-mode feature or not, if you want to save the output file "
    "please use the --debug-path option",
    is_flag=True,
)
@click.option(
    "--debug-path",
    help="The path to save the debug file at, if not specified the debug file will be printed to the "
    "terminal",
)
@click.option(
    "--json-to-outputs",
    help="Whether to run json_to_outputs command on the context output of the query. If the "
    "context output does not exists or the `-r` flag is used, will use the raw"
    " response of the query",
    is_flag=True,
)
@click.option(
    "-p",
    "--prefix",
    help="Used with `json-to-outputs` flag. Output prefix e.g. Jira.Ticket, VirusTotal.IP, "
    "the base path for the outputs that the script generates",
)
@click.option(
    "-r",
    "--raw-response",
    help="Used with `json-to-outputs` flag. Use the raw response of the query for"
    " `json-to-outputs`",
    is_flag=True,
)
@click.pass_context
@logging_setup_decorator
def run(ctx, **kwargs):
    """Run integration command on remote Demisto instance in the playground.
    DEMISTO_BASE_URL environment variable should contain the Demisto base URL.
    DEMISTO_API_KEY environment variable should contain a valid Demisto API Key.
    """
    from demisto_sdk.commands.run_cmd.runner import Runner

    check_configuration_file("run", kwargs)
    runner = Runner(**kwargs)
    return runner.run()


# ====================== run-playbook ====================== #
@main.command(
    context_settings=dict(
        ignore_unknown_options=True,
        allow_extra_args=True,
    )
)
@click.help_option("-h", "--help")
@click.option(
    "--url",
    "-u",
    help="URL to a Demisto instance. You can also specify the URL as an environment variable named: DEMISTO_BASE_URL",
)
@click.option("--playbook_id", "-p", help="The playbook ID to run.", required=True)
@click.option(
    "--wait",
    "-w",
    is_flag=True,
    help="Wait until the playbook run is finished and get a response.",
)
@click.option(
    "--timeout",
    "-t",
    default=90,
    show_default=True,
    help="Timeout for the command. The playbook will continue to run in Demisto",
)
@click.option("--insecure", help="Skip certificate validation.", is_flag=True)
@click.pass_context
@logging_setup_decorator
def run_playbook(ctx, **kwargs):
    """Run a playbook in Demisto.
    DEMISTO_API_KEY environment variable should contain a valid Demisto API Key.
    Example: DEMISTO_API_KEY=<API KEY> demisto-sdk run-playbook -p 'p_name' -u
    'https://demisto.local'.
    """
    from demisto_sdk.commands.run_playbook.playbook_runner import PlaybookRunner

    check_configuration_file("run-playbook", kwargs)
    playbook_runner = PlaybookRunner(**kwargs)
    return playbook_runner.run_playbook()


# ====================== run-test-playbook ====================== #
@main.command(
    context_settings=dict(
        ignore_unknown_options=True,
        allow_extra_args=True,
    )
)
@click.help_option("-h", "--help")
@click.option(
    "-tpb",
    "--test-playbook-path",
    help="Path to test playbook to run, "
    "can be a path to specific test playbook or path to pack name for example: Packs/GitHub.",
    required=False,
)
@click.option(
    "--all", is_flag=True, help="Run all the test playbooks from this repository."
)
@click.option(
    "--wait",
    "-w",
    is_flag=True,
    default=True,
    help="Wait until the test-playbook run is finished and get a response.",
)
@click.option(
    "--timeout",
    "-t",
    default=90,
    show_default=True,
    help="Timeout for the command. The test-playbook will continue to run in your instance",
)
@click.option("--insecure", help="Skip certificate validation.", is_flag=True)
@click.pass_context
@logging_setup_decorator
def run_test_playbook(ctx, **kwargs):
    """Run a test playbooks in your instance."""
    from demisto_sdk.commands.run_test_playbook.test_playbook_runner import (
        TestPlaybookRunner,
    )

    check_configuration_file("run-test-playbook", kwargs)
    test_playbook_runner = TestPlaybookRunner(**kwargs)
    return test_playbook_runner.manage_and_run_test_playbooks()


# ====================== generate-outputs ====================== #
@main.command(short_help="""Generates outputs (from json or examples).""")
@click.help_option("-h", "--help")
@click.option(
    "-c",
    "--command",
    help="Specific command name (e.g. xdr-get-incidents)",
    required=False,
)
@click.option(
    "-j",
    "--json",
    help="Valid JSON file path. If not specified, the script will wait for user input in the terminal. "
    "The response can be obtained by running the command with `raw-response=true` argument.",
    required=False,
)
@click.option(
    "-p",
    "--prefix",
    help="Output prefix like Jira.Ticket, VirusTotal.IP, the base path for the outputs that the "
    "script generates",
    required=False,
)
@click.option(
    "-o",
    "--output",
    help="Output file path, if not specified then will print to stdout",
    required=False,
)
@click.option(
    "--ai",
    is_flag=True,
    help="**Experimental** - Help generate context descriptions via AI transformers (must have a valid AI21 key at ai21.com)",
)
@click.option(
    "--interactive",
    help="If passed, then for each output field will ask user interactively to enter the "
    "description. By default is interactive mode is disabled. No need to use with --ai (it is already interactive)",
    is_flag=True,
)
@click.option(
    "-d",
    "--descriptions",
    help="A JSON or a path to a JSON file, mapping field names to their descriptions. "
    "If not specified, the script prompt the user to input the JSON content.",
    is_flag=True,
)
@click.option("-i", "--input", help="Valid YAML integration file path.", required=False)
@click.option(
    "-e",
    "--examples",
    help="Integrations: path for file containing command examples."
    " Each command should be in a separate line."
    " Scripts: the script example surrounded by quotes."
    " For example: -e '!ConvertFile entry_id=<entry_id>'",
)
@click.option(
    "--insecure",
    help="Skip certificate validation to run the commands in order to generate the docs.",
    is_flag=True,
)
@click.pass_context
@logging_setup_decorator
def generate_outputs(ctx, **kwargs):
    """Demisto integrations/scripts have a YAML file that defines them.
    Creating the YAML file is a tedious and error-prone task of manually copying outputs from the API result to the
    file/UI/PyCharm. This script auto generates the YAML for a command from the JSON result of the relevant API call
    In addition you can supply examples files and generate the context description directly in the YML from those examples.
    """
    from demisto_sdk.commands.generate_outputs.generate_outputs import (
        run_generate_outputs,
    )

    check_configuration_file("generate-outputs", kwargs)
    return run_generate_outputs(**kwargs)


# ====================== generate-test-playbook ====================== #
@main.command(
    context_settings=dict(
        ignore_unknown_options=True,
        allow_extra_args=True,
    )
)
@click.help_option("-h", "--help")
@click.option(
    "-i", "--input", required=True, help="Specify integration/script yml path"
)
@click.option(
    "-o",
    "--output",
    required=False,
    help="Specify output directory or path to an output yml file. "
    "If a path to a yml file is specified - it will be the output path.\n"
    "If a folder path is specified - a yml output will be saved in the folder.\n"
    "If not specified, and the input is located at `.../Packs/<pack_name>/Integrations`, "
    "the output will be saved under `.../Packs/<pack_name>/TestPlaybooks`.\n"
    "Otherwise (no folder in the input hierarchy is named `Packs`), "
    "the output will be saved in the current directory.",
)
@click.option(
    "-n",
    "--name",
    required=True,
    help="Specify test playbook name. The output file name will be `playbook-<name>_Test.yml",
)
@click.option(
    "--no-outputs",
    is_flag=True,
    help="Skip generating verification conditions for each output contextPath. Use when you want to decide which "
    "outputs to verify and which not",
)
@click.option(
    "-ab",
    "--all-brands",
    "use_all_brands",
    help="Generate a test-playbook which calls commands using integrations of all available brands. "
    "When not used, the generated playbook calls commands using instances of the provided integration brand.",
    is_flag=True,
)
@click.option(
    "-c",
    "--commands",
    help="A comma-separated command names to generate playbook tasks for, "
    "will ignore the rest of the commands."
    "e.g xdr-get-incidents,xdr-update-incident",
    required=False,
)
@click.option(
    "-e",
    "--examples",
    help="For integrations: path for file containing command examples."
    " Each command should be in a separate line."
    " For scripts: the script example surrounded by quotes."
    " For example: -e '!ConvertFile entry_id=<entry_id>'",
)
@click.option(
    "-u",
    "--upload",
    help="Whether to upload the test playbook after the generation.",
    is_flag=True,
)
@click.pass_context
@logging_setup_decorator
def generate_test_playbook(ctx, **kwargs):
    """Generate test playbook from integration or script"""
    from demisto_sdk.commands.generate_test_playbook.test_playbook_generator import (
        PlaybookTestsGenerator,
    )

    check_configuration_file("generate-test-playbook", kwargs)
    file_type: FileType = find_type(kwargs.get("input", ""), ignore_sub_categories=True)
    if file_type not in [FileType.INTEGRATION, FileType.SCRIPT]:
        logger.info(
            "[red]Generating test playbook is possible only for an Integration or a Script.[/red]"
        )
        return 1

    try:
        generator = PlaybookTestsGenerator(file_type=file_type.value, **kwargs)
        if generator.run():
            sys.exit(0)
        sys.exit(1)
    except PlaybookTestsGenerator.InvalidOutputPathError as e:
        logger.info(f"[red]{e}[/red]")
        return 1


# ====================== init ====================== #


@main.command(
    context_settings=dict(
        ignore_unknown_options=True,
        allow_extra_args=True,
    )
)
@click.help_option("-h", "--help")
@click.option(
    "-n", "--name", help="The name of the directory and file you want to create"
)
@click.option("--id", help="The id used in the yml file of the integration or script")
@click.option(
    "-o",
    "--output",
    help="The output dir to write the object into. The default one is the current working "
    "directory.",
)
@click.option(
    "--integration",
    is_flag=True,
    help="Create an Integration based on BaseIntegration template",
)
@click.option(
    "--script", is_flag=True, help="Create a Script based on BaseScript example"
)
@click.option("--pack", is_flag=True, help="Create pack and its sub directories")
@click.option(
    "-t",
    "--template",
    help="Create an Integration/Script based on a specific template.\n"
    "Integration template options: HelloWorld, HelloIAMWorld, FeedHelloWorld.\n"
    "Script template options: HelloWorldScript",
)
@click.option(
    "-a",
    "--author-image",
    help="Path of the file 'Author_image.png'. \n "
    "Image will be presented in marketplace under PUBLISHER section. File should be up to 4kb and dimensions of 120x50",
)
@click.option(
    "--demisto_mock",
    is_flag=True,
    help="Copy the demistomock. Relevant for initialization of Scripts and Integrations within a Pack.",
)
@click.option(
    "--common-server",
    is_flag=True,
    help="Copy the CommonServerPython. Relevant for initialization of Scripts and Integrations within a Pack.",
)
@click.pass_context
@logging_setup_decorator
def init(ctx, **kwargs):
    """Initialize a new Pack, Integration or Script.
    If the script/integration flags are not present, we will create a pack with the given name.
    Otherwise when using the flags we will generate a script/integration based on your selection.
    """
    from demisto_sdk.commands.init.initiator import Initiator

    check_configuration_file("init", kwargs)
    initiator = Initiator(**kwargs)
    initiator.init()
    return 0


# ====================== generate-docs ====================== #
@main.command(
    context_settings=dict(
        ignore_unknown_options=True,
        allow_extra_args=True,
    )
)
@click.help_option("-h", "--help")
@click.option("-i", "--input", help="Path of the yml file.", required=True)
@click.option(
    "-o",
    "--output",
    help="The output dir to write the documentation file into,"
    " documentation file name is README.md. If not specified, will be in the yml dir.",
    required=False,
)
@click.option(
    "-uc",
    "--use_cases",
    help="For integration - Top use-cases. Number the steps by '*' (i.e. '* foo. * bar.')",
    required=False,
)
@click.option(
    "-c",
    "--command",
    help="A comma-separated command names to generate doc for, will ignore the rest of the commands."
    "e.g xdr-get-incidents,xdr-update-incident",
    required=False,
)
@click.option(
    "-e",
    "--examples",
    help="Integrations: path for file containing command examples."
    " Each command should be in a separate line."
    " Scripts: the script example surrounded by quotes."
    " For example: -e '!ConvertFile entry_id=<entry_id>'",
)
@click.option(
    "-p",
    "--permissions",
    type=click.Choice(["none", "general", "per-command"]),
    help="Permissions needed.",
    required=True,
    default="none",
)
@click.option(
    "-cp",
    "--command-permissions",
    help="Path for file containing commands permissions"
    " Each command permissions should be in a separate line."
    " (i.e. '<command-name> Administrator READ-WRITE')",
    required=False,
)
@click.option(
    "-l",
    "--limitations",
    help="Known limitations. Number the steps by '*' (i.e. '* foo. * bar.')",
    required=False,
)
@click.option(
    "--insecure",
    help="Skip certificate validation to run the commands in order to generate the docs.",
    is_flag=True,
)
@click.option("--old-version", help="Path of the old integration version yml file.")
@click.option(
    "--skip-breaking-changes",
    is_flag=True,
    help="Skip generating of breaking changes section.",
)
@click.option(
    "--custom-image-path",
    help="A custom path to a playbook image. If not stated, a default link will be added to the file.",
)
@click.pass_context
@logging_setup_decorator
def generate_docs(ctx, **kwargs):
    """Generate documentation for integration, playbook or script from yaml file."""
    check_configuration_file("generate-docs", kwargs)
    input_path_str: str = kwargs.get("input", "")
    if not (input_path := Path(input_path_str)).exists():
        logger.info(f"[red]input {input_path_str} does not exist[/red]")
        return 1

    if (output_path := kwargs.get("output")) and not Path(output_path).is_dir():
        logger.info(f"[red]Output directory {output_path} is not a directory.[/red]")
        return 1

    if input_path.is_file():
        if input_path.suffix.lower() != ".yml":
            logger.info(f"[red]input {input_path} is not a valid yml file.[/red]")
            return 1
        _generate_docs_for_file(kwargs)

    # Add support for input which is a Playbooks directory and not a single yml file
    elif input_path.is_dir() and input_path.name == "Playbooks":
        for yml in input_path.glob("*.yml"):
            file_kwargs = copy.deepcopy(kwargs)
            file_kwargs["input"] = str(yml)
            _generate_docs_for_file(file_kwargs)

    else:
        logger.info(
            f"[red]Input {input_path} is neither a valid yml file, nor a folder named Playbooks."
        )
        return 1

    return 0


def _generate_docs_for_file(kwargs: Dict[str, Any]):
    """Helper function for supporting Playbooks directory as an input and not only a single yml file."""

    from demisto_sdk.commands.generate_docs.generate_integration_doc import (
        generate_integration_doc,
    )
    from demisto_sdk.commands.generate_docs.generate_playbook_doc import (
        generate_playbook_doc,
    )
    from demisto_sdk.commands.generate_docs.generate_script_doc import (
        generate_script_doc,
    )

    # Extract all the necessary arguments
    input_path: str = kwargs.get("input", "")
    output_path = kwargs.get("output")
    command = kwargs.get("command")
    examples: str = kwargs.get("examples", "")
    permissions = kwargs.get("permissions")
    limitations = kwargs.get("limitations")
    insecure: bool = kwargs.get("insecure", False)
    old_version: str = kwargs.get("old_version", "")
    skip_breaking_changes: bool = kwargs.get("skip_breaking_changes", False)
    custom_image_path: str = kwargs.get("custom_image_path", "")

    if command:
        if (
            output_path
            and (not os.path.isfile(os.path.join(output_path, "README.md")))
            or (not output_path)
            and (
                not os.path.isfile(
                    os.path.join(
                        os.path.dirname(os.path.realpath(input_path)), "README.md"
                    )
                )
            )
        ):
            logger.info(
                "[red]The `command` argument must be presented with existing `README.md` docs."
            )
            return 1

    file_type = find_type(kwargs.get("input", ""), ignore_sub_categories=True)
    if file_type not in [FileType.INTEGRATION, FileType.SCRIPT, FileType.PLAYBOOK]:
        logger.info("[red]File is not an Integration, Script or a Playbook.[/red]")
        return 1

    if old_version and not os.path.isfile(old_version):
        logger.info(f"[red]Input old version file {old_version} was not found.[/red]")
        return 1

    if old_version and not old_version.lower().endswith(".yml"):
        logger.info(
            f"[red]Input old version {old_version} is not a valid yml file.[/red]"
        )
        return 1

    if file_type == FileType.INTEGRATION:
        print(f"Generating {file_type.value.lower()} documentation")
        use_cases = kwargs.get("use_cases")
        command_permissions = kwargs.get("command_permissions")
        return generate_integration_doc(
            input_path=input_path,
            output=output_path,
            use_cases=use_cases,
            examples=examples,
            permissions=permissions,
            command_permissions=command_permissions,
            limitations=limitations,
            insecure=insecure,
            command=command,
            old_version=old_version,
            skip_breaking_changes=skip_breaking_changes,
        )
    elif file_type == FileType.SCRIPT:
        print(f"Generating {file_type.value.lower()} documentation")
        return generate_script_doc(
            input_path=input_path,
            output=output_path,
            examples=examples,
            permissions=permissions,
            limitations=limitations,
            insecure=insecure,
        )
    elif file_type == FileType.PLAYBOOK:
        print(f"Generating {file_type.value.lower()} documentation")
        return generate_playbook_doc(
            input_path=input_path,
            output=output_path,
            permissions=permissions,
            limitations=limitations,
            custom_image_path=custom_image_path,
        )
    else:
        logger.info(f"[red]File type {file_type.value} is not supported.[/red]")
        return 1


# ====================== create-id-set ====================== #
@main.command(hidden=True)
@click.help_option("-h", "--help")
@click.option(
    "-i",
    "--input",
    help="Input file path, the default is the content repo.",
    default="",
)
@click.option(
    "-o",
    "--output",
    help="Output file path, the default is the Tests directory.",
    default="",
)
@click.option(
    "-fd",
    "--fail-duplicates",
    help="Fails the process if any duplicates are found.",
    is_flag=True,
)
@click.option(
    "-mp",
    "--marketplace",
    help="The marketplace the id set are created for, that determines which packs are"
    " inserted to the id set, and which items are present in the id set for "
    "each pack. Default is all packs exists in the content repository.",
    default="",
)
@click.pass_context
@logging_setup_decorator
def create_id_set(ctx, **kwargs):
    """Create the content dependency tree by ids."""
    from demisto_sdk.commands.create_id_set.create_id_set import IDSetCreator
    from demisto_sdk.commands.find_dependencies.find_dependencies import (
        remove_dependencies_from_id_set,
    )

    check_configuration_file("create-id-set", kwargs)
    id_set_creator = IDSetCreator(**kwargs)
    (
        id_set,
        excluded_items_by_pack,
        excluded_items_by_type,
    ) = id_set_creator.create_id_set()

    if excluded_items_by_pack:
        remove_dependencies_from_id_set(
            id_set,
            excluded_items_by_pack,
            excluded_items_by_type,
            kwargs.get("marketplace", ""),
        )
        id_set_creator.save_id_set()


# ====================== merge-id-sets ====================== #
@main.command(hidden=True)
@click.help_option("-h", "--help")
@click.option("-i1", "--id-set1", help="First id_set.json file path", required=True)
@click.option("-i2", "--id-set2", help="Second id_set.json file path", required=True)
@click.option("-o", "--output", help="File path of the united id_set", required=True)
@click.option(
    "-fd",
    "--fail-duplicates",
    help="Fails the process if any duplicates are found.",
    is_flag=True,
)
@click.pass_context
@logging_setup_decorator
def merge_id_sets(ctx, **kwargs):
    """Merge two id_sets"""
    from demisto_sdk.commands.common.update_id_set import merge_id_sets_from_files

    check_configuration_file("merge-id-sets", kwargs)
    first = kwargs["id_set1"]
    second = kwargs["id_set2"]
    output = kwargs["output"]
    fail_duplicates = kwargs["fail_duplicates"]

    _, duplicates = merge_id_sets_from_files(
        first_id_set_path=first, second_id_set_path=second, output_id_set_path=output
    )
    if duplicates:
        logger.info(
            f"[red]Failed to merge ID sets: {first} with {second}, "
            f"there are entities with ID: {duplicates} that exist in both ID sets"
        )
        if fail_duplicates:
            sys.exit(1)


# ====================== update-release-notes =================== #
@main.command(
    context_settings=dict(
        ignore_unknown_options=True,
        allow_extra_args=True,
    )
)
@click.help_option("-h", "--help")
@click.option(
    "-i",
    "--input",
    help="The relative path of the content pack. For example Packs/Pack_Name",
)
@click.option(
    "-u",
    "--update-type",
    help="The type of update being done. [major, minor, revision, documentation]",
    type=click.Choice(["major", "minor", "revision", "documentation"]),
)
@click.option(
    "-v", "--version", help="Bump to a specific version.", type=VersionParamType()
)
@click.option(
    "-g",
    "--use-git",
    help="Use git to identify the relevant changed files, will be used by default if '-i' is not set",
    is_flag=True,
)
@click.option(
    "-f",
    "--force",
    help="Force update release notes for a pack (even if not required).",
    is_flag=True,
)
@click.option(
    "--text",
    help="Text to add to all of the release notes files.",
)
@click.option(
    "--prev-ver", help="Previous branch or SHA1 commit to run checks against."
)
@click.option(
    "--pre_release",
    help="Indicates that this change should be designated a pre-release version.",
    is_flag=True,
)
@click.option(
    "-idp",
    "--id-set-path",
    help="The path of the id-set.json used for APIModule updates.",
    type=click.Path(resolve_path=True),
)
@click.option(
    "-bc",
    "--breaking-changes",
    help="If new version contains breaking changes.",
    is_flag=True,
)
@click.pass_context
@logging_setup_decorator
def update_release_notes(ctx, **kwargs):
    """Auto-increment pack version and generate release notes template."""
    from demisto_sdk.commands.update_release_notes.update_rn_manager import (
        UpdateReleaseNotesManager,
    )

    check_configuration_file("update-release-notes", kwargs)
    if kwargs.get("force") and not kwargs.get("input"):
        logger.info(
            "[red]Please add a specific pack in order to force a release notes update."
        )
        sys.exit(0)

    if not kwargs.get("use_git") and not kwargs.get("input"):
        click.confirm(
            "No specific pack was given, do you want to update all changed packs?",
            abort=True,
        )

    try:
        rn_mng = UpdateReleaseNotesManager(
            user_input=kwargs.get("input"),
            update_type=kwargs.get("update_type"),
            pre_release=kwargs.get("pre_release", False),
            is_all=kwargs.get("use_git"),
            text=kwargs.get("text"),
            specific_version=kwargs.get("version"),
            id_set_path=kwargs.get("id_set_path"),
            prev_ver=kwargs.get("prev_ver"),
            is_force=kwargs.get("force", False),
            is_bc=kwargs.get("breaking_changes", False),
        )
        rn_mng.manage_rn_update()
        sys.exit(0)
    except Exception as e:
        logger.info(
            f"[red]An error occurred while updating the release notes: {str(e)}[/red]"
        )
        sys.exit(1)


# ====================== find-dependencies ====================== #
@main.command(
    context_settings=dict(
        ignore_unknown_options=True,
        allow_extra_args=True,
    )
)
@click.help_option("-h", "--help")
@click.option(
    "-i",
    "--input",
    help="Pack path to find dependencies. For example: Pack/HelloWorld. When using the"
    " --get-dependent-on flag, this argument can be used multiple times.",
    required=False,
    type=click.Path(exists=True, dir_okay=True),
    multiple=True,
)
@click.option(
    "-idp",
    "--id-set-path",
    help="Path to id set json file.",
    required=False,
    default="",
)
@click.option(
    "--no-update",
    help="Use to find the pack dependencies without updating the pack metadata.",
    required=False,
    is_flag=True,
)
@click.option(
    "--use-pack-metadata",
    help="Whether to update the dependencies from the pack metadata.",
    required=False,
    is_flag=True,
)
@click.option(
    "--all-packs-dependencies",
    help="Return a json file with ALL content packs dependencies. "
    "The json file will be saved under the path given in the "
    "'--output-path' argument",
    required=False,
    is_flag=True,
)
@click.option(
    "-o",
    "--output-path",
    help="The destination path for the packs dependencies json file. This argument is "
    "only relevant for when using the '--all-packs-dependecies' flag.",
    required=False,
)
@click.option(
    "--get-dependent-on",
    help="Get only the packs dependent ON the given pack. Note: this flag can not be"
    " used for the packs ApiModules and Base",
    required=False,
    is_flag=True,
)
@click.option(
    "-d",
    "--dependency",
    help="Find which items in a specific content pack appears as a mandatory "
    "dependency of the searched pack ",
    required=False,
)
@click.pass_context
@logging_setup_decorator
def find_dependencies(ctx, **kwargs):
    """Find pack dependencies and update pack metadata."""
    from demisto_sdk.commands.find_dependencies.find_dependencies import (
        PackDependencies,
    )

    check_configuration_file("find-dependencies", kwargs)
    update_pack_metadata = not kwargs.get("no_update")
    input_paths = kwargs.get("input")  # since it can be multiple, received as a tuple
    id_set_path = kwargs.get("id_set_path", "")
    use_pack_metadata = kwargs.get("use_pack_metadata", False)
    all_packs_dependencies = kwargs.get("all_packs_dependencies", False)
    get_dependent_on = kwargs.get("get_dependent_on", False)
    output_path = kwargs.get("output_path", ALL_PACKS_DEPENDENCIES_DEFAULT_PATH)
    dependency = kwargs.get("dependency", "")
    try:

        PackDependencies.find_dependencies_manager(
            id_set_path=str(id_set_path),
            update_pack_metadata=update_pack_metadata,
            use_pack_metadata=use_pack_metadata,
            input_paths=input_paths,
            all_packs_dependencies=all_packs_dependencies,
            get_dependent_on=get_dependent_on,
            output_path=output_path,
            dependency=dependency,
        )

    except ValueError as exp:
        logger.info(f"[red]{exp}[/red]")


# ====================== postman-codegen ====================== #
@main.command(
    context_settings=dict(
        ignore_unknown_options=True,
        allow_extra_args=True,
    )
)
@click.help_option("-h", "--help")
@click.option(
    "-i",
    "--input",
    help="The Postman collection 2.1 JSON file",
    required=True,
    type=click.File(),
)
@click.option(
    "-o",
    "--output",
    help="The output directory to save the config file or the integration",
    type=click.Path(dir_okay=True, exists=True),
    default=Path("."),
    show_default=True,
)
@click.option("-n", "--name", help="The output integration name")
@click.option(
    "-op",
    "--output-prefix",
    help="The global integration output prefix. By default it is the product name.",
)
@click.option(
    "-cp",
    "--command-prefix",
    help="The prefix for each command in the integration. By default is the product name in lower case",
)
@click.option(
    "--config-out",
    help="Used for advanced integration customisation. Generates a config json file instead of integration.",
    is_flag=True,
)
@click.option(
    "-p",
    "--package",
    help="Generated integration will be split to package format instead of a yml file.",
    is_flag=True,
)
@pass_config
@click.pass_context
def postman_codegen(
    ctx,
    config,
    input: IO,
    output: Path,
    name: str,
    output_prefix: str,
    command_prefix: str,
    config_out: bool,
    package: bool,
    **kwargs,
):
    """Generates a Cortex XSOAR integration given a Postman collection 2.1 JSON file."""
    logger = logging_setup(
        console_log_threshold=kwargs.get("console_log_threshold") or logging.INFO,
        file_log_threshold=kwargs.get("file_log_threshold") or logging.DEBUG,
        log_file_path=kwargs.get("log_file_path") or None,
    )
    from demisto_sdk.commands.postman_codegen.postman_codegen import (
        postman_to_autogen_configuration,
    )
    from demisto_sdk.commands.split.ymlsplitter import YmlSplitter

    postman_config = postman_to_autogen_configuration(
        collection=json.load(input),
        name=name,
        command_prefix=command_prefix,
        context_path_prefix=output_prefix,
    )

    if config_out:
        path = Path(output) / f"config-{postman_config.name}.json"
        path.write_text(json.dumps(postman_config.to_dict(), indent=4))
        logger.info(f"Config file generated at:\n{str(path.absolute())}")
    else:
        # generate integration yml
        yml_path = postman_config.generate_integration_package(output, is_unified=True)
        if package:
            yml_splitter = YmlSplitter(
                configuration=config.configuration,
                file_type=FileType.INTEGRATION,
                input=str(yml_path),
                output=str(output),
            )
            yml_splitter.extract_to_package_format()
            logger.info(
                f"[green]Package generated at {str(Path(output).absolute())} successfully[/green]"
            )
        else:
            logger.info(
                f"[green]Integration generated at {str(yml_path.absolute())} successfully[/green]"
            )


# ====================== generate-integration ====================== #
@main.command(
    context_settings=dict(
        ignore_unknown_options=True,
        allow_extra_args=True,
    )
)
@click.help_option("-h", "--help")
@click.option(
    "-i",
    "--input",
    help="config json file produced by commands like postman-codegen and openapi-codegen",
    required=True,
    type=click.File(),
)
@click.option(
    "-o",
    "--output",
    help="The output directory to save the integration package",
    type=click.Path(dir_okay=True, exists=True),
    default=Path("."),
)
@click.pass_context
@logging_setup_decorator
def generate_integration(ctx, input: IO, output: Path, **kwargs):
    """Generates a Cortex XSOAR integration from a config json file,
    which is generated by commands like postman-codegen
    """
    from demisto_sdk.commands.generate_integration.code_generator import (
        IntegrationGeneratorConfig,
    )

    config_dict = json.load(input)
    config = IntegrationGeneratorConfig(**config_dict)

    config.generate_integration_package(output, True)


# ====================== openapi-codegen ====================== #
@main.command(
    short_help="""Generates a Cortex XSOAR integration given an OpenAPI specification file."""
)
@click.help_option("-h", "--help")
@click.option(
    "-i", "--input_file", help="The swagger file to load in JSON format", required=True
)
@click.option(
    "-cf",
    "--config_file",
    help="The integration configuration file. It is created in the first run of the command",
    required=False,
)
@click.option(
    "-n",
    "--base_name",
    help="The base filename to use for the generated files",
    required=False,
)
@click.option(
    "-o",
    "--output_dir",
    help="Directory to store the output in (default is current working directory)",
    required=False,
)
@click.option(
    "-pr",
    "--command_prefix",
    help="Add a prefix to each command in the code",
    required=False,
)
@click.option("-c", "--context_path", help="Context output path", required=False)
@click.option(
    "-u",
    "--unique_keys",
    help="Comma separated unique keys to use in context paths (case sensitive)",
    required=False,
)
@click.option(
    "-r",
    "--root_objects",
    help="Comma separated JSON root objects to use in command outputs (case sensitive)",
    required=False,
)
@click.option(
    "-f", "--fix_code", is_flag=True, help="Fix the python code using autopep8"
)
@click.option(
    "-a",
    "--use_default",
    is_flag=True,
    help="Use the automatically generated integration configuration"
    " (Skip the second run).",
)
@click.pass_context
@logging_setup_decorator
def openapi_codegen(ctx, **kwargs):
    """Generates a Cortex XSOAR integration given an OpenAPI specification file.
    In the first run of the command, an integration configuration file is created, which can be modified.
    Then, the command is run a second time with the integration configuration to generate the actual integration files.
    """
    from demisto_sdk.commands.openapi_codegen.openapi_codegen import OpenAPIIntegration

    check_configuration_file("openapi-codegen", kwargs)
    if not kwargs.get("output_dir"):
        output_dir = os.getcwd()
    else:
        output_dir = kwargs["output_dir"]

    # Check the directory exists and if not, try to create it
    if not os.path.exists(output_dir):
        try:
            os.mkdir(output_dir)
        except Exception as err:
            logger.info(f"[red]Error creating directory {output_dir} - {err}[/red]")
            sys.exit(1)
    if not os.path.isdir(output_dir):
        logger.info(f'[red]The directory provided "{output_dir}" is not a directory')
        sys.exit(1)

    input_file = kwargs["input_file"]
    base_name = kwargs.get("base_name")
    if base_name is None:
        base_name = "GeneratedIntegration"

    command_prefix = kwargs.get("command_prefix")
    if command_prefix is None:
        command_prefix = "-".join(base_name.split(" ")).lower()

    context_path = kwargs.get("context_path")
    if context_path is None:
        context_path = base_name.replace(" ", "")

    unique_keys = kwargs.get("unique_keys", "")
    if unique_keys is None:
        unique_keys = ""

    root_objects = kwargs.get("root_objects", "")
    if root_objects is None:
        root_objects = ""

    fix_code = kwargs.get("fix_code", False)

    configuration = None
    if kwargs.get("config_file"):
        try:
            with open(kwargs["config_file"]) as config_file:
                configuration = json.load(config_file)
        except Exception as e:
            logger.info(f"[red]Failed to load configuration file: {e}[/red]")

    click.echo("Processing swagger file...")
    integration = OpenAPIIntegration(
        input_file,
        base_name,
        command_prefix,
        context_path,
        unique_keys=unique_keys,
        root_objects=root_objects,
        fix_code=fix_code,
        configuration=configuration,
    )

    integration.load_file()
    if not kwargs.get("config_file"):
        integration.save_config(integration.configuration, output_dir)
        logger.info(f"Created configuration file in {output_dir}", "green")
        if not kwargs.get("use_default", False):
            config_path = os.path.join(output_dir, f"{base_name}_config.json")
            command_to_run = (
                f'demisto-sdk openapi-codegen -i "{input_file}" -cf "{config_path}" -n "{base_name}" '
                f'-o "{output_dir}" -pr "{command_prefix}" -c "{context_path}"'
            )
            if unique_keys:
                command_to_run = command_to_run + f' -u "{unique_keys}"'
            if root_objects:
                command_to_run = command_to_run + f' -r "{root_objects}"'
            if (
                kwargs.get("console_log_threshold")
                and int(kwargs.get("console_log_threshold", logging.INFO))
                >= logging.DEBUG
            ):
                command_to_run = command_to_run + " -v"
            if fix_code:
                command_to_run = command_to_run + " -f"

            click.echo(
                f"Run the command again with the created configuration file(after a review): {command_to_run}"
            )
            sys.exit(0)

    if integration.save_package(output_dir):
        logger.info(
            f"Successfully finished generating integration code and saved it in {output_dir}",
            "green",
        )
    else:
        logger.info(
            f"[red]There was an error creating the package in {output_dir}[/red]"
        )
        sys.exit(1)


# ====================== test-content command ====================== #
@main.command(
    short_help="""Created incidents for selected test-playbooks and gives a report about the results""",
    hidden=True,
)
@click.help_option("-h", "--help")
@click.option(
    "-k", "--api-key", help="The Demisto API key for the server", required=True
)
@click.option("-s", "--server", help="The server URL to connect to")
@click.option("-c", "--conf", help="Path to content conf.json file", required=True)
@click.option("-e", "--secret", help="Path to content-test-conf conf.json file")
@click.option("-n", "--nightly", type=bool, help="Run nightly tests")
@click.option("-t", "--slack", help="The token for slack", required=True)
@click.option("-a", "--circleci", help="The token for circleci", required=True)
@click.option("-b", "--build-number", help="The build number", required=True)
@click.option(
    "-g", "--branch-name", help="The current content branch name", required=True
)
@click.option("-i", "--is-ami", type=bool, help="is AMI build or not", default=False)
@click.option(
    "-m",
    "--mem-check",
    type=bool,
    help="Should trigger memory checks or not. The slack channel to check the data is: "
    "dmst_content_nightly_memory_data",
    default=False,
)
@click.option(
    "-d",
    "--server-version",
    help="Which server version to run the tests on(Valid only when using AMI)",
    default="NonAMI",
)
@click.option(
    "-u",
    "--use-retries",
    is_flag=True,
    help="Should use retries mechanism or not (if test-playbook fails, it will execute it again few times and "
    "determine success according to most of the runs",
    default=False,
)
@click.option(
    "--server-type", help="Which server runs the tests? XSIAM or XSOAR", default="XSOAR"
)
@click.option(
    "-x", "--xsiam-machine", help="XSIAM machine to use, if it is XSIAM build."
)
@click.option("--xsiam-servers-path", help="Path to secret xsiam server metadata file.")
@click.option(
    "--xsiam-servers-api-keys-path", help="Path to file with XSIAM Servers api keys."
)
@click.pass_context
@logging_setup_decorator
def test_content(ctx, **kwargs):
    """Configure instances for the integration needed to run tests_to_run tests.
    Run test module on each integration.
    create an investigation for each test.
    run test playbook on the created investigation using mock if possible.
    Collect the result and give a report.
    """
    from demisto_sdk.commands.test_content.execute_test_content import (
        execute_test_content,
    )

    check_configuration_file("test-content", kwargs)
    execute_test_content(**kwargs)


# ====================== doc-review ====================== #
@main.command(
    context_settings=dict(
        ignore_unknown_options=True,
        allow_extra_args=True,
    )
)
@click.help_option("-h", "--help")
@click.option(
    "-i", "--input", type=str, help="The path to the file to check", multiple=True
)
@click.option(
    "--no-camel-case",
    is_flag=True,
    help="Whether to check CamelCase words",
    default=False,
)
@click.option(
    "--known-words",
    type=str,
    help="The path to a file containing additional known words",
    multiple=True,
)
@click.option(
    "--always-true",
    is_flag=True,
    help="Whether to fail the command if misspelled words are found",
)
@click.option(
    "--expand-dictionary",
    is_flag=True,
    help="Whether to expand the base dictionary to include more words - "
    "will download 'brown' corpus from nltk package",
)
@click.option(
    "--templates", is_flag=True, help="Whether to print release notes templates"
)
@click.option(
    "-g",
    "--use-git",
    is_flag=True,
    help="Use git to identify the relevant changed files, "
    "will be used by default if '-i' and '--templates' are not set",
)
@click.option(
    "--prev-ver",
    type=str,
    help="The branch against which changes will be detected "
    "if '-g' flag is set. Default is 'demisto/master'",
)
@click.option(
    "-rn", "--release-notes", is_flag=True, help="Will run only on release notes files"
)
@click.option(
    "-xs",
    "--xsoar-only",
    is_flag=True,
    help="Run only on files from XSOAR-supported Packs.",
    default=False,
)
@click.option(
    "-pkw",
    "--use-packs-known-words",
    is_flag=True,
    help="Will find and load the known_words file from the pack. "
    "To use this option make sure you are running from the "
    "content directory.",
    default=False,
)
@click.pass_context
@logging_setup_decorator
def doc_review(ctx, **kwargs):
    """Check the spelling in .md and .yml files as well as review release notes"""
    from demisto_sdk.commands.doc_reviewer.doc_reviewer import DocReviewer

    doc_reviewer = DocReviewer(
        file_paths=kwargs.get("input", []),
        known_words_file_paths=kwargs.get("known_words", []),
        no_camel_case=kwargs.get("no_camel_case"),
        no_failure=kwargs.get("always_true"),
        expand_dictionary=kwargs.get("expand_dictionary"),
        templates=kwargs.get("templates"),
        use_git=kwargs.get("use_git"),
        prev_ver=kwargs.get("prev_ver"),
        release_notes_only=kwargs.get("release_notes"),
        xsoar_only=kwargs.get("xsoar_only"),
        load_known_words_from_pack=kwargs.get("use_packs_known_words"),
    )
    result = doc_reviewer.run_doc_review()
    if result:
        sys.exit(0)

    sys.exit(1)


# ====================== integration-diff ====================== #
@main.command(
    name="integration-diff",
    help="""Given two versions of an integration, Check that everything in the old integration is covered in
              the new integration""",
)
@click.help_option("-h", "--help")
@click.option(
    "-n",
    "--new",
    type=str,
    help="The path to the new version of the integration",
    required=True,
)
@click.option(
    "-o",
    "--old",
    type=str,
    help="The path to the old version of the integration",
    required=True,
)
@click.option(
    "--docs-format",
    is_flag=True,
    help="Whether output should be in the format for the version differences section in README.",
)
@click.pass_context
@logging_setup_decorator
def integration_diff(ctx, **kwargs):
    """
    Checks for differences between two versions of an integration, and verified that the new version covered the old version.
    """
    from demisto_sdk.commands.integration_diff.integration_diff_detector import (
        IntegrationDiffDetector,
    )

    integration_diff_detector = IntegrationDiffDetector(
        new=kwargs.get("new", ""),
        old=kwargs.get("old", ""),
        docs_format=kwargs.get("docs_format", False),
    )
    result = integration_diff_detector.check_different()

    if result:
        sys.exit(0)

    sys.exit(1)


# ====================== generate_yml_from_python ====================== #
@main.command(
    name="generate-yml-from-python",
    help="""Generate YML file from Python code that includes special syntax.\n
                      The output file name will be the same as the Python code with the `.yml` extension instead of `.py`.\n
                      The generation currently supports integrations only.\n
                      For more information on usage and installation visit the command's README.md file.""",
)
@click.help_option("-h", "--help")
@click.option(
    "-i",
    "--input",
    type=click.Path(exists=True),
    help="The path to the python code to generate from",
    required=True,
)
@click.option(
    "-f",
    "--force",
    is_flag=True,
    type=bool,
    help="Override existing yml file.",
    required=False,
)
@click.pass_context
@logging_setup_decorator
def generate_yml_from_python(ctx, **kwargs):
    """
    Checks for differences between two versions of an integration, and verified that the new version covered the old version.
    """
    from demisto_sdk.commands.generate_yml_from_python.generate_yml import YMLGenerator

    yml_generator = YMLGenerator(
        filename=kwargs.get("input", ""),
        force=kwargs.get("force", False),
    )
    yml_generator.generate()
    yml_generator.save_to_yml_file()


# ====================== convert ====================== #
@main.command(
    context_settings=dict(
        ignore_unknown_options=True,
        allow_extra_args=True,
    )
)
@click.help_option("-h", "--help")
@click.option(
    "-i",
    "--input",
    type=click.Path(exists=True),
    required=True,
    help="The path of the content pack/directory/file to convert.",
)
@click.option(
    "-v", "--version", required=True, help="Version the input to be compatible with."
)
@pass_config
@click.pass_context
@logging_setup_decorator
def convert(ctx, config, **kwargs):
    """
    Convert the content of the pack/directory in the given input to be compatible with the version given by
    version command.
    """
    from demisto_sdk.commands.convert.convert_manager import ConvertManager

    check_configuration_file("convert", kwargs)
    sys.path.append(config.configuration.env_dir)

    input_path = kwargs["input"]
    server_version = kwargs["version"]
    convert_manager = ConvertManager(input_path, server_version)
    result = convert_manager.convert()

    if result:
        sys.exit(1)

    sys.exit(0)


# ====================== generate-unit-tests ====================== #


@main.command(short_help="""Generates unit tests for integration code.""")
@click.help_option("-h", "--help")
@click.option(
    "-c",
    "--commands",
    help="Specific commands name to generate unit test for (e.g. xdr-get-incidents)",
    required=False,
)
@click.option(
    "-o",
    "--output_dir",
    help="Directory to store the output in (default is the input integration directory)",
    required=False,
)
@click.option("-i", "--input_path", help="Valid integration file path.", required=True)
@click.option(
    "-d", "--use_demisto", help="Run commands at Demisto automatically.", is_flag=True
)
@click.option("--insecure", help="Skip certificate validation", is_flag=True)
@click.option(
    "-e",
    "--examples",
    help="Integrations: path for file containing command examples."
    " Each command should be in a separate line.",
)
@click.option(
    "-a",
    "--append",
    help="Append generated test file to the existing <integration_name>_test.py. Else, overwriting existing UT",
    is_flag=True,
)
@click.pass_context
@logging_setup_decorator
def generate_unit_tests(
    ctx,
    input_path: str = "",
    commands: list = [],
    output_dir: str = "",
    examples: str = "",
    insecure: bool = False,
    use_demisto: bool = False,
    append: bool = False,
    **kwargs,
):
    """
    This command is used to generate unit tests automatically from an  integration python code.
    Also supports generating unit tests for specific commands.
    """
    logging.getLogger("PYSCA").propagate = False
    from demisto_sdk.commands.generate_unit_tests.generate_unit_tests import (
        run_generate_unit_tests,
    )

    return run_generate_unit_tests(
        input_path, commands, output_dir, examples, insecure, use_demisto, append
    )


@main.command(
    name="error-code",
    help="Quickly find relevant information regarding an error code.",
)
@click.help_option("-h", "--help")
@click.option(
    "-i",
    "--input",
    required=True,
    help="The error code to search for.",
)
@pass_config
@click.pass_context
@logging_setup_decorator
def error_code(ctx, config, **kwargs):
    from demisto_sdk.commands.error_code_info.error_code_info import (
        generate_error_code_information,
    )

    check_configuration_file("error-code-info", kwargs)
    sys.path.append(config.configuration.env_dir)

    result = generate_error_code_information(kwargs.get("input"))

    sys.exit(result)


# ====================== create-content-graph ====================== #
@main.command(
    hidden=True,
)
@click.help_option("-h", "--help")
@click.option(
    "-o",
    "--output-path",
    type=click.Path(resolve_path=True, path_type=Path, dir_okay=True, file_okay=False),
    default=None,
    help="Output folder to place the zip file of the graph exported CSVs files",
)
@click.option(
    "-mp",
    "--marketplace",
    help="The marketplace to generate the graph for.",
    default="xsoar",
    type=click.Choice(list(MarketplaceVersions)),
)
@click.option(
    "-nd",
    "--no-dependencies",
    is_flag=True,
    help="Whether or not to include dependencies.",
    default=False,
)
@click.pass_context
@logging_setup_decorator
def create_content_graph(
    ctx,
    marketplace: str = MarketplaceVersions.XSOAR,
    no_dependencies: bool = False,
    output_path: Path = None,
    **kwargs,
):
    from demisto_sdk.commands.content_graph.content_graph_commands import (
        create_content_graph as create_content_graph_command,
    )

    with Neo4jContentGraphInterface() as content_graph_interface:
        create_content_graph_command(
            content_graph_interface,
            marketplace=MarketplaceVersions(marketplace),
            dependencies=not no_dependencies,
            output_path=output_path,
        )


# ====================== update-content-graph ====================== #
@main.command(
    hidden=True,
)
@click.help_option("-h", "--help")
@click.option(
    "-mp",
    "--marketplace",
    help="The marketplace the artifacts are created for, that "
    "determines which artifacts are created for each pack. "
    "Default is the XSOAR marketplace, that has all of the packs "
    "artifacts.",
    default="xsoar",
    type=click.Choice(list(MarketplaceVersions)),
)
@click.option(
    "-g",
    "--use-git",
    is_flag=True,
    show_default=True,
    default=False,
    help="Whether to use git to determine the packs to update",
)
@click.option(
    "-i",
    "--imported-path",
    type=click.Path(
        path_type=Path, resolve_path=True, exists=True, file_okay=True, dir_okay=False
    ),
    default=None,
    help="Path to content graph zip file to import",
)
@click.option(
    "--use-current",
    help="Whether to use the current content graph to update",
    default=False,
)
@click.option(
    "-p",
    "--packs",
    help="A comma-separated list of packs to update",
    multiple=True,
    default=None,
)
@click.option(
    "-nd",
    "--no-dependencies",
    is_flag=True,
    help="Whether dependencies should be included in the graph",
    default=False,
)
@click.option(
    "-o",
    "--output-path",
    type=click.Path(resolve_path=True, path_type=Path, dir_okay=True, file_okay=False),
    default=None,
    help="Output folder to place the zip file of the graph exported CSVs files",
)
@click.pass_context
@logging_setup_decorator
def update_content_graph(
    ctx,
    use_git: bool = False,
    marketplace: MarketplaceVersions = MarketplaceVersions.XSOAR,
    use_current: bool = False,
    imported_path: Path = None,
    packs: list = None,
    no_dependencies: bool = False,
    output_path: Path = None,
    **kwargs,
):
    from demisto_sdk.commands.content_graph.content_graph_commands import (
        update_content_graph as update_content_graph_command,
    )
    from demisto_sdk.commands.content_graph.interface.neo4j.neo4j_graph import (
        Neo4jContentGraphInterface,
    )

    if packs and not isinstance(packs, list):
        # for some reason packs provided as tuple from click interface
        packs = list(packs)
    with Neo4jContentGraphInterface() as content_graph_interface:
        update_content_graph_command(
            content_graph_interface,
            marketplace=MarketplaceVersions(marketplace),
            use_git=use_git,
            imported_path=imported_path,
            use_current=use_current,
            packs_to_update=packs or [],
            dependencies=not no_dependencies,
            output_path=output_path,
        )


@main.command()
@click.help_option("-h", "--help")
@click.option(
    "-i",
    "--input",
    help="The path to the input file to run the command on.",
    multiple=True,
    type=click.Path(path_type=Path),
)
@click.option(
    "-g",
    "--git-diff",
    help="Whether to use git to determine which files to run the command on",
    is_flag=True,
    default=False,
)
@click.option(
    "-s",
    "--staged",
    help="Whether to run on staged files only",
    is_flag=True,
    default=False,
)
@click.option(
    "-a",
    "--all-files",
    help="Whether to run on all files",
    is_flag=True,
    default=False,
)
@click.option(
    "-t",
    "--test",
    help="Whether to run unit tests",
    is_flag=True,
    default=False,
)
@click.option(
    "--skip",
    help="A comma separated list of hooks of precommit hooks to skip",
)
@click.option(
    "--validate",
    help="Whether to run demisto-sdk validate",
    is_flag=True,
    default=False,
)
@click.option(
    "--format",
    help="Whether to run demisto-sdk format",
    is_flag=True,
    default=False,
)
@click.option(
    "--native-images",
    help="Whether to run demisto-sdk test on native images",
    is_flag=True,
    default=False,
)
@click.option(
    "-v",
    "--verbose",
    help="Verbose output",
    is_flag=True,
    default=False,
)
@click.option(
    "--show-diff-on-failure",
    help="Show diff on failure",
    is_flag=True,
    default=False,
)
def pre_commit(
    input: Iterable[Path],
    use_git: bool,
    staged: bool,
    all_files: bool,
    test: bool,
    skip: str,
    validate: bool,
    format: bool,
    native_images: bool,
    verbose: bool,
    show_diff_on_failure: bool,
):
    from demisto_sdk.commands.pre_commit.pre_commit_command import pre_commit_manager

    if skip:
        skip = skip.split(",")  # type: ignore[assignment]
    sys.exit(
        pre_commit_manager(
            input,
            use_git,
            staged,
            all_files,
            test,
            skip,
            validate,
            format,
            native_images,
            verbose,
            show_diff_on_failure,
        )
    )


@main.command(short_help="Run unit tests in a docker for integrations and scripts")
@click.help_option("-h", "--help")
@click.option("--native-images", is_flag=True, help="Run unit tests in native images")
@click.option("-v", "--verbose", is_flag=True, help="Verbose output")
@click.argument("file_paths", nargs=-1, type=click.Path(exists=True, resolve_path=True))
def run_unit_tests(file_paths: Tuple[str, ...], native_images: bool, verbose: bool):
    from demisto_sdk.commands.common.logger import logging_setup
    from demisto_sdk.commands.run_unit_tests.unit_tests_runner import unit_test_runner

    logging_setup(2)  # fix logging to handle verbose
    sys.exit(unit_test_runner(file_paths, native_images))


@main.result_callback()
def exit_from_program(result=0, **kwargs):
    sys.exit(result)


app = typer.Typer(name="modeling-rules", hidden=True, no_args_is_help=True)
app.command("test", no_args_is_help=True)(test_modeling_rule.test_modeling_rule)
app.command("init-test-data", no_args_is_help=True)(init_test_data.init_test_data)
typer_click_object = typer.main.get_command(app)
main.add_command(typer_click_object, "modeling-rules")


app_generate_modeling_rules = typer.Typer(
    name="generate-modeling-rules", no_args_is_help=True
)
app_generate_modeling_rules.command("generate-modeling-rules", no_args_is_help=True)(
    generate_modeling_rules.generate_modeling_rules
)

typer_click_object2 = typer.main.get_command(app_generate_modeling_rules)
main.add_command(typer_click_object2, "generate-modeling-rules")

if __name__ == "__main__":
    main()<|MERGE_RESOLUTION|>--- conflicted
+++ resolved
@@ -673,13 +673,9 @@
 )
 @click.argument("file_paths", nargs=-1, type=click.Path(exists=True, resolve_path=True))
 @pass_config
-<<<<<<< HEAD
-def validate(config, file_paths: str, **kwargs):
-=======
 @click.pass_context
 @logging_setup_decorator
-def validate(ctx, config, **kwargs):
->>>>>>> 0b4584eb
+def validate(ctx, config, file_paths: str, **kwargs):
     """Validate your content files. If no additional flags are given, will validated only committed files."""
     from demisto_sdk.commands.validate.validate_manager import ValidateManager
 
@@ -1230,17 +1226,12 @@
     help="The path of the id_set json file.",
     type=click.Path(exists=True, resolve_path=True),
 )
-<<<<<<< HEAD
 @click.argument("file_paths", nargs=-1, type=click.Path(exists=True, resolve_path=True))
-def format(
-    input: str,
-=======
 @click.pass_context
 @logging_setup_decorator
 def format(
     ctx,
-    input: Path,
->>>>>>> 0b4584eb
+    input: str,
     output: Path,
     from_version: str,
     no_validate: bool,
@@ -1252,11 +1243,8 @@
     include_untracked: bool,
     add_tests: bool,
     id_set_path: str,
-<<<<<<< HEAD
     file_paths: Tuple[str, ...],
-=======
     **kwargs,
->>>>>>> 0b4584eb
 ):
     """Run formatter on a given script/playbook/integration/incidentfield/indicatorfield/
     incidenttype/indicatortype/layout/dashboard/classifier/mapper/widget/report file/genericfield/generictype/
