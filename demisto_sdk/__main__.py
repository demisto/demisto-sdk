--- conflicted
+++ resolved
@@ -17,223 +17,9 @@
     get_release_note_entries,
     is_sdk_defined_working_offline,
 )
-<<<<<<< HEAD
-from demisto_sdk.commands.content_graph.content_graph_setup import graph_cmd_group
-from demisto_sdk.commands.coverage_analyze.coverage_analyze_setup import (
-    coverage_analyze,
-)
-from demisto_sdk.commands.create_id_set.create_id_set_setup import create_id_set
-from demisto_sdk.commands.doc_reviewer.doc_reviewer_setup import doc_review
-from demisto_sdk.commands.download.download_setup import download
-from demisto_sdk.commands.dump_api.dump_api_setup import dump_api
-from demisto_sdk.commands.error_code_info.error_code_info_setup import error_code
-from demisto_sdk.commands.find_dependencies.find_dependencies_setup import (
-    find_dependencies,
-)
-from demisto_sdk.commands.format.format_setup import format
-from demisto_sdk.commands.generate_docs.generate_docs_setup import generate_docs
-from demisto_sdk.commands.generate_integration.generate_integration_setup import (
-    generate_integration,
-)
-from demisto_sdk.commands.generate_modeling_rules.generate_modeling_rules import (
-    generate_modeling_rules,
-)
-from demisto_sdk.commands.generate_outputs.generate_outputs_setup import (
-    generate_outputs,
-)
-from demisto_sdk.commands.generate_unit_tests.generate_unit_tests_setup import (
-    generate_unit_tests,
-)
-from demisto_sdk.commands.generate_yml_from_python.generate_yml_from_python_setup import (
-    generate_yml_from_python,
-)
-from demisto_sdk.commands.init.init_setup import init
-from demisto_sdk.commands.integration_diff.intergation_diff_setup import (
-    integration_diff,
-)
-from demisto_sdk.commands.lint.lint_setup import lint
-from demisto_sdk.commands.merge_id_sets.merge_id_sets_setup import merge_id_sets
-from demisto_sdk.commands.openapi_codegen.openapi_codegen_setup import openapi_codegen
-from demisto_sdk.commands.postman_codegen.postman_codegen_setup import postman_codegen
-from demisto_sdk.commands.pre_commit.pre_commit_setup import pre_commit
-from demisto_sdk.commands.prepare_content.prepare_content_setup import prepare_content
-from demisto_sdk.commands.run_cmd.run_cmd_setup import run
-from demisto_sdk.commands.run_playbook.run_playbook_setup import run_playbook
-from demisto_sdk.commands.run_test_playbook.run_test_playbook_setup import (
-    run_test_playbook,
-)
-from demisto_sdk.commands.secrets.secrets_setup import secrets
-from demisto_sdk.commands.setup_env.setup_env_setup import setup_env_command
-from demisto_sdk.commands.split.split_setup import split
-from demisto_sdk.commands.test_content.content_test_setup import test_content
-from demisto_sdk.commands.test_content.test_modeling_rule.modeling_rules_setup import (
-    modeling_rules_app,
-)
-from demisto_sdk.commands.test_content.test_use_case.test_use_case_setup import (
-    test_use_case,
-)
-from demisto_sdk.commands.update_release_notes.update_release_notes_setup import (
-    update_release_notes,
-)
-from demisto_sdk.commands.update_xsoar_config_file.update_xsoar_config_file_setup import (
-    xsoar_config_file_update,
-)
-from demisto_sdk.commands.upload.upload_setup import upload
-from demisto_sdk.commands.validate.validate_setup import validate
-from demisto_sdk.commands.xsoar_linter.xsoar_linter_setup import xsoar_linter
-from demisto_sdk.commands.zip_packs.zip_packs_setup import zip_packs
 
 app = typer.Typer()
 
-# Registers the commands directly to the Demisto-SDK app.
-app.command(name="export-api", help="Dumps the `demisto-sdk` API to a file.")(dump_api)
-app.command(name="upload", help="Uploads an entity to Cortex XSOAR or Cortex XSIAM.")(
-    upload
-)
-app.command(
-    name="download",
-    help="Downloads and merges content from a Cortex XSOAR or Cortex XSIAM tenant to your local repository.",
-)(download)
-app.command(
-    name="run",
-    help="Run integration or script commands in the Playground of a remote Cortex XSOAR/XSIAM instance and pretty print the output. ",
-)(run)
-app.command(
-    name="run-playbook", help="Runs the given playbook in Cortex XSOAR or Cortex XSIAM."
-)(run_playbook)
-app.command(
-    name="run-test-playbook",
-    help="This command generates a test playbook from "
-    "integration/script YAML arguments.",
-)(run_test_playbook)
-app.command(
-    name="doc-review",
-    help="Checks the spelling in Markdown and YAML files and compares release note files "
-    "to our release note standards.",
-)(doc_review)
-app.command(name="integration-diff")(integration_diff)
-app.command(
-    name="generate-docs",
-    help="Generates a README file for your integration, script or playbook. "
-    "Used to create documentation files for Cortex XSOAR.",
-)(generate_docs)
-app.command(
-    name="format",
-    help="This command formats new or modified files to align with the Cortex standard.",
-)(format)
-app.command(name="coverage-analyze")(coverage_analyze)
-app.command(
-    name="zip-packs",
-    help="Creates a zip file that can be uploaded to Cortex XSOAR via the Upload pack button in the Cortex XSOAR Marketplace or directly with the -u flag in this command.",
-)(zip_packs)
-app.command(
-    name="split",
-    help="Splits downloaded scripts, integrations and generic module files into multiple files. Integrations and scripts are split into the package format. Generic modules have their dashboards split into separate files and modify the module to the content repository standard.",
-)(split)
-app.command(name="find-dependencies")(find_dependencies)
-app.command(
-    name="generate-integration",
-    help="generate a Cortex XSIAM/Cortex XSOAR integration "
-    "from an integration config JSON file.",
-)(generate_integration)
-app.command(
-    name="generate-outputs",
-    help="Generates outputs for an integration. "
-    "This command generates context paths automatically from an example file "
-    "directly into an integration YAML file.",
-)(generate_outputs)
-app.command(
-    name="generate-yml-from-python",
-    help="Generates a YAML file from Python code that includes " "its special syntax.",
-)(generate_yml_from_python)
-app.command(name="init", help="Creates a new pack, integration, or script template.")(
-    init
-)
-app.command(
-    name="secrets",
-    help="Run the secrets validator to catch sensitive data before exposing your code to a public repository.",
-)(secrets)
-app.command(
-    name="openapi-codegen",
-    help="Generate a Cortex XSIAM or Cortex XSOAR integration package (YAML and Python files) with a dedicated tool in the Demisto SDK.",
-)(openapi_codegen)
-app.command(
-    name="postman-codegen",
-    help="Generate an integration (YAML file) from a Postman Collection v2.1. Note the generated integration is in the YAML format.",
-)(postman_codegen)
-app.command(
-    name="setup-env",
-    help="Creates a content environment and and integration/script environment.",
-)(setup_env_command)
-app.command(
-    name="update-release-notes",
-    help="Automatically generates release notes for a given pack and updates the pack_metadata.json version for changed items.",
-)(update_release_notes)
-app.command(
-    name="validate",
-    help="Ensures that the content repository files are valid and are able to be processed by the platform.",
-)(validate)
-app.command(name="prepare-content", help="Prepares content to upload to the platform.")(
-    prepare_content
-)
-app.command(name="unify", help="Prepares content to upload to the platform.")(
-    prepare_content
-)
-app.command(name="xsoar-lint", help="Runs the xsoar lint on the given paths.")(
-    xsoar_linter
-)
-app.command(
-    name="xsoar-config-file-update", help="Handle your XSOAR Configuration File."
-)(xsoar_config_file_update)
-app.command(
-    name="pre-commit",
-    help="Enhances the content development experience by running a variety of checks and linters.",
-)(pre_commit)
-app.command(
-    name="error-code", help="Quickly find relevant information regarding an error code."
-)(error_code)
-app.command(
-    name="test-content",
-    help="Created incidents for selected test-playbooks and gives a report about the results.",
-    hidden=True,
-)(test_content)
-app.add_typer(
-    graph_cmd_group,
-    name="graph",
-    help="The content graph commands provide a set of commands for creating, loading, and managing a graph "
-    "database representation of the content repository, enabling you to visualize the metadata of "
-    "content and the relationships between content packs, including dependencies.",
-)
-app.add_typer(modeling_rules_app, name="modeling-rules")
-app.command(name="generate-modeling-rules", help="Generated modeling-rules.")(
-    generate_modeling_rules
-)
-app.command(
-    name="test-use-case", hidden=True, no_args_is_help=True, help="Test Use Cases."
-)(test_use_case)
-app.command(
-    name="lint", help="Deprecated, use demisto-sdk pre-commit instead.", hidden=True
-)(lint)
-app.command(
-    name="create-id-set",
-    help="Deprecated, use demisto-sdk graph command instead.",
-    hidden=True,
-)(create_id_set)
-app.command(
-    name="merge-id-sets",
-    help="Deprecated. Merge two id_sets.",
-    hidden=True,
-)(merge_id_sets)
-app.command(
-    name="generate-unit-tests",
-    help="This command generates unit tests automatically from an integration's Python code.",
-)(generate_unit_tests)
-
-=======
-
-app = typer.Typer()
-
->>>>>>> 368d276b
 
 @logging_setup_decorator
 @app.callback(
