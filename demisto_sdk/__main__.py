# Site packages
import logging
import os
import sys
import tempfile
from configparser import ConfigParser, MissingSectionHeaderError
from pathlib import Path
from typing import IO

import click
import git
from pkg_resources import DistributionNotFound, get_distribution

from demisto_sdk.commands.common.configuration import Configuration
from demisto_sdk.commands.common.constants import (
    ALL_PACKS_DEPENDENCIES_DEFAULT_PATH, MODELING_RULES_DIR, PARSING_RULES_DIR,
    FileType)
from demisto_sdk.commands.common.handlers import JSON_Handler
from demisto_sdk.commands.common.tools import (find_type,
                                               get_last_remote_release_version,
                                               get_release_note_entries,
                                               is_external_repository,
                                               print_error, print_success,
                                               print_warning)
from demisto_sdk.commands.split.ymlsplitter import YmlSplitter

json = JSON_Handler()


# Third party packages

# Common tools


class PathsParamType(click.Path):
    """
    Defines a click options type for use with the @click.option decorator

    The type accepts a string of comma-separated values where each individual value adheres
    to the definition for the click.Path type. The class accepts the same parameters as the
    click.Path type, applying those arguments for each comma-separated value in the list.
    See https://click.palletsprojects.com/en/8.0.x/parameters/#implementing-custom-types for
    more details.
    """

    def convert(self, value, param, ctx):
        if ',' not in value:
            return super(PathsParamType, self).convert(value, param, ctx)

        split_paths = value.split(',')
        # check the validity of each of the paths
        _ = [super(PathsParamType, self).convert(path, param, ctx) for path in split_paths]
        return value


class VersionParamType(click.ParamType):
    """
    Defines a click options type for use with the @click.option decorator

    The type accepts a string represents a version number.
    """

    name = "version"

    def convert(self, value, param, ctx):
        version_sections = value.split('.')
        if len(version_sections) == 3 and \
                all(version_section.isdigit() for version_section in version_sections):
            return value
        else:
            self.fail(f"Version {value} is not according to the expected format. "
                      f"The format of version should be in x.y.z format, e.g: <2.1.3>", param, ctx)


json = JSON_Handler()


class DemistoSDK:
    """
    The core class for the SDK.
    """

    def __init__(self):
        self.configuration = None


pass_config = click.make_pass_decorator(DemistoSDK, ensure=True)


def check_configuration_file(command, args):
    config_file_path = '.demisto-sdk-conf'
    true_synonyms = ['true', 'True', 't', '1']
    if os.path.isfile(config_file_path):
        try:
            config = ConfigParser(allow_no_value=True)
            config.read(config_file_path)

            if command in config.sections():
                for key in config[command]:
                    if key in args:
                        # if the key exists in the args we will run it over if it is either:
                        # a - a flag currently not set and is defined in the conf file
                        # b - not a flag but an arg that is currently None and there is a value for it in the conf file
                        if args[key] is False and config[command][key] in true_synonyms:
                            args[key] = True

                        elif args[key] is None and config[command][key] is not None:
                            args[key] = config[command][key]

                    # if the key does not exist in the current args, add it
                    else:
                        if config[command][key] in true_synonyms:
                            args[key] = True

                        else:
                            args[key] = config[command][key]

        except MissingSectionHeaderError:
            pass


@click.group(invoke_without_command=True, no_args_is_help=True, context_settings=dict(max_content_width=100), )
@click.help_option(
    '-h', '--help'
)
@click.option(
    '-v', '--version', help='Get the demisto-sdk version.',
    is_flag=True, default=False, show_default=True
)
@click.option(
    '-rn', '--release-notes', help='Get the release notes of the current demisto-sdk version.',
    is_flag=True, default=False, show_default=True
)
@pass_config
def main(config, version, release_notes):
    config.configuration = Configuration()
    import dotenv
    dotenv.load_dotenv(Path(os.getcwd()) / '.env')  # Load a .env file from the cwd.
    if not os.getenv('DEMISTO_SDK_SKIP_VERSION_CHECK') or version:  # If the key exists/called to version
        try:
            __version__ = get_distribution('demisto-sdk').version
        except DistributionNotFound:
            __version__ = 'dev'
            print_warning(
                'Cound not find the version of the demisto-sdk. This usually happens when running in a development environment.')
        else:
            last_release = get_last_remote_release_version()
            print_warning(f'You are using demisto-sdk {__version__}.')
            if last_release and __version__ != last_release:
                print_warning(f'however version {last_release} is available.\n'
                              f'To update, run pip3 install --upgrade demisto-sdk')
            if release_notes:
                rn_entries = get_release_note_entries(__version__)

                if not rn_entries:
                    print_warning('\nCould not get the release notes for this version.')
                else:
                    click.echo('\nThe following are the release note entries for the current version:\n')
                    for rn in rn_entries:
                        click.echo(rn)
                    click.echo('')


# ====================== split ====================== #
@main.command()
@click.help_option(
    '-h', '--help'
)
@click.option(
    '-i', '--input', help='The yml/json file to extract from', required=True
)
@click.option(
    '-o', '--output',
    help="The output dir to write the extracted code/description/image/json to."
)
@click.option(
    '--no-demisto-mock',
    help="Don't add an import for demisto mock. (only for yml files)",
    is_flag=True,
    show_default=True
)
@click.option(
    '--no-common-server',
    help="Don't add an import for CommonServerPython. (only for yml files)",
    is_flag=True,
    show_default=True
)
@click.option(
    '--no-auto-create-dir',
    help="Don't auto create the directory if the target directory ends with *Integrations/*Scripts/*Dashboards"
         "/*GenericModules.",
    is_flag=True,
    show_default=True
)
@click.option(
    '--no-pipenv',
    help="Don't auto create pipenv for requirements installation. (only for yml files)",
    is_flag=True,
    show_default=True
)
@click.option(
    '--new-module-file',
    help="Create a new module file instead of editing the existing file. (only for json files)",
    is_flag=True,
    show_default=True
)
@pass_config
def split(config, **kwargs):
    """Split the code, image and description files from a Demisto integration or script yaml file
    to multiple files(To a package format - https://demisto.pan.dev/docs/package-dir).
    """
    from demisto_sdk.commands.split.jsonsplitter import JsonSplitter

    check_configuration_file('split', kwargs)
    file_type: FileType = find_type(kwargs.get('input', ''), ignore_sub_categories=True)
    if file_type not in [FileType.INTEGRATION, FileType.SCRIPT, FileType.GENERIC_MODULE]:
        print_error('File is not an Integration, Script or Generic Module.')
        return 1

    if file_type in [FileType.INTEGRATION, FileType.SCRIPT]:
        yml_splitter = YmlSplitter(configuration=config.configuration, file_type=file_type.value, **kwargs)
        return yml_splitter.extract_to_package_format()

    else:
        json_splitter = JsonSplitter(input=kwargs.get('input'), output=kwargs.get('output'),  # type: ignore[arg-type]
                                     no_auto_create_dir=kwargs.get('no_auto_create_dir'),  # type: ignore[arg-type]
                                     no_logging=kwargs.get('no_logging'),  # type: ignore[arg-type]
                                     new_module_file=kwargs.get('new_module_file'))  # type: ignore[arg-type]
        return json_splitter.split_json()


# ====================== extract-code ====================== #
@main.command(hidden=True)
@click.help_option(
    '-h', '--help'
)
@click.option(
    '--input', '-i',
    help='The yml file to extract from',
    required=True
)
@click.option(
    '--output', '-o',
    required=True,
    help="The output file to write the code to"
)
@click.option(
    '--no-demisto-mock',
    help="Don't add an import for demisto mock, false by default",
    is_flag=True,
    show_default=True
)
@click.option(
    '--no-common-server',
    help="Don't add an import for CommonServerPython."
         "If not specified will import unless this is CommonServerPython",
    is_flag=True,
    show_default=True
)
@pass_config
def extract_code(config, **kwargs):
    """Extract code from a Demisto integration or script yaml file."""
    from demisto_sdk.commands.split.ymlsplitter import YmlSplitter
    check_configuration_file('extract-code', kwargs)
    file_type: FileType = find_type(kwargs.get('input', ''), ignore_sub_categories=True)
    if file_type not in [FileType.INTEGRATION, FileType.SCRIPT]:
        print_error('File is not an Integration or Script.')
        return 1
    extractor = YmlSplitter(configuration=config.configuration, file_type=file_type.value, **kwargs)
    return extractor.extract_code(kwargs['outfile'])


# ====================== unify ====================== #
@main.command()
@click.help_option(
    '-h', '--help'
)
@click.option(
    "-i", "--input", help="The directory path to the files or path to the file to unify", required=True,
    type=click.Path(dir_okay=True)
)
@click.option(
    "-o", "--output", help="The output dir to write the unified yml to", required=False
)
@click.option(
    "-c", "--custom", help="Add test label to unified yml id/name/display", required=False,
)
@click.option(
    "-f", "--force", help="Forcefully overwrites the preexisting yml if one exists",
    is_flag=True,
    show_default=False
)
def unify(**kwargs):
    """
    This command has three main functions:

    1. Integration/Script Unifier - Unifies integration/script code, image, description and yml files to a single XSOAR yml file.
     * Note that this should be used on a single integration/script and not a pack, not multiple scripts/integrations.
     * To use this function - set as input a path to the *directory* of the integration/script to unify.

    2. GenericModule Unifier - Unifies a GenericModule with its Dashboards to a single JSON object.
     * To use this function - set as input a path to a GenericModule *file*.

    3. Parsing/Modeling Rule Unifier - Unifies Parsing/Modeling rule YML, XIF and samples JSON files to a single YML file.
     * Note that this should be used on a single parsing/modeling rule and not a pack, not multiple rules.
     * To use this function - set as input a path to the *directory* of the parsing/modeling rule to unify.
    """
    check_configuration_file('unify', kwargs)
    # Input is of type Path.
    kwargs['input'] = str(kwargs['input'])
    file_type = find_type(kwargs['input'])
    custom = kwargs.pop('custom')

    if file_type == FileType.GENERIC_MODULE:
        from demisto_sdk.commands.unify.generic_module_unifier import \
            GenericModuleUnifier

        # pass arguments to GenericModule unifier and call the command
        generic_module_unifier = GenericModuleUnifier(**kwargs)
        generic_module_unifier.merge_generic_module_with_its_dashboards()
    elif any(rule_dir in os.path.abspath(kwargs['input']) for rule_dir in [PARSING_RULES_DIR, MODELING_RULES_DIR]):
        from demisto_sdk.commands.unify.rule_unifier import RuleUnifier
        rule_unifier = RuleUnifier(**kwargs)
        rule_unifier.unify()
    else:
        from demisto_sdk.commands.unify.integration_script_unifier import \
            IntegrationScriptUnifier

        # pass arguments to YML unifier and call the command
        yml_unifier = IntegrationScriptUnifier(**kwargs, custom=custom)
        yml_unifier.unify()

    return 0


# ====================== zip-packs ====================== #
@main.command()
@click.help_option(
    '-h', '--help'
)
@click.option('-i', '--input',
              help="The packs to be zipped as csv list of pack paths.",
              type=PathsParamType(exists=True, resolve_path=True),
              required=True)
@click.option('-o', '--output', help='The destination directory to create the packs.',
              type=click.Path(file_okay=False, resolve_path=True), required=True)
@click.option('-v', '--content-version', help='The content version in CommonServerPython.', default='0.0.0')
@click.option('-u', '--upload', is_flag=True, help='Upload the unified packs to the marketplace.', default=False)
@click.option('--zip-all', is_flag=True, help='Zip all the packs in one zip file.', default=False)
def zip_packs(**kwargs) -> int:
    """Generating zipped packs that are ready to be uploaded to Cortex XSOAR machine."""
    from demisto_sdk.commands.common.logger import logging_setup
    from demisto_sdk.commands.upload.uploader import Uploader
    from demisto_sdk.commands.zip_packs.packs_zipper import (EX_FAIL,
                                                             EX_SUCCESS,
                                                             PacksZipper)
    logging_setup(3)
    check_configuration_file('zip-packs', kwargs)

    # if upload is true - all zip packs will be compressed to one zip file
    should_upload = kwargs.pop('upload', False)
    zip_all = kwargs.pop('zip_all', False) or should_upload

    packs_zipper = PacksZipper(zip_all=zip_all, pack_paths=kwargs.pop('input'), quiet_mode=zip_all, **kwargs)
    zip_path, unified_pack_names = packs_zipper.zip_packs()

    if should_upload and zip_path:
        return Uploader(input=zip_path, pack_names=unified_pack_names).upload()

    return EX_SUCCESS if zip_path is not None else EX_FAIL


# ====================== validate ====================== #
@main.command()
@click.help_option(
    '-h', '--help'
)
@click.option(
    '--no-conf-json', is_flag=True,
    default=False, show_default=True, help='Skip conf.json validation.')
@click.option(
    '-s', '--id-set', is_flag=True,
    default=False, show_default=True, help='Perform validations using the id_set file.')
@click.option(
    "-idp", "--id-set-path", help="The path of the id-set.json used for validations.",
    type=click.Path(resolve_path=True))
@click.option(
    '--prev-ver', help='Previous branch or SHA1 commit to run checks against.')
@click.option(
    '--no-backward-comp', is_flag=True, show_default=True,
    help='Whether to check backward compatibility or not.')
@click.option(
    '-g', '--use-git', is_flag=True, show_default=True,
    default=False,
    help='Validate changes using git - this will check current branch\'s changes against origin/master or origin/main. '
         'If the --post-commit flag is supplied: validation will run only on the current branch\'s changed files '
         'that have been committed. '
         'If the --post-commit flag is not supplied: validation will run on all changed files in the current branch, '
         'both committed and not committed. ')
@click.option(
    '-pc', '--post-commit',
    is_flag=True,
    help='Whether the validation should run only on the current branch\'s committed changed files. '
         'This applies only when the -g flag is supplied.'
)
@click.option(
    '-st', '--staged',
    is_flag=True,
    help='Whether the validation should ignore unstaged files.'
         'This applies only when the -g flag is supplied.'
)
@click.option(
    '-iu', '--include-untracked',
    is_flag=True,
    help='Whether to include untracked files in the validation. '
         'This applies only when the -g flag is supplied.'
)
@click.option(
    '-a', '--validate-all', is_flag=True, show_default=True, default=False,
    help='Whether to run all validation on all files or not.'
)
@click.option(
    '-i', '--input', type=click.Path(exists=True, resolve_path=True),
    help='The path of the content pack/file to validate specifically.'
)
@click.option(
    '--skip-pack-release-notes', is_flag=True,
    help='Skip validation of pack release notes.')
@click.option(
    '--print-ignored-errors', is_flag=True,
    help='Print ignored errors as warnings.')
@click.option(
    '--print-ignored-files', is_flag=True,
    help='Print which files were ignored by the command.')
@click.option(
    '--no-docker-checks', is_flag=True,
    help='Whether to run docker image validation.')
@click.option(
    '--silence-init-prints', is_flag=True,
    help='Whether to skip the initialization prints.')
@click.option(
    '--skip-pack-dependencies', is_flag=True,
    help='Skip validation of pack dependencies.')
@click.option(
    '--create-id-set', is_flag=True,
    help='Whether to create the id_set.json file.')
@click.option(
    '-j', '--json-file', help='The JSON file path to which to output the command results.')
@click.option(
    '--skip-schema-check', is_flag=True,
    help='Whether to skip the file schema check.')
@click.option(
    '--debug-git', is_flag=True,
    help='Whether to print debug logs for git statuses.')
@click.option(
    '--print-pykwalify', is_flag=True,
    help='Whether to print the pykwalify log errors.')
@click.option(
    "--quiet-bc-validation",
    help="Set backwards compatibility validation's errors as warnings.",
    is_flag=True)
@click.option(
    "--allow-skipped",
    help="Don't fail on skipped integrations or when all test playbooks are skipped.",
    is_flag=True)
@click.option(
    "--no-multiprocessing",
    help="run validate all without multiprocessing, for debugging purposes.",
    is_flag=True, default=False)
@pass_config
def validate(config, **kwargs):
    """Validate your content files. If no additional flags are given, will validated only committed files."""
    from demisto_sdk.commands.validate.validate_manager import ValidateManager
    run_with_mp = not kwargs.pop('no_multiprocessing')
    check_configuration_file('validate', kwargs)
    sys.path.append(config.configuration.env_dir)

    file_path = kwargs['input']

    if kwargs['post_commit'] and kwargs['staged']:
        print_error('Could not supply the staged flag with the post-commit flag')
        sys.exit(1)
    try:
        is_external_repo = is_external_repository()
        # default validate to -g --post-commit
        if not kwargs.get('validate_all') and not kwargs['use_git'] and not file_path:
            kwargs['use_git'] = True
            kwargs['post_commit'] = True
        validator = ValidateManager(
            is_backward_check=not kwargs['no_backward_comp'],
            only_committed_files=kwargs['post_commit'], prev_ver=kwargs['prev_ver'],
            skip_conf_json=kwargs['no_conf_json'], use_git=kwargs['use_git'],
            file_path=file_path,
            validate_all=kwargs.get('validate_all'),
            validate_id_set=kwargs['id_set'],
            skip_pack_rn_validation=kwargs['skip_pack_release_notes'],
            print_ignored_errors=kwargs['print_ignored_errors'],
            is_external_repo=is_external_repo,
            print_ignored_files=kwargs['print_ignored_files'],
            no_docker_checks=kwargs['no_docker_checks'],
            silence_init_prints=kwargs['silence_init_prints'],
            skip_dependencies=kwargs['skip_pack_dependencies'],
            id_set_path=kwargs.get('id_set_path'),
            staged=kwargs['staged'],
            create_id_set=kwargs.get('create_id_set'),
            json_file_path=kwargs.get('json_file'),
            skip_schema_check=kwargs.get('skip_schema_check'),
            debug_git=kwargs.get('debug_git'),
            include_untracked=kwargs.get('include_untracked'),
            quiet_bc=kwargs.get('quiet_bc_validation'),
            multiprocessing=run_with_mp,
            check_is_unskipped=not kwargs.get('allow_skipped', False),
        )
        return validator.run_validation()
    except (git.InvalidGitRepositoryError, git.NoSuchPathError, FileNotFoundError) as e:
        print_error(e)
        print_error("\nYou may not be running `demisto-sdk validate` command in the content directory.\n"
                    "Please run the command from content directory")
        sys.exit(1)


# ====================== create-content-artifacts ====================== #
@main.command(hidden=True)
@click.help_option(
    '-h', '--help'
)
@click.option('-a', '--artifacts_path', help='Destination directory to create the artifacts.',
              type=click.Path(file_okay=False, resolve_path=True), required=True)
@click.option('--zip/--no-zip', help='Zip content artifacts folders', default=True)
@click.option('--packs', help='Create only content_packs artifacts. '
                              'Used for server version 5.5.0 and earlier.', is_flag=True)
@click.option('-v', '--content_version', help='The content version in CommonServerPython.', default='0.0.0')
@click.option('-s', '--suffix', help='Suffix to add all yaml/json/yml files in the created artifacts.')
@click.option('--cpus',
              help='Number of cpus/vcpus available - only required when os not reflect number of cpus (CircleCI'
                   'always show 32, but medium has 3.', hidden=True, default=os.cpu_count())
@click.option('-idp', '--id-set-path', help='The full path of id_set.json', hidden=True,
              type=click.Path(exists=True, resolve_path=True))
@click.option('-p', '--pack-names',
              help=("Packs to create artifacts for. Optional values are: `all` or "
                    "csv list of packs. "
                    "Default is set to `all`"),
              default="all", hidden=True)
@click.option('-sk', '--signature-key', help='Base64 encoded signature key used for signing packs.', hidden=True)
@click.option('-sd', '--sign-directory', help='Path to the signDirectory executable file.',
              type=click.Path(exists=True, resolve_path=True), hidden=True)
@click.option('-rt', '--remove-test-playbooks', is_flag=True,
              help='Should remove test playbooks from content packs or not.', default=True, hidden=True)
@click.option('-mp', '--marketplace', help='The marketplace the artifacts are created for, that '
                                           'determines which artifacts are created for each pack. '
                                           'Default is the XSOAR marketplace, that has all of the packs '
                                           'artifacts.', default='xsoar',
              type=click.Choice(['xsoar', 'marketplacev2', 'v2']))
@click.option('-fbi', '--filter-by-id-set', is_flag=True,
              help='Whether to use the id set as content items guide, meaning only include in the packs the '
                   'content items that appear in the id set.', default=False, hidden=True)
@click.option('-af', '--alternate-fields', is_flag=True,
              help='Use the alternative fields if such are present in the yml or json of the content item.',
              default=False, hidden=True)
def create_content_artifacts(**kwargs) -> int:
    """Generating the following artifacts:
       1. content_new - Contains all content objects of type json,yaml (from_version < 6.0.0)
       2. content_packs - Contains all packs from Packs - Ignoring internal files (to_version >= 6.0.0).
       3. content_test - Contains all test scripts/playbooks (from_version < 6.0.0)
       4. content_all - Contains all from content_new and content_test.
       5. uploadable_packs - Contains zipped packs that are ready to be uploaded to Cortex XSOAR machine.
    """
    from demisto_sdk.commands.common.logger import logging_setup
    from demisto_sdk.commands.create_artifacts.content_artifacts_creator import \
        ArtifactsManager
    logging_setup(3)
    check_configuration_file('create-content-artifacts', kwargs)
    artifacts_conf = ArtifactsManager(**kwargs)
    return artifacts_conf.create_content_artifacts()


# ====================== secrets ====================== #
@main.command()
@click.help_option(
    '-h', '--help'
)
@click.option(
    '-i', '--input', help='Specify file of to check secret on.'
)
@click.option(
    '--post-commit',
    is_flag=True,
    show_default=True,
    help='Whether the secretes is done after you committed your files, '
         'this will help the command to determine which files it should check in its '
         'run. Before you commit the files it should not be used. Mostly for build '
         'validations.'
)
@click.option(
    '-ie', '--ignore-entropy',
    is_flag=True,
    help='Ignore entropy algorithm that finds secret strings (passwords/api keys).'
)
@click.option(
    '-wl', '--whitelist',
    default='./Tests/secrets_white_list.json',
    show_default=True,
    help='Full path to whitelist file, file name should be "secrets_white_list.json"'
)
@click.option(
    '--prev-ver',
    help='The branch against which to run secrets validation.'
)
@pass_config
def secrets(config, **kwargs):
    """Run Secrets validator to catch sensitive data before exposing your code to public repository.
     Attach path to whitelist to allow manual whitelists.
     """
    from demisto_sdk.commands.secrets.secrets import SecretsValidator
    check_configuration_file('secrets', kwargs)
    sys.path.append(config.configuration.env_dir)
    secrets_validator = SecretsValidator(
        configuration=config.configuration,
        is_circle=kwargs['post_commit'],
        ignore_entropy=kwargs['ignore_entropy'],
        white_list_path=kwargs['whitelist'],
        input_path=kwargs.get('input')
    )
    return secrets_validator.run()


# ====================== lint ====================== #
@main.command()
@click.help_option(
    '-h', '--help'
)
@click.option(
    "-i", "--input", help="Specify directory(s) of integration/script",
    type=PathsParamType(exists=True, resolve_path=True)
)
@click.option("-g", "--git", is_flag=True, help="Will run only on changed packages")
@click.option("-a", "--all-packs", is_flag=True, help="Run lint on all directories in content repo")
@click.option('-v', "--verbose", count=True, help="Verbosity level -v / -vv / .. / -vvv",
              type=click.IntRange(0, 3, clamp=True), default=2, show_default=True)
@click.option('-q', "--quiet", is_flag=True, help="Quiet output, only output results in the end")
@click.option("-p", "--parallel", default=1, help="Run tests in parallel", type=click.IntRange(0, 15, clamp=True),
              show_default=True)
@click.option("--no-flake8", is_flag=True, help="Do NOT run flake8 linter")
@click.option("--no-bandit", is_flag=True, help="Do NOT run bandit linter")
@click.option("--no-xsoar-linter", is_flag=True, help="Do NOT run XSOAR linter")
@click.option("--no-mypy", is_flag=True, help="Do NOT run mypy static type checking")
@click.option("--no-vulture", is_flag=True, help="Do NOT run vulture linter")
@click.option("--no-pylint", is_flag=True, help="Do NOT run pylint linter")
@click.option("--no-test", is_flag=True, help="Do NOT test (skip pytest)")
@click.option("--no-pwsh-analyze", is_flag=True, help="Do NOT run powershell analyze")
@click.option("--no-pwsh-test", is_flag=True, help="Do NOT run powershell test")
@click.option("-kc", "--keep-container", is_flag=True, help="Keep the test container")
@click.option("--prev-ver", help="Previous branch or SHA1 commit to run checks against", default='master')
@click.option("--test-xml", help="Path to store pytest xml results", type=click.Path(exists=True, resolve_path=True))
@click.option("--failure-report", help="Path to store failed packs report",
              type=click.Path(exists=True, resolve_path=True))
@click.option("-lp", "--log-path", help="Path to store all levels of logs",
              type=click.Path(resolve_path=True))
@click.option("-j", "--json-file", help="The JSON file path to which to output the command results.",
              type=click.Path(resolve_path=True))
@click.option("--no-coverage", is_flag=True, help="Do NOT run coverage report.")
@click.option(
    "--coverage-report", help="Specify directory for the coverage report files",
    type=PathsParamType()
)
@click.option("-dt", "--docker-timeout", default=60,
              help="The timeout (in seconds) for requests done by the docker client.", type=int)
@click.option("-idp", "--id-set-path", help="Path to id_set.json, relevant for when using the "
                                            "--check-dependent-api-module flag.",
              type=click.Path(resolve_path=True),
              default='Tests/id_set.json')
<<<<<<< HEAD
@click.option("-cdam", "--check-dependent-api-module", is_flag=True,
              help="Run unit tests and lint on all packages that "
                   "are dependent on the found "
                   "modified api modules.", default=True)
=======
@click.option("-cdam", "--check-dependent-api-module", is_flag=True, help="Run unit tests and lint on all packages that "
              "are dependent on the found "
              "modified api modules.", default=False)
>>>>>>> 457bef8b
@click.option("--time-measurements-dir", help="Specify directory for the time measurements report file",
              type=PathsParamType())
def lint(**kwargs):
    """Lint command will perform:
        1. Package in host checks - flake8, bandit, mypy, vulture.
        2. Package in docker image checks -  pylint, pytest, powershell - test, powershell - analyze.
        Meant to be used with integrations/scripts that use the folder (package) structure.
        Will lookup up what docker image to use and will setup the dev dependencies and file in the target folder.
        If no additional flags specifying the packs are given,will lint only changed files.
    """
    from demisto_sdk.commands.common.logger import logging_setup
    from demisto_sdk.commands.lint.lint_manager import LintManager
    logging_setup(verbose=kwargs.get('verbose'),  # type: ignore[arg-type]
                  quiet=kwargs.get('quiet'),  # type: ignore[arg-type]
                  log_path=kwargs.get('log_path'))  # type: ignore[arg-type]

    check_configuration_file('lint', kwargs)
    lint_manager = LintManager(
        input=kwargs.get('input'),  # type: ignore[arg-type]
        git=kwargs.get('git'),  # type: ignore[arg-type]
        all_packs=kwargs.get('all_packs'),  # type: ignore[arg-type]
        verbose=kwargs.get('verbose'),  # type: ignore[arg-type]
        quiet=kwargs.get('quiet'),  # type: ignore[arg-type]
        prev_ver=kwargs.get('prev_ver'),  # type: ignore[arg-type]
        json_file_path=kwargs.get('json_file'),  # type: ignore[arg-type]
        id_set_path=kwargs.get('id_set_path'),  # type: ignore[arg-type]
        check_dependent_api_module=kwargs.get('check_dependent_api_module'),  # type: ignore[arg-type]
    )
    return lint_manager.run_dev_packages(
        parallel=kwargs.get('parallel'),  # type: ignore[arg-type]
        no_flake8=kwargs.get('no_flake8'),  # type: ignore[arg-type]
        no_bandit=kwargs.get('no_bandit'),  # type: ignore[arg-type]
        no_mypy=kwargs.get('no_mypy'),  # type: ignore[arg-type]
        no_vulture=kwargs.get('no_vulture'),  # type: ignore[arg-type]
        no_xsoar_linter=kwargs.get('no_xsoar_linter'),  # type: ignore[arg-type]
        no_pylint=kwargs.get('no_pylint'),  # type: ignore[arg-type]
        no_test=kwargs.get('no_test'),  # type: ignore[arg-type]
        no_pwsh_analyze=kwargs.get('no_pwsh_analyze'),  # type: ignore[arg-type]
        no_pwsh_test=kwargs.get('no_pwsh_test'),  # type: ignore[arg-type]
        keep_container=kwargs.get('keep_container'),  # type: ignore[arg-type]
        test_xml=kwargs.get('test_xml'),  # type: ignore[arg-type]
        failure_report=kwargs.get('failure_report'),  # type: ignore[arg-type]
        no_coverage=kwargs.get('no_coverage'),  # type: ignore[arg-type]
        coverage_report=kwargs.get('coverage_report'),  # type: ignore[arg-type]
        docker_timeout=kwargs.get('docker_timeout'),  # type: ignore[arg-type]
        time_measurements_dir=kwargs.get('time_measurements_dir'),  # type: ignore[arg-type]
    )


# ====================== coverage-analyze ====================== #
@main.command()
@click.help_option(
    '-h', '--help'
)
@click.option(
    "-i", "--input", help="The .coverage file to analyze.",
    default=os.path.join('coverage_report', '.coverage'),
    type=PathsParamType(exists=True, resolve_path=True)
)
@click.option(
    "--default-min-coverage", help="Default minimum coverage (for new files).",
    default=70.0, type=click.FloatRange(0.0, 100.0)
)
@click.option(
    "--allowed-coverage-degradation-percentage", help="Allowed coverage degradation percentage (for modified files).",
    default=1.0, type=click.FloatRange(0.0, 100.0)
)
@click.option(
    "--no-cache", help="Force download of the previous coverage report file.",
    is_flag=True, type=bool)
@click.option(
    "--report-dir", help="Directory of the coverage report files.",
    default='coverage_report', type=PathsParamType(resolve_path=True))
@click.option(
    "--report-type", help="The type of coverage report (posible values: 'text', 'html', 'xml', 'json' or 'all').",
    type=str)
@click.option("--no-min-coverage-enforcement", help="Do not enforce minimum coverage.", is_flag=True)
@click.option(
    "--previous-coverage-report-url", help="URL of the previous coverage report.",
    default='https://storage.googleapis.com/marketplace-dist-dev/code-coverage-reports/coverage-min.json', type=str
)
def coverage_analyze(**kwargs):
    from demisto_sdk.commands.coverage_analyze.coverage_report import \
        CoverageReport
    try:
        no_degradation_check = kwargs['allowed_coverage_degradation_percentage'] == 100.0
        no_min_coverage_enforcement = kwargs['no_min_coverage_enforcement']

        cov_report = CoverageReport(
            default_min_coverage=kwargs['default_min_coverage'],
            allowed_coverage_degradation_percentage=kwargs['allowed_coverage_degradation_percentage'],
            coverage_file=kwargs['input'],
            no_cache=kwargs.get('no_cache', False),
            report_dir=kwargs['report_dir'],
            report_type=kwargs['report_type'],
            no_degradation_check=no_degradation_check,
            previous_coverage_report_url=kwargs['previous_coverage_report_url']
        )
        cov_report.coverage_report()
        # if no_degradation_check=True we will suppress the minimum coverage check
        if no_degradation_check or cov_report.coverage_diff_report() or no_min_coverage_enforcement:
            return 0
    except Exception as error:
        logging.getLogger('demisto-sdk').error(error)

    return 1


# ====================== format ====================== #
@main.command()
@click.help_option(
    '-h', '--help'
)
@click.option(
    "-i", "--input", help="The path of the script yml file\n"
                          "If no input is specified, the format will be executed on all new/changed files.",
    type=click.Path(exists=True, resolve_path=True))
@click.option(
    "-o", "--output", help="The path where the formatted file will be saved to",
    type=click.Path(resolve_path=True))
@click.option(
    "-fv", "--from-version", help="Specify fromversion of the pack")
@click.option(
    "-nv", "--no-validate", help="Set when validate on file is not wanted", is_flag=True)
@click.option(
    "-ud", "--update-docker", help="Set if you want to update the docker image of the integration/script", is_flag=True)
@click.option(
    "-v", "--verbose", help="Verbose output", is_flag=True)
@click.option(
    "-y", "--assume-yes",
    help="Automatic yes to prompts; assume 'yes' as answer to all prompts and run non-interactively",
    is_flag=True)
@click.option(
    "-d", "--deprecate", help="Set if you want to deprecate the integration/script/playbook", is_flag=True)
@click.option(
    "-g", "--use-git",
    help="Use git to automatically recognize which files changed and run format on them.",
    is_flag=True)
@click.option(
    '--prev-ver', help='Previous branch or SHA1 commit to run checks against.')
@click.option(
    '-iu', '--include-untracked',
    is_flag=True,
    help='Whether to include untracked files in the formatting.'
)
@click.option(
    '-at', '--add-tests',
    is_flag=True,
    help='Whether to answer manually to add tests configuration prompt when running interactively.'
)
@click.option(
    "-s", "--id-set-path", help="The path of the id_set json file.",
    type=click.Path(exists=True, resolve_path=True))
def format(
        input: Path,
        output: Path,
        from_version: str,
        no_validate: bool,
        update_docker: bool,
        verbose: bool,
        assume_yes: bool,
        deprecate: bool,
        use_git: bool,
        prev_ver: str,
        include_untracked: bool,
        add_tests: bool,
        id_set_path: str
):
    """Run formatter on a given script/playbook/integration/incidentfield/indicatorfield/
    incidenttype/indicatortype/layout/dashboard/classifier/mapper/widget/report file/genericfield/generictype/
    genericmodule/genericdefinition.
    """
    from demisto_sdk.commands.format.format_module import format_manager
    return format_manager(
        str(input) if input else None,
        str(output) if output else None,
        from_version=from_version,
        no_validate=no_validate,
        update_docker=update_docker,
        assume_yes=assume_yes,
        verbose=verbose,
        deprecate=deprecate,
        use_git=use_git,
        prev_ver=prev_ver,
        include_untracked=include_untracked,
        add_tests=add_tests,
        id_set_path=id_set_path,
    )


# ====================== upload ====================== #
@main.command()
@click.help_option(
    '-h', '--help'
)
@click.option(
    "-i", "--input",
    type=PathsParamType(exists=True, resolve_path=True),
    help="The path of file or a directory to upload. The following are supported:\n"
         "- Pack\n"
         "- A content entity directory that is inside a pack. For example: an Integrations "
         "directory or a Layouts directory.\n"
         "- Valid file that can be imported to Cortex XSOAR manually. For example a playbook: "
         "helloWorld.yml", required=False
)
@click.option(
    "--input-config-file",
    type=PathsParamType(exists=True, resolve_path=True),
    help="The path to the config file to download all the custom packs from", required=False
)
@click.option(
    "-z", "--zip",
    help="Compress the pack to zip before upload, this flag is relevant only for packs.", is_flag=True
)
@click.option(
    "--keep-zip", help="Directory where to store the zip after creation, this argument is relevant only for packs "
                       "and in case the --zip flag is used.", required=False, type=click.Path(exists=True))
@click.option(
    "--insecure",
    help="Skip certificate validation", is_flag=True
)
@click.option(
    "--skip_validation", is_flag=True,
    help="Only for upload zipped packs, "
         "if true will skip upload packs validation, use just when migrate existing custom content to packs."
)
@click.option(
    "-v", "--verbose",
    help="Verbose output", is_flag=True
)
@click.option(
    "--reattach",
    help="Reattach the detached files in the XSOAR instance"
         "for the CI/CD Flow. If you set the --input-config-file flag, "
         "any detached item in your XSOAR instance that isn't currently in the repo's SystemPacks folder "
         "will be re-attached.)", is_flag=True
)
def upload(**kwargs):
    """Upload integration or pack to Demisto instance.
    DEMISTO_BASE_URL environment variable should contain the Demisto server base URL.
    DEMISTO_API_KEY environment variable should contain a valid Demisto API Key.
    * Note: Uploading classifiers to Cortex XSOAR is available from version 6.0.0 and up. *
    """
    from demisto_sdk.commands.upload.uploader import ConfigFileParser, Uploader
    from demisto_sdk.commands.zip_packs.packs_zipper import (EX_FAIL,
                                                             PacksZipper)
    if kwargs['zip'] or kwargs['input_config_file']:
        if kwargs.pop('zip', False):
            pack_path = kwargs['input']
            kwargs.pop('input_config_file')

        else:
            config_file_path = kwargs['input_config_file']
            config_file_to_parse = ConfigFileParser(config_file_path=config_file_path)
            pack_path = config_file_to_parse.parse_file()
            kwargs['detached_files'] = True
            kwargs.pop('input_config_file')

        output_zip_path = kwargs.pop('keep_zip') or tempfile.gettempdir()
        packs_unifier = PacksZipper(pack_paths=pack_path, output=output_zip_path,
                                    content_version='0.0.0', zip_all=True, quiet_mode=True)
        packs_zip_path, pack_names = packs_unifier.zip_packs()
        if packs_zip_path is None and not kwargs.get('detached_files'):
            return EX_FAIL

        kwargs['input'] = packs_zip_path
        kwargs['pack_names'] = pack_names
    else:
        kwargs.pop('zip')
        kwargs.pop('keep_zip')
        kwargs.pop('input_config_file')

    check_configuration_file('upload', kwargs)
    return Uploader(**kwargs).upload()


# ====================== download ====================== #


@main.command()
@click.help_option(
    '-h', '--help'
)
@click.option(
    "-o", "--output", help="The path of a package directory to download custom content to", required=False,
    multiple=False)
@click.option(
    "-i", "--input", help="Custom content file name to be downloaded. Can be provided multiple times",
    required=False, multiple=True)
@click.option(
    "-r", "--regex", help="Regex Pattern, download all the custom content files that match this regex pattern.",
    required=False)
@click.option(
    "--insecure", help="Skip certificate validation", is_flag=True)
@click.option(
    "-v", "--verbose", help="Verbose output", is_flag=True)
@click.option(
    "-f", "--force", help="Whether to override existing files or not", is_flag=True)
@click.option(
    "-lf", "--list-files", help="Prints a list of all custom content files available to be downloaded", is_flag=True)
@click.option(
    "-a", "--all-custom-content", help="Download all available custom content files", is_flag=True)
@click.option(
    "-fmt", "--run-format", help="Whether to run demisto-sdk format on downloaded files or not", is_flag=True)
@click.option(
    "--system", help="Download system items", is_flag=True, default=False)
@click.option(
    "-it", "--item-type", help="The items type to download, use just when downloading system items, should be one "
                               "form the following list: [IncidentType, IndicatorType, Field, Layout, Playbook, "
                               "Automation, Classifier, Mapper]",
    type=click.Choice(['IncidentType', 'IndicatorType', 'Field', 'Layout', 'Playbook', 'Automation', 'Classifier',
                       'Mapper'], case_sensitive=False))
def download(**kwargs):
    """Download custom content from Demisto instance.
    DEMISTO_BASE_URL environment variable should contain the Demisto server base URL.
    DEMISTO_API_KEY environment variable should contain a valid Demisto API Key.
    """
    from demisto_sdk.commands.download.downloader import Downloader
    check_configuration_file('download', kwargs)
    downloader: Downloader = Downloader(**kwargs)
    return downloader.download()


# ====================== update-xsoar-config-file ====================== #
@main.command()
@click.help_option(
    '-h', '--help'
)
@click.option(
    "-pi", "--pack-id", help="The Pack ID to add to XSOAR Configuration File", required=False,
    multiple=False)
@click.option(
    "-pd", "--pack-data", help="The Pack Data to add to XSOAR Configuration File - "
                               "Pack URL for Custom Pack and Pack Version for OOTB Pack", required=False,
    multiple=False)
@click.option(
    "-mp", "--add-marketplace-pack", help="Add a Pack to the MarketPlace Packs section in the Configuration File",
    required=False, is_flag=True)
@click.option(
    "-cp", "--add-custom-pack", help="Add the Pack to the Custom Packs section in the Configuration File",
    is_flag=True)
@click.option(
    "-all", "--add-all-marketplace-packs",
    help="Add all the installed MarketPlace Packs to the marketplace_packs in XSOAR Configuration File", is_flag=True)
@click.option(
    "--insecure", help="Skip certificate validation", is_flag=True)
@click.option(
    "--file-path", help="XSOAR Configuration File path, the default value is in the repo level", is_flag=False)
def xsoar_config_file_update(**kwargs):
    """Handle your XSOAR Configuration File.
    Add automatically all the installed MarketPlace Packs to the marketplace_packs section in XSOAR Configuration File.
    Add a Pack to both marketplace_packs and custom_packs sections in the Configuration File.
    """
    from demisto_sdk.commands.update_xsoar_config_file.update_xsoar_config_file import \
        XSOARConfigFileUpdater
    file_updater: XSOARConfigFileUpdater = XSOARConfigFileUpdater(**kwargs)
    return file_updater.update()


# ====================== run ====================== #
@main.command()
@click.help_option(
    '-h', '--help'
)
@click.option(
    "-q", "--query", help="The query to run", required=True)
@click.option(
    "--insecure", help="Skip certificate validation", is_flag=True)
@click.option(
    "-v", "--verbose", help="Verbose output", is_flag=True)
@click.option(
    "-D", "--debug", help="Whether to enable the debug-mode feature or not, if you want to save the output file "
                          "please use the --debug-path option", is_flag=True)
@click.option(
    "--debug-path", help="The path to save the debug file at, if not specified the debug file will be printed to the "
                         "terminal")
@click.option(
    "--json-to-outputs", help="Whether to run json_to_outputs command on the context output of the query. If the "
                              "context output does not exists or the `-r` flag is used, will use the raw"
                              " response of the query", is_flag=True)
@click.option(
    "-p", "--prefix", help="Used with `json-to-outputs` flag. Output prefix e.g. Jira.Ticket, VirusTotal.IP, "
                           "the base path for the outputs that the script generates")
@click.option(
    "-r", "--raw-response", help="Used with `json-to-outputs` flag. Use the raw response of the query for"
                                 " `json-to-outputs`", is_flag=True)
def run(**kwargs):
    """Run integration command on remote Demisto instance in the playground.
    DEMISTO_BASE_URL environment variable should contain the Demisto base URL.
    DEMISTO_API_KEY environment variable should contain a valid Demisto API Key.
    """
    from demisto_sdk.commands.run_cmd.runner import Runner
    check_configuration_file('run', kwargs)
    runner = Runner(**kwargs)
    return runner.run()


# ====================== run-playbook ====================== #
@main.command()
@click.help_option(
    '-h', '--help'
)
@click.option(
    '--url', '-u',
    help='URL to a Demisto instance. You can also specify the URL as an environment variable named: DEMISTO_BASE_URL'
)
@click.option(
    '--playbook_id', '-p',
    help="The playbook ID to run.",
    required=True
)
@click.option(
    '--wait', '-w', is_flag=True,
    help="Wait until the playbook run is finished and get a response."
)
@click.option(
    '--timeout', '-t',
    default=90,
    show_default=True,
    help="Timeout for the command. The playbook will continue to run in Demisto"
)
@click.option(
    "--insecure", help="Skip certificate validation.", is_flag=True)
def run_playbook(**kwargs):
    """Run a playbook in Demisto.
    DEMISTO_API_KEY environment variable should contain a valid Demisto API Key.
    Example: DEMISTO_API_KEY=<API KEY> demisto-sdk run-playbook -p 'p_name' -u
    'https://demisto.local'.
    """
    from demisto_sdk.commands.run_playbook.playbook_runner import \
        PlaybookRunner
    check_configuration_file('run-playbook', kwargs)
    playbook_runner = PlaybookRunner(**kwargs)
    return playbook_runner.run_playbook()


# ====================== run-test-playbook ====================== #
@main.command()
@click.help_option(
    '-h', '--help'
)
@click.option(
    '-tpb', '--test-playbook-path',
    help="Path to test playbook to run, "
         "can be a path to specific test playbook or path to pack name for example: Packs/GitHub.",
    required=False
)
@click.option(
    '--all', is_flag=True,
    help="Run all the test playbooks from this repository."
)
@click.option(
    '--wait', '-w', is_flag=True, default=True,
    help="Wait until the test-playbook run is finished and get a response."
)
@click.option(
    '--timeout', '-t',
    default=90,
    show_default=True,
    help="Timeout for the command. The test-playbook will continue to run in your instance"
)
@click.option(
    "--insecure", help="Skip certificate validation.", is_flag=True)
def run_test_playbook(**kwargs):
    """Run a test playbooks in your instance."""
    from demisto_sdk.commands.run_test_playbook.test_playbook_runner import \
        TestPlaybookRunner
    check_configuration_file('run-test-playbook', kwargs)
    test_playbook_runner = TestPlaybookRunner(**kwargs)
    return test_playbook_runner.manage_and_run_test_playbooks()


# ====================== generate-outputs ====================== #
@main.command(short_help='''Generates outputs (from json or examples).''')
@click.help_option(
    '-h', '--help'
)
@click.option(
    "-c", "--command", help="Specific command name (e.g. xdr-get-incidents)",
    required=False)
@click.option(
    "-j", "--json",
    help="Valid JSON file path. If not specified, the script will wait for user input in the terminal. "
         "The response can be obtained by running the command with `raw-response=true` argument.",
    required=False)
@click.option(
    "-p", "--prefix",
    help="Output prefix like Jira.Ticket, VirusTotal.IP, the base path for the outputs that the "
         "script generates", required=False)
@click.option(
    "-o", "--output",
    help="Output file path, if not specified then will print to stdout",
    required=False)
@click.option(
    "-v", "--verbose", is_flag=True,
    help="Verbose output - mainly for debugging purposes")
@click.option(
    "--ai", is_flag=True,
    help="**Experimental** - Help generate context descriptions via AI transformers (must have a valid AI21 key at ai21.com)")
@click.option(
    "--interactive",
    help="If passed, then for each output field will ask user interactively to enter the "
         "description. By default is interactive mode is disabled. No need to use with --ai (it is already interactive)",
    is_flag=True)
@click.option(
    "-d", "--descriptions",
    help="A JSON or a path to a JSON file, mapping field names to their descriptions. "
         "If not specified, the script prompt the user to input the JSON content.",
    is_flag=True)
@click.option(
    "-i", "--input",
    help="Valid YAML integration file path.",
    required=False)
@click.option(
    "-e", "--examples",
    help="Integrations: path for file containing command examples."
         " Each command should be in a separate line."
         " Scripts: the script example surrounded by quotes."
         " For example: -e '!ConvertFile entry_id=<entry_id>'")
@click.option(
    "--insecure",
    help="Skip certificate validation to run the commands in order to generate the docs.",
    is_flag=True)
def generate_outputs(**kwargs):
    """Demisto integrations/scripts have a YAML file that defines them.
    Creating the YAML file is a tedious and error-prone task of manually copying outputs from the API result to the
    file/UI/PyCharm. This script auto generates the YAML for a command from the JSON result of the relevant API call
    In addition you can supply examples files and generate the context description directly in the YML from those examples.
    """
    from demisto_sdk.commands.generate_outputs.generate_outputs import \
        run_generate_outputs
    check_configuration_file('generate-outputs', kwargs)
    return run_generate_outputs(**kwargs)


# ====================== generate-test-playbook ====================== #
@main.command()
@click.help_option(
    '-h', '--help'
)
@click.option(
    '-i', '--input',
    required=True,
    help='Specify integration/script yml path')
@click.option(
    '-o', '--output',
    required=False,
    help='Specify output directory or path to an output yml file. '
         'If a path to a yml file is specified - it will be the output path.\n'
         'If a folder path is specified - a yml output will be saved in the folder.\n'
         'If not specified, and the input is located at `.../Packs/<pack_name>/Integrations`, '
         'the output will be saved under `.../Packs/<pack_name>/TestPlaybooks`.\n'
         'Otherwise (no folder in the input hierarchy is named `Packs`), '
         'the output will be saved in the current directory.')
@click.option(
    '-n', '--name',
    required=True,
    help='Specify test playbook name. The output file name will be `playbook-<name>_Test.yml')
@click.option(
    '--no-outputs', is_flag=True,
    help='Skip generating verification conditions for each output contextPath. Use when you want to decide which '
         'outputs to verify and which not')
@click.option(
    "-v", "--verbose", help="Verbose output for debug purposes - shows full exception stack trace", is_flag=True)
@click.option(
    "-ab", "--all-brands", "use_all_brands",
    help="Generate a test-playbook which calls commands using integrations of all available brands. "
         "When not used, the generated playbook calls commands using instances of the provided integration brand.",
    is_flag=True
)
@click.option(
    "-c", "--commands", help="A comma-separated command names to generate playbook tasks for, "
                             "will ignore the rest of the commands."
                             "e.g xdr-get-incidents,xdr-update-incident",
    required=False
)
@click.option(
    "-e", "--examples", help="For integrations: path for file containing command examples."
                             " Each command should be in a separate line."
                             " For scripts: the script example surrounded by quotes."
                             " For example: -e '!ConvertFile entry_id=<entry_id>'"
)
@click.option(
    "-u", "--upload", help="Whether to upload the test playbook after the generation.", is_flag=True)
def generate_test_playbook(**kwargs):
    """Generate test playbook from integration or script"""
    from demisto_sdk.commands.generate_test_playbook.test_playbook_generator import \
        PlaybookTestsGenerator
    check_configuration_file('generate-test-playbook', kwargs)
    file_type: FileType = find_type(kwargs.get('input', ''), ignore_sub_categories=True)
    if file_type not in [FileType.INTEGRATION, FileType.SCRIPT]:
        print_error('Generating test playbook is possible only for an Integration or a Script.')
        return 1

    try:
        generator = PlaybookTestsGenerator(file_type=file_type.value, **kwargs)
        if generator.run():
            sys.exit(0)
        sys.exit(1)
    except PlaybookTestsGenerator.InvalidOutputPathError as e:
        print_error(str(e))
        return 1


# ====================== init ====================== #


@main.command()
@click.help_option(
    '-h', '--help'
)
@click.option(
    "-n", "--name", help="The name of the directory and file you want to create")
@click.option(
    "--id", help="The id used in the yml file of the integration or script"
)
@click.option(
    "-o", "--output", help="The output dir to write the object into. The default one is the current working "
                           "directory.")
@click.option(
    '--integration', is_flag=True, help="Create an Integration based on BaseIntegration template")
@click.option(
    '--script', is_flag=True, help="Create a Script based on BaseScript example")
@click.option(
    "--pack", is_flag=True, help="Create pack and its sub directories")
@click.option(
    "-t", "--template", help="Create an Integration/Script based on a specific template.\n"
                             "Integration template options: HelloWorld, HelloIAMWorld, FeedHelloWorld.\n"
                             "Script template options: HelloWorldScript")
@click.option(
    "-a", "--author-image", help="Path of the file 'Author_image.png'. \n "
                                 "Image will be presented in marketplace under PUBLISHER section. File should be up to 4kb and dimensions of 120x50"
)
@click.option(
    '--demisto_mock', is_flag=True,
    help="Copy the demistomock. Relevant for initialization of Scripts and Integrations within a Pack.")
@click.option(
    '--common-server', is_flag=True,
    help="Copy the CommonServerPython. Relevant for initialization of Scripts and Integrations within a Pack.")
def init(**kwargs):
    """Initialize a new Pack, Integration or Script.
    If the script/integration flags are not present, we will create a pack with the given name.
    Otherwise when using the flags we will generate a script/integration based on your selection.
    """
    from demisto_sdk.commands.init.initiator import Initiator
    check_configuration_file('init', kwargs)
    initiator = Initiator(**kwargs)
    initiator.init()
    return 0


# ====================== generate-docs ====================== #
@main.command()
@click.help_option(
    '-h', '--help'
)
@click.option(
    "-i", "--input", help="Path of the yml file.", required=True)
@click.option(
    "-o", "--output", help="The output dir to write the documentation file into,"
                           " documentation file name is README.md. If not specified, will be in the yml dir.",
    required=False)
@click.option(
    "-uc", "--use_cases", help="For integration - Top use-cases. Number the steps by '*' (i.e. '* foo. * bar.')",
    required=False)
@click.option(
    "-c", "--command", help="A comma-separated command names to generate doc for, will ignore the rest of the commands."
                            "e.g xdr-get-incidents,xdr-update-incident",
    required=False
)
@click.option(
    "-e", "--examples", help="Integrations: path for file containing command examples."
                             " Each command should be in a separate line."
                             " Scripts: the script example surrounded by quotes."
                             " For example: -e '!ConvertFile entry_id=<entry_id>'")
@click.option(
    "-p", "--permissions", type=click.Choice(["none", "general", "per-command"]), help="Permissions needed.",
    required=True, default='none')
@click.option(
    "-cp", "--command-permissions", help="Path for file containing commands permissions"
                                         " Each command permissions should be in a separate line."
                                         " (i.e. '<command-name> Administrator READ-WRITE')", required=False)
@click.option(
    "-l", "--limitations", help="Known limitations. Number the steps by '*' (i.e. '* foo. * bar.')", required=False)
@click.option(
    "--insecure", help="Skip certificate validation to run the commands in order to generate the docs.",
    is_flag=True)
@click.option(
    "-v", "--verbose", is_flag=True, help="Verbose output - mainly for debugging purposes.")
@click.option(
    "--old-version", help="Path of the old integration version yml file.")
@click.option(
    "--skip-breaking-changes", is_flag=True, help="Skip generating of breaking changes section.")
def generate_docs(**kwargs):
    """Generate documentation for integration, playbook or script from yaml file."""
    from demisto_sdk.commands.generate_docs.generate_integration_doc import \
        generate_integration_doc
    from demisto_sdk.commands.generate_docs.generate_playbook_doc import \
        generate_playbook_doc
    from demisto_sdk.commands.generate_docs.generate_script_doc import \
        generate_script_doc
    check_configuration_file('generate-docs', kwargs)
    input_path: str = kwargs.get('input', '')
    output_path = kwargs.get('output')
    command = kwargs.get('command')
    examples: str = kwargs.get('examples', '')
    permissions = kwargs.get('permissions')
    limitations = kwargs.get('limitations')
    insecure: bool = kwargs.get('insecure', False)
    verbose: bool = kwargs.get('verbose', False)
    old_version: str = kwargs.get('old_version', '')
    skip_breaking_changes: bool = kwargs.get('skip_breaking_changes', False)

    # validate inputs
    if input_path and not os.path.isfile(input_path):
        print_error(F'Input file {input_path} was not found.')
        return 1

    if not input_path.lower().endswith('.yml'):
        print_error(F'Input {input_path} is not a valid yml file.')
        return 1

    if output_path and not os.path.isdir(output_path):
        print_error(F'Output directory {output_path} was not found.')
        return 1

    if command:
        if output_path and (not os.path.isfile(os.path.join(output_path, "README.md"))) \
                or (not output_path) \
                and (not os.path.isfile(os.path.join(os.path.dirname(os.path.realpath(input_path)), "README.md"))):
            print_error("The `command` argument must be presented with existing `README.md` docs.")
            return 1

    file_type = find_type(kwargs.get('input', ''), ignore_sub_categories=True)
    if file_type not in [FileType.INTEGRATION, FileType.SCRIPT, FileType.PLAYBOOK]:
        print_error('File is not an Integration, Script or a Playbook.')
        return 1

    if old_version and not os.path.isfile(old_version):
        print_error(F'Input old version file {old_version} was not found.')
        return 1

    if old_version and not old_version.lower().endswith('.yml'):
        print_error(F'Input old version {old_version} is not a valid yml file.')
        return 1

    print(f'Start generating {file_type.value} documentation...')
    if file_type == FileType.INTEGRATION:
        use_cases = kwargs.get('use_cases')
        command_permissions = kwargs.get('command_permissions')
        return generate_integration_doc(input_path=input_path, output=output_path, use_cases=use_cases,
                                        examples=examples, permissions=permissions,
                                        command_permissions=command_permissions, limitations=limitations,
                                        insecure=insecure, verbose=verbose, command=command,
                                        old_version=old_version,
                                        skip_breaking_changes=skip_breaking_changes)
    elif file_type == FileType.SCRIPT:
        return generate_script_doc(input_path=input_path, output=output_path, examples=examples,
                                   permissions=permissions,
                                   limitations=limitations, insecure=insecure, verbose=verbose)
    elif file_type == FileType.PLAYBOOK:
        return generate_playbook_doc(input_path=input_path, output=output_path, permissions=permissions,
                                     limitations=limitations, verbose=verbose)
    else:
        print_error(f'File type {file_type.value} is not supported.')
        return 1


# ====================== create-id-set ====================== #
@main.command(hidden=True)
@click.help_option(
    '-h', '--help'
)
@click.option(
    '-i', '--input',
    help='Input file path, the default is the content repo.',
    default=''
)
@click.option(
    "-o", "--output",
    help="Output file path, the default is the Tests directory.",
    default=''
)
@click.option(
    '-fd',
    '--fail-duplicates',
    help="Fails the process if any duplicates are found.",
    is_flag=True
)
@click.option('-mp', '--marketplace', help='The marketplace the id set are created for, that determines which packs are'
                                           ' inserted to the id set, and which items are present in the id set for '
                                           'each pack. Default is all packs exists in the content repository.',
              default='')
def create_id_set(**kwargs):
    """Create the content dependency tree by ids."""
    from demisto_sdk.commands.create_id_set.create_id_set import IDSetCreator
    from demisto_sdk.commands.find_dependencies.find_dependencies import \
        remove_dependencies_from_id_set

    check_configuration_file('create-id-set', kwargs)
    id_set_creator = IDSetCreator(**kwargs)
    id_set, excluded_items_by_pack, excluded_items_by_type = id_set_creator.create_id_set()

    if excluded_items_by_pack:
        remove_dependencies_from_id_set(id_set, excluded_items_by_pack, excluded_items_by_type,
                                        kwargs.get('marketplace', ''))
        id_set_creator.save_id_set()


# ====================== merge-id-sets ====================== #
@main.command(hidden=True)
@click.help_option(
    '-h', '--help'
)
@click.option(
    '-i1', '--id-set1',
    help='First id_set.json file path',
    required=True
)
@click.option(
    '-i2', '--id-set2',
    help='Second id_set.json file path',
    required=True
)
@click.option(
    '-o', '--output',
    help='File path of the united id_set',
    required=True
)
@click.option(
    '-fd',
    '--fail-duplicates',
    help="Fails the process if any duplicates are found.",
    is_flag=True
)
def merge_id_sets(**kwargs):
    """Merge two id_sets"""
    from demisto_sdk.commands.common.update_id_set import \
        merge_id_sets_from_files
    check_configuration_file('merge-id-sets', kwargs)
    first = kwargs['id_set1']
    second = kwargs['id_set2']
    output = kwargs['output']
    fail_duplicates = kwargs['fail_duplicates']

    _, duplicates = merge_id_sets_from_files(
        first_id_set_path=first,
        second_id_set_path=second,
        output_id_set_path=output
    )
    if duplicates:
        print_error(f'Failed to merge ID sets: {first} with {second}, '
                    f'there are entities with ID: {duplicates} that exist in both ID sets')
        if fail_duplicates:
            sys.exit(1)


# ====================== update-release-notes =================== #
@main.command()
@click.help_option(
    '-h', '--help'
)
@click.option(
    "-i", "--input", help="The relative path of the content pack. For example Packs/Pack_Name"
)
@click.option(
    '-u', '--update-type', help="The type of update being done. [major, minor, revision, documentation]",
    type=click.Choice(['major', 'minor', 'revision', 'documentation'])
)
@click.option(
    '-v', '--version', help="Bump to a specific version.", type=VersionParamType()
)
@click.option(
    '-g', '--use-git',
    help="Use git to identify the relevant changed files, will be used by default if '-i' is not set",
    is_flag=True
)
@click.option(
    '-f', '--force', help="Force update release notes for a pack (even if not required).", is_flag=True
)
@click.option(
    '--text', help="Text to add to all of the release notes files.",
)
@click.option(
    '--prev-ver', help='Previous branch or SHA1 commit to run checks against.'
)
@click.option(
    "--pre_release", help="Indicates that this change should be designated a pre-release version.",
    is_flag=True)
@click.option(
    "-idp", "--id-set-path", help="The path of the id-set.json used for APIModule updates.",
    type=click.Path(resolve_path=True))
@click.option(
    '-bc', '--breaking-changes', help='If new version contains breaking changes.',
    is_flag=True)
def update_release_notes(**kwargs):
    """Auto-increment pack version and generate release notes template."""
    from demisto_sdk.commands.update_release_notes.update_rn_manager import \
        UpdateReleaseNotesManager
    check_configuration_file('update-release-notes', kwargs)
    if kwargs.get('force') and not kwargs.get('input'):
        print_error('Please add a specific pack in order to force a release notes update.')
        sys.exit(0)

    if not kwargs.get('use_git') and not kwargs.get('input'):
        click.confirm('No specific pack was given, do you want to update all changed packs?', abort=True)

    try:
        rn_mng = UpdateReleaseNotesManager(user_input=kwargs.get('input'), update_type=kwargs.get('update_type'),
                                           pre_release=kwargs.get('pre_release', False), is_all=kwargs.get('use_git'),
                                           text=kwargs.get('text'), specific_version=kwargs.get('version'),
                                           id_set_path=kwargs.get('id_set_path'), prev_ver=kwargs.get('prev_ver'),
                                           is_force=kwargs.get('force', False),
                                           is_bc=kwargs.get('breaking_changes', False))
        rn_mng.manage_rn_update()
        sys.exit(0)
    except Exception as e:
        print_error(f'An error occurred while updating the release notes: {str(e)}')
        sys.exit(1)


# ====================== find-dependencies ====================== #
@main.command()
@click.help_option(
    '-h', '--help'
)
@click.option(
    "-i", "--input", help="Pack path to find dependencies. For example: Pack/HelloWorld. When using the"
                          " --get-dependent-on flag, this argument can be used multiple times.", required=False,
    type=click.Path(exists=True, dir_okay=True), multiple=True)
@click.option(
    "-idp", "--id-set-path", help="Path to id set json file.", required=False, default='')
@click.option(
    "--no-update", help="Use to find the pack dependencies without updating the pack metadata.", required=False,
    is_flag=True)
@click.option('-v', "--verbose", help="Whether to print the log to the console.", required=False,
              is_flag=True)
@click.option("--use-pack-metadata", help="Whether to update the dependencies from the pack metadata.", required=False,
              is_flag=True)
@click.option("--all-packs-dependencies", help="Return a json file with ALL content packs dependencies. "
                                               "The json file will be saved under the path given in the "
                                               "'--output-path' argument", required=False, is_flag=True)
@click.option("-o", "--output-path", help="The destination path for the packs dependencies json file. This argument is "
                                          "only relevant for when using the '--all-packs-dependecies' flag.",
              required=False)
@click.option("--get-dependent-on", help="Get only the packs dependent ON the given pack. Note: this flag can not be"
                                         " used for the packs ApiModules and Base", required=False,
              is_flag=True)
def find_dependencies(**kwargs):
    """Find pack dependencies and update pack metadata."""
    from demisto_sdk.commands.find_dependencies.find_dependencies import \
        PackDependencies
    check_configuration_file('find-dependencies', kwargs)
    update_pack_metadata = not kwargs.get('no_update')
    input_paths = kwargs.get('input')  # since it can be multiple, received as a tuple
    verbose = kwargs.get('verbose', False)
    id_set_path = kwargs.get('id_set_path', '')
    use_pack_metadata = kwargs.get('use_pack_metadata', False)
    all_packs_dependencies = kwargs.get('all_packs_dependencies', False)
    get_dependent_on = kwargs.get('get_dependent_on', False)
    output_path = kwargs.get('output_path', ALL_PACKS_DEPENDENCIES_DEFAULT_PATH)

    try:

        PackDependencies.find_dependencies_manager(
            id_set_path=str(id_set_path),
            verbose=verbose,
            update_pack_metadata=update_pack_metadata,
            use_pack_metadata=use_pack_metadata,
            input_paths=input_paths,
            all_packs_dependencies=all_packs_dependencies,
            get_dependent_on=get_dependent_on,
            output_path=output_path,
        )

    except ValueError as exp:
        print_error(str(exp))


# ====================== postman-codegen ====================== #
@main.command()
@click.help_option(
    '-h', '--help'
)
@click.option(
    '-i', '--input',
    help='The Postman collection 2.1 JSON file',
    required=True, type=click.File())
@click.option(
    '-o', '--output',
    help='The output directory to save the config file or the integration',
    type=click.Path(dir_okay=True, exists=True),
    default=Path('.'),
    show_default=True
)
@click.option(
    '-n', '--name',
    help='The output integration name')
@click.option(
    '-op', '--output-prefix',
    help='The global integration output prefix. By default it is the product name.'
)
@click.option(
    '-cp', '--command-prefix',
    help='The prefix for each command in the integration. By default is the product name in lower case'
)
@click.option(
    '--config-out',
    help='Used for advanced integration customisation. Generates a config json file instead of integration.',
    is_flag=True
)
@click.option(
    '--verbose', help='Print debug level logs', is_flag=True)
@click.option(
    '-p', '--package',
    help='Generated integration will be split to package format instead of a yml file.',
    is_flag=True
)
@pass_config
def postman_codegen(
        config,
        input: IO,
        output: Path,
        name: str,
        output_prefix: str,
        command_prefix: str,
        config_out: bool,
        verbose: bool,
        package: bool
):
    """Generates a Cortex XSOAR integration given a Postman collection 2.1 JSON file."""
    from demisto_sdk.commands.common.logger import logging_setup
    from demisto_sdk.commands.postman_codegen.postman_codegen import \
        postman_to_autogen_configuration
    from demisto_sdk.commands.split.ymlsplitter import YmlSplitter

    if verbose:
        logger = logging_setup(verbose=3)
    else:
        logger = logging.getLogger('demisto-sdk')

    postman_config = postman_to_autogen_configuration(
        collection=json.load(input),
        name=name,
        command_prefix=command_prefix,
        context_path_prefix=output_prefix
    )

    if config_out:
        path = Path(output) / f'config-{postman_config.name}.json'
        path.write_text(json.dumps(postman_config.to_dict(), indent=4))
        logger.info(f'Config file generated at:\n{str(path.absolute())}')
    else:
        # generate integration yml
        yml_path = postman_config.generate_integration_package(output, is_unified=True)
        if package:
            yml_splitter = YmlSplitter(configuration=config.configuration, file_type=FileType.INTEGRATION.value,
                                       input=str(yml_path), output=str(output))
            yml_splitter.extract_to_package_format()


# ====================== generate-integration ====================== #
@main.command()
@click.help_option(
    '-h', '--help'
)
@click.option(
    '-i', '--input',
    help='config json file produced by commands like postman-codegen and openapi-codegen',
    required=True,
    type=click.File()
)
@click.option(
    '-o', '--output',
    help='The output directory to save the integration package',
    type=click.Path(dir_okay=True, exists=True),
    default=Path('.')
)
@click.option(
    '--verbose',
    help='Print debug level logs',
    is_flag=True
)
def generate_integration(input: IO, output: Path, verbose: bool):
    """Generates a Cortex XSOAR integration from a config json file,
    which is generated by commands like postman-codegen
    """
    from demisto_sdk.commands.common.logger import logging_setup
    from demisto_sdk.commands.generate_integration.code_generator import \
        IntegrationGeneratorConfig
    if verbose:
        logging_setup(verbose=3)

    config_dict = json.load(input)
    config = IntegrationGeneratorConfig(**config_dict)

    config.generate_integration_package(output, True)


# ====================== openapi-codegen ====================== #
@main.command(short_help='''Generates a Cortex XSOAR integration given an OpenAPI specification file.''')
@click.help_option(
    '-h', '--help'
)
@click.option(
    '-i', '--input_file', help='The swagger file to load in JSON format', required=True)
@click.option(
    '-cf', '--config_file', help='The integration configuration file. It is created in the first run of the command',
    required=False)
@click.option(
    '-n', '--base_name', help='The base filename to use for the generated files', required=False)
@click.option(
    '-o', '--output_dir', help='Directory to store the output in (default is current working directory)',
    required=False)
@click.option(
    '-pr', '--command_prefix', help='Add a prefix to each command in the code', required=False)
@click.option(
    '-c', '--context_path', help='Context output path', required=False)
@click.option(
    '-u', '--unique_keys', help='Comma separated unique keys to use in context paths (case sensitive)', required=False)
@click.option(
    '-r', '--root_objects', help='Comma separated JSON root objects to use in command outputs (case sensitive)',
    required=False)
@click.option(
    '-v', '--verbose', is_flag=True, help='Be verbose with the log output')
@click.option(
    '-f', '--fix_code', is_flag=True, help='Fix the python code using autopep8')
@click.option(
    '-a', '--use_default', is_flag=True, help='Use the automatically generated integration configuration'
                                              ' (Skip the second run).')
def openapi_codegen(**kwargs):
    """Generates a Cortex XSOAR integration given an OpenAPI specification file.
    In the first run of the command, an integration configuration file is created, which can be modified.
    Then, the command is run a second time with the integration configuration to generate the actual integration files.
    """
    from demisto_sdk.commands.openapi_codegen.openapi_codegen import \
        OpenAPIIntegration
    check_configuration_file('openapi-codegen', kwargs)
    if not kwargs.get('output_dir'):
        output_dir = os.getcwd()
    else:
        output_dir = kwargs['output_dir']

    # Check the directory exists and if not, try to create it
    if not os.path.exists(output_dir):
        try:
            os.mkdir(output_dir)
        except Exception as err:
            print_error(f'Error creating directory {output_dir} - {err}')
            sys.exit(1)
    if not os.path.isdir(output_dir):
        print_error(f'The directory provided "{output_dir}" is not a directory')
        sys.exit(1)

    input_file = kwargs['input_file']
    base_name = kwargs.get('base_name')
    if base_name is None:
        base_name = 'GeneratedIntegration'

    command_prefix = kwargs.get('command_prefix')
    if command_prefix is None:
        command_prefix = '-'.join(base_name.split(' ')).lower()

    context_path = kwargs.get('context_path')
    if context_path is None:
        context_path = base_name.replace(' ', '')

    unique_keys = kwargs.get('unique_keys', '')
    if unique_keys is None:
        unique_keys = ''

    root_objects = kwargs.get('root_objects', '')
    if root_objects is None:
        root_objects = ''

    verbose = kwargs.get('verbose', False)
    fix_code = kwargs.get('fix_code', False)

    configuration = None
    if kwargs.get('config_file'):
        try:
            with open(kwargs['config_file'], 'r') as config_file:
                configuration = json.load(config_file)
        except Exception as e:
            print_error(f'Failed to load configuration file: {e}')

    click.echo('Processing swagger file...')
    integration = OpenAPIIntegration(input_file, base_name, command_prefix, context_path,
                                     unique_keys=unique_keys, root_objects=root_objects,
                                     verbose=verbose, fix_code=fix_code, configuration=configuration)

    integration.load_file()
    if not kwargs.get('config_file'):
        integration.save_config(integration.configuration, output_dir)
        print_success(f'Created configuration file in {output_dir}')
        if not kwargs.get('use_default', False):
            config_path = os.path.join(output_dir, f'{base_name}_config.json')
            command_to_run = f'demisto-sdk openapi-codegen -i "{input_file}" -cf "{config_path}" -n "{base_name}" ' \
                             f'-o "{output_dir}" -pr "{command_prefix}" -c "{context_path}"'
            if unique_keys:
                command_to_run = command_to_run + f' -u "{unique_keys}"'
            if root_objects:
                command_to_run = command_to_run + f' -r "{root_objects}"'
            if verbose:
                command_to_run = command_to_run + ' -v'
            if fix_code:
                command_to_run = command_to_run + ' -f'

            click.echo(f'Run the command again with the created configuration file(after a review): {command_to_run}')
            sys.exit(0)

    if integration.save_package(output_dir):
        print_success(f'Successfully finished generating integration code and saved it in {output_dir}')
    else:
        print_error(f'There was an error creating the package in {output_dir}')
        sys.exit(1)


# ====================== test-content command ====================== #
@main.command(
    short_help='''Created incidents for selected test-playbooks and gives a report about the results''',
    hidden=True
)
@click.help_option(
    '-h', '--help'
)
@click.option(
    '-k', '--api-key', help='The Demisto API key for the server', required=True)
@click.option(
    '-s', '--server', help='The server URL to connect to')
@click.option(
    '-c', '--conf', help='Path to content conf.json file', required=True)
@click.option(
    '-e', '--secret', help='Path to content-test-conf conf.json file')
@click.option(
    '-n', '--nightly', type=bool, help='Run nightly tests')
@click.option(
    '-t', '--slack', help='The token for slack', required=True)
@click.option(
    '-a', '--circleci', help='The token for circleci', required=True)
@click.option(
    '-b', '--build-number', help='The build number', required=True)
@click.option(
    '-g', '--branch-name', help='The current content branch name', required=True)
@click.option(
    '-i', '--is-ami', type=bool, help='is AMI build or not', default=False)
@click.option(
    '-m',
    '--mem-check',
    type=bool,
    help='Should trigger memory checks or not. The slack channel to check the data is: '
         'dmst_content_nightly_memory_data',
    default=False)
@click.option(
    '-d',
    '--server-version',
    help='Which server version to run the tests on(Valid only when using AMI)',
    default="NonAMI")
@click.option(
    '-u',
    '--use-retries',
    is_flag=True,
    help='Should use retries mechanism or not (if test-playbook fails, it will execute it again few times and '
         'determine success according to most of the runs',
    default=False)
def test_content(**kwargs):
    """Configure instances for the integration needed to run tests_to_run tests.
    Run test module on each integration.
    create an investigation for each test.
    run test playbook on the created investigation using mock if possible.
    Collect the result and give a report.
    """
    from demisto_sdk.commands.test_content.execute_test_content import \
        execute_test_content
    check_configuration_file('test-content', kwargs)
    execute_test_content(**kwargs)


# ====================== doc-review ====================== #
@main.command()
@click.help_option(
    '-h', '--help'
)
@click.option(
    '-i', '--input', type=str, help='The path to the file to check', multiple=True)
@click.option(
    '--no-camel-case', is_flag=True, help='Whether to check CamelCase words', default=False)
@click.option(
    '--known-words', type=str, help="The path to a file containing additional known words", multiple=True
)
@click.option(
    '--always-true', is_flag=True, help="Whether to fail the command if misspelled words are found"
)
@click.option(
    '--expand-dictionary', is_flag=True, help="Whether to expand the base dictionary to include more words - "
                                              "will download 'brown' corpus from nltk package"
)
@click.option(
    '--templates', is_flag=True, help="Whether to print release notes templates"
)
@click.option(
    '-g', '--use-git', is_flag=True, help="Use git to identify the relevant changed files, "
                                          "will be used by default if '-i' and '--templates' are not set"
)
@click.option(
    '--prev-ver', type=str, help="The branch against which changes will be detected "
                                 "if '-g' flag is set. Default is 'demisto/master'"
)
@click.option(
    '-rn', '--release-notes', is_flag=True, help="Will run only on release notes files"
)
@click.option(
    '-pkw', '--use-packs-known-words', is_flag=True, help="Will find and load the known_words file from the pack. "
                                                          "To use this option make sure you are running from the "
                                                          "content directory.", default=False
)
def doc_review(**kwargs):
    """Check the spelling in .md and .yml files as well as review release notes"""
    from demisto_sdk.commands.doc_reviewer.doc_reviewer import DocReviewer
    doc_reviewer = DocReviewer(
        file_paths=kwargs.get('input', []),
        known_words_file_paths=kwargs.get('known_words', []),
        no_camel_case=kwargs.get('no_camel_case'),
        no_failure=kwargs.get('always_true'),
        expand_dictionary=kwargs.get('expand_dictionary'),
        templates=kwargs.get('templates'),
        use_git=kwargs.get('use_git'),
        prev_ver=kwargs.get('prev_ver'),
        release_notes_only=kwargs.get('release_notes'),
        load_known_words_from_pack=kwargs.get('use_packs_known_words'),
    )
    result = doc_reviewer.run_doc_review()
    if result:
        sys.exit(0)

    sys.exit(1)


# ====================== integration-diff ====================== #
@main.command(name="integration-diff",
              help='''Given two versions of an integration, Check that everything in the old integration is covered in
              the new integration''')
@click.help_option(
    '-h', '--help'
)
@click.option(
    '-n', '--new', type=str, help='The path to the new version of the integration', required=True)
@click.option(
    '-o', '--old', type=str, help='The path to the old version of the integration', required=True)
@click.option(
    '--docs-format', is_flag=True,
    help='Whether output should be in the format for the version differences section in README.')
def integration_diff(**kwargs):
    """
    Checks for differences between two versions of an integration, and verified that the new version covered the old version.
    """
    from demisto_sdk.commands.integration_diff.integration_diff_detector import \
        IntegrationDiffDetector
    integration_diff_detector = IntegrationDiffDetector(
        new=kwargs.get('new', ''),
        old=kwargs.get('old', ''),
        docs_format=kwargs.get('docs_format', False)
    )
    result = integration_diff_detector.check_different()

    if result:
        sys.exit(0)

    sys.exit(1)


# ====================== convert ====================== #
@main.command()
@click.help_option(
    '-h', '--help'
)
@click.option(
    '-i', '--input', type=click.Path(exists=True), required=True,
    help='The path of the content pack/directory/file to convert.'
)
@click.option(
    '-v', '--version', required=True, help="Version the input to be compatible with."
)
@pass_config
def convert(config, **kwargs):
    """
    Convert the content of the pack/directory in the given input to be compatible with the version given by
    version command.
    """
    from demisto_sdk.commands.convert.convert_manager import ConvertManager
    check_configuration_file('convert', kwargs)
    sys.path.append(config.configuration.env_dir)

    input_path = kwargs['input']
    server_version = kwargs['version']
    convert_manager = ConvertManager(input_path, server_version)
    result = convert_manager.convert()

    if result:
        sys.exit(1)

    sys.exit(0)


# ====================== generate-unit-tests ====================== #

@main.command(short_help='''Generates unit tests for integration code.''')
@click.help_option(
    '-h', '--help'
)
@click.option(
    "-c", "--commands", help="Specific commands name to generate unit test for (e.g. xdr-get-incidents)",
    required=False)
@click.option(
    '-o', '--output_dir', help='Directory to store the output in (default is the input integration directory)',
    required=False)
@click.option('-v', "--verbose", count=True, help="Verbosity level -v / -vv / .. / -vvv",
              type=click.IntRange(0, 3, clamp=True), default=1, show_default=True)
@click.option(
    "-i", "--input_path",
    help="Valid integration file path.",
    required=True)
@click.option('-q', "--quiet", is_flag=True, help="Quiet output, only output results in the end")
@click.option("-lp", "--log-path", help="Path to store all levels of logs",
              type=click.Path(resolve_path=True))
@click.option(
    '-d', '--use_demisto',
    help="Run commands at Demisto automatically.", is_flag=True
)
@click.option(
    "--insecure",
    help="Skip certificate validation", is_flag=True
)
@click.option(
    "-e", "--examples",
    help="Integrations: path for file containing command examples."
         " Each command should be in a separate line.")
@click.option(
    "-a", "--append",
    help="Append generated test file to the existing <integration_name>_test.py. Else, overwriting existing UT",
    is_flag=True)
def generate_unit_tests(input_path: str = '',
                        commands: list = [],
                        output_dir: str = '',
                        examples: str = '',
                        insecure: bool = False,
                        use_demisto: bool = False,
                        append: bool = False,
                        verbose: int = 1,
                        quiet: bool = False,
                        log_path: str = ''):
    """
    This command is used to generate unit tests automatically from an  integration python code.
    Also supports generating unit tests for specific commands.
    """

    klara_logger = logging.getLogger('PYSCA')
    klara_logger.propagate = False
    from demisto_sdk.commands.common.logger import logging_setup
    from demisto_sdk.commands.generate_unit_tests.generate_unit_tests import \
        run_generate_unit_tests
    logging_setup(verbose=verbose,  # type: ignore[arg-type]
                  quiet=quiet,  # type: ignore[arg-type]
                  log_path=log_path)  # type: ignore[arg-type]
    return run_generate_unit_tests(
        input_path,
        commands,
        output_dir,
        examples,
        insecure,
        use_demisto,
        append
    )


@main.command(
    name='error-code',
    help='Quickly find relevant information regarding an error code.',
)
@click.help_option(
    '-h', '--help'
)
@click.option(
    '-i', '--input', required=True,
    help='The error code to search for.',
)
@pass_config
def error_code(config, **kwargs):
    from demisto_sdk.commands.error_code_info.error_code_info import \
        generate_error_code_information
    check_configuration_file('error-code-info', kwargs)
    sys.path.append(config.configuration.env_dir)

    result = generate_error_code_information(kwargs.get('input'))

    sys.exit(result)


@main.resultcallback()
def exit_from_program(result=0, **kwargs):
    sys.exit(result)


if __name__ == '__main__':
    main()<|MERGE_RESOLUTION|>--- conflicted
+++ resolved
@@ -26,7 +26,6 @@
 
 json = JSON_Handler()
 
-
 # Third party packages
 
 # Common tools
@@ -141,8 +140,7 @@
             __version__ = get_distribution('demisto-sdk').version
         except DistributionNotFound:
             __version__ = 'dev'
-            print_warning(
-                'Cound not find the version of the demisto-sdk. This usually happens when running in a development environment.')
+            print_warning('Cound not find the version of the demisto-sdk. This usually happens when running in a development environment.')
         else:
             last_release = get_last_remote_release_version()
             print_warning(f'You are using demisto-sdk {__version__}.')
@@ -276,8 +274,7 @@
     '-h', '--help'
 )
 @click.option(
-    "-i", "--input", help="The directory path to the files or path to the file to unify", required=True,
-    type=click.Path(dir_okay=True)
+    "-i", "--input", help="The directory path to the files or path to the file to unify", required=True, type=click.Path(dir_okay=True)
 )
 @click.option(
     "-o", "--output", help="The output dir to write the unified yml to", required=False
@@ -549,14 +546,12 @@
 @click.option('-mp', '--marketplace', help='The marketplace the artifacts are created for, that '
                                            'determines which artifacts are created for each pack. '
                                            'Default is the XSOAR marketplace, that has all of the packs '
-                                           'artifacts.', default='xsoar',
-              type=click.Choice(['xsoar', 'marketplacev2', 'v2']))
+                                           'artifacts.', default='xsoar', type=click.Choice(['xsoar', 'marketplacev2', 'v2']))
 @click.option('-fbi', '--filter-by-id-set', is_flag=True,
               help='Whether to use the id set as content items guide, meaning only include in the packs the '
                    'content items that appear in the id set.', default=False, hidden=True)
 @click.option('-af', '--alternate-fields', is_flag=True,
-              help='Use the alternative fields if such are present in the yml or json of the content item.',
-              default=False, hidden=True)
+              help='Use the alternative fields if such are present in the yml or json of the content item.', default=False, hidden=True)
 def create_content_artifacts(**kwargs) -> int:
     """Generating the following artifacts:
        1. content_new - Contains all content objects of type json,yaml (from_version < 6.0.0)
@@ -669,16 +664,9 @@
                                             "--check-dependent-api-module flag.",
               type=click.Path(resolve_path=True),
               default='Tests/id_set.json')
-<<<<<<< HEAD
-@click.option("-cdam", "--check-dependent-api-module", is_flag=True,
-              help="Run unit tests and lint on all packages that "
-                   "are dependent on the found "
-                   "modified api modules.", default=True)
-=======
 @click.option("-cdam", "--check-dependent-api-module", is_flag=True, help="Run unit tests and lint on all packages that "
               "are dependent on the found "
               "modified api modules.", default=False)
->>>>>>> 457bef8b
 @click.option("--time-measurements-dir", help="Specify directory for the time measurements report file",
               type=PathsParamType())
 def lint(**kwargs):
@@ -753,8 +741,7 @@
     "--report-dir", help="Directory of the coverage report files.",
     default='coverage_report', type=PathsParamType(resolve_path=True))
 @click.option(
-    "--report-type", help="The type of coverage report (posible values: 'text', 'html', 'xml', 'json' or 'all').",
-    type=str)
+    "--report-type", help="The type of coverage report (posible values: 'text', 'html', 'xml', 'json' or 'all').", type=str)
 @click.option("--no-min-coverage-enforcement", help="Do not enforce minimum coverage.", is_flag=True)
 @click.option(
     "--previous-coverage-report-url", help="URL of the previous coverage report.",
@@ -1012,8 +999,7 @@
     multiple=False)
 @click.option(
     "-pd", "--pack-data", help="The Pack Data to add to XSOAR Configuration File - "
-                               "Pack URL for Custom Pack and Pack Version for OOTB Pack", required=False,
-    multiple=False)
+           "Pack URL for Custom Pack and Pack Version for OOTB Pack", required=False, multiple=False)
 @click.option(
     "-mp", "--add-marketplace-pack", help="Add a Pack to the MarketPlace Packs section in the Configuration File",
     required=False, is_flag=True)
@@ -1282,7 +1268,6 @@
         print_error(str(e))
         return 1
 
-
 # ====================== init ====================== #
 
 
@@ -1310,7 +1295,7 @@
                              "Script template options: HelloWorldScript")
 @click.option(
     "-a", "--author-image", help="Path of the file 'Author_image.png'. \n "
-                                 "Image will be presented in marketplace under PUBLISHER section. File should be up to 4kb and dimensions of 120x50"
+    "Image will be presented in marketplace under PUBLISHER section. File should be up to 4kb and dimensions of 120x50"
 )
 @click.option(
     '--demisto_mock', is_flag=True,
@@ -1483,8 +1468,7 @@
     id_set, excluded_items_by_pack, excluded_items_by_type = id_set_creator.create_id_set()
 
     if excluded_items_by_pack:
-        remove_dependencies_from_id_set(id_set, excluded_items_by_pack, excluded_items_by_type,
-                                        kwargs.get('marketplace', ''))
+        remove_dependencies_from_id_set(id_set, excluded_items_by_pack, excluded_items_by_type, kwargs.get('marketplace', ''))
         id_set_creator.save_id_set()
 
 
@@ -1622,8 +1606,7 @@
                                                "The json file will be saved under the path given in the "
                                                "'--output-path' argument", required=False, is_flag=True)
 @click.option("-o", "--output-path", help="The destination path for the packs dependencies json file. This argument is "
-                                          "only relevant for when using the '--all-packs-dependecies' flag.",
-              required=False)
+              "only relevant for when using the '--all-packs-dependecies' flag.", required=False)
 @click.option("--get-dependent-on", help="Get only the packs dependent ON the given pack. Note: this flag can not be"
                                          " used for the packs ApiModules and Base", required=False,
               is_flag=True)
@@ -2083,77 +2066,6 @@
     sys.exit(0)
 
 
-# ====================== generate-unit-tests ====================== #
-
-@main.command(short_help='''Generates unit tests for integration code.''')
-@click.help_option(
-    '-h', '--help'
-)
-@click.option(
-    "-c", "--commands", help="Specific commands name to generate unit test for (e.g. xdr-get-incidents)",
-    required=False)
-@click.option(
-    '-o', '--output_dir', help='Directory to store the output in (default is the input integration directory)',
-    required=False)
-@click.option('-v', "--verbose", count=True, help="Verbosity level -v / -vv / .. / -vvv",
-              type=click.IntRange(0, 3, clamp=True), default=1, show_default=True)
-@click.option(
-    "-i", "--input_path",
-    help="Valid integration file path.",
-    required=True)
-@click.option('-q', "--quiet", is_flag=True, help="Quiet output, only output results in the end")
-@click.option("-lp", "--log-path", help="Path to store all levels of logs",
-              type=click.Path(resolve_path=True))
-@click.option(
-    '-d', '--use_demisto',
-    help="Run commands at Demisto automatically.", is_flag=True
-)
-@click.option(
-    "--insecure",
-    help="Skip certificate validation", is_flag=True
-)
-@click.option(
-    "-e", "--examples",
-    help="Integrations: path for file containing command examples."
-         " Each command should be in a separate line.")
-@click.option(
-    "-a", "--append",
-    help="Append generated test file to the existing <integration_name>_test.py. Else, overwriting existing UT",
-    is_flag=True)
-def generate_unit_tests(input_path: str = '',
-                        commands: list = [],
-                        output_dir: str = '',
-                        examples: str = '',
-                        insecure: bool = False,
-                        use_demisto: bool = False,
-                        append: bool = False,
-                        verbose: int = 1,
-                        quiet: bool = False,
-                        log_path: str = ''):
-    """
-    This command is used to generate unit tests automatically from an  integration python code.
-    Also supports generating unit tests for specific commands.
-    """
-
-    klara_logger = logging.getLogger('PYSCA')
-    klara_logger.propagate = False
-    from demisto_sdk.commands.common.logger import logging_setup
-    from demisto_sdk.commands.generate_unit_tests.generate_unit_tests import \
-        run_generate_unit_tests
-    logging_setup(verbose=verbose,  # type: ignore[arg-type]
-                  quiet=quiet,  # type: ignore[arg-type]
-                  log_path=log_path)  # type: ignore[arg-type]
-    return run_generate_unit_tests(
-        input_path,
-        commands,
-        output_dir,
-        examples,
-        insecure,
-        use_demisto,
-        append
-    )
-
-
 @main.command(
     name='error-code',
     help='Quickly find relevant information regarding an error code.',
