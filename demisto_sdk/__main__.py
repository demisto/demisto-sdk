--- conflicted
+++ resolved
@@ -12,617 +12,6 @@
     get_last_remote_release_version,
     get_release_note_entries,
     is_sdk_defined_working_offline,
-<<<<<<< HEAD
-    parse_marketplace_kwargs,
-)
-from demisto_sdk.commands.content_graph.commands.create import create
-from demisto_sdk.commands.content_graph.commands.get_dependencies import (
-    get_dependencies,
-)
-from demisto_sdk.commands.content_graph.commands.get_relationships import (
-    get_relationships,
-)
-from demisto_sdk.commands.content_graph.commands.update import update
-from demisto_sdk.commands.content_graph.objects.repository import ContentDTO
-from demisto_sdk.commands.generate_modeling_rules import generate_modeling_rules
-from demisto_sdk.commands.prepare_content.prepare_upload_manager import (
-    PrepareUploadManager,
-)
-from demisto_sdk.commands.setup_env.setup_environment import IDEType
-from demisto_sdk.commands.split.ymlsplitter import YmlSplitter
-from demisto_sdk.commands.test_content.playbook_flow_test import run_playbook_flow_test
-from demisto_sdk.commands.test_content.test_modeling_rule import (
-    init_test_data,
-    test_modeling_rule,
-)
-from demisto_sdk.commands.upload.upload import upload_content_entity
-from demisto_sdk.utils.utils import update_command_args_from_config_file
-
-SDK_OFFLINE_ERROR_MESSAGE = (
-    "<red>An internet connection is required for this command. If connected to the "
-    "internet, un-set the DEMISTO_SDK_OFFLINE_ENV environment variable.</red>"
-)
-
-
-# Third party packages
-
-# Common tools
-
-
-class PathsParamType(click.Path):
-    """
-    Defines a click options type for use with the @click.option decorator
-
-    The type accepts a string of comma-separated values where each individual value adheres
-    to the definition for the click.Path type. The class accepts the same parameters as the
-    click.Path type, applying those arguments for each comma-separated value in the list.
-    See https://click.palletsprojects.com/en/8.0.x/parameters/#implementing-custom-types for
-    more details.
-    """
-
-    def convert(self, value, param, ctx):
-        if "," not in value:
-            return super().convert(value, param, ctx)
-
-        split_paths = value.split(",")
-        # check the validity of each of the paths
-        _ = [
-            super(PathsParamType, self).convert(path, param, ctx)
-            for path in split_paths
-        ]
-        return value
-
-
-class VersionParamType(click.ParamType):
-    """
-    Defines a click options type for use with the @click.option decorator
-
-    The type accepts a string represents a version number.
-    """
-
-    name = "version"
-
-    def convert(self, value, param, ctx):
-        version_sections = value.split(".")
-        if len(version_sections) == 3 and all(
-            version_section.isdigit() for version_section in version_sections
-        ):
-            return value
-        else:
-            self.fail(
-                f"Version {value} is not according to the expected format. "
-                f"The format of version should be in x.y.z format, e.g: <2.1.3>",
-                param,
-                ctx,
-            )
-
-
-class DemistoSDK:
-    """
-    The core class for the SDK.
-    """
-
-    def __init__(self):
-        self.configuration = None
-
-
-pass_config = click.make_pass_decorator(DemistoSDK, ensure=True)
-
-
-def logging_setup_decorator(func, *args, **kwargs):
-    def get_context_arg(args):
-        for arg in args:
-            if isinstance(arg, click.core.Context):
-                return arg
-        print(  # noqa: T201
-            "Error: Cannot find the Context arg. Is the command configured correctly?"
-        )
-        return None
-
-    @click.option(
-        "--console-log-threshold",
-        help="Minimum logging threshold for the console logger."
-        " Possible values: DEBUG, INFO, SUCCESS, WARNING, ERROR.",
-    )
-    @click.option(
-        "--file-log-threshold",
-        help="Minimum logging threshold for the file logger."
-        " Possible values: DEBUG, INFO, SUCCESS, WARNING, ERROR.",
-    )
-    @click.option("--log-file-path", help="Path to save log files onto.")
-    @functools.wraps(func)
-    def wrapper(*args, **kwargs):
-        logging_setup(
-            console_threshold=kwargs.get("console_log_threshold") or "INFO",
-            file_threshold=kwargs.get("file_log_threshold") or "DEBUG",
-            path=kwargs.get("log_file_path"),
-            calling_function=func.__name__,
-        )
-
-        handle_deprecated_args(get_context_arg(args).args)
-        return func(*args, **kwargs)
-
-    return wrapper
-
-
-@click.group(
-    invoke_without_command=True,
-    no_args_is_help=True,
-    context_settings=dict(max_content_width=100),
-)
-@click.help_option("-h", "--help")
-@click.option(
-    "-v",
-    "--version",
-    help="Get the demisto-sdk version.",
-    is_flag=True,
-    default=False,
-    show_default=True,
-)
-@click.option(
-    "-rn",
-    "--release-notes",
-    help="Display the release notes for the current demisto-sdk version.",
-    is_flag=True,
-    default=False,
-    show_default=True,
-)
-@pass_config
-@click.pass_context
-@logging_setup_decorator
-def main(ctx, config, version, release_notes, **kwargs):
-    config.configuration = Configuration()
-    import dotenv
-
-    dotenv.load_dotenv(
-        CONTENT_PATH / ".env", override=True
-    )  # load .env file from the cwd
-
-    if platform.system() == "Windows":
-        logger.warning(
-            "Using Demisto-SDK on Windows is not supported. Use WSL2 or run in a container."
-        )
-
-    if (
-        (not os.getenv("DEMISTO_SDK_SKIP_VERSION_CHECK")) or version
-    ) and not is_sdk_defined_working_offline():  # If the key exists/called to version
-        try:
-            __version__ = get_distribution("demisto-sdk").version
-        except DistributionNotFound:
-            __version__ = "dev"
-            logger.info(
-                "<yellow>Could not find the version of the demisto-sdk. This usually happens when running in a development environment.</yellow>"
-            )
-        else:
-            last_release = ""
-            if not os.environ.get(
-                "CI"
-            ):  # Check only when not running in CI (e.g running locally).
-                last_release = get_last_remote_release_version()
-            logger.opt(colors=True).info(
-                f"<yellow>demisto-sdk {__version__}</yellow>"
-            )  # we only `opt`
-            if last_release and __version__ != last_release:
-                logger.warning(
-                    f"A newer version ({last_release}) is available. "
-                    f"To update, run 'pip3 install --upgrade demisto-sdk'"
-                )
-            if release_notes:
-                rn_entries = get_release_note_entries(__version__)
-
-                if not rn_entries:
-                    logger.warning(
-                        "\n<yellow>Could not get the release notes for this version.</yellow>"
-                    )
-                else:
-                    logger.info(
-                        "\nThe following are the release note entries for the current version:\n"
-                    )
-                    logger.info(rn_entries)
-                    logger.info("")
-
-
-# ====================== split ====================== #
-@main.command(
-    context_settings=dict(
-        ignore_unknown_options=True,
-        allow_extra_args=True,
-    )
-)
-@click.help_option("-h", "--help")
-@click.option("-i", "--input", help="The yml/json file to extract from.", required=True)
-@click.option(
-    "-o",
-    "--output",
-    help="The output dir to write the extracted code/description/image/json to.",
-)
-@click.option(
-    "--no-demisto-mock",
-    help="Don't add an import for demisto-mock (only for yml files).",
-    is_flag=True,
-    show_default=True,
-)
-@click.option(
-    "--no-common-server",
-    help="Don't add an import for CommonServerPython or CommonServerPythonShell (only for yml files).",
-    is_flag=True,
-    show_default=True,
-)
-@click.option(
-    "--no-auto-create-dir",
-    help="Don't auto create the directory if the target directory ends with *Integrations/*Scripts/*Dashboards"
-    "/*GenericModules. The auto directory created will be named according to the Integration/Script name.",
-    is_flag=True,
-    show_default=True,
-)
-@click.option(
-    "--new-module-file",
-    help="Create a new module file instead of editing the existing file (only for json files).",
-    is_flag=True,
-    show_default=True,
-)
-@pass_config
-@click.pass_context
-@logging_setup_decorator
-def split(ctx, config, **kwargs):
-    """Split the code, image and description files from a Demisto integration or script yaml file
-    to multiple files(To a package format - https://demisto.pan.dev/docs/package-dir).
-    """
-    from demisto_sdk.commands.split.jsonsplitter import JsonSplitter
-
-    update_command_args_from_config_file("split", kwargs)
-    file_type: FileType = find_type(kwargs.get("input", ""), ignore_sub_categories=True)
-    if file_type not in [
-        FileType.INTEGRATION,
-        FileType.SCRIPT,
-        FileType.GENERIC_MODULE,
-        FileType.MODELING_RULE,
-        FileType.PARSING_RULE,
-        FileType.LISTS,
-        FileType.ASSETS_MODELING_RULE,
-    ]:
-        logger.info(
-            "<red>File is not an Integration, Script, List, Generic Module, Modeling Rule or Parsing Rule.</red>"
-        )
-        return 1
-
-    if file_type in [
-        FileType.INTEGRATION,
-        FileType.SCRIPT,
-        FileType.MODELING_RULE,
-        FileType.PARSING_RULE,
-        FileType.ASSETS_MODELING_RULE,
-    ]:
-        yml_splitter = YmlSplitter(
-            configuration=config.configuration, file_type=file_type.value, **kwargs
-        )
-        return yml_splitter.extract_to_package_format()
-
-    else:
-        json_splitter = JsonSplitter(
-            input=kwargs.get("input"),  # type: ignore[arg-type]
-            output=kwargs.get("output"),  # type: ignore[arg-type]
-            no_auto_create_dir=kwargs.get("no_auto_create_dir"),  # type: ignore[arg-type]
-            new_module_file=kwargs.get("new_module_file"),  # type: ignore[arg-type]
-            file_type=file_type,
-        )
-        return json_splitter.split_json()
-
-
-# ====================== extract-code ====================== #
-@main.command(hidden=True)
-@click.help_option("-h", "--help")
-@click.option("--input", "-i", help="The yml file to extract from", required=True)
-@click.option(
-    "--output", "-o", required=True, help="The output file to write the code to"
-)
-@click.option(
-    "--no-demisto-mock",
-    help="Don't add an import for demisto mock, false by default",
-    is_flag=True,
-    show_default=True,
-)
-@click.option(
-    "--no-common-server",
-    help="Don't add an import for CommonServerPython."
-    "If not specified will import unless this is CommonServerPython",
-    is_flag=True,
-    show_default=True,
-)
-@pass_config
-@click.pass_context
-@logging_setup_decorator
-def extract_code(ctx, config, **kwargs):
-    """Extract code from a Demisto integration or script yaml file."""
-    from demisto_sdk.commands.split.ymlsplitter import YmlSplitter
-
-    update_command_args_from_config_file("extract-code", kwargs)
-    file_type: FileType = find_type(kwargs.get("input", ""), ignore_sub_categories=True)
-    if file_type not in [FileType.INTEGRATION, FileType.SCRIPT]:
-        logger.info("<red>File is not an Integration or Script.</red>")
-        return 1
-    extractor = YmlSplitter(
-        configuration=config.configuration, file_type=file_type.value, **kwargs
-    )
-    return extractor.extract_code(kwargs["outfile"])
-
-
-# ====================== prepare-content ====================== #
-@main.command(name="prepare-content")
-@click.help_option("-h", "--help")
-@click.option(
-    "-i",
-    "--input",
-    help="Comma-separated list of paths to directories or files to unify.",
-    required=False,
-    type=PathsParamType(dir_okay=True, exists=True),
-)
-@click.option(
-    "-a",
-    "--all",
-    is_flag=True,
-    help="Run prepare-content on all content packs. If no output path is given, will dump the result in the "
-    "current working path.",
-)
-@click.option(
-    "-g",
-    "--graph",
-    help="Whether to use the content graph.",
-    is_flag=True,
-    default=False,
-)
-@click.option(
-    "--skip-update",
-    help="Whether to skip updating the content graph (used only when graph is true).",
-    is_flag=True,
-    default=False,
-)
-@click.option(
-    "-o", "--output", help="The output dir to write the unified yml to.", required=False
-)
-@click.option(
-    "-c",
-    "--custom",
-    help="Add test label to unified yml id/name/display.",
-    required=False,
-)
-@click.option(
-    "-f",
-    "--force",
-    help="Forcefully overwrites the preexisting yml if one exists.",
-    is_flag=True,
-    show_default=False,
-)
-@click.option(
-    "-ini",
-    "--ignore-native-image",
-    help="Whether to ignore the addition of the nativeimage key to the yml of a script/integration.",
-    is_flag=True,
-    show_default=False,
-    default=False,
-)
-@click.option(
-    "-mp",
-    "--marketplace",
-    help="The marketplace content items are created for, that determines usage of marketplace "
-    "unique text. Default is the XSOAR marketplace.",
-    default="xsoar",
-    type=click.Choice([mp.value for mp in list(MarketplaceVersions)] + ["v2"]),
-)
-@click.pass_context
-@logging_setup_decorator
-def prepare_content(ctx, **kwargs):
-    """
-    This command is used to prepare the content to be used in the platform.
-    """
-    assert (
-        sum([bool(kwargs["all"]), bool(kwargs["input"])]) == 1
-    ), "Exactly one of the '-a' or '-i' parameters must be provided."
-
-    if kwargs["all"]:
-        content_DTO = ContentDTO.from_path()
-        output_path = kwargs.get("output", ".") or "."
-        content_DTO.dump(
-            dir=Path(output_path, "prepare-content-tmp"),
-            marketplace=parse_marketplace_kwargs(kwargs),
-        )
-        return 0
-
-    inputs = []
-    if input_ := kwargs["input"]:
-        inputs = input_.split(",")
-
-    if output_path := kwargs["output"]:
-        if "." in Path(output_path).name:  # check if the output path is a file
-            if len(inputs) > 1:
-                raise ValueError(
-                    "When passing multiple inputs, the output path should be a directory and not a file."
-                )
-        else:
-            dest_path = Path(output_path)
-            dest_path.mkdir(exist_ok=True)
-
-    for input_content in inputs:
-        if output_path and len(inputs) > 1:
-            path_name = Path(input_content).name
-            kwargs["output"] = str(Path(output_path, path_name))
-
-        if click.get_current_context().info_name == "unify":
-            kwargs["unify_only"] = True
-
-        update_command_args_from_config_file("unify", kwargs)
-        # Input is of type Path.
-        kwargs["input"] = str(input_content)
-        file_type = find_type(kwargs["input"])
-        if marketplace := kwargs.get("marketplace"):
-            os.environ[ENV_DEMISTO_SDK_MARKETPLACE] = marketplace.lower()
-        if file_type == FileType.GENERIC_MODULE:
-            from demisto_sdk.commands.prepare_content.generic_module_unifier import (
-                GenericModuleUnifier,
-            )
-
-            # pass arguments to GenericModule unifier and call the command
-            generic_module_unifier = GenericModuleUnifier(**kwargs)
-            generic_module_unifier.merge_generic_module_with_its_dashboards()
-        else:
-            PrepareUploadManager.prepare_for_upload(**kwargs)
-    return 0
-
-
-main.add_command(prepare_content, name="unify")
-
-
-# ====================== zip-packs ====================== #
-
-
-@main.command(
-    context_settings=dict(
-        ignore_unknown_options=True,
-        allow_extra_args=True,
-    )
-)
-@click.help_option("-h", "--help")
-@click.option(
-    "-i",
-    "--input",
-    help="The packs to create artifacts for. Optional values are: `all` or csv list of pack names.",
-    type=PathsParamType(exists=True, resolve_path=True),
-    required=True,
-)
-@click.option(
-    "-o",
-    "--output",
-    help="The path to the directory into which to write the zip files.",
-    type=click.Path(file_okay=False, resolve_path=True),
-    required=True,
-)
-@click.option(
-    "-v",
-    "--content-version",
-    help="The content version in CommonServerPython.",
-    default="0.0.0",
-)
-@click.option(
-    "-u",
-    "--upload",
-    is_flag=True,
-    help="Upload the unified packs to the marketplace.",
-    default=False,
-)
-@click.option(
-    "--zip-all", is_flag=True, help="Zip all the packs in one zip file.", default=False
-)
-@click.pass_context
-@logging_setup_decorator
-def zip_packs(ctx, **kwargs) -> int:
-    """Generating zipped packs that are ready to be uploaded to Cortex XSOAR machine."""
-    from demisto_sdk.commands.upload.uploader import Uploader
-    from demisto_sdk.commands.zip_packs.packs_zipper import (
-        EX_FAIL,
-        EX_SUCCESS,
-        PacksZipper,
-    )
-
-    update_command_args_from_config_file("zip-packs", kwargs)
-
-    # if upload is true - all zip packs will be compressed to one zip file
-    should_upload = kwargs.pop("upload", False)
-    zip_all = kwargs.pop("zip_all", False) or should_upload
-    marketplace = parse_marketplace_kwargs(kwargs)
-
-    packs_zipper = PacksZipper(
-        zip_all=zip_all, pack_paths=kwargs.pop("input"), quiet_mode=zip_all, **kwargs
-    )
-    zip_path, unified_pack_names = packs_zipper.zip_packs()
-
-    if should_upload and zip_path:
-        return Uploader(
-            input=Path(zip_path), pack_names=unified_pack_names, marketplace=marketplace
-        ).upload()
-
-    return EX_SUCCESS if zip_path is not None else EX_FAIL
-
-
-# ====================== validate ====================== #
-@main.command(
-    context_settings=dict(
-        ignore_unknown_options=True,
-        allow_extra_args=True,
-    )
-)
-@click.help_option("-h", "--help")
-@click.option(
-    "--no-conf-json",
-    is_flag=True,
-    default=False,
-    show_default=True,
-    help="Relevant only for the old validate flow and will be removed in a future release. Skip conf.json validation.",
-)
-@click.option(
-    "-s",
-    "--id-set",
-    is_flag=True,
-    default=False,
-    show_default=True,
-    help="Relevant only for the old validate flow and will be removed in a future release. Perform validations using the id_set file.",
-)
-@click.option(
-    "-idp",
-    "--id-set-path",
-    help="Relevant only for the old validate flow and will be removed in a future release. The path of the id-set.json used for validations.",
-    type=click.Path(resolve_path=True),
-)
-@click.option(
-    "-gr",
-    "--graph",
-    is_flag=True,
-    default=False,
-    show_default=True,
-    help="Relevant only for the old validate flow and will be removed in a future release. Perform validations on content graph.",
-)
-@click.option(
-    "--prev-ver", help="Previous branch or SHA1 commit to run checks against."
-)
-@click.option(
-    "--no-backward-comp",
-    is_flag=True,
-    show_default=True,
-    help="Relevant only for the old validate flow and will be removed in a future release. Whether to check backward compatibility or not.",
-)
-@click.option(
-    "-g",
-    "--use-git",
-    is_flag=True,
-    show_default=True,
-    default=False,
-    help="Validate changes using git - this will check current branch's changes against origin/master or origin/main. "
-    "If the --post-commit flag is supplied: validation will run only on the current branch's changed files "
-    "that have been committed. "
-    "If the --post-commit flag is not supplied: validation will run on all changed files in the current branch, "
-    "both committed and not committed. ",
-)
-@click.option(
-    "-pc",
-    "--post-commit",
-    is_flag=True,
-    help="Whether the validation should run only on the current branch's committed changed files. "
-    "This applies only when the -g flag is supplied.",
-)
-@click.option(
-    "-st",
-    "--staged",
-    is_flag=True,
-    help="Whether the validation should ignore unstaged files."
-    "This applies only when the -g flag is supplied.",
-)
-@click.option(
-    "-iu",
-    "--include-untracked",
-    is_flag=True,
-    help="Relevant only for the old validate flow and will be removed in a future release. Whether to include untracked files in the validation. "
-    "This applies only when the -g flag is supplied.",
-=======
->>>>>>> 4d8c0bb5
 )
 from demisto_sdk.commands.content_graph.content_graph_setup import graph_cmd_group
 from demisto_sdk.commands.coverage_analyze.coverage_analyze_setup import (
@@ -915,534 +304,7 @@
         typer.echo("\nRelease notes for the current version:\n")
         typer.echo(rn_entries)
     else:
-<<<<<<< HEAD
-        logger.error("Provide an error code, e.g. `-i DO106`")
-        result = 1
-
-    sys.exit(result)
-
-
-# ====================== create-content-graph ====================== #
-@main.command(
-    hidden=True,
-)
-@click.help_option("-h", "--help")
-@click.option(
-    "-o",
-    "--output-path",
-    type=click.Path(resolve_path=True, path_type=Path, dir_okay=True, file_okay=False),
-    default=None,
-    help="Output folder to place the zip file of the graph exported CSVs files.",
-)
-@click.option(
-    "-mp",
-    "--marketplace",
-    help="The marketplace to generate the graph for.",
-    default="xsoar",
-    type=click.Choice(list(MarketplaceVersions)),
-)
-@click.option(
-    "-nd",
-    "--no-dependencies",
-    is_flag=True,
-    help="Whether or not to include dependencies.",
-    default=False,
-)
-@click.pass_context
-@logging_setup_decorator
-def create_content_graph(
-    ctx,
-    marketplace: str = MarketplaceVersions.XSOAR,
-    no_dependencies: bool = False,
-    output_path: Path = None,
-    **kwargs,
-):
-    logger.warning(
-        "[WARNING] The 'create-content-graph' command is deprecated and will be removed "
-        "in upcoming versions. Use 'demisto-sdk graph create' instead."
-    )
-    ctx.invoke(
-        create,
-        ctx,
-        marketplace=marketplace,
-        no_dependencies=no_dependencies,
-        output_path=output_path,
-        **kwargs,
-    )
-
-
-# ====================== update-content-graph ====================== #
-@main.command(
-    hidden=True,
-)
-@click.help_option("-h", "--help")
-@click.option(
-    "-mp",
-    "--marketplace",
-    help="The marketplace the artifacts are created for, that "
-    "determines which artifacts are created for each pack. "
-    "Default is the XSOAR marketplace, that has all of the packs "
-    "artifacts.",
-    default="xsoar",
-    type=click.Choice(list(MarketplaceVersions)),
-)
-@click.option(
-    "-g",
-    "--use-git",
-    is_flag=True,
-    show_default=True,
-    default=False,
-    help="Whether to use git to determine the packs to update",
-)
-@click.option(
-    "-i",
-    "--imported-path",
-    type=click.Path(
-        path_type=Path, resolve_path=True, exists=True, file_okay=True, dir_okay=False
-    ),
-    default=None,
-    help="Path to content graph zip file to import",
-)
-@click.option(
-    "-p",
-    "--packs",
-    help="A comma-separated list of packs to update",
-    multiple=True,
-    default=None,
-)
-@click.option(
-    "-nd",
-    "--no-dependencies",
-    is_flag=True,
-    help="Whether dependencies should be included in the graph",
-    default=False,
-)
-@click.option(
-    "-o",
-    "--output-path",
-    type=click.Path(resolve_path=True, path_type=Path, dir_okay=True, file_okay=False),
-    default=None,
-    help="Output folder to place the zip file of the graph exported CSVs files",
-)
-@click.pass_context
-@logging_setup_decorator
-def update_content_graph(
-    ctx,
-    use_git: bool = False,
-    marketplace: MarketplaceVersions = MarketplaceVersions.XSOAR,
-    imported_path: Path = None,
-    packs: list = None,
-    no_dependencies: bool = False,
-    output_path: Path = None,
-    **kwargs,
-):
-    logger.warning(
-        "[WARNING] The 'update-content-graph' command is deprecated and will be removed "
-        "in upcoming versions. Use 'demisto-sdk graph update' instead."
-    )
-    ctx.invoke(
-        update,
-        ctx,
-        use_git=use_git,
-        marketplace=marketplace,
-        imported_path=imported_path,
-        packs_to_update=packs,
-        no_dependencies=no_dependencies,
-        output_path=output_path,
-        **kwargs,
-    )
-
-
-@main.command(short_help="Setup integration environments")
-@click.option(
-    "--ide",
-    help="IDE type to configure the environment for. If not specified, the IDE will be auto-detected. Case-insensitive.",
-    default="auto-detect",
-    type=click.Choice(
-        ["auto-detect"] + [IDEType.value for IDEType in IDEType], case_sensitive=False
-    ),
-)
-@click.option(
-    "-i",
-    "--input",
-    type=PathsParamType(
-        exists=True, resolve_path=True
-    ),  # PathsParamType allows passing a list of paths
-    help="Paths to content integrations or script to setup the environment. "
-    "If not provided, will configure the environment for the content repository.",
-)
-@click.option(
-    "--create-virtualenv",
-    is_flag=True,
-    default=False,
-    help="Create a virtualenv for the environment.",
-)
-@click.option(
-    "--overwrite-virtualenv",
-    is_flag=True,
-    default=False,
-    help="Overwrite existing virtualenvs. Relevant only if the 'create-virtualenv' flag is used.",
-)
-@click.option(
-    "--secret-id",
-    help="Secret ID to use for the Google Secret Manager instance. "
-    "Requires the `DEMISTO_SDK_GCP_PROJECT_ID` environment variable to be set.",
-    required=False,
-)
-@click.option(
-    "--instance-name",
-    required=False,
-    help="Instance name to configure in XSOAR / XSIAM.",
-)
-@click.option(
-    "--run-test-module",
-    required=False,
-    is_flag=True,
-    default=False,
-    help="Whether to run test-module on the configured XSOAR / XSIAM integration instance.",
-)
-@click.option(
-    "--clean",
-    is_flag=True,
-    default=False,
-    help="Clean the repo out of the temp CommonServerPython.py files, demistomock.py and other files "
-    "that were created by lint.",
-)
-@click.argument("file_paths", nargs=-1, type=click.Path(exists=True, resolve_path=True))
-def setup_env(
-    input,
-    ide,
-    file_paths,
-    create_virtualenv,
-    overwrite_virtualenv,
-    secret_id,
-    instance_name,
-    run_test_module,
-    clean,
-):
-    from demisto_sdk.commands.setup_env.setup_environment import (
-        setup_env,
-    )
-
-    if ide == "auto-detect":
-        # Order decides which IDEType will be selected for configuration if multiple IDEs are detected
-        if (CONTENT_PATH / ".vscode").exists():
-            logger.info(
-                "Visual Studio Code IDEType has been detected and will be configured."
-            )
-            ide_type = IDEType.VSCODE
-        elif (CONTENT_PATH / ".idea").exists():
-            logger.info(
-                "PyCharm / IDEA IDEType has been detected and will be configured."
-            )
-            ide_type = IDEType.PYCHARM
-        else:
-            raise RuntimeError(
-                "Could not detect IDEType. Please select a specific IDEType using the --ide flag."
-            )
-
-    else:
-        ide_type = IDEType(ide)
-
-    if input:
-        file_paths = tuple(input.split(","))
-
-    setup_env(
-        file_paths=file_paths,
-        ide_type=ide_type,
-        create_virtualenv=create_virtualenv,
-        overwrite_virtualenv=overwrite_virtualenv,
-        secret_id=secret_id,
-        instance_name=instance_name,
-        test_module=run_test_module,
-        clean=clean,
-    )
-
-
-@main.result_callback()
-def exit_from_program(result=0, **kwargs):
-    sys.exit(result)
-
-
-# ====================== Pre-Commit ====================== #
-pre_commit_app = typer.Typer(
-    name="Pre-Commit", context_settings={"help_option_names": ["-h", "--help"]}
-)
-
-
-@pre_commit_app.command()
-def pre_commit(
-    input_files: Optional[List[Path]] = typer.Option(
-        None,
-        "-i",
-        "--input",
-        "--files",
-        exists=True,
-        dir_okay=True,
-        resolve_path=True,
-        show_default=False,
-        help="The paths to run pre-commit on. May pass multiple paths.",
-    ),
-    staged_only: bool = typer.Option(
-        False, "--staged-only", help="Whether to run only on staged files."
-    ),
-    commited_only: bool = typer.Option(
-        False, "--commited-only", help="Whether to run on committed files only."
-    ),
-    git_diff: bool = typer.Option(
-        False,
-        "--git-diff",
-        "-g",
-        help="Whether to use git to determine which files to run on.",
-    ),
-    prev_version: Optional[str] = typer.Option(
-        None,
-        "--prev-version",
-        help="The previous version to compare against. "
-        "If not provided, the previous version will be determined using git.",
-    ),
-    all_files: bool = typer.Option(
-        False, "--all-files", "-a", help="Whether to run on all files."
-    ),
-    mode: str = typer.Option(
-        "", "--mode", help="Special mode to run the pre-commit with."
-    ),
-    skip: Optional[List[str]] = typer.Option(
-        None, "--skip", help="A list of precommit hooks to skip."
-    ),
-    validate: bool = typer.Option(
-        True,
-        "--validate/--no-validate",
-        help="Whether to run demisto-sdk validate or not.",
-    ),
-    format: bool = typer.Option(
-        False, "--format/--no-format", help="Whether to run demisto-sdk format or not."
-    ),
-    secrets: bool = typer.Option(
-        True,
-        "--secrets/--no-secrets",
-        help="Whether to run demisto-sdk secrets or not.",
-    ),
-    verbose: bool = typer.Option(
-        False, "-v", "--verbose", help="Verbose output of pre-commit."
-    ),
-    show_diff_on_failure: bool = typer.Option(
-        False, "--show-diff-on-failure", help="Show diff on failure."
-    ),
-    dry_run: bool = typer.Option(
-        False,
-        "--dry-run",
-        help="Whether to run the pre-commit hooks in dry-run mode, which will only create the config file.",
-    ),
-    docker: bool = typer.Option(
-        True, "--docker/--no-docker", help="Whether to run docker based hooks or not."
-    ),
-    image_ref: Optional[str] = typer.Option(
-        None,
-        "--image-ref",
-        help="The docker image reference to run docker hooks with. Overrides the docker image from YAML or native image config.",
-    ),
-    docker_image: Optional[str] = typer.Option(
-        None,
-        "--docker-image",
-        help="Override the `docker_image` property in the template file. This is a comma separated list of: `from-yml`, `native:dev`, `native:ga`, `native:candidate`.",
-    ),
-    run_hook: Optional[str] = typer.Argument(None, help="A specific hook to run"),
-    console_log_threshold: str = typer.Option(
-        "INFO",
-        "--console-log-threshold",
-        help="Minimum logging threshold for the console logger.",
-    ),
-    file_log_threshold: str = typer.Option(
-        "DEBUG",
-        "--file-log-threshold",
-        help="Minimum logging threshold for the file logger.",
-    ),
-    log_file_path: Optional[str] = typer.Option(
-        None,
-        "--log-file-path",
-        help="Path to save log files onto.",
-    ),
-    pre_commit_template_path: Optional[Path] = typer.Option(
-        None,
-        "--template-path",
-        envvar="PRE_COMMIT_TEMPLATE_PATH",
-        help="A custom path for pre-defined pre-commit template, if not provided will use the default template.",
-    ),
-):
-    logging_setup(
-        console_threshold=console_log_threshold,
-        file_threshold=file_log_threshold,
-        path=log_file_path,
-        calling_function="pre-commit",
-    )
-
-    from demisto_sdk.commands.pre_commit.pre_commit_command import pre_commit_manager
-
-    return_code = pre_commit_manager(
-        input_files,
-        staged_only,
-        commited_only,
-        git_diff,
-        prev_version,
-        all_files,
-        mode,
-        skip,
-        validate,
-        format,
-        secrets,
-        verbose,
-        show_diff_on_failure,
-        run_docker_hooks=docker,
-        image_ref=image_ref,
-        docker_image=docker_image,
-        dry_run=dry_run,
-        run_hook=run_hook,
-        pre_commit_template_path=pre_commit_template_path,
-    )
-    if return_code:
-        raise typer.Exit(1)
-
-
-main.add_command(typer.main.get_command(pre_commit_app), "pre-commit")
-
-# ====================== modeling-rules command group ====================== #
-modeling_rules_app = typer.Typer(
-    name="modeling-rules",
-    hidden=True,
-    no_args_is_help=True,
-    context_settings={"help_option_names": ["-h", "--help"]},
-)
-modeling_rules_app.command("test", no_args_is_help=True)(
-    test_modeling_rule.test_modeling_rule
-)
-modeling_rules_app.command("init-test-data", no_args_is_help=True)(
-    init_test_data.init_test_data
-)
-typer_click_object = typer.main.get_command(modeling_rules_app)
-main.add_command(typer_click_object, "modeling-rules")
-
-app_generate_modeling_rules = typer.Typer(
-    name="generate-modeling-rules",
-    no_args_is_help=True,
-    context_settings={"help_option_names": ["-h", "--help"]},
-)
-app_generate_modeling_rules.command("generate-modeling-rules", no_args_is_help=True)(
-    generate_modeling_rules.generate_modeling_rules
-)
-
-typer_click_object2 = typer.main.get_command(app_generate_modeling_rules)
-main.add_command(typer_click_object2, "generate-modeling-rules")
-
-# ====================== playbook-flow test command group ====================== #
-playbook_flow_app = typer.Typer(
-    name="playbook-flow",
-    hidden=True,
-    no_args_is_help=True,
-    context_settings={"help_option_names": ["-h", "--help"]},
-)
-
-playbook_flow_app.command("test", no_args_is_help=True)(
-    run_playbook_flow_test.test_playbook_flow_test
-)
-playbook_flow_app.command("generate_template_flow", no_args_is_help=True)(run_playbook_flow_test.test_playbook_flow_test)
-
-
-main.add_command(typer.main.get_command(playbook_flow_app), "playbook-flow")
-
-
-# ====================== graph command group ====================== #
-
-graph_cmd_group = typer.Typer(
-    name="graph",
-    hidden=True,
-    no_args_is_help=True,
-    context_settings={"help_option_names": ["-h", "--help"]},
-)
-graph_cmd_group.command("create", no_args_is_help=False)(create)
-graph_cmd_group.command("update", no_args_is_help=False)(update)
-graph_cmd_group.command("get-relationships", no_args_is_help=True)(get_relationships)
-graph_cmd_group.command("get-dependencies", no_args_is_help=True)(get_dependencies)
-main.add_command(typer.main.get_command(graph_cmd_group), "graph")
-
-# ====================== Xsoar-Lint ====================== #
-
-xsoar_linter_app = typer.Typer(
-    name="Xsoar-Lint", context_settings={"help_option_names": ["-h", "--help"]}
-)
-
-
-@xsoar_linter_app.command(
-    no_args_is_help=True,
-    context_settings={"allow_extra_args": True, "ignore_unknown_options": True},
-)
-def xsoar_linter(
-    file_paths: Optional[List[Path]] = typer.Argument(
-        None,
-        exists=True,
-        dir_okay=True,
-        resolve_path=True,
-        show_default=False,
-        help=("The paths to run xsoar linter on. May pass multiple paths."),
-    ),
-):
-    """
-    Runs the xsoar lint on the given paths.
-    """
-    return_code = xsoar_linter_manager(
-        file_paths,
-    )
-    if return_code:
-        raise typer.Exit(1)
-
-
-main.add_command(typer.main.get_command(xsoar_linter_app), "xsoar-lint")
-
-# ====================== export ====================== #
-
-export_app = typer.Typer(
-    name="dump-api", context_settings={"help_option_names": ["-h", "--help"]}
-)
-
-
-@export_app.command(
-    context_settings={"allow_extra_args": True, "ignore_unknown_options": True},
-)
-def dump_api(
-    ctx: typer.Context,
-    output_path: Path = typer.Option(
-        CONTENT_PATH,
-        "-o",
-        "--output",
-        help="The output directory or JSON file to save the demisto-sdk api.",
-    ),
-):
-    """
-    This commands dumps the `demisto-sdk` API to a file.
-    It is used to view the help of all commands in one file.
-
-    Args:
-        ctx (typer.Context):
-        output_path (Path, optional): The output directory or JSON file to save the demisto-sdk api.
-    """
-    output_json: dict = {}
-    for command_name, command in main.commands.items():
-        if isinstance(command, click.Group):
-            output_json[command_name] = {}
-            for sub_command_name, sub_command in command.commands.items():
-                output_json[command_name][sub_command_name] = sub_command.to_info_dict(
-                    ctx
-                )
-        else:
-            output_json[command_name] = command.to_info_dict(ctx)
-    convert_path_to_str(output_json)
-    if output_path.is_dir():
-        output_path = output_path / "demisto-sdk-api.json"
-    output_path.write_text(json.dumps(output_json, indent=4))
-
-=======
         typer.echo("Could not retrieve release notes for this version.")
->>>>>>> 4d8c0bb5
 
 
 if __name__ == "__main__":
