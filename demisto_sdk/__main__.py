import os
import platform
import sys

import typer
from dotenv import load_dotenv
from pkg_resources import DistributionNotFound, get_distribution
from rich.console import Console
from rich.markdown import Markdown
from rich.panel import Panel

from demisto_sdk.commands.common.configuration import Configuration, DemistoSDK
from demisto_sdk.commands.common.content_constant_paths import CONTENT_PATH
from demisto_sdk.commands.common.logger import logging_setup_decorator
from demisto_sdk.commands.common.tools import (
    get_last_remote_release_version,
    get_release_note_entries,
    is_sdk_defined_working_offline,
)

app = typer.Typer()


@logging_setup_decorator
@app.callback(
    invoke_without_command=True,
    context_settings={"help_option_names": ["-h", "--help"]},
)
def main(
    ctx: typer.Context,
    version: bool = typer.Option(
        False, "--version", "-v", help="Show the current version of demisto-sdk."
    ),
    release_notes: bool = typer.Option(
        False,
        "--release-notes",
        "-rn",
        help="Show the release notes for the current version.",
    ),
    console_log_threshold: str = typer.Option(
        None,
        "--console-log-threshold",
        help="Minimum logging threshold for console output. Possible values: DEBUG, INFO, SUCCESS, WARNING, ERROR.",
    ),
    file_log_threshold: str = typer.Option(
        None, "--file-log-threshold", help="Minimum logging threshold for file output."
    ),
    log_file_path: str = typer.Option(
        None, "--log-file-path", help="Path to save log files."
    ),
):
    sdk = DemistoSDK()  # Initialize your SDK class
    sdk.configuration = Configuration()  # Initialize the configuration
    ctx.obj = sdk  # Pass sdk instance to context
    load_dotenv(CONTENT_PATH / ".env", override=True)
    if platform.python_version_tuple()[:2] == ("3", "9"):
        message = typer.style(
            "Warning: Demisto-SDK will soon stop supporting Python 3.9. Please update your python environment.",
            fg=typer.colors.RED,
        )
        typer.echo(message)

    if platform.system() == "Windows":
        typer.echo(
            "Warning: Using Demisto-SDK on Windows is not supported. Use WSL2 or run in a container."
        )

    if version:
        show_version()
        raise typer.Exit()

    if release_notes:
        show_release_notes()
        raise typer.Exit()


def get_version_info():
    """Retrieve version and latest release information."""
    try:
        current_version = get_distribution("demisto-sdk").version
    except DistributionNotFound:
        current_version = "dev"
        typer.echo(
            "Could not find the version of demisto-sdk. Running in development mode."
        )
    else:
        last_release = ""
        if not os.environ.get("CI") and not is_sdk_defined_working_offline():
            last_release = get_last_remote_release_version()
        return current_version, last_release
    return current_version, None


def show_version():
    """Display the SDK version and notify if updates are available."""
    current_version, last_release = get_version_info()
    typer.echo(f"demisto-sdk version: {current_version}")

    if last_release and current_version != last_release:
        message = typer.style(
            f"A newer version ({last_release}) is available. To update, run 'pip install --upgrade demisto-sdk'",
            fg=typer.colors.YELLOW,
        )
        typer.echo(message)


def show_release_notes():
    """Display release notes for the currently installed demisto-sdk version."""
    current_version, _ = get_version_info()
    rn_entries = get_release_note_entries(current_version)
    remote_changelog_referral = typer.style(
        "See https://github.com/demisto/demisto-sdk/blob/master/CHANGELOG.md for the full demisto-sdk changelog",
        fg=typer.colors.YELLOW,
    )
    if rn_entries:
        # The Rich library centers Markdown headings by default.
        # So the '###' prefix is removed temporary in this command so subtitles will be aligned to the left when printed.
        rn_entries = rn_entries.replace("###", "")
        md = Markdown(rn_entries, justify="left")
        Console().print(
            Panel(
                md,
                title_align="left",
                subtitle_align="left",
                subtitle=remote_changelog_referral,
                title=f"Release notes of the currently installed demisto-sdk version: {current_version}.",
            )
        )
    else:
        typer.echo(
            f"Could not retrieve release notes for this version. {remote_changelog_referral}"
        )


def register_commands(_args: list[str] = []):  # noqa: C901
    """
    Register relevant commands to Demisto-SDK app based on command-line arguments.
    Args:
        _args (list[str]): The list of command-line arguments.
    """

    register_nothing = (
        "-v" in _args
        or "--version" in _args
        or "-rn" in _args
        or "--release-notes" in _args
    )
    if register_nothing:
        return

    is_test = not _args
    is_help = "-h" in _args or "--help" in _args
    register_all = any([is_test, is_help])

    # Command name would be the first non-flag/option argument.
    command_name: str = next((arg for arg in _args if not arg.startswith("-")), "")
    # Pre-commit runs a few commands as hooks.
    is_pre_commit = "pre-commit" == command_name

    if command_name == "export-api" or register_all:
        from demisto_sdk.commands.dump_api.dump_api_setup import dump_api

        app.command(name="export-api", help="Dumps the `demisto-sdk` API to a file.")(
            dump_api
        )

    if command_name == "upload" or register_all:
        from demisto_sdk.commands.upload.upload_setup import upload

        app.command(
            name="upload", help="Uploads an entity to Cortex XSOAR or Cortex XSIAM."
        )(upload)

    if command_name == "download" or register_all:
        from demisto_sdk.commands.download.download_setup import download

        app.command(
            name="download",
            help="Downloads and merges content from a Cortex XSOAR or Cortex XSIAM tenant to your local repository.",
        )(download)

    if command_name == "run" or register_all:
        from demisto_sdk.commands.run_cmd.run_cmd_setup import run

        app.command(
            name="run",
            help="Run integration or script commands in the Playground of a remote Cortex XSOAR/XSIAM instance and pretty print the output.",
        )(run)

    if command_name == "run-playbook" or register_all:
        from demisto_sdk.commands.run_playbook.run_playbook_setup import run_playbook

        app.command(
            name="run-playbook",
            help="Runs the given playbook in Cortex XSOAR or Cortex XSIAM.",
        )(run_playbook)

    if command_name == "run-test-playbook" or register_all:
        from demisto_sdk.commands.run_test_playbook.run_test_playbook_setup import (
            run_test_playbook,
        )

        app.command(
            name="run-test-playbook",
            help="This command generates a test playbook from integration/script YAML arguments.",
        )(run_test_playbook)

    if command_name == "doc-review" or register_all:
        from demisto_sdk.commands.doc_reviewer.doc_reviewer_setup import doc_review

        app.command(
            name="doc-review",
            help="Checks the spelling in Markdown and YAML files and compares release note files to our release note standards.",
        )(doc_review)

    if command_name == "integration-diff" or register_all:
        from demisto_sdk.commands.integration_diff.intergation_diff_setup import (
            integration_diff,
        )

        app.command(name="integration-diff")(integration_diff)

    if command_name == "generate-docs" or register_all:
        from demisto_sdk.commands.generate_docs.generate_docs_setup import generate_docs

        app.command(
            name="generate-docs",
            help="Generates a README file for your integration, script or playbook. Used to create documentation files for Cortex XSOAR.",
        )(generate_docs)

    if command_name == "format" or register_all:
        from demisto_sdk.commands.format.format_setup import format

        app.command(
            name="format",
            help="This command formats new or modified files to align with the Cortex standard.",
        )(format)

    if command_name == "coverage-analyze" or is_pre_commit or register_all:
        from demisto_sdk.commands.coverage_analyze.coverage_analyze_setup import (
            coverage_analyze,
        )

        app.command(name="coverage-analyze")(coverage_analyze)

    if command_name == "zip-packs" or register_all:
        from demisto_sdk.commands.zip_packs.zip_packs_setup import zip_packs

        app.command(
            name="zip-packs",
            help="Creates a zip file that can be uploaded to Cortex XSOAR via the Upload pack button in the Cortex XSOAR Marketplace or directly with the -u flag in this command.",
        )(zip_packs)

    if command_name == "split" or register_all:
        from demisto_sdk.commands.split.split_setup import split

        app.command(
            name="split",
            help="Splits downloaded scripts, integrations and generic module files into multiple files. Integrations and scripts are split into the package format. Generic modules have their dashboards split into separate files and modify the module to the content repository standard.",
        )(split)

    if command_name == "find-dependencies" or register_all:
        from demisto_sdk.commands.find_dependencies.find_dependencies_setup import (
            find_dependencies,
        )

        app.command(name="find-dependencies")(find_dependencies)

    if command_name == "generate-integration" or register_all:
        from demisto_sdk.commands.generate_integration.generate_integration_setup import (
            generate_integration,
        )

        app.command(
            name="generate-integration",
            help="generate a Cortex XSIAM/Cortex XSOAR integration from an integration config JSON file.",
        )(generate_integration)

    if command_name == "generate-outputs" or register_all:
        from demisto_sdk.commands.generate_outputs.generate_outputs_setup import (
            generate_outputs,
        )

        app.command(
            name="generate-outputs",
            help="Generates outputs for an integration. This command generates context paths automatically from an example file directly into an integration YAML file.",
        )(generate_outputs)

    if command_name == "generate-yml-from-python" or register_all:
        from demisto_sdk.commands.generate_yml_from_python.generate_yml_from_python_setup import (
            generate_yml_from_python,
        )

        app.command(
            name="generate-yml-from-python",
            help="Generates a YAML file from Python code that includes "
            "its special syntax.",
        )(generate_yml_from_python)

    if command_name == "init" or register_all:
        from demisto_sdk.commands.init.init_setup import init

        app.command(
            name="init", help="Creates a new pack, integration, or script template."
        )(init)

    if command_name == "secrets" or is_pre_commit or register_all:
        from demisto_sdk.commands.secrets.secrets_setup import secrets

        app.command(
            name="secrets",
            help="Run the secrets validator to catch sensitive data before exposing your code to a public repository.",
        )(secrets)

    if command_name == "openapi-codegen" or register_all:
        from demisto_sdk.commands.openapi_codegen.openapi_codegen_setup import (
            openapi_codegen,
        )

        app.command(
            name="openapi-codegen",
            help="Generate a Cortex XSIAM or Cortex XSOAR integration package (YAML/Python) using the Demisto SDK.",
        )(openapi_codegen)

    if command_name == "postman-codegen" or register_all:
        from demisto_sdk.commands.postman_codegen.postman_codegen_setup import (
            postman_codegen,
        )

        app.command(
            name="postman-codegen",
            help="Generate an integration (YAML file) from a Postman Collection v2.1.",
        )(postman_codegen)

    if command_name == "setup-env" or register_all:
        from demisto_sdk.commands.setup_env.setup_env_setup import setup_env_command

        app.command(
            name="setup-env",
            help="Creates a content environment and integration/script environment.",
        )(setup_env_command)

    if command_name == "update-release-notes" or register_all:
        from demisto_sdk.commands.update_release_notes.update_release_notes_setup import (
            update_release_notes,
        )

        app.command(
            name="update-release-notes",
            help="Automatically generates release notes for a given pack and updates the pack_metadata.json version for changed items.",
        )(update_release_notes)

    if command_name == "validate" or register_all:
        from demisto_sdk.commands.validate.validate_setup import validate

        app.command(
            name="validate",
            help="Ensures that the content repository files are valid and are able to be processed by the platform.",
        )(validate)

    if command_name == "prepare-content" or register_all:
        from demisto_sdk.commands.prepare_content.prepare_content_setup import (
            prepare_content,
        )

        app.command(
            name="prepare-content", help="Prepares content to upload to the platform."
        )(prepare_content)

    if command_name == "unify" or register_all:
        from demisto_sdk.commands.prepare_content.prepare_content_setup import (
            prepare_content,
        )

        app.command(name="unify", help="Prepares content to upload to the platform.")(
            prepare_content
        )

    if command_name == "xsoar-lint" or is_pre_commit or register_all:
        from demisto_sdk.commands.xsoar_linter.xsoar_linter_setup import xsoar_linter

        app.command(name="xsoar-lint", help="Runs the xsoar lint on the given paths.")(
            xsoar_linter
        )

    if command_name == "xsoar-config-file-update" or register_all:
        from demisto_sdk.commands.update_xsoar_config_file.update_xsoar_config_file_setup import (
            xsoar_config_file_update,
        )

        app.command(
            name="xsoar-config-file-update",
            help="Handle your XSOAR Configuration File.",
        )(xsoar_config_file_update)

    if command_name == "pre-commit" or register_all:
        from demisto_sdk.commands.pre_commit.pre_commit_setup import pre_commit

        app.command(
            name="pre-commit",
            help="Enhances the content development experience by running a variety of checks and linters.",
        )(pre_commit)

    if command_name == "error-code" or register_all:
        from demisto_sdk.commands.error_code_info.error_code_info_setup import (
            error_code,
        )

        app.command(
            name="error-code", help="Quickly find relevant info for an error code."
        )(error_code)

    if command_name == "test-content" or register_all:
        from demisto_sdk.commands.test_content.content_test_setup import test_content

        app.command(
            name="test-content",
            help="Created incidents for selected test-playbooks and gives a report about the results.",
            hidden=True,
        )(test_content)

    if command_name == "graph" or register_all:
        from demisto_sdk.commands.content_graph.content_graph_setup import (
            graph_cmd_group,
        )

        app.add_typer(
            graph_cmd_group,
            name="graph",
            help=(
                "Content graph commands for creating, loading, and managing a graph DB of the content repository, enabling content-relationship visualization."
            ),
        )

    if command_name == "modeling-rules" or register_all:
        from demisto_sdk.commands.test_content.test_modeling_rule.modeling_rules_setup import (
            modeling_rules_app,
        )

        app.add_typer(modeling_rules_app, name="modeling-rules")

    if command_name == "generate-modeling-rules" or register_all:
        from demisto_sdk.commands.generate_modeling_rules.generate_modeling_rules import (
            generate_modeling_rules,
        )

        app.command(name="generate-modeling-rules", help="Generated modeling-rules.")(
            generate_modeling_rules
        )

    if command_name == "lint" or register_all:
        from demisto_sdk.commands.lint.lint_setup import lint

        app.command(
            name="lint",
            help="Deprecated, use demisto-sdk pre-commit instead.",
            hidden=True,
        )(lint)

    if command_name == "create-id-set" or register_all:
        from demisto_sdk.commands.create_id_set.create_id_set_setup import create_id_set

        app.command(
            name="create-id-set",
            help="Deprecated, use demisto-sdk graph command instead.",
            hidden=True,
        )(create_id_set)

    if command_name == "merge-id-sets" or register_all:
        from demisto_sdk.commands.merge_id_sets.merge_id_sets_setup import merge_id_sets

        app.command(
            name="merge-id-sets", help="Deprecated. Merge two id_sets.", hidden=True
        )(merge_id_sets)

    if command_name == "generate-unit-tests" or register_all:
        from demisto_sdk.commands.generate_unit_tests.generate_unit_tests_setup import (
            generate_unit_tests,
        )

        app.command(
            name="generate-unit-tests",
            help="This command generates unit tests automatically from an integration's Python code.",
        )(generate_unit_tests)

<<<<<<< HEAD
    if command_name == "test-use-case" or register_all:
        from demisto_sdk.commands.test_content.test_use_case.test_use_case_setup import (
            test_use_case,
        )

        app.command(
            name="test-use-case",
            hidden=True,
            no_args_is_help=True,
            help="Test Use Cases.",
        )(test_use_case)
=======
    if command_name == "generate-test-playbook" or register_all:
        from demisto_sdk.commands.generate_test_playbook.generate_test_playbook_setup import (
            generate_test_playbook,
        )

        app.command(
            name="generate-test-playbook",
            help="This command generates a test playbook from integration/script YAML arguments.",
        )(generate_test_playbook)
>>>>>>> 649b2bc9


# Register relevant commands to Demisto-SDK app based on command-line arguments.
args = sys.argv[1:]
register_commands(args)

if __name__ == "__main__":
    typer.echo("Running Demisto-SDK CLI")
    app()  # Run the main app<|MERGE_RESOLUTION|>--- conflicted
+++ resolved
@@ -483,7 +483,16 @@
             help="This command generates unit tests automatically from an integration's Python code.",
         )(generate_unit_tests)
 
-<<<<<<< HEAD
+    if command_name == "generate-test-playbook" or register_all:
+        from demisto_sdk.commands.generate_test_playbook.generate_test_playbook_setup import (
+            generate_test_playbook,
+        )
+
+        app.command(
+            name="generate-test-playbook",
+            help="This command generates a test playbook from integration/script YAML arguments.",
+        )(generate_test_playbook)
+
     if command_name == "test-use-case" or register_all:
         from demisto_sdk.commands.test_content.test_use_case.test_use_case_setup import (
             test_use_case,
@@ -495,17 +504,6 @@
             no_args_is_help=True,
             help="Test Use Cases.",
         )(test_use_case)
-=======
-    if command_name == "generate-test-playbook" or register_all:
-        from demisto_sdk.commands.generate_test_playbook.generate_test_playbook_setup import (
-            generate_test_playbook,
-        )
-
-        app.command(
-            name="generate-test-playbook",
-            help="This command generates a test playbook from integration/script YAML arguments.",
-        )(generate_test_playbook)
->>>>>>> 649b2bc9
 
 
 # Register relevant commands to Demisto-SDK app based on command-line arguments.
