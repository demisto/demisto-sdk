# Site packages
import logging
import os
import sys
import tempfile
from configparser import ConfigParser, MissingSectionHeaderError
from pathlib import Path
from typing import IO

import click
import git
from pkg_resources import DistributionNotFound, get_distribution

from demisto_sdk.commands.common.configuration import Configuration
from demisto_sdk.commands.common.constants import (
<<<<<<< HEAD
    ALL_PACKS_DEPENDENCIES_DEFAULT_PATH, MODELING_RULES_DIR, PARSING_RULES_DIR,
    FileType)
=======
    ALL_PACKS_DEPENDENCIES_DEFAULT_PATH, FileType)
from demisto_sdk.commands.common.handlers import JSON_Handler
>>>>>>> 5c871de3
from demisto_sdk.commands.common.tools import (find_type,
                                               get_last_remote_release_version,
                                               get_release_note_entries,
                                               is_external_repository,
                                               print_error, print_success,
                                               print_warning)
from demisto_sdk.commands.split.ymlsplitter import YmlSplitter

json = JSON_Handler()

# Third party packages

# Common tools


class PathsParamType(click.Path):
    """
    Defines a click options type for use with the @click.option decorator

    The type accepts a string of comma-separated values where each individual value adheres
    to the definition for the click.Path type. The class accepts the same parameters as the
    click.Path type, applying those arguments for each comma-separated value in the list.
    See https://click.palletsprojects.com/en/8.0.x/parameters/#implementing-custom-types for
    more details.
    """

    def convert(self, value, param, ctx):
        if ',' not in value:
            return super(PathsParamType, self).convert(value, param, ctx)

        split_paths = value.split(',')
        # check the validity of each of the paths
        _ = [super(PathsParamType, self).convert(path, param, ctx) for path in split_paths]
        return value


class VersionParamType(click.ParamType):
    """
    Defines a click options type for use with the @click.option decorator

    The type accepts a string represents a version number.
    """

    name = "version"

    def convert(self, value, param, ctx):
        version_sections = value.split('.')
        if len(version_sections) == 3 and \
                all(version_section.isdigit() for version_section in version_sections):
            return value
        else:
            self.fail(f"Version {value} is not according to the expected format. "
                      f"The format of version should be in x.y.z format, e.g: <2.1.3>", param, ctx)


json = JSON_Handler()


class DemistoSDK:
    """
    The core class for the SDK.
    """

    def __init__(self):
        self.configuration = None


pass_config = click.make_pass_decorator(DemistoSDK, ensure=True)


def check_configuration_file(command, args):
    config_file_path = '.demisto-sdk-conf'
    true_synonyms = ['true', 'True', 't', '1']
    if os.path.isfile(config_file_path):
        try:
            config = ConfigParser(allow_no_value=True)
            config.read(config_file_path)

            if command in config.sections():
                for key in config[command]:
                    if key in args:
                        # if the key exists in the args we will run it over if it is either:
                        # a - a flag currently not set and is defined in the conf file
                        # b - not a flag but an arg that is currently None and there is a value for it in the conf file
                        if args[key] is False and config[command][key] in true_synonyms:
                            args[key] = True

                        elif args[key] is None and config[command][key] is not None:
                            args[key] = config[command][key]

                    # if the key does not exist in the current args, add it
                    else:
                        if config[command][key] in true_synonyms:
                            args[key] = True

                        else:
                            args[key] = config[command][key]

        except MissingSectionHeaderError:
            pass


@click.group(invoke_without_command=True, no_args_is_help=True, context_settings=dict(max_content_width=100), )
@click.help_option(
    '-h', '--help'
)
@click.option(
    '-v', '--version', help='Get the demisto-sdk version.',
    is_flag=True, default=False, show_default=True
)
@click.option(
    '-rn', '--release-notes', help='Get the release notes of the current demisto-sdk version.',
    is_flag=True, default=False, show_default=True
)
@pass_config
def main(config, version, release_notes):
    config.configuration = Configuration()
    import dotenv
    dotenv.load_dotenv(Path(os.getcwd()) / '.env')  # Load a .env file from the cwd.
    if not os.getenv('DEMISTO_SDK_SKIP_VERSION_CHECK') or version:  # If the key exists/called to version
        try:
            __version__ = get_distribution('demisto-sdk').version
        except DistributionNotFound:
            __version__ = 'dev'
            print_warning('Cound not find the version of the demisto-sdk. This usually happens when running in a development environment.')
        else:
            last_release = get_last_remote_release_version()
            print_warning(f'You are using demisto-sdk {__version__}.')
            if last_release and __version__ != last_release:
                print_warning(f'however version {last_release} is available.\n'
                              f'To update, run pip3 install --upgrade demisto-sdk')
            if release_notes:
                rn_entries = get_release_note_entries(__version__)

                if not rn_entries:
                    print_warning('\nCould not get the release notes for this version.')
                else:
                    click.echo('\nThe following are the release note entries for the current version:\n')
                    for rn in rn_entries:
                        click.echo(rn)
                    click.echo('')


# ====================== split ====================== #
@main.command()
@click.help_option(
    '-h', '--help'
)
@click.option(
    '-i', '--input', help='The yml/json file to extract from', required=True
)
@click.option(
    '-o', '--output',
    help="The output dir to write the extracted code/description/image/json to."
)
@click.option(
    '--no-demisto-mock',
    help="Don't add an import for demisto mock. (only for yml files)",
    is_flag=True,
    show_default=True
)
@click.option(
    '--no-common-server',
    help="Don't add an import for CommonServerPython. (only for yml files)",
    is_flag=True,
    show_default=True
)
@click.option(
    '--no-auto-create-dir',
    help="Don't auto create the directory if the target directory ends with *Integrations/*Scripts/*Dashboards"
         "/*GenericModules.",
    is_flag=True,
    show_default=True
)
@click.option(
    '--no-pipenv',
    help="Don't auto create pipenv for requirements installation. (only for yml files)",
    is_flag=True,
    show_default=True
)
@click.option(
    '--new-module-file',
    help="Create a new module file instead of editing the existing file. (only for json files)",
    is_flag=True,
    show_default=True
)
@pass_config
def split(config, **kwargs):
    """Split the code, image and description files from a Demisto integration or script yaml file
    to multiple files(To a package format - https://demisto.pan.dev/docs/package-dir).
    """
    from demisto_sdk.commands.split.jsonsplitter import JsonSplitter

    check_configuration_file('split', kwargs)
    file_type: FileType = find_type(kwargs.get('input', ''), ignore_sub_categories=True)
    if file_type not in [FileType.INTEGRATION, FileType.SCRIPT, FileType.GENERIC_MODULE]:
        print_error('File is not an Integration, Script or Generic Module.')
        return 1

    if file_type in [FileType.INTEGRATION, FileType.SCRIPT]:
        yml_splitter = YmlSplitter(configuration=config.configuration, file_type=file_type.value, **kwargs)
        return yml_splitter.extract_to_package_format()

    else:
        json_splitter = JsonSplitter(input=kwargs.get('input'), output=kwargs.get('output'),  # type: ignore[arg-type]
                                     no_auto_create_dir=kwargs.get('no_auto_create_dir'),  # type: ignore[arg-type]
                                     no_logging=kwargs.get('no_logging'),  # type: ignore[arg-type]
                                     new_module_file=kwargs.get('new_module_file'))  # type: ignore[arg-type]
        return json_splitter.split_json()


# ====================== extract-code ====================== #
@main.command(hidden=True)
@click.help_option(
    '-h', '--help'
)
@click.option(
    '--input', '-i',
    help='The yml file to extract from',
    required=True
)
@click.option(
    '--output', '-o',
    required=True,
    help="The output file to write the code to"
)
@click.option(
    '--no-demisto-mock',
    help="Don't add an import for demisto mock, false by default",
    is_flag=True,
    show_default=True
)
@click.option(
    '--no-common-server',
    help="Don't add an import for CommonServerPython."
         "If not specified will import unless this is CommonServerPython",
    is_flag=True,
    show_default=True
)
@pass_config
def extract_code(config, **kwargs):
    """Extract code from a Demisto integration or script yaml file."""
    from demisto_sdk.commands.split.ymlsplitter import YmlSplitter
    check_configuration_file('extract-code', kwargs)
    file_type: FileType = find_type(kwargs.get('input', ''), ignore_sub_categories=True)
    if file_type not in [FileType.INTEGRATION, FileType.SCRIPT]:
        print_error('File is not an Integration or Script.')
        return 1
    extractor = YmlSplitter(configuration=config.configuration, file_type=file_type.value, **kwargs)
    return extractor.extract_code(kwargs['outfile'])


# ====================== unify ====================== #
@main.command()
@click.help_option(
    '-h', '--help'
)
@click.option(
    "-i", "--input", help="The directory path to the files or path to the file to unify", required=True, type=click.Path(dir_okay=True)
)
@click.option(
    "-o", "--output", help="The output dir to write the unified yml to", required=False
)
@click.option(
    "--force", help="Forcefully overwrites the preexisting yml if one exists",
    is_flag=True,
    show_default=False
)
def unify(**kwargs):
    """
    This command has three main functions:

    1. Integration/Script Unifier - Unifies integration/script code, image, description and yml files to a single XSOAR yml file.
     * Note that this should be used on a single integration/script and not a pack, not multiple scripts/integrations.
     * To use this function - set as input a path to the *directory* of the integration/script to unify.

    2. GenericModule Unifier - Unifies a GenericModule with its Dashboards to a single JSON object.
     * To use this function - set as input a path to a GenericModule *file*.

    3. Parsing/Modeling Rule Unifier - Unifies Parsing/Modeling rule YML, XIF and samples JSON files to a single YML file.
     * Note that this should be used on a single parsing/modeling rule and not a pack, not multiple rules.
     * To use this function - set as input a path to the *directory* of the parsing/modeling rule to unify.
    """
    check_configuration_file('unify', kwargs)
    # Input is of type Path.
    kwargs['input'] = str(kwargs['input'])
    file_type = find_type(kwargs['input'])
    if file_type == FileType.GENERIC_MODULE:
        from demisto_sdk.commands.unify.generic_module_unifier import \
            GenericModuleUnifier

        # pass arguments to GenericModule unifier and call the command
        generic_module_unifier = GenericModuleUnifier(**kwargs)
        generic_module_unifier.merge_generic_module_with_its_dashboards()
    elif any(rule_dir in os.path.abspath(kwargs['input']) for rule_dir in [PARSING_RULES_DIR, MODELING_RULES_DIR]):
        from demisto_sdk.commands.unify.rule_unifier import RuleUnifier
        rule_unifier = RuleUnifier(**kwargs)
        rule_unifier.unify()
    else:
        from demisto_sdk.commands.unify.integration_script_unifier import \
            IntegrationScriptUnifier

        # pass arguments to YML unifier and call the command
        yml_unifier = IntegrationScriptUnifier(**kwargs)
        yml_unifier.unify()

    return 0


# ====================== zip-packs ====================== #
@main.command()
@click.help_option(
    '-h', '--help'
)
@click.option('-i', '--input',
              help="The packs to be zipped as csv list of pack paths.",
              type=PathsParamType(exists=True, resolve_path=True),
              required=True)
@click.option('-o', '--output', help='The destination directory to create the packs.',
              type=click.Path(file_okay=False, resolve_path=True), required=True)
@click.option('-v', '--content-version', help='The content version in CommonServerPython.', default='0.0.0')
@click.option('-u', '--upload', is_flag=True, help='Upload the unified packs to the marketplace.', default=False)
@click.option('--zip-all', is_flag=True, help='Zip all the packs in one zip file.', default=False)
def zip_packs(**kwargs) -> int:
    """Generating zipped packs that are ready to be uploaded to Cortex XSOAR machine."""
    from demisto_sdk.commands.common.logger import logging_setup
    from demisto_sdk.commands.upload.uploader import Uploader
    from demisto_sdk.commands.zip_packs.packs_zipper import (EX_FAIL,
                                                             EX_SUCCESS,
                                                             PacksZipper)
    logging_setup(3)
    check_configuration_file('zip-packs', kwargs)

    # if upload is true - all zip packs will be compressed to one zip file
    should_upload = kwargs.pop('upload', False)
    zip_all = kwargs.pop('zip_all', False) or should_upload

    packs_zipper = PacksZipper(zip_all=zip_all, pack_paths=kwargs.pop('input'), quiet_mode=zip_all, **kwargs)
    zip_path, unified_pack_names = packs_zipper.zip_packs()

    if should_upload and zip_path:
        return Uploader(input=zip_path, pack_names=unified_pack_names).upload()

    return EX_SUCCESS if zip_path is not None else EX_FAIL


# ====================== validate ====================== #
@main.command()
@click.help_option(
    '-h', '--help'
)
@click.option(
    '--no-conf-json', is_flag=True,
    default=False, show_default=True, help='Skip conf.json validation.')
@click.option(
    '-s', '--id-set', is_flag=True,
    default=False, show_default=True, help='Perform validations using the id_set file.')
@click.option(
    "-idp", "--id-set-path", help="The path of the id-set.json used for validations.",
    type=click.Path(resolve_path=True))
@click.option(
    '--prev-ver', help='Previous branch or SHA1 commit to run checks against.')
@click.option(
    '--no-backward-comp', is_flag=True, show_default=True,
    help='Whether to check backward compatibility or not.')
@click.option(
    '-g', '--use-git', is_flag=True, show_default=True,
    default=False,
    help='Validate changes using git - this will check current branch\'s changes against origin/master or origin/main. '
         'If the --post-commit flag is supplied: validation will run only on the current branch\'s changed files '
         'that have been committed. '
         'If the --post-commit flag is not supplied: validation will run on all changed files in the current branch, '
         'both committed and not committed. ')
@click.option(
    '-pc', '--post-commit',
    is_flag=True,
    help='Whether the validation should run only on the current branch\'s committed changed files. '
         'This applies only when the -g flag is supplied.'
)
@click.option(
    '-st', '--staged',
    is_flag=True,
    help='Whether the validation should ignore unstaged files.'
         'This applies only when the -g flag is supplied.'
)
@click.option(
    '-iu', '--include-untracked',
    is_flag=True,
    help='Whether to include untracked files in the validation. '
         'This applies only when the -g flag is supplied.'
)
@click.option(
    '-a', '--validate-all', is_flag=True, show_default=True, default=False,
    help='Whether to run all validation on all files or not.'
)
@click.option(
    '-i', '--input', type=click.Path(exists=True, resolve_path=True),
    help='The path of the content pack/file to validate specifically.'
)
@click.option(
    '--skip-pack-release-notes', is_flag=True,
    help='Skip validation of pack release notes.')
@click.option(
    '--print-ignored-errors', is_flag=True,
    help='Print ignored errors as warnings.')
@click.option(
    '--print-ignored-files', is_flag=True,
    help='Print which files were ignored by the command.')
@click.option(
    '--no-docker-checks', is_flag=True,
    help='Whether to run docker image validation.')
@click.option(
    '--silence-init-prints', is_flag=True,
    help='Whether to skip the initialization prints.')
@click.option(
    '--skip-pack-dependencies', is_flag=True,
    help='Skip validation of pack dependencies.')
@click.option(
    '--create-id-set', is_flag=True,
    help='Whether to create the id_set.json file.')
@click.option(
    '-j', '--json-file', help='The JSON file path to which to output the command results.')
@click.option(
    '--skip-schema-check', is_flag=True,
    help='Whether to skip the file schema check.')
@click.option(
    '--debug-git', is_flag=True,
    help='Whether to print debug logs for git statuses.')
@click.option(
    '--print-pykwalify', is_flag=True,
    help='Whether to print the pykwalify log errors.')
@click.option(
    "--quiet-bc-validation",
    help="Set backwards compatibility validation's errors as warnings.",
    is_flag=True)
@click.option(
    "--allow-skipped",
    help="Don't fail on skipped integrations or when all test playbooks are skipped.",
    is_flag=True)
@click.option(
    "--no-multiprocessing",
    help="run validate all without multiprocessing, for debugging purposes.",
    is_flag=True, default=False)
@pass_config
def validate(config, **kwargs):
    """Validate your content files. If no additional flags are given, will validated only committed files."""
    from demisto_sdk.commands.validate.validate_manager import ValidateManager
    run_with_mp = not kwargs.pop('no_multiprocessing')
    check_configuration_file('validate', kwargs)
    sys.path.append(config.configuration.env_dir)

    file_path = kwargs['input']

    if kwargs['post_commit'] and kwargs['staged']:
        print_error('Could not supply the staged flag with the post-commit flag')
        sys.exit(1)
    try:
        is_external_repo = is_external_repository()
        # default validate to -g --post-commit
        if not kwargs.get('validate_all') and not kwargs['use_git'] and not file_path:
            kwargs['use_git'] = True
            kwargs['post_commit'] = True
        validator = ValidateManager(
            is_backward_check=not kwargs['no_backward_comp'],
            only_committed_files=kwargs['post_commit'], prev_ver=kwargs['prev_ver'],
            skip_conf_json=kwargs['no_conf_json'], use_git=kwargs['use_git'],
            file_path=file_path,
            validate_all=kwargs.get('validate_all'),
            validate_id_set=kwargs['id_set'],
            skip_pack_rn_validation=kwargs['skip_pack_release_notes'],
            print_ignored_errors=kwargs['print_ignored_errors'],
            is_external_repo=is_external_repo,
            print_ignored_files=kwargs['print_ignored_files'],
            no_docker_checks=kwargs['no_docker_checks'],
            silence_init_prints=kwargs['silence_init_prints'],
            skip_dependencies=kwargs['skip_pack_dependencies'],
            id_set_path=kwargs.get('id_set_path'),
            staged=kwargs['staged'],
            create_id_set=kwargs.get('create_id_set'),
            json_file_path=kwargs.get('json_file'),
            skip_schema_check=kwargs.get('skip_schema_check'),
            debug_git=kwargs.get('debug_git'),
            include_untracked=kwargs.get('include_untracked'),
            quiet_bc=kwargs.get('quiet_bc_validation'),
            multiprocessing=run_with_mp,
            check_is_unskipped=not kwargs.get('allow_skipped', False),
        )
        return validator.run_validation()
    except (git.InvalidGitRepositoryError, git.NoSuchPathError, FileNotFoundError) as e:
        print_error(e)
        print_error("\nYou may not be running `demisto-sdk validate` command in the content directory.\n"
                    "Please run the command from content directory")
        sys.exit(1)


# ====================== create-content-artifacts ====================== #
@main.command(hidden=True)
@click.help_option(
    '-h', '--help'
)
@click.option('-a', '--artifacts_path', help='Destination directory to create the artifacts.',
              type=click.Path(file_okay=False, resolve_path=True), required=True)
@click.option('--zip/--no-zip', help='Zip content artifacts folders', default=True)
@click.option('--packs', help='Create only content_packs artifacts. '
                              'Used for server version 5.5.0 and earlier.', is_flag=True)
@click.option('-v', '--content_version', help='The content version in CommonServerPython.', default='0.0.0')
@click.option('-s', '--suffix', help='Suffix to add all yaml/json/yml files in the created artifacts.')
@click.option('--cpus',
              help='Number of cpus/vcpus available - only required when os not reflect number of cpus (CircleCI'
                   'always show 32, but medium has 3.', hidden=True, default=os.cpu_count())
@click.option('-idp', '--id-set-path', help='The full path of id_set.json', hidden=True,
              type=click.Path(exists=True, resolve_path=True))
@click.option('-p', '--pack-names',
              help=("Packs to create artifacts for. Optional values are: `all` or "
                    "csv list of packs. "
                    "Default is set to `all`"),
              default="all", hidden=True)
@click.option('-sk', '--signature-key', help='Base64 encoded signature key used for signing packs.', hidden=True)
@click.option('-sd', '--sign-directory', help='Path to the signDirectory executable file.',
              type=click.Path(exists=True, resolve_path=True), hidden=True)
@click.option('-rt', '--remove-test-playbooks', is_flag=True,
              help='Should remove test playbooks from content packs or not.', default=True, hidden=True)
@click.option('-mp', '--marketplace', help='The marketplace the artifacts are created for, that '
                                           'determines which artifacts are created for each pack. '
                                           'Default is the XSOAR marketplace, that has all of the packs '
                                           'artifacts.', default='xsoar', type=click.Choice(['xsoar', 'marketplacev2', 'v2']))
@click.option('-fbi', '--filter-by-id-set', is_flag=True,
              help='Whether to use the id set as content items guide, meaning only include in the packs the '
                   'content items that appear in the id set.', default=False, hidden=True)
@click.option('-af', '--alternate-fields', is_flag=True,
              help='Use the alternative fields if such are present in the yml or json of the content item.', default=False, hidden=True)
def create_content_artifacts(**kwargs) -> int:
    """Generating the following artifacts:
       1. content_new - Contains all content objects of type json,yaml (from_version < 6.0.0)
       2. content_packs - Contains all packs from Packs - Ignoring internal files (to_version >= 6.0.0).
       3. content_test - Contains all test scripts/playbooks (from_version < 6.0.0)
       4. content_all - Contains all from content_new and content_test.
       5. uploadable_packs - Contains zipped packs that are ready to be uploaded to Cortex XSOAR machine.
    """
    from demisto_sdk.commands.common.logger import logging_setup
    from demisto_sdk.commands.create_artifacts.content_artifacts_creator import \
        ArtifactsManager
    logging_setup(3)
    check_configuration_file('create-content-artifacts', kwargs)
    artifacts_conf = ArtifactsManager(**kwargs)
    return artifacts_conf.create_content_artifacts()


# ====================== secrets ====================== #
@main.command()
@click.help_option(
    '-h', '--help'
)
@click.option(
    '-i', '--input', help='Specify file of to check secret on.'
)
@click.option(
    '--post-commit',
    is_flag=True,
    show_default=True,
    help='Whether the secretes is done after you committed your files, '
         'this will help the command to determine which files it should check in its '
         'run. Before you commit the files it should not be used. Mostly for build '
         'validations.'
)
@click.option(
    '-ie', '--ignore-entropy',
    is_flag=True,
    help='Ignore entropy algorithm that finds secret strings (passwords/api keys).'
)
@click.option(
    '-wl', '--whitelist',
    default='./Tests/secrets_white_list.json',
    show_default=True,
    help='Full path to whitelist file, file name should be "secrets_white_list.json"'
)
@click.option(
    '--prev-ver',
    help='The branch against which to run secrets validation.'
)
@pass_config
def secrets(config, **kwargs):
    """Run Secrets validator to catch sensitive data before exposing your code to public repository.
     Attach path to whitelist to allow manual whitelists.
     """
    from demisto_sdk.commands.secrets.secrets import SecretsValidator
    check_configuration_file('secrets', kwargs)
    sys.path.append(config.configuration.env_dir)
    secrets_validator = SecretsValidator(
        configuration=config.configuration,
        is_circle=kwargs['post_commit'],
        ignore_entropy=kwargs['ignore_entropy'],
        white_list_path=kwargs['whitelist'],
        input_path=kwargs.get('input')
    )
    return secrets_validator.run()


# ====================== lint ====================== #
@main.command()
@click.help_option(
    '-h', '--help'
)
@click.option(
    "-i", "--input", help="Specify directory(s) of integration/script",
    type=PathsParamType(exists=True, resolve_path=True)
)
@click.option("-g", "--git", is_flag=True, help="Will run only on changed packages")
@click.option("-a", "--all-packs", is_flag=True, help="Run lint on all directories in content repo")
@click.option('-v', "--verbose", count=True, help="Verbosity level -v / -vv / .. / -vvv",
              type=click.IntRange(0, 3, clamp=True), default=2, show_default=True)
@click.option('-q', "--quiet", is_flag=True, help="Quiet output, only output results in the end")
@click.option("-p", "--parallel", default=1, help="Run tests in parallel", type=click.IntRange(0, 15, clamp=True),
              show_default=True)
@click.option("--no-flake8", is_flag=True, help="Do NOT run flake8 linter")
@click.option("--no-bandit", is_flag=True, help="Do NOT run bandit linter")
@click.option("--no-xsoar-linter", is_flag=True, help="Do NOT run XSOAR linter")
@click.option("--no-mypy", is_flag=True, help="Do NOT run mypy static type checking")
@click.option("--no-vulture", is_flag=True, help="Do NOT run vulture linter")
@click.option("--no-pylint", is_flag=True, help="Do NOT run pylint linter")
@click.option("--no-test", is_flag=True, help="Do NOT test (skip pytest)")
@click.option("--no-pwsh-analyze", is_flag=True, help="Do NOT run powershell analyze")
@click.option("--no-pwsh-test", is_flag=True, help="Do NOT run powershell test")
@click.option("-kc", "--keep-container", is_flag=True, help="Keep the test container")
@click.option("--prev-ver", help="Previous branch or SHA1 commit to run checks against", default='master')
@click.option("--test-xml", help="Path to store pytest xml results", type=click.Path(exists=True, resolve_path=True))
@click.option("--failure-report", help="Path to store failed packs report",
              type=click.Path(exists=True, resolve_path=True))
@click.option("-lp", "--log-path", help="Path to store all levels of logs",
              type=click.Path(resolve_path=True))
@click.option("-j", "--json-file", help="The JSON file path to which to output the command results.",
              type=click.Path(resolve_path=True))
@click.option("--no-coverage", is_flag=True, help="Do NOT run coverage report.")
@click.option(
    "--coverage-report", help="Specify directory for the coverage report files",
    type=PathsParamType()
)
@click.option("-dt", "--docker-timeout", default=60,
              help="The timeout (in seconds) for requests done by the docker client.", type=int)
@click.option("-idp", "--id-set-path", help="Path to id_set.json, relevant for when using the "
                                            "--check-dependent-api-module flag.",
              type=click.Path(resolve_path=True),
              default='Tests/id_set.json')
@click.option("-cdam", "--check-dependent-api-module", is_flag=True, help="Run unit tests and lint on all packages that "
              "are dependent on the found "
              "modified api modules.", default=True)
@click.option("--time-measurements-dir", help="Specify directory for the time measurements report file",
              type=PathsParamType())
def lint(**kwargs):
    """Lint command will perform:
        1. Package in host checks - flake8, bandit, mypy, vulture.
        2. Package in docker image checks -  pylint, pytest, powershell - test, powershell - analyze.
        Meant to be used with integrations/scripts that use the folder (package) structure.
        Will lookup up what docker image to use and will setup the dev dependencies and file in the target folder.
        If no additional flags specifying the packs are given,will lint only changed files.
    """
    from demisto_sdk.commands.common.logger import logging_setup
    from demisto_sdk.commands.lint.lint_manager import LintManager
    logging_setup(verbose=kwargs.get('verbose'),  # type: ignore[arg-type]
                  quiet=kwargs.get('quiet'),  # type: ignore[arg-type]
                  log_path=kwargs.get('log_path'))  # type: ignore[arg-type]

    check_configuration_file('lint', kwargs)
    lint_manager = LintManager(
        input=kwargs.get('input'),  # type: ignore[arg-type]
        git=kwargs.get('git'),  # type: ignore[arg-type]
        all_packs=kwargs.get('all_packs'),  # type: ignore[arg-type]
        verbose=kwargs.get('verbose'),  # type: ignore[arg-type]
        quiet=kwargs.get('quiet'),  # type: ignore[arg-type]
        prev_ver=kwargs.get('prev_ver'),  # type: ignore[arg-type]
        json_file_path=kwargs.get('json_file'),  # type: ignore[arg-type]
        id_set_path=kwargs.get('id_set_path'),  # type: ignore[arg-type]
        check_dependent_api_module=kwargs.get('check_dependent_api_module'),  # type: ignore[arg-type]
    )
    return lint_manager.run_dev_packages(
        parallel=kwargs.get('parallel'),  # type: ignore[arg-type]
        no_flake8=kwargs.get('no_flake8'),  # type: ignore[arg-type]
        no_bandit=kwargs.get('no_bandit'),  # type: ignore[arg-type]
        no_mypy=kwargs.get('no_mypy'),  # type: ignore[arg-type]
        no_vulture=kwargs.get('no_vulture'),  # type: ignore[arg-type]
        no_xsoar_linter=kwargs.get('no_xsoar_linter'),  # type: ignore[arg-type]
        no_pylint=kwargs.get('no_pylint'),  # type: ignore[arg-type]
        no_test=kwargs.get('no_test'),  # type: ignore[arg-type]
        no_pwsh_analyze=kwargs.get('no_pwsh_analyze'),  # type: ignore[arg-type]
        no_pwsh_test=kwargs.get('no_pwsh_test'),  # type: ignore[arg-type]
        keep_container=kwargs.get('keep_container'),  # type: ignore[arg-type]
        test_xml=kwargs.get('test_xml'),  # type: ignore[arg-type]
        failure_report=kwargs.get('failure_report'),  # type: ignore[arg-type]
        no_coverage=kwargs.get('no_coverage'),  # type: ignore[arg-type]
        coverage_report=kwargs.get('coverage_report'),  # type: ignore[arg-type]
        docker_timeout=kwargs.get('docker_timeout'),  # type: ignore[arg-type]
        time_measurements_dir=kwargs.get('time_measurements_dir'),  # type: ignore[arg-type]
    )


# ====================== coverage-analyze ====================== #
@main.command()
@click.help_option(
    '-h', '--help'
)
@click.option(
    "-i", "--input", help="The .coverage file to analyze.",
    default=os.path.join('coverage_report', '.coverage'),
    type=PathsParamType(exists=True, resolve_path=True)
)
@click.option(
    "--default-min-coverage", help="Default minimum coverage (for new files).",
    default=70.0, type=click.FloatRange(0.0, 100.0)
)
@click.option(
    "--allowed-coverage-degradation-percentage", help="Allowed coverage degradation percentage (for modified files).",
    default=1.0, type=click.FloatRange(0.0, 100.0)
)
@click.option(
    "--no-cache", help="Force download of the previous coverage report file.",
    is_flag=True, type=bool)
@click.option(
    "--report-dir", help="Directory of the coverage report files.",
    default='coverage_report', type=PathsParamType(resolve_path=True))
@click.option(
    "--report-type", help="The type of coverage report (posible values: 'text', 'html', 'xml', 'json' or 'all').", type=str)
@click.option("--no-min-coverage-enforcement", help="Do not enforce minimum coverage.", is_flag=True)
@click.option(
    "--previous-coverage-report-url", help="URL of the previous coverage report.",
    default='https://storage.googleapis.com/marketplace-dist-dev/code-coverage-reports/coverage-min.json', type=str
)
def coverage_analyze(**kwargs):
    from demisto_sdk.commands.coverage_analyze.coverage_report import \
        CoverageReport
    try:
        no_degradation_check = kwargs['allowed_coverage_degradation_percentage'] == 100.0
        no_min_coverage_enforcement = kwargs['no_min_coverage_enforcement']

        cov_report = CoverageReport(
            default_min_coverage=kwargs['default_min_coverage'],
            allowed_coverage_degradation_percentage=kwargs['allowed_coverage_degradation_percentage'],
            coverage_file=kwargs['input'],
            no_cache=kwargs.get('no_cache', False),
            report_dir=kwargs['report_dir'],
            report_type=kwargs['report_type'],
            no_degradation_check=no_degradation_check,
            previous_coverage_report_url=kwargs['previous_coverage_report_url']
        )
        cov_report.coverage_report()
        # if no_degradation_check=True we will suppress the minimum coverage check
        if no_degradation_check or cov_report.coverage_diff_report() or no_min_coverage_enforcement:
            return 0
    except Exception as error:
        logging.getLogger('demisto-sdk').error(error)

    return 1


# ====================== format ====================== #
@main.command()
@click.help_option(
    '-h', '--help'
)
@click.option(
    "-i", "--input", help="The path of the script yml file\n"
                          "If no input is specified, the format will be executed on all new/changed files.",
    type=click.Path(exists=True, resolve_path=True))
@click.option(
    "-o", "--output", help="The path where the formatted file will be saved to",
    type=click.Path(resolve_path=True))
@click.option(
    "-fv", "--from-version", help="Specify fromversion of the pack")
@click.option(
    "-nv", "--no-validate", help="Set when validate on file is not wanted", is_flag=True)
@click.option(
    "-ud", "--update-docker", help="Set if you want to update the docker image of the integration/script", is_flag=True)
@click.option(
    "-v", "--verbose", help="Verbose output", is_flag=True)
@click.option(
    "-y", "--assume-yes",
    help="Automatic yes to prompts; assume 'yes' as answer to all prompts and run non-interactively",
    is_flag=True)
@click.option(
    "-d", "--deprecate", help="Set if you want to deprecate the integration/script/playbook", is_flag=True)
@click.option(
    "-g", "--use-git",
    help="Use git to automatically recognize which files changed and run format on them.",
    is_flag=True)
@click.option(
    '--prev-ver', help='Previous branch or SHA1 commit to run checks against.')
@click.option(
    '-iu', '--include-untracked',
    is_flag=True,
    help='Whether to include untracked files in the formatting.'
)
@click.option(
    '-at', '--add-tests',
    is_flag=True,
    help='Whether to answer manually to add tests configuration prompt when running interactively.'
)
@click.option(
    "-s", "--id-set-path", help="The path of the id_set json file.",
    type=click.Path(exists=True, resolve_path=True))
def format(
        input: Path,
        output: Path,
        from_version: str,
        no_validate: bool,
        update_docker: bool,
        verbose: bool,
        assume_yes: bool,
        deprecate: bool,
        use_git: bool,
        prev_ver: str,
        include_untracked: bool,
        add_tests: bool,
        id_set_path: str
):
    """Run formatter on a given script/playbook/integration/incidentfield/indicatorfield/
    incidenttype/indicatortype/layout/dashboard/classifier/mapper/widget/report file/genericfield/generictype/
    genericmodule/genericdefinition.
    """
    from demisto_sdk.commands.format.format_module import format_manager
    return format_manager(
        str(input) if input else None,
        str(output) if output else None,
        from_version=from_version,
        no_validate=no_validate,
        update_docker=update_docker,
        assume_yes=assume_yes,
        verbose=verbose,
        deprecate=deprecate,
        use_git=use_git,
        prev_ver=prev_ver,
        include_untracked=include_untracked,
        add_tests=add_tests,
        id_set_path=id_set_path,
    )


# ====================== upload ====================== #
@main.command()
@click.help_option(
    '-h', '--help'
)
@click.option(
    "-i", "--input",
    type=PathsParamType(exists=True, resolve_path=True),
    help="The path of file or a directory to upload. The following are supported:\n"
         "- Pack\n"
         "- A content entity directory that is inside a pack. For example: an Integrations "
         "directory or a Layouts directory.\n"
         "- Valid file that can be imported to Cortex XSOAR manually. For example a playbook: "
         "helloWorld.yml", required=False
)
@click.option(
    "--input-config-file",
    type=PathsParamType(exists=True, resolve_path=True),
    help="The path to the config file to download all the custom packs from", required=False
)
@click.option(
    "-z", "--zip",
    help="Compress the pack to zip before upload, this flag is relevant only for packs.", is_flag=True
)
@click.option(
    "--keep-zip", help="Directory where to store the zip after creation, this argument is relevant only for packs "
                       "and in case the --zip flag is used.", required=False, type=click.Path(exists=True))
@click.option(
    "--insecure",
    help="Skip certificate validation", is_flag=True
)
@click.option(
    "--skip_validation", is_flag=True,
    help="Only for upload zipped packs, "
         "if true will skip upload packs validation, use just when migrate existing custom content to packs."
)
@click.option(
    "-v", "--verbose",
    help="Verbose output", is_flag=True
)
@click.option(
    "--reattach",
    help="Reattach the detached files in the XSOAR instance"
         "for the CI/CD Flow. If you set the --input-config-file flag, "
         "any detached item in your XSOAR instance that isn't currently in the repo's SystemPacks folder "
         "will be re-attached.)", is_flag=True
)
def upload(**kwargs):
    """Upload integration or pack to Demisto instance.
    DEMISTO_BASE_URL environment variable should contain the Demisto server base URL.
    DEMISTO_API_KEY environment variable should contain a valid Demisto API Key.
    * Note: Uploading classifiers to Cortex XSOAR is available from version 6.0.0 and up. *
    """
    from demisto_sdk.commands.upload.uploader import ConfigFileParser, Uploader
    from demisto_sdk.commands.zip_packs.packs_zipper import (EX_FAIL,
                                                             PacksZipper)
    if kwargs['zip'] or kwargs['input_config_file']:
        if kwargs.pop('zip', False):
            pack_path = kwargs['input']
            kwargs.pop('input_config_file')

        else:
            config_file_path = kwargs['input_config_file']
            config_file_to_parse = ConfigFileParser(config_file_path=config_file_path)
            pack_path = config_file_to_parse.parse_file()
            kwargs['detached_files'] = True
            kwargs.pop('input_config_file')

        output_zip_path = kwargs.pop('keep_zip') or tempfile.gettempdir()
        packs_unifier = PacksZipper(pack_paths=pack_path, output=output_zip_path,
                                    content_version='0.0.0', zip_all=True, quiet_mode=True)
        packs_zip_path, pack_names = packs_unifier.zip_packs()
        if packs_zip_path is None and not kwargs.get('detached_files'):
            return EX_FAIL

        kwargs['input'] = packs_zip_path
        kwargs['pack_names'] = pack_names
    else:
        kwargs.pop('zip')
        kwargs.pop('keep_zip')
        kwargs.pop('input_config_file')

    check_configuration_file('upload', kwargs)
    return Uploader(**kwargs).upload()


# ====================== download ====================== #


@main.command()
@click.help_option(
    '-h', '--help'
)
@click.option(
    "-o", "--output", help="The path of a package directory to download custom content to", required=False,
    multiple=False)
@click.option(
    "-i", "--input", help="Custom content file name to be downloaded. Can be provided multiple times",
    required=False, multiple=True)
@click.option(
    "-r", "--regex", help="Regex Pattern, download all the custom content files that match this regex pattern.",
    required=False)
@click.option(
    "--insecure", help="Skip certificate validation", is_flag=True)
@click.option(
    "-v", "--verbose", help="Verbose output", is_flag=True)
@click.option(
    "-f", "--force", help="Whether to override existing files or not", is_flag=True)
@click.option(
    "-lf", "--list-files", help="Prints a list of all custom content files available to be downloaded", is_flag=True)
@click.option(
    "-a", "--all-custom-content", help="Download all available custom content files", is_flag=True)
@click.option(
    "-fmt", "--run-format", help="Whether to run demisto-sdk format on downloaded files or not", is_flag=True)
@click.option(
    "--system", help="Download system items", is_flag=True, default=False)
@click.option(
    "-it", "--item-type", help="The items type to download, use just when downloading system items, should be one "
                               "form the following list: [IncidentType, IndicatorType, Field, Layout, Playbook, "
                               "Automation, Classifier, Mapper]",
    type=click.Choice(['IncidentType', 'IndicatorType', 'Field', 'Layout', 'Playbook', 'Automation', 'Classifier',
                       'Mapper'], case_sensitive=False))
def download(**kwargs):
    """Download custom content from Demisto instance.
    DEMISTO_BASE_URL environment variable should contain the Demisto server base URL.
    DEMISTO_API_KEY environment variable should contain a valid Demisto API Key.
    """
    from demisto_sdk.commands.download.downloader import Downloader
    check_configuration_file('download', kwargs)
    downloader: Downloader = Downloader(**kwargs)
    return downloader.download()


# ====================== update-xsoar-config-file ====================== #
@main.command()
@click.help_option(
    '-h', '--help'
)
@click.option(
    "-pi", "--pack-id", help="The Pack ID to add to XSOAR Configuration File", required=False,
    multiple=False)
@click.option(
    "-pd", "--pack-data", help="The Pack Data to add to XSOAR Configuration File - "
           "Pack URL for Custom Pack and Pack Version for OOTB Pack", required=False, multiple=False)
@click.option(
    "-mp", "--add-marketplace-pack", help="Add a Pack to the MarketPlace Packs section in the Configuration File",
    required=False, is_flag=True)
@click.option(
    "-cp", "--add-custom-pack", help="Add the Pack to the Custom Packs section in the Configuration File",
    is_flag=True)
@click.option(
    "-all", "--add-all-marketplace-packs",
    help="Add all the installed MarketPlace Packs to the marketplace_packs in XSOAR Configuration File", is_flag=True)
@click.option(
    "--insecure", help="Skip certificate validation", is_flag=True)
@click.option(
    "--file-path", help="XSOAR Configuration File path, the default value is in the repo level", is_flag=False)
def xsoar_config_file_update(**kwargs):
    """Handle your XSOAR Configuration File.
    Add automatically all the installed MarketPlace Packs to the marketplace_packs section in XSOAR Configuration File.
    Add a Pack to both marketplace_packs and custom_packs sections in the Configuration File.
    """
    from demisto_sdk.commands.update_xsoar_config_file.update_xsoar_config_file import \
        XSOARConfigFileUpdater
    file_updater: XSOARConfigFileUpdater = XSOARConfigFileUpdater(**kwargs)
    return file_updater.update()


# ====================== run ====================== #
@main.command()
@click.help_option(
    '-h', '--help'
)
@click.option(
    "-q", "--query", help="The query to run", required=True)
@click.option(
    "--insecure", help="Skip certificate validation", is_flag=True)
@click.option(
    "-v", "--verbose", help="Verbose output", is_flag=True)
@click.option(
    "-D", "--debug", help="Whether to enable the debug-mode feature or not, if you want to save the output file "
                          "please use the --debug-path option", is_flag=True)
@click.option(
    "--debug-path", help="The path to save the debug file at, if not specified the debug file will be printed to the "
                         "terminal")
@click.option(
    "--json-to-outputs", help="Whether to run json_to_outputs command on the context output of the query. If the "
                              "context output does not exists or the `-r` flag is used, will use the raw"
                              " response of the query", is_flag=True)
@click.option(
    "-p", "--prefix", help="Used with `json-to-outputs` flag. Output prefix e.g. Jira.Ticket, VirusTotal.IP, "
                           "the base path for the outputs that the script generates")
@click.option(
    "-r", "--raw-response", help="Used with `json-to-outputs` flag. Use the raw response of the query for"
                                 " `json-to-outputs`", is_flag=True)
def run(**kwargs):
    """Run integration command on remote Demisto instance in the playground.
    DEMISTO_BASE_URL environment variable should contain the Demisto base URL.
    DEMISTO_API_KEY environment variable should contain a valid Demisto API Key.
    """
    from demisto_sdk.commands.run_cmd.runner import Runner
    check_configuration_file('run', kwargs)
    runner = Runner(**kwargs)
    return runner.run()


# ====================== run-playbook ====================== #
@main.command()
@click.help_option(
    '-h', '--help'
)
@click.option(
    '--url', '-u',
    help='URL to a Demisto instance. You can also specify the URL as an environment variable named: DEMISTO_BASE_URL'
)
@click.option(
    '--playbook_id', '-p',
    help="The playbook ID to run.",
    required=True
)
@click.option(
    '--wait', '-w', is_flag=True,
    help="Wait until the playbook run is finished and get a response."
)
@click.option(
    '--timeout', '-t',
    default=90,
    show_default=True,
    help="Timeout for the command. The playbook will continue to run in Demisto"
)
@click.option(
    "--insecure", help="Skip certificate validation.", is_flag=True)
def run_playbook(**kwargs):
    """Run a playbook in Demisto.
    DEMISTO_API_KEY environment variable should contain a valid Demisto API Key.
    Example: DEMISTO_API_KEY=<API KEY> demisto-sdk run-playbook -p 'p_name' -u
    'https://demisto.local'.
    """
    from demisto_sdk.commands.run_playbook.playbook_runner import \
        PlaybookRunner
    check_configuration_file('run-playbook', kwargs)
    playbook_runner = PlaybookRunner(**kwargs)
    return playbook_runner.run_playbook()


# ====================== run-test-playbook ====================== #
@main.command()
@click.help_option(
    '-h', '--help'
)
@click.option(
    '-tpb', '--test-playbook-path',
    help="Path to test playbook to run, "
         "can be a path to specific test playbook or path to pack name for example: Packs/GitHub.",
    required=False
)
@click.option(
    '--all', is_flag=True,
    help="Run all the test playbooks from this repository."
)
@click.option(
    '--wait', '-w', is_flag=True, default=True,
    help="Wait until the test-playbook run is finished and get a response."
)
@click.option(
    '--timeout', '-t',
    default=90,
    show_default=True,
    help="Timeout for the command. The test-playbook will continue to run in your instance"
)
@click.option(
    "--insecure", help="Skip certificate validation.", is_flag=True)
def run_test_playbook(**kwargs):
    """Run a test playbooks in your instance."""
    from demisto_sdk.commands.run_test_playbook.test_playbook_runner import \
        TestPlaybookRunner
    check_configuration_file('run-test-playbook', kwargs)
    test_playbook_runner = TestPlaybookRunner(**kwargs)
    return test_playbook_runner.manage_and_run_test_playbooks()


# ====================== generate-outputs ====================== #
@main.command(short_help='''Generates outputs (from json or examples).''')
@click.help_option(
    '-h', '--help'
)
@click.option(
    "-c", "--command", help="Specific command name (e.g. xdr-get-incidents)",
    required=False)
@click.option(
    "-j", "--json",
    help="Valid JSON file path. If not specified, the script will wait for user input in the terminal. "
         "The response can be obtained by running the command with `raw-response=true` argument.",
    required=False)
@click.option(
    "-p", "--prefix",
    help="Output prefix like Jira.Ticket, VirusTotal.IP, the base path for the outputs that the "
         "script generates", required=False)
@click.option(
    "-o", "--output",
    help="Output file path, if not specified then will print to stdout",
    required=False)
@click.option(
    "-v", "--verbose", is_flag=True,
    help="Verbose output - mainly for debugging purposes")
@click.option(
    "--ai", is_flag=True,
    help="**Experimental** - Help generate context descriptions via AI transformers (must have a valid AI21 key at ai21.com)")
@click.option(
    "--interactive",
    help="If passed, then for each output field will ask user interactively to enter the "
         "description. By default is interactive mode is disabled. No need to use with --ai (it is already interactive)",
    is_flag=True)
@click.option(
    "-d", "--descriptions",
    help="A JSON or a path to a JSON file, mapping field names to their descriptions. "
         "If not specified, the script prompt the user to input the JSON content.",
    is_flag=True)
@click.option(
    "-i", "--input",
    help="Valid YAML integration file path.",
    required=False)
@click.option(
    "-e", "--examples",
    help="Integrations: path for file containing command examples."
         " Each command should be in a separate line."
         " Scripts: the script example surrounded by quotes."
         " For example: -e '!ConvertFile entry_id=<entry_id>'")
@click.option(
    "--insecure",
    help="Skip certificate validation to run the commands in order to generate the docs.",
    is_flag=True)
def generate_outputs(**kwargs):
    """Demisto integrations/scripts have a YAML file that defines them.
    Creating the YAML file is a tedious and error-prone task of manually copying outputs from the API result to the
    file/UI/PyCharm. This script auto generates the YAML for a command from the JSON result of the relevant API call
    In addition you can supply examples files and generate the context description directly in the YML from those examples.
    """
    from demisto_sdk.commands.generate_outputs.generate_outputs import \
        run_generate_outputs
    check_configuration_file('generate-outputs', kwargs)
    return run_generate_outputs(**kwargs)


# ====================== generate-test-playbook ====================== #
@main.command()
@click.help_option(
    '-h', '--help'
)
@click.option(
    '-i', '--input',
    required=True,
    help='Specify integration/script yml path')
@click.option(
    '-o', '--output',
    required=False,
    help='Specify output directory or path to an output yml file. '
         'If a path to a yml file is specified - it will be the output path.\n'
         'If a folder path is specified - a yml output will be saved in the folder.\n'
         'If not specified, and the input is located at `.../Packs/<pack_name>/Integrations`, '
         'the output will be saved under `.../Packs/<pack_name>/TestPlaybooks`.\n'
         'Otherwise (no folder in the input hierarchy is named `Packs`), '
         'the output will be saved in the current directory.')
@click.option(
    '-n', '--name',
    required=True,
    help='Specify test playbook name. The output file name will be `playbook-<name>_Test.yml')
@click.option(
    '--no-outputs', is_flag=True,
    help='Skip generating verification conditions for each output contextPath. Use when you want to decide which '
         'outputs to verify and which not')
@click.option(
    "-v", "--verbose", help="Verbose output for debug purposes - shows full exception stack trace", is_flag=True)
@click.option(
    "-ab", "--all-brands", "use_all_brands",
    help="Generate a test-playbook which calls commands using integrations of all available brands. "
         "When not used, the generated playbook calls commands using instances of the provided integration brand.",
    is_flag=True
)
@click.option(
    "-c", "--commands", help="A comma-separated command names to generate playbook tasks for, "
                             "will ignore the rest of the commands."
                             "e.g xdr-get-incidents,xdr-update-incident",
    required=False
)
@click.option(
    "-e", "--examples", help="For integrations: path for file containing command examples."
                             " Each command should be in a separate line."
                             " For scripts: the script example surrounded by quotes."
                             " For example: -e '!ConvertFile entry_id=<entry_id>'"
)
@click.option(
    "-u", "--upload", help="Whether to upload the test playbook after the generation.", is_flag=True)
def generate_test_playbook(**kwargs):
    """Generate test playbook from integration or script"""
    from demisto_sdk.commands.generate_test_playbook.test_playbook_generator import \
        PlaybookTestsGenerator
    check_configuration_file('generate-test-playbook', kwargs)
    file_type: FileType = find_type(kwargs.get('input', ''), ignore_sub_categories=True)
    if file_type not in [FileType.INTEGRATION, FileType.SCRIPT]:
        print_error('Generating test playbook is possible only for an Integration or a Script.')
        return 1

    try:
        generator = PlaybookTestsGenerator(file_type=file_type.value, **kwargs)
        if generator.run():
            sys.exit(0)
        sys.exit(1)
    except PlaybookTestsGenerator.InvalidOutputPathError as e:
        print_error(str(e))
        return 1

# ====================== init ====================== #


@main.command()
@click.help_option(
    '-h', '--help'
)
@click.option(
    "-n", "--name", help="The name of the directory and file you want to create")
@click.option(
    "--id", help="The id used in the yml file of the integration or script"
)
@click.option(
    "-o", "--output", help="The output dir to write the object into. The default one is the current working "
                           "directory.")
@click.option(
    '--integration', is_flag=True, help="Create an Integration based on BaseIntegration template")
@click.option(
    '--script', is_flag=True, help="Create a Script based on BaseScript example")
@click.option(
    "--pack", is_flag=True, help="Create pack and its sub directories")
@click.option(
    "-t", "--template", help="Create an Integration/Script based on a specific template.\n"
                             "Integration template options: HelloWorld, HelloIAMWorld, FeedHelloWorld.\n"
                             "Script template options: HelloWorldScript")
@click.option(
    "-a", "--author-image", help="Path of the file 'Author_image.png'. \n "
    "Image will be presented in marketplace under PUBLISHER section. File should be up to 4kb and dimensions of 120x50"
)
@click.option(
    '--demisto_mock', is_flag=True,
    help="Copy the demistomock. Relevant for initialization of Scripts and Integrations within a Pack.")
@click.option(
    '--common-server', is_flag=True,
    help="Copy the CommonServerPython. Relevant for initialization of Scripts and Integrations within a Pack.")
def init(**kwargs):
    """Initialize a new Pack, Integration or Script.
    If the script/integration flags are not present, we will create a pack with the given name.
    Otherwise when using the flags we will generate a script/integration based on your selection.
    """
    from demisto_sdk.commands.init.initiator import Initiator
    check_configuration_file('init', kwargs)
    initiator = Initiator(**kwargs)
    initiator.init()
    return 0


# ====================== generate-docs ====================== #
@main.command()
@click.help_option(
    '-h', '--help'
)
@click.option(
    "-i", "--input", help="Path of the yml file.", required=True)
@click.option(
    "-o", "--output", help="The output dir to write the documentation file into,"
                           " documentation file name is README.md. If not specified, will be in the yml dir.",
    required=False)
@click.option(
    "-uc", "--use_cases", help="For integration - Top use-cases. Number the steps by '*' (i.e. '* foo. * bar.')",
    required=False)
@click.option(
    "-c", "--command", help="A comma-separated command names to generate doc for, will ignore the rest of the commands."
                            "e.g xdr-get-incidents,xdr-update-incident",
    required=False
)
@click.option(
    "-e", "--examples", help="Integrations: path for file containing command examples."
                             " Each command should be in a separate line."
                             " Scripts: the script example surrounded by quotes."
                             " For example: -e '!ConvertFile entry_id=<entry_id>'")
@click.option(
    "-p", "--permissions", type=click.Choice(["none", "general", "per-command"]), help="Permissions needed.",
    required=True, default='none')
@click.option(
    "-cp", "--command-permissions", help="Path for file containing commands permissions"
                                         " Each command permissions should be in a separate line."
                                         " (i.e. '<command-name> Administrator READ-WRITE')", required=False)
@click.option(
    "-l", "--limitations", help="Known limitations. Number the steps by '*' (i.e. '* foo. * bar.')", required=False)
@click.option(
    "--insecure", help="Skip certificate validation to run the commands in order to generate the docs.",
    is_flag=True)
@click.option(
    "-v", "--verbose", is_flag=True, help="Verbose output - mainly for debugging purposes.")
@click.option(
    "--old-version", help="Path of the old integration version yml file.")
@click.option(
    "--skip-breaking-changes", is_flag=True, help="Skip generating of breaking changes section.")
def generate_docs(**kwargs):
    """Generate documentation for integration, playbook or script from yaml file."""
    from demisto_sdk.commands.generate_docs.generate_integration_doc import \
        generate_integration_doc
    from demisto_sdk.commands.generate_docs.generate_playbook_doc import \
        generate_playbook_doc
    from demisto_sdk.commands.generate_docs.generate_script_doc import \
        generate_script_doc
    check_configuration_file('generate-docs', kwargs)
    input_path: str = kwargs.get('input', '')
    output_path = kwargs.get('output')
    command = kwargs.get('command')
    examples: str = kwargs.get('examples', '')
    permissions = kwargs.get('permissions')
    limitations = kwargs.get('limitations')
    insecure: bool = kwargs.get('insecure', False)
    verbose: bool = kwargs.get('verbose', False)
    old_version: str = kwargs.get('old_version', '')
    skip_breaking_changes: bool = kwargs.get('skip_breaking_changes', False)

    # validate inputs
    if input_path and not os.path.isfile(input_path):
        print_error(F'Input file {input_path} was not found.')
        return 1

    if not input_path.lower().endswith('.yml'):
        print_error(F'Input {input_path} is not a valid yml file.')
        return 1

    if output_path and not os.path.isdir(output_path):
        print_error(F'Output directory {output_path} was not found.')
        return 1

    if command:
        if output_path and (not os.path.isfile(os.path.join(output_path, "README.md"))) \
                or (not output_path) \
                and (not os.path.isfile(os.path.join(os.path.dirname(os.path.realpath(input_path)), "README.md"))):
            print_error("The `command` argument must be presented with existing `README.md` docs.")
            return 1

    file_type = find_type(kwargs.get('input', ''), ignore_sub_categories=True)
    if file_type not in [FileType.INTEGRATION, FileType.SCRIPT, FileType.PLAYBOOK]:
        print_error('File is not an Integration, Script or a Playbook.')
        return 1

    if old_version and not os.path.isfile(old_version):
        print_error(F'Input old version file {old_version} was not found.')
        return 1

    if old_version and not old_version.lower().endswith('.yml'):
        print_error(F'Input old version {old_version} is not a valid yml file.')
        return 1

    print(f'Start generating {file_type.value} documentation...')
    if file_type == FileType.INTEGRATION:
        use_cases = kwargs.get('use_cases')
        command_permissions = kwargs.get('command_permissions')
        return generate_integration_doc(input_path=input_path, output=output_path, use_cases=use_cases,
                                        examples=examples, permissions=permissions,
                                        command_permissions=command_permissions, limitations=limitations,
                                        insecure=insecure, verbose=verbose, command=command,
                                        old_version=old_version,
                                        skip_breaking_changes=skip_breaking_changes)
    elif file_type == FileType.SCRIPT:
        return generate_script_doc(input_path=input_path, output=output_path, examples=examples,
                                   permissions=permissions,
                                   limitations=limitations, insecure=insecure, verbose=verbose)
    elif file_type == FileType.PLAYBOOK:
        return generate_playbook_doc(input_path=input_path, output=output_path, permissions=permissions,
                                     limitations=limitations, verbose=verbose)
    else:
        print_error(f'File type {file_type.value} is not supported.')
        return 1


# ====================== create-id-set ====================== #
@main.command(hidden=True)
@click.help_option(
    '-h', '--help'
)
@click.option(
    '-i', '--input',
    help='Input file path, the default is the content repo.',
    default=''
)
@click.option(
    "-o", "--output",
    help="Output file path, the default is the Tests directory.",
    default=''
)
@click.option(
    '-fd',
    '--fail-duplicates',
    help="Fails the process if any duplicates are found.",
    is_flag=True
)
@click.option('-mp', '--marketplace', help='The marketplace the id set are created for, that determines which packs are'
                                           ' inserted to the id set, and which items are present in the id set for '
                                           'each pack. Default is all packs exists in the content repository.',
              default='')
def create_id_set(**kwargs):
    """Create the content dependency tree by ids."""
    from demisto_sdk.commands.create_id_set.create_id_set import IDSetCreator
    from demisto_sdk.commands.find_dependencies.find_dependencies import \
        remove_dependencies_from_id_set

    check_configuration_file('create-id-set', kwargs)
    id_set_creator = IDSetCreator(**kwargs)
    id_set, excluded_items_by_pack, excluded_items_by_type = id_set_creator.create_id_set()

    if excluded_items_by_pack:
        remove_dependencies_from_id_set(id_set, excluded_items_by_pack, excluded_items_by_type, kwargs.get('marketplace', ''))
        id_set_creator.save_id_set()


# ====================== merge-id-sets ====================== #
@main.command(hidden=True)
@click.help_option(
    '-h', '--help'
)
@click.option(
    '-i1', '--id-set1',
    help='First id_set.json file path',
    required=True
)
@click.option(
    '-i2', '--id-set2',
    help='Second id_set.json file path',
    required=True
)
@click.option(
    '-o', '--output',
    help='File path of the united id_set',
    required=True
)
@click.option(
    '-fd',
    '--fail-duplicates',
    help="Fails the process if any duplicates are found.",
    is_flag=True
)
def merge_id_sets(**kwargs):
    """Merge two id_sets"""
    from demisto_sdk.commands.common.update_id_set import \
        merge_id_sets_from_files
    check_configuration_file('merge-id-sets', kwargs)
    first = kwargs['id_set1']
    second = kwargs['id_set2']
    output = kwargs['output']
    fail_duplicates = kwargs['fail_duplicates']

    _, duplicates = merge_id_sets_from_files(
        first_id_set_path=first,
        second_id_set_path=second,
        output_id_set_path=output
    )
    if duplicates:
        print_error(f'Failed to merge ID sets: {first} with {second}, '
                    f'there are entities with ID: {duplicates} that exist in both ID sets')
        if fail_duplicates:
            sys.exit(1)


# ====================== update-release-notes =================== #
@main.command()
@click.help_option(
    '-h', '--help'
)
@click.option(
    "-i", "--input", help="The relative path of the content pack. For example Packs/Pack_Name"
)
@click.option(
    '-u', '--update-type', help="The type of update being done. [major, minor, revision, documentation]",
    type=click.Choice(['major', 'minor', 'revision', 'documentation'])
)
@click.option(
    '-v', '--version', help="Bump to a specific version.", type=VersionParamType()
)
@click.option(
    '-g', '--use-git',
    help="Use git to identify the relevant changed files, will be used by default if '-i' is not set",
    is_flag=True
)
@click.option(
    '-f', '--force', help="Force update release notes for a pack (even if not required).", is_flag=True
)
@click.option(
    '--text', help="Text to add to all of the release notes files.",
)
@click.option(
    '--prev-ver', help='Previous branch or SHA1 commit to run checks against.'
)
@click.option(
    "--pre_release", help="Indicates that this change should be designated a pre-release version.",
    is_flag=True)
@click.option(
    "-idp", "--id-set-path", help="The path of the id-set.json used for APIModule updates.",
    type=click.Path(resolve_path=True))
@click.option(
    '-bc', '--breaking-changes', help='If new version contains breaking changes.',
    is_flag=True)
def update_release_notes(**kwargs):
    """Auto-increment pack version and generate release notes template."""
    from demisto_sdk.commands.update_release_notes.update_rn_manager import \
        UpdateReleaseNotesManager
    check_configuration_file('update-release-notes', kwargs)
    if kwargs.get('force') and not kwargs.get('input'):
        print_error('Please add a specific pack in order to force a release notes update.')
        sys.exit(0)

    if not kwargs.get('use_git') and not kwargs.get('input'):
        click.confirm('No specific pack was given, do you want to update all changed packs?', abort=True)

    try:
        rn_mng = UpdateReleaseNotesManager(user_input=kwargs.get('input'), update_type=kwargs.get('update_type'),
                                           pre_release=kwargs.get('pre_release', False), is_all=kwargs.get('use_git'),
                                           text=kwargs.get('text'), specific_version=kwargs.get('version'),
                                           id_set_path=kwargs.get('id_set_path'), prev_ver=kwargs.get('prev_ver'),
                                           is_force=kwargs.get('force', False),
                                           is_bc=kwargs.get('breaking_changes', False))
        rn_mng.manage_rn_update()
        sys.exit(0)
    except Exception as e:
        print_error(f'An error occurred while updating the release notes: {str(e)}')
        sys.exit(1)


# ====================== find-dependencies ====================== #
@main.command()
@click.help_option(
    '-h', '--help'
)
@click.option(
    "-i", "--input", help="Pack path to find dependencies. For example: Pack/HelloWorld. When using the"
                          " --get-dependent-on flag, this argument can be used multiple times.", required=False,
    type=click.Path(exists=True, dir_okay=True), multiple=True)
@click.option(
    "-idp", "--id-set-path", help="Path to id set json file.", required=False, default='')
@click.option(
    "--no-update", help="Use to find the pack dependencies without updating the pack metadata.", required=False,
    is_flag=True)
@click.option('-v', "--verbose", help="Whether to print the log to the console.", required=False,
              is_flag=True)
@click.option("--use-pack-metadata", help="Whether to update the dependencies from the pack metadata.", required=False,
              is_flag=True)
@click.option("--all-packs-dependencies", help="Return a json file with ALL content packs dependencies. "
                                               "The json file will be saved under the path given in the "
                                               "'--output-path' argument", required=False, is_flag=True)
@click.option("-o", "--output-path", help="The destination path for the packs dependencies json file. This argument is "
              "only relevant for when using the '--all-packs-dependecies' flag.", required=False)
@click.option("--get-dependent-on", help="Get only the packs dependent ON the given pack. Note: this flag can not be"
                                         " used for the packs ApiModules and Base", required=False,
              is_flag=True)
def find_dependencies(**kwargs):
    """Find pack dependencies and update pack metadata."""
    from demisto_sdk.commands.find_dependencies.find_dependencies import \
        PackDependencies
    check_configuration_file('find-dependencies', kwargs)
    update_pack_metadata = not kwargs.get('no_update')
    input_paths = kwargs.get('input')  # since it can be multiple, received as a tuple
    verbose = kwargs.get('verbose', False)
    id_set_path = kwargs.get('id_set_path', '')
    use_pack_metadata = kwargs.get('use_pack_metadata', False)
    all_packs_dependencies = kwargs.get('all_packs_dependencies', False)
    get_dependent_on = kwargs.get('get_dependent_on', False)
    output_path = kwargs.get('output_path', ALL_PACKS_DEPENDENCIES_DEFAULT_PATH)

    try:

        PackDependencies.find_dependencies_manager(
            id_set_path=str(id_set_path),
            verbose=verbose,
            update_pack_metadata=update_pack_metadata,
            use_pack_metadata=use_pack_metadata,
            input_paths=input_paths,
            all_packs_dependencies=all_packs_dependencies,
            get_dependent_on=get_dependent_on,
            output_path=output_path,
        )

    except ValueError as exp:
        print_error(str(exp))


# ====================== postman-codegen ====================== #
@main.command()
@click.help_option(
    '-h', '--help'
)
@click.option(
    '-i', '--input',
    help='The Postman collection 2.1 JSON file',
    required=True, type=click.File())
@click.option(
    '-o', '--output',
    help='The output directory to save the config file or the integration',
    type=click.Path(dir_okay=True, exists=True),
    default=Path('.'),
    show_default=True
)
@click.option(
    '-n', '--name',
    help='The output integration name')
@click.option(
    '-op', '--output-prefix',
    help='The global integration output prefix. By default it is the product name.'
)
@click.option(
    '-cp', '--command-prefix',
    help='The prefix for each command in the integration. By default is the product name in lower case'
)
@click.option(
    '--config-out',
    help='Used for advanced integration customisation. Generates a config json file instead of integration.',
    is_flag=True
)
@click.option(
    '--verbose', help='Print debug level logs', is_flag=True)
@click.option(
    '-p', '--package',
    help='Generated integration will be split to package format instead of a yml file.',
    is_flag=True
)
@pass_config
def postman_codegen(
        config,
        input: IO,
        output: Path,
        name: str,
        output_prefix: str,
        command_prefix: str,
        config_out: bool,
        verbose: bool,
        package: bool
):
    """Generates a Cortex XSOAR integration given a Postman collection 2.1 JSON file."""
    from demisto_sdk.commands.common.logger import logging_setup
    from demisto_sdk.commands.postman_codegen.postman_codegen import \
        postman_to_autogen_configuration
    from demisto_sdk.commands.split.ymlsplitter import YmlSplitter

    if verbose:
        logger = logging_setup(verbose=3)
    else:
        logger = logging.getLogger('demisto-sdk')

    postman_config = postman_to_autogen_configuration(
        collection=json.load(input),
        name=name,
        command_prefix=command_prefix,
        context_path_prefix=output_prefix
    )

    if config_out:
        path = Path(output) / f'config-{postman_config.name}.json'
        path.write_text(json.dumps(postman_config.to_dict(), indent=4))
        logger.info(f'Config file generated at:\n{str(path.absolute())}')
    else:
        # generate integration yml
        yml_path = postman_config.generate_integration_package(output, is_unified=True)
        if package:
            yml_splitter = YmlSplitter(configuration=config.configuration, file_type=FileType.INTEGRATION.value,
                                       input=str(yml_path), output=str(output))
            yml_splitter.extract_to_package_format()


# ====================== generate-integration ====================== #
@main.command()
@click.help_option(
    '-h', '--help'
)
@click.option(
    '-i', '--input',
    help='config json file produced by commands like postman-codegen and openapi-codegen',
    required=True,
    type=click.File()
)
@click.option(
    '-o', '--output',
    help='The output directory to save the integration package',
    type=click.Path(dir_okay=True, exists=True),
    default=Path('.')
)
@click.option(
    '--verbose',
    help='Print debug level logs',
    is_flag=True
)
def generate_integration(input: IO, output: Path, verbose: bool):
    """Generates a Cortex XSOAR integration from a config json file,
    which is generated by commands like postman-codegen
    """
    from demisto_sdk.commands.common.logger import logging_setup
    from demisto_sdk.commands.generate_integration.code_generator import \
        IntegrationGeneratorConfig
    if verbose:
        logging_setup(verbose=3)

    config_dict = json.load(input)
    config = IntegrationGeneratorConfig(**config_dict)

    config.generate_integration_package(output, True)


# ====================== openapi-codegen ====================== #
@main.command(short_help='''Generates a Cortex XSOAR integration given an OpenAPI specification file.''')
@click.help_option(
    '-h', '--help'
)
@click.option(
    '-i', '--input_file', help='The swagger file to load in JSON format', required=True)
@click.option(
    '-cf', '--config_file', help='The integration configuration file. It is created in the first run of the command',
    required=False)
@click.option(
    '-n', '--base_name', help='The base filename to use for the generated files', required=False)
@click.option(
    '-o', '--output_dir', help='Directory to store the output in (default is current working directory)',
    required=False)
@click.option(
    '-pr', '--command_prefix', help='Add a prefix to each command in the code', required=False)
@click.option(
    '-c', '--context_path', help='Context output path', required=False)
@click.option(
    '-u', '--unique_keys', help='Comma separated unique keys to use in context paths (case sensitive)', required=False)
@click.option(
    '-r', '--root_objects', help='Comma separated JSON root objects to use in command outputs (case sensitive)',
    required=False)
@click.option(
    '-v', '--verbose', is_flag=True, help='Be verbose with the log output')
@click.option(
    '-f', '--fix_code', is_flag=True, help='Fix the python code using autopep8')
@click.option(
    '-a', '--use_default', is_flag=True, help='Use the automatically generated integration configuration'
                                              ' (Skip the second run).')
def openapi_codegen(**kwargs):
    """Generates a Cortex XSOAR integration given an OpenAPI specification file.
    In the first run of the command, an integration configuration file is created, which can be modified.
    Then, the command is run a second time with the integration configuration to generate the actual integration files.
    """
    from demisto_sdk.commands.openapi_codegen.openapi_codegen import \
        OpenAPIIntegration
    check_configuration_file('openapi-codegen', kwargs)
    if not kwargs.get('output_dir'):
        output_dir = os.getcwd()
    else:
        output_dir = kwargs['output_dir']

    # Check the directory exists and if not, try to create it
    if not os.path.exists(output_dir):
        try:
            os.mkdir(output_dir)
        except Exception as err:
            print_error(f'Error creating directory {output_dir} - {err}')
            sys.exit(1)
    if not os.path.isdir(output_dir):
        print_error(f'The directory provided "{output_dir}" is not a directory')
        sys.exit(1)

    input_file = kwargs['input_file']
    base_name = kwargs.get('base_name')
    if base_name is None:
        base_name = 'GeneratedIntegration'

    command_prefix = kwargs.get('command_prefix')
    if command_prefix is None:
        command_prefix = '-'.join(base_name.split(' ')).lower()

    context_path = kwargs.get('context_path')
    if context_path is None:
        context_path = base_name.replace(' ', '')

    unique_keys = kwargs.get('unique_keys', '')
    if unique_keys is None:
        unique_keys = ''

    root_objects = kwargs.get('root_objects', '')
    if root_objects is None:
        root_objects = ''

    verbose = kwargs.get('verbose', False)
    fix_code = kwargs.get('fix_code', False)

    configuration = None
    if kwargs.get('config_file'):
        try:
            with open(kwargs['config_file'], 'r') as config_file:
                configuration = json.load(config_file)
        except Exception as e:
            print_error(f'Failed to load configuration file: {e}')

    click.echo('Processing swagger file...')
    integration = OpenAPIIntegration(input_file, base_name, command_prefix, context_path,
                                     unique_keys=unique_keys, root_objects=root_objects,
                                     verbose=verbose, fix_code=fix_code, configuration=configuration)

    integration.load_file()
    if not kwargs.get('config_file'):
        integration.save_config(integration.configuration, output_dir)
        print_success(f'Created configuration file in {output_dir}')
        if not kwargs.get('use_default', False):
            config_path = os.path.join(output_dir, f'{base_name}_config.json')
            command_to_run = f'demisto-sdk openapi-codegen -i "{input_file}" -cf "{config_path}" -n "{base_name}" ' \
                             f'-o "{output_dir}" -pr "{command_prefix}" -c "{context_path}"'
            if unique_keys:
                command_to_run = command_to_run + f' -u "{unique_keys}"'
            if root_objects:
                command_to_run = command_to_run + f' -r "{root_objects}"'
            if verbose:
                command_to_run = command_to_run + ' -v'
            if fix_code:
                command_to_run = command_to_run + ' -f'

            click.echo(f'Run the command again with the created configuration file(after a review): {command_to_run}')
            sys.exit(0)

    if integration.save_package(output_dir):
        print_success(f'Successfully finished generating integration code and saved it in {output_dir}')
    else:
        print_error(f'There was an error creating the package in {output_dir}')
        sys.exit(1)


# ====================== test-content command ====================== #
@main.command(
    short_help='''Created incidents for selected test-playbooks and gives a report about the results''',
    hidden=True
)
@click.help_option(
    '-h', '--help'
)
@click.option(
    '-k', '--api-key', help='The Demisto API key for the server', required=True)
@click.option(
    '-s', '--server', help='The server URL to connect to')
@click.option(
    '-c', '--conf', help='Path to content conf.json file', required=True)
@click.option(
    '-e', '--secret', help='Path to content-test-conf conf.json file')
@click.option(
    '-n', '--nightly', type=bool, help='Run nightly tests')
@click.option(
    '-t', '--slack', help='The token for slack', required=True)
@click.option(
    '-a', '--circleci', help='The token for circleci', required=True)
@click.option(
    '-b', '--build-number', help='The build number', required=True)
@click.option(
    '-g', '--branch-name', help='The current content branch name', required=True)
@click.option(
    '-i', '--is-ami', type=bool, help='is AMI build or not', default=False)
@click.option(
    '-m',
    '--mem-check',
    type=bool,
    help='Should trigger memory checks or not. The slack channel to check the data is: '
         'dmst_content_nightly_memory_data',
    default=False)
@click.option(
    '-d',
    '--server-version',
    help='Which server version to run the tests on(Valid only when using AMI)',
    default="NonAMI")
@click.option(
    '-u',
    '--use-retries',
    is_flag=True,
    help='Should use retries mechanism or not (if test-playbook fails, it will execute it again few times and '
         'determine success according to most of the runs',
    default=False)
def test_content(**kwargs):
    """Configure instances for the integration needed to run tests_to_run tests.
    Run test module on each integration.
    create an investigation for each test.
    run test playbook on the created investigation using mock if possible.
    Collect the result and give a report.
    """
    from demisto_sdk.commands.test_content.execute_test_content import \
        execute_test_content
    check_configuration_file('test-content', kwargs)
    execute_test_content(**kwargs)


# ====================== doc-review ====================== #
@main.command()
@click.help_option(
    '-h', '--help'
)
@click.option(
    '-i', '--input', type=str, help='The path to the file to check', multiple=True)
@click.option(
    '--no-camel-case', is_flag=True, help='Whether to check CamelCase words', default=False)
@click.option(
    '--known-words', type=str, help="The path to a file containing additional known words", multiple=True
)
@click.option(
    '--always-true', is_flag=True, help="Whether to fail the command if misspelled words are found"
)
@click.option(
    '--expand-dictionary', is_flag=True, help="Whether to expand the base dictionary to include more words - "
                                              "will download 'brown' corpus from nltk package"
)
@click.option(
    '--templates', is_flag=True, help="Whether to print release notes templates"
)
@click.option(
    '-g', '--use-git', is_flag=True, help="Use git to identify the relevant changed files, "
                                          "will be used by default if '-i' and '--templates' are not set"
)
@click.option(
    '--prev-ver', type=str, help="The branch against which changes will be detected "
                                 "if '-g' flag is set. Default is 'demisto/master'"
)
@click.option(
    '-rn', '--release-notes', is_flag=True, help="Will run only on release notes files"
)
@click.option(
    '-pkw', '--use-packs-known-words', is_flag=True, help="Will find and load the known_words file from the pack. "
                                                          "To use this option make sure you are running from the "
                                                          "content directory.", default=False
)
def doc_review(**kwargs):
    """Check the spelling in .md and .yml files as well as review release notes"""
    from demisto_sdk.commands.doc_reviewer.doc_reviewer import DocReviewer
    doc_reviewer = DocReviewer(
        file_paths=kwargs.get('input', []),
        known_words_file_paths=kwargs.get('known_words', []),
        no_camel_case=kwargs.get('no_camel_case'),
        no_failure=kwargs.get('always_true'),
        expand_dictionary=kwargs.get('expand_dictionary'),
        templates=kwargs.get('templates'),
        use_git=kwargs.get('use_git'),
        prev_ver=kwargs.get('prev_ver'),
        release_notes_only=kwargs.get('release_notes'),
        load_known_words_from_pack=kwargs.get('use_packs_known_words'),
    )
    result = doc_reviewer.run_doc_review()
    if result:
        sys.exit(0)

    sys.exit(1)


# ====================== integration-diff ====================== #
@main.command(name="integration-diff",
              help='''Given two versions of an integration, Check that everything in the old integration is covered in
              the new integration''')
@click.help_option(
    '-h', '--help'
)
@click.option(
    '-n', '--new', type=str, help='The path to the new version of the integration', required=True)
@click.option(
    '-o', '--old', type=str, help='The path to the old version of the integration', required=True)
@click.option(
    '--docs-format', is_flag=True,
    help='Whether output should be in the format for the version differences section in README.')
def integration_diff(**kwargs):
    """
    Checks for differences between two versions of an integration, and verified that the new version covered the old version.
    """
    from demisto_sdk.commands.integration_diff.integration_diff_detector import \
        IntegrationDiffDetector
    integration_diff_detector = IntegrationDiffDetector(
        new=kwargs.get('new', ''),
        old=kwargs.get('old', ''),
        docs_format=kwargs.get('docs_format', False)
    )
    result = integration_diff_detector.check_different()

    if result:
        sys.exit(0)

    sys.exit(1)


# ====================== convert ====================== #
@main.command()
@click.help_option(
    '-h', '--help'
)
@click.option(
    '-i', '--input', type=click.Path(exists=True), required=True,
    help='The path of the content pack/directory/file to convert.'
)
@click.option(
    '-v', '--version', required=True, help="Version the input to be compatible with."
)
@pass_config
def convert(config, **kwargs):
    """
    Convert the content of the pack/directory in the given input to be compatible with the version given by
    version command.
    """
    from demisto_sdk.commands.convert.convert_manager import ConvertManager
    check_configuration_file('convert', kwargs)
    sys.path.append(config.configuration.env_dir)

    input_path = kwargs['input']
    server_version = kwargs['version']
    convert_manager = ConvertManager(input_path, server_version)
    result = convert_manager.convert()

    if result:
        sys.exit(1)

    sys.exit(0)


@main.command(
    name='error-code',
    help='Quickly find relevant information regarding an error code.',
)
@click.help_option(
    '-h', '--help'
)
@click.option(
    '-i', '--input', required=True,
    help='The error code to search for.',
)
@pass_config
def error_code(config, **kwargs):
    from demisto_sdk.commands.error_code_info.error_code_info import \
        generate_error_code_information
    check_configuration_file('error-code-info', kwargs)
    sys.path.append(config.configuration.env_dir)

    result = generate_error_code_information(kwargs.get('input'))

    sys.exit(result)


@main.resultcallback()
def exit_from_program(result=0, **kwargs):
    sys.exit(result)


if __name__ == '__main__':
    main()<|MERGE_RESOLUTION|>--- conflicted
+++ resolved
@@ -13,13 +13,9 @@
 
 from demisto_sdk.commands.common.configuration import Configuration
 from demisto_sdk.commands.common.constants import (
-<<<<<<< HEAD
     ALL_PACKS_DEPENDENCIES_DEFAULT_PATH, MODELING_RULES_DIR, PARSING_RULES_DIR,
     FileType)
-=======
-    ALL_PACKS_DEPENDENCIES_DEFAULT_PATH, FileType)
 from demisto_sdk.commands.common.handlers import JSON_Handler
->>>>>>> 5c871de3
 from demisto_sdk.commands.common.tools import (find_type,
                                                get_last_remote_release_version,
                                                get_release_note_entries,
