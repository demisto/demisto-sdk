# Site packages
import sys

import click

from demisto_sdk.commands.validate.config_reader import ConfigReader
from demisto_sdk.commands.validate.initializer import Initializer
from demisto_sdk.commands.validate.validation_results import ResultWriter

try:
    import git
except ImportError:
    sys.exit(click.style("Git executable cannot be found, or is invalid", fg="red"))

import copy
import functools
import logging
import os
from pathlib import Path
from typing import IO, Any, Dict, Iterable, Optional, Tuple, Union

import typer
from pkg_resources import DistributionNotFound, get_distribution

from demisto_sdk.commands.common.configuration import Configuration
from demisto_sdk.commands.common.constants import (
    DEMISTO_SDK_MARKETPLACE_XSOAR_DIST_DEV,
    ENV_DEMISTO_SDK_MARKETPLACE,
    FileType,
    MarketplaceVersions,
)
from demisto_sdk.commands.common.content_constant_paths import (
    ALL_PACKS_DEPENDENCIES_DEFAULT_PATH,
    CONTENT_PATH,
)
from demisto_sdk.commands.common.cpu_count import cpu_count
from demisto_sdk.commands.common.handlers import DEFAULT_JSON_HANDLER as json
from demisto_sdk.commands.common.hook_validations.readme import ReadMeValidator
from demisto_sdk.commands.common.logger import handle_deprecated_args, logging_setup
from demisto_sdk.commands.common.tools import (
    find_type,
    get_last_remote_release_version,
    get_release_note_entries,
    is_external_repository,
    is_sdk_defined_working_offline,
    parse_marketplace_kwargs,
)
from demisto_sdk.commands.content_graph.commands.create import create
from demisto_sdk.commands.content_graph.commands.get_relationships import (
    get_relationships,
)
from demisto_sdk.commands.content_graph.commands.update import update
from demisto_sdk.commands.content_graph.objects.repository import ContentDTO
from demisto_sdk.commands.generate_modeling_rules import generate_modeling_rules
from demisto_sdk.commands.prepare_content.prepare_upload_manager import (
    PrepareUploadManager,
)
from demisto_sdk.commands.split.ymlsplitter import YmlSplitter
from demisto_sdk.commands.test_content.test_modeling_rule import (
    init_test_data,
    test_modeling_rule,
)
from demisto_sdk.commands.upload.upload import upload_content_entity
from demisto_sdk.utils.utils import check_configuration_file

SDK_OFFLINE_ERROR_MESSAGE = (
    "[red]An internet connection is required for this command. If connected to the "
    "internet, un-set the DEMISTO_SDK_OFFLINE_ENV environment variable.[/red]"
)

logger = logging.getLogger("demisto-sdk")


# Third party packages

# Common tools


class PathsParamType(click.Path):
    """
    Defines a click options type for use with the @click.option decorator

    The type accepts a string of comma-separated values where each individual value adheres
    to the definition for the click.Path type. The class accepts the same parameters as the
    click.Path type, applying those arguments for each comma-separated value in the list.
    See https://click.palletsprojects.com/en/8.0.x/parameters/#implementing-custom-types for
    more details.
    """

    def convert(self, value, param, ctx):
        if "," not in value:
            return super().convert(value, param, ctx)

        split_paths = value.split(",")
        # check the validity of each of the paths
        _ = [
            super(PathsParamType, self).convert(path, param, ctx)
            for path in split_paths
        ]
        return value


class VersionParamType(click.ParamType):
    """
    Defines a click options type for use with the @click.option decorator

    The type accepts a string represents a version number.
    """

    name = "version"

    def convert(self, value, param, ctx):
        version_sections = value.split(".")
        if len(version_sections) == 3 and all(
            version_section.isdigit() for version_section in version_sections
        ):
            return value
        else:
            self.fail(
                f"Version {value} is not according to the expected format. "
                f"The format of version should be in x.y.z format, e.g: <2.1.3>",
                param,
                ctx,
            )


class DemistoSDK:
    """
    The core class for the SDK.
    """

    def __init__(self):
        self.configuration = None


pass_config = click.make_pass_decorator(DemistoSDK, ensure=True)


def logging_setup_decorator(func, *args, **kwargs):
    def get_context_arg(args):
        for arg in args:
            if type(arg) == click.core.Context:
                return arg
        print(  # noqa: T201
            "Error: Cannot find the Context arg. Is the command configured correctly?"
        )
        return None

    @click.option(
        "--console-log-threshold",
        help="Minimum logging threshold for the console logger."
        " Possible values: DEBUG, INFO, WARNING, ERROR.",
    )
    @click.option(
        "--file-log-threshold",
        help="Minimum logging threshold for the file logger."
        " Possible values: DEBUG, INFO, WARNING, ERROR.",
    )
    @click.option(
        "--log-file-path",
        help="Path to the log file. Default: Content root path.",
    )
    @functools.wraps(func)
    def wrapper(*args, **kwargs):
        logging_setup(
            console_log_threshold=kwargs.get("console_log_threshold") or logging.INFO,
            file_log_threshold=kwargs.get("file_log_threshold") or logging.DEBUG,
            log_file_path=kwargs.get("log_file_path") or None,
        )

        handle_deprecated_args(get_context_arg(args).args)
        return func(*args, **kwargs)

    return wrapper


@click.group(
    invoke_without_command=True,
    no_args_is_help=True,
    context_settings=dict(max_content_width=100),
)
@click.help_option("-h", "--help")
@click.option(
    "-v",
    "--version",
    help="Get the demisto-sdk version.",
    is_flag=True,
    default=False,
    show_default=True,
)
@click.option(
    "-rn",
    "--release-notes",
    help="Get the release notes of the current demisto-sdk version.",
    is_flag=True,
    default=False,
    show_default=True,
)
@pass_config
@click.pass_context
def main(ctx, config, version, release_notes, **kwargs):
    logging_setup(
        console_log_threshold=kwargs.get("console_log_threshold", logging.INFO),
        file_log_threshold=kwargs.get("file_log_threshold", logging.DEBUG),
        log_file_path=kwargs.get("log_file_path"),
    )
    global logger
    logger = logging.getLogger("demisto-sdk")
    handle_deprecated_args(ctx.args)

    config.configuration = Configuration()
    import dotenv

    dotenv.load_dotenv(CONTENT_PATH / ".env", override=True)  # type: ignore # load .env file from the cwd
    if (
        (not os.getenv("DEMISTO_SDK_SKIP_VERSION_CHECK")) or version
    ) and not is_sdk_defined_working_offline():  # If the key exists/called to version
        try:
            __version__ = get_distribution("demisto-sdk").version
        except DistributionNotFound:
            __version__ = "dev"
            logger.info(
                "[yellow]Could not find the version of the demisto-sdk. This usually happens when running in a development environment.[/yellow]"
            )
        else:
            last_release = ""
            if not os.environ.get(
                "CI"
            ):  # Check only when not running in CI (e.g running locally).
                last_release = get_last_remote_release_version()
            logger.info(f"[yellow]You are using demisto-sdk {__version__}.[/yellow]")
            if last_release and __version__ != last_release:
                logger.info(
                    f"[yellow]however version {last_release} is available.\n"
                    f"To update, run pip3 install --upgrade demisto-sdk[/yellow]"
                )
            if release_notes:
                rn_entries = get_release_note_entries(__version__)

                if not rn_entries:
                    logger.warning(
                        "\n[yellow]Could not get the release notes for this version.[/yellow]"
                    )
                else:
                    logger.info(
                        "\nThe following are the release note entries for the current version:\n"
                    )
                    for rn in rn_entries:
                        logger.info(rn)
                    logger.info("")


# ====================== split ====================== #
@main.command(
    context_settings=dict(
        ignore_unknown_options=True,
        allow_extra_args=True,
    )
)
@click.help_option("-h", "--help")
@click.option("-i", "--input", help="The yml/json file to extract from", required=True)
@click.option(
    "-o",
    "--output",
    help="The output dir to write the extracted code/description/image/json to.",
)
@click.option(
    "--no-demisto-mock",
    help="Don't add an import for demisto mock. (only for yml files)",
    is_flag=True,
    show_default=True,
)
@click.option(
    "--no-common-server",
    help="Don't add an import for CommonServerPython. (only for yml files)",
    is_flag=True,
    show_default=True,
)
@click.option(
    "--no-auto-create-dir",
    help="Don't auto create the directory if the target directory ends with *Integrations/*Scripts/*Dashboards"
    "/*GenericModules.",
    is_flag=True,
    show_default=True,
)
@click.option(
    "--new-module-file",
    help="Create a new module file instead of editing the existing file. (only for json files)",
    is_flag=True,
    show_default=True,
)
@pass_config
@click.pass_context
@logging_setup_decorator
def split(ctx, config, **kwargs):
    """Split the code, image and description files from a Demisto integration or script yaml file
    to multiple files(To a package format - https://demisto.pan.dev/docs/package-dir).
    """
    from demisto_sdk.commands.split.jsonsplitter import JsonSplitter

    check_configuration_file("split", kwargs)
    file_type: FileType = find_type(kwargs.get("input", ""), ignore_sub_categories=True)
    if file_type not in [
        FileType.INTEGRATION,
        FileType.SCRIPT,
        FileType.GENERIC_MODULE,
        FileType.MODELING_RULE,
        FileType.PARSING_RULE,
<<<<<<< HEAD
        FileType.LISTS,
=======
        FileType.ASSETS_MODELING_RULE,
>>>>>>> 55f17c48
    ]:
        logger.info(
            "[red]File is not an Integration, Script, List, Generic Module, Modeling Rule or Parsing Rule.[/red]"
        )
        return 1

    if file_type in [
        FileType.INTEGRATION,
        FileType.SCRIPT,
        FileType.MODELING_RULE,
        FileType.PARSING_RULE,
        FileType.ASSETS_MODELING_RULE,
    ]:
        yml_splitter = YmlSplitter(
            configuration=config.configuration, file_type=file_type.value, **kwargs
        )
        return yml_splitter.extract_to_package_format()

    else:
        json_splitter = JsonSplitter(
            input=kwargs.get("input"),  # type: ignore[arg-type]
            output=kwargs.get("output"),  # type: ignore[arg-type]
            no_auto_create_dir=kwargs.get("no_auto_create_dir"),  # type: ignore[arg-type]
            new_module_file=kwargs.get("new_module_file"),  # type: ignore[arg-type]
            file_type=file_type,
        )
        return json_splitter.split_json()


# ====================== extract-code ====================== #
@main.command(hidden=True)
@click.help_option("-h", "--help")
@click.option("--input", "-i", help="The yml file to extract from", required=True)
@click.option(
    "--output", "-o", required=True, help="The output file to write the code to"
)
@click.option(
    "--no-demisto-mock",
    help="Don't add an import for demisto mock, false by default",
    is_flag=True,
    show_default=True,
)
@click.option(
    "--no-common-server",
    help="Don't add an import for CommonServerPython."
    "If not specified will import unless this is CommonServerPython",
    is_flag=True,
    show_default=True,
)
@pass_config
@click.pass_context
@logging_setup_decorator
def extract_code(ctx, config, **kwargs):
    """Extract code from a Demisto integration or script yaml file."""
    from demisto_sdk.commands.split.ymlsplitter import YmlSplitter

    check_configuration_file("extract-code", kwargs)
    file_type: FileType = find_type(kwargs.get("input", ""), ignore_sub_categories=True)
    if file_type not in [FileType.INTEGRATION, FileType.SCRIPT]:
        logger.info("[red]File is not an Integration or Script.[/red]")
        return 1
    extractor = YmlSplitter(
        configuration=config.configuration, file_type=file_type.value, **kwargs
    )
    return extractor.extract_code(kwargs["outfile"])


# ====================== prepare-content ====================== #
@main.command(name="prepare-content")
@click.help_option("-h", "--help")
@click.option(
    "-i",
    "--input",
    help="Comma-separated list of paths to directories or files to unify.",
    required=False,
    type=PathsParamType(dir_okay=True, exists=True),
)
@click.option(
    "-a",
    "--all",
    is_flag=True,
    help="Run prepare-content on all content packs. If no output path is given, will dump the result in the current working path.",
)
@click.option(
    "-g",
    "--graph",
    help="Whether use the content graph",
    is_flag=True,
    default=False,
)
@click.option(
    "--skip-update",
    help="Whether to skip updating the content graph (used only when graph is true)",
    is_flag=True,
    default=False,
)
@click.option(
    "-o", "--output", help="The output dir to write the unified yml to", required=False
)
@click.option(
    "-c",
    "--custom",
    help="Add test label to unified yml id/name/display",
    required=False,
)
@click.option(
    "-f",
    "--force",
    help="Forcefully overwrites the preexisting yml if one exists",
    is_flag=True,
    show_default=False,
)
@click.option(
    "-ini",
    "--ignore-native-image",
    help="Whether to ignore the addition of the nativeimage key to the yml of a script/integration",
    is_flag=True,
    show_default=False,
    default=False,
)
@click.option(
    "-mp",
    "--marketplace",
    help="The marketplace the content items are created for, that determines usage of marketplace "
    "unique text. Default is the XSOAR marketplace.",
    default="xsoar",
    type=click.Choice([mp.value for mp in list(MarketplaceVersions)] + ["v2"]),
)
@click.pass_context
@logging_setup_decorator
def prepare_content(ctx, **kwargs):
    """
    This command is used to prepare the content to be used in the platform.
    """
    assert (
        sum([bool(kwargs["all"]), bool(kwargs["input"])]) == 1
    ), "Exactly one of the '-a' or '-i' parameters must be provided."

    if kwargs["all"]:
        content_DTO = ContentDTO.from_path()
        output_path = kwargs.get("output", ".") or "."
        content_DTO.dump(
            dir=Path(output_path, "prepare-content-tmp"),
            marketplace=parse_marketplace_kwargs(kwargs),
        )
        return 0

    inputs = []
    if input_ := kwargs["input"]:
        inputs = input_.split(",")

    if output_path := kwargs["output"]:
        if "." in Path(output_path).name:  # check if the output path is a file
            if len(inputs) > 1:
                raise ValueError(
                    "When passing multiple inputs, the output path should be a directory and not a file."
                )
        else:
            dest_path = Path(output_path)
            dest_path.mkdir(exist_ok=True)

    for input_content in inputs:
        if output_path and len(inputs) > 1:
            path_name = Path(input_content).name
            kwargs["output"] = str(Path(output_path, path_name))

        if click.get_current_context().info_name == "unify":
            kwargs["unify_only"] = True

        check_configuration_file("unify", kwargs)
        # Input is of type Path.
        kwargs["input"] = str(input_content)
        file_type = find_type(kwargs["input"])
        if marketplace := kwargs.get("marketplace"):
            os.environ[ENV_DEMISTO_SDK_MARKETPLACE] = marketplace.lower()
        if file_type == FileType.GENERIC_MODULE:
            from demisto_sdk.commands.prepare_content.generic_module_unifier import (
                GenericModuleUnifier,
            )

            # pass arguments to GenericModule unifier and call the command
            generic_module_unifier = GenericModuleUnifier(**kwargs)
            generic_module_unifier.merge_generic_module_with_its_dashboards()
        else:
            PrepareUploadManager.prepare_for_upload(**kwargs)
    return 0


main.add_command(prepare_content, name="unify")


# ====================== zip-packs ====================== #


@main.command(
    context_settings=dict(
        ignore_unknown_options=True,
        allow_extra_args=True,
    )
)
@click.help_option("-h", "--help")
@click.option(
    "-i",
    "--input",
    help="The packs to be zipped as csv list of pack paths.",
    type=PathsParamType(exists=True, resolve_path=True),
    required=True,
)
@click.option(
    "-o",
    "--output",
    help="The destination directory to create the packs.",
    type=click.Path(file_okay=False, resolve_path=True),
    required=True,
)
@click.option(
    "-v",
    "--content-version",
    help="The content version in CommonServerPython.",
    default="0.0.0",
)
@click.option(
    "-u",
    "--upload",
    is_flag=True,
    help="Upload the unified packs to the marketplace.",
    default=False,
)
@click.option(
    "--zip-all", is_flag=True, help="Zip all the packs in one zip file.", default=False
)
@click.pass_context
@logging_setup_decorator
def zip_packs(ctx, **kwargs) -> int:
    """Generating zipped packs that are ready to be uploaded to Cortex XSOAR machine."""
    from demisto_sdk.commands.upload.uploader import Uploader
    from demisto_sdk.commands.zip_packs.packs_zipper import (
        EX_FAIL,
        EX_SUCCESS,
        PacksZipper,
    )

    check_configuration_file("zip-packs", kwargs)

    # if upload is true - all zip packs will be compressed to one zip file
    should_upload = kwargs.pop("upload", False)
    zip_all = kwargs.pop("zip_all", False) or should_upload
    marketplace = parse_marketplace_kwargs(kwargs)

    packs_zipper = PacksZipper(
        zip_all=zip_all, pack_paths=kwargs.pop("input"), quiet_mode=zip_all, **kwargs
    )
    zip_path, unified_pack_names = packs_zipper.zip_packs()

    if should_upload and zip_path:
        return Uploader(
            input=Path(zip_path), pack_names=unified_pack_names, marketplace=marketplace
        ).upload()

    return EX_SUCCESS if zip_path is not None else EX_FAIL


# ====================== validate ====================== #
@main.command(
    context_settings=dict(
        ignore_unknown_options=True,
        allow_extra_args=True,
    )
)
@click.help_option("-h", "--help")
@click.option(
    "--no-conf-json",
    is_flag=True,
    default=False,
    show_default=True,
    help="Relevant only for the old validate flow and will be removed in a future release. Skip conf.json validation.",
)
@click.option(
    "-s",
    "--id-set",
    is_flag=True,
    default=False,
    show_default=True,
    help="Relevant only for the old validate flow and will be removed in a future release. Perform validations using the id_set file.",
)
@click.option(
    "-idp",
    "--id-set-path",
    help="Relevant only for the old validate flow and will be removed in a future release. The path of the id-set.json used for validations.",
    type=click.Path(resolve_path=True),
)
@click.option(
    "-gr",
    "--graph",
    is_flag=True,
    default=False,
    show_default=True,
    help="Relevant only for the old validate flow and will be removed in a future release. Perform validations on content graph.",
)
@click.option(
    "--prev-ver", help="Previous branch or SHA1 commit to run checks against."
)
@click.option(
    "--no-backward-comp",
    is_flag=True,
    show_default=True,
    help="Relevant only for the old validate flow and will be removed in a future release. Whether to check backward compatibility or not.",
)
@click.option(
    "-g",
    "--use-git",
    is_flag=True,
    show_default=True,
    default=False,
    help="Validate changes using git - this will check current branch's changes against origin/master or origin/main. "
    "If the --post-commit flag is supplied: validation will run only on the current branch's changed files "
    "that have been committed. "
    "If the --post-commit flag is not supplied: validation will run on all changed files in the current branch, "
    "both committed and not committed. ",
)
@click.option(
    "-pc",
    "--post-commit",
    is_flag=True,
    help="Whether the validation should run only on the current branch's committed changed files. "
    "This applies only when the -g flag is supplied.",
)
@click.option(
    "-st",
    "--staged",
    is_flag=True,
    help="Whether the validation should ignore unstaged files."
    "This applies only when the -g flag is supplied.",
)
@click.option(
    "-iu",
    "--include-untracked",
    is_flag=True,
    help="Relevant only for the old validate flow and will be removed in a future release. Whether to include untracked files in the validation. "
    "This applies only when the -g flag is supplied.",
)
@click.option(
    "-a",
    "--validate-all",
    is_flag=True,
    show_default=True,
    default=False,
    help="Whether to run all validation on all files or not.",
)
@click.option(
    "-i",
    "--input",
    type=PathsParamType(
        exists=True, resolve_path=True
    ),  # PathsParamType allows passing a list of paths
    help="The path of the content pack/file to validate specifically.",
)
@click.option(
    "--skip-pack-release-notes",
    is_flag=True,
    help="Relevant only for the old validate flow and will be removed in a future release. Skip validation of pack release notes.",
)
@click.option(
    "--print-ignored-errors",
    is_flag=True,
    help="Relevant only for the old validate flow and will be removed in a future release. Print ignored errors as warnings.",
)
@click.option(
    "--print-ignored-files",
    is_flag=True,
    help="Relevant only for the old validate flow and will be removed in a future release. Print which files were ignored by the command.",
)
@click.option(
    "--no-docker-checks",
    is_flag=True,
    help="Relevant only for the old validate flow and will be removed in a future release. Whether to run docker image validation.",
)
@click.option(
    "--silence-init-prints",
    is_flag=True,
    help="Relevant only for the old validate flow and will be removed in a future release. Whether to skip the initialization prints.",
)
@click.option(
    "--skip-pack-dependencies",
    is_flag=True,
    help="Relevant only for the old validate flow and will be removed in a future release. Skip validation of pack dependencies.",
)
@click.option(
    "--create-id-set",
    is_flag=True,
    help="Relevant only for the old validate flow and will be removed in a future release. Whether to create the id_set.json file.",
)
@click.option(
    "-j",
    "--json-file",
    help="The JSON file path to which to output the command results.",
)
@click.option(
    "--skip-schema-check",
    is_flag=True,
    help="Relevant only for the old validate flow and will be removed in a future release. Whether to skip the file schema check.",
)
@click.option(
    "--debug-git",
    is_flag=True,
    help="Relevant only for the old validate flow and will be removed in a future release. Whether to print debug logs for git statuses.",
)
@click.option(
    "--print-pykwalify",
    is_flag=True,
    help="Relevant only for the old validate flow and will be removed in a future release. Whether to print the pykwalify log errors.",
)
@click.option(
    "--quiet-bc-validation",
    help="Relevant only for the old validate flow and will be removed in a future release. Set backwards compatibility validation's errors as warnings.",
    is_flag=True,
)
@click.option(
    "--allow-skipped",
    help="Relevant only for the old validate flow and will be removed in a future release. Don't fail on skipped integrations or when all test playbooks are skipped.",
    is_flag=True,
)
@click.option(
    "--no-multiprocessing",
    help="Relevant only for the old validate flow and will be removed in a future release. run validate all without multiprocessing, for debugging purposes.",
    is_flag=True,
    default=False,
)
@click.option(
    "-sv",
    "--run-specific-validations",
    help="Relevant only for the old validate flow and will be removed in a future release. Run specific validations by stating the error codes.",
    is_flag=False,
)
@click.option(
    "--category-to-run",
    help="Run specific validations by stating category they're listed under in the config file.",
    is_flag=False,
)
@click.option(
    "-f",
    "--fix",
    help="Wether to autofix failing validations with an available auto fix or not.",
    is_flag=True,
    default=False,
)
@click.option(
    "--config-path",
    help="Path for a config file to run, if not given - will run the default config at https://github.com/demisto/demisto-sdk/blob/master/demisto_sdk/commands/validate/default_config.toml",
    is_flag=False,
)
@click.option(
    "--ignore-support-level",
    is_flag=True,
    show_default=True,
    default=False,
    help="Wether to skip validations based on their support level or not.",
)
@click.option(
    "--skip-old-validate",
    is_flag=True,
    show_default=True,
    default=False,
    help="Wether to skip the old validate flow.",
)
@click.option(
    "--run-new-validate",
    is_flag=True,
    show_default=True,
    default=False,
    help="Wether to run the new validate flow.",
)
@click.argument("file_paths", nargs=-1, type=click.Path(exists=True, resolve_path=True))
@pass_config
@click.pass_context
@logging_setup_decorator
def validate(ctx, config, file_paths: str, **kwargs):
    """Validate your content files. If no additional flags are given, will validated only committed files."""
    from demisto_sdk.commands.validate.old_validate_manager import OldValidateManager
    from demisto_sdk.commands.validate.validate_manager import ValidateManager

    if is_sdk_defined_working_offline():
        logger.error(SDK_OFFLINE_ERROR_MESSAGE)
        sys.exit(1)

    if file_paths and not kwargs["input"]:
        # If file_paths is given as an argument, use it as the file_paths input (instead of the -i flag). If both, input wins.
        kwargs["input"] = ",".join(file_paths)
    run_with_mp = not kwargs.pop("no_multiprocessing")
    check_configuration_file("validate", kwargs)
    sys.path.append(config.configuration.env_dir)

    file_path = kwargs["input"]

    if kwargs["post_commit"] and kwargs["staged"]:
        logger.info(
            "[red]Could not supply the staged flag with the post-commit flag[/red]"
        )
        sys.exit(1)
    try:
        is_external_repo = is_external_repository()
        # default validate to -g --post-commit
        if not kwargs.get("validate_all") and not kwargs["use_git"] and not file_path:
            kwargs["use_git"] = True
            kwargs["post_commit"] = True
        exit_code = 0
        if not kwargs["skip_old_validate"]:
            validator = OldValidateManager(
                is_backward_check=not kwargs["no_backward_comp"],
                only_committed_files=kwargs["post_commit"],
                prev_ver=kwargs["prev_ver"],
                skip_conf_json=kwargs["no_conf_json"],
                use_git=kwargs["use_git"],
                file_path=file_path,
                validate_all=kwargs.get("validate_all"),
                validate_id_set=kwargs["id_set"],
                validate_graph=kwargs.get("graph"),
                skip_pack_rn_validation=kwargs["skip_pack_release_notes"],
                print_ignored_errors=kwargs["print_ignored_errors"],
                is_external_repo=is_external_repo,
                print_ignored_files=kwargs["print_ignored_files"],
                no_docker_checks=kwargs["no_docker_checks"],
                silence_init_prints=kwargs["silence_init_prints"],
                skip_dependencies=kwargs["skip_pack_dependencies"],
                id_set_path=kwargs.get("id_set_path"),
                staged=kwargs["staged"],
                create_id_set=kwargs.get("create_id_set"),
                json_file_path=kwargs.get("json_file"),
                skip_schema_check=kwargs.get("skip_schema_check"),
                debug_git=kwargs.get("debug_git"),
                include_untracked=kwargs.get("include_untracked"),
                quiet_bc=kwargs.get("quiet_bc_validation"),
                multiprocessing=run_with_mp,
                check_is_unskipped=not kwargs.get("allow_skipped", False),
                specific_validations=kwargs.get("run_specific_validations"),
            )
            exit_code += validator.run_validation()
        if kwargs["run_new_validate"]:
            validation_results = ResultWriter(
                json_file_path=kwargs.get("json_file"),
            )
            config_reader = ConfigReader(
                config_file_path=kwargs.get("config_path"),
                category_to_run=kwargs.get("category_to_run"),
            )
            initializer = Initializer(
                use_git=kwargs["use_git"],
                staged=kwargs["staged"],
                committed_only=kwargs["post_commit"],
                prev_ver=kwargs["prev_ver"],
                file_path=file_path,
                all_files=kwargs.get("validate_all"),
            )
            validator_v2 = ValidateManager(
                file_path=file_path,
                validate_all=kwargs.get("validate_all"),
                initializer=initializer,
                validation_results=validation_results,
                config_reader=config_reader,
                allow_autofix=kwargs.get("fix"),
                ignore_support_level=kwargs.get("ignore_support_level"),
            )
            exit_code += validator_v2.run_validations()
        return exit_code
    except (git.InvalidGitRepositoryError, git.NoSuchPathError, FileNotFoundError) as e:
        logger.info(f"[red]{e}[/red]")
        logger.info(
            "\n[red]You may not be running `demisto-sdk validate` command in the content directory.\n"
            "Please run the command from content directory[red]"
        )
        sys.exit(1)


# ====================== create-content-artifacts ====================== #
@main.command(hidden=True)
@click.help_option("-h", "--help")
@click.option(
    "-a",
    "--artifacts_path",
    help="Destination directory to create the artifacts.",
    type=click.Path(file_okay=False, resolve_path=True),
    required=True,
)
@click.option("--zip/--no-zip", help="Zip content artifacts folders", default=True)
@click.option(
    "--packs",
    help="Create only content_packs artifacts. "
    "Used for server version 5.5.0 and earlier.",
    is_flag=True,
)
@click.option(
    "-v",
    "--content_version",
    help="The content version in CommonServerPython.",
    default="0.0.0",
)
@click.option(
    "-s",
    "--suffix",
    help="Suffix to add all yaml/json/yml files in the created artifacts.",
)
@click.option(
    "--cpus",
    help="Number of cpus/vcpus available - only required when os not reflect number of cpus (CircleCI"
    "always show 32, but medium has 3.",
    hidden=True,
    default=cpu_count(),
)
@click.option(
    "-idp",
    "--id-set-path",
    help="The full path of id_set.json",
    hidden=True,
    type=click.Path(exists=True, resolve_path=True),
)
@click.option(
    "-p",
    "--pack-names",
    help=(
        "Packs to create artifacts for. Optional values are: `all` or "
        "csv list of packs. "
        "Default is set to `all`"
    ),
    default="all",
    hidden=True,
)
@click.option(
    "-sk",
    "--signature-key",
    help="Base64 encoded signature key used for signing packs.",
    hidden=True,
)
@click.option(
    "-sd",
    "--sign-directory",
    help="Path to the signDirectory executable file.",
    type=click.Path(exists=True, resolve_path=True),
    hidden=True,
)
@click.option(
    "-rt",
    "--remove-test-playbooks",
    is_flag=True,
    help="Should remove test playbooks from content packs or not.",
    default=True,
    hidden=True,
)
@click.option(
    "-mp",
    "--marketplace",
    help="The marketplace the artifacts are created for, that "
    "determines which artifacts are created for each pack. "
    "Default is the XSOAR marketplace, that has all of the packs "
    "artifacts.",
    default="xsoar",
    type=click.Choice(["xsoar", "marketplacev2", "v2", "xpanse"]),
)
@click.option(
    "-fbi",
    "--filter-by-id-set",
    is_flag=True,
    help="Whether to use the id set as content items guide, meaning only include in the packs the "
    "content items that appear in the id set.",
    default=False,
    hidden=True,
)
@click.option(
    "-af",
    "--alternate-fields",
    is_flag=True,
    help="Use the alternative fields if such are present in the yml or json of the content item.",
    default=False,
    hidden=True,
)
@click.pass_context
@logging_setup_decorator
def create_content_artifacts(ctx, **kwargs) -> int:
    """Generating the following artifacts:
    1. content_new - Contains all content objects of type json,yaml (from_version < 6.0.0)
    2. content_packs - Contains all packs from Packs - Ignoring internal files (to_version >= 6.0.0).
    3. content_test - Contains all test scripts/playbooks (from_version < 6.0.0)
    4. content_all - Contains all from content_new and content_test.
    5. uploadable_packs - Contains zipped packs that are ready to be uploaded to Cortex XSOAR machine.
    """
    from demisto_sdk.commands.create_artifacts.content_artifacts_creator import (
        ArtifactsManager,
    )

    check_configuration_file("create-content-artifacts", kwargs)
    if marketplace := kwargs.get("marketplace"):
        os.environ[ENV_DEMISTO_SDK_MARKETPLACE] = marketplace.lower()
    artifacts_conf = ArtifactsManager(**kwargs)
    return artifacts_conf.create_content_artifacts()


# ====================== secrets ====================== #
@main.command(
    context_settings=dict(
        ignore_unknown_options=True,
        allow_extra_args=True,
    )
)
@click.help_option("-h", "--help")
@click.option("-i", "--input", help="Specify file of to check secret on.")
@click.option(
    "--post-commit",
    is_flag=True,
    show_default=True,
    help="Whether the secretes is done after you committed your files, "
    "this will help the command to determine which files it should check in its "
    "run. Before you commit the files it should not be used. Mostly for build "
    "validations.",
)
@click.option(
    "-ie",
    "--ignore-entropy",
    is_flag=True,
    help="Ignore entropy algorithm that finds secret strings (passwords/api keys).",
)
@click.option(
    "-wl",
    "--whitelist",
    default="./Tests/secrets_white_list.json",
    show_default=True,
    help='Full path to whitelist file, file name should be "secrets_white_list.json"',
)
@click.option("--prev-ver", help="The branch against which to run secrets validation.")
@click.argument("file_paths", nargs=-1, type=click.Path(exists=True, resolve_path=True))
@pass_config
@click.pass_context
@logging_setup_decorator
def secrets(ctx, config, file_paths: str, **kwargs):
    """Run Secrets validator to catch sensitive data before exposing your code to public repository.
    Attach path to whitelist to allow manual whitelists.
    """
    if file_paths and not kwargs["input"]:
        # If file_paths is given as an argument, use it as the file_paths input (instead of the -i flag). If both, input wins.
        kwargs["input"] = ",".join(file_paths)

    from demisto_sdk.commands.secrets.secrets import SecretsValidator

    check_configuration_file("secrets", kwargs)
    sys.path.append(config.configuration.env_dir)
    secrets_validator = SecretsValidator(
        configuration=config.configuration,
        is_circle=kwargs["post_commit"],
        ignore_entropy=kwargs["ignore_entropy"],
        white_list_path=kwargs["whitelist"],
        input_path=kwargs.get("input"),
    )
    return secrets_validator.run()


# ====================== lint ====================== #
@main.command(
    context_settings=dict(
        ignore_unknown_options=True,
        allow_extra_args=True,
    )
)
@click.help_option("-h", "--help")
@click.option(
    "-i",
    "--input",
    help="Specify directory(s) of integration/script",
    type=PathsParamType(exists=True, resolve_path=True),
)
@click.option("-g", "--git", is_flag=True, help="Will run only on changed packages")
@click.option(
    "-a",
    "--all-packs",
    is_flag=True,
    help="Run lint on all directories in content repo",
)
@click.option(
    "-p",
    "--parallel",
    default=1,
    help="Run tests in parallel",
    type=click.IntRange(0, 15, clamp=True),
    show_default=True,
)
@click.option("--no-flake8", is_flag=True, help="Do NOT run flake8 linter")
@click.option("--no-bandit", is_flag=True, help="Do NOT run bandit linter")
@click.option("--no-xsoar-linter", is_flag=True, help="Do NOT run XSOAR linter")
@click.option("--no-mypy", is_flag=True, help="Do NOT run mypy static type checking")
@click.option("--no-vulture", is_flag=True, help="Do NOT run vulture linter")
@click.option("--no-pylint", is_flag=True, help="Do NOT run pylint linter")
@click.option("--no-test", is_flag=True, help="Do NOT test (skip pytest)")
@click.option("--no-pwsh-analyze", is_flag=True, help="Do NOT run powershell analyze")
@click.option("--no-pwsh-test", is_flag=True, help="Do NOT run powershell test")
@click.option("-kc", "--keep-container", is_flag=True, help="Keep the test container")
@click.option(
    "--prev-ver",
    help="Previous branch or SHA1 commit to run checks against",
    default="master",
)
@click.option(
    "--test-xml",
    help="Path to store pytest xml results",
    type=click.Path(exists=True, resolve_path=True),
)
@click.option(
    "--failure-report",
    help="Path to store failed packs report",
    type=click.Path(exists=True, resolve_path=True),
)
@click.option(
    "-j",
    "--json-file",
    help="The JSON file path to which to output the command results.",
    type=click.Path(resolve_path=True),
)
@click.option("--no-coverage", is_flag=True, help="Do NOT run coverage report.")
@click.option(
    "--coverage-report",
    help="Specify directory for the coverage report files",
    type=PathsParamType(),
)
@click.option(
    "-dt",
    "--docker-timeout",
    default=60,
    help="The timeout (in seconds) for requests done by the docker client.",
    type=int,
)
@click.option(
    "-di",
    "--docker-image",
    default="from-yml",
    help="The docker image to check package on. Can be a comma separated list of Possible values: 'native:maintenance', 'native:ga', 'native:dev',"
    " 'all', a specific docker image from Docker Hub (e.g devdemisto/python3:3.10.9.12345) or the default"
    " 'from-yml', 'native:target'. To run lint only on native supported content with a specific image,"
    " use 'native:target' with --docker-image-target <specific-image>.",
)
@click.option(
    "-dit",
    "--docker-image-target",
    default="",
    help="The docker image to lint native supported content with. Should only be used with "
    "--docker-image native:target. An error will be raised otherwise.",
)
@click.option(
    "-cdam",
    "--check-dependent-api-module",
    is_flag=True,
    help="Run unit tests and lint on all packages that "
    "are dependent on the found "
    "modified api modules.",
    default=False,
)
@click.option(
    "--time-measurements-dir",
    help="Specify directory for the time measurements report file",
    type=PathsParamType(),
)
@click.pass_context
@logging_setup_decorator
def lint(ctx, **kwargs):
    """Lint command will perform:
    1. Package in host checks - flake8, bandit, mypy, vulture.
    2. Package in docker image checks -  pylint, pytest, powershell - test, powershell - analyze.
    Meant to be used with integrations/scripts that use the folder (package) structure.
    Will lookup up what docker image to use and will setup the dev dependencies and file in the target folder.
    If no additional flags specifying the packs are given, will lint only changed files.
    """
    from demisto_sdk.commands.lint.lint_manager import LintManager

    check_configuration_file("lint", kwargs)
    lint_manager = LintManager(
        input=kwargs.get("input"),  # type: ignore[arg-type]
        git=kwargs.get("git"),  # type: ignore[arg-type]
        all_packs=kwargs.get("all_packs"),  # type: ignore[arg-type]
        prev_ver=kwargs.get("prev_ver"),  # type: ignore[arg-type]
        json_file_path=kwargs.get("json_file"),  # type: ignore[arg-type]
        check_dependent_api_module=kwargs.get("check_dependent_api_module"),  # type: ignore[arg-type]
    )
    return lint_manager.run(
        parallel=kwargs.get("parallel"),  # type: ignore[arg-type]
        no_flake8=kwargs.get("no_flake8"),  # type: ignore[arg-type]
        no_bandit=kwargs.get("no_bandit"),  # type: ignore[arg-type]
        no_mypy=kwargs.get("no_mypy"),  # type: ignore[arg-type]
        no_vulture=kwargs.get("no_vulture"),  # type: ignore[arg-type]
        no_xsoar_linter=kwargs.get("no_xsoar_linter"),  # type: ignore[arg-type]
        no_pylint=kwargs.get("no_pylint"),  # type: ignore[arg-type]
        no_test=kwargs.get("no_test"),  # type: ignore[arg-type]
        no_pwsh_analyze=kwargs.get("no_pwsh_analyze"),  # type: ignore[arg-type]
        no_pwsh_test=kwargs.get("no_pwsh_test"),  # type: ignore[arg-type]
        keep_container=kwargs.get("keep_container"),  # type: ignore[arg-type]
        test_xml=kwargs.get("test_xml"),  # type: ignore[arg-type]
        failure_report=kwargs.get("failure_report"),  # type: ignore[arg-type]
        no_coverage=kwargs.get("no_coverage"),  # type: ignore[arg-type]
        coverage_report=kwargs.get("coverage_report"),  # type: ignore[arg-type]
        docker_timeout=kwargs.get("docker_timeout"),  # type: ignore[arg-type]
        docker_image_flag=kwargs.get("docker_image"),  # type: ignore[arg-type]
        docker_image_target=kwargs.get("docker_image_target"),  # type: ignore[arg-type]
        time_measurements_dir=kwargs.get("time_measurements_dir"),  # type: ignore[arg-type]
    )


# ====================== coverage-analyze ====================== #
@main.command(
    context_settings=dict(
        ignore_unknown_options=True,
        allow_extra_args=True,
    )
)
@click.help_option("-h", "--help")
@click.option(
    "-i",
    "--input",
    help="The .coverage file to analyze.",
    default=os.path.join("coverage_report", ".coverage"),
    type=PathsParamType(resolve_path=True),
)
@click.option(
    "--default-min-coverage",
    help="Default minimum coverage (for new files).",
    default=70.0,
    type=click.FloatRange(0.0, 100.0),
)
@click.option(
    "--allowed-coverage-degradation-percentage",
    help="Allowed coverage degradation percentage (for modified files).",
    default=1.0,
    type=click.FloatRange(0.0, 100.0),
)
@click.option(
    "--no-cache",
    help="Force download of the previous coverage report file.",
    is_flag=True,
    type=bool,
)
@click.option(
    "--report-dir",
    help="Directory of the coverage report files.",
    default="coverage_report",
    type=PathsParamType(resolve_path=True),
)
@click.option(
    "--report-type",
    help="The type of coverage report (posible values: 'text', 'html', 'xml', 'json' or 'all').",
    type=str,
)
@click.option(
    "--no-min-coverage-enforcement",
    help="Do not enforce minimum coverage.",
    is_flag=True,
)
@click.option(
    "--previous-coverage-report-url",
    help="URL of the previous coverage report.",
    default=f"https://storage.googleapis.com/{DEMISTO_SDK_MARKETPLACE_XSOAR_DIST_DEV}/code-coverage-reports/coverage-min.json",
    type=str,
)
@click.pass_context
def coverage_analyze(ctx, **kwargs):
    logger = logging_setup(
        console_log_threshold=kwargs.get("console_log_threshold") or logging.INFO,
        file_log_threshold=kwargs.get("file_log_threshold") or logging.DEBUG,
        log_file_path=kwargs.get("log_file_path") or None,
    )
    from demisto_sdk.commands.coverage_analyze.coverage_report import CoverageReport

    try:
        no_degradation_check = (
            kwargs["allowed_coverage_degradation_percentage"] == 100.0
        )
        no_min_coverage_enforcement = kwargs["no_min_coverage_enforcement"]

        cov_report = CoverageReport(
            default_min_coverage=kwargs["default_min_coverage"],
            allowed_coverage_degradation_percentage=kwargs[
                "allowed_coverage_degradation_percentage"
            ],
            coverage_file=kwargs["input"],
            no_cache=kwargs.get("no_cache", False),
            report_dir=kwargs["report_dir"],
            report_type=kwargs["report_type"],
            no_degradation_check=no_degradation_check,
            previous_coverage_report_url=kwargs["previous_coverage_report_url"],
        )
        cov_report.coverage_report()
        # if no_degradation_check=True we will suppress the minimum coverage check
        if (
            no_degradation_check
            or cov_report.coverage_diff_report()
            or no_min_coverage_enforcement
        ):
            return 0
    except FileNotFoundError as e:
        logger.warning(e)
        return 0
    except Exception as error:
        logger.error(error)

    return 1


# ====================== format ====================== #
@main.command(
    context_settings=dict(
        ignore_unknown_options=True,
        allow_extra_args=True,
    )
)
@click.help_option("-h", "--help")
@click.option(
    "-i",
    "--input",
    help="The path of the script yml file or a comma separated list\n"
    "If no input is specified, the format will be executed on all new/changed files.",
    type=PathsParamType(
        exists=True, resolve_path=True
    ),  # PathsParamType allows passing a list of paths
)
@click.option(
    "-o",
    "--output",
    help="The path where the formatted file will be saved to",
    type=click.Path(resolve_path=True),
)
@click.option("-fv", "--from-version", help="Specify fromversion of the pack")
@click.option(
    "-nv", "--no-validate", help="Set when validate on file is not wanted", is_flag=True
)
@click.option(
    "-ud",
    "--update-docker",
    help="Set if you want to update the docker image of the integration/script",
    is_flag=True,
)
@click.option(
    "-y/-n",
    "--assume-yes/--assume-no",
    help="Automatic yes/no to prompts; assume 'yes'/'no' as answer to all prompts and run non-interactively",
    is_flag=True,
    default=None,
)
@click.option(
    "-d",
    "--deprecate",
    help="Set if you want to deprecate the integration/script/playbook",
    is_flag=True,
)
@click.option(
    "-g",
    "--use-git",
    help="Use git to automatically recognize which files changed and run format on them.",
    is_flag=True,
)
@click.option(
    "--prev-ver", help="Previous branch or SHA1 commit to run checks against."
)
@click.option(
    "-iu",
    "--include-untracked",
    is_flag=True,
    help="Whether to include untracked files in the formatting.",
)
@click.option(
    "-at",
    "--add-tests",
    is_flag=True,
    help="Whether to answer manually to add tests configuration prompt when running interactively.",
)
@click.option(
    "-s",
    "--id-set-path",
    help="Deprecated. The path of the id_set json file.",
    type=click.Path(exists=True, resolve_path=True),
)
@click.option(
    "-gr/-ngr",
    "--graph/--no-graph",
    help="Whether to use the content graph or not.",
    is_flag=True,
    default=True,
)
@click.argument("file_paths", nargs=-1, type=click.Path(exists=True, resolve_path=True))
@click.pass_context
@logging_setup_decorator
def format(
    ctx,
    input: str,
    output: Path,
    from_version: str,
    no_validate: bool,
    update_docker: bool,
    assume_yes: Union[None, bool],
    deprecate: bool,
    use_git: bool,
    prev_ver: str,
    include_untracked: bool,
    add_tests: bool,
    id_set_path: str,
    file_paths: Tuple[str, ...],
    **kwargs,
):
    """Run formatter on a given script/playbook/integration/incidentfield/indicatorfield/
    incidenttype/indicatortype/layout/dashboard/classifier/mapper/widget/report file/genericfield/generictype/
    genericmodule/genericdefinition.
    """
    from demisto_sdk.commands.format.format_module import format_manager

    if is_sdk_defined_working_offline():
        logger.error(SDK_OFFLINE_ERROR_MESSAGE)
        sys.exit(1)

    if file_paths and not input:
        input = ",".join(file_paths)

    with ReadMeValidator.start_mdx_server():
        return format_manager(
            str(input) if input else None,
            str(output) if output else None,
            from_version=from_version,
            no_validate=no_validate,
            update_docker=update_docker,
            assume_answer=assume_yes,
            deprecate=deprecate,
            use_git=use_git,
            prev_ver=prev_ver,
            include_untracked=include_untracked,
            add_tests=add_tests,
            id_set_path=id_set_path,
            use_graph=kwargs.get("graph", True),
        )


# ====================== upload ====================== #
@main.command(
    context_settings=dict(
        ignore_unknown_options=True,
        allow_extra_args=True,
    )
)
@click.help_option("-h", "--help")
@click.option(
    "-i",
    "--input",
    type=PathsParamType(exists=True, resolve_path=True),
    help="The path of file or a directory to upload. The following are supported:\n"
    "- Pack\n"
    "- A content entity directory that is inside a pack. For example: an Integrations "
    "directory or a Layouts directory.\n"
    "- Valid file that can be imported to Cortex XSOAR manually. For example a playbook: "
    "helloWorld.yml",
    required=False,
)
@click.option(
    "--input-config-file",
    type=PathsParamType(exists=True, resolve_path=True),
    help="The path to the config file to download all the custom packs from",
    required=False,
)
@click.option(
    "-z/-nz",
    "--zip/--no-zip",
    help="Compress the pack to zip before upload, this flag is relevant only for packs.",
    is_flag=True,
    default=True,
)
@click.option(
    "-x",
    "--xsiam",
    help="Upload the pack to XSIAM server. Must be used together with -z",
    is_flag=True,
)
@click.option(
    "-mp",
    "--marketplace",
    help="The marketplace to which the content will be uploaded.",
)
@click.option(
    "--keep-zip",
    help="Directory where to store the zip after creation, this argument is relevant only for packs "
    "and in case the --zip flag is used.",
    required=False,
    type=click.Path(exists=True),
)
@click.option("--insecure", help="Skip certificate validation", is_flag=True)
@click.option(
    "--skip_validation",
    is_flag=True,
    help="Only for upload zipped packs, "
    "if true will skip upload packs validation, use just when migrate existing custom content to packs.",
)
@click.option(
    "--reattach",
    help="Reattach the detached files in the XSOAR instance"
    "for the CI/CD Flow. If you set the --input-config-file flag, "
    "any detached item in your XSOAR instance that isn't currently in the repo's SystemPacks folder "
    "will be re-attached.)",
    is_flag=True,
)
@click.option(
    "--override-existing",
    is_flag=True,
    help="This value (True/False) determines if the user should be presented with a confirmation prompt when "
    "attempting to upload a content pack that is already installed on the Cortex XSOAR server. This allows the upload "
    "command to be used within non-interactive shells.",
)
@click.pass_context
@logging_setup_decorator
def upload(ctx, **kwargs):
    """Upload integration or pack to Demisto instance.
    DEMISTO_BASE_URL environment variable should contain the Demisto server base URL.
    DEMISTO_API_KEY environment variable should contain a valid Demisto API Key.
    * Note: Uploading classifiers to Cortex XSOAR is available from version 6.0.0 and up. *
    """
    return upload_content_entity(**kwargs)


# ====================== download ====================== #


@main.command(
    context_settings=dict(
        ignore_unknown_options=True,
        allow_extra_args=True,
    )
)
@click.help_option("-h", "--help")
@click.option(
    "-o",
    "--output",
    help="A path to a pack directory to download content to.",
    required=False,
    multiple=False,
)
@click.option(
    "-i",
    "--input",
    help="Name of a custom content item to download. The flag can be used multiple times to download multiple files.",
    required=False,
    multiple=True,
)
@click.option(
    "-r",
    "--regex",
    help="Download all custom content items matching this RegEx pattern.",
    required=False,
)
@click.option("--insecure", help="Skip certificate validation", is_flag=True)
@click.option(
    "-f",
    "--force",
    help="If downloaded content already exists in the output directory, overwrite it. ",
    is_flag=True,
)
@click.option(
    "-lf",
    "--list-files",
    help="List all custom content items available to download and exit.",
    is_flag=True,
)
@click.option(
    "-a",
    "--all-custom-content",
    help="Download all available custom content items.",
    is_flag=True,
)
@click.option(
    "-fmt",
    "--run-format",
    help="Format downloaded files.",
    is_flag=True,
)
@click.option("--system", help="Download system items", is_flag=True, default=False)
@click.option(
    "-it",
    "--item-type",
    help="Type of the content item to download. Required and used only when downloading system items.",
    type=click.Choice(
        [
            "IncidentType",
            "IndicatorType",
            "Field",
            "Layout",
            "Playbook",
            "Automation",
            "Classifier",
            "Mapper",
        ],
        case_sensitive=False,
    ),
)
@click.option(
    "--init",
    help="Initialize the output directory with a pack structure.",
    is_flag=True,
    default=False,
)
@click.option(
    "--keep-empty-folders",
    help="Keep empty folders when a pack structure is initialized.",
    is_flag=True,
    default=False,
)
@click.option(
    "--auto-replace-uuids/--no-auto-replace-uuids",
    help="Whether to replace UUID IDs (automatically assigned to custom content by the server) for downloaded custom content.",
    default=True,
)
@click.pass_context
@logging_setup_decorator
def download(ctx, **kwargs):
    """Download custom content from a Cortex XSOAR / XSIAM instance.
    DEMISTO_BASE_URL environment variable should contain the server base URL.
    DEMISTO_API_KEY environment variable should contain a valid API Key for the server.
    """
    from demisto_sdk.commands.download.downloader import Downloader

    check_configuration_file("download", kwargs)
    return Downloader(**kwargs).download()


# ====================== update-xsoar-config-file ====================== #
@main.command(
    context_settings=dict(
        ignore_unknown_options=True,
        allow_extra_args=True,
    )
)
@click.help_option("-h", "--help")
@click.option(
    "-pi",
    "--pack-id",
    help="The Pack ID to add to XSOAR Configuration File",
    required=False,
    multiple=False,
)
@click.option(
    "-pd",
    "--pack-data",
    help="The Pack Data to add to XSOAR Configuration File - "
    "Pack URL for Custom Pack and Pack Version for OOTB Pack",
    required=False,
    multiple=False,
)
@click.option(
    "-mp",
    "--add-marketplace-pack",
    help="Add a Pack to the MarketPlace Packs section in the Configuration File",
    required=False,
    is_flag=True,
)
@click.option(
    "-cp",
    "--add-custom-pack",
    help="Add the Pack to the Custom Packs section in the Configuration File",
    is_flag=True,
)
@click.option(
    "-all",
    "--add-all-marketplace-packs",
    help="Add all the installed MarketPlace Packs to the marketplace_packs in XSOAR Configuration File",
    is_flag=True,
)
@click.option("--insecure", help="Skip certificate validation", is_flag=True)
@click.option(
    "--file-path",
    help="XSOAR Configuration File path, the default value is in the repo level",
    is_flag=False,
)
@click.pass_context
@logging_setup_decorator
def xsoar_config_file_update(ctx, **kwargs):
    """Handle your XSOAR Configuration File.
    Add automatically all the installed MarketPlace Packs to the marketplace_packs section in XSOAR Configuration File.
    Add a Pack to both marketplace_packs and custom_packs sections in the Configuration File.
    """
    from demisto_sdk.commands.update_xsoar_config_file.update_xsoar_config_file import (
        XSOARConfigFileUpdater,
    )

    file_updater: XSOARConfigFileUpdater = XSOARConfigFileUpdater(**kwargs)
    return file_updater.update()


# ====================== run ====================== #
@main.command(
    context_settings=dict(
        ignore_unknown_options=True,
        allow_extra_args=True,
    )
)
@click.help_option("-h", "--help")
@click.option("-q", "--query", help="The query to run", required=True)
@click.option("--insecure", help="Skip certificate validation", is_flag=True)
@click.option(
    "-id",
    "--incident-id",
    help="The incident to run the query on, if not specified the playground will be used.",
)
@click.option(
    "-D",
    "--debug",
    help="Whether to enable the debug-mode feature or not, if you want to save the output file "
    "please use the --debug-path option",
    is_flag=True,
)
@click.option(
    "--debug-path",
    help="The path to save the debug file at, if not specified the debug file will be printed to the "
    "terminal",
)
@click.option(
    "--json-to-outputs",
    help="Whether to run json_to_outputs command on the context output of the query. If the "
    "context output does not exists or the `-r` flag is used, will use the raw"
    " response of the query",
    is_flag=True,
)
@click.option(
    "-p",
    "--prefix",
    help="Used with `json-to-outputs` flag. Output prefix e.g. Jira.Ticket, VirusTotal.IP, "
    "the base path for the outputs that the script generates",
)
@click.option(
    "-r",
    "--raw-response",
    help="Used with `json-to-outputs` flag. Use the raw response of the query for"
    " `json-to-outputs`",
    is_flag=True,
)
@click.pass_context
@logging_setup_decorator
def run(ctx, **kwargs):
    """Run integration command on remote Demisto instance in the playground.
    DEMISTO_BASE_URL environment variable should contain the Demisto base URL.
    DEMISTO_API_KEY environment variable should contain a valid Demisto API Key.
    """
    from demisto_sdk.commands.run_cmd.runner import Runner

    check_configuration_file("run", kwargs)
    runner = Runner(**kwargs)
    return runner.run()


# ====================== run-playbook ====================== #
@main.command(
    context_settings=dict(
        ignore_unknown_options=True,
        allow_extra_args=True,
    )
)
@click.help_option("-h", "--help")
@click.option(
    "--url",
    "-u",
    help="URL to a Demisto instance. If not provided, the url will be taken from DEMISTO_BASE_URL environment variable.",
)
@click.option("--playbook_id", "-p", help="The playbook ID to run.", required=True)
@click.option(
    "--wait",
    "-w",
    is_flag=True,
    help="Wait until the playbook run is finished and get a response.",
)
@click.option(
    "--timeout",
    "-t",
    default=90,
    show_default=True,
    help="Timeout to query for playbook's state. Relevant only if --wait has been passed.",
)
@click.option("--insecure", help="Skip certificate validation.", is_flag=True)
@click.pass_context
@logging_setup_decorator
def run_playbook(ctx, **kwargs):
    """Run a playbook in Demisto.
    DEMISTO_API_KEY environment variable should contain a valid Demisto API Key.
    Example: DEMISTO_API_KEY=<API KEY> demisto-sdk run-playbook -p 'p_name' -u
    'https://demisto.local'.
    """
    from demisto_sdk.commands.run_playbook.playbook_runner import PlaybookRunner

    check_configuration_file("run-playbook", kwargs)
    playbook_runner = PlaybookRunner(
        playbook_id=kwargs.get("playbook_id", ""),
        url=kwargs.get("url", ""),
        wait=kwargs.get("wait", False),
        timeout=kwargs.get("timeout", 90),
        insecure=kwargs.get("insecure", False),
    )
    return playbook_runner.run_playbook()


# ====================== run-test-playbook ====================== #
@main.command(
    context_settings=dict(
        ignore_unknown_options=True,
        allow_extra_args=True,
    )
)
@click.help_option("-h", "--help")
@click.option(
    "-tpb",
    "--test-playbook-path",
    help="Path to test playbook to run, "
    "can be a path to specific test playbook or path to pack name for example: Packs/GitHub.",
    required=False,
)
@click.option(
    "--all", is_flag=True, help="Run all the test playbooks from this repository."
)
@click.option(
    "--wait",
    "-w",
    is_flag=True,
    default=True,
    help="Wait until the test-playbook run is finished and get a response.",
)
@click.option(
    "--timeout",
    "-t",
    default=90,
    show_default=True,
    help="Timeout for the command. The test-playbook will continue to run in your instance",
)
@click.option("--insecure", help="Skip certificate validation.", is_flag=True)
@click.pass_context
@logging_setup_decorator
def run_test_playbook(ctx, **kwargs):
    """Run a test playbooks in your instance."""
    from demisto_sdk.commands.run_test_playbook.test_playbook_runner import (
        TestPlaybookRunner,
    )

    check_configuration_file("run-test-playbook", kwargs)
    test_playbook_runner = TestPlaybookRunner(**kwargs)
    return test_playbook_runner.manage_and_run_test_playbooks()


# ====================== generate-outputs ====================== #
@main.command(short_help="""Generates outputs (from json or examples).""")
@click.help_option("-h", "--help")
@click.option(
    "-c",
    "--command",
    help="Specific command name (e.g. xdr-get-incidents)",
    required=False,
)
@click.option(
    "-j",
    "--json",
    help="Valid JSON file path. If not specified, the script will wait for user input in the terminal. "
    "The response can be obtained by running the command with `raw-response=true` argument.",
    required=False,
)
@click.option(
    "-p",
    "--prefix",
    help="Output prefix like Jira.Ticket, VirusTotal.IP, the base path for the outputs that the "
    "script generates",
    required=False,
)
@click.option(
    "-o",
    "--output",
    help="Output file path, if not specified then will print to stdout",
    required=False,
)
@click.option(
    "--ai",
    is_flag=True,
    help="**Experimental** - Help generate context descriptions via AI transformers (must have a valid AI21 key at ai21.com)",
)
@click.option(
    "--interactive",
    help="If passed, then for each output field will ask user interactively to enter the "
    "description. By default is interactive mode is disabled. No need to use with --ai (it is already interactive)",
    is_flag=True,
)
@click.option(
    "-d",
    "--descriptions",
    help="A JSON or a path to a JSON file, mapping field names to their descriptions. "
    "If not specified, the script prompt the user to input the JSON content.",
    is_flag=True,
)
@click.option("-i", "--input", help="Valid YAML integration file path.", required=False)
@click.option(
    "-e",
    "--examples",
    help="Integrations: path for file containing command examples."
    " Each command should be in a separate line."
    " Scripts: the script example surrounded by quotes."
    " For example: -e '!ConvertFile entry_id=<entry_id>'",
)
@click.option(
    "--insecure",
    help="Skip certificate validation to run the commands in order to generate the docs.",
    is_flag=True,
)
@click.pass_context
@logging_setup_decorator
def generate_outputs(ctx, **kwargs):
    """Demisto integrations/scripts have a YAML file that defines them.
    Creating the YAML file is a tedious and error-prone task of manually copying outputs from the API result to the
    file/UI/PyCharm. This script auto generates the YAML for a command from the JSON result of the relevant API call
    In addition you can supply examples files and generate the context description directly in the YML from those examples.
    """
    from demisto_sdk.commands.generate_outputs.generate_outputs import (
        run_generate_outputs,
    )

    check_configuration_file("generate-outputs", kwargs)
    return run_generate_outputs(**kwargs)


# ====================== generate-test-playbook ====================== #
@main.command(
    context_settings=dict(
        ignore_unknown_options=True,
        allow_extra_args=True,
    )
)
@click.help_option("-h", "--help")
@click.option(
    "-i", "--input", required=True, help="Specify integration/script yml path"
)
@click.option(
    "-o",
    "--output",
    required=False,
    help="Specify output directory or path to an output yml file. "
    "If a path to a yml file is specified - it will be the output path.\n"
    "If a folder path is specified - a yml output will be saved in the folder.\n"
    "If not specified, and the input is located at `.../Packs/<pack_name>/Integrations`, "
    "the output will be saved under `.../Packs/<pack_name>/TestPlaybooks`.\n"
    "Otherwise (no folder in the input hierarchy is named `Packs`), "
    "the output will be saved in the current directory.",
)
@click.option(
    "-n",
    "--name",
    required=True,
    help="Specify test playbook name. The output file name will be `playbook-<name>_Test.yml",
)
@click.option(
    "--no-outputs",
    is_flag=True,
    help="Skip generating verification conditions for each output contextPath. Use when you want to decide which "
    "outputs to verify and which not",
)
@click.option(
    "-ab",
    "--all-brands",
    "use_all_brands",
    help="Generate a test-playbook which calls commands using integrations of all available brands. "
    "When not used, the generated playbook calls commands using instances of the provided integration brand.",
    is_flag=True,
)
@click.option(
    "-c",
    "--commands",
    help="A comma-separated command names to generate playbook tasks for, "
    "will ignore the rest of the commands."
    "e.g xdr-get-incidents,xdr-update-incident",
    required=False,
)
@click.option(
    "-e",
    "--examples",
    help="For integrations: path for file containing command examples."
    " Each command should be in a separate line."
    " For scripts: the script example surrounded by quotes."
    " For example: -e '!ConvertFile entry_id=<entry_id>'",
)
@click.option(
    "-u",
    "--upload",
    help="Whether to upload the test playbook after the generation.",
    is_flag=True,
)
@click.pass_context
@logging_setup_decorator
def generate_test_playbook(ctx, **kwargs):
    """Generate test playbook from integration or script"""
    from demisto_sdk.commands.generate_test_playbook.test_playbook_generator import (
        PlaybookTestsGenerator,
    )

    check_configuration_file("generate-test-playbook", kwargs)
    file_type: FileType = find_type(kwargs.get("input", ""), ignore_sub_categories=True)
    if file_type not in [FileType.INTEGRATION, FileType.SCRIPT]:
        logger.info(
            "[red]Generating test playbook is possible only for an Integration or a Script.[/red]"
        )
        return 1

    try:
        generator = PlaybookTestsGenerator(file_type=file_type.value, **kwargs)
        if generator.run():
            sys.exit(0)
        sys.exit(1)
    except PlaybookTestsGenerator.InvalidOutputPathError as e:
        logger.info(f"[red]{e}[/red]")
        return 1


# ====================== init ====================== #


@main.command(
    context_settings=dict(
        ignore_unknown_options=True,
        allow_extra_args=True,
    )
)
@click.help_option("-h", "--help")
@click.option(
    "-n", "--name", help="The name of the directory and file you want to create"
)
@click.option("--id", help="The id used in the yml file of the integration or script")
@click.option(
    "-o",
    "--output",
    help="The output dir to write the object into. The default one is the current working "
    "directory.",
)
@click.option(
    "--integration",
    is_flag=True,
    help="Create an Integration based on BaseIntegration template",
)
@click.option(
    "--script", is_flag=True, help="Create a Script based on BaseScript example"
)
@click.option(
    "--xsiam",
    is_flag=True,
    help="Create an Event Collector based on a template, and create matching sub directories",
)
@click.option("--pack", is_flag=True, help="Create pack and its sub directories")
@click.option(
    "-t",
    "--template",
    help="Create an Integration/Script based on a specific template.\n"
    "Integration template options: HelloWorld, HelloIAMWorld, FeedHelloWorld.\n"
    "Script template options: HelloWorldScript",
)
@click.option(
    "-a",
    "--author-image",
    help="Path of the file 'Author_image.png'. \n "
    "Image will be presented in marketplace under PUBLISHER section. File should be up to 4kb and dimensions of 120x50",
)
@click.option(
    "--demisto_mock",
    is_flag=True,
    help="Copy the demistomock. Relevant for initialization of Scripts and Integrations within a Pack.",
)
@click.option(
    "--common-server",
    is_flag=True,
    help="Copy the CommonServerPython. Relevant for initialization of Scripts and Integrations within a Pack.",
)
@click.pass_context
@logging_setup_decorator
def init(ctx, **kwargs):
    """Initialize a new Pack, Integration or Script.
    If the script/integration flags are not present, we will create a pack with the given name.
    Otherwise when using the flags we will generate a script/integration based on your selection.
    """
    from demisto_sdk.commands.init.initiator import Initiator

    check_configuration_file("init", kwargs)
    marketplace = parse_marketplace_kwargs(kwargs)
    initiator = Initiator(marketplace=marketplace, **kwargs)
    initiator.init()
    return 0


# ====================== generate-docs ====================== #
@main.command(
    context_settings=dict(
        ignore_unknown_options=True,
        allow_extra_args=True,
    )
)
@click.help_option("-h", "--help")
@click.option("-i", "--input", help="Path of the yml file.", required=True)
@click.option(
    "-o",
    "--output",
    help="The output dir to write the documentation file into,"
    " documentation file name is README.md. If not specified, will be in the yml dir.",
    required=False,
)
@click.option(
    "-uc",
    "--use_cases",
    help="For integration - Top use-cases. Number the steps by '*' (i.e. '* foo. * bar.')",
    required=False,
)
@click.option(
    "-c",
    "--command",
    help="A comma-separated command names to generate doc for, will ignore the rest of the commands."
    "e.g xdr-get-incidents,xdr-update-incident",
    required=False,
)
@click.option(
    "-e",
    "--examples",
    help="Integrations: path for file containing command examples."
    " Each command should be in a separate line."
    " Scripts: the script example surrounded by quotes."
    " For example: -e '!ConvertFile entry_id=<entry_id>'",
)
@click.option(
    "-p",
    "--permissions",
    type=click.Choice(["none", "general", "per-command"]),
    help="Permissions needed.",
    required=True,
    default="none",
)
@click.option(
    "-cp",
    "--command-permissions",
    help="Path for file containing commands permissions"
    " Each command permissions should be in a separate line."
    " (i.e. '<command-name> Administrator READ-WRITE')",
    required=False,
)
@click.option(
    "-l",
    "--limitations",
    help="Known limitations. Number the steps by '*' (i.e. '* foo. * bar.')",
    required=False,
)
@click.option(
    "--insecure",
    help="Skip certificate validation to run the commands in order to generate the docs.",
    is_flag=True,
)
@click.option("--old-version", help="Path of the old integration version yml file.")
@click.option(
    "--skip-breaking-changes",
    is_flag=True,
    help="Skip generating of breaking changes section.",
)
@click.option(
    "--custom-image-path",
    help="A custom path to a playbook image. If not stated, a default link will be added to the file.",
)
@click.option(
    "-rt",
    "--readme-template",
    help="The readme template that should be appended to the given README.md file",
    type=click.Choice(["syslog", "xdrc", "http-collector"]),
)
@click.option(
    "-gr/-ngr",
    "--graph/--no-graph",
    help="Whether to use the content graph or not.",
    is_flag=True,
    default=True,
)
@click.pass_context
@logging_setup_decorator
def generate_docs(ctx, **kwargs):
    """Generate documentation for integration, playbook or script from yaml file."""
    try:
        check_configuration_file("generate-docs", kwargs)
        input_path_str: str = kwargs.get("input", "")
        if not (input_path := Path(input_path_str)).exists():
            raise Exception(f"[red]input {input_path_str} does not exist[/red]")

        if (output_path := kwargs.get("output")) and not Path(output_path).is_dir():
            raise Exception(
                f"[red]Output directory {output_path} is not a directory.[/red]"
            )

        if input_path.is_file():
            if input_path.suffix.lower() not in {".yml", ".md"}:
                raise Exception(
                    f"[red]input {input_path} is not a valid yml or readme file.[/red]"
                )

            _generate_docs_for_file(kwargs)

        # Add support for input which is a Playbooks directory and not a single yml file
        elif input_path.is_dir() and input_path.name == "Playbooks":
            for yml in input_path.glob("*.yml"):
                file_kwargs = copy.deepcopy(kwargs)
                file_kwargs["input"] = str(yml)
                _generate_docs_for_file(file_kwargs)

        else:
            raise Exception(
                f"[red]Input {input_path} is neither a valid yml file, nor a folder named Playbooks, nor a readme file.[/red]"
            )

        return 0

    except Exception:
        logger.exception("Failed generating docs")
        sys.exit(1)


def _generate_docs_for_file(kwargs: Dict[str, Any]):
    """Helper function for supporting Playbooks directory as an input and not only a single yml file."""

    from demisto_sdk.commands.generate_docs.generate_integration_doc import (
        generate_integration_doc,
    )
    from demisto_sdk.commands.generate_docs.generate_playbook_doc import (
        generate_playbook_doc,
    )
    from demisto_sdk.commands.generate_docs.generate_readme_template import (
        generate_readme_template,
    )
    from demisto_sdk.commands.generate_docs.generate_script_doc import (
        generate_script_doc,
    )

    # Extract all the necessary arguments
    input_path: str = kwargs.get("input", "")
    output_path = kwargs.get("output")
    command = kwargs.get("command")
    examples: str = kwargs.get("examples", "")
    permissions = kwargs.get("permissions")
    limitations = kwargs.get("limitations")
    insecure: bool = kwargs.get("insecure", False)
    old_version: str = kwargs.get("old_version", "")
    skip_breaking_changes: bool = kwargs.get("skip_breaking_changes", False)
    custom_image_path: str = kwargs.get("custom_image_path", "")
    readme_template: str = kwargs.get("readme_template", "")
    use_graph = kwargs.get("graph", True)

    try:
        if command:
            if (
                output_path
                and (not Path(output_path, "README.md").is_file())
                or (not output_path)
                and (
                    not Path(
                        os.path.dirname(os.path.realpath(input_path)), "README.md"
                    ).is_file()
                )
            ):
                raise Exception(
                    "[red]The `command` argument must be presented with existing `README.md` docs."
                )

        file_type = find_type(kwargs.get("input", ""), ignore_sub_categories=True)
        if file_type not in {
            FileType.INTEGRATION,
            FileType.SCRIPT,
            FileType.PLAYBOOK,
            FileType.README,
        }:
            raise Exception(
                "[red]File is not an Integration, Script, Playbook or a README.[/red]"
            )

        if old_version and not Path(old_version).is_file():
            raise Exception(
                f"[red]Input old version file {old_version} was not found.[/red]"
            )

        if old_version and not old_version.lower().endswith(".yml"):
            raise Exception(
                f"[red]Input old version {old_version} is not a valid yml file.[/red]"
            )

        if file_type == FileType.INTEGRATION:
            logger.info(f"Generating {file_type.value.lower()} documentation")
            use_cases = kwargs.get("use_cases")
            command_permissions = kwargs.get("command_permissions")
            return generate_integration_doc(
                input_path=input_path,
                output=output_path,
                use_cases=use_cases,
                examples=examples,
                permissions=permissions,
                command_permissions=command_permissions,
                limitations=limitations,
                insecure=insecure,
                command=command,
                old_version=old_version,
                skip_breaking_changes=skip_breaking_changes,
            )
        elif file_type == FileType.SCRIPT:
            logger.info(f"Generating {file_type.value.lower()} documentation")
            return generate_script_doc(
                input_path=input_path,
                output=output_path,
                examples=examples,
                permissions=permissions,
                limitations=limitations,
                insecure=insecure,
                use_graph=use_graph,
            )
        elif file_type == FileType.PLAYBOOK:
            logger.info(f"Generating {file_type.value.lower()} documentation")
            return generate_playbook_doc(
                input_path=input_path,
                output=output_path,
                permissions=permissions,
                limitations=limitations,
                custom_image_path=custom_image_path,
            )

        elif file_type == FileType.README:
            logger.info(f"Adding template to {file_type.value.lower()} file")
            return generate_readme_template(
                input_path=Path(input_path), readme_template=readme_template
            )

        else:
            raise Exception(f"[red]File type {file_type.value} is not supported.[/red]")

    except Exception:
        logger.exception(f"Failed generating docs for {input_path}")
        sys.exit(1)


# ====================== create-id-set ====================== #
@main.command(hidden=True)
@click.help_option("-h", "--help")
@click.option(
    "-i",
    "--input",
    help="Input file path, the default is the content repo.",
    default="",
)
@click.option(
    "-o",
    "--output",
    help="Output file path, the default is the Tests directory.",
    default="",
)
@click.option(
    "-fd",
    "--fail-duplicates",
    help="Fails the process if any duplicates are found.",
    is_flag=True,
)
@click.option(
    "-mp",
    "--marketplace",
    help="The marketplace the id set are created for, that determines which packs are"
    " inserted to the id set, and which items are present in the id set for "
    "each pack. Default is all packs exists in the content repository.",
    default="",
)
@click.pass_context
@logging_setup_decorator
def create_id_set(ctx, **kwargs):
    """Create the content dependency tree by ids."""
    from demisto_sdk.commands.create_id_set.create_id_set import IDSetCreator
    from demisto_sdk.commands.find_dependencies.find_dependencies import (
        remove_dependencies_from_id_set,
    )

    check_configuration_file("create-id-set", kwargs)
    id_set_creator = IDSetCreator(**kwargs)
    (
        id_set,
        excluded_items_by_pack,
        excluded_items_by_type,
    ) = id_set_creator.create_id_set()

    if excluded_items_by_pack:
        remove_dependencies_from_id_set(
            id_set,
            excluded_items_by_pack,
            excluded_items_by_type,
            kwargs.get("marketplace", ""),
        )
        id_set_creator.save_id_set()


# ====================== merge-id-sets ====================== #
@main.command(hidden=True)
@click.help_option("-h", "--help")
@click.option("-i1", "--id-set1", help="First id_set.json file path", required=True)
@click.option("-i2", "--id-set2", help="Second id_set.json file path", required=True)
@click.option("-o", "--output", help="File path of the united id_set", required=True)
@click.option(
    "-fd",
    "--fail-duplicates",
    help="Fails the process if any duplicates are found.",
    is_flag=True,
)
@click.pass_context
@logging_setup_decorator
def merge_id_sets(ctx, **kwargs):
    """Merge two id_sets"""
    from demisto_sdk.commands.common.update_id_set import merge_id_sets_from_files

    check_configuration_file("merge-id-sets", kwargs)
    first = kwargs["id_set1"]
    second = kwargs["id_set2"]
    output = kwargs["output"]
    fail_duplicates = kwargs["fail_duplicates"]

    _, duplicates = merge_id_sets_from_files(
        first_id_set_path=first, second_id_set_path=second, output_id_set_path=output
    )
    if duplicates:
        logger.info(
            f"[red]Failed to merge ID sets: {first} with {second}, "
            f"there are entities with ID: {duplicates} that exist in both ID sets"
        )
        if fail_duplicates:
            sys.exit(1)


# ====================== update-release-notes =================== #
@main.command(
    context_settings=dict(
        ignore_unknown_options=True,
        allow_extra_args=True,
    )
)
@click.help_option("-h", "--help")
@click.option(
    "-i",
    "--input",
    help="The relative path of the content pack. For example Packs/Pack_Name",
)
@click.option(
    "-u",
    "--update-type",
    help="The type of update being done. [major, minor, revision, documentation]",
    type=click.Choice(["major", "minor", "revision", "documentation"]),
)
@click.option(
    "-v", "--version", help="Bump to a specific version.", type=VersionParamType()
)
@click.option(
    "-g",
    "--use-git",
    help="Use git to identify the relevant changed files, will be used by default if '-i' is not set",
    is_flag=True,
)
@click.option(
    "-f",
    "--force",
    help="Force update release notes for a pack (even if not required).",
    is_flag=True,
)
@click.option(
    "--text",
    help="Text to add to all of the release notes files.",
)
@click.option(
    "--prev-ver", help="Previous branch or SHA1 commit to run checks against."
)
@click.option(
    "--pre_release",
    help="Indicates that this change should be designated a pre-release version.",
    is_flag=True,
)
@click.option(
    "-idp",
    "--id-set-path",
    help="The path of the id-set.json used for APIModule updates.",
    type=click.Path(resolve_path=True),
)
@click.option(
    "-bc",
    "--breaking-changes",
    help="If new version contains breaking changes.",
    is_flag=True,
)
@click.pass_context
@logging_setup_decorator
def update_release_notes(ctx, **kwargs):
    """Auto-increment pack version and generate release notes template."""
    from demisto_sdk.commands.update_release_notes.update_rn_manager import (
        UpdateReleaseNotesManager,
    )

    if is_sdk_defined_working_offline():
        logger.error(SDK_OFFLINE_ERROR_MESSAGE)
        sys.exit(1)

    check_configuration_file("update-release-notes", kwargs)
    if kwargs.get("force") and not kwargs.get("input"):
        logger.info(
            "[red]Please add a specific pack in order to force a release notes update."
        )
        sys.exit(0)

    if not kwargs.get("use_git") and not kwargs.get("input"):
        click.confirm(
            "No specific pack was given, do you want to update all changed packs?",
            abort=True,
        )

    try:
        rn_mng = UpdateReleaseNotesManager(
            user_input=kwargs.get("input"),
            update_type=kwargs.get("update_type"),
            pre_release=kwargs.get("pre_release", False),
            is_all=kwargs.get("use_git"),
            text=kwargs.get("text"),
            specific_version=kwargs.get("version"),
            id_set_path=kwargs.get("id_set_path"),
            prev_ver=kwargs.get("prev_ver"),
            is_force=kwargs.get("force", False),
            is_bc=kwargs.get("breaking_changes", False),
        )
        rn_mng.manage_rn_update()
        sys.exit(0)
    except Exception as e:
        logger.info(
            f"[red]An error occurred while updating the release notes: {str(e)}[/red]"
        )
        sys.exit(1)


# ====================== find-dependencies ====================== #
@main.command(
    context_settings=dict(
        ignore_unknown_options=True,
        allow_extra_args=True,
    )
)
@click.help_option("-h", "--help")
@click.option(
    "-i",
    "--input",
    help="Pack path to find dependencies. For example: Pack/HelloWorld. When using the"
    " --get-dependent-on flag, this argument can be used multiple times.",
    required=False,
    type=click.Path(exists=True, dir_okay=True),
    multiple=True,
)
@click.option(
    "-idp",
    "--id-set-path",
    help="Path to id set json file.",
    required=False,
    default="",
)
@click.option(
    "--no-update",
    help="Use to find the pack dependencies without updating the pack metadata.",
    required=False,
    is_flag=True,
)
@click.option(
    "--use-pack-metadata",
    help="Whether to update the dependencies from the pack metadata.",
    required=False,
    is_flag=True,
)
@click.option(
    "--all-packs-dependencies",
    help="Return a json file with ALL content packs dependencies. "
    "The json file will be saved under the path given in the "
    "'--output-path' argument",
    required=False,
    is_flag=True,
)
@click.option(
    "-o",
    "--output-path",
    help="The destination path for the packs dependencies json file. This argument is "
    "only relevant for when using the '--all-packs-dependecies' flag.",
    required=False,
)
@click.option(
    "--get-dependent-on",
    help="Get only the packs dependent ON the given pack. Note: this flag can not be"
    " used for the packs ApiModules and Base",
    required=False,
    is_flag=True,
)
@click.option(
    "-d",
    "--dependency",
    help="Find which items in a specific content pack appears as a mandatory "
    "dependency of the searched pack ",
    required=False,
)
@click.pass_context
@logging_setup_decorator
def find_dependencies(ctx, **kwargs):
    """Find pack dependencies and update pack metadata."""
    from demisto_sdk.commands.find_dependencies.find_dependencies import (
        PackDependencies,
    )

    check_configuration_file("find-dependencies", kwargs)
    update_pack_metadata = not kwargs.get("no_update")
    input_paths = kwargs.get("input")  # since it can be multiple, received as a tuple
    id_set_path = kwargs.get("id_set_path", "")
    use_pack_metadata = kwargs.get("use_pack_metadata", False)
    all_packs_dependencies = kwargs.get("all_packs_dependencies", False)
    get_dependent_on = kwargs.get("get_dependent_on", False)
    output_path = kwargs.get("output_path", ALL_PACKS_DEPENDENCIES_DEFAULT_PATH)
    dependency = kwargs.get("dependency", "")
    try:

        PackDependencies.find_dependencies_manager(
            id_set_path=str(id_set_path),
            update_pack_metadata=update_pack_metadata,
            use_pack_metadata=use_pack_metadata,
            input_paths=input_paths,
            all_packs_dependencies=all_packs_dependencies,
            get_dependent_on=get_dependent_on,
            output_path=output_path,
            dependency=dependency,
        )

    except ValueError as exp:
        logger.info(f"[red]{exp}[/red]")


# ====================== postman-codegen ====================== #
@main.command(
    context_settings=dict(
        ignore_unknown_options=True,
        allow_extra_args=True,
    )
)
@click.help_option("-h", "--help")
@click.option(
    "-i",
    "--input",
    help="The Postman collection 2.1 JSON file",
    required=True,
    type=click.File(),
)
@click.option(
    "-o",
    "--output",
    help="The output directory to save the config file or the integration",
    type=click.Path(dir_okay=True, exists=True),
    default=Path("."),
    show_default=True,
)
@click.option("-n", "--name", help="The output integration name")
@click.option(
    "-op",
    "--output-prefix",
    help="The global integration output prefix. By default it is the product name.",
)
@click.option(
    "-cp",
    "--command-prefix",
    help="The prefix for each command in the integration. By default is the product name in lower case",
)
@click.option(
    "--config-out",
    help="Used for advanced integration customisation. Generates a config json file instead of integration.",
    is_flag=True,
)
@click.option(
    "-p",
    "--package",
    help="Generated integration will be split to package format instead of a yml file.",
    is_flag=True,
)
@pass_config
@click.pass_context
def postman_codegen(
    ctx,
    config,
    input: IO,
    output: Path,
    name: str,
    output_prefix: str,
    command_prefix: str,
    config_out: bool,
    package: bool,
    **kwargs,
):
    """Generates a Cortex XSOAR integration given a Postman collection 2.1 JSON file."""
    logger = logging_setup(
        console_log_threshold=kwargs.get("console_log_threshold") or logging.INFO,
        file_log_threshold=kwargs.get("file_log_threshold") or logging.DEBUG,
        log_file_path=kwargs.get("log_file_path") or None,
    )
    from demisto_sdk.commands.postman_codegen.postman_codegen import (
        postman_to_autogen_configuration,
    )
    from demisto_sdk.commands.split.ymlsplitter import YmlSplitter

    postman_config = postman_to_autogen_configuration(
        collection=json.load(input),
        name=name,
        command_prefix=command_prefix,
        context_path_prefix=output_prefix,
    )

    if config_out:
        path = Path(output) / f"config-{postman_config.name}.json"
        path.write_text(json.dumps(postman_config.to_dict(), indent=4))
        logger.info(f"Config file generated at:\n{str(path.absolute())}")
    else:
        # generate integration yml
        yml_path = postman_config.generate_integration_package(output, is_unified=True)
        if package:
            yml_splitter = YmlSplitter(
                configuration=config.configuration,
                file_type=FileType.INTEGRATION,
                input=str(yml_path),
                output=str(output),
            )
            yml_splitter.extract_to_package_format()
            logger.info(
                f"[green]Package generated at {str(Path(output).absolute())} successfully[/green]"
            )
        else:
            logger.info(
                f"[green]Integration generated at {str(yml_path.absolute())} successfully[/green]"
            )


# ====================== generate-integration ====================== #
@main.command(
    context_settings=dict(
        ignore_unknown_options=True,
        allow_extra_args=True,
    )
)
@click.help_option("-h", "--help")
@click.option(
    "-i",
    "--input",
    help="config json file produced by commands like postman-codegen and openapi-codegen",
    required=True,
    type=click.File(),
)
@click.option(
    "-o",
    "--output",
    help="The output directory to save the integration package",
    type=click.Path(dir_okay=True, exists=True),
    default=Path("."),
)
@click.pass_context
@logging_setup_decorator
def generate_integration(ctx, input: IO, output: Path, **kwargs):
    """Generates a Cortex XSOAR integration from a config json file,
    which is generated by commands like postman-codegen
    """
    from demisto_sdk.commands.generate_integration.code_generator import (
        IntegrationGeneratorConfig,
    )

    config_dict = json.load(input)
    config = IntegrationGeneratorConfig(**config_dict)

    config.generate_integration_package(output, True)


# ====================== openapi-codegen ====================== #
@main.command(
    short_help="""Generates a Cortex XSOAR integration given an OpenAPI specification file."""
)
@click.help_option("-h", "--help")
@click.option(
    "-i", "--input_file", help="The swagger file to load in JSON format", required=True
)
@click.option(
    "-cf",
    "--config_file",
    help="The integration configuration file. It is created in the first run of the command",
    required=False,
)
@click.option(
    "-n",
    "--base_name",
    help="The base filename to use for the generated files",
    required=False,
)
@click.option(
    "-o",
    "--output_dir",
    help="Directory to store the output in (default is current working directory)",
    required=False,
)
@click.option(
    "-pr",
    "--command_prefix",
    help="Add a prefix to each command in the code",
    required=False,
)
@click.option("-c", "--context_path", help="Context output path", required=False)
@click.option(
    "-u",
    "--unique_keys",
    help="Comma separated unique keys to use in context paths (case sensitive)",
    required=False,
)
@click.option(
    "-r",
    "--root_objects",
    help="Comma separated JSON root objects to use in command outputs (case sensitive)",
    required=False,
)
@click.option(
    "-f", "--fix_code", is_flag=True, help="Fix the python code using autopep8"
)
@click.option(
    "-a",
    "--use_default",
    is_flag=True,
    help="Use the automatically generated integration configuration"
    " (Skip the second run).",
)
@click.pass_context
@logging_setup_decorator
def openapi_codegen(ctx, **kwargs):
    """Generates a Cortex XSOAR integration given an OpenAPI specification file.
    In the first run of the command, an integration configuration file is created, which can be modified.
    Then, the command is run a second time with the integration configuration to generate the actual integration files.
    """
    from demisto_sdk.commands.openapi_codegen.openapi_codegen import OpenAPIIntegration

    check_configuration_file("openapi-codegen", kwargs)
    if not kwargs.get("output_dir"):
        output_dir = os.getcwd()
    else:
        output_dir = kwargs["output_dir"]

    # Check the directory exists and if not, try to create it
    if not Path(output_dir).exists():
        try:
            os.mkdir(output_dir)
        except Exception as err:
            logger.info(f"[red]Error creating directory {output_dir} - {err}[/red]")
            sys.exit(1)
    if not os.path.isdir(output_dir):
        logger.info(f'[red]The directory provided "{output_dir}" is not a directory')
        sys.exit(1)

    input_file = kwargs["input_file"]
    base_name = kwargs.get("base_name")
    if base_name is None:
        base_name = "GeneratedIntegration"

    command_prefix = kwargs.get("command_prefix")
    if command_prefix is None:
        command_prefix = "-".join(base_name.split(" ")).lower()

    context_path = kwargs.get("context_path")
    if context_path is None:
        context_path = base_name.replace(" ", "")

    unique_keys = kwargs.get("unique_keys", "")
    if unique_keys is None:
        unique_keys = ""

    root_objects = kwargs.get("root_objects", "")
    if root_objects is None:
        root_objects = ""

    fix_code = kwargs.get("fix_code", False)

    configuration = None
    if kwargs.get("config_file"):
        try:
            with open(kwargs["config_file"]) as config_file:
                configuration = json.load(config_file)
        except Exception as e:
            logger.info(f"[red]Failed to load configuration file: {e}[/red]")

    logger.info("Processing swagger file...")
    integration = OpenAPIIntegration(
        input_file,
        base_name,
        command_prefix,
        context_path,
        unique_keys=unique_keys,
        root_objects=root_objects,
        fix_code=fix_code,
        configuration=configuration,
    )

    integration.load_file()
    if not kwargs.get("config_file"):
        integration.save_config(integration.configuration, output_dir)
        logger.info(f"[green]Created configuration file in {output_dir}[/green]")
        if not kwargs.get("use_default", False):
            config_path = os.path.join(output_dir, f"{base_name}_config.json")
            command_to_run = (
                f'demisto-sdk openapi-codegen -i "{input_file}" -cf "{config_path}" -n "{base_name}" '
                f'-o "{output_dir}" -pr "{command_prefix}" -c "{context_path}"'
            )
            if unique_keys:
                command_to_run = command_to_run + f' -u "{unique_keys}"'
            if root_objects:
                command_to_run = command_to_run + f' -r "{root_objects}"'
            if (
                kwargs.get("console_log_threshold")
                and int(kwargs.get("console_log_threshold", logging.INFO))
                >= logging.DEBUG
            ):
                command_to_run = command_to_run + " -v"
            if fix_code:
                command_to_run = command_to_run + " -f"

            logger.info(
                f"Run the command again with the created configuration file(after a review): {command_to_run}"
            )
            sys.exit(0)

    if integration.save_package(output_dir):
        logger.info(
            f"Successfully finished generating integration code and saved it in {output_dir}",
            "green",
        )
    else:
        logger.info(
            f"[red]There was an error creating the package in {output_dir}[/red]"
        )
        sys.exit(1)


# ====================== test-content command ====================== #
@main.command(
    short_help="""Created incidents for selected test-playbooks and gives a report about the results""",
    hidden=True,
)
@click.help_option("-h", "--help")
@click.option(
    "-a",
    "--artifacts-path",
    help="Destination directory to create the artifacts.",
    type=click.Path(file_okay=False, resolve_path=True),
    default=Path("./Tests"),
    required=True,
)
@click.option(
    "-k", "--api-key", help="The Demisto API key for the server", required=True
)
@click.option("-s", "--server", help="The server URL to connect to")
@click.option("-c", "--conf", help="Path to content conf.json file", required=True)
@click.option("-e", "--secret", help="Path to content-test-conf conf.json file")
@click.option("-n", "--nightly", type=bool, help="Run nightly tests")
@click.option("-t", "--slack", help="The token for slack", required=True)
@click.option("-a", "--circleci", help="The token for circleci", required=True)
@click.option("-b", "--build-number", help="The build number", required=True)
@click.option(
    "-g", "--branch-name", help="The current content branch name", required=True
)
@click.option("-i", "--is-ami", type=bool, help="is AMI build or not", default=False)
@click.option(
    "-m",
    "--mem-check",
    type=bool,
    help="Should trigger memory checks or not. The slack channel to check the data is: "
    "dmst_content_nightly_memory_data",
    default=False,
)
@click.option(
    "-d",
    "--server-version",
    help="Which server version to run the tests on(Valid only when using AMI)",
    default="NonAMI",
)
@click.option(
    "-u",
    "--use-retries",
    is_flag=True,
    help="Should use retries mechanism or not (if test-playbook fails, it will execute it again few times and "
    "determine success according to most of the runs",
    default=False,
)
@click.option(
    "--server-type",
    help="On which server type runs the tests:XSIAM, XSOAR, XSOAR SAAS",
    default="XSOAR",
)
@click.option(
    "--product-type",
    help="On which product type runs the tests:XSIAM, XSOAR",
    default="XSOAR",
)
@click.option(
    "-x", "--xsiam-machine", help="XSIAM machine to use, if it is XSIAM build."
)
@click.option("--xsiam-servers-path", help="Path to secret xsiam server metadata file.")
@click.option(
    "--xsiam-servers-api-keys-path", help="Path to file with XSIAM Servers api keys."
)
@click.pass_context
@logging_setup_decorator
def test_content(ctx, **kwargs):
    """Configure instances for the integration needed to run tests_to_run tests.
    Run test module on each integration.
    create an investigation for each test.
    run test playbook on the created investigation using mock if possible.
    Collect the result and give a report.
    """
    from demisto_sdk.commands.test_content.execute_test_content import (
        execute_test_content,
    )

    check_configuration_file("test-content", kwargs)
    execute_test_content(**kwargs)


# ====================== doc-review ====================== #
@main.command(
    context_settings=dict(
        ignore_unknown_options=True,
        allow_extra_args=True,
    )
)
@click.help_option("-h", "--help")
@click.option(
    "-i", "--input", type=str, help="The path to the file to check", multiple=True
)
@click.option(
    "--no-camel-case",
    is_flag=True,
    help="Whether to check CamelCase words",
    default=False,
)
@click.option(
    "--known-words",
    type=str,
    help="The path to a file containing additional known words",
    multiple=True,
)
@click.option(
    "--always-true",
    is_flag=True,
    help="Whether to fail the command if misspelled words are found",
)
@click.option(
    "--expand-dictionary",
    is_flag=True,
    help="Whether to expand the base dictionary to include more words - "
    "will download 'brown' corpus from nltk package",
)
@click.option(
    "--templates", is_flag=True, help="Whether to print release notes templates"
)
@click.option(
    "-g",
    "--use-git",
    is_flag=True,
    help="Use git to identify the relevant changed files, "
    "will be used by default if '-i' and '--templates' are not set",
)
@click.option(
    "--prev-ver",
    type=str,
    help="The branch against which changes will be detected "
    "if '-g' flag is set. Default is 'demisto/master'",
)
@click.option(
    "-rn", "--release-notes", is_flag=True, help="Will run only on release notes files"
)
@click.option(
    "-xs",
    "--xsoar-only",
    is_flag=True,
    help="Run only on files from XSOAR-supported Packs.",
    default=False,
)
@click.option(
    "-pkw/-spkw",
    "--use-packs-known-words/--skip-packs-known-words",
    is_flag=True,
    help="Will find and load the known_words file from the pack. "
    "To use this option make sure you are running from the "
    "content directory.",
    default=True,
)
@click.pass_context
@logging_setup_decorator
def doc_review(ctx, **kwargs):
    """Check the spelling in .md and .yml files as well as review release notes"""
    from demisto_sdk.commands.doc_reviewer.doc_reviewer import DocReviewer

    doc_reviewer = DocReviewer(
        file_paths=kwargs.get("input", []),
        known_words_file_paths=kwargs.get("known_words", []),
        no_camel_case=kwargs.get("no_camel_case"),
        no_failure=kwargs.get("always_true"),
        expand_dictionary=kwargs.get("expand_dictionary"),
        templates=kwargs.get("templates"),
        use_git=kwargs.get("use_git"),
        prev_ver=kwargs.get("prev_ver"),
        release_notes_only=kwargs.get("release_notes"),
        xsoar_only=kwargs.get("xsoar_only"),
        load_known_words_from_pack=kwargs.get("use_packs_known_words"),
    )
    result = doc_reviewer.run_doc_review()
    if result:
        sys.exit(0)

    sys.exit(1)


# ====================== integration-diff ====================== #
@main.command(
    name="integration-diff",
    help="""Given two versions of an integration, Check that everything in the old integration is covered in
              the new integration""",
)
@click.help_option("-h", "--help")
@click.option(
    "-n",
    "--new",
    type=str,
    help="The path to the new version of the integration",
    required=True,
)
@click.option(
    "-o",
    "--old",
    type=str,
    help="The path to the old version of the integration",
    required=True,
)
@click.option(
    "--docs-format",
    is_flag=True,
    help="Whether output should be in the format for the version differences section in README.",
)
@click.pass_context
@logging_setup_decorator
def integration_diff(ctx, **kwargs):
    """
    Checks for differences between two versions of an integration, and verified that the new version covered the old version.
    """
    from demisto_sdk.commands.integration_diff.integration_diff_detector import (
        IntegrationDiffDetector,
    )

    integration_diff_detector = IntegrationDiffDetector(
        new=kwargs.get("new", ""),
        old=kwargs.get("old", ""),
        docs_format=kwargs.get("docs_format", False),
    )
    result = integration_diff_detector.check_different()

    if result:
        sys.exit(0)

    sys.exit(1)


# ====================== generate_yml_from_python ====================== #
@main.command(
    name="generate-yml-from-python",
    help="""Generate YML file from Python code that includes special syntax.\n
                      The output file name will be the same as the Python code with the `.yml` extension instead of `.py`.\n
                      The generation currently supports integrations only.\n
                      For more information on usage and installation visit the command's README.md file.""",
)
@click.help_option("-h", "--help")
@click.option(
    "-i",
    "--input",
    type=click.Path(exists=True),
    help="The path to the python code to generate from",
    required=True,
)
@click.option(
    "-f",
    "--force",
    is_flag=True,
    type=bool,
    help="Override existing yml file.",
    required=False,
)
@click.pass_context
@logging_setup_decorator
def generate_yml_from_python(ctx, **kwargs):
    """
    Checks for differences between two versions of an integration, and verified that the new version covered the old version.
    """
    from demisto_sdk.commands.generate_yml_from_python.generate_yml import YMLGenerator

    yml_generator = YMLGenerator(
        filename=kwargs.get("input", ""),
        force=kwargs.get("force", False),
    )
    yml_generator.generate()
    yml_generator.save_to_yml_file()


# ====================== convert ====================== #
@main.command(
    context_settings=dict(
        ignore_unknown_options=True,
        allow_extra_args=True,
    )
)
@click.help_option("-h", "--help")
@click.option(
    "-i",
    "--input",
    type=click.Path(exists=True),
    required=True,
    help="The path of the content pack/directory/file to convert.",
)
@click.option(
    "-v", "--version", required=True, help="Version the input to be compatible with."
)
@pass_config
@click.pass_context
@logging_setup_decorator
def convert(ctx, config, **kwargs):
    """
    Convert the content of the pack/directory in the given input to be compatible with the version given by
    version command.
    """
    from demisto_sdk.commands.convert.convert_manager import ConvertManager

    check_configuration_file("convert", kwargs)
    sys.path.append(config.configuration.env_dir)

    input_path = kwargs["input"]
    server_version = kwargs["version"]
    convert_manager = ConvertManager(input_path, server_version)
    result = convert_manager.convert()

    if result:
        sys.exit(1)

    sys.exit(0)


# ====================== generate-unit-tests ====================== #


@main.command(short_help="""Generates unit tests for integration code.""")
@click.help_option("-h", "--help")
@click.option(
    "-c",
    "--commands",
    help="Specific commands name to generate unit test for (e.g. xdr-get-incidents)",
    required=False,
)
@click.option(
    "-o",
    "--output_dir",
    help="Directory to store the output in (default is the input integration directory)",
    required=False,
)
@click.option("-i", "--input_path", help="Valid integration file path.", required=True)
@click.option(
    "-d", "--use_demisto", help="Run commands at Demisto automatically.", is_flag=True
)
@click.option("--insecure", help="Skip certificate validation", is_flag=True)
@click.option(
    "-e",
    "--examples",
    help="Integrations: path for file containing command examples."
    " Each command should be in a separate line.",
)
@click.option(
    "-a",
    "--append",
    help="Append generated test file to the existing <integration_name>_test.py. Else, overwriting existing UT",
    is_flag=True,
)
@click.pass_context
@logging_setup_decorator
def generate_unit_tests(
    ctx,
    input_path: str = "",
    commands: list = [],
    output_dir: str = "",
    examples: str = "",
    insecure: bool = False,
    use_demisto: bool = False,
    append: bool = False,
    **kwargs,
):
    """
    This command is used to generate unit tests automatically from an  integration python code.
    Also supports generating unit tests for specific commands.
    """
    logging.getLogger("PYSCA").propagate = False
    from demisto_sdk.commands.generate_unit_tests.generate_unit_tests import (
        run_generate_unit_tests,
    )

    return run_generate_unit_tests(
        input_path, commands, output_dir, examples, insecure, use_demisto, append
    )


@main.command(
    name="error-code",
    help="Quickly find relevant information regarding an error code.",
)
@click.help_option("-h", "--help")
@click.option(
    "-i",
    "--input",
    required=True,
    help="The error code to search for.",
)
@pass_config
@click.pass_context
@logging_setup_decorator
def error_code(ctx, config, **kwargs):
    from demisto_sdk.commands.error_code_info.error_code_info import (
        generate_error_code_information,
    )

    check_configuration_file("error-code-info", kwargs)
    sys.path.append(config.configuration.env_dir)

    result = generate_error_code_information(kwargs.get("input"))

    sys.exit(result)


# ====================== create-content-graph ====================== #
@main.command(
    hidden=True,
)
@click.help_option("-h", "--help")
@click.option(
    "-o",
    "--output-path",
    type=click.Path(resolve_path=True, path_type=Path, dir_okay=True, file_okay=False),
    default=None,
    help="Output folder to place the zip file of the graph exported CSVs files",
)
@click.option(
    "-mp",
    "--marketplace",
    help="The marketplace to generate the graph for.",
    default="xsoar",
    type=click.Choice(list(MarketplaceVersions)),
)
@click.option(
    "-nd",
    "--no-dependencies",
    is_flag=True,
    help="Whether or not to include dependencies.",
    default=False,
)
@click.pass_context
@logging_setup_decorator
def create_content_graph(
    ctx,
    marketplace: str = MarketplaceVersions.XSOAR,
    no_dependencies: bool = False,
    output_path: Path = None,
    **kwargs,
):
    ctx.invoke(
        create,
        ctx,
        marketplace=marketplace,
        no_dependencies=no_dependencies,
        output_path=output_path,
        **kwargs,
    )


# ====================== update-content-graph ====================== #
@main.command(
    hidden=True,
)
@click.help_option("-h", "--help")
@click.option(
    "-mp",
    "--marketplace",
    help="The marketplace the artifacts are created for, that "
    "determines which artifacts are created for each pack. "
    "Default is the XSOAR marketplace, that has all of the packs "
    "artifacts.",
    default="xsoar",
    type=click.Choice(list(MarketplaceVersions)),
)
@click.option(
    "-g",
    "--use-git",
    is_flag=True,
    show_default=True,
    default=False,
    help="Whether to use git to determine the packs to update",
)
@click.option(
    "-i",
    "--imported-path",
    type=click.Path(
        path_type=Path, resolve_path=True, exists=True, file_okay=True, dir_okay=False
    ),
    default=None,
    help="Path to content graph zip file to import",
)
@click.option(
    "-p",
    "--packs",
    help="A comma-separated list of packs to update",
    multiple=True,
    default=None,
)
@click.option(
    "-nd",
    "--no-dependencies",
    is_flag=True,
    help="Whether dependencies should be included in the graph",
    default=False,
)
@click.option(
    "-o",
    "--output-path",
    type=click.Path(resolve_path=True, path_type=Path, dir_okay=True, file_okay=False),
    default=None,
    help="Output folder to place the zip file of the graph exported CSVs files",
)
@click.pass_context
@logging_setup_decorator
def update_content_graph(
    ctx,
    use_git: bool = False,
    marketplace: MarketplaceVersions = MarketplaceVersions.XSOAR,
    imported_path: Path = None,
    packs: list = None,
    no_dependencies: bool = False,
    output_path: Path = None,
    **kwargs,
):
    ctx.invoke(
        update,
        ctx,
        use_git=use_git,
        marketplace=marketplace,
        imported_path=imported_path,
        packs_to_update=packs,
        no_dependencies=no_dependencies,
        output_path=output_path,
        **kwargs,
    )


@main.command(short_help="Runs pre-commit hooks on the files in the repository")
@click.help_option("-h", "--help")
@click.option(
    "-i",
    "--input",
    help="The path to the input file to run the command on.",
    type=PathsParamType(
        exists=True, resolve_path=True
    ),  # PathsParamType allows passing a list of paths
)
@click.option(
    "-s",
    "--staged-only",
    help="Whether to run only on staged files",
    is_flag=True,
    default=False,
)
@click.option(
    "--commited-only",
    help="Whether to run on commited files only",
    is_flag=True,
    default=False,
)
@click.option(
    "-g",
    "--git-diff",
    help="Whether to use git to determine which files to run on",
    is_flag=True,
    default=False,
)
@click.option(
    "-a",
    "--all-files",
    help="Whether to run on all files",
    is_flag=True,
    default=False,
)
@click.option(
    "--mode",
    help="Special mode to run the pre-commit with",
)
@click.option(
    "-ut/--no-ut",
    "--unit-test/--no-unit-test",
    help="Whether to run unit tests for content items",
    default=False,
)
@click.option(
    "--skip",
    help="A comma separated list of precommit hooks to skip",
)
@click.option(
    "--validate/--no-validate",
    help="Whether to run demisto-sdk validate",
    default=True,
)
@click.option(
    "--format/--no-format",
    help="Whether to run demisto-sdk format",
    default=False,
)
@click.option(
    "--secrets/--no-secrets",
    help="Whether to run demisto-sdk secrets",
    default=True,
)
@click.option(
    "-v",
    "--verbose",
    help="Verbose output of pre-commit",
    is_flag=True,
    default=False,
)
@click.option(
    "--show-diff-on-failure",
    help="Show diff on failure",
    is_flag=True,
    default=False,
)
@click.option(
    "--sdk-ref",
    help="The demisto-sdk ref to use for the pre-commit hooks",
    default="",
)
@click.option(
    "--dry-run",
    help="Whether to run the pre-commit hooks in dry-run mode, which will only create the config file",
    is_flag=True,
    default=False,
)
@click.argument(
    "file_paths",
    nargs=-1,
    type=click.Path(exists=True, resolve_path=True, path_type=Path),
)
@click.option(
    "--docker/--no-docker",
    help="Whether to run docker based hooks or not.",
    default=True,
    is_flag=True,
)
@click.pass_context
@logging_setup_decorator
def pre_commit(
    ctx,
    input: str,
    staged_only: bool,
    commited_only: bool,
    git_diff: bool,
    all_files: bool,
    mode: Optional[str],
    unit_test: bool,
    skip: str,
    validate: bool,
    format: bool,
    secrets: bool,
    verbose: bool,
    show_diff_on_failure: bool,
    sdk_ref: str,
    file_paths: Iterable[Path],
    dry_run: bool,
    docker: bool,
    **kwargs,
):
    from demisto_sdk.commands.pre_commit.pre_commit_command import pre_commit_manager

    if file_paths and input:
        logger.info(
            "Both `--input` parameter and `file_paths` arguments were provided. Will use the `--input` parameter."
        )
    input_files = []
    if input:
        input_files = [Path(i) for i in input.split(",") if i]
    elif file_paths:
        input_files = list(file_paths)
    if skip:
        skip = skip.split(",")  # type: ignore[assignment]

    sys.exit(
        pre_commit_manager(
            input_files,
            staged_only,
            commited_only,
            git_diff,
            all_files,
            mode,
            unit_test,
            skip,
            validate,
            format,
            secrets,
            verbose,
            show_diff_on_failure,
            run_docker_hooks=docker,
            sdk_ref=sdk_ref,
            dry_run=dry_run,
        )
    )


@main.command(short_help="Run unit tests in a docker for integrations and scripts")
@click.help_option("-h", "--help")
@click.option(
    "-i",
    "--input",
    type=PathsParamType(
        exists=True, resolve_path=True
    ),  # PathsParamType allows passing a list of paths
    help="The path of the content pack/file to validate specifically.",
)
@click.option(
    "-v", "--verbose", is_flag=True, default=False, help="Verbose output of unit tests"
)
@click.argument("file_paths", nargs=-1, type=click.Path(exists=True, resolve_path=True))
@click.pass_context
@logging_setup_decorator
def run_unit_tests(
    ctx, input: str, file_paths: Tuple[str, ...], verbose: bool, **kwargs
):
    if input:
        file_paths = tuple(input.split(","))
    from demisto_sdk.commands.run_unit_tests.unit_tests_runner import unit_test_runner

    sys.exit(unit_test_runner(file_paths, verbose))


@main.command(short_help="Setup integration environments")
@click.option(
    "-i",
    "--input",
    type=PathsParamType(
        exists=True, resolve_path=True
    ),  # PathsParamType allows passing a list of paths
    help="A list of content packs/files to validate.",
)
@click.option(
    "--create-virtualenv",
    is_flag=True,
    default=False,
    help="Create a virtualenv for the environment",
)
@click.option(
    "--overwrite-virtualenv",
    is_flag=True,
    default=False,
    help="Overwrite existing virtualenvs. Use with the create-virtualenv flag",
)
@click.option(
    "--secret-id",
    help="Secret ID, to use with Google Secret Manager instance with `DEMISTO_SDK_GCP_PROJECT_ID` environment variable set.",
    required=False,
)
@click.option(
    "--instance-name",
    required=False,
    help="Instance name to configure in XSOAR/XSIAM.",
)
@click.option(
    "--run-test-module",
    required=False,
    is_flag=True,
    default=False,
    help="Whether to run test-module on the configured XSOAR/XSIAM instance",
)
@click.argument("file_paths", nargs=-1, type=click.Path(exists=True, resolve_path=True))
def setup_env(
    input,
    file_paths,
    create_virtualenv,
    overwrite_virtualenv,
    secret_id,
    instance_name,
    run_test_module,
):
    from demisto_sdk.commands.setup_env.setup_environment import (
        setup_env,
    )

    if input:
        file_paths = tuple(input.split(","))

    setup_env(
        file_paths,
        create_virtualenv=create_virtualenv,
        overwrite_virtualenv=overwrite_virtualenv,
        secret_id=secret_id,
        instance_name=instance_name,
        test_module=run_test_module,
    )


@main.result_callback()
def exit_from_program(result=0, **kwargs):
    sys.exit(result)


# ====================== modeling-rules command group ====================== #
app = typer.Typer(name="modeling-rules", hidden=True, no_args_is_help=True)
app.command("test", no_args_is_help=True)(test_modeling_rule.test_modeling_rule)
app.command("init-test-data", no_args_is_help=True)(init_test_data.init_test_data)
typer_click_object = typer.main.get_command(app)
main.add_command(typer_click_object, "modeling-rules")

app_generate_modeling_rules = typer.Typer(
    name="generate-modeling-rules", no_args_is_help=True
)
app_generate_modeling_rules.command("generate-modeling-rules", no_args_is_help=True)(
    generate_modeling_rules.generate_modeling_rules
)

typer_click_object2 = typer.main.get_command(app_generate_modeling_rules)
main.add_command(typer_click_object2, "generate-modeling-rules")


# ====================== graph command group ====================== #

graph_cmd_group = typer.Typer(name="graph", hidden=True, no_args_is_help=True)
graph_cmd_group.command("create", no_args_is_help=False)(create)
graph_cmd_group.command("update", no_args_is_help=False)(update)
graph_cmd_group.command("get-relationships", no_args_is_help=True)(get_relationships)
main.add_command(typer.main.get_command(graph_cmd_group), "graph")


if __name__ == "__main__":
    main()<|MERGE_RESOLUTION|>--- conflicted
+++ resolved
@@ -306,11 +306,8 @@
         FileType.GENERIC_MODULE,
         FileType.MODELING_RULE,
         FileType.PARSING_RULE,
-<<<<<<< HEAD
         FileType.LISTS,
-=======
         FileType.ASSETS_MODELING_RULE,
->>>>>>> 55f17c48
     ]:
         logger.info(
             "[red]File is not an Integration, Script, List, Generic Module, Modeling Rule or Parsing Rule.[/red]"
