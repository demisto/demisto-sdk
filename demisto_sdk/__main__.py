--- conflicted
+++ resolved
@@ -1858,13 +1858,7 @@
         print_error(f'The directory provided "{output_dir}" is not a directory')
         sys.exit(1)
 
-<<<<<<< HEAD
-    base_name = kwargs.get('base_name', 'GeneratedIntegration')
-=======
-    base_name = kwargs.get('base_name')
-    if base_name is None:
-        base_name = 'GeneratedAnsibleIntegration'
->>>>>>> 9431f9f0
+    base_name = kwargs.get('base_name', 'GeneratedAnsibleIntegration')
 
     verbose = kwargs.get('verbose', False)
     fix_code = kwargs.get('fix_code', False)
