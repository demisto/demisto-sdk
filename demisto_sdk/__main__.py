--- conflicted
+++ resolved
@@ -441,13 +441,6 @@
     help="Skip conf.json validation.",
 )
 @click.option(
-<<<<<<< HEAD
-    '-vg', '--validate-graph', is_flag=True,
-    default=False, show_default=True, help='Perform validations on content graph.')
-@click.option(
-    '-s', '--id-set', is_flag=True,
-    default=False, show_default=True, help='Perform validations using the id_set file.')
-=======
     "-s",
     "--id-set",
     is_flag=True,
@@ -455,12 +448,35 @@
     show_default=True,
     help="Perform validations using the id_set file.",
 )
->>>>>>> efeed721
 @click.option(
     "-idp",
     "--id-set-path",
     help="The path of the id-set.json used for validations.",
     type=click.Path(resolve_path=True),
+)
+@click.option(
+    "-vg",
+    "--validate-graph",
+    is_flag=True,
+    default=False,
+    show_default=True,
+    help="Perform validations on content graph.",
+)
+@click.option(
+    "-s",
+    "--id-set",
+    is_flag=True,
+    default=False,
+    show_default=True,
+    help="Perform validations using the id_set file.",
+)
+@click.option(
+    "-vg",
+    "--validate-graph",
+    is_flag=True,
+    default=False,
+    show_default=True,
+    help="Perform validations on content graph.",
 )
 @click.option(
     "--prev-ver", help="Previous branch or SHA1 commit to run checks against."
@@ -610,18 +626,11 @@
             skip_conf_json=kwargs["no_conf_json"],
             use_git=kwargs["use_git"],
             file_path=file_path,
-<<<<<<< HEAD
-            validate_all=kwargs.get('validate_all'),
-            validate_id_set=kwargs['id_set'],
-            validate_graph=kwargs.get('validate_graph'),
-            skip_pack_rn_validation=kwargs['skip_pack_release_notes'],
-            print_ignored_errors=kwargs['print_ignored_errors'],
-=======
             validate_all=kwargs.get("validate_all"),
             validate_id_set=kwargs["id_set"],
+            validate_graph=kwargs.get("validate_graph"),
             skip_pack_rn_validation=kwargs["skip_pack_release_notes"],
             print_ignored_errors=kwargs["print_ignored_errors"],
->>>>>>> efeed721
             is_external_repo=is_external_repo,
             print_ignored_files=kwargs["print_ignored_files"],
             no_docker_checks=kwargs["no_docker_checks"],
