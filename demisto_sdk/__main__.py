--- conflicted
+++ resolved
@@ -24,11 +24,8 @@
 )
 from demisto_sdk.commands.common.cpu_count import cpu_count
 from demisto_sdk.commands.common.handlers import JSON_Handler
-<<<<<<< HEAD
 from demisto_sdk.commands.common.logger import logging_setup
-=======
 from demisto_sdk.commands.common.hook_validations.readme import ReadMeValidator
->>>>>>> b0e8cf1c
 from demisto_sdk.commands.common.tools import (
     find_type,
     get_last_remote_release_version,
@@ -1256,22 +1253,6 @@
     )
     from demisto_sdk.commands.format.format_module import format_manager
 
-<<<<<<< HEAD
-    return format_manager(
-        str(input) if input else None,
-        str(output) if output else None,
-        from_version=from_version,
-        no_validate=no_validate,
-        update_docker=update_docker,
-        assume_yes=assume_yes,
-        deprecate=deprecate,
-        use_git=use_git,
-        prev_ver=prev_ver,
-        include_untracked=include_untracked,
-        add_tests=add_tests,
-        id_set_path=id_set_path,
-    )
-=======
     with ReadMeValidator.start_mdx_server():
         return format_manager(
             str(input) if input else None,
@@ -1288,7 +1269,6 @@
             add_tests=add_tests,
             id_set_path=id_set_path,
         )
->>>>>>> b0e8cf1c
 
 
 # ====================== upload ====================== #
