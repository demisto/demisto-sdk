--- conflicted
+++ resolved
@@ -20,71 +20,10 @@
 from demisto_sdk.commands.common.tools import (find_type,
                                                get_last_remote_release_version,
                                                get_release_note_entries,
-<<<<<<< HEAD
-                                               print_error, print_warning)
-from demisto_sdk.commands.common.update_id_set import merge_id_sets_from_files
-from demisto_sdk.commands.convert.convert_manager import ConvertManager
-from demisto_sdk.commands.coverage_analyze.coverage_report import \
-    CoverageReport
-from demisto_sdk.commands.create_artifacts.content_artifacts_creator import \
-    ArtifactsManager
-from demisto_sdk.commands.create_id_set.create_id_set import IDSetCreator
-from demisto_sdk.commands.doc_reviewer.doc_reviewer import DocReviewer
-from demisto_sdk.commands.download.downloader import Downloader
-from demisto_sdk.commands.error_code_info.error_code_info import \
-    generate_error_code_information
-from demisto_sdk.commands.find_dependencies.find_dependencies import \
-    PackDependencies
-from demisto_sdk.commands.format.format_module import format_manager
-from demisto_sdk.commands.generate_docs.generate_integration_doc import \
-    generate_integration_doc
-from demisto_sdk.commands.generate_docs.generate_playbook_doc import \
-    generate_playbook_doc
-from demisto_sdk.commands.generate_docs.generate_script_doc import \
-    generate_script_doc
-from demisto_sdk.commands.generate_integration.code_generator import \
-    IntegrationGeneratorConfig
-from demisto_sdk.commands.generate_outputs.generate_outputs import \
-    run_generate_outputs
-from demisto_sdk.commands.generate_test_playbook.test_playbook_generator import \
-    PlaybookTestsGenerator
-from demisto_sdk.commands.init.initiator import Initiator
-from demisto_sdk.commands.integration_diff.integration_diff_detector import \
-    IntegrationDiffDetector
-from demisto_sdk.commands.lint.lint_manager import LintManager
-from demisto_sdk.commands.openapi_codegen.openapi_codegen import \
-    OpenAPIIntegration
-from demisto_sdk.commands.postman_codegen.postman_codegen import \
-    postman_to_autogen_configuration
-from demisto_sdk.commands.ansible_codegen.ansible_codegen import \
-    AnsibleIntegration
-# Import demisto-sdk commands
-from demisto_sdk.commands.run_cmd.runner import Runner
-from demisto_sdk.commands.run_playbook.playbook_runner import PlaybookRunner
-from demisto_sdk.commands.secrets.secrets import SecretsValidator
-from demisto_sdk.commands.split.jsonsplitter import JsonSplitter
-from demisto_sdk.commands.split.ymlsplitter import YmlSplitter
-from demisto_sdk.commands.test_content.execute_test_content import \
-    execute_test_content
-from demisto_sdk.commands.unify.generic_module_unifier import \
-    GenericModuleUnifier
-from demisto_sdk.commands.unify.yml_unifier import YmlUnifier
-from demisto_sdk.commands.update_release_notes.update_rn_manager import \
-    UpdateReleaseNotesManager
-from demisto_sdk.commands.update_xsoar_config_file.update_xsoar_config_file import \
-    XSOARConfigFileUpdater
-from demisto_sdk.commands.upload.uploader import ConfigFileParser, Uploader
-from demisto_sdk.commands.validate.validate_manager import ValidateManager
-from demisto_sdk.commands.zip_packs.packs_zipper import (EX_FAIL, EX_SUCCESS,
-                                                         PacksZipper)
-from demisto_sdk.commands.common.hook_validations.docker import \
-    DockerImageValidator
-=======
                                                is_external_repository,
                                                print_error, print_success,
                                                print_warning)
 
->>>>>>> a426a560
 
 class PathsParamType(click.Path):
     """
