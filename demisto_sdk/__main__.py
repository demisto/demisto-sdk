# Site packages
import copy
import logging
import os
import shutil
import sys
import tempfile
from configparser import ConfigParser, MissingSectionHeaderError
from pathlib import Path
from typing import IO, Any, Dict

import click
import git
from pkg_resources import DistributionNotFound, get_distribution

from demisto_sdk.commands.common.configuration import Configuration
from demisto_sdk.commands.common.constants import (ENV_DEMISTO_SDK_MARKETPLACE,
                                                   MODELING_RULES_DIR,
                                                   PARSING_RULES_DIR, FileType,
                                                   MarketplaceVersions)
from demisto_sdk.commands.common.content_constant_paths import \
    ALL_PACKS_DEPENDENCIES_DEFAULT_PATH
from demisto_sdk.commands.common.handlers import JSON_Handler
from demisto_sdk.commands.common.tools import (find_type,
                                               get_last_remote_release_version,
                                               get_release_note_entries,
                                               is_external_repository,
                                               print_error, print_success,
                                               print_warning)
from demisto_sdk.commands.content_graph.interface.neo4j.neo4j_graph import \
    Neo4jContentGraphInterface
from demisto_sdk.commands.split.ymlsplitter import YmlSplitter

json = JSON_Handler()

# Third party packages

# Common tools


class PathsParamType(click.Path):
    """
    Defines a click options type for use with the @click.option decorator

    The type accepts a string of comma-separated values where each individual value adheres
    to the definition for the click.Path type. The class accepts the same parameters as the
    click.Path type, applying those arguments for each comma-separated value in the list.
    See https://click.palletsprojects.com/en/8.0.x/parameters/#implementing-custom-types for
    more details.
    """

    def convert(self, value, param, ctx):
        if ',' not in value:
            return super(PathsParamType, self).convert(value, param, ctx)

        split_paths = value.split(',')
        # check the validity of each of the paths
        _ = [super(PathsParamType, self).convert(path, param, ctx) for path in split_paths]
        return value


class VersionParamType(click.ParamType):
    """
    Defines a click options type for use with the @click.option decorator

    The type accepts a string represents a version number.
    """

    name = "version"

    def convert(self, value, param, ctx):
        version_sections = value.split('.')
        if len(version_sections) == 3 and \
                all(version_section.isdigit() for version_section in version_sections):
            return value
        else:
            self.fail(f"Version {value} is not according to the expected format. "
                      f"The format of version should be in x.y.z format, e.g: <2.1.3>", param, ctx)


json = JSON_Handler()


class DemistoSDK:
    """
    The core class for the SDK.
    """

    def __init__(self):
        self.configuration = None


pass_config = click.make_pass_decorator(DemistoSDK, ensure=True)


def check_configuration_file(command, args):
    config_file_path = '.demisto-sdk-conf'
    true_synonyms = ['true', 'True', 't', '1']
    if os.path.isfile(config_file_path):
        try:
            config = ConfigParser(allow_no_value=True)
            config.read(config_file_path)

            if command in config.sections():
                for key in config[command]:
                    if key in args:
                        # if the key exists in the args we will run it over if it is either:
                        # a - a flag currently not set and is defined in the conf file
                        # b - not a flag but an arg that is currently None and there is a value for it in the conf file
                        if args[key] is False and config[command][key] in true_synonyms:
                            args[key] = True

                        elif args[key] is None and config[command][key] is not None:
                            args[key] = config[command][key]

                    # if the key does not exist in the current args, add it
                    else:
                        if config[command][key] in true_synonyms:
                            args[key] = True

                        else:
                            args[key] = config[command][key]

        except MissingSectionHeaderError:
            pass


@click.group(invoke_without_command=True, no_args_is_help=True, context_settings=dict(max_content_width=100), )
@click.help_option(
    '-h', '--help'
)
@click.option(
    '-v', '--version', help='Get the demisto-sdk version.',
    is_flag=True, default=False, show_default=True
)
@click.option(
    '-rn', '--release-notes', help='Get the release notes of the current demisto-sdk version.',
    is_flag=True, default=False, show_default=True
)
@pass_config
def main(config, version, release_notes):
    config.configuration = Configuration()
    import dotenv

    from demisto_sdk.commands.common.tools import get_content_path
    dotenv.load_dotenv(Path(get_content_path()) / '.env', override=True)  # Load a .env file from the cwd.
    if not os.getenv('DEMISTO_SDK_SKIP_VERSION_CHECK') or version:  # If the key exists/called to version
        try:
            __version__ = get_distribution('demisto-sdk').version
        except DistributionNotFound:
            __version__ = 'dev'
            print_warning('Cound not find the version of the demisto-sdk. This usually happens when running in a development environment.')
        else:
            last_release = get_last_remote_release_version()
            print_warning(f'You are using demisto-sdk {__version__}.')
            if last_release and __version__ != last_release:
                print_warning(f'however version {last_release} is available.\n'
                              f'To update, run pip3 install --upgrade demisto-sdk')
            if release_notes:
                rn_entries = get_release_note_entries(__version__)

                if not rn_entries:
                    print_warning('\nCould not get the release notes for this version.')
                else:
                    click.echo('\nThe following are the release note entries for the current version:\n')
                    for rn in rn_entries:
                        click.echo(rn)
                    click.echo('')


# ====================== split ====================== #
@main.command()
@click.help_option(
    '-h', '--help'
)
@click.option(
    '-i', '--input', help='The yml/json file to extract from', required=True
)
@click.option(
    '-o', '--output',
    help="The output dir to write the extracted code/description/image/json to."
)
@click.option(
    '--no-demisto-mock',
    help="Don't add an import for demisto mock. (only for yml files)",
    is_flag=True,
    show_default=True
)
@click.option(
    '--no-common-server',
    help="Don't add an import for CommonServerPython. (only for yml files)",
    is_flag=True,
    show_default=True
)
@click.option(
    '--no-auto-create-dir',
    help="Don't auto create the directory if the target directory ends with *Integrations/*Scripts/*Dashboards"
         "/*GenericModules.",
    is_flag=True,
    show_default=True
)
@click.option(
    '--no-pipenv',
    help="Don't auto create pipenv for requirements installation. (only for yml files)",
    is_flag=True,
    show_default=True
)
@click.option(
    '--new-module-file',
    help="Create a new module file instead of editing the existing file. (only for json files)",
    is_flag=True,
    show_default=True
)
@pass_config
def split(config, **kwargs):
    """Split the code, image and description files from a Demisto integration or script yaml file
    to multiple files(To a package format - https://demisto.pan.dev/docs/package-dir).
    """
    from demisto_sdk.commands.split.jsonsplitter import JsonSplitter

    check_configuration_file('split', kwargs)
    file_type: FileType = find_type(kwargs.get('input', ''), ignore_sub_categories=True)
    if file_type not in [FileType.INTEGRATION, FileType.SCRIPT, FileType.GENERIC_MODULE, FileType.MODELING_RULE,
                         FileType.PARSING_RULE]:
        print_error('File is not an Integration, Script, Generic Module, Modeling Rule or Parsing Rule.')
        return 1

    if file_type in [FileType.INTEGRATION, FileType.SCRIPT, FileType.MODELING_RULE, FileType.PARSING_RULE]:
        yml_splitter = YmlSplitter(configuration=config.configuration, file_type=file_type.value, **kwargs)
        return yml_splitter.extract_to_package_format()

    else:
        json_splitter = JsonSplitter(input=kwargs.get('input'), output=kwargs.get('output'),  # type: ignore[arg-type]
                                     no_auto_create_dir=kwargs.get('no_auto_create_dir'),  # type: ignore[arg-type]
                                     no_logging=kwargs.get('no_logging'),  # type: ignore[arg-type]
                                     new_module_file=kwargs.get('new_module_file'))  # type: ignore[arg-type]
        return json_splitter.split_json()


# ====================== extract-code ====================== #
@main.command(hidden=True)
@click.help_option(
    '-h', '--help'
)
@click.option(
    '--input', '-i',
    help='The yml file to extract from',
    required=True
)
@click.option(
    '--output', '-o',
    required=True,
    help="The output file to write the code to"
)
@click.option(
    '--no-demisto-mock',
    help="Don't add an import for demisto mock, false by default",
    is_flag=True,
    show_default=True
)
@click.option(
    '--no-common-server',
    help="Don't add an import for CommonServerPython."
         "If not specified will import unless this is CommonServerPython",
    is_flag=True,
    show_default=True
)
@pass_config
def extract_code(config, **kwargs):
    """Extract code from a Demisto integration or script yaml file."""
    from demisto_sdk.commands.split.ymlsplitter import YmlSplitter
    check_configuration_file('extract-code', kwargs)
    file_type: FileType = find_type(kwargs.get('input', ''), ignore_sub_categories=True)
    if file_type not in [FileType.INTEGRATION, FileType.SCRIPT]:
        print_error('File is not an Integration or Script.')
        return 1
    extractor = YmlSplitter(configuration=config.configuration, file_type=file_type.value, **kwargs)
    return extractor.extract_code(kwargs['outfile'])


# ====================== unify ====================== #
@main.command()
@click.help_option(
    '-h', '--help'
)
@click.option(
    "-i", "--input", help="The directory path to the files or path to the file to unify", required=True, type=click.Path(dir_okay=True)
)
@click.option(
    "-o", "--output", help="The output dir to write the unified yml to", required=False
)
@click.option(
    "-c", "--custom", help="Add test label to unified yml id/name/display", required=False,
)
@click.option(
    "-f", "--force", help="Forcefully overwrites the preexisting yml if one exists",
    is_flag=True,
    show_default=False
)
@click.option('-mp', '--marketplace',
              help='The marketplace the content items are created for, that determines usage of marketplace '
                   'unique text. Default is the XSOAR marketplace.',
              default='xsoar', type=click.Choice(['xsoar', 'marketplacev2', 'v2']))
def unify(**kwargs):
    """
    This command has three main functions:

    1. Integration/Script Unifier - Unifies integration/script code, image, description and yml files to a single XSOAR yml file.
     * Note that this should be used on a single integration/script and not a pack, not multiple scripts/integrations.
     * To use this function - set as input a path to the *directory* of the integration/script to unify.

    2. GenericModule Unifier - Unifies a GenericModule with its Dashboards to a single JSON object.
     * To use this function - set as input a path to a GenericModule *file*.

    3. Parsing/Modeling Rule Unifier - Unifies Parsing/Modeling rule YML, XIF and samples JSON files to a single YML file.
     * Note that this should be used on a single parsing/modeling rule and not a pack, not multiple rules.
     * To use this function - set as input a path to the *directory* of the parsing/modeling rule to unify.
    """
    check_configuration_file('unify', kwargs)
    # Input is of type Path.
    kwargs['input'] = str(kwargs['input'])
    file_type = find_type(kwargs['input'])
    custom = kwargs.pop('custom')
    if marketplace := kwargs.get('marketplace'):
        os.environ[ENV_DEMISTO_SDK_MARKETPLACE] = marketplace.lower()
    if file_type == FileType.GENERIC_MODULE:
        from demisto_sdk.commands.unify.generic_module_unifier import \
            GenericModuleUnifier

        # pass arguments to GenericModule unifier and call the command
        generic_module_unifier = GenericModuleUnifier(**kwargs)
        generic_module_unifier.merge_generic_module_with_its_dashboards()
    elif any(rule_dir in os.path.abspath(kwargs['input']) for rule_dir in [PARSING_RULES_DIR, MODELING_RULES_DIR]):
        from demisto_sdk.commands.unify.rule_unifier import RuleUnifier
        rule_unifier = RuleUnifier(**kwargs)
        rule_unifier.unify()
    else:
        from demisto_sdk.commands.unify.integration_script_unifier import \
            IntegrationScriptUnifier

        # pass arguments to YML unifier and call the command
        yml_unifier = IntegrationScriptUnifier(**kwargs, custom=custom)
        yml_unifier.unify()

    return 0


# ====================== zip-packs ====================== #
@main.command()
@click.help_option(
    '-h', '--help'
)
@click.option('-i', '--input',
              help="The packs to be zipped as csv list of pack paths.",
              type=PathsParamType(exists=True, resolve_path=True),
              required=True)
@click.option('-o', '--output', help='The destination directory to create the packs.',
              type=click.Path(file_okay=False, resolve_path=True), required=True)
@click.option('-v', '--content-version', help='The content version in CommonServerPython.', default='0.0.0')
@click.option('-u', '--upload', is_flag=True, help='Upload the unified packs to the marketplace.', default=False)
@click.option('--zip-all', is_flag=True, help='Zip all the packs in one zip file.', default=False)
def zip_packs(**kwargs) -> int:
    """Generating zipped packs that are ready to be uploaded to Cortex XSOAR machine."""
    from demisto_sdk.commands.common.logger import logging_setup
    from demisto_sdk.commands.upload.uploader import Uploader
    from demisto_sdk.commands.zip_packs.packs_zipper import (EX_FAIL,
                                                             EX_SUCCESS,
                                                             PacksZipper)
    logging_setup(3)
    check_configuration_file('zip-packs', kwargs)

    # if upload is true - all zip packs will be compressed to one zip file
    should_upload = kwargs.pop('upload', False)
    zip_all = kwargs.pop('zip_all', False) or should_upload

    if marketplace := kwargs.get('marketplace'):
        os.environ[ENV_DEMISTO_SDK_MARKETPLACE] = marketplace.lower()

    packs_zipper = PacksZipper(zip_all=zip_all, pack_paths=kwargs.pop('input'), quiet_mode=zip_all, **kwargs)
    zip_path, unified_pack_names = packs_zipper.zip_packs()

    if should_upload and zip_path:
        return Uploader(input=zip_path, pack_names=unified_pack_names).upload()

    return EX_SUCCESS if zip_path is not None else EX_FAIL


# ====================== validate ====================== #
@main.command()
@click.help_option(
    '-h', '--help'
)
@click.option(
    '--no-conf-json', is_flag=True,
    default=False, show_default=True, help='Skip conf.json validation.')
@click.option(
    '-s', '--id-set', is_flag=True,
    default=False, show_default=True, help='Perform validations using the id_set file.')
@click.option(
    "-idp", "--id-set-path", help="The path of the id-set.json used for validations.",
    type=click.Path(resolve_path=True))
@click.option(
    '--prev-ver', help='Previous branch or SHA1 commit to run checks against.')
@click.option(
    '--no-backward-comp', is_flag=True, show_default=True,
    help='Whether to check backward compatibility or not.')
@click.option(
    '-g', '--use-git', is_flag=True, show_default=True,
    default=False,
    help='Validate changes using git - this will check current branch\'s changes against origin/master or origin/main. '
         'If the --post-commit flag is supplied: validation will run only on the current branch\'s changed files '
         'that have been committed. '
         'If the --post-commit flag is not supplied: validation will run on all changed files in the current branch, '
         'both committed and not committed. ')
@click.option(
    '-pc', '--post-commit',
    is_flag=True,
    help='Whether the validation should run only on the current branch\'s committed changed files. '
         'This applies only when the -g flag is supplied.'
)
@click.option(
    '-st', '--staged',
    is_flag=True,
    help='Whether the validation should ignore unstaged files.'
         'This applies only when the -g flag is supplied.'
)
@click.option(
    '-iu', '--include-untracked',
    is_flag=True,
    help='Whether to include untracked files in the validation. '
         'This applies only when the -g flag is supplied.'
)
@click.option(
    '-a', '--validate-all', is_flag=True, show_default=True, default=False,
    help='Whether to run all validation on all files or not.'
)
@click.option(
    '-i', '--input', type=click.Path(exists=True, resolve_path=True),
    help='The path of the content pack/file to validate specifically.'
)
@click.option(
    '--skip-pack-release-notes', is_flag=True,
    help='Skip validation of pack release notes.')
@click.option(
    '--print-ignored-errors', is_flag=True,
    help='Print ignored errors as warnings.')
@click.option(
    '--print-ignored-files', is_flag=True,
    help='Print which files were ignored by the command.')
@click.option(
    '--no-docker-checks', is_flag=True,
    help='Whether to run docker image validation.')
@click.option(
    '--silence-init-prints', is_flag=True,
    help='Whether to skip the initialization prints.')
@click.option(
    '--skip-pack-dependencies', is_flag=True,
    help='Skip validation of pack dependencies.')
@click.option(
    '--create-id-set', is_flag=True,
    help='Whether to create the id_set.json file.')
@click.option(
    '-j', '--json-file', help='The JSON file path to which to output the command results.')
@click.option(
    '--skip-schema-check', is_flag=True,
    help='Whether to skip the file schema check.')
@click.option(
    '--debug-git', is_flag=True,
    help='Whether to print debug logs for git statuses.')
@click.option(
    '--print-pykwalify', is_flag=True,
    help='Whether to print the pykwalify log errors.')
@click.option(
    "--quiet-bc-validation",
    help="Set backwards compatibility validation's errors as warnings.",
    is_flag=True)
@click.option(
    "--allow-skipped",
    help="Don't fail on skipped integrations or when all test playbooks are skipped.",
    is_flag=True)
@click.option(
    "--no-multiprocessing",
    help="run validate all without multiprocessing, for debugging purposes.",
    is_flag=True, default=False)
@click.option(
    '-sv', '--run-specific-validations',
    help="Run specific validations by stating the error codes.",
    is_flag=False)
@pass_config
def validate(config, **kwargs):
    """Validate your content files. If no additional flags are given, will validated only committed files."""
    from demisto_sdk.commands.validate.validate_manager import ValidateManager
    run_with_mp = not kwargs.pop('no_multiprocessing')
    check_configuration_file('validate', kwargs)
    sys.path.append(config.configuration.env_dir)

    file_path = kwargs['input']

    if kwargs['post_commit'] and kwargs['staged']:
        print_error('Could not supply the staged flag with the post-commit flag')
        sys.exit(1)
    try:
        is_external_repo = is_external_repository()
        # default validate to -g --post-commit
        if not kwargs.get('validate_all') and not kwargs['use_git'] and not file_path:
            kwargs['use_git'] = True
            kwargs['post_commit'] = True
        validator = ValidateManager(
            is_backward_check=not kwargs['no_backward_comp'],
            only_committed_files=kwargs['post_commit'], prev_ver=kwargs['prev_ver'],
            skip_conf_json=kwargs['no_conf_json'], use_git=kwargs['use_git'],
            file_path=file_path,
            validate_all=kwargs.get('validate_all'),
            validate_id_set=kwargs['id_set'],
            skip_pack_rn_validation=kwargs['skip_pack_release_notes'],
            print_ignored_errors=kwargs['print_ignored_errors'],
            is_external_repo=is_external_repo,
            print_ignored_files=kwargs['print_ignored_files'],
            no_docker_checks=kwargs['no_docker_checks'],
            silence_init_prints=kwargs['silence_init_prints'],
            skip_dependencies=kwargs['skip_pack_dependencies'],
            id_set_path=kwargs.get('id_set_path'),
            staged=kwargs['staged'],
            create_id_set=kwargs.get('create_id_set'),
            json_file_path=kwargs.get('json_file'),
            skip_schema_check=kwargs.get('skip_schema_check'),
            debug_git=kwargs.get('debug_git'),
            include_untracked=kwargs.get('include_untracked'),
            quiet_bc=kwargs.get('quiet_bc_validation'),
            multiprocessing=run_with_mp,
            check_is_unskipped=not kwargs.get('allow_skipped', False),
            specific_validations=kwargs.get('run_specific_validations'),
        )
        return validator.run_validation()
    except (git.InvalidGitRepositoryError, git.NoSuchPathError, FileNotFoundError) as e:
        print_error(e)
        print_error("\nYou may not be running `demisto-sdk validate` command in the content directory.\n"
                    "Please run the command from content directory")
        sys.exit(1)


# ====================== create-content-artifacts ====================== #
@main.command(hidden=True)
@click.help_option(
    '-h', '--help'
)
@click.option('-a', '--artifacts_path', help='Destination directory to create the artifacts.',
              type=click.Path(file_okay=False, resolve_path=True), required=True)
@click.option('--zip/--no-zip', help='Zip content artifacts folders', default=True)
@click.option('--packs', help='Create only content_packs artifacts. '
                              'Used for server version 5.5.0 and earlier.', is_flag=True)
@click.option('-v', '--content_version', help='The content version in CommonServerPython.', default='0.0.0')
@click.option('-s', '--suffix', help='Suffix to add all yaml/json/yml files in the created artifacts.')
@click.option('--cpus',
              help='Number of cpus/vcpus available - only required when os not reflect number of cpus (CircleCI'
                   'always show 32, but medium has 3.', hidden=True, default=os.cpu_count())
@click.option('-idp', '--id-set-path', help='The full path of id_set.json', hidden=True,
              type=click.Path(exists=True, resolve_path=True))
@click.option('-p', '--pack-names',
              help=("Packs to create artifacts for. Optional values are: `all` or "
                    "csv list of packs. "
                    "Default is set to `all`"),
              default="all", hidden=True)
@click.option('-sk', '--signature-key', help='Base64 encoded signature key used for signing packs.', hidden=True)
@click.option('-sd', '--sign-directory', help='Path to the signDirectory executable file.',
              type=click.Path(exists=True, resolve_path=True), hidden=True)
@click.option('-rt', '--remove-test-playbooks', is_flag=True,
              help='Should remove test playbooks from content packs or not.', default=True, hidden=True)
@click.option('-mp', '--marketplace', help='The marketplace the artifacts are created for, that '
                                           'determines which artifacts are created for each pack. '
                                           'Default is the XSOAR marketplace, that has all of the packs '
                                           'artifacts.', default='xsoar', type=click.Choice(['xsoar', 'marketplacev2', 'v2']))
@click.option('-fbi', '--filter-by-id-set', is_flag=True,
              help='Whether to use the id set as content items guide, meaning only include in the packs the '
                   'content items that appear in the id set.', default=False, hidden=True)
@click.option('-af', '--alternate-fields', is_flag=True,
              help='Use the alternative fields if such are present in the yml or json of the content item.', default=False, hidden=True)
def create_content_artifacts(**kwargs) -> int:
    """Generating the following artifacts:
       1. content_new - Contains all content objects of type json,yaml (from_version < 6.0.0)
       2. content_packs - Contains all packs from Packs - Ignoring internal files (to_version >= 6.0.0).
       3. content_test - Contains all test scripts/playbooks (from_version < 6.0.0)
       4. content_all - Contains all from content_new and content_test.
       5. uploadable_packs - Contains zipped packs that are ready to be uploaded to Cortex XSOAR machine.
    """
    from demisto_sdk.commands.common.logger import logging_setup
    from demisto_sdk.commands.create_artifacts.content_artifacts_creator import \
        ArtifactsManager
    logging_setup(3)
    check_configuration_file('create-content-artifacts', kwargs)
    if marketplace := kwargs.get('marketplace'):
        os.environ[ENV_DEMISTO_SDK_MARKETPLACE] = marketplace.lower()
    artifacts_conf = ArtifactsManager(**kwargs)
    return artifacts_conf.create_content_artifacts()


# ====================== secrets ====================== #
@main.command()
@click.help_option(
    '-h', '--help'
)
@click.option(
    '-i', '--input', help='Specify file of to check secret on.'
)
@click.option(
    '--post-commit',
    is_flag=True,
    show_default=True,
    help='Whether the secretes is done after you committed your files, '
         'this will help the command to determine which files it should check in its '
         'run. Before you commit the files it should not be used. Mostly for build '
         'validations.'
)
@click.option(
    '-ie', '--ignore-entropy',
    is_flag=True,
    help='Ignore entropy algorithm that finds secret strings (passwords/api keys).'
)
@click.option(
    '-wl', '--whitelist',
    default='./Tests/secrets_white_list.json',
    show_default=True,
    help='Full path to whitelist file, file name should be "secrets_white_list.json"'
)
@click.option(
    '--prev-ver',
    help='The branch against which to run secrets validation.'
)
@pass_config
def secrets(config, **kwargs):
    """Run Secrets validator to catch sensitive data before exposing your code to public repository.
     Attach path to whitelist to allow manual whitelists.
     """
    from demisto_sdk.commands.secrets.secrets import SecretsValidator
    check_configuration_file('secrets', kwargs)
    sys.path.append(config.configuration.env_dir)
    secrets_validator = SecretsValidator(
        configuration=config.configuration,
        is_circle=kwargs['post_commit'],
        ignore_entropy=kwargs['ignore_entropy'],
        white_list_path=kwargs['whitelist'],
        input_path=kwargs.get('input')
    )
    return secrets_validator.run()


# ====================== lint ====================== #
@main.command()
@click.help_option(
    '-h', '--help'
)
@click.option(
    "-i", "--input", help="Specify directory(s) of integration/script",
    type=PathsParamType(exists=True, resolve_path=True)
)
@click.option("-g", "--git", is_flag=True, help="Will run only on changed packages")
@click.option("-a", "--all-packs", is_flag=True, help="Run lint on all directories in content repo")
@click.option('-v', "--verbose", count=True, help="Verbosity level -v / -vv / .. / -vvv",
              type=click.IntRange(0, 3, clamp=True), default=2, show_default=True)
@click.option('-q', "--quiet", is_flag=True, help="Quiet output, only output results in the end")
@click.option("-p", "--parallel", default=1, help="Run tests in parallel", type=click.IntRange(0, 15, clamp=True),
              show_default=True)
@click.option("--no-flake8", is_flag=True, help="Do NOT run flake8 linter")
@click.option("--no-bandit", is_flag=True, help="Do NOT run bandit linter")
@click.option("--no-xsoar-linter", is_flag=True, help="Do NOT run XSOAR linter")
@click.option("--no-mypy", is_flag=True, help="Do NOT run mypy static type checking")
@click.option("--no-vulture", is_flag=True, help="Do NOT run vulture linter")
@click.option("--no-pylint", is_flag=True, help="Do NOT run pylint linter")
@click.option("--no-test", is_flag=True, help="Do NOT test (skip pytest)")
@click.option("--no-pwsh-analyze", is_flag=True, help="Do NOT run powershell analyze")
@click.option("--no-pwsh-test", is_flag=True, help="Do NOT run powershell test")
@click.option("-kc", "--keep-container", is_flag=True, help="Keep the test container")
@click.option("--prev-ver", help="Previous branch or SHA1 commit to run checks against", default='master')
@click.option("--test-xml", help="Path to store pytest xml results", type=click.Path(exists=True, resolve_path=True))
@click.option("--failure-report", help="Path to store failed packs report",
              type=click.Path(exists=True, resolve_path=True))
@click.option("-lp", "--log-path", help="Path to store all levels of logs",
              type=click.Path(resolve_path=True))
@click.option("-j", "--json-file", help="The JSON file path to which to output the command results.",
              type=click.Path(resolve_path=True))
@click.option("--no-coverage", is_flag=True, help="Do NOT run coverage report.")
@click.option(
    "--coverage-report", help="Specify directory for the coverage report files",
    type=PathsParamType()
)
@click.option("-dt", "--docker-timeout", default=60,
              help="The timeout (in seconds) for requests done by the docker client.", type=int)
@click.option("-idp", "--id-set-path", help="Path to id_set.json, relevant for when using the "
                                            "--check-dependent-api-module flag.",
              type=click.Path(resolve_path=True),
              default='Tests/id_set.json')
@click.option("-cdam", "--check-dependent-api-module", is_flag=True, help="Run unit tests and lint on all packages that "
              "are dependent on the found "
              "modified api modules.", default=False)
@click.option("--time-measurements-dir", help="Specify directory for the time measurements report file",
              type=PathsParamType())
def lint(**kwargs):
    """Lint command will perform:
        1. Package in host checks - flake8, bandit, mypy, vulture.
        2. Package in docker image checks -  pylint, pytest, powershell - test, powershell - analyze.
        Meant to be used with integrations/scripts that use the folder (package) structure.
        Will lookup up what docker image to use and will setup the dev dependencies and file in the target folder.
        If no additional flags specifying the packs are given,will lint only changed files.
    """
    from demisto_sdk.commands.common.logger import logging_setup
    from demisto_sdk.commands.lint.lint_manager import LintManager
    logging_setup(verbose=kwargs.get('verbose'),  # type: ignore[arg-type]
                  quiet=kwargs.get('quiet'),  # type: ignore[arg-type]
                  log_path=kwargs.get('log_path'))  # type: ignore[arg-type]

    check_configuration_file('lint', kwargs)
    lint_manager = LintManager(
        input=kwargs.get('input'),  # type: ignore[arg-type]
        git=kwargs.get('git'),  # type: ignore[arg-type]
        all_packs=kwargs.get('all_packs'),  # type: ignore[arg-type]
        verbose=kwargs.get('verbose'),  # type: ignore[arg-type]
        quiet=kwargs.get('quiet'),  # type: ignore[arg-type]
        prev_ver=kwargs.get('prev_ver'),  # type: ignore[arg-type]
        json_file_path=kwargs.get('json_file'),  # type: ignore[arg-type]
        id_set_path=kwargs.get('id_set_path'),  # type: ignore[arg-type]
        check_dependent_api_module=kwargs.get('check_dependent_api_module'),  # type: ignore[arg-type]
    )
    return lint_manager.run(
        parallel=kwargs.get('parallel'),  # type: ignore[arg-type]
        no_flake8=kwargs.get('no_flake8'),  # type: ignore[arg-type]
        no_bandit=kwargs.get('no_bandit'),  # type: ignore[arg-type]
        no_mypy=kwargs.get('no_mypy'),  # type: ignore[arg-type]
        no_vulture=kwargs.get('no_vulture'),  # type: ignore[arg-type]
        no_xsoar_linter=kwargs.get('no_xsoar_linter'),  # type: ignore[arg-type]
        no_pylint=kwargs.get('no_pylint'),  # type: ignore[arg-type]
        no_test=kwargs.get('no_test'),  # type: ignore[arg-type]
        no_pwsh_analyze=kwargs.get('no_pwsh_analyze'),  # type: ignore[arg-type]
        no_pwsh_test=kwargs.get('no_pwsh_test'),  # type: ignore[arg-type]
        keep_container=kwargs.get('keep_container'),  # type: ignore[arg-type]
        test_xml=kwargs.get('test_xml'),  # type: ignore[arg-type]
        failure_report=kwargs.get('failure_report'),  # type: ignore[arg-type]
        no_coverage=kwargs.get('no_coverage'),  # type: ignore[arg-type]
        coverage_report=kwargs.get('coverage_report'),  # type: ignore[arg-type]
        docker_timeout=kwargs.get('docker_timeout'),  # type: ignore[arg-type]
        time_measurements_dir=kwargs.get('time_measurements_dir'),  # type: ignore[arg-type]
    )


# ====================== coverage-analyze ====================== #
@main.command()
@click.help_option(
    '-h', '--help'
)
@click.option(
    "-i", "--input", help="The .coverage file to analyze.",
    default=os.path.join('coverage_report', '.coverage'),
    type=PathsParamType(exists=True, resolve_path=True)
)
@click.option(
    "--default-min-coverage", help="Default minimum coverage (for new files).",
    default=70.0, type=click.FloatRange(0.0, 100.0)
)
@click.option(
    "--allowed-coverage-degradation-percentage", help="Allowed coverage degradation percentage (for modified files).",
    default=1.0, type=click.FloatRange(0.0, 100.0)
)
@click.option(
    "--no-cache", help="Force download of the previous coverage report file.",
    is_flag=True, type=bool)
@click.option(
    "--report-dir", help="Directory of the coverage report files.",
    default='coverage_report', type=PathsParamType(resolve_path=True))
@click.option(
    "--report-type", help="The type of coverage report (posible values: 'text', 'html', 'xml', 'json' or 'all').",
    type=str)
@click.option("--no-min-coverage-enforcement", help="Do not enforce minimum coverage.", is_flag=True)
@click.option(
    "--previous-coverage-report-url", help="URL of the previous coverage report.",
    default='https://storage.googleapis.com/marketplace-dist-dev/code-coverage-reports/coverage-min.json', type=str
)
def coverage_analyze(**kwargs):
    from demisto_sdk.commands.coverage_analyze.coverage_report import \
        CoverageReport
    try:
        no_degradation_check = kwargs['allowed_coverage_degradation_percentage'] == 100.0
        no_min_coverage_enforcement = kwargs['no_min_coverage_enforcement']

        cov_report = CoverageReport(
            default_min_coverage=kwargs['default_min_coverage'],
            allowed_coverage_degradation_percentage=kwargs['allowed_coverage_degradation_percentage'],
            coverage_file=kwargs['input'],
            no_cache=kwargs.get('no_cache', False),
            report_dir=kwargs['report_dir'],
            report_type=kwargs['report_type'],
            no_degradation_check=no_degradation_check,
            previous_coverage_report_url=kwargs['previous_coverage_report_url']
        )
        cov_report.coverage_report()
        # if no_degradation_check=True we will suppress the minimum coverage check
        if no_degradation_check or cov_report.coverage_diff_report() or no_min_coverage_enforcement:
            return 0
    except Exception as error:
        logging.getLogger('demisto-sdk').error(error)

    return 1


# ====================== format ====================== #
@main.command()
@click.help_option(
    '-h', '--help'
)
@click.option(
    "-i", "--input", help="The path of the script yml file\n"
                          "If no input is specified, the format will be executed on all new/changed files.",
    type=click.Path(exists=True, resolve_path=True))
@click.option(
    "-o", "--output", help="The path where the formatted file will be saved to",
    type=click.Path(resolve_path=True))
@click.option(
    "-fv", "--from-version", help="Specify fromversion of the pack")
@click.option(
    "-nv", "--no-validate", help="Set when validate on file is not wanted", is_flag=True)
@click.option(
    "-ud", "--update-docker", help="Set if you want to update the docker image of the integration/script", is_flag=True)
@click.option(
    "-v", "--verbose", help="Verbose output", is_flag=True)
@click.option(
    "-y", "--assume-yes",
    help="Automatic yes to prompts; assume 'yes' as answer to all prompts and run non-interactively",
    is_flag=True)
@click.option(
    "-d", "--deprecate", help="Set if you want to deprecate the integration/script/playbook", is_flag=True)
@click.option(
    "-g", "--use-git",
    help="Use git to automatically recognize which files changed and run format on them.",
    is_flag=True)
@click.option(
    '--prev-ver', help='Previous branch or SHA1 commit to run checks against.')
@click.option(
    '-iu', '--include-untracked',
    is_flag=True,
    help='Whether to include untracked files in the formatting.'
)
@click.option(
    '-at', '--add-tests',
    is_flag=True,
    help='Whether to answer manually to add tests configuration prompt when running interactively.'
)
@click.option(
    "-s", "--id-set-path", help="The path of the id_set json file.",
    type=click.Path(exists=True, resolve_path=True))
def format(
        input: Path,
        output: Path,
        from_version: str,
        no_validate: bool,
        update_docker: bool,
        verbose: bool,
        assume_yes: bool,
        deprecate: bool,
        use_git: bool,
        prev_ver: str,
        include_untracked: bool,
        add_tests: bool,
        id_set_path: str
):
    """Run formatter on a given script/playbook/integration/incidentfield/indicatorfield/
    incidenttype/indicatortype/layout/dashboard/classifier/mapper/widget/report file/genericfield/generictype/
    genericmodule/genericdefinition.
    """
    from demisto_sdk.commands.format.format_module import format_manager
    return format_manager(
        str(input) if input else None,
        str(output) if output else None,
        from_version=from_version,
        no_validate=no_validate,
        update_docker=update_docker,
        assume_yes=assume_yes,
        verbose=verbose,
        deprecate=deprecate,
        use_git=use_git,
        prev_ver=prev_ver,
        include_untracked=include_untracked,
        add_tests=add_tests,
        id_set_path=id_set_path,
    )


# ====================== upload ====================== #
@main.command()
@click.help_option(
    '-h', '--help'
)
@click.option(
    "-i", "--input",
    type=PathsParamType(exists=True, resolve_path=True),
    help="The path of file or a directory to upload. The following are supported:\n"
         "- Pack\n"
         "- A content entity directory that is inside a pack. For example: an Integrations "
         "directory or a Layouts directory.\n"
         "- Valid file that can be imported to Cortex XSOAR manually. For example a playbook: "
         "helloWorld.yml", required=False
)
@click.option(
    "--input-config-file",
    type=PathsParamType(exists=True, resolve_path=True),
    help="The path to the config file to download all the custom packs from", required=False
)
@click.option(
    "-z", "--zip",
    help="Compress the pack to zip before upload, this flag is relevant only for packs.", is_flag=True
)
@click.option(
    "-x", "--xsiam",
    help="Upload the pack to XSIAM server. Must be used together with -z", is_flag=True
)
@click.option(
    "--keep-zip", help="Directory where to store the zip after creation, this argument is relevant only for packs "
                       "and in case the --zip flag is used.", required=False, type=click.Path(exists=True))
@click.option(
    "--insecure",
    help="Skip certificate validation", is_flag=True
)
@click.option(
    "--skip_validation", is_flag=True,
    help="Only for upload zipped packs, "
         "if true will skip upload packs validation, use just when migrate existing custom content to packs."
)
@click.option(
    "-v", "--verbose",
    help="Verbose output", is_flag=True
)
@click.option(
    "--reattach",
    help="Reattach the detached files in the XSOAR instance"
         "for the CI/CD Flow. If you set the --input-config-file flag, "
         "any detached item in your XSOAR instance that isn't currently in the repo's SystemPacks folder "
         "will be re-attached.)", is_flag=True
)
def upload(**kwargs):
    """Upload integration or pack to Demisto instance.
    DEMISTO_BASE_URL environment variable should contain the Demisto server base URL.
    DEMISTO_API_KEY environment variable should contain a valid Demisto API Key.
    * Note: Uploading classifiers to Cortex XSOAR is available from version 6.0.0 and up. *
    """
    from demisto_sdk.commands.upload.uploader import ConfigFileParser, Uploader
    from demisto_sdk.commands.zip_packs.packs_zipper import (EX_FAIL,
                                                             PacksZipper)
    keep_zip = kwargs.pop('keep_zip')
    is_zip = kwargs.pop('zip', False)
    config_file_path = kwargs.pop('input_config_file')
    is_xsiam = kwargs.pop('xsiam', False)
    if is_zip or config_file_path:
        if is_zip:
            pack_path = kwargs['input']

        else:
            config_file_to_parse = ConfigFileParser(config_file_path=config_file_path)
            pack_path = config_file_to_parse.parse_file()
            kwargs['detached_files'] = True
        if is_xsiam:
            marketplace = MarketplaceVersions.MarketplaceV2.value
        else:
            marketplace = MarketplaceVersions.XSOAR.value
        os.environ[ENV_DEMISTO_SDK_MARKETPLACE] = marketplace.lower()

<<<<<<< HEAD
        output_zip_path = kwargs.pop('keep_zip') or tempfile.gettempdir()
        if pack_path.endswith('.zip'):
            packs_zip_path = pack_path
            pack_names = ['AlibabaActionTrail']
        else:
            packs_unifier = PacksZipper(pack_paths=pack_path, output=output_zip_path,
                                        content_version='0.0.0', zip_all=True, quiet_mode=True, marketplace=marketplace)
            packs_zip_path, pack_names = packs_unifier.zip_packs()
            if packs_zip_path is None and not kwargs.get('detached_files'):
                return EX_FAIL

            kwargs['input'] = packs_zip_path
            kwargs['pack_names'] = pack_names
    else:
        kwargs.pop('zip')
        kwargs.pop('keep_zip')
        kwargs.pop('input_config_file')
        kwargs.pop('xsiam', None)
=======
        output_zip_path = keep_zip or tempfile.mkdtemp()
        packs_unifier = PacksZipper(pack_paths=pack_path, output=output_zip_path,
                                    content_version='0.0.0', zip_all=True, quiet_mode=True, marketplace=marketplace)
        packs_zip_path, pack_names = packs_unifier.zip_packs()
        if packs_zip_path is None and not kwargs.get('detached_files'):
            return EX_FAIL

        kwargs['input'] = packs_zip_path
        kwargs['pack_names'] = pack_names
>>>>>>> 8e01f9a1

    check_configuration_file('upload', kwargs)
    upload_result = Uploader(**kwargs).upload()
    if (is_zip or config_file_path) and not keep_zip:
        shutil.rmtree(output_zip_path, ignore_errors=True)
    return upload_result


# ====================== download ====================== #


@main.command()
@click.help_option(
    '-h', '--help'
)
@click.option(
    "-o", "--output", help="The path of a package directory to download custom content to", required=False,
    multiple=False)
@click.option(
    "-i", "--input", help="Custom content file name to be downloaded. Can be provided multiple times",
    required=False, multiple=True)
@click.option(
    "-r", "--regex", help="Regex Pattern, download all the custom content files that match this regex pattern.",
    required=False)
@click.option(
    "--insecure", help="Skip certificate validation", is_flag=True)
@click.option(
    "-v", "--verbose", help="Verbose output", is_flag=True)
@click.option(
    "-f", "--force", help="Whether to override existing files or not", is_flag=True)
@click.option(
    "-lf", "--list-files", help="Prints a list of all custom content files available to be downloaded", is_flag=True)
@click.option(
    "-a", "--all-custom-content", help="Download all available custom content files", is_flag=True)
@click.option(
    "-fmt", "--run-format", help="Whether to run demisto-sdk format on downloaded files or not", is_flag=True)
@click.option(
    "--system", help="Download system items", is_flag=True, default=False)
@click.option(
    "-it", "--item-type", help="The items type to download, use just when downloading system items, should be one "
                               "form the following list: [IncidentType, IndicatorType, Field, Layout, Playbook, "
                               "Automation, Classifier, Mapper]",
    type=click.Choice(['IncidentType', 'IndicatorType', 'Field', 'Layout', 'Playbook', 'Automation', 'Classifier',
                       'Mapper'], case_sensitive=False))
@click.option(
    "--no-code-formatting", help="Use this flag to avoid running Autopep8 and isort on Python files.",
    is_flag=True, default=False
)
def download(**kwargs):
    """Download custom content from Demisto instance.
    DEMISTO_BASE_URL environment variable should contain the Demisto server base URL.
    DEMISTO_API_KEY environment variable should contain a valid Demisto API Key.
    """
    from demisto_sdk.commands.download.downloader import Downloader
    check_configuration_file('download', kwargs)
    downloader: Downloader = Downloader(**kwargs)
    return downloader.download()


# ====================== update-xsoar-config-file ====================== #
@main.command()
@click.help_option(
    '-h', '--help'
)
@click.option(
    "-pi", "--pack-id", help="The Pack ID to add to XSOAR Configuration File", required=False,
    multiple=False)
@click.option(
    "-pd", "--pack-data", help="The Pack Data to add to XSOAR Configuration File - "
                               "Pack URL for Custom Pack and Pack Version for OOTB Pack", required=False,
    multiple=False)
@click.option(
    "-mp", "--add-marketplace-pack", help="Add a Pack to the MarketPlace Packs section in the Configuration File",
    required=False, is_flag=True)
@click.option(
    "-cp", "--add-custom-pack", help="Add the Pack to the Custom Packs section in the Configuration File",
    is_flag=True)
@click.option(
    "-all", "--add-all-marketplace-packs",
    help="Add all the installed MarketPlace Packs to the marketplace_packs in XSOAR Configuration File", is_flag=True)
@click.option(
    "--insecure", help="Skip certificate validation", is_flag=True)
@click.option(
    "--file-path", help="XSOAR Configuration File path, the default value is in the repo level", is_flag=False)
def xsoar_config_file_update(**kwargs):
    """Handle your XSOAR Configuration File.
    Add automatically all the installed MarketPlace Packs to the marketplace_packs section in XSOAR Configuration File.
    Add a Pack to both marketplace_packs and custom_packs sections in the Configuration File.
    """
    from demisto_sdk.commands.update_xsoar_config_file.update_xsoar_config_file import \
        XSOARConfigFileUpdater
    file_updater: XSOARConfigFileUpdater = XSOARConfigFileUpdater(**kwargs)
    return file_updater.update()


# ====================== run ====================== #
@main.command()
@click.help_option(
    '-h', '--help'
)
@click.option(
    "-q", "--query", help="The query to run", required=True)
@click.option(
    "--insecure", help="Skip certificate validation", is_flag=True)
@click.option(
    "-v", "--verbose", help="Verbose output", is_flag=True)
@click.option(
    "-D", "--debug", help="Whether to enable the debug-mode feature or not, if you want to save the output file "
                          "please use the --debug-path option", is_flag=True)
@click.option(
    "--debug-path", help="The path to save the debug file at, if not specified the debug file will be printed to the "
                         "terminal")
@click.option(
    "--json-to-outputs", help="Whether to run json_to_outputs command on the context output of the query. If the "
                              "context output does not exists or the `-r` flag is used, will use the raw"
                              " response of the query", is_flag=True)
@click.option(
    "-p", "--prefix", help="Used with `json-to-outputs` flag. Output prefix e.g. Jira.Ticket, VirusTotal.IP, "
                           "the base path for the outputs that the script generates")
@click.option(
    "-r", "--raw-response", help="Used with `json-to-outputs` flag. Use the raw response of the query for"
                                 " `json-to-outputs`", is_flag=True)
def run(**kwargs):
    """Run integration command on remote Demisto instance in the playground.
    DEMISTO_BASE_URL environment variable should contain the Demisto base URL.
    DEMISTO_API_KEY environment variable should contain a valid Demisto API Key.
    """
    from demisto_sdk.commands.run_cmd.runner import Runner
    check_configuration_file('run', kwargs)
    runner = Runner(**kwargs)
    return runner.run()


# ====================== run-playbook ====================== #
@main.command()
@click.help_option(
    '-h', '--help'
)
@click.option(
    '--url', '-u',
    help='URL to a Demisto instance. You can also specify the URL as an environment variable named: DEMISTO_BASE_URL'
)
@click.option(
    '--playbook_id', '-p',
    help="The playbook ID to run.",
    required=True
)
@click.option(
    '--wait', '-w', is_flag=True,
    help="Wait until the playbook run is finished and get a response."
)
@click.option(
    '--timeout', '-t',
    default=90,
    show_default=True,
    help="Timeout for the command. The playbook will continue to run in Demisto"
)
@click.option(
    "--insecure", help="Skip certificate validation.", is_flag=True)
def run_playbook(**kwargs):
    """Run a playbook in Demisto.
    DEMISTO_API_KEY environment variable should contain a valid Demisto API Key.
    Example: DEMISTO_API_KEY=<API KEY> demisto-sdk run-playbook -p 'p_name' -u
    'https://demisto.local'.
    """
    from demisto_sdk.commands.run_playbook.playbook_runner import \
        PlaybookRunner
    check_configuration_file('run-playbook', kwargs)
    playbook_runner = PlaybookRunner(**kwargs)
    return playbook_runner.run_playbook()


# ====================== run-test-playbook ====================== #
@main.command()
@click.help_option(
    '-h', '--help'
)
@click.option(
    '-tpb', '--test-playbook-path',
    help="Path to test playbook to run, "
         "can be a path to specific test playbook or path to pack name for example: Packs/GitHub.",
    required=False
)
@click.option(
    '--all', is_flag=True,
    help="Run all the test playbooks from this repository."
)
@click.option(
    '--wait', '-w', is_flag=True, default=True,
    help="Wait until the test-playbook run is finished and get a response."
)
@click.option(
    '--timeout', '-t',
    default=90,
    show_default=True,
    help="Timeout for the command. The test-playbook will continue to run in your instance"
)
@click.option(
    "--insecure", help="Skip certificate validation.", is_flag=True)
def run_test_playbook(**kwargs):
    """Run a test playbooks in your instance."""
    from demisto_sdk.commands.run_test_playbook.test_playbook_runner import \
        TestPlaybookRunner
    check_configuration_file('run-test-playbook', kwargs)
    test_playbook_runner = TestPlaybookRunner(**kwargs)
    return test_playbook_runner.manage_and_run_test_playbooks()


# ====================== generate-outputs ====================== #
@main.command(short_help='''Generates outputs (from json or examples).''')
@click.help_option(
    '-h', '--help'
)
@click.option(
    "-c", "--command", help="Specific command name (e.g. xdr-get-incidents)",
    required=False)
@click.option(
    "-j", "--json",
    help="Valid JSON file path. If not specified, the script will wait for user input in the terminal. "
         "The response can be obtained by running the command with `raw-response=true` argument.",
    required=False)
@click.option(
    "-p", "--prefix",
    help="Output prefix like Jira.Ticket, VirusTotal.IP, the base path for the outputs that the "
         "script generates", required=False)
@click.option(
    "-o", "--output",
    help="Output file path, if not specified then will print to stdout",
    required=False)
@click.option(
    "-v", "--verbose", is_flag=True,
    help="Verbose output - mainly for debugging purposes")
@click.option(
    "--ai", is_flag=True,
    help="**Experimental** - Help generate context descriptions via AI transformers (must have a valid AI21 key at ai21.com)")
@click.option(
    "--interactive",
    help="If passed, then for each output field will ask user interactively to enter the "
         "description. By default is interactive mode is disabled. No need to use with --ai (it is already interactive)",
    is_flag=True)
@click.option(
    "-d", "--descriptions",
    help="A JSON or a path to a JSON file, mapping field names to their descriptions. "
         "If not specified, the script prompt the user to input the JSON content.",
    is_flag=True)
@click.option(
    "-i", "--input",
    help="Valid YAML integration file path.",
    required=False)
@click.option(
    "-e", "--examples",
    help="Integrations: path for file containing command examples."
         " Each command should be in a separate line."
         " Scripts: the script example surrounded by quotes."
         " For example: -e '!ConvertFile entry_id=<entry_id>'")
@click.option(
    "--insecure",
    help="Skip certificate validation to run the commands in order to generate the docs.",
    is_flag=True)
def generate_outputs(**kwargs):
    """Demisto integrations/scripts have a YAML file that defines them.
    Creating the YAML file is a tedious and error-prone task of manually copying outputs from the API result to the
    file/UI/PyCharm. This script auto generates the YAML for a command from the JSON result of the relevant API call
    In addition you can supply examples files and generate the context description directly in the YML from those examples.
    """
    from demisto_sdk.commands.generate_outputs.generate_outputs import \
        run_generate_outputs
    check_configuration_file('generate-outputs', kwargs)
    return run_generate_outputs(**kwargs)


# ====================== generate-test-playbook ====================== #
@main.command()
@click.help_option(
    '-h', '--help'
)
@click.option(
    '-i', '--input',
    required=True,
    help='Specify integration/script yml path')
@click.option(
    '-o', '--output',
    required=False,
    help='Specify output directory or path to an output yml file. '
         'If a path to a yml file is specified - it will be the output path.\n'
         'If a folder path is specified - a yml output will be saved in the folder.\n'
         'If not specified, and the input is located at `.../Packs/<pack_name>/Integrations`, '
         'the output will be saved under `.../Packs/<pack_name>/TestPlaybooks`.\n'
         'Otherwise (no folder in the input hierarchy is named `Packs`), '
         'the output will be saved in the current directory.')
@click.option(
    '-n', '--name',
    required=True,
    help='Specify test playbook name. The output file name will be `playbook-<name>_Test.yml')
@click.option(
    '--no-outputs', is_flag=True,
    help='Skip generating verification conditions for each output contextPath. Use when you want to decide which '
         'outputs to verify and which not')
@click.option(
    "-v", "--verbose", help="Verbose output for debug purposes - shows full exception stack trace", is_flag=True)
@click.option(
    "-ab", "--all-brands", "use_all_brands",
    help="Generate a test-playbook which calls commands using integrations of all available brands. "
         "When not used, the generated playbook calls commands using instances of the provided integration brand.",
    is_flag=True
)
@click.option(
    "-c", "--commands", help="A comma-separated command names to generate playbook tasks for, "
                             "will ignore the rest of the commands."
                             "e.g xdr-get-incidents,xdr-update-incident",
    required=False
)
@click.option(
    "-e", "--examples", help="For integrations: path for file containing command examples."
                             " Each command should be in a separate line."
                             " For scripts: the script example surrounded by quotes."
                             " For example: -e '!ConvertFile entry_id=<entry_id>'"
)
@click.option(
    "-u", "--upload", help="Whether to upload the test playbook after the generation.", is_flag=True)
def generate_test_playbook(**kwargs):
    """Generate test playbook from integration or script"""
    from demisto_sdk.commands.generate_test_playbook.test_playbook_generator import \
        PlaybookTestsGenerator
    check_configuration_file('generate-test-playbook', kwargs)
    file_type: FileType = find_type(kwargs.get('input', ''), ignore_sub_categories=True)
    if file_type not in [FileType.INTEGRATION, FileType.SCRIPT]:
        print_error('Generating test playbook is possible only for an Integration or a Script.')
        return 1

    try:
        generator = PlaybookTestsGenerator(file_type=file_type.value, **kwargs)
        if generator.run():
            sys.exit(0)
        sys.exit(1)
    except PlaybookTestsGenerator.InvalidOutputPathError as e:
        print_error(str(e))
        return 1


# ====================== init ====================== #


@main.command()
@click.help_option(
    '-h', '--help'
)
@click.option(
    "-n", "--name", help="The name of the directory and file you want to create")
@click.option(
    "--id", help="The id used in the yml file of the integration or script"
)
@click.option(
    "-o", "--output", help="The output dir to write the object into. The default one is the current working "
                           "directory.")
@click.option(
    '--integration', is_flag=True, help="Create an Integration based on BaseIntegration template")
@click.option(
    '--script', is_flag=True, help="Create a Script based on BaseScript example")
@click.option(
    "--pack", is_flag=True, help="Create pack and its sub directories")
@click.option(
    "-t", "--template", help="Create an Integration/Script based on a specific template.\n"
                             "Integration template options: HelloWorld, HelloIAMWorld, FeedHelloWorld.\n"
                             "Script template options: HelloWorldScript")
@click.option(
    "-a", "--author-image", help="Path of the file 'Author_image.png'. \n "
                                 "Image will be presented in marketplace under PUBLISHER section. File should be up to 4kb and dimensions of 120x50"
)
@click.option(
    '--demisto_mock', is_flag=True,
    help="Copy the demistomock. Relevant for initialization of Scripts and Integrations within a Pack.")
@click.option(
    '--common-server', is_flag=True,
    help="Copy the CommonServerPython. Relevant for initialization of Scripts and Integrations within a Pack.")
def init(**kwargs):
    """Initialize a new Pack, Integration or Script.
    If the script/integration flags are not present, we will create a pack with the given name.
    Otherwise when using the flags we will generate a script/integration based on your selection.
    """
    from demisto_sdk.commands.init.initiator import Initiator
    check_configuration_file('init', kwargs)
    initiator = Initiator(**kwargs)
    initiator.init()
    return 0


# ====================== generate-docs ====================== #
@main.command()
@click.help_option(
    '-h', '--help'
)
@click.option(
    "-i", "--input", help="Path of the yml file.", required=True)
@click.option(
    "-o", "--output", help="The output dir to write the documentation file into,"
                           " documentation file name is README.md. If not specified, will be in the yml dir.",
    required=False)
@click.option(
    "-uc", "--use_cases", help="For integration - Top use-cases. Number the steps by '*' (i.e. '* foo. * bar.')",
    required=False)
@click.option(
    "-c", "--command", help="A comma-separated command names to generate doc for, will ignore the rest of the commands."
                            "e.g xdr-get-incidents,xdr-update-incident",
    required=False
)
@click.option(
    "-e", "--examples", help="Integrations: path for file containing command examples."
                             " Each command should be in a separate line."
                             " Scripts: the script example surrounded by quotes."
                             " For example: -e '!ConvertFile entry_id=<entry_id>'")
@click.option(
    "-p", "--permissions", type=click.Choice(["none", "general", "per-command"]), help="Permissions needed.",
    required=True, default='none')
@click.option(
    "-cp", "--command-permissions", help="Path for file containing commands permissions"
                                         " Each command permissions should be in a separate line."
                                         " (i.e. '<command-name> Administrator READ-WRITE')", required=False)
@click.option(
    "-l", "--limitations", help="Known limitations. Number the steps by '*' (i.e. '* foo. * bar.')", required=False)
@click.option(
    "--insecure", help="Skip certificate validation to run the commands in order to generate the docs.",
    is_flag=True)
@click.option(
    "-v", "--verbose", is_flag=True, help="Verbose output - mainly for debugging purposes.")
@click.option(
    "--old-version", help="Path of the old integration version yml file.")
@click.option(
    "--skip-breaking-changes", is_flag=True, help="Skip generating of breaking changes section.")
@click.option(
    "--custom-image-path", help="A custom path to a playbook image. If not stated, a default link will be added to the file.")
def generate_docs(**kwargs):
    """Generate documentation for integration, playbook or script from yaml file."""

    check_configuration_file('generate-docs', kwargs)
    input_path_str: str = kwargs.get('input', '')
    if not (input_path := Path(input_path_str)).exists():
        print_error(f'input {input_path_str} does not exist')
        return 1

    if (output_path := kwargs.get('output')) and not Path(output_path).is_dir():
        print_error(f'Output directory {output_path} is not a directory.')
        return 1

    if input_path.is_file():
        if input_path.suffix.lower() != '.yml':
            print_error(f'input {input_path} is not a valid yml file.')
            return 1
        _generate_docs_for_file(kwargs)

    # Add support for input which is a Playbooks directory and not a single yml file
    elif input_path.is_dir() and input_path.name == 'Playbooks':
        for yml in input_path.glob('*.yml'):
            file_kwargs = copy.deepcopy(kwargs)
            file_kwargs['input'] = str(yml)
            _generate_docs_for_file(file_kwargs)

    else:
        print_error(F'Input {input_path} is neither a valid yml file, nor a folder named Playbooks.')
        return 1

    return 0


def _generate_docs_for_file(kwargs: Dict[str, Any]):
    """Helper function for supporting Playbooks directory as an input and not only a single yml file."""

    from demisto_sdk.commands.generate_docs.generate_integration_doc import \
        generate_integration_doc
    from demisto_sdk.commands.generate_docs.generate_playbook_doc import \
        generate_playbook_doc
    from demisto_sdk.commands.generate_docs.generate_script_doc import \
        generate_script_doc

    # Extract all the necessary arguments
    input_path: str = kwargs.get('input', '')
    output_path = kwargs.get('output')
    command = kwargs.get('command')
    examples: str = kwargs.get('examples', '')
    permissions = kwargs.get('permissions')
    limitations = kwargs.get('limitations')
    insecure: bool = kwargs.get('insecure', False)
    verbose: bool = kwargs.get('verbose', False)
    old_version: str = kwargs.get('old_version', '')
    skip_breaking_changes: bool = kwargs.get('skip_breaking_changes', False)
    custom_image_path: str = kwargs.get('custom_image_path', '')

    if command:
        if output_path and (not os.path.isfile(os.path.join(output_path, "README.md"))) \
                or (not output_path) \
                and (not os.path.isfile(os.path.join(os.path.dirname(os.path.realpath(input_path)), "README.md"))):
            print_error("The `command` argument must be presented with existing `README.md` docs.")
            return 1

    file_type = find_type(kwargs.get('input', ''), ignore_sub_categories=True)
    if file_type not in [FileType.INTEGRATION, FileType.SCRIPT, FileType.PLAYBOOK]:
        print_error('File is not an Integration, Script or a Playbook.')
        return 1

    if old_version and not os.path.isfile(old_version):
        print_error(F'Input old version file {old_version} was not found.')
        return 1

    if old_version and not old_version.lower().endswith('.yml'):
        print_error(F'Input old version {old_version} is not a valid yml file.')
        return 1

    if file_type == FileType.INTEGRATION:
        print(f'Generating {file_type.value.lower()} documentation')
        use_cases = kwargs.get('use_cases')
        command_permissions = kwargs.get('command_permissions')
        return generate_integration_doc(input_path=input_path, output=output_path, use_cases=use_cases,
                                        examples=examples, permissions=permissions,
                                        command_permissions=command_permissions, limitations=limitations,
                                        insecure=insecure, verbose=verbose, command=command,
                                        old_version=old_version,
                                        skip_breaking_changes=skip_breaking_changes)
    elif file_type == FileType.SCRIPT:
        print(f'Generating {file_type.value.lower()} documentation')
        return generate_script_doc(input_path=input_path, output=output_path, examples=examples,
                                   permissions=permissions,
                                   limitations=limitations, insecure=insecure, verbose=verbose)
    elif file_type == FileType.PLAYBOOK:
        print(f'Generating {file_type.value.lower()} documentation')
        return generate_playbook_doc(input_path=input_path, output=output_path, permissions=permissions,
                                     limitations=limitations, verbose=verbose, custom_image_path=custom_image_path)
    else:
        print_error(f'File type {file_type.value} is not supported.')
        return 1


# ====================== create-id-set ====================== #
@main.command(hidden=True)
@click.help_option(
    '-h', '--help'
)
@click.option(
    '-i', '--input',
    help='Input file path, the default is the content repo.',
    default=''
)
@click.option(
    "-o", "--output",
    help="Output file path, the default is the Tests directory.",
    default=''
)
@click.option(
    '-fd',
    '--fail-duplicates',
    help="Fails the process if any duplicates are found.",
    is_flag=True
)
@click.option('-mp', '--marketplace', help='The marketplace the id set are created for, that determines which packs are'
                                           ' inserted to the id set, and which items are present in the id set for '
                                           'each pack. Default is all packs exists in the content repository.',
              default='')
def create_id_set(**kwargs):
    """Create the content dependency tree by ids."""
    from demisto_sdk.commands.create_id_set.create_id_set import IDSetCreator
    from demisto_sdk.commands.find_dependencies.find_dependencies import \
        remove_dependencies_from_id_set

    check_configuration_file('create-id-set', kwargs)
    id_set_creator = IDSetCreator(**kwargs)
    id_set, excluded_items_by_pack, excluded_items_by_type = id_set_creator.create_id_set()

    if excluded_items_by_pack:
        remove_dependencies_from_id_set(id_set, excluded_items_by_pack, excluded_items_by_type,
                                        kwargs.get('marketplace', ''))
        id_set_creator.save_id_set()


# ====================== merge-id-sets ====================== #
@main.command(hidden=True)
@click.help_option(
    '-h', '--help'
)
@click.option(
    '-i1', '--id-set1',
    help='First id_set.json file path',
    required=True
)
@click.option(
    '-i2', '--id-set2',
    help='Second id_set.json file path',
    required=True
)
@click.option(
    '-o', '--output',
    help='File path of the united id_set',
    required=True
)
@click.option(
    '-fd',
    '--fail-duplicates',
    help="Fails the process if any duplicates are found.",
    is_flag=True
)
def merge_id_sets(**kwargs):
    """Merge two id_sets"""
    from demisto_sdk.commands.common.update_id_set import \
        merge_id_sets_from_files
    check_configuration_file('merge-id-sets', kwargs)
    first = kwargs['id_set1']
    second = kwargs['id_set2']
    output = kwargs['output']
    fail_duplicates = kwargs['fail_duplicates']

    _, duplicates = merge_id_sets_from_files(
        first_id_set_path=first,
        second_id_set_path=second,
        output_id_set_path=output
    )
    if duplicates:
        print_error(f'Failed to merge ID sets: {first} with {second}, '
                    f'there are entities with ID: {duplicates} that exist in both ID sets')
        if fail_duplicates:
            sys.exit(1)


# ====================== update-release-notes =================== #
@main.command()
@click.help_option(
    '-h', '--help'
)
@click.option(
    "-i", "--input", help="The relative path of the content pack. For example Packs/Pack_Name"
)
@click.option(
    '-u', '--update-type', help="The type of update being done. [major, minor, revision, documentation]",
    type=click.Choice(['major', 'minor', 'revision', 'documentation'])
)
@click.option(
    '-v', '--version', help="Bump to a specific version.", type=VersionParamType()
)
@click.option(
    '-g', '--use-git',
    help="Use git to identify the relevant changed files, will be used by default if '-i' is not set",
    is_flag=True
)
@click.option(
    '-f', '--force', help="Force update release notes for a pack (even if not required).", is_flag=True
)
@click.option(
    '--text', help="Text to add to all of the release notes files.",
)
@click.option(
    '--prev-ver', help='Previous branch or SHA1 commit to run checks against.'
)
@click.option(
    "--pre_release", help="Indicates that this change should be designated a pre-release version.",
    is_flag=True)
@click.option(
    "-idp", "--id-set-path", help="The path of the id-set.json used for APIModule updates.",
    type=click.Path(resolve_path=True))
@click.option(
    '-bc', '--breaking-changes', help='If new version contains breaking changes.',
    is_flag=True)
def update_release_notes(**kwargs):
    """Auto-increment pack version and generate release notes template."""
    from demisto_sdk.commands.update_release_notes.update_rn_manager import \
        UpdateReleaseNotesManager
    check_configuration_file('update-release-notes', kwargs)
    if kwargs.get('force') and not kwargs.get('input'):
        print_error('Please add a specific pack in order to force a release notes update.')
        sys.exit(0)

    if not kwargs.get('use_git') and not kwargs.get('input'):
        click.confirm('No specific pack was given, do you want to update all changed packs?', abort=True)

    try:
        rn_mng = UpdateReleaseNotesManager(user_input=kwargs.get('input'), update_type=kwargs.get('update_type'),
                                           pre_release=kwargs.get('pre_release', False), is_all=kwargs.get('use_git'),
                                           text=kwargs.get('text'), specific_version=kwargs.get('version'),
                                           id_set_path=kwargs.get('id_set_path'), prev_ver=kwargs.get('prev_ver'),
                                           is_force=kwargs.get('force', False),
                                           is_bc=kwargs.get('breaking_changes', False))
        rn_mng.manage_rn_update()
        sys.exit(0)
    except Exception as e:
        print_error(f'An error occurred while updating the release notes: {str(e)}')
        sys.exit(1)


# ====================== find-dependencies ====================== #
@main.command()
@click.help_option(
    '-h', '--help'
)
@click.option(
    "-i", "--input", help="Pack path to find dependencies. For example: Pack/HelloWorld. When using the"
                          " --get-dependent-on flag, this argument can be used multiple times.", required=False,
    type=click.Path(exists=True, dir_okay=True), multiple=True)
@click.option(
    "-idp", "--id-set-path", help="Path to id set json file.", required=False, default='')
@click.option(
    "--no-update", help="Use to find the pack dependencies without updating the pack metadata.", required=False,
    is_flag=True)
@click.option('-v', "--verbose", help="Whether to print the log to the console.", required=False,
              is_flag=True)
@click.option("--use-pack-metadata", help="Whether to update the dependencies from the pack metadata.", required=False,
              is_flag=True)
@click.option("--all-packs-dependencies", help="Return a json file with ALL content packs dependencies. "
                                               "The json file will be saved under the path given in the "
                                               "'--output-path' argument", required=False, is_flag=True)
@click.option("-o", "--output-path", help="The destination path for the packs dependencies json file. This argument is "
                                          "only relevant for when using the '--all-packs-dependecies' flag.",
              required=False)
@click.option("--get-dependent-on", help="Get only the packs dependent ON the given pack. Note: this flag can not be"
                                         " used for the packs ApiModules and Base", required=False, is_flag=True)
@click.option("-d", "--dependency", help="Find which items in a specific content pack appears as a mandatory "
                                         "dependency of the searched pack ", required=False)
def find_dependencies(**kwargs):
    """Find pack dependencies and update pack metadata."""
    from demisto_sdk.commands.find_dependencies.find_dependencies import \
        PackDependencies
    check_configuration_file('find-dependencies', kwargs)
    update_pack_metadata = not kwargs.get('no_update')
    input_paths = kwargs.get('input')  # since it can be multiple, received as a tuple
    verbose = kwargs.get('verbose', False)
    id_set_path = kwargs.get('id_set_path', '')
    use_pack_metadata = kwargs.get('use_pack_metadata', False)
    all_packs_dependencies = kwargs.get('all_packs_dependencies', False)
    get_dependent_on = kwargs.get('get_dependent_on', False)
    output_path = kwargs.get('output_path', ALL_PACKS_DEPENDENCIES_DEFAULT_PATH)
    dependency = kwargs.get('dependency', '')
    try:

        PackDependencies.find_dependencies_manager(
            id_set_path=str(id_set_path),
            verbose=verbose,
            update_pack_metadata=update_pack_metadata,
            use_pack_metadata=use_pack_metadata,
            input_paths=input_paths,
            all_packs_dependencies=all_packs_dependencies,
            get_dependent_on=get_dependent_on,
            output_path=output_path,
            dependency=dependency,
        )

    except ValueError as exp:
        print_error(str(exp))


# ====================== postman-codegen ====================== #
@main.command()
@click.help_option(
    '-h', '--help'
)
@click.option(
    '-i', '--input',
    help='The Postman collection 2.1 JSON file',
    required=True, type=click.File())
@click.option(
    '-o', '--output',
    help='The output directory to save the config file or the integration',
    type=click.Path(dir_okay=True, exists=True),
    default=Path('.'),
    show_default=True
)
@click.option(
    '-n', '--name',
    help='The output integration name')
@click.option(
    '-op', '--output-prefix',
    help='The global integration output prefix. By default it is the product name.'
)
@click.option(
    '-cp', '--command-prefix',
    help='The prefix for each command in the integration. By default is the product name in lower case'
)
@click.option(
    '--config-out',
    help='Used for advanced integration customisation. Generates a config json file instead of integration.',
    is_flag=True
)
@click.option(
    '--verbose', help='Print debug level logs', is_flag=True)
@click.option(
    '-p', '--package',
    help='Generated integration will be split to package format instead of a yml file.',
    is_flag=True
)
@pass_config
def postman_codegen(
        config,
        input: IO,
        output: Path,
        name: str,
        output_prefix: str,
        command_prefix: str,
        config_out: bool,
        verbose: bool,
        package: bool
):
    """Generates a Cortex XSOAR integration given a Postman collection 2.1 JSON file."""
    from demisto_sdk.commands.common.logger import logging_setup
    from demisto_sdk.commands.postman_codegen.postman_codegen import \
        postman_to_autogen_configuration
    from demisto_sdk.commands.split.ymlsplitter import YmlSplitter

    if verbose:
        logger = logging_setup(verbose=3)
    else:
        logger = logging.getLogger('demisto-sdk')

    postman_config = postman_to_autogen_configuration(
        collection=json.load(input),
        name=name,
        command_prefix=command_prefix,
        context_path_prefix=output_prefix
    )

    if config_out:
        path = Path(output) / f'config-{postman_config.name}.json'
        path.write_text(json.dumps(postman_config.to_dict(), indent=4))
        logger.info(f'Config file generated at:\n{str(path.absolute())}')
    else:
        # generate integration yml
        yml_path = postman_config.generate_integration_package(output, is_unified=True)
        if package:
            yml_splitter = YmlSplitter(
                configuration=config.configuration,
                file_type=FileType.INTEGRATION,
                input=str(yml_path),
                output=str(output),
            )
            yml_splitter.extract_to_package_format()
            print_success(f'Package generated at {str(Path(output).absolute())} successfully')
        else:
            print_success(f'Integration generated at {str(yml_path.absolute())} successfully')


# ====================== generate-integration ====================== #
@main.command()
@click.help_option(
    '-h', '--help'
)
@click.option(
    '-i', '--input',
    help='config json file produced by commands like postman-codegen and openapi-codegen',
    required=True,
    type=click.File()
)
@click.option(
    '-o', '--output',
    help='The output directory to save the integration package',
    type=click.Path(dir_okay=True, exists=True),
    default=Path('.')
)
@click.option(
    '--verbose',
    help='Print debug level logs',
    is_flag=True
)
def generate_integration(input: IO, output: Path, verbose: bool):
    """Generates a Cortex XSOAR integration from a config json file,
    which is generated by commands like postman-codegen
    """
    from demisto_sdk.commands.common.logger import logging_setup
    from demisto_sdk.commands.generate_integration.code_generator import \
        IntegrationGeneratorConfig
    if verbose:
        logging_setup(verbose=3)

    config_dict = json.load(input)
    config = IntegrationGeneratorConfig(**config_dict)

    config.generate_integration_package(output, True)


# ====================== openapi-codegen ====================== #
@main.command(short_help='''Generates a Cortex XSOAR integration given an OpenAPI specification file.''')
@click.help_option(
    '-h', '--help'
)
@click.option(
    '-i', '--input_file', help='The swagger file to load in JSON format', required=True)
@click.option(
    '-cf', '--config_file', help='The integration configuration file. It is created in the first run of the command',
    required=False)
@click.option(
    '-n', '--base_name', help='The base filename to use for the generated files', required=False)
@click.option(
    '-o', '--output_dir', help='Directory to store the output in (default is current working directory)',
    required=False)
@click.option(
    '-pr', '--command_prefix', help='Add a prefix to each command in the code', required=False)
@click.option(
    '-c', '--context_path', help='Context output path', required=False)
@click.option(
    '-u', '--unique_keys', help='Comma separated unique keys to use in context paths (case sensitive)', required=False)
@click.option(
    '-r', '--root_objects', help='Comma separated JSON root objects to use in command outputs (case sensitive)',
    required=False)
@click.option(
    '-v', '--verbose', is_flag=True, help='Be verbose with the log output')
@click.option(
    '-f', '--fix_code', is_flag=True, help='Fix the python code using autopep8')
@click.option(
    '-a', '--use_default', is_flag=True, help='Use the automatically generated integration configuration'
                                              ' (Skip the second run).')
def openapi_codegen(**kwargs):
    """Generates a Cortex XSOAR integration given an OpenAPI specification file.
    In the first run of the command, an integration configuration file is created, which can be modified.
    Then, the command is run a second time with the integration configuration to generate the actual integration files.
    """
    from demisto_sdk.commands.openapi_codegen.openapi_codegen import \
        OpenAPIIntegration
    check_configuration_file('openapi-codegen', kwargs)
    if not kwargs.get('output_dir'):
        output_dir = os.getcwd()
    else:
        output_dir = kwargs['output_dir']

    # Check the directory exists and if not, try to create it
    if not os.path.exists(output_dir):
        try:
            os.mkdir(output_dir)
        except Exception as err:
            print_error(f'Error creating directory {output_dir} - {err}')
            sys.exit(1)
    if not os.path.isdir(output_dir):
        print_error(f'The directory provided "{output_dir}" is not a directory')
        sys.exit(1)

    input_file = kwargs['input_file']
    base_name = kwargs.get('base_name')
    if base_name is None:
        base_name = 'GeneratedIntegration'

    command_prefix = kwargs.get('command_prefix')
    if command_prefix is None:
        command_prefix = '-'.join(base_name.split(' ')).lower()

    context_path = kwargs.get('context_path')
    if context_path is None:
        context_path = base_name.replace(' ', '')

    unique_keys = kwargs.get('unique_keys', '')
    if unique_keys is None:
        unique_keys = ''

    root_objects = kwargs.get('root_objects', '')
    if root_objects is None:
        root_objects = ''

    verbose = kwargs.get('verbose', False)
    fix_code = kwargs.get('fix_code', False)

    configuration = None
    if kwargs.get('config_file'):
        try:
            with open(kwargs['config_file'], 'r') as config_file:
                configuration = json.load(config_file)
        except Exception as e:
            print_error(f'Failed to load configuration file: {e}')

    click.echo('Processing swagger file...')
    integration = OpenAPIIntegration(input_file, base_name, command_prefix, context_path,
                                     unique_keys=unique_keys, root_objects=root_objects,
                                     verbose=verbose, fix_code=fix_code, configuration=configuration)

    integration.load_file()
    if not kwargs.get('config_file'):
        integration.save_config(integration.configuration, output_dir)
        print_success(f'Created configuration file in {output_dir}')
        if not kwargs.get('use_default', False):
            config_path = os.path.join(output_dir, f'{base_name}_config.json')
            command_to_run = f'demisto-sdk openapi-codegen -i "{input_file}" -cf "{config_path}" -n "{base_name}" ' \
                             f'-o "{output_dir}" -pr "{command_prefix}" -c "{context_path}"'
            if unique_keys:
                command_to_run = command_to_run + f' -u "{unique_keys}"'
            if root_objects:
                command_to_run = command_to_run + f' -r "{root_objects}"'
            if verbose:
                command_to_run = command_to_run + ' -v'
            if fix_code:
                command_to_run = command_to_run + ' -f'

            click.echo(f'Run the command again with the created configuration file(after a review): {command_to_run}')
            sys.exit(0)

    if integration.save_package(output_dir):
        print_success(f'Successfully finished generating integration code and saved it in {output_dir}')
    else:
        print_error(f'There was an error creating the package in {output_dir}')
        sys.exit(1)


# ====================== test-content command ====================== #
@main.command(
    short_help='''Created incidents for selected test-playbooks and gives a report about the results''',
    hidden=True
)
@click.help_option(
    '-h', '--help'
)
@click.option(
    '-k', '--api-key', help='The Demisto API key for the server', required=True)
@click.option(
    '-s', '--server', help='The server URL to connect to')
@click.option(
    '-c', '--conf', help='Path to content conf.json file', required=True)
@click.option(
    '-e', '--secret', help='Path to content-test-conf conf.json file')
@click.option(
    '-n', '--nightly', type=bool, help='Run nightly tests')
@click.option(
    '-t', '--slack', help='The token for slack', required=True)
@click.option(
    '-a', '--circleci', help='The token for circleci', required=True)
@click.option(
    '-b', '--build-number', help='The build number', required=True)
@click.option(
    '-g', '--branch-name', help='The current content branch name', required=True)
@click.option(
    '-i', '--is-ami', type=bool, help='is AMI build or not', default=False)
@click.option(
    '-m',
    '--mem-check',
    type=bool,
    help='Should trigger memory checks or not. The slack channel to check the data is: '
         'dmst_content_nightly_memory_data',
    default=False)
@click.option(
    '-d',
    '--server-version',
    help='Which server version to run the tests on(Valid only when using AMI)',
    default="NonAMI")
@click.option(
    '-u',
    '--use-retries',
    is_flag=True,
    help='Should use retries mechanism or not (if test-playbook fails, it will execute it again few times and '
         'determine success according to most of the runs',
    default=False)
@click.option(
    '--server-type',
    help='Which server runs the tests? XSIAM or XSOAR',
    default='XSOAR')
@click.option(
    '-x',
    '--xsiam-machine',
    help='XSIAM machine to use, if it is XSIAM build.')
@click.option('--xsiam-servers-path', help='Path to secret xsiam server metadata file.')
@click.option('--xsiam-servers-api-keys-path', help='Path to file with XSIAM Servers api keys.')
def test_content(**kwargs):
    """Configure instances for the integration needed to run tests_to_run tests.
    Run test module on each integration.
    create an investigation for each test.
    run test playbook on the created investigation using mock if possible.
    Collect the result and give a report.
    """
    from demisto_sdk.commands.test_content.execute_test_content import \
        execute_test_content
    check_configuration_file('test-content', kwargs)
    execute_test_content(**kwargs)


# ====================== doc-review ====================== #
@main.command()
@click.help_option(
    '-h', '--help'
)
@click.option(
    '-i', '--input', type=str, help='The path to the file to check', multiple=True)
@click.option(
    '--no-camel-case', is_flag=True, help='Whether to check CamelCase words', default=False)
@click.option(
    '--known-words', type=str, help="The path to a file containing additional known words", multiple=True
)
@click.option(
    '--always-true', is_flag=True, help="Whether to fail the command if misspelled words are found"
)
@click.option(
    '--expand-dictionary', is_flag=True, help="Whether to expand the base dictionary to include more words - "
                                              "will download 'brown' corpus from nltk package"
)
@click.option(
    '--templates', is_flag=True, help="Whether to print release notes templates"
)
@click.option(
    '-g', '--use-git', is_flag=True, help="Use git to identify the relevant changed files, "
                                          "will be used by default if '-i' and '--templates' are not set"
)
@click.option(
    '--prev-ver', type=str, help="The branch against which changes will be detected "
                                 "if '-g' flag is set. Default is 'demisto/master'"
)
@click.option(
    '-rn', '--release-notes', is_flag=True, help="Will run only on release notes files"
)
@click.option(
    '-pkw', '--use-packs-known-words', is_flag=True, help="Will find and load the known_words file from the pack. "
                                                          "To use this option make sure you are running from the "
                                                          "content directory.", default=False
)
def doc_review(**kwargs):
    """Check the spelling in .md and .yml files as well as review release notes"""
    from demisto_sdk.commands.doc_reviewer.doc_reviewer import DocReviewer
    doc_reviewer = DocReviewer(
        file_paths=kwargs.get('input', []),
        known_words_file_paths=kwargs.get('known_words', []),
        no_camel_case=kwargs.get('no_camel_case'),
        no_failure=kwargs.get('always_true'),
        expand_dictionary=kwargs.get('expand_dictionary'),
        templates=kwargs.get('templates'),
        use_git=kwargs.get('use_git'),
        prev_ver=kwargs.get('prev_ver'),
        release_notes_only=kwargs.get('release_notes'),
        load_known_words_from_pack=kwargs.get('use_packs_known_words'),
    )
    result = doc_reviewer.run_doc_review()
    if result:
        sys.exit(0)

    sys.exit(1)


# ====================== integration-diff ====================== #
@main.command(name="integration-diff",
              help='''Given two versions of an integration, Check that everything in the old integration is covered in
              the new integration''')
@click.help_option(
    '-h', '--help'
)
@click.option(
    '-n', '--new', type=str, help='The path to the new version of the integration', required=True)
@click.option(
    '-o', '--old', type=str, help='The path to the old version of the integration', required=True)
@click.option(
    '--docs-format', is_flag=True,
    help='Whether output should be in the format for the version differences section in README.')
def integration_diff(**kwargs):
    """
    Checks for differences between two versions of an integration, and verified that the new version covered the old version.
    """
    from demisto_sdk.commands.integration_diff.integration_diff_detector import \
        IntegrationDiffDetector
    integration_diff_detector = IntegrationDiffDetector(
        new=kwargs.get('new', ''),
        old=kwargs.get('old', ''),
        docs_format=kwargs.get('docs_format', False)
    )
    result = integration_diff_detector.check_different()

    if result:
        sys.exit(0)

    sys.exit(1)


# ====================== generate_yml_from_python ====================== #
@main.command(name="generate-yml-from-python",
              help='''Generate YML file from Python code that includes special syntax.\n
                      The output file name will be the same as the Python code with the `.yml` extension instead of `.py`.\n
                      The generation currently supports integrations only.\n
                      For more information on usage and installation visit the command's README.md file.''')
@click.help_option(
    '-h', '--help'
)
@click.option(
    '-i', '--input', type=click.Path(exists=True), help='The path to the python code to generate from', required=True)
@click.option(
    '-v', '--verbose', is_flag=True, type=bool, help='Indicate for extended prints.', required=False)
@click.option(
    '-f', '--force', is_flag=True, type=bool, help='Override existing yml file.', required=False)
def generate_yml_from_python(**kwargs):
    """
    Checks for differences between two versions of an integration, and verified that the new version covered the old version.
    """
    from demisto_sdk.commands.generate_yml_from_python.generate_yml import \
        YMLGenerator

    yml_generator = YMLGenerator(filename=kwargs.get('input', ''), verbose=kwargs.get('verbose', False),
                                 force=kwargs.get('force', False))
    yml_generator.generate()
    yml_generator.save_to_yml_file()


# ====================== convert ====================== #
@main.command()
@click.help_option(
    '-h', '--help'
)
@click.option(
    '-i', '--input', type=click.Path(exists=True), required=True,
    help='The path of the content pack/directory/file to convert.'
)
@click.option(
    '-v', '--version', required=True, help="Version the input to be compatible with."
)
@pass_config
def convert(config, **kwargs):
    """
    Convert the content of the pack/directory in the given input to be compatible with the version given by
    version command.
    """
    from demisto_sdk.commands.convert.convert_manager import ConvertManager
    check_configuration_file('convert', kwargs)
    sys.path.append(config.configuration.env_dir)

    input_path = kwargs['input']
    server_version = kwargs['version']
    convert_manager = ConvertManager(input_path, server_version)
    result = convert_manager.convert()

    if result:
        sys.exit(1)

    sys.exit(0)


# ====================== generate-unit-tests ====================== #


@main.command(short_help='''Generates unit tests for integration code.''')
@click.help_option(
    '-h', '--help'
)
@click.option(
    "-c", "--commands", help="Specific commands name to generate unit test for (e.g. xdr-get-incidents)",
    required=False)
@click.option(
    '-o', '--output_dir', help='Directory to store the output in (default is the input integration directory)',
    required=False)
@click.option('-v', "--verbose", count=True, help="Verbosity level -v / -vv / .. / -vvv",
              type=click.IntRange(0, 3, clamp=True), default=1, show_default=True)
@click.option(
    "-i", "--input_path",
    help="Valid integration file path.",
    required=True)
@click.option('-q', "--quiet", is_flag=True, help="Quiet output, only output results in the end")
@click.option("-lp", "--log-path", help="Path to store all levels of logs",
              type=click.Path(resolve_path=True))
@click.option(
    '-d', '--use_demisto',
    help="Run commands at Demisto automatically.", is_flag=True
)
@click.option(
    "--insecure",
    help="Skip certificate validation", is_flag=True
)
@click.option(
    "-e", "--examples",
    help="Integrations: path for file containing command examples."
         " Each command should be in a separate line.")
@click.option(
    "-a", "--append",
    help="Append generated test file to the existing <integration_name>_test.py. Else, overwriting existing UT",
    is_flag=True)
def generate_unit_tests(input_path: str = '',
                        commands: list = [],
                        output_dir: str = '',
                        examples: str = '',
                        insecure: bool = False,
                        use_demisto: bool = False,
                        append: bool = False,
                        verbose: int = 1,
                        quiet: bool = False,
                        log_path: str = ''):
    """
    This command is used to generate unit tests automatically from an  integration python code.
    Also supports generating unit tests for specific commands.
    """

    klara_logger = logging.getLogger('PYSCA')
    klara_logger.propagate = False
    from demisto_sdk.commands.common.logger import logging_setup
    from demisto_sdk.commands.generate_unit_tests.generate_unit_tests import \
        run_generate_unit_tests
    logging_setup(verbose=verbose,  # type: ignore[arg-type]
                  quiet=quiet,  # type: ignore[arg-type]
                  log_path=log_path)  # type: ignore[arg-type]
    return run_generate_unit_tests(
        input_path,
        commands,
        output_dir,
        examples,
        insecure,
        use_demisto,
        append
    )


@main.command(
    name='error-code',
    help='Quickly find relevant information regarding an error code.',
)
@click.help_option(
    '-h', '--help'
)
@click.option(
    '-i', '--input', required=True,
    help='The error code to search for.',
)
@pass_config
def error_code(config, **kwargs):
    from demisto_sdk.commands.error_code_info.error_code_info import \
        generate_error_code_information
    check_configuration_file('error-code-info', kwargs)
    sys.path.append(config.configuration.env_dir)

    result = generate_error_code_information(kwargs.get('input'))

    sys.exit(result)


# ====================== create-content-graph ====================== #
@main.command(
    hidden=True,
)
@click.help_option(
    '-h', '--help'
)
@click.option('-ud', '--use-docker', is_flag=True, help="Use docker service to run the content graph")
@click.option('-us', '--use-existing', is_flag=True, help="Use existing service", default=False)
@click.option('-o', '--output-file', type=click.Path(), help="dump file output", default=None)
@click.option('-v', "--verbose", count=True, help="Verbosity level -v / -vv / .. / -vvv",
              type=click.IntRange(0, 3, clamp=True), default=2, show_default=True)
@click.option('-q', "--quiet", is_flag=True, help="Quiet output, only output results in the end")
@click.option("-lp", "--log-path", help="Path to store all levels of logs",
              type=click.Path(resolve_path=True))
def create_content_graph(use_docker: bool = False, use_existing: bool = False, output_file: Path = None, **kwargs):
    from demisto_sdk.commands.common.logger import logging_setup
    from demisto_sdk.commands.content_graph.content_graph_commands import \
        create_content_graph as create_content_graph_command
    logging_setup(verbose=kwargs.get('verbose'),  # type: ignore[arg-type]
                  quiet=kwargs.get('quiet'),  # type: ignore[arg-type]
                  log_path=kwargs.get('log_path'))  # type: ignore[arg-type]
    with Neo4jContentGraphInterface(
        start_service=not use_existing,
        output_file=Path(output_file) if output_file else None,
        use_docker=use_docker,
    ) as content_graph_interface:
        create_content_graph_command(content_graph_interface)


@main.result_callback()
def exit_from_program(result=0, **kwargs):
    sys.exit(result)


if __name__ == '__main__':
    main()<|MERGE_RESOLUTION|>--- conflicted
+++ resolved
@@ -960,36 +960,19 @@
             marketplace = MarketplaceVersions.XSOAR.value
         os.environ[ENV_DEMISTO_SDK_MARKETPLACE] = marketplace.lower()
 
-<<<<<<< HEAD
-        output_zip_path = kwargs.pop('keep_zip') or tempfile.gettempdir()
+        output_zip_path = keep_zip or tempfile.mkdtemp()
         if pack_path.endswith('.zip'):
             packs_zip_path = pack_path
             pack_names = ['AlibabaActionTrail']
         else:
             packs_unifier = PacksZipper(pack_paths=pack_path, output=output_zip_path,
-                                        content_version='0.0.0', zip_all=True, quiet_mode=True, marketplace=marketplace)
+                                    content_version='0.0.0', zip_all=True, quiet_mode=True, marketplace=marketplace)
             packs_zip_path, pack_names = packs_unifier.zip_packs()
             if packs_zip_path is None and not kwargs.get('detached_files'):
                 return EX_FAIL
-
-            kwargs['input'] = packs_zip_path
-            kwargs['pack_names'] = pack_names
-    else:
-        kwargs.pop('zip')
-        kwargs.pop('keep_zip')
-        kwargs.pop('input_config_file')
-        kwargs.pop('xsiam', None)
-=======
-        output_zip_path = keep_zip or tempfile.mkdtemp()
-        packs_unifier = PacksZipper(pack_paths=pack_path, output=output_zip_path,
-                                    content_version='0.0.0', zip_all=True, quiet_mode=True, marketplace=marketplace)
-        packs_zip_path, pack_names = packs_unifier.zip_packs()
-        if packs_zip_path is None and not kwargs.get('detached_files'):
-            return EX_FAIL
-
+        
         kwargs['input'] = packs_zip_path
         kwargs['pack_names'] = pack_names
->>>>>>> 8e01f9a1
 
     check_configuration_file('upload', kwargs)
     upload_result = Uploader(**kwargs).upload()
