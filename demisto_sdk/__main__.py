--- conflicted
+++ resolved
@@ -691,11 +691,7 @@
     help="Verbose output", is_flag=True
 )
 def upload(**kwargs):
-<<<<<<< HEAD
     """"Upload integration or pack to Demisto instance.
-=======
-    """Upload integration to Demisto instance.
->>>>>>> f13fae2a
     DEMISTO_BASE_URL environment variable should contain the Demisto server base URL.
     DEMISTO_API_KEY environment variable should contain a valid Demisto API Key.
     * Note: Uploading classifiers to Cortex XSOAR is available from version 6.0.0 and up. *
