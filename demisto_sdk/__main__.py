--- conflicted
+++ resolved
@@ -784,14 +784,9 @@
     is_flag=True,
     help='Whether to answer manually to add tests configuration prompt when running interactively.'
 )
-<<<<<<< HEAD
-@click.option('-idp', '--id-set-path', help='The full path of id_set.json', hidden=True,
-              type=click.Path(exists=True, resolve_path=True))
-=======
 @click.option(
     "-s", "--id-set-path", help="The path of the id_set json file.",
     type=click.Path(exists=True, resolve_path=True))
->>>>>>> 7a270411
 def format(
         input: Path,
         output: Path,
