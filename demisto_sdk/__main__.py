# Site packages
import copy
import functools
import logging
import os
import sys
from pathlib import Path
from typing import IO, Any, Dict, Iterable, Tuple, Union

import click
import git
import typer
from pkg_resources import DistributionNotFound, get_distribution

from demisto_sdk.commands.common.configuration import Configuration
from demisto_sdk.commands.common.constants import (
    ENV_DEMISTO_SDK_MARKETPLACE,
    FileType,
    MarketplaceVersions,
)
from demisto_sdk.commands.common.content_constant_paths import (
    ALL_PACKS_DEPENDENCIES_DEFAULT_PATH,
    CONTENT_PATH,
)
from demisto_sdk.commands.common.cpu_count import cpu_count
from demisto_sdk.commands.common.handlers import DEFAULT_JSON_HANDLER as json
from demisto_sdk.commands.common.hook_validations.readme import ReadMeValidator
from demisto_sdk.commands.common.logger import handle_deprecated_args, logging_setup
from demisto_sdk.commands.common.tools import (
    find_type,
    get_last_remote_release_version,
    get_release_note_entries,
    is_external_repository,
    is_sdk_defined_working_offline,
    parse_marketplace_kwargs,
)
from demisto_sdk.commands.content_graph.interface.neo4j.neo4j_graph import (
    Neo4jContentGraphInterface,
)
from demisto_sdk.commands.generate_modeling_rules import generate_modeling_rules
from demisto_sdk.commands.prepare_content.prepare_upload_manager import (
    PrepareUploadManager,
)
from demisto_sdk.commands.split.ymlsplitter import YmlSplitter
from demisto_sdk.commands.test_content.test_modeling_rule import (
    init_test_data,
    test_modeling_rule,
)
from demisto_sdk.commands.upload.upload import upload_content_entity
from demisto_sdk.utils.utils import check_configuration_file

SDK_OFFLINE_ERROR_MESSAGE = (
    "[red]An internet connection is required for this command. Please connect to the "
    "network and set the DEMISTO_SDK_OFFLINE_ENV variable value to False.[/red]"
)

logger = logging.getLogger("demisto-sdk")


# Third party packages

# Common tools


class PathsParamType(click.Path):
    """
    Defines a click options type for use with the @click.option decorator

    The type accepts a string of comma-separated values where each individual value adheres
    to the definition for the click.Path type. The class accepts the same parameters as the
    click.Path type, applying those arguments for each comma-separated value in the list.
    See https://click.palletsprojects.com/en/8.0.x/parameters/#implementing-custom-types for
    more details.
    """

    def convert(self, value, param, ctx):
        if "," not in value:
            return super().convert(value, param, ctx)

        split_paths = value.split(",")
        # check the validity of each of the paths
        _ = [
            super(PathsParamType, self).convert(path, param, ctx)
            for path in split_paths
        ]
        return value


class VersionParamType(click.ParamType):
    """
    Defines a click options type for use with the @click.option decorator

    The type accepts a string represents a version number.
    """

    name = "version"

    def convert(self, value, param, ctx):
        version_sections = value.split(".")
        if len(version_sections) == 3 and all(
            version_section.isdigit() for version_section in version_sections
        ):
            return value
        else:
            self.fail(
                f"Version {value} is not according to the expected format. "
                f"The format of version should be in x.y.z format, e.g: <2.1.3>",
                param,
                ctx,
            )


class DemistoSDK:
    """
    The core class for the SDK.
    """

    def __init__(self):
        self.configuration = None


pass_config = click.make_pass_decorator(DemistoSDK, ensure=True)


def logging_setup_decorator(func, *args, **kwargs):
    def get_context_arg(args):
        for arg in args:
            if type(arg) == click.core.Context:
                return arg
        print(  # noqa: T201
            "Error: Cannot find the Context arg. Is the command configured correctly?"
        )
        return None

    @click.option(
        "--console_log_threshold",
        help="Minimum logging threshold for the console logger."
        " Possible values: DEBUG, INFO, WARNING, ERROR.",
    )
    @click.option(
        "--file_log_threshold",
        help="Minimum logging threshold for the file logger."
        " Possible values: DEBUG, INFO, WARNING, ERROR.",
    )
    @click.option(
        "--log_file_path",
        help="Path to the log file. Default: Content root path.",
    )
    @functools.wraps(func)
    def wrapper(*args, **kwargs):
        logging_setup(
            console_log_threshold=kwargs.get("console_log_threshold") or logging.INFO,
            file_log_threshold=kwargs.get("file_log_threshold") or logging.DEBUG,
            log_file_path=kwargs.get("log_file_path") or None,
        )

        handle_deprecated_args(get_context_arg(args).args)
        return func(*args, **kwargs)

    return wrapper


@click.group(
    invoke_without_command=True,
    no_args_is_help=True,
    context_settings=dict(max_content_width=100),
)
@click.help_option("-h", "--help")
@click.option(
    "-v",
    "--version",
    help="Get the demisto-sdk version.",
    is_flag=True,
    default=False,
    show_default=True,
)
@click.option(
    "-rn",
    "--release-notes",
    help="Get the release notes of the current demisto-sdk version.",
    is_flag=True,
    default=False,
    show_default=True,
)
@pass_config
@click.pass_context
def main(ctx, config, version, release_notes, **kwargs):
    logging_setup(
        console_log_threshold=kwargs.get("console_log_threshold", logging.INFO),
        file_log_threshold=kwargs.get("file_log_threshold", logging.DEBUG),
        log_file_path=kwargs.get("log_file_path"),
    )
    global logger
    logger = logging.getLogger("demisto-sdk")
    handle_deprecated_args(ctx.args)

    config.configuration = Configuration()
    import dotenv

    if sys.version_info[:2] == (3, 8):
        logger.info(
            "[red]Demisto-SDK will soon stop supporting Python 3.8. Please update your python environment.[/red]"
        )

    dotenv.load_dotenv(CONTENT_PATH / ".env", override=True)  # type: ignore # load .env file from the cwd
    if (
<<<<<<< HEAD
        (not os.getenv("DEMISTO_SDK_SKIP_VERSION_CHECK")
        or not os.getenv("CI")
        or version)
        and not is_sdk_defined_working_offline()
    ):  # If the key exists/called to version
=======
        not os.getenv("DEMISTO_SDK_SKIP_VERSION_CHECK")
    ) or version:  # If the key exists/called to version
>>>>>>> b1862ab3
        try:
            __version__ = get_distribution("demisto-sdk").version
        except DistributionNotFound:
            __version__ = "dev"
            logger.info(
                "[yellow]Cound not find the version of the demisto-sdk. This usually happens when running in a development environment.[/yellow]"
            )
        else:
            last_release = ""
            if not os.environ.get(
                "CI"
            ):  # Check only when not running in CI (e.g running locally).
                last_release = get_last_remote_release_version()
            logger.info(f"[yellow]You are using demisto-sdk {__version__}.[/yellow]")
            if last_release and __version__ != last_release:
                logger.info(
                    f"[yellow]however version {last_release} is available.\n"
                    f"To update, run pip3 install --upgrade demisto-sdk[/yellow]"
                )
            if release_notes:
                rn_entries = get_release_note_entries(__version__)

                if not rn_entries:
                    logger.warning(
                        "\n[yellow]Could not get the release notes for this version.[/yellow]"
                    )
                else:
                    logger.info(
                        "\nThe following are the release note entries for the current version:\n"
                    )
                    for rn in rn_entries:
                        logger.info(rn)
                    logger.info("")


# ====================== split ====================== #
@main.command(
    context_settings=dict(
        ignore_unknown_options=True,
        allow_extra_args=True,
    )
)
@click.help_option("-h", "--help")
@click.option("-i", "--input", help="The yml/json file to extract from", required=True)
@click.option(
    "-o",
    "--output",
    help="The output dir to write the extracted code/description/image/json to.",
)
@click.option(
    "--no-demisto-mock",
    help="Don't add an import for demisto mock. (only for yml files)",
    is_flag=True,
    show_default=True,
)
@click.option(
    "--no-common-server",
    help="Don't add an import for CommonServerPython. (only for yml files)",
    is_flag=True,
    show_default=True,
)
@click.option(
    "--no-auto-create-dir",
    help="Don't auto create the directory if the target directory ends with *Integrations/*Scripts/*Dashboards"
    "/*GenericModules.",
    is_flag=True,
    show_default=True,
)
@click.option(
    "--new-module-file",
    help="Create a new module file instead of editing the existing file. (only for json files)",
    is_flag=True,
    show_default=True,
)
@pass_config
@click.pass_context
@logging_setup_decorator
def split(ctx, config, **kwargs):
    """Split the code, image and description files from a Demisto integration or script yaml file
    to multiple files(To a package format - https://demisto.pan.dev/docs/package-dir).
    """
    from demisto_sdk.commands.split.jsonsplitter import JsonSplitter

    check_configuration_file("split", kwargs)
    file_type: FileType = find_type(kwargs.get("input", ""), ignore_sub_categories=True)
    if file_type not in [
        FileType.INTEGRATION,
        FileType.SCRIPT,
        FileType.GENERIC_MODULE,
        FileType.MODELING_RULE,
        FileType.PARSING_RULE,
    ]:
        logger.info(
            "[red]File is not an Integration, Script, Generic Module, Modeling Rule or Parsing Rule.[/red]"
        )
        return 1

    if file_type in [
        FileType.INTEGRATION,
        FileType.SCRIPT,
        FileType.MODELING_RULE,
        FileType.PARSING_RULE,
    ]:
        yml_splitter = YmlSplitter(
            configuration=config.configuration, file_type=file_type.value, **kwargs
        )
        return yml_splitter.extract_to_package_format()

    else:
        json_splitter = JsonSplitter(
            input=kwargs.get("input"),  # type: ignore[arg-type]
            output=kwargs.get("output"),  # type: ignore[arg-type]
            no_auto_create_dir=kwargs.get("no_auto_create_dir"),  # type: ignore[arg-type]
            new_module_file=kwargs.get("new_module_file"),  # type: ignore[arg-type]
        )
        return json_splitter.split_json()


# ====================== extract-code ====================== #
@main.command(hidden=True)
@click.help_option("-h", "--help")
@click.option("--input", "-i", help="The yml file to extract from", required=True)
@click.option(
    "--output", "-o", required=True, help="The output file to write the code to"
)
@click.option(
    "--no-demisto-mock",
    help="Don't add an import for demisto mock, false by default",
    is_flag=True,
    show_default=True,
)
@click.option(
    "--no-common-server",
    help="Don't add an import for CommonServerPython."
    "If not specified will import unless this is CommonServerPython",
    is_flag=True,
    show_default=True,
)
@pass_config
@click.pass_context
@logging_setup_decorator
def extract_code(ctx, config, **kwargs):
    """Extract code from a Demisto integration or script yaml file."""
    from demisto_sdk.commands.split.ymlsplitter import YmlSplitter

    check_configuration_file("extract-code", kwargs)
    file_type: FileType = find_type(kwargs.get("input", ""), ignore_sub_categories=True)
    if file_type not in [FileType.INTEGRATION, FileType.SCRIPT]:
        logger.info("[red]File is not an Integration or Script.[/red]")
        return 1
    extractor = YmlSplitter(
        configuration=config.configuration, file_type=file_type.value, **kwargs
    )
    return extractor.extract_code(kwargs["outfile"])


# ====================== prepare-content ====================== #
@main.command(name="prepare-content")
@click.help_option("-h", "--help")
@click.option(
    "-i",
    "--input",
    help="The directory path to the files or path to the file to unify",
    required=True,
    type=click.Path(dir_okay=True),
)
@click.option(
    "-g",
    "--graph",
    help="Whether use the content graph",
    is_flag=True,
    default=False,
)
@click.option(
    "--skip-update",
    help="Whether to skip updating the content graph (used only when graph is true)",
    is_flag=True,
    default=False,
)
@click.option(
    "-o", "--output", help="The output dir to write the unified yml to", required=False
)
@click.option(
    "-c",
    "--custom",
    help="Add test label to unified yml id/name/display",
    required=False,
)
@click.option(
    "-f",
    "--force",
    help="Forcefully overwrites the preexisting yml if one exists",
    is_flag=True,
    show_default=False,
)
@click.option(
    "-ini",
    "--ignore-native-image",
    help="Whether to ignore the addition of the nativeimage key to the yml of a script/integration",
    is_flag=True,
    show_default=False,
    default=False,
)
@click.option(
    "-mp",
    "--marketplace",
    help="The marketplace the content items are created for, that determines usage of marketplace "
    "unique text. Default is the XSOAR marketplace.",
    default="xsoar",
    type=click.Choice(["xsoar", "marketplacev2", "v2"]),
)
@click.pass_context
@logging_setup_decorator
def prepare_content(ctx, **kwargs):
    """
    This command is used to prepare the content to be used in the platform.
    """
    if click.get_current_context().info_name == "unify":
        kwargs["unify_only"] = True

    check_configuration_file("unify", kwargs)
    # Input is of type Path.
    kwargs["input"] = str(kwargs["input"])
    file_type = find_type(kwargs["input"])
    if marketplace := kwargs.get("marketplace"):
        os.environ[ENV_DEMISTO_SDK_MARKETPLACE] = marketplace.lower()
    if file_type == FileType.GENERIC_MODULE:
        from demisto_sdk.commands.prepare_content.generic_module_unifier import (
            GenericModuleUnifier,
        )

        # pass arguments to GenericModule unifier and call the command
        generic_module_unifier = GenericModuleUnifier(**kwargs)
        generic_module_unifier.merge_generic_module_with_its_dashboards()
    else:
        PrepareUploadManager.prepare_for_upload(**kwargs)
    return 0


main.add_command(prepare_content, name="unify")

# ====================== zip-packs ====================== #


@main.command(
    context_settings=dict(
        ignore_unknown_options=True,
        allow_extra_args=True,
    )
)
@click.help_option("-h", "--help")
@click.option(
    "-i",
    "--input",
    help="The packs to be zipped as csv list of pack paths.",
    type=PathsParamType(exists=True, resolve_path=True),
    required=True,
)
@click.option(
    "-o",
    "--output",
    help="The destination directory to create the packs.",
    type=click.Path(file_okay=False, resolve_path=True),
    required=True,
)
@click.option(
    "-v",
    "--content-version",
    help="The content version in CommonServerPython.",
    default="0.0.0",
)
@click.option(
    "-u",
    "--upload",
    is_flag=True,
    help="Upload the unified packs to the marketplace.",
    default=False,
)
@click.option(
    "--zip-all", is_flag=True, help="Zip all the packs in one zip file.", default=False
)
@click.pass_context
@logging_setup_decorator
def zip_packs(ctx, **kwargs) -> int:
    """Generating zipped packs that are ready to be uploaded to Cortex XSOAR machine."""
    from demisto_sdk.commands.upload.uploader import Uploader
    from demisto_sdk.commands.zip_packs.packs_zipper import (
        EX_FAIL,
        EX_SUCCESS,
        PacksZipper,
    )

    check_configuration_file("zip-packs", kwargs)

    # if upload is true - all zip packs will be compressed to one zip file
    should_upload = kwargs.pop("upload", False)
    zip_all = kwargs.pop("zip_all", False) or should_upload
    marketplace = parse_marketplace_kwargs(kwargs)

    packs_zipper = PacksZipper(
        zip_all=zip_all, pack_paths=kwargs.pop("input"), quiet_mode=zip_all, **kwargs
    )
    zip_path, unified_pack_names = packs_zipper.zip_packs()

    if should_upload and zip_path:
        return Uploader(
            input=Path(zip_path), pack_names=unified_pack_names, marketplace=marketplace
        ).upload()

    return EX_SUCCESS if zip_path is not None else EX_FAIL


# ====================== validate ====================== #
@main.command(
    context_settings=dict(
        ignore_unknown_options=True,
        allow_extra_args=True,
    )
)
@click.help_option("-h", "--help")
@click.option(
    "--no-conf-json",
    is_flag=True,
    default=False,
    show_default=True,
    help="Skip conf.json validation.",
)
@click.option(
    "-s",
    "--id-set",
    is_flag=True,
    default=False,
    show_default=True,
    help="Perform validations using the id_set file.",
)
@click.option(
    "-idp",
    "--id-set-path",
    help="The path of the id-set.json used for validations.",
    type=click.Path(resolve_path=True),
)
@click.option(
    "-gr",
    "--graph",
    is_flag=True,
    default=False,
    show_default=True,
    help="Perform validations on content graph.",
)
@click.option(
    "--prev-ver", help="Previous branch or SHA1 commit to run checks against."
)
@click.option(
    "--no-backward-comp",
    is_flag=True,
    show_default=True,
    help="Whether to check backward compatibility or not.",
)
@click.option(
    "-g",
    "--use-git",
    is_flag=True,
    show_default=True,
    default=False,
    help="Validate changes using git - this will check current branch's changes against origin/master or origin/main. "
    "If the --post-commit flag is supplied: validation will run only on the current branch's changed files "
    "that have been committed. "
    "If the --post-commit flag is not supplied: validation will run on all changed files in the current branch, "
    "both committed and not committed. ",
)
@click.option(
    "-pc",
    "--post-commit",
    is_flag=True,
    help="Whether the validation should run only on the current branch's committed changed files. "
    "This applies only when the -g flag is supplied.",
)
@click.option(
    "-st",
    "--staged",
    is_flag=True,
    help="Whether the validation should ignore unstaged files."
    "This applies only when the -g flag is supplied.",
)
@click.option(
    "-iu",
    "--include-untracked",
    is_flag=True,
    help="Whether to include untracked files in the validation. "
    "This applies only when the -g flag is supplied.",
)
@click.option(
    "-a",
    "--validate-all",
    is_flag=True,
    show_default=True,
    default=False,
    help="Whether to run all validation on all files or not.",
)
@click.option(
    "-i",
    "--input",
    type=PathsParamType(
        exists=True, resolve_path=True
    ),  # PathsParamType allows passing a list of paths
    help="The path of the content pack/file to validate specifically.",
)
@click.option(
    "--skip-pack-release-notes",
    is_flag=True,
    help="Skip validation of pack release notes.",
)
@click.option(
    "--print-ignored-errors", is_flag=True, help="Print ignored errors as warnings."
)
@click.option(
    "--print-ignored-files",
    is_flag=True,
    help="Print which files were ignored by the command.",
)
@click.option(
    "--no-docker-checks", is_flag=True, help="Whether to run docker image validation."
)
@click.option(
    "--silence-init-prints",
    is_flag=True,
    help="Whether to skip the initialization prints.",
)
@click.option(
    "--skip-pack-dependencies",
    is_flag=True,
    help="Skip validation of pack dependencies.",
)
@click.option(
    "--create-id-set", is_flag=True, help="Whether to create the id_set.json file."
)
@click.option(
    "-j",
    "--json-file",
    help="The JSON file path to which to output the command results.",
)
@click.option(
    "--skip-schema-check", is_flag=True, help="Whether to skip the file schema check."
)
@click.option(
    "--debug-git", is_flag=True, help="Whether to print debug logs for git statuses."
)
@click.option(
    "--print-pykwalify", is_flag=True, help="Whether to print the pykwalify log errors."
)
@click.option(
    "--quiet-bc-validation",
    help="Set backwards compatibility validation's errors as warnings.",
    is_flag=True,
)
@click.option(
    "--allow-skipped",
    help="Don't fail on skipped integrations or when all test playbooks are skipped.",
    is_flag=True,
)
@click.option(
    "--no-multiprocessing",
    help="run validate all without multiprocessing, for debugging purposes.",
    is_flag=True,
    default=False,
)
@click.option(
    "-sv",
    "--run-specific-validations",
    help="Run specific validations by stating the error codes.",
    is_flag=False,
)
@click.argument("file_paths", nargs=-1, type=click.Path(exists=True, resolve_path=True))
@pass_config
@click.pass_context
@logging_setup_decorator
def validate(ctx, config, file_paths: str, **kwargs):
    """Validate your content files. If no additional flags are given, will validated only committed files."""
    from demisto_sdk.commands.validate.validate_manager import ValidateManager

    if is_sdk_defined_working_offline():
        logger.error(SDK_OFFLINE_ERROR_MESSAGE)
        sys.exit(1)

    if file_paths and not kwargs["input"]:
        # If file_paths is given as an argument, use it as the file_paths input (instead of the -i flag). If both, input wins.
        kwargs["input"] = ",".join(file_paths)
    run_with_mp = not kwargs.pop("no_multiprocessing")
    check_configuration_file("validate", kwargs)
    sys.path.append(config.configuration.env_dir)

    file_path = kwargs["input"]

    if kwargs["post_commit"] and kwargs["staged"]:
        logger.info(
            "[red]Could not supply the staged flag with the post-commit flag[/red]"
        )
        sys.exit(1)
    try:
        is_external_repo = is_external_repository()
        # default validate to -g --post-commit
        if not kwargs.get("validate_all") and not kwargs["use_git"] and not file_path:
            kwargs["use_git"] = True
            kwargs["post_commit"] = True
        validator = ValidateManager(
            is_backward_check=not kwargs["no_backward_comp"],
            only_committed_files=kwargs["post_commit"],
            prev_ver=kwargs["prev_ver"],
            skip_conf_json=kwargs["no_conf_json"],
            use_git=kwargs["use_git"],
            file_path=file_path,
            validate_all=kwargs.get("validate_all"),
            validate_id_set=kwargs["id_set"],
            validate_graph=kwargs.get("graph"),
            skip_pack_rn_validation=kwargs["skip_pack_release_notes"],
            print_ignored_errors=kwargs["print_ignored_errors"],
            is_external_repo=is_external_repo,
            print_ignored_files=kwargs["print_ignored_files"],
            no_docker_checks=kwargs["no_docker_checks"],
            silence_init_prints=kwargs["silence_init_prints"],
            skip_dependencies=kwargs["skip_pack_dependencies"],
            id_set_path=kwargs.get("id_set_path"),
            staged=kwargs["staged"],
            create_id_set=kwargs.get("create_id_set"),
            json_file_path=kwargs.get("json_file"),
            skip_schema_check=kwargs.get("skip_schema_check"),
            debug_git=kwargs.get("debug_git"),
            include_untracked=kwargs.get("include_untracked"),
            quiet_bc=kwargs.get("quiet_bc_validation"),
            multiprocessing=run_with_mp,
            check_is_unskipped=not kwargs.get("allow_skipped", False),
            specific_validations=kwargs.get("run_specific_validations"),
        )
        return validator.run_validation()
    except (git.InvalidGitRepositoryError, git.NoSuchPathError, FileNotFoundError) as e:
        logger.info(f"[red]{e}[/red]")
        logger.info(
            "\n[red]You may not be running `demisto-sdk validate` command in the content directory.\n"
            "Please run the command from content directory[red]"
        )
        sys.exit(1)


# ====================== create-content-artifacts ====================== #
@main.command(hidden=True)
@click.help_option("-h", "--help")
@click.option(
    "-a",
    "--artifacts_path",
    help="Destination directory to create the artifacts.",
    type=click.Path(file_okay=False, resolve_path=True),
    required=True,
)
@click.option("--zip/--no-zip", help="Zip content artifacts folders", default=True)
@click.option(
    "--packs",
    help="Create only content_packs artifacts. "
    "Used for server version 5.5.0 and earlier.",
    is_flag=True,
)
@click.option(
    "-v",
    "--content_version",
    help="The content version in CommonServerPython.",
    default="0.0.0",
)
@click.option(
    "-s",
    "--suffix",
    help="Suffix to add all yaml/json/yml files in the created artifacts.",
)
@click.option(
    "--cpus",
    help="Number of cpus/vcpus available - only required when os not reflect number of cpus (CircleCI"
    "always show 32, but medium has 3.",
    hidden=True,
    default=cpu_count(),
)
@click.option(
    "-idp",
    "--id-set-path",
    help="The full path of id_set.json",
    hidden=True,
    type=click.Path(exists=True, resolve_path=True),
)
@click.option(
    "-p",
    "--pack-names",
    help=(
        "Packs to create artifacts for. Optional values are: `all` or "
        "csv list of packs. "
        "Default is set to `all`"
    ),
    default="all",
    hidden=True,
)
@click.option(
    "-sk",
    "--signature-key",
    help="Base64 encoded signature key used for signing packs.",
    hidden=True,
)
@click.option(
    "-sd",
    "--sign-directory",
    help="Path to the signDirectory executable file.",
    type=click.Path(exists=True, resolve_path=True),
    hidden=True,
)
@click.option(
    "-rt",
    "--remove-test-playbooks",
    is_flag=True,
    help="Should remove test playbooks from content packs or not.",
    default=True,
    hidden=True,
)
@click.option(
    "-mp",
    "--marketplace",
    help="The marketplace the artifacts are created for, that "
    "determines which artifacts are created for each pack. "
    "Default is the XSOAR marketplace, that has all of the packs "
    "artifacts.",
    default="xsoar",
    type=click.Choice(["xsoar", "marketplacev2", "v2", "xpanse"]),
)
@click.option(
    "-fbi",
    "--filter-by-id-set",
    is_flag=True,
    help="Whether to use the id set as content items guide, meaning only include in the packs the "
    "content items that appear in the id set.",
    default=False,
    hidden=True,
)
@click.option(
    "-af",
    "--alternate-fields",
    is_flag=True,
    help="Use the alternative fields if such are present in the yml or json of the content item.",
    default=False,
    hidden=True,
)
@click.pass_context
@logging_setup_decorator
def create_content_artifacts(ctx, **kwargs) -> int:
    """Generating the following artifacts:
    1. content_new - Contains all content objects of type json,yaml (from_version < 6.0.0)
    2. content_packs - Contains all packs from Packs - Ignoring internal files (to_version >= 6.0.0).
    3. content_test - Contains all test scripts/playbooks (from_version < 6.0.0)
    4. content_all - Contains all from content_new and content_test.
    5. uploadable_packs - Contains zipped packs that are ready to be uploaded to Cortex XSOAR machine.
    """
    from demisto_sdk.commands.create_artifacts.content_artifacts_creator import (
        ArtifactsManager,
    )

    check_configuration_file("create-content-artifacts", kwargs)
    if marketplace := kwargs.get("marketplace"):
        os.environ[ENV_DEMISTO_SDK_MARKETPLACE] = marketplace.lower()
    artifacts_conf = ArtifactsManager(**kwargs)
    return artifacts_conf.create_content_artifacts()


# ====================== secrets ====================== #
@main.command(
    context_settings=dict(
        ignore_unknown_options=True,
        allow_extra_args=True,
    )
)
@click.help_option("-h", "--help")
@click.option("-i", "--input", help="Specify file of to check secret on.")
@click.option(
    "--post-commit",
    is_flag=True,
    show_default=True,
    help="Whether the secretes is done after you committed your files, "
    "this will help the command to determine which files it should check in its "
    "run. Before you commit the files it should not be used. Mostly for build "
    "validations.",
)
@click.option(
    "-ie",
    "--ignore-entropy",
    is_flag=True,
    help="Ignore entropy algorithm that finds secret strings (passwords/api keys).",
)
@click.option(
    "-wl",
    "--whitelist",
    default="./Tests/secrets_white_list.json",
    show_default=True,
    help='Full path to whitelist file, file name should be "secrets_white_list.json"',
)
@click.option("--prev-ver", help="The branch against which to run secrets validation.")
@click.argument("file_paths", nargs=-1, type=click.Path(exists=True, resolve_path=True))
@pass_config
@click.pass_context
@logging_setup_decorator
def secrets(ctx, config, file_paths: str, **kwargs):
    """Run Secrets validator to catch sensitive data before exposing your code to public repository.
    Attach path to whitelist to allow manual whitelists.
    """
    if file_paths and not kwargs["input"]:
        # If file_paths is given as an argument, use it as the file_paths input (instead of the -i flag). If both, input wins.
        kwargs["input"] = ",".join(file_paths)

    from demisto_sdk.commands.secrets.secrets import SecretsValidator

    check_configuration_file("secrets", kwargs)
    sys.path.append(config.configuration.env_dir)
    secrets_validator = SecretsValidator(
        configuration=config.configuration,
        is_circle=kwargs["post_commit"],
        ignore_entropy=kwargs["ignore_entropy"],
        white_list_path=kwargs["whitelist"],
        input_path=kwargs.get("input"),
    )
    return secrets_validator.run()


# ====================== lint ====================== #
@main.command(
    context_settings=dict(
        ignore_unknown_options=True,
        allow_extra_args=True,
    )
)
@click.help_option("-h", "--help")
@click.option(
    "-i",
    "--input",
    help="Specify directory(s) of integration/script",
    type=PathsParamType(exists=True, resolve_path=True),
)
@click.option("-g", "--git", is_flag=True, help="Will run only on changed packages")
@click.option(
    "-a",
    "--all-packs",
    is_flag=True,
    help="Run lint on all directories in content repo",
)
@click.option(
    "-p",
    "--parallel",
    default=1,
    help="Run tests in parallel",
    type=click.IntRange(0, 15, clamp=True),
    show_default=True,
)
@click.option("--no-flake8", is_flag=True, help="Do NOT run flake8 linter")
@click.option("--no-bandit", is_flag=True, help="Do NOT run bandit linter")
@click.option("--no-xsoar-linter", is_flag=True, help="Do NOT run XSOAR linter")
@click.option("--no-mypy", is_flag=True, help="Do NOT run mypy static type checking")
@click.option("--no-vulture", is_flag=True, help="Do NOT run vulture linter")
@click.option("--no-pylint", is_flag=True, help="Do NOT run pylint linter")
@click.option("--no-test", is_flag=True, help="Do NOT test (skip pytest)")
@click.option("--no-pwsh-analyze", is_flag=True, help="Do NOT run powershell analyze")
@click.option("--no-pwsh-test", is_flag=True, help="Do NOT run powershell test")
@click.option("-kc", "--keep-container", is_flag=True, help="Keep the test container")
@click.option(
    "--prev-ver",
    help="Previous branch or SHA1 commit to run checks against",
    default="master",
)
@click.option(
    "--test-xml",
    help="Path to store pytest xml results",
    type=click.Path(exists=True, resolve_path=True),
)
@click.option(
    "--failure-report",
    help="Path to store failed packs report",
    type=click.Path(exists=True, resolve_path=True),
)
@click.option(
    "-j",
    "--json-file",
    help="The JSON file path to which to output the command results.",
    type=click.Path(resolve_path=True),
)
@click.option("--no-coverage", is_flag=True, help="Do NOT run coverage report.")
@click.option(
    "--coverage-report",
    help="Specify directory for the coverage report files",
    type=PathsParamType(),
)
@click.option(
    "-dt",
    "--docker-timeout",
    default=60,
    help="The timeout (in seconds) for requests done by the docker client.",
    type=int,
)
@click.option(
    "-di",
    "--docker-image",
    default="from-yml",
    help="The docker image to check package on. Can be a comma separated list of Possible values: 'native:maintenance', 'native:ga', 'native:dev',"
    " 'all', a specific docker image from Docker Hub (e.g devdemisto/python3:3.10.9.12345) or the default"
    " 'from-yml', 'native:target'. To run lint only on native supported content with a specific image,"
    " use 'native:target' with --docker-image-target <specific-image>.",
)
@click.option(
    "-dit",
    "--docker-image-target",
    default="",
    help="The docker image to lint native supported content with. Should only be used with "
    "--docker-image native:target. An error will be raised otherwise.",
)
@click.option(
    "-cdam",
    "--check-dependent-api-module",
    is_flag=True,
    help="Run unit tests and lint on all packages that "
    "are dependent on the found "
    "modified api modules.",
    default=False,
)
@click.option(
    "--time-measurements-dir",
    help="Specify directory for the time measurements report file",
    type=PathsParamType(),
)
@click.pass_context
@logging_setup_decorator
def lint(ctx, **kwargs):
    """Lint command will perform:
    1. Package in host checks - flake8, bandit, mypy, vulture.
    2. Package in docker image checks -  pylint, pytest, powershell - test, powershell - analyze.
    Meant to be used with integrations/scripts that use the folder (package) structure.
    Will lookup up what docker image to use and will setup the dev dependencies and file in the target folder.
    If no additional flags specifying the packs are given, will lint only changed files.
    """
    from demisto_sdk.commands.lint.lint_manager import LintManager

    check_configuration_file("lint", kwargs)
    lint_manager = LintManager(
        input=kwargs.get("input"),  # type: ignore[arg-type]
        git=kwargs.get("git"),  # type: ignore[arg-type]
        all_packs=kwargs.get("all_packs"),  # type: ignore[arg-type]
        prev_ver=kwargs.get("prev_ver"),  # type: ignore[arg-type]
        json_file_path=kwargs.get("json_file"),  # type: ignore[arg-type]
        check_dependent_api_module=kwargs.get("check_dependent_api_module"),  # type: ignore[arg-type]
    )
    return lint_manager.run(
        parallel=kwargs.get("parallel"),  # type: ignore[arg-type]
        no_flake8=kwargs.get("no_flake8"),  # type: ignore[arg-type]
        no_bandit=kwargs.get("no_bandit"),  # type: ignore[arg-type]
        no_mypy=kwargs.get("no_mypy"),  # type: ignore[arg-type]
        no_vulture=kwargs.get("no_vulture"),  # type: ignore[arg-type]
        no_xsoar_linter=kwargs.get("no_xsoar_linter"),  # type: ignore[arg-type]
        no_pylint=kwargs.get("no_pylint"),  # type: ignore[arg-type]
        no_test=kwargs.get("no_test"),  # type: ignore[arg-type]
        no_pwsh_analyze=kwargs.get("no_pwsh_analyze"),  # type: ignore[arg-type]
        no_pwsh_test=kwargs.get("no_pwsh_test"),  # type: ignore[arg-type]
        keep_container=kwargs.get("keep_container"),  # type: ignore[arg-type]
        test_xml=kwargs.get("test_xml"),  # type: ignore[arg-type]
        failure_report=kwargs.get("failure_report"),  # type: ignore[arg-type]
        no_coverage=kwargs.get("no_coverage"),  # type: ignore[arg-type]
        coverage_report=kwargs.get("coverage_report"),  # type: ignore[arg-type]
        docker_timeout=kwargs.get("docker_timeout"),  # type: ignore[arg-type]
        docker_image_flag=kwargs.get("docker_image"),  # type: ignore[arg-type]
        docker_image_target=kwargs.get("docker_image_target"),  # type: ignore[arg-type]
        time_measurements_dir=kwargs.get("time_measurements_dir"),  # type: ignore[arg-type]
    )


# ====================== coverage-analyze ====================== #
@main.command(
    context_settings=dict(
        ignore_unknown_options=True,
        allow_extra_args=True,
    )
)
@click.help_option("-h", "--help")
@click.option(
    "-i",
    "--input",
    help="The .coverage file to analyze.",
    default=os.path.join("coverage_report", ".coverage"),
    type=PathsParamType(resolve_path=True),
)
@click.option(
    "--default-min-coverage",
    help="Default minimum coverage (for new files).",
    default=70.0,
    type=click.FloatRange(0.0, 100.0),
)
@click.option(
    "--allowed-coverage-degradation-percentage",
    help="Allowed coverage degradation percentage (for modified files).",
    default=1.0,
    type=click.FloatRange(0.0, 100.0),
)
@click.option(
    "--no-cache",
    help="Force download of the previous coverage report file.",
    is_flag=True,
    type=bool,
)
@click.option(
    "--report-dir",
    help="Directory of the coverage report files.",
    default="coverage_report",
    type=PathsParamType(resolve_path=True),
)
@click.option(
    "--report-type",
    help="The type of coverage report (posible values: 'text', 'html', 'xml', 'json' or 'all').",
    type=str,
)
@click.option(
    "--no-min-coverage-enforcement",
    help="Do not enforce minimum coverage.",
    is_flag=True,
)
@click.option(
    "--previous-coverage-report-url",
    help="URL of the previous coverage report.",
    default="https://storage.googleapis.com/marketplace-dist-dev/code-coverage-reports/coverage-min.json",
    type=str,
)
@click.pass_context
def coverage_analyze(ctx, **kwargs):
    logger = logging_setup(
        console_log_threshold=kwargs.get("console_log_threshold") or logging.INFO,
        file_log_threshold=kwargs.get("file_log_threshold") or logging.DEBUG,
        log_file_path=kwargs.get("log_file_path") or None,
    )
    from demisto_sdk.commands.coverage_analyze.coverage_report import CoverageReport

    try:
        no_degradation_check = (
            kwargs["allowed_coverage_degradation_percentage"] == 100.0
        )
        no_min_coverage_enforcement = kwargs["no_min_coverage_enforcement"]

        cov_report = CoverageReport(
            default_min_coverage=kwargs["default_min_coverage"],
            allowed_coverage_degradation_percentage=kwargs[
                "allowed_coverage_degradation_percentage"
            ],
            coverage_file=kwargs["input"],
            no_cache=kwargs.get("no_cache", False),
            report_dir=kwargs["report_dir"],
            report_type=kwargs["report_type"],
            no_degradation_check=no_degradation_check,
            previous_coverage_report_url=kwargs["previous_coverage_report_url"],
        )
        cov_report.coverage_report()
        # if no_degradation_check=True we will suppress the minimum coverage check
        if (
            no_degradation_check
            or cov_report.coverage_diff_report()
            or no_min_coverage_enforcement
        ):
            return 0
    except Exception as error:
        logger.error(error)

    return 1


# ====================== format ====================== #
@main.command(
    context_settings=dict(
        ignore_unknown_options=True,
        allow_extra_args=True,
    )
)
@click.help_option("-h", "--help")
@click.option(
    "-i",
    "--input",
    help="The path of the script yml file or a comma separated list\n"
    "If no input is specified, the format will be executed on all new/changed files.",
    type=PathsParamType(
        exists=True, resolve_path=True
    ),  # PathsParamType allows passing a list of paths
)
@click.option(
    "-o",
    "--output",
    help="The path where the formatted file will be saved to",
    type=click.Path(resolve_path=True),
)
@click.option("-fv", "--from-version", help="Specify fromversion of the pack")
@click.option(
    "-nv", "--no-validate", help="Set when validate on file is not wanted", is_flag=True
)
@click.option(
    "-ud",
    "--update-docker",
    help="Set if you want to update the docker image of the integration/script",
    is_flag=True,
)
@click.option(
    "-y/-n",
    "--assume-yes/--assume-no",
    help="Automatic yes/no to prompts; assume 'yes'/'no' as answer to all prompts and run non-interactively",
    is_flag=True,
    default=None,
)
@click.option(
    "-d",
    "--deprecate",
    help="Set if you want to deprecate the integration/script/playbook",
    is_flag=True,
)
@click.option(
    "-g",
    "--use-git",
    help="Use git to automatically recognize which files changed and run format on them.",
    is_flag=True,
)
@click.option(
    "--prev-ver", help="Previous branch or SHA1 commit to run checks against."
)
@click.option(
    "-iu",
    "--include-untracked",
    is_flag=True,
    help="Whether to include untracked files in the formatting.",
)
@click.option(
    "-at",
    "--add-tests",
    is_flag=True,
    help="Whether to answer manually to add tests configuration prompt when running interactively.",
)
@click.option(
    "-s",
    "--id-set-path",
    help="The path of the id_set json file.",
    type=click.Path(exists=True, resolve_path=True),
)
@click.argument("file_paths", nargs=-1, type=click.Path(exists=True, resolve_path=True))
@click.pass_context
@logging_setup_decorator
def format(
    ctx,
    input: str,
    output: Path,
    from_version: str,
    no_validate: bool,
    update_docker: bool,
    assume_yes: Union[None, bool],
    deprecate: bool,
    use_git: bool,
    prev_ver: str,
    include_untracked: bool,
    add_tests: bool,
    id_set_path: str,
    file_paths: Tuple[str, ...],
    **kwargs,
):
    """Run formatter on a given script/playbook/integration/incidentfield/indicatorfield/
    incidenttype/indicatortype/layout/dashboard/classifier/mapper/widget/report file/genericfield/generictype/
    genericmodule/genericdefinition.
    """
    from demisto_sdk.commands.format.format_module import format_manager

    if is_sdk_defined_working_offline():
        logger.error(SDK_OFFLINE_ERROR_MESSAGE)
        sys.exit(1)

    if file_paths and not input:
        input = ",".join(file_paths)

    with ReadMeValidator.start_mdx_server():
        return format_manager(
            str(input) if input else None,
            str(output) if output else None,
            from_version=from_version,
            no_validate=no_validate,
            update_docker=update_docker,
            assume_answer=assume_yes,
            deprecate=deprecate,
            use_git=use_git,
            prev_ver=prev_ver,
            include_untracked=include_untracked,
            add_tests=add_tests,
            id_set_path=id_set_path,
        )


# ====================== upload ====================== #
@main.command(
    context_settings=dict(
        ignore_unknown_options=True,
        allow_extra_args=True,
    )
)
@click.help_option("-h", "--help")
@click.option(
    "-i",
    "--input",
    type=PathsParamType(exists=True, resolve_path=True),
    help="The path of file or a directory to upload. The following are supported:\n"
    "- Pack\n"
    "- A content entity directory that is inside a pack. For example: an Integrations "
    "directory or a Layouts directory.\n"
    "- Valid file that can be imported to Cortex XSOAR manually. For example a playbook: "
    "helloWorld.yml",
    required=False,
)
@click.option(
    "--input-config-file",
    type=PathsParamType(exists=True, resolve_path=True),
    help="The path to the config file to download all the custom packs from",
    required=False,
)
@click.option(
    "-z/-nz",
    "--zip/--no-zip",
    help="Compress the pack to zip before upload, this flag is relevant only for packs.",
    is_flag=True,
    default=True,
)
@click.option(
    "-x",
    "--xsiam",
    help="Upload the pack to XSIAM server. Must be used together with -z",
    is_flag=True,
)
@click.option(
    "-mp",
    "--marketplace",
    help="The marketplace to which the content will be uploaded.",
)
@click.option(
    "--keep-zip",
    help="Directory where to store the zip after creation, this argument is relevant only for packs "
    "and in case the --zip flag is used.",
    required=False,
    type=click.Path(exists=True),
)
@click.option("--insecure", help="Skip certificate validation", is_flag=True)
@click.option(
    "--skip_validation",
    is_flag=True,
    help="Only for upload zipped packs, "
    "if true will skip upload packs validation, use just when migrate existing custom content to packs.",
)
@click.option(
    "--reattach",
    help="Reattach the detached files in the XSOAR instance"
    "for the CI/CD Flow. If you set the --input-config-file flag, "
    "any detached item in your XSOAR instance that isn't currently in the repo's SystemPacks folder "
    "will be re-attached.)",
    is_flag=True,
)
@click.option(
    "--override-existing",
    is_flag=True,
    help="This value (True/False) determines if the user should be presented with a confirmation prompt when "
    "attempting to upload a content pack that is already installed on the Cortex XSOAR server. This allows the upload "
    "command to be used within non-interactive shells.",
)
@click.pass_context
@logging_setup_decorator
def upload(ctx, **kwargs):
    """Upload integration or pack to Demisto instance.
    DEMISTO_BASE_URL environment variable should contain the Demisto server base URL.
    DEMISTO_API_KEY environment variable should contain a valid Demisto API Key.
    * Note: Uploading classifiers to Cortex XSOAR is available from version 6.0.0 and up. *
    """
    return upload_content_entity(**kwargs)


# ====================== download ====================== #


@main.command(
    context_settings=dict(
        ignore_unknown_options=True,
        allow_extra_args=True,
    )
)
@click.help_option("-h", "--help")
@click.option(
    "-o",
    "--output",
    help="The path of a package directory to download custom content to",
    required=False,
    multiple=False,
)
@click.option(
    "-i",
    "--input",
    help="Custom content file name to be downloaded. Can be provided multiple times",
    required=False,
    multiple=True,
)
@click.option(
    "-r",
    "--regex",
    help="Regex Pattern, download all the custom content files that match this regex pattern.",
    required=False,
)
@click.option("--insecure", help="Skip certificate validation", is_flag=True)
@click.option(
    "-f", "--force", help="Whether to override existing files or not", is_flag=True
)
@click.option(
    "-lf",
    "--list-files",
    help="Prints a list of all custom content files available to be downloaded",
    is_flag=True,
)
@click.option(
    "-a",
    "--all-custom-content",
    help="Download all available custom content files",
    is_flag=True,
)
@click.option(
    "-fmt",
    "--run-format",
    help="Whether to run demisto-sdk format on downloaded files or not",
    is_flag=True,
)
@click.option("--system", help="Download system items", is_flag=True, default=False)
@click.option(
    "-it",
    "--item-type",
    help="The items type to download, use just when downloading system items, should be one "
    "form the following list: [IncidentType, IndicatorType, Field, Layout, Playbook, "
    "Automation, Classifier, Mapper]",
    type=click.Choice(
        [
            "IncidentType",
            "IndicatorType",
            "Field",
            "Layout",
            "Playbook",
            "Automation",
            "Classifier",
            "Mapper",
        ],
        case_sensitive=False,
    ),
)
@click.option(
    "--init",
    help="Create a directory structure and download the items to it",
    is_flag=True,
    default=False,
)
@click.option(
    "--keep-empty-folders",
    help="Keep empty folders when using the --init flag",
    is_flag=True,
    default=False,
)
@click.pass_context
@logging_setup_decorator
def download(ctx, **kwargs):
    """Download custom content from Demisto instance.
    DEMISTO_BASE_URL environment variable should contain the Demisto server base URL.
    DEMISTO_API_KEY environment variable should contain a valid Demisto API Key.
    """
    from demisto_sdk.commands.download.downloader import Downloader

    check_configuration_file("download", kwargs)
    downloader: Downloader = Downloader(**kwargs)
    return downloader.download()


# ====================== update-xsoar-config-file ====================== #
@main.command(
    context_settings=dict(
        ignore_unknown_options=True,
        allow_extra_args=True,
    )
)
@click.help_option("-h", "--help")
@click.option(
    "-pi",
    "--pack-id",
    help="The Pack ID to add to XSOAR Configuration File",
    required=False,
    multiple=False,
)
@click.option(
    "-pd",
    "--pack-data",
    help="The Pack Data to add to XSOAR Configuration File - "
    "Pack URL for Custom Pack and Pack Version for OOTB Pack",
    required=False,
    multiple=False,
)
@click.option(
    "-mp",
    "--add-marketplace-pack",
    help="Add a Pack to the MarketPlace Packs section in the Configuration File",
    required=False,
    is_flag=True,
)
@click.option(
    "-cp",
    "--add-custom-pack",
    help="Add the Pack to the Custom Packs section in the Configuration File",
    is_flag=True,
)
@click.option(
    "-all",
    "--add-all-marketplace-packs",
    help="Add all the installed MarketPlace Packs to the marketplace_packs in XSOAR Configuration File",
    is_flag=True,
)
@click.option("--insecure", help="Skip certificate validation", is_flag=True)
@click.option(
    "--file-path",
    help="XSOAR Configuration File path, the default value is in the repo level",
    is_flag=False,
)
@click.pass_context
@logging_setup_decorator
def xsoar_config_file_update(ctx, **kwargs):
    """Handle your XSOAR Configuration File.
    Add automatically all the installed MarketPlace Packs to the marketplace_packs section in XSOAR Configuration File.
    Add a Pack to both marketplace_packs and custom_packs sections in the Configuration File.
    """
    from demisto_sdk.commands.update_xsoar_config_file.update_xsoar_config_file import (
        XSOARConfigFileUpdater,
    )

    file_updater: XSOARConfigFileUpdater = XSOARConfigFileUpdater(**kwargs)
    return file_updater.update()


# ====================== run ====================== #
@main.command(
    context_settings=dict(
        ignore_unknown_options=True,
        allow_extra_args=True,
    )
)
@click.help_option("-h", "--help")
@click.option("-q", "--query", help="The query to run", required=True)
@click.option("--insecure", help="Skip certificate validation", is_flag=True)
@click.option(
    "-id",
    "--incident-id",
    help="The incident to run the query on, if not specified the playground will be used.",
)
@click.option(
    "-D",
    "--debug",
    help="Whether to enable the debug-mode feature or not, if you want to save the output file "
    "please use the --debug-path option",
    is_flag=True,
)
@click.option(
    "--debug-path",
    help="The path to save the debug file at, if not specified the debug file will be printed to the "
    "terminal",
)
@click.option(
    "--json-to-outputs",
    help="Whether to run json_to_outputs command on the context output of the query. If the "
    "context output does not exists or the `-r` flag is used, will use the raw"
    " response of the query",
    is_flag=True,
)
@click.option(
    "-p",
    "--prefix",
    help="Used with `json-to-outputs` flag. Output prefix e.g. Jira.Ticket, VirusTotal.IP, "
    "the base path for the outputs that the script generates",
)
@click.option(
    "-r",
    "--raw-response",
    help="Used with `json-to-outputs` flag. Use the raw response of the query for"
    " `json-to-outputs`",
    is_flag=True,
)
@click.pass_context
@logging_setup_decorator
def run(ctx, **kwargs):
    """Run integration command on remote Demisto instance in the playground.
    DEMISTO_BASE_URL environment variable should contain the Demisto base URL.
    DEMISTO_API_KEY environment variable should contain a valid Demisto API Key.
    """
    from demisto_sdk.commands.run_cmd.runner import Runner

    check_configuration_file("run", kwargs)
    runner = Runner(**kwargs)
    return runner.run()


# ====================== run-playbook ====================== #
@main.command(
    context_settings=dict(
        ignore_unknown_options=True,
        allow_extra_args=True,
    )
)
@click.help_option("-h", "--help")
@click.option(
    "--url",
    "-u",
    help="URL to a Demisto instance. You can also specify the URL as an environment variable named: DEMISTO_BASE_URL",
)
@click.option("--playbook_id", "-p", help="The playbook ID to run.", required=True)
@click.option(
    "--wait",
    "-w",
    is_flag=True,
    help="Wait until the playbook run is finished and get a response.",
)
@click.option(
    "--timeout",
    "-t",
    default=90,
    show_default=True,
    help="Timeout for the command. The playbook will continue to run in Demisto",
)
@click.option("--insecure", help="Skip certificate validation.", is_flag=True)
@click.pass_context
@logging_setup_decorator
def run_playbook(ctx, **kwargs):
    """Run a playbook in Demisto.
    DEMISTO_API_KEY environment variable should contain a valid Demisto API Key.
    Example: DEMISTO_API_KEY=<API KEY> demisto-sdk run-playbook -p 'p_name' -u
    'https://demisto.local'.
    """
    from demisto_sdk.commands.run_playbook.playbook_runner import PlaybookRunner

    check_configuration_file("run-playbook", kwargs)
    playbook_runner = PlaybookRunner(**kwargs)
    return playbook_runner.run_playbook()


# ====================== run-test-playbook ====================== #
@main.command(
    context_settings=dict(
        ignore_unknown_options=True,
        allow_extra_args=True,
    )
)
@click.help_option("-h", "--help")
@click.option(
    "-tpb",
    "--test-playbook-path",
    help="Path to test playbook to run, "
    "can be a path to specific test playbook or path to pack name for example: Packs/GitHub.",
    required=False,
)
@click.option(
    "--all", is_flag=True, help="Run all the test playbooks from this repository."
)
@click.option(
    "--wait",
    "-w",
    is_flag=True,
    default=True,
    help="Wait until the test-playbook run is finished and get a response.",
)
@click.option(
    "--timeout",
    "-t",
    default=90,
    show_default=True,
    help="Timeout for the command. The test-playbook will continue to run in your instance",
)
@click.option("--insecure", help="Skip certificate validation.", is_flag=True)
@click.pass_context
@logging_setup_decorator
def run_test_playbook(ctx, **kwargs):
    """Run a test playbooks in your instance."""
    from demisto_sdk.commands.run_test_playbook.test_playbook_runner import (
        TestPlaybookRunner,
    )

    check_configuration_file("run-test-playbook", kwargs)
    test_playbook_runner = TestPlaybookRunner(**kwargs)
    return test_playbook_runner.manage_and_run_test_playbooks()


# ====================== generate-outputs ====================== #
@main.command(short_help="""Generates outputs (from json or examples).""")
@click.help_option("-h", "--help")
@click.option(
    "-c",
    "--command",
    help="Specific command name (e.g. xdr-get-incidents)",
    required=False,
)
@click.option(
    "-j",
    "--json",
    help="Valid JSON file path. If not specified, the script will wait for user input in the terminal. "
    "The response can be obtained by running the command with `raw-response=true` argument.",
    required=False,
)
@click.option(
    "-p",
    "--prefix",
    help="Output prefix like Jira.Ticket, VirusTotal.IP, the base path for the outputs that the "
    "script generates",
    required=False,
)
@click.option(
    "-o",
    "--output",
    help="Output file path, if not specified then will print to stdout",
    required=False,
)
@click.option(
    "--ai",
    is_flag=True,
    help="**Experimental** - Help generate context descriptions via AI transformers (must have a valid AI21 key at ai21.com)",
)
@click.option(
    "--interactive",
    help="If passed, then for each output field will ask user interactively to enter the "
    "description. By default is interactive mode is disabled. No need to use with --ai (it is already interactive)",
    is_flag=True,
)
@click.option(
    "-d",
    "--descriptions",
    help="A JSON or a path to a JSON file, mapping field names to their descriptions. "
    "If not specified, the script prompt the user to input the JSON content.",
    is_flag=True,
)
@click.option("-i", "--input", help="Valid YAML integration file path.", required=False)
@click.option(
    "-e",
    "--examples",
    help="Integrations: path for file containing command examples."
    " Each command should be in a separate line."
    " Scripts: the script example surrounded by quotes."
    " For example: -e '!ConvertFile entry_id=<entry_id>'",
)
@click.option(
    "--insecure",
    help="Skip certificate validation to run the commands in order to generate the docs.",
    is_flag=True,
)
@click.pass_context
@logging_setup_decorator
def generate_outputs(ctx, **kwargs):
    """Demisto integrations/scripts have a YAML file that defines them.
    Creating the YAML file is a tedious and error-prone task of manually copying outputs from the API result to the
    file/UI/PyCharm. This script auto generates the YAML for a command from the JSON result of the relevant API call
    In addition you can supply examples files and generate the context description directly in the YML from those examples.
    """
    from demisto_sdk.commands.generate_outputs.generate_outputs import (
        run_generate_outputs,
    )

    check_configuration_file("generate-outputs", kwargs)
    return run_generate_outputs(**kwargs)


# ====================== generate-test-playbook ====================== #
@main.command(
    context_settings=dict(
        ignore_unknown_options=True,
        allow_extra_args=True,
    )
)
@click.help_option("-h", "--help")
@click.option(
    "-i", "--input", required=True, help="Specify integration/script yml path"
)
@click.option(
    "-o",
    "--output",
    required=False,
    help="Specify output directory or path to an output yml file. "
    "If a path to a yml file is specified - it will be the output path.\n"
    "If a folder path is specified - a yml output will be saved in the folder.\n"
    "If not specified, and the input is located at `.../Packs/<pack_name>/Integrations`, "
    "the output will be saved under `.../Packs/<pack_name>/TestPlaybooks`.\n"
    "Otherwise (no folder in the input hierarchy is named `Packs`), "
    "the output will be saved in the current directory.",
)
@click.option(
    "-n",
    "--name",
    required=True,
    help="Specify test playbook name. The output file name will be `playbook-<name>_Test.yml",
)
@click.option(
    "--no-outputs",
    is_flag=True,
    help="Skip generating verification conditions for each output contextPath. Use when you want to decide which "
    "outputs to verify and which not",
)
@click.option(
    "-ab",
    "--all-brands",
    "use_all_brands",
    help="Generate a test-playbook which calls commands using integrations of all available brands. "
    "When not used, the generated playbook calls commands using instances of the provided integration brand.",
    is_flag=True,
)
@click.option(
    "-c",
    "--commands",
    help="A comma-separated command names to generate playbook tasks for, "
    "will ignore the rest of the commands."
    "e.g xdr-get-incidents,xdr-update-incident",
    required=False,
)
@click.option(
    "-e",
    "--examples",
    help="For integrations: path for file containing command examples."
    " Each command should be in a separate line."
    " For scripts: the script example surrounded by quotes."
    " For example: -e '!ConvertFile entry_id=<entry_id>'",
)
@click.option(
    "-u",
    "--upload",
    help="Whether to upload the test playbook after the generation.",
    is_flag=True,
)
@click.pass_context
@logging_setup_decorator
def generate_test_playbook(ctx, **kwargs):
    """Generate test playbook from integration or script"""
    from demisto_sdk.commands.generate_test_playbook.test_playbook_generator import (
        PlaybookTestsGenerator,
    )

    check_configuration_file("generate-test-playbook", kwargs)
    file_type: FileType = find_type(kwargs.get("input", ""), ignore_sub_categories=True)
    if file_type not in [FileType.INTEGRATION, FileType.SCRIPT]:
        logger.info(
            "[red]Generating test playbook is possible only for an Integration or a Script.[/red]"
        )
        return 1

    try:
        generator = PlaybookTestsGenerator(file_type=file_type.value, **kwargs)
        if generator.run():
            sys.exit(0)
        sys.exit(1)
    except PlaybookTestsGenerator.InvalidOutputPathError as e:
        logger.info(f"[red]{e}[/red]")
        return 1


# ====================== init ====================== #


@main.command(
    context_settings=dict(
        ignore_unknown_options=True,
        allow_extra_args=True,
    )
)
@click.help_option("-h", "--help")
@click.option(
    "-n", "--name", help="The name of the directory and file you want to create"
)
@click.option("--id", help="The id used in the yml file of the integration or script")
@click.option(
    "-o",
    "--output",
    help="The output dir to write the object into. The default one is the current working "
    "directory.",
)
@click.option(
    "--integration",
    is_flag=True,
    help="Create an Integration based on BaseIntegration template",
)
@click.option(
    "--script", is_flag=True, help="Create a Script based on BaseScript example"
)
@click.option("--pack", is_flag=True, help="Create pack and its sub directories")
@click.option(
    "-t",
    "--template",
    help="Create an Integration/Script based on a specific template.\n"
    "Integration template options: HelloWorld, HelloIAMWorld, FeedHelloWorld.\n"
    "Script template options: HelloWorldScript",
)
@click.option(
    "-a",
    "--author-image",
    help="Path of the file 'Author_image.png'. \n "
    "Image will be presented in marketplace under PUBLISHER section. File should be up to 4kb and dimensions of 120x50",
)
@click.option(
    "--demisto_mock",
    is_flag=True,
    help="Copy the demistomock. Relevant for initialization of Scripts and Integrations within a Pack.",
)
@click.option(
    "--common-server",
    is_flag=True,
    help="Copy the CommonServerPython. Relevant for initialization of Scripts and Integrations within a Pack.",
)
@click.pass_context
@logging_setup_decorator
def init(ctx, **kwargs):
    """Initialize a new Pack, Integration or Script.
    If the script/integration flags are not present, we will create a pack with the given name.
    Otherwise when using the flags we will generate a script/integration based on your selection.
    """
    from demisto_sdk.commands.init.initiator import Initiator

    check_configuration_file("init", kwargs)
    initiator = Initiator(**kwargs)
    initiator.init()
    return 0


# ====================== generate-docs ====================== #
@main.command(
    context_settings=dict(
        ignore_unknown_options=True,
        allow_extra_args=True,
    )
)
@click.help_option("-h", "--help")
@click.option("-i", "--input", help="Path of the yml file.", required=True)
@click.option(
    "-o",
    "--output",
    help="The output dir to write the documentation file into,"
    " documentation file name is README.md. If not specified, will be in the yml dir.",
    required=False,
)
@click.option(
    "-uc",
    "--use_cases",
    help="For integration - Top use-cases. Number the steps by '*' (i.e. '* foo. * bar.')",
    required=False,
)
@click.option(
    "-c",
    "--command",
    help="A comma-separated command names to generate doc for, will ignore the rest of the commands."
    "e.g xdr-get-incidents,xdr-update-incident",
    required=False,
)
@click.option(
    "-e",
    "--examples",
    help="Integrations: path for file containing command examples."
    " Each command should be in a separate line."
    " Scripts: the script example surrounded by quotes."
    " For example: -e '!ConvertFile entry_id=<entry_id>'",
)
@click.option(
    "-p",
    "--permissions",
    type=click.Choice(["none", "general", "per-command"]),
    help="Permissions needed.",
    required=True,
    default="none",
)
@click.option(
    "-cp",
    "--command-permissions",
    help="Path for file containing commands permissions"
    " Each command permissions should be in a separate line."
    " (i.e. '<command-name> Administrator READ-WRITE')",
    required=False,
)
@click.option(
    "-l",
    "--limitations",
    help="Known limitations. Number the steps by '*' (i.e. '* foo. * bar.')",
    required=False,
)
@click.option(
    "--insecure",
    help="Skip certificate validation to run the commands in order to generate the docs.",
    is_flag=True,
)
@click.option("--old-version", help="Path of the old integration version yml file.")
@click.option(
    "--skip-breaking-changes",
    is_flag=True,
    help="Skip generating of breaking changes section.",
)
@click.option(
    "--custom-image-path",
    help="A custom path to a playbook image. If not stated, a default link will be added to the file.",
)
@click.option(
    "-rt",
    "--readme-template",
    help="The readme template that should be appended to the given README.md file",
    type=click.Choice(["syslog", "xdrc", "http-collector"]),
)
@click.pass_context
@logging_setup_decorator
def generate_docs(ctx, **kwargs):
    """Generate documentation for integration, playbook or script from yaml file."""
    try:
        check_configuration_file("generate-docs", kwargs)
        input_path_str: str = kwargs.get("input", "")
        if not (input_path := Path(input_path_str)).exists():
            raise Exception(f"[red]input {input_path_str} does not exist[/red]")

        if (output_path := kwargs.get("output")) and not Path(output_path).is_dir():
            raise Exception(
                f"[red]Output directory {output_path} is not a directory.[/red]"
            )

        if input_path.is_file():
            if input_path.suffix.lower() not in {".yml", ".md"}:
                raise Exception(
                    f"[red]input {input_path} is not a valid yml or readme file.[/red]"
                )

            _generate_docs_for_file(kwargs)

        # Add support for input which is a Playbooks directory and not a single yml file
        elif input_path.is_dir() and input_path.name == "Playbooks":
            for yml in input_path.glob("*.yml"):
                file_kwargs = copy.deepcopy(kwargs)
                file_kwargs["input"] = str(yml)
                _generate_docs_for_file(file_kwargs)

        else:
            raise Exception(
                f"[red]Input {input_path} is neither a valid yml file, nor a folder named Playbooks, nor a readme file."
            )

        return 0

    except Exception:
        logger.exception("Failed generating docs")
        sys.exit(1)


def _generate_docs_for_file(kwargs: Dict[str, Any]):
    """Helper function for supporting Playbooks directory as an input and not only a single yml file."""

    from demisto_sdk.commands.generate_docs.generate_integration_doc import (
        generate_integration_doc,
    )
    from demisto_sdk.commands.generate_docs.generate_playbook_doc import (
        generate_playbook_doc,
    )
    from demisto_sdk.commands.generate_docs.generate_readme_template import (
        generate_readme_template,
    )
    from demisto_sdk.commands.generate_docs.generate_script_doc import (
        generate_script_doc,
    )

    # Extract all the necessary arguments
    input_path: str = kwargs.get("input", "")
    output_path = kwargs.get("output")
    command = kwargs.get("command")
    examples: str = kwargs.get("examples", "")
    permissions = kwargs.get("permissions")
    limitations = kwargs.get("limitations")
    insecure: bool = kwargs.get("insecure", False)
    old_version: str = kwargs.get("old_version", "")
    skip_breaking_changes: bool = kwargs.get("skip_breaking_changes", False)
    custom_image_path: str = kwargs.get("custom_image_path", "")
    readme_template: str = kwargs.get("readme_template", "")

    try:
        if command:
            if (
                output_path
                and (not os.path.isfile(os.path.join(output_path, "README.md")))
                or (not output_path)
                and (
                    not os.path.isfile(
                        os.path.join(
                            os.path.dirname(os.path.realpath(input_path)), "README.md"
                        )
                    )
                )
            ):
                raise Exception(
                    "[red]The `command` argument must be presented with existing `README.md` docs."
                )

        file_type = find_type(kwargs.get("input", ""), ignore_sub_categories=True)
        if file_type not in {
            FileType.INTEGRATION,
            FileType.SCRIPT,
            FileType.PLAYBOOK,
            FileType.README,
        }:
            raise Exception(
                "[red]File is not an Integration, Script, Playbook or a README.[/red]"
            )

        if old_version and not os.path.isfile(old_version):
            raise Exception(
                f"[red]Input old version file {old_version} was not found.[/red]"
            )

        if old_version and not old_version.lower().endswith(".yml"):
            raise Exception(
                f"[red]Input old version {old_version} is not a valid yml file.[/red]"
            )

        if file_type == FileType.INTEGRATION:
            logger.info(f"Generating {file_type.value.lower()} documentation")
            use_cases = kwargs.get("use_cases")
            command_permissions = kwargs.get("command_permissions")
            return generate_integration_doc(
                input_path=input_path,
                output=output_path,
                use_cases=use_cases,
                examples=examples,
                permissions=permissions,
                command_permissions=command_permissions,
                limitations=limitations,
                insecure=insecure,
                command=command,
                old_version=old_version,
                skip_breaking_changes=skip_breaking_changes,
            )
        elif file_type == FileType.SCRIPT:
            logger.info(f"Generating {file_type.value.lower()} documentation")
            return generate_script_doc(
                input_path=input_path,
                output=output_path,
                examples=examples,
                permissions=permissions,
                limitations=limitations,
                insecure=insecure,
            )
        elif file_type == FileType.PLAYBOOK:
            logger.info(f"Generating {file_type.value.lower()} documentation")
            return generate_playbook_doc(
                input_path=input_path,
                output=output_path,
                permissions=permissions,
                limitations=limitations,
                custom_image_path=custom_image_path,
            )

        elif file_type == FileType.README:
            logger.info(f"Adding template to {file_type.value.lower()} file")
            return generate_readme_template(
                input_path=Path(input_path), readme_template=readme_template
            )

        else:
            raise Exception(f"[red]File type {file_type.value} is not supported.[/red]")

    except Exception:
        logger.exception(f"Failed generating docs for {input_path}")
        sys.exit(1)


# ====================== create-id-set ====================== #
@main.command(hidden=True)
@click.help_option("-h", "--help")
@click.option(
    "-i",
    "--input",
    help="Input file path, the default is the content repo.",
    default="",
)
@click.option(
    "-o",
    "--output",
    help="Output file path, the default is the Tests directory.",
    default="",
)
@click.option(
    "-fd",
    "--fail-duplicates",
    help="Fails the process if any duplicates are found.",
    is_flag=True,
)
@click.option(
    "-mp",
    "--marketplace",
    help="The marketplace the id set are created for, that determines which packs are"
    " inserted to the id set, and which items are present in the id set for "
    "each pack. Default is all packs exists in the content repository.",
    default="",
)
@click.pass_context
@logging_setup_decorator
def create_id_set(ctx, **kwargs):
    """Create the content dependency tree by ids."""
    from demisto_sdk.commands.create_id_set.create_id_set import IDSetCreator
    from demisto_sdk.commands.find_dependencies.find_dependencies import (
        remove_dependencies_from_id_set,
    )

    check_configuration_file("create-id-set", kwargs)
    id_set_creator = IDSetCreator(**kwargs)
    (
        id_set,
        excluded_items_by_pack,
        excluded_items_by_type,
    ) = id_set_creator.create_id_set()

    if excluded_items_by_pack:
        remove_dependencies_from_id_set(
            id_set,
            excluded_items_by_pack,
            excluded_items_by_type,
            kwargs.get("marketplace", ""),
        )
        id_set_creator.save_id_set()


# ====================== merge-id-sets ====================== #
@main.command(hidden=True)
@click.help_option("-h", "--help")
@click.option("-i1", "--id-set1", help="First id_set.json file path", required=True)
@click.option("-i2", "--id-set2", help="Second id_set.json file path", required=True)
@click.option("-o", "--output", help="File path of the united id_set", required=True)
@click.option(
    "-fd",
    "--fail-duplicates",
    help="Fails the process if any duplicates are found.",
    is_flag=True,
)
@click.pass_context
@logging_setup_decorator
def merge_id_sets(ctx, **kwargs):
    """Merge two id_sets"""
    from demisto_sdk.commands.common.update_id_set import merge_id_sets_from_files

    check_configuration_file("merge-id-sets", kwargs)
    first = kwargs["id_set1"]
    second = kwargs["id_set2"]
    output = kwargs["output"]
    fail_duplicates = kwargs["fail_duplicates"]

    _, duplicates = merge_id_sets_from_files(
        first_id_set_path=first, second_id_set_path=second, output_id_set_path=output
    )
    if duplicates:
        logger.info(
            f"[red]Failed to merge ID sets: {first} with {second}, "
            f"there are entities with ID: {duplicates} that exist in both ID sets"
        )
        if fail_duplicates:
            sys.exit(1)


# ====================== update-release-notes =================== #
@main.command(
    context_settings=dict(
        ignore_unknown_options=True,
        allow_extra_args=True,
    )
)
@click.help_option("-h", "--help")
@click.option(
    "-i",
    "--input",
    help="The relative path of the content pack. For example Packs/Pack_Name",
)
@click.option(
    "-u",
    "--update-type",
    help="The type of update being done. [major, minor, revision, documentation]",
    type=click.Choice(["major", "minor", "revision", "documentation"]),
)
@click.option(
    "-v", "--version", help="Bump to a specific version.", type=VersionParamType()
)
@click.option(
    "-g",
    "--use-git",
    help="Use git to identify the relevant changed files, will be used by default if '-i' is not set",
    is_flag=True,
)
@click.option(
    "-f",
    "--force",
    help="Force update release notes for a pack (even if not required).",
    is_flag=True,
)
@click.option(
    "--text",
    help="Text to add to all of the release notes files.",
)
@click.option(
    "--prev-ver", help="Previous branch or SHA1 commit to run checks against."
)
@click.option(
    "--pre_release",
    help="Indicates that this change should be designated a pre-release version.",
    is_flag=True,
)
@click.option(
    "-idp",
    "--id-set-path",
    help="The path of the id-set.json used for APIModule updates.",
    type=click.Path(resolve_path=True),
)
@click.option(
    "-bc",
    "--breaking-changes",
    help="If new version contains breaking changes.",
    is_flag=True,
)
@click.pass_context
@logging_setup_decorator
def update_release_notes(ctx, **kwargs):
    """Auto-increment pack version and generate release notes template."""
    from demisto_sdk.commands.update_release_notes.update_rn_manager import (
        UpdateReleaseNotesManager,
    )

    if is_sdk_defined_working_offline():
        logger.error(SDK_OFFLINE_ERROR_MESSAGE)
        sys.exit(1)

    check_configuration_file("update-release-notes", kwargs)
    if kwargs.get("force") and not kwargs.get("input"):
        logger.info(
            "[red]Please add a specific pack in order to force a release notes update."
        )
        sys.exit(0)

    if not kwargs.get("use_git") and not kwargs.get("input"):
        click.confirm(
            "No specific pack was given, do you want to update all changed packs?",
            abort=True,
        )

    try:
        rn_mng = UpdateReleaseNotesManager(
            user_input=kwargs.get("input"),
            update_type=kwargs.get("update_type"),
            pre_release=kwargs.get("pre_release", False),
            is_all=kwargs.get("use_git"),
            text=kwargs.get("text"),
            specific_version=kwargs.get("version"),
            id_set_path=kwargs.get("id_set_path"),
            prev_ver=kwargs.get("prev_ver"),
            is_force=kwargs.get("force", False),
            is_bc=kwargs.get("breaking_changes", False),
        )
        rn_mng.manage_rn_update()
        sys.exit(0)
    except Exception as e:
        logger.info(
            f"[red]An error occurred while updating the release notes: {str(e)}[/red]"
        )
        sys.exit(1)


# ====================== find-dependencies ====================== #
@main.command(
    context_settings=dict(
        ignore_unknown_options=True,
        allow_extra_args=True,
    )
)
@click.help_option("-h", "--help")
@click.option(
    "-i",
    "--input",
    help="Pack path to find dependencies. For example: Pack/HelloWorld. When using the"
    " --get-dependent-on flag, this argument can be used multiple times.",
    required=False,
    type=click.Path(exists=True, dir_okay=True),
    multiple=True,
)
@click.option(
    "-idp",
    "--id-set-path",
    help="Path to id set json file.",
    required=False,
    default="",
)
@click.option(
    "--no-update",
    help="Use to find the pack dependencies without updating the pack metadata.",
    required=False,
    is_flag=True,
)
@click.option(
    "--use-pack-metadata",
    help="Whether to update the dependencies from the pack metadata.",
    required=False,
    is_flag=True,
)
@click.option(
    "--all-packs-dependencies",
    help="Return a json file with ALL content packs dependencies. "
    "The json file will be saved under the path given in the "
    "'--output-path' argument",
    required=False,
    is_flag=True,
)
@click.option(
    "-o",
    "--output-path",
    help="The destination path for the packs dependencies json file. This argument is "
    "only relevant for when using the '--all-packs-dependecies' flag.",
    required=False,
)
@click.option(
    "--get-dependent-on",
    help="Get only the packs dependent ON the given pack. Note: this flag can not be"
    " used for the packs ApiModules and Base",
    required=False,
    is_flag=True,
)
@click.option(
    "-d",
    "--dependency",
    help="Find which items in a specific content pack appears as a mandatory "
    "dependency of the searched pack ",
    required=False,
)
@click.pass_context
@logging_setup_decorator
def find_dependencies(ctx, **kwargs):
    """Find pack dependencies and update pack metadata."""
    from demisto_sdk.commands.find_dependencies.find_dependencies import (
        PackDependencies,
    )

    check_configuration_file("find-dependencies", kwargs)
    update_pack_metadata = not kwargs.get("no_update")
    input_paths = kwargs.get("input")  # since it can be multiple, received as a tuple
    id_set_path = kwargs.get("id_set_path", "")
    use_pack_metadata = kwargs.get("use_pack_metadata", False)
    all_packs_dependencies = kwargs.get("all_packs_dependencies", False)
    get_dependent_on = kwargs.get("get_dependent_on", False)
    output_path = kwargs.get("output_path", ALL_PACKS_DEPENDENCIES_DEFAULT_PATH)
    dependency = kwargs.get("dependency", "")
    try:

        PackDependencies.find_dependencies_manager(
            id_set_path=str(id_set_path),
            update_pack_metadata=update_pack_metadata,
            use_pack_metadata=use_pack_metadata,
            input_paths=input_paths,
            all_packs_dependencies=all_packs_dependencies,
            get_dependent_on=get_dependent_on,
            output_path=output_path,
            dependency=dependency,
        )

    except ValueError as exp:
        logger.info(f"[red]{exp}[/red]")


# ====================== postman-codegen ====================== #
@main.command(
    context_settings=dict(
        ignore_unknown_options=True,
        allow_extra_args=True,
    )
)
@click.help_option("-h", "--help")
@click.option(
    "-i",
    "--input",
    help="The Postman collection 2.1 JSON file",
    required=True,
    type=click.File(),
)
@click.option(
    "-o",
    "--output",
    help="The output directory to save the config file or the integration",
    type=click.Path(dir_okay=True, exists=True),
    default=Path("."),
    show_default=True,
)
@click.option("-n", "--name", help="The output integration name")
@click.option(
    "-op",
    "--output-prefix",
    help="The global integration output prefix. By default it is the product name.",
)
@click.option(
    "-cp",
    "--command-prefix",
    help="The prefix for each command in the integration. By default is the product name in lower case",
)
@click.option(
    "--config-out",
    help="Used for advanced integration customisation. Generates a config json file instead of integration.",
    is_flag=True,
)
@click.option(
    "-p",
    "--package",
    help="Generated integration will be split to package format instead of a yml file.",
    is_flag=True,
)
@pass_config
@click.pass_context
def postman_codegen(
    ctx,
    config,
    input: IO,
    output: Path,
    name: str,
    output_prefix: str,
    command_prefix: str,
    config_out: bool,
    package: bool,
    **kwargs,
):
    """Generates a Cortex XSOAR integration given a Postman collection 2.1 JSON file."""
    logger = logging_setup(
        console_log_threshold=kwargs.get("console_log_threshold") or logging.INFO,
        file_log_threshold=kwargs.get("file_log_threshold") or logging.DEBUG,
        log_file_path=kwargs.get("log_file_path") or None,
    )
    from demisto_sdk.commands.postman_codegen.postman_codegen import (
        postman_to_autogen_configuration,
    )
    from demisto_sdk.commands.split.ymlsplitter import YmlSplitter

    postman_config = postman_to_autogen_configuration(
        collection=json.load(input),
        name=name,
        command_prefix=command_prefix,
        context_path_prefix=output_prefix,
    )

    if config_out:
        path = Path(output) / f"config-{postman_config.name}.json"
        path.write_text(json.dumps(postman_config.to_dict(), indent=4))
        logger.info(f"Config file generated at:\n{str(path.absolute())}")
    else:
        # generate integration yml
        yml_path = postman_config.generate_integration_package(output, is_unified=True)
        if package:
            yml_splitter = YmlSplitter(
                configuration=config.configuration,
                file_type=FileType.INTEGRATION,
                input=str(yml_path),
                output=str(output),
            )
            yml_splitter.extract_to_package_format()
            logger.info(
                f"[green]Package generated at {str(Path(output).absolute())} successfully[/green]"
            )
        else:
            logger.info(
                f"[green]Integration generated at {str(yml_path.absolute())} successfully[/green]"
            )


# ====================== generate-integration ====================== #
@main.command(
    context_settings=dict(
        ignore_unknown_options=True,
        allow_extra_args=True,
    )
)
@click.help_option("-h", "--help")
@click.option(
    "-i",
    "--input",
    help="config json file produced by commands like postman-codegen and openapi-codegen",
    required=True,
    type=click.File(),
)
@click.option(
    "-o",
    "--output",
    help="The output directory to save the integration package",
    type=click.Path(dir_okay=True, exists=True),
    default=Path("."),
)
@click.pass_context
@logging_setup_decorator
def generate_integration(ctx, input: IO, output: Path, **kwargs):
    """Generates a Cortex XSOAR integration from a config json file,
    which is generated by commands like postman-codegen
    """
    from demisto_sdk.commands.generate_integration.code_generator import (
        IntegrationGeneratorConfig,
    )

    config_dict = json.load(input)
    config = IntegrationGeneratorConfig(**config_dict)

    config.generate_integration_package(output, True)


# ====================== openapi-codegen ====================== #
@main.command(
    short_help="""Generates a Cortex XSOAR integration given an OpenAPI specification file."""
)
@click.help_option("-h", "--help")
@click.option(
    "-i", "--input_file", help="The swagger file to load in JSON format", required=True
)
@click.option(
    "-cf",
    "--config_file",
    help="The integration configuration file. It is created in the first run of the command",
    required=False,
)
@click.option(
    "-n",
    "--base_name",
    help="The base filename to use for the generated files",
    required=False,
)
@click.option(
    "-o",
    "--output_dir",
    help="Directory to store the output in (default is current working directory)",
    required=False,
)
@click.option(
    "-pr",
    "--command_prefix",
    help="Add a prefix to each command in the code",
    required=False,
)
@click.option("-c", "--context_path", help="Context output path", required=False)
@click.option(
    "-u",
    "--unique_keys",
    help="Comma separated unique keys to use in context paths (case sensitive)",
    required=False,
)
@click.option(
    "-r",
    "--root_objects",
    help="Comma separated JSON root objects to use in command outputs (case sensitive)",
    required=False,
)
@click.option(
    "-f", "--fix_code", is_flag=True, help="Fix the python code using autopep8"
)
@click.option(
    "-a",
    "--use_default",
    is_flag=True,
    help="Use the automatically generated integration configuration"
    " (Skip the second run).",
)
@click.pass_context
@logging_setup_decorator
def openapi_codegen(ctx, **kwargs):
    """Generates a Cortex XSOAR integration given an OpenAPI specification file.
    In the first run of the command, an integration configuration file is created, which can be modified.
    Then, the command is run a second time with the integration configuration to generate the actual integration files.
    """
    from demisto_sdk.commands.openapi_codegen.openapi_codegen import OpenAPIIntegration

    check_configuration_file("openapi-codegen", kwargs)
    if not kwargs.get("output_dir"):
        output_dir = os.getcwd()
    else:
        output_dir = kwargs["output_dir"]

    # Check the directory exists and if not, try to create it
    if not os.path.exists(output_dir):
        try:
            os.mkdir(output_dir)
        except Exception as err:
            logger.info(f"[red]Error creating directory {output_dir} - {err}[/red]")
            sys.exit(1)
    if not os.path.isdir(output_dir):
        logger.info(f'[red]The directory provided "{output_dir}" is not a directory')
        sys.exit(1)

    input_file = kwargs["input_file"]
    base_name = kwargs.get("base_name")
    if base_name is None:
        base_name = "GeneratedIntegration"

    command_prefix = kwargs.get("command_prefix")
    if command_prefix is None:
        command_prefix = "-".join(base_name.split(" ")).lower()

    context_path = kwargs.get("context_path")
    if context_path is None:
        context_path = base_name.replace(" ", "")

    unique_keys = kwargs.get("unique_keys", "")
    if unique_keys is None:
        unique_keys = ""

    root_objects = kwargs.get("root_objects", "")
    if root_objects is None:
        root_objects = ""

    fix_code = kwargs.get("fix_code", False)

    configuration = None
    if kwargs.get("config_file"):
        try:
            with open(kwargs["config_file"]) as config_file:
                configuration = json.load(config_file)
        except Exception as e:
            logger.info(f"[red]Failed to load configuration file: {e}[/red]")

    logger.info("Processing swagger file...")
    integration = OpenAPIIntegration(
        input_file,
        base_name,
        command_prefix,
        context_path,
        unique_keys=unique_keys,
        root_objects=root_objects,
        fix_code=fix_code,
        configuration=configuration,
    )

    integration.load_file()
    if not kwargs.get("config_file"):
        integration.save_config(integration.configuration, output_dir)
        logger.info(f"[green]Created configuration file in {output_dir}[/green]")
        if not kwargs.get("use_default", False):
            config_path = os.path.join(output_dir, f"{base_name}_config.json")
            command_to_run = (
                f'demisto-sdk openapi-codegen -i "{input_file}" -cf "{config_path}" -n "{base_name}" '
                f'-o "{output_dir}" -pr "{command_prefix}" -c "{context_path}"'
            )
            if unique_keys:
                command_to_run = command_to_run + f' -u "{unique_keys}"'
            if root_objects:
                command_to_run = command_to_run + f' -r "{root_objects}"'
            if (
                kwargs.get("console_log_threshold")
                and int(kwargs.get("console_log_threshold", logging.INFO))
                >= logging.DEBUG
            ):
                command_to_run = command_to_run + " -v"
            if fix_code:
                command_to_run = command_to_run + " -f"

            logger.info(
                f"Run the command again with the created configuration file(after a review): {command_to_run}"
            )
            sys.exit(0)

    if integration.save_package(output_dir):
        logger.info(
            f"Successfully finished generating integration code and saved it in {output_dir}",
            "green",
        )
    else:
        logger.info(
            f"[red]There was an error creating the package in {output_dir}[/red]"
        )
        sys.exit(1)


# ====================== test-content command ====================== #
@main.command(
    short_help="""Created incidents for selected test-playbooks and gives a report about the results""",
    hidden=True,
)
@click.help_option("-h", "--help")
@click.option(
    "-k", "--api-key", help="The Demisto API key for the server", required=True
)
@click.option("-s", "--server", help="The server URL to connect to")
@click.option("-c", "--conf", help="Path to content conf.json file", required=True)
@click.option("-e", "--secret", help="Path to content-test-conf conf.json file")
@click.option("-n", "--nightly", type=bool, help="Run nightly tests")
@click.option("-t", "--slack", help="The token for slack", required=True)
@click.option("-a", "--circleci", help="The token for circleci", required=True)
@click.option("-b", "--build-number", help="The build number", required=True)
@click.option(
    "-g", "--branch-name", help="The current content branch name", required=True
)
@click.option("-i", "--is-ami", type=bool, help="is AMI build or not", default=False)
@click.option(
    "-m",
    "--mem-check",
    type=bool,
    help="Should trigger memory checks or not. The slack channel to check the data is: "
    "dmst_content_nightly_memory_data",
    default=False,
)
@click.option(
    "-d",
    "--server-version",
    help="Which server version to run the tests on(Valid only when using AMI)",
    default="NonAMI",
)
@click.option(
    "-u",
    "--use-retries",
    is_flag=True,
    help="Should use retries mechanism or not (if test-playbook fails, it will execute it again few times and "
    "determine success according to most of the runs",
    default=False,
)
@click.option(
    "--server-type", help="Which server runs the tests? XSIAM or XSOAR", default="XSOAR"
)
@click.option(
    "-x", "--xsiam-machine", help="XSIAM machine to use, if it is XSIAM build."
)
@click.option("--xsiam-servers-path", help="Path to secret xsiam server metadata file.")
@click.option(
    "--xsiam-servers-api-keys-path", help="Path to file with XSIAM Servers api keys."
)
@click.pass_context
@logging_setup_decorator
def test_content(ctx, **kwargs):
    """Configure instances for the integration needed to run tests_to_run tests.
    Run test module on each integration.
    create an investigation for each test.
    run test playbook on the created investigation using mock if possible.
    Collect the result and give a report.
    """
    from demisto_sdk.commands.test_content.execute_test_content import (
        execute_test_content,
    )

    check_configuration_file("test-content", kwargs)
    execute_test_content(**kwargs)


# ====================== doc-review ====================== #
@main.command(
    context_settings=dict(
        ignore_unknown_options=True,
        allow_extra_args=True,
    )
)
@click.help_option("-h", "--help")
@click.option(
    "-i", "--input", type=str, help="The path to the file to check", multiple=True
)
@click.option(
    "--no-camel-case",
    is_flag=True,
    help="Whether to check CamelCase words",
    default=False,
)
@click.option(
    "--known-words",
    type=str,
    help="The path to a file containing additional known words",
    multiple=True,
)
@click.option(
    "--always-true",
    is_flag=True,
    help="Whether to fail the command if misspelled words are found",
)
@click.option(
    "--expand-dictionary",
    is_flag=True,
    help="Whether to expand the base dictionary to include more words - "
    "will download 'brown' corpus from nltk package",
)
@click.option(
    "--templates", is_flag=True, help="Whether to print release notes templates"
)
@click.option(
    "-g",
    "--use-git",
    is_flag=True,
    help="Use git to identify the relevant changed files, "
    "will be used by default if '-i' and '--templates' are not set",
)
@click.option(
    "--prev-ver",
    type=str,
    help="The branch against which changes will be detected "
    "if '-g' flag is set. Default is 'demisto/master'",
)
@click.option(
    "-rn", "--release-notes", is_flag=True, help="Will run only on release notes files"
)
@click.option(
    "-xs",
    "--xsoar-only",
    is_flag=True,
    help="Run only on files from XSOAR-supported Packs.",
    default=False,
)
@click.option(
    "-pkw",
    "--use-packs-known-words",
    is_flag=True,
    help="Will find and load the known_words file from the pack. "
    "To use this option make sure you are running from the "
    "content directory.",
    default=True,
)
@click.pass_context
@logging_setup_decorator
def doc_review(ctx, **kwargs):
    """Check the spelling in .md and .yml files as well as review release notes"""
    from demisto_sdk.commands.doc_reviewer.doc_reviewer import DocReviewer

    doc_reviewer = DocReviewer(
        file_paths=kwargs.get("input", []),
        known_words_file_paths=kwargs.get("known_words", []),
        no_camel_case=kwargs.get("no_camel_case"),
        no_failure=kwargs.get("always_true"),
        expand_dictionary=kwargs.get("expand_dictionary"),
        templates=kwargs.get("templates"),
        use_git=kwargs.get("use_git"),
        prev_ver=kwargs.get("prev_ver"),
        release_notes_only=kwargs.get("release_notes"),
        xsoar_only=kwargs.get("xsoar_only"),
        load_known_words_from_pack=kwargs.get("use_packs_known_words"),
    )
    result = doc_reviewer.run_doc_review()
    if result:
        sys.exit(0)

    sys.exit(1)


# ====================== integration-diff ====================== #
@main.command(
    name="integration-diff",
    help="""Given two versions of an integration, Check that everything in the old integration is covered in
              the new integration""",
)
@click.help_option("-h", "--help")
@click.option(
    "-n",
    "--new",
    type=str,
    help="The path to the new version of the integration",
    required=True,
)
@click.option(
    "-o",
    "--old",
    type=str,
    help="The path to the old version of the integration",
    required=True,
)
@click.option(
    "--docs-format",
    is_flag=True,
    help="Whether output should be in the format for the version differences section in README.",
)
@click.pass_context
@logging_setup_decorator
def integration_diff(ctx, **kwargs):
    """
    Checks for differences between two versions of an integration, and verified that the new version covered the old version.
    """
    from demisto_sdk.commands.integration_diff.integration_diff_detector import (
        IntegrationDiffDetector,
    )

    integration_diff_detector = IntegrationDiffDetector(
        new=kwargs.get("new", ""),
        old=kwargs.get("old", ""),
        docs_format=kwargs.get("docs_format", False),
    )
    result = integration_diff_detector.check_different()

    if result:
        sys.exit(0)

    sys.exit(1)


# ====================== generate_yml_from_python ====================== #
@main.command(
    name="generate-yml-from-python",
    help="""Generate YML file from Python code that includes special syntax.\n
                      The output file name will be the same as the Python code with the `.yml` extension instead of `.py`.\n
                      The generation currently supports integrations only.\n
                      For more information on usage and installation visit the command's README.md file.""",
)
@click.help_option("-h", "--help")
@click.option(
    "-i",
    "--input",
    type=click.Path(exists=True),
    help="The path to the python code to generate from",
    required=True,
)
@click.option(
    "-f",
    "--force",
    is_flag=True,
    type=bool,
    help="Override existing yml file.",
    required=False,
)
@click.pass_context
@logging_setup_decorator
def generate_yml_from_python(ctx, **kwargs):
    """
    Checks for differences between two versions of an integration, and verified that the new version covered the old version.
    """
    from demisto_sdk.commands.generate_yml_from_python.generate_yml import YMLGenerator

    yml_generator = YMLGenerator(
        filename=kwargs.get("input", ""),
        force=kwargs.get("force", False),
    )
    yml_generator.generate()
    yml_generator.save_to_yml_file()


# ====================== convert ====================== #
@main.command(
    context_settings=dict(
        ignore_unknown_options=True,
        allow_extra_args=True,
    )
)
@click.help_option("-h", "--help")
@click.option(
    "-i",
    "--input",
    type=click.Path(exists=True),
    required=True,
    help="The path of the content pack/directory/file to convert.",
)
@click.option(
    "-v", "--version", required=True, help="Version the input to be compatible with."
)
@pass_config
@click.pass_context
@logging_setup_decorator
def convert(ctx, config, **kwargs):
    """
    Convert the content of the pack/directory in the given input to be compatible with the version given by
    version command.
    """
    from demisto_sdk.commands.convert.convert_manager import ConvertManager

    check_configuration_file("convert", kwargs)
    sys.path.append(config.configuration.env_dir)

    input_path = kwargs["input"]
    server_version = kwargs["version"]
    convert_manager = ConvertManager(input_path, server_version)
    result = convert_manager.convert()

    if result:
        sys.exit(1)

    sys.exit(0)


# ====================== generate-unit-tests ====================== #


@main.command(short_help="""Generates unit tests for integration code.""")
@click.help_option("-h", "--help")
@click.option(
    "-c",
    "--commands",
    help="Specific commands name to generate unit test for (e.g. xdr-get-incidents)",
    required=False,
)
@click.option(
    "-o",
    "--output_dir",
    help="Directory to store the output in (default is the input integration directory)",
    required=False,
)
@click.option("-i", "--input_path", help="Valid integration file path.", required=True)
@click.option(
    "-d", "--use_demisto", help="Run commands at Demisto automatically.", is_flag=True
)
@click.option("--insecure", help="Skip certificate validation", is_flag=True)
@click.option(
    "-e",
    "--examples",
    help="Integrations: path for file containing command examples."
    " Each command should be in a separate line.",
)
@click.option(
    "-a",
    "--append",
    help="Append generated test file to the existing <integration_name>_test.py. Else, overwriting existing UT",
    is_flag=True,
)
@click.pass_context
@logging_setup_decorator
def generate_unit_tests(
    ctx,
    input_path: str = "",
    commands: list = [],
    output_dir: str = "",
    examples: str = "",
    insecure: bool = False,
    use_demisto: bool = False,
    append: bool = False,
    **kwargs,
):
    """
    This command is used to generate unit tests automatically from an  integration python code.
    Also supports generating unit tests for specific commands.
    """
    logging.getLogger("PYSCA").propagate = False
    from demisto_sdk.commands.generate_unit_tests.generate_unit_tests import (
        run_generate_unit_tests,
    )

    return run_generate_unit_tests(
        input_path, commands, output_dir, examples, insecure, use_demisto, append
    )


@main.command(
    name="error-code",
    help="Quickly find relevant information regarding an error code.",
)
@click.help_option("-h", "--help")
@click.option(
    "-i",
    "--input",
    required=True,
    help="The error code to search for.",
)
@pass_config
@click.pass_context
@logging_setup_decorator
def error_code(ctx, config, **kwargs):
    from demisto_sdk.commands.error_code_info.error_code_info import (
        generate_error_code_information,
    )

    check_configuration_file("error-code-info", kwargs)
    sys.path.append(config.configuration.env_dir)

    result = generate_error_code_information(kwargs.get("input"))

    sys.exit(result)


# ====================== create-content-graph ====================== #
@main.command(
    hidden=True,
)
@click.help_option("-h", "--help")
@click.option(
    "-o",
    "--output-path",
    type=click.Path(resolve_path=True, path_type=Path, dir_okay=True, file_okay=False),
    default=None,
    help="Output folder to place the zip file of the graph exported CSVs files",
)
@click.option(
    "-mp",
    "--marketplace",
    help="The marketplace to generate the graph for.",
    default="xsoar",
    type=click.Choice(list(MarketplaceVersions)),
)
@click.option(
    "-nd",
    "--no-dependencies",
    is_flag=True,
    help="Whether or not to include dependencies.",
    default=False,
)
@click.pass_context
@logging_setup_decorator
def create_content_graph(
    ctx,
    marketplace: str = MarketplaceVersions.XSOAR,
    no_dependencies: bool = False,
    output_path: Path = None,
    **kwargs,
):
    from demisto_sdk.commands.content_graph.content_graph_commands import (
        create_content_graph as create_content_graph_command,
    )

    with Neo4jContentGraphInterface() as content_graph_interface:
        create_content_graph_command(
            content_graph_interface,
            marketplace=MarketplaceVersions(marketplace),
            dependencies=not no_dependencies,
            output_path=output_path,
        )


# ====================== update-content-graph ====================== #
@main.command(
    hidden=True,
)
@click.help_option("-h", "--help")
@click.option(
    "-mp",
    "--marketplace",
    help="The marketplace the artifacts are created for, that "
    "determines which artifacts are created for each pack. "
    "Default is the XSOAR marketplace, that has all of the packs "
    "artifacts.",
    default="xsoar",
    type=click.Choice(list(MarketplaceVersions)),
)
@click.option(
    "-g",
    "--use-git",
    is_flag=True,
    show_default=True,
    default=False,
    help="Whether to use git to determine the packs to update",
)
@click.option(
    "-i",
    "--imported-path",
    type=click.Path(
        path_type=Path, resolve_path=True, exists=True, file_okay=True, dir_okay=False
    ),
    default=None,
    help="Path to content graph zip file to import",
)
@click.option(
    "-uc",
    "--use-current",
    is_flag=True,
    help="Whether to use the current content graph to update",
    default=False,
)
@click.option(
    "-p",
    "--packs",
    help="A comma-separated list of packs to update",
    multiple=True,
    default=None,
)
@click.option(
    "-nd",
    "--no-dependencies",
    is_flag=True,
    help="Whether dependencies should be included in the graph",
    default=False,
)
@click.option(
    "-o",
    "--output-path",
    type=click.Path(resolve_path=True, path_type=Path, dir_okay=True, file_okay=False),
    default=None,
    help="Output folder to place the zip file of the graph exported CSVs files",
)
@click.pass_context
@logging_setup_decorator
def update_content_graph(
    ctx,
    use_git: bool = False,
    marketplace: MarketplaceVersions = MarketplaceVersions.XSOAR,
    use_current: bool = False,
    imported_path: Path = None,
    packs: list = None,
    no_dependencies: bool = False,
    output_path: Path = None,
    **kwargs,
):
    from demisto_sdk.commands.content_graph.content_graph_commands import (
        update_content_graph as update_content_graph_command,
    )
    from demisto_sdk.commands.content_graph.interface.neo4j.neo4j_graph import (
        Neo4jContentGraphInterface,
    )

    if packs and not isinstance(packs, list):
        # for some reason packs provided as tuple from click interface
        packs = list(packs)
    with Neo4jContentGraphInterface() as content_graph_interface:
        update_content_graph_command(
            content_graph_interface,
            marketplace=MarketplaceVersions(marketplace),
            use_git=use_git,
            imported_path=imported_path,
            use_current=use_current,
            packs_to_update=packs or [],
            dependencies=not no_dependencies,
            output_path=output_path,
        )


@main.command(short_help="Runs pre-commit hooks on the files in the repository")
@click.help_option("-h", "--help")
@click.option(
    "-i",
    "--input",
    help="The path to the input file to run the command on.",
    type=PathsParamType(
        exists=True, resolve_path=True
    ),  # PathsParamType allows passing a list of paths
)
@click.option(
    "-s",
    "--staged-only",
    help="Whether to run only on staged files",
    is_flag=True,
    default=False,
)
@click.option(
    "-g",
    "--git-diff",
    help="Whether to use git to determine which files to run on",
    is_flag=True,
    default=False,
)
@click.option(
    "-a",
    "--all-files",
    help="Whether to run on all files",
    is_flag=True,
    default=False,
)
@click.option(
    "-ut/--no-ut",
    "--unit-test/--no-unit-test",
    help="Whether to run unit tests for content items",
    default=False,
)
@click.option(
    "--skip",
    help="A comma separated list of precommit hooks to skip",
)
@click.option(
    "--validate/--no-validate",
    help="Whether to run demisto-sdk validate",
    default=True,
)
@click.option(
    "--format/--no-format",
    help="Whether to run demisto-sdk format",
    default=False,
)
@click.option(
    "--secrets/--no-secrets",
    help="Whether to run demisto-sdk secrets",
    default=True,
)
@click.option(
    "-v",
    "--verbose",
    help="Verbose output of pre-commit",
    is_flag=True,
    default=False,
)
@click.option(
    "--show-diff-on-failure",
    help="Show diff on failure",
    is_flag=True,
    default=False,
)
@click.option(
    "--sdk-ref",
    help="The demisto-sdk ref to use for the pre-commit hooks",
    default="",
)
@click.argument(
    "file_paths",
    nargs=-1,
    type=click.Path(exists=True, resolve_path=True, path_type=Path),
)
@click.pass_context
@logging_setup_decorator
def pre_commit(
    ctx,
    input: str,
    staged_only: bool,
    git_diff: bool,
    all_files: bool,
    unit_test: bool,
    skip: str,
    validate: bool,
    format: bool,
    secrets: bool,
    verbose: bool,
    show_diff_on_failure: bool,
    sdk_ref: str,
    file_paths: Iterable[Path],
    **kwargs,
):
    from demisto_sdk.commands.pre_commit.pre_commit_command import pre_commit_manager

    if file_paths and input:
        logger.info(
            "Both `--input` parameter and `file_paths` arguments were provided. Will use the `--input` parameter."
        )
    input_files = []
    if input:
        input_files = [Path(i) for i in input.split(",")]
    elif file_paths:
        input_files = list(file_paths)
    if skip:
        skip = skip.split(",")  # type: ignore[assignment]

    sys.exit(
        pre_commit_manager(
            input_files,
            staged_only,
            git_diff,
            all_files,
            unit_test,
            skip,
            validate,
            format,
            secrets,
            verbose,
            show_diff_on_failure,
            sdk_ref=sdk_ref,
        )
    )


@main.command(short_help="Run unit tests in a docker for integrations and scripts")
@click.help_option("-h", "--help")
@click.option(
    "-i",
    "--input",
    type=PathsParamType(
        exists=True, resolve_path=True
    ),  # PathsParamType allows passing a list of paths
    help="The path of the content pack/file to validate specifically.",
)
@click.option(
    "-v", "--verbose", is_flag=True, default=False, help="Verbose output of unit tests"
)
@click.argument("file_paths", nargs=-1, type=click.Path(exists=True, resolve_path=True))
@click.pass_context
@logging_setup_decorator
def run_unit_tests(
    ctx, input: str, file_paths: Tuple[str, ...], verbose: bool, **kwargs
):
    if input:
        file_paths = tuple(input.split(","))
    from demisto_sdk.commands.run_unit_tests.unit_tests_runner import unit_test_runner

    sys.exit(unit_test_runner(file_paths, verbose))


@main.result_callback()
def exit_from_program(result=0, **kwargs):
    sys.exit(result)


app = typer.Typer(name="modeling-rules", hidden=True, no_args_is_help=True)
app.command("test", no_args_is_help=True)(test_modeling_rule.test_modeling_rule)
app.command("init-test-data", no_args_is_help=True)(init_test_data.init_test_data)
typer_click_object = typer.main.get_command(app)
main.add_command(typer_click_object, "modeling-rules")


app_generate_modeling_rules = typer.Typer(
    name="generate-modeling-rules", no_args_is_help=True
)
app_generate_modeling_rules.command("generate-modeling-rules", no_args_is_help=True)(
    generate_modeling_rules.generate_modeling_rules
)

typer_click_object2 = typer.main.get_command(app_generate_modeling_rules)
main.add_command(typer_click_object2, "generate-modeling-rules")

if __name__ == "__main__":
    main()<|MERGE_RESOLUTION|>--- conflicted
+++ resolved
@@ -203,17 +203,9 @@
         )
 
     dotenv.load_dotenv(CONTENT_PATH / ".env", override=True)  # type: ignore # load .env file from the cwd
-    if (
-<<<<<<< HEAD
-        (not os.getenv("DEMISTO_SDK_SKIP_VERSION_CHECK")
-        or not os.getenv("CI")
-        or version)
-        and not is_sdk_defined_working_offline()
-    ):  # If the key exists/called to version
-=======
+    if ((
         not os.getenv("DEMISTO_SDK_SKIP_VERSION_CHECK")
-    ) or version:  # If the key exists/called to version
->>>>>>> b1862ab3
+    ) or version) and not is_sdk_defined_working_offline():  # If the key exists/called to version
         try:
             __version__ = get_distribution("demisto-sdk").version
         except DistributionNotFound:
