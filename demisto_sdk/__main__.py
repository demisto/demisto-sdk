--- conflicted
+++ resolved
@@ -308,9 +308,5 @@
 
 
 if __name__ == "__main__":
-<<<<<<< HEAD
-    main()  # pylint: disable=E1120
-=======
     typer.echo("Running Demisto-SDK CLI")
-    app()  # Run the main app
->>>>>>> 75659456
+    app()  # Run the main app