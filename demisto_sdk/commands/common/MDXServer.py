import logging
import subprocess
from contextlib import contextmanager
from pathlib import Path
from typing import Callable, Optional

import click
import docker
import docker.errors
import docker.models.containers

from demisto_sdk.commands.common.constants import MDX_SERVER_DOCKER_IMAGE
from demisto_sdk.commands.common.docker_helper import (
    get_docker,
    init_global_docker_client,
)
from demisto_sdk.commands.common.errors import Errors

EXPECTED_SUCCESS_MESSAGE = "MDX server is listening on port"

DEMISTO_DEPS_DOCKER_NAME = "mdx_server"
_SERVER_SCRIPT_NAME = "mdx-parse-server.js"
_MDX_SERVER_PROCESS: Optional[subprocess.Popen] = None
_RUNNING_CONTAINER_IMAGE: Optional[docker.models.containers.Container] = None


def server_script_path():
    """The path to the script that runs the mdxserver

    Returns: Path to the script

    """
    return (
        Path(__file__).parent.parent
        / "common"
        / "markdown_server"
        / _SERVER_SCRIPT_NAME
    )


@contextmanager
def start_docker_MDX_server(
    handle_error: Optional[Callable] = None, file_path: Optional[str] = None
):
    """
        This function will start a docker container running a node server listening on port 6161.
        The container will erase itself after exit.
        If there's a running server already with the same name it will be removed before starting a new one.

    Args:
        handle_error: handle_error function
        file_path: path of the content item

    Returns:
        A context manager

    """
    logging.info("Starting docker mdx server")
<<<<<<< HEAD
    get_docker().pull_image(MDX_SERVER_DOCKER_IMAGE)
    if running_container := init_global_docker_client().containers.list(
        filters={"name": DEMISTO_DEPS_DOCKER_NAME}
    ):
        click.secho("Closing the preexisting container")
        running_container[0].stop()
    container: docker.models.containers.Container = get_docker().create_container(
        name=DEMISTO_DEPS_DOCKER_NAME,
        image=MDX_SERVER_DOCKER_IMAGE,
        auto_remove=True,
        ports={"6161/tcp": 6161},
    )
    container.start()
    try:
        line = str(next(container.logs(stream=True)).decode("utf-8"))

        raised_successfully = EXPECTED_SUCCESS_MESSAGE in line
    except docker.errors.NotFound:
        raised_successfully = False
        line = "Docker crashed on startup. To inspect, run the container in the same manner without the --rm flag."

    if not raised_successfully:
        try:
            stop_docker_container(container)
            logging.error("Docker for MDX server was not started correctly")
            logging.error(f'docker logs:\n{container.logs().decode("utf-8")}')
        except docker.errors.NotFound:
            click.secho(line)

        error_message = Errors.error_starting_docker_mdx_server(line=line)

=======
    get_docker().pull_image(DEPENDENCIES_DOCKER)

    docker_client = init_global_docker_client()

    location_in_docker = f"/content/{_SERVER_SCRIPT_NAME}"
    while mdx_container := docker_client.containers.list(
        filters={"name": DEMISTO_DEPS_DOCKER_NAME}, all=True
    ):
        iteration_num = 1
        print(f"Found the following container(s): {mdx_container}")
        print(f"{iteration_num=} when trying to remove {mdx_container}")
        remove_container(mdx_container[0])
        iteration_num += 1

    try:
        container: docker.models.containers.Container = get_docker().create_container(
            name=DEMISTO_DEPS_DOCKER_NAME,
            image=DEPENDENCIES_DOCKER,
            command=["node", location_in_docker],
            user=f"{os.getuid()}:4000",
            files_to_push=[(server_script_path(), location_in_docker)],
            auto_remove=True,
            ports={"6161/tcp": 6161},
        )
    except Exception as error:
        print(
            f"Error occurred when trying to create {DEMISTO_DEPS_DOCKER_NAME} container, {error=}"
        )
        print(
            f"all available containers: {[container.name for container in docker_client.containers.list(all=True)]}"
        )
        raise error
    container.start()
    if EXPECTED_SUCCESS_MESSAGE not in (
        line := (str(next(container.logs(stream=True)).decode("utf-8")))
    ):
        remove_container(container)
        logging.error("Docker for MDX server was not started correctly")
        logging.error(f'docker logs:\n{container.logs().decode("utf-8")}')
        error_message, error_code = Errors.error_starting_docker_mdx_server(line=line)
>>>>>>> 32beb776
        if handle_error and file_path:
            if handle_error(error_message, file_path=file_path):
                return False
        else:
            raise Exception(error_message)
    else:
        click.secho("Successfully started node server in docker")

    try:
        yield True
    finally:
        remove_container(container)


def remove_container(container):
    if container:
<<<<<<< HEAD
        click.secho("Stopping mdx docker server")
        container.stop()  # type: ignore
=======
        print("stopping and removing mdx server")
        print(f"Removing container {container.name}")
        container.remove(force=True)
        print(f"Successfully removed container {container.name}")
>>>>>>> 32beb776


@contextmanager
def start_local_MDX_server(
    handle_error: Optional[Callable] = None, file_path: Optional[str] = None
):
    """
        This function will start a node server on the local machine and listen on port 6161
    Args:
        handle_error: handle_error function
        file_path: path of the content item

    Returns:
        A context manager

    """
    click.secho("Starting local mdx server")

    process = subprocess.Popen(
        ["node", str(server_script_path())], stdout=subprocess.PIPE, text=True
    )
    line = process.stdout.readline()  # type: ignore
    if EXPECTED_SUCCESS_MESSAGE not in line:
        logging.error(f"MDX local server couldnt be started: {line}")
        terminate_process(process)
        error_message, error_code = Errors.error_starting_mdx_server(line=line)
        if handle_error and file_path:
            if handle_error(error_message, error_code, file_path=file_path):
                return False
        else:
            raise Exception(error_message)

    try:
        yield True
    finally:
        terminate_process(process)


def terminate_process(process):
    if process:
        click.secho("Stopping local mdx server")
        process.terminate()<|MERGE_RESOLUTION|>--- conflicted
+++ resolved
@@ -31,16 +31,16 @@
 
     """
     return (
-        Path(__file__).parent.parent
-        / "common"
-        / "markdown_server"
-        / _SERVER_SCRIPT_NAME
+            Path(__file__).parent.parent
+            / "common"
+            / "markdown_server"
+            / _SERVER_SCRIPT_NAME
     )
 
 
 @contextmanager
 def start_docker_MDX_server(
-    handle_error: Optional[Callable] = None, file_path: Optional[str] = None
+        handle_error: Optional[Callable] = None, file_path: Optional[str] = None
 ):
     """
         This function will start a docker container running a node server listening on port 6161.
@@ -56,19 +56,31 @@
 
     """
     logging.info("Starting docker mdx server")
-<<<<<<< HEAD
     get_docker().pull_image(MDX_SERVER_DOCKER_IMAGE)
-    if running_container := init_global_docker_client().containers.list(
-        filters={"name": DEMISTO_DEPS_DOCKER_NAME}
+    iteration_num = 1
+    while mdx_container := init_global_docker_client().containers.list(
+            filters={"name": DEMISTO_DEPS_DOCKER_NAME}
     ):
-        click.secho("Closing the preexisting container")
-        running_container[0].stop()
-    container: docker.models.containers.Container = get_docker().create_container(
-        name=DEMISTO_DEPS_DOCKER_NAME,
-        image=MDX_SERVER_DOCKER_IMAGE,
-        auto_remove=True,
-        ports={"6161/tcp": 6161},
-    )
+        print(f"Found the following container(s): {mdx_container}")
+        print(f"{iteration_num=} when trying to remove {mdx_container}")
+        remove_container(mdx_container[0])
+        iteration_num += 1
+    try:
+        container: docker.models.containers.Container = get_docker().create_container(
+            name=DEMISTO_DEPS_DOCKER_NAME,
+            image=MDX_SERVER_DOCKER_IMAGE,
+            auto_remove=True,
+            ports={"6161/tcp": 6161},
+        )
+    except Exception as error:
+        print(
+            f"Error occurred when trying to create {DEMISTO_DEPS_DOCKER_NAME} container, {error=}"
+        )
+        print(
+            f"all available containers: {[container.name for container in init_global_docker_client().containers.list(all=True)]}"
+        )
+        raise error
+
     container.start()
     try:
         line = str(next(container.logs(stream=True)).decode("utf-8"))
@@ -80,7 +92,7 @@
 
     if not raised_successfully:
         try:
-            stop_docker_container(container)
+            remove_container(container)
             logging.error("Docker for MDX server was not started correctly")
             logging.error(f'docker logs:\n{container.logs().decode("utf-8")}')
         except docker.errors.NotFound:
@@ -88,48 +100,6 @@
 
         error_message = Errors.error_starting_docker_mdx_server(line=line)
 
-=======
-    get_docker().pull_image(DEPENDENCIES_DOCKER)
-
-    docker_client = init_global_docker_client()
-
-    location_in_docker = f"/content/{_SERVER_SCRIPT_NAME}"
-    while mdx_container := docker_client.containers.list(
-        filters={"name": DEMISTO_DEPS_DOCKER_NAME}, all=True
-    ):
-        iteration_num = 1
-        print(f"Found the following container(s): {mdx_container}")
-        print(f"{iteration_num=} when trying to remove {mdx_container}")
-        remove_container(mdx_container[0])
-        iteration_num += 1
-
-    try:
-        container: docker.models.containers.Container = get_docker().create_container(
-            name=DEMISTO_DEPS_DOCKER_NAME,
-            image=DEPENDENCIES_DOCKER,
-            command=["node", location_in_docker],
-            user=f"{os.getuid()}:4000",
-            files_to_push=[(server_script_path(), location_in_docker)],
-            auto_remove=True,
-            ports={"6161/tcp": 6161},
-        )
-    except Exception as error:
-        print(
-            f"Error occurred when trying to create {DEMISTO_DEPS_DOCKER_NAME} container, {error=}"
-        )
-        print(
-            f"all available containers: {[container.name for container in docker_client.containers.list(all=True)]}"
-        )
-        raise error
-    container.start()
-    if EXPECTED_SUCCESS_MESSAGE not in (
-        line := (str(next(container.logs(stream=True)).decode("utf-8")))
-    ):
-        remove_container(container)
-        logging.error("Docker for MDX server was not started correctly")
-        logging.error(f'docker logs:\n{container.logs().decode("utf-8")}')
-        error_message, error_code = Errors.error_starting_docker_mdx_server(line=line)
->>>>>>> 32beb776
         if handle_error and file_path:
             if handle_error(error_message, file_path=file_path):
                 return False
@@ -146,20 +116,15 @@
 
 def remove_container(container):
     if container:
-<<<<<<< HEAD
-        click.secho("Stopping mdx docker server")
-        container.stop()  # type: ignore
-=======
         print("stopping and removing mdx server")
         print(f"Removing container {container.name}")
         container.remove(force=True)
         print(f"Successfully removed container {container.name}")
->>>>>>> 32beb776
 
 
 @contextmanager
 def start_local_MDX_server(
-    handle_error: Optional[Callable] = None, file_path: Optional[str] = None
+        handle_error: Optional[Callable] = None, file_path: Optional[str] = None
 ):
     """
         This function will start a node server on the local machine and listen on port 6161
