--- conflicted
+++ resolved
@@ -164,7 +164,6 @@
         return raw_response
 
     @retry(exceptions=ApiException)
-<<<<<<< HEAD
     def get_installed_pack(self, pack_id: str) -> dict:
         """
         Returns the installed pack by pack_id
@@ -183,10 +182,8 @@
             f"Could not find installed pack for pack ID '{pack_id}'"
         )
 
-    def search_marketplace_packs(self, filters: Dict):
-=======
+    @retry(exceptions=ApiException)
     def search_marketplace_packs(self, filters: Optional[Dict] = None):
->>>>>>> 001ea043
         """
         Searches for packs in a marketplace
 
