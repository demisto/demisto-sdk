--- conflicted
+++ resolved
@@ -2,12 +2,8 @@
 import re
 import time
 import urllib.parse
-<<<<<<< HEAD
+from pathlib import Path
 from typing import Any, Dict, List, Optional, Tuple, Union
-=======
-from pathlib import Path
-from typing import Any, Dict, List, Optional, Union
->>>>>>> 649ba739
 
 import dateparser
 import demisto_client
