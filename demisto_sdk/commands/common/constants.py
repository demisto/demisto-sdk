import re
from distutils.version import LooseVersion
from enum import Enum
from functools import reduce
from typing import Dict, List

from demisto_sdk.commands.common.GitContentConfig import \
    GitContentConfig  # noqa

CAN_START_WITH_DOT_SLASH = '(?:./)?'
NOT_TEST = '(?!Test)'
INTEGRATIONS_DIR = 'Integrations'
SCRIPTS_DIR = 'Scripts'
PLAYBOOKS_DIR = 'Playbooks'
TEST_PLAYBOOKS_DIR = 'TestPlaybooks'
REPORTS_DIR = 'Reports'
DASHBOARDS_DIR = 'Dashboards'
WIDGETS_DIR = 'Widgets'
INCIDENT_FIELDS_DIR = 'IncidentFields'
INCIDENT_TYPES_DIR = 'IncidentTypes'
INDICATOR_FIELDS_DIR = 'IndicatorFields'
INDICATOR_TYPES_DIR = 'IndicatorTypes'
GENERIC_FIELDS_DIR = 'GenericFields'
GENERIC_TYPES_DIR = 'GenericTypes'
GENERIC_MODULES_DIR = 'GenericModules'
GENERIC_DEFINITIONS_DIR = 'GenericDefinitions'
LAYOUTS_DIR = 'Layouts'
CLASSIFIERS_DIR = 'Classifiers'
MAPPERS_DIR = 'Classifiers'
CONNECTIONS_DIR = 'Connections'
PACKS_DIR = 'Packs'
TOOLS_DIR = 'Tools'
RELEASE_NOTES_DIR = 'ReleaseNotes'
TESTS_DIR = 'Tests'
DOC_FILES_DIR = 'doc_files'
DOCUMENTATION_DIR = 'Documentation'
JOBS_DIR = 'Jobs'
PRE_PROCESS_RULES_DIR = 'PreProcessRules'
LISTS_DIR = 'Lists'

SCRIPT = 'script'
AUTOMATION = 'automation'
INTEGRATION = 'integration'
PLAYBOOK = 'playbook'
TEST_PLAYBOOK = 'testplaybook'
LAYOUT = 'layout'
LAYOUTS_CONTAINER = 'layoutscontainer'
PRE_PROCESS_RULES = 'pre-process-rules'
LISTS = 'list'  # singular, as it is the prefix of the file
INCIDENT_TYPE = 'incidenttype'
INCIDENT_FIELD = 'incidentfield'
INDICATOR_FIELD = 'indicatorfield'
CONNECTION = 'connection'
CLASSIFIER = 'classifier'
DASHBOARD = 'dashboard'
REPORT = 'report'
INDICATOR_TYPE = 'reputation'
OLD_INDICATOR_TYPE = 'reputations'
WIDGET = 'widget'
TOOL = 'tools'
BETA_INTEGRATION = 'betaintegration'
DOCUMENTATION = 'doc'
MAPPER = 'classifier-mapper'
CANVAS = 'canvas'
OLD_REPUTATION = 'reputations.json'
PACK_VERIFY_KEY = 'content.pack.verify'
XSOAR_CONFIG_FILE = 'xsoar_config.json'
GENERIC_FIELD = 'genericfield'
GENERIC_TYPE = 'generictype'
GENERIC_MODULE = 'genericmodule'
GENERIC_DEFINITION = 'genericdefinition'
JOB = 'job'

MARKETPLACE_KEY_PACK_METADATA = 'marketplaces'


class FileType(Enum):
    INTEGRATION = 'integration'
    SCRIPT = 'script'
    TEST_SCRIPT = 'testscript'
    PLAYBOOK = 'playbook'
    TEST_PLAYBOOK = 'testplaybook'
    BETA_INTEGRATION = 'betaintegration'
    INCIDENT_FIELD = 'incidentfield'
    INDICATOR_FIELD = 'indicatorfield'
    REPUTATION = 'reputation'
    LAYOUT = 'layout'
    LAYOUTS_CONTAINER = 'layoutscontainer'
    DASHBOARD = 'dashboard'
    INCIDENT_TYPE = 'incidenttype'
    MAPPER = 'mapper'
    OLD_CLASSIFIER = 'classifier_5_9_9'
    CLASSIFIER = 'classifier'
    WIDGET = 'widget'
    REPORT = 'report'
    CONNECTION = 'canvas-context-connections'
    README = 'readme'
    RELEASE_NOTES = 'releasenotes'
    RELEASE_NOTES_CONFIG = 'releasenotesconfig'
    DESCRIPTION = 'description'
    CHANGELOG = 'changelog'
    IMAGE = 'image'
    AUTHOR_IMAGE = 'author_image'
    DOC_IMAGE = 'doc_image'
    PYTHON_FILE = 'pythonfile'
    JAVASCRIPT_FILE = 'javascriptfile'
    POWERSHELL_FILE = 'powershellfile'
    CONF_JSON = 'confjson'
    METADATA = 'metadata'
    WHITE_LIST = 'whitelist'
    LANDING_PAGE_SECTIONS_JSON = 'landingPage_sections.json'
    CONTRIBUTORS = 'contributors'
    PACK = 'pack'
    XSOAR_CONFIG = 'xsoar_config'
    GENERIC_MODULE = 'genericmodule'
    GENERIC_FIELD = 'genericfield'
    GENERIC_TYPE = 'generictype'
    GENERIC_DEFINITION = 'genericdefinition'
    PRE_PROCESS_RULES = 'pre-process-rule'
    LISTS = 'list'
    JOB = 'job'


RN_HEADER_BY_FILE_TYPE = {
    FileType.PLAYBOOK: 'Playbooks',
    FileType.INTEGRATION: 'Integrations',
    FileType.BETA_INTEGRATION: 'Integrations',
    FileType.SCRIPT: 'Scripts',
    FileType.INCIDENT_FIELD: 'Incident Fields',
    FileType.INDICATOR_FIELD: 'Indicator Fields',
    FileType.REPUTATION: 'Indicator Types',
    FileType.INCIDENT_TYPE: 'Incident Types',
    FileType.CLASSIFIER: 'Classifiers',
    FileType.OLD_CLASSIFIER: 'Classifiers',
    FileType.LAYOUTS_CONTAINER: 'Layouts',
    FileType.LAYOUT: 'Layouts',
    FileType.REPORT: 'Reports',
    FileType.WIDGET: 'Widgets',
    FileType.DASHBOARD: 'Dashboards',
    FileType.CONNECTION: 'Connections',
    FileType.MAPPER: 'Mappers',
    FileType.PRE_PROCESS_RULES: 'PreProcess Rules',
    FileType.GENERIC_DEFINITION: 'Objects',
    FileType.GENERIC_MODULE: 'Modules',
    FileType.GENERIC_TYPE: 'Object Types',
    FileType.GENERIC_FIELD: 'Object Fields',
    FileType.LISTS: 'Lists',
    FileType.JOB: 'Jobs'
}

ENTITY_TYPE_TO_DIR = {
    FileType.INTEGRATION.value: INTEGRATIONS_DIR,
    FileType.PLAYBOOK.value: PLAYBOOKS_DIR,
    FileType.SCRIPT.value: SCRIPTS_DIR,
    AUTOMATION: SCRIPTS_DIR,
    FileType.LAYOUT.value: LAYOUTS_DIR,
    FileType.LAYOUTS_CONTAINER.value: LAYOUTS_DIR,
    FileType.INCIDENT_FIELD.value: INCIDENT_FIELDS_DIR,
    FileType.INCIDENT_TYPE.value: INCIDENT_TYPES_DIR,
    FileType.INDICATOR_FIELD.value: INDICATOR_FIELDS_DIR,
    FileType.CONNECTION.value: CONNECTIONS_DIR,
    FileType.CLASSIFIER.value: CLASSIFIERS_DIR,
    FileType.DASHBOARD.value: DASHBOARDS_DIR,
    FileType.REPUTATION.value: INDICATOR_TYPES_DIR,
    FileType.REPORT.value: REPORTS_DIR,
    FileType.WIDGET.value: WIDGETS_DIR,
    FileType.BETA_INTEGRATION.value: INTEGRATIONS_DIR,
    FileType.MAPPER.value: CLASSIFIERS_DIR,
    FileType.PRE_PROCESS_RULES.value: PRE_PROCESS_RULES_DIR,
    FileType.GENERIC_DEFINITION.value: GENERIC_DEFINITIONS_DIR,
    FileType.GENERIC_MODULE.value: GENERIC_MODULES_DIR,
    FileType.GENERIC_FIELD.value: GENERIC_FIELDS_DIR,
    FileType.GENERIC_TYPE.value: GENERIC_TYPES_DIR,
    FileType.LISTS.value: LISTS_DIR,
    FileType.JOB.value: JOBS_DIR
}

CONTENT_FILE_ENDINGS = ['py', 'yml', 'png', 'json', 'md']

IGNORED_PACKS_IN_DEPENDENCY_CALC = ['NonSupported', 'Base']  # Packs that are ignored when calculating dependencies
ALL_PACKS_DEPENDENCIES_DEFAULT_PATH = './all_packs_dependencies.json'

CUSTOM_CONTENT_FILE_ENDINGS = ['yml', 'json']

CONTENT_ENTITIES_DIRS = [
    INTEGRATIONS_DIR,
    SCRIPTS_DIR,
    PLAYBOOKS_DIR,
    TEST_PLAYBOOKS_DIR,
    REPORTS_DIR,
    DASHBOARDS_DIR,
    WIDGETS_DIR,
    INCIDENT_FIELDS_DIR,
    INDICATOR_FIELDS_DIR,
    INDICATOR_TYPES_DIR,
    INCIDENT_TYPES_DIR,
    LAYOUTS_DIR,
    CLASSIFIERS_DIR,
    CONNECTIONS_DIR,
    GENERIC_FIELDS_DIR,
    GENERIC_TYPES_DIR,
    GENERIC_MODULES_DIR,
    GENERIC_DEFINITIONS_DIR,
    PRE_PROCESS_RULES_DIR,
    LISTS_DIR,
    JOBS_DIR
]

CONTENT_ENTITY_UPLOAD_ORDER = [
    INTEGRATIONS_DIR,
    SCRIPTS_DIR,
    PLAYBOOKS_DIR,
    TEST_PLAYBOOKS_DIR,
    INCIDENT_TYPES_DIR,
    INCIDENT_FIELDS_DIR,
    INDICATOR_FIELDS_DIR,
    INDICATOR_TYPES_DIR,
    CLASSIFIERS_DIR,
    WIDGETS_DIR,
    LAYOUTS_DIR,
    DASHBOARDS_DIR,
    PRE_PROCESS_RULES_DIR,
    LISTS_DIR,
    JOBS_DIR
]

DEFAULT_IMAGE_PREFIX = 'data:image/png;base64,'
DEFAULT_IMAGE_BASE64 = 'iVBORw0KGgoAAAANSUhEUgAAAFAAAABQCAMAAAC5zwKfAAACYVBMVEVHcEwAT4UAT4UAT4YAf/8A//8AT4UAf78AT4U' \
                       'AT4UAT4UAUYcAT4YAT4YAT48AXIsAT4UAT4UAUIUAUIUAT4UAT4UAVaoAW5EAUIYAWYwAT4UAT4UAT4UAUIgAT4YAUo' \
                       'UAUIYAUIUAT4YAVY0AUIUAT4UAUIUAUocAUYUAT4UAT4UAT4UAUIYAT4UAUIUAT4cAUYUAUIUAUIYAUocAT4UAUIUAT' \
                       '4YAUY4AUIUAUIYAT4UAVYgAT4UAT4UAT4YAVYUAT4UAT4UAT4YAT4cAT4UAT4UAUYYAZpkAWIUAT4UAT4gAbZEAT4UA' \
                       'UIYAT4UAUIUAT4cAUYgAT4UAZpkAT4UAT4UAT4UAVaoAUIUAT4UAWIkAT4UAU4kAUIUAUIUAU4gAT4UAT4UAT4UAVYg' \
                       'AUIUAT4YAVYkAUYUAT4UAU4cAUIYAUIUAT4gAUIYAVYsAT4YAUocAUYUAUIYAUYgAT4UAT4UAT4UAT4UAUYUAU4UAUY' \
                       'gAT4UAVY0AUIUAUIUAT4UAT4cAT4oAVY0AUYcAUIcAUIUAUIYAUIcAUYcAUIUAT4UAT4UAUIUAT4UAX58AT4UAUIUAU' \
                       'IYAT4UAUIYAUIgAT4UAT4UAUIUAT4UAUIUAT4YAT4UAUIYAT4YAUYkAT4UAUYYAUIUAT4UAT4YAT4YAT4YAT4cAUokA' \
                       'T4UAT4YAUIUAT4UAT4YAUIUAT4UAUIoAT4YAT4UAT4UAT4UAT4UAUIUAT4UAT4YAT4UAUYYAT4YAUYUAT4UAT4YAT4U' \
                       'AUoUAT4UAT4UAUIYAT4YAUIcAYokAT4UAT4UA65kA0ZYAu5PCXoiOAAAAx3RSTlMA+nO6AgG5BP799i9wShAL9/uVzN' \
                       'rxAw6JFLv08EmWKLyPmhI/x88+ccjz4WjtmU1F76VEoFbXGdKMrh71+K0qoZODIMuzSAoXni0H4HnjfnccQwXDjT0Gi' \
                       '/wa5zSCaSvBsWMPb9EnLMoxe3hHOSG+Ilh/S1BnzvJULjimCayy6UAwG1VPta91UVLNgJvZCNBcRuVsPIbb37BllNjC' \
                       'fTLsbrjukKejYCVtqb/5aqiXI9W0tnad4utdt2HEa1ro5EHWpBOBYg3JeEoS2QAAA5lJREFUGBmtwQN7Y0sABuAvbZK' \
                       'T1Ha3tt2ubdu2vXu517Zt27a+TH/VbXgmaTIz53nyvtDaV1+JdDrxHVvzkD43D5BsyUe6bKxmUP0qJNM2Y/Pxud9bMH' \
                       'd5DsNmlmGa/E8ZsvgumHqikFHzPUhgVTGipBxmun20LUCCw4zZAiPtjPMs4r3MmGvbYGA9E6yD7CwlN0FvPac5CckDl' \
                       'LRBK4dJPAxbDiXvQ+c9H5OZQMwW2lZDJ7eQyQ1vQsR+2j6ARnYnU6nKQ8gdtA1Co6mLqXX1AXBf72GUa6EbGmuotCvT' \
                       'u4tRBcOfQ+sATQ2cqoSBF2go6xiMtNNQA8zkH6GZ0zBU/mLFYEcBtbbCiVtrM6lxEA6NVFOpHk6d9lPpbjjVSKWCvXB' \
                       'oHzUyFyG1vuFzM3Yi3rfUqL5/E5Jzv8spz+chjpdao7VIag9D3kAcLw14szHd7h0MGfVAVkITvj/PI4H1OCNyITlPQ6' \
                       '7eDYjTzqirFmy9NDZnwRhsy0sZsw4xzX46kDVRiahHaPNleBD2+wDJSSGZpNK1v8sRstJP2StDFoDsXh+niIBEUOM/h' \
                       'NzLBDWtD/UwTAQkghr/IGgrFURAIqg2WoagzVQQAYmg2nUELaWKCEgEla56EFRMFRGQCCpdQtBlKomARFClA0GecSqJ' \
                       'gERQZSOCLlBNBCSCCucQZJVQTQQkggpnEHSFGiIgEQx76nhrDRPch5BiaoiARHCKv6gOgNW/n7LCOoT8e7GUSpNCMkm' \
                       'y5xmEeTJ8tBUh6q+K2XTA34yYPYx5qxK25Q0FNFYEmzXOqJ8RZ2eRi2Z8syDpY8RiNxIsmu+niSOQuR9liCsb0638ig' \
                       'a+RJwMhpxCUv1fUGsJ4jSt5ZRGpGBldFKjBPHOznjzmyGkNusHahyFQ1eyqPQZnHqQSv4n4VQVlTovwKGD1Mi89Bica' \
                       'KZWVsstFd35MLSUZoqXwcxLNJQBI699TENzYWDs4mya+hBadYOFjFp9YMlaKuVAw5rYwagb93gA1HYxtefKoeaeyRjf' \
                       'GYTkeZlK6TxofE2bFxHWCibn6oeG+zfatiOmgsn4foHOPEqehu1VJrEXWkOU5EKyhtPkQO9OSjZAdpIJDsOAVcOYccR' \
                       'bSJnvExjZzphuJGigzf8jzBz6gxG3u5HAs4JRrhGYGmthkK9xFaYpu41hWbkwVzbyTsdHb59AMtsyGVTahnRZ9hPJ13' \
                       'cjfQ4V89djSKcm71Ho/A9KDXs8/9v7cAAAAABJRU5ErkJggg=='
DEFAULT_DBOT_IMAGE_BASE64 = 'iVBORw0KGgoAAAANSUhEUgAAAEIAAABlCAYAAAD5/TVmAAAfJElEQVR4nNWceZxUxbX4v1X39jLdPQszI8uwCI' \
                            'iAiEuICyIxqHHFLT41MeLPZ4zRaDT5PWPM+vxEf3n56UtiTJTkPde4xaiJcU/QoA9QEYEgAUTWYWT2raf3vkvV' \
                            '+6N7hu6e7p4ehLzf73w+d+7tulV1zzl16tSpc06N4H8Ifrnq5LmNoWm/agwcvlBpu6s9uvFnu7bv/eWdl693Ku' \
                            'xCAupA4WMeqI5GA/euXFBvmOLJOv+hR0+qOR5XpZu6Ex/9+/hpgQ7gqQq7OWBMgH2MkKNsp9g3IsXu5dpgmPIE' \
                            'BHObB1awN7IGhYurLAlcdfQpDU9vXNE7rE2J36XKRg2DjNgf7qoR7qXaZJDWoNHYOjn0Umshx4zzFvZf7rlcGQ' \
                            'wfpJLlMuc6mJA3qgMRuTaVklu1zhRoIG0J1dsnf/dfz7YrRia8sM9SUGpwhpUPcuSAzrcyCAHI75+1oqerR17V' \
                            '2Wmu7+w06Wg3+7q6zR81f5h8IgevQig2JQ4YiAPZWQ6U0+gSUNIQnH/pRQu0I1cieKx2XvM1j393nSrTvpROGg' \
                            '0OuWV5/ZgMV0aVdDwSMmUQEJx73ue9SjPFSciZ2feNyc2zjv7hvQt7phzu6/jq4n9XWutCvEaL20hMy50e8mBJ' \
                            'RB48818/lEJ46l//w+7T2ppjF0opFpmGUaM1Xsu2vYYhldfjsTTaCtR5wtNm1q499jMT/hKq8fzZVXrvOUfeer' \
                            'CnbtGpMaKGLVM3t5zDZjep//zT/55umsaN776x97J3l7VO8nk8eDyZxUophe24SCnxmAYAWoNl20yaEeSCq2aF' \
                            'DUO8nHK496G7X1z/zMNvFVtOC3HMfTfSkj5U76BJxPKtPw0ZprwBuAUY+9rvd7Dtb/1U+X0AaK3RQM4fhNiHjv' \
                            'QqvnzbMRimBIi5micsl9u/uvj/drXs7Drg+BqD3yUjHTr7rIvULVc+2JZQTRXLNt09QxriceA6IAjQNDVIf6SH' \
                            'gf40ibhD2rJJW1b2nrks28bVDrWTExy32EtNvR9T+BBCeKXgOI9k8TmXL9y47e979rbu6RFl8ClGR265yMUZDv' \
                            'CqUVcf4oX37jgWwbPADABXp+lPtRBO7SHtxEglINLhIdZjkopKXFsgDfAEFKEGh5pxDlW1LtLQCGHgM0KM8U2l' \
                            'zj8ZQ3gB+lKuuObt19a9eMc3nzhgukOwb/7kzjdyymSJ58G6CmDM4Yfy7Ms3H+sxxAvAFKVd+tPN9CS2Y6tEzu' \
                            'eKDeIIGGrwGAHGVs2mzj8ZgRGxXX3Vv97y+xffeXlNLm4j0VBYd+h+oCRCLt/287FC8rqEuZYboy22gZjTndF+' \
                            'BwwE1d5xNAWPxWMEejSctWjGv6w/ED3LgudC7TqS+S0BXlhzh6mFuFfC3Jjdxa6BlcTsroqYMDo2aaJWB7sHVh' \
                            'C3exq15qFn199VP6ouioMcyWgZyZBRk2dNpHpM9UWm0BdFrQ72RtfgqGSZJvmwPyJpqQQfR98j4XQd3VDtufWG' \
                            'X3zlE++XKsGjrCm7fPvP66TgvYTdPbMlshpX2wXdlx5z1xa4lkApgZAa06sxPHrEdoNgCi+Tak6K+Y0xJ54+81' \
                            'tbRsC5UL/lvSvmmClmrpYmRotLlI7PbI2tL2ACZPfaaMCKSyJdHuLdHhJ9XpIDHpykiXYlOssIYSo8VQ6BeotA' \
                            'g0XtBItQo4Nh6qJD5miL9tj60PjQ/G8s/sap171y75uDr0azVQdQn0hZ/nHt3f4xteL9j6PvzY1aHRnSlSDaZd' \
                            'LX4ife4yUdNUlliZbCQFaonzWgXAWGQ/CQNKGxaYINNtXjLKoPsRE5EyHoGReu9cw55vNH39myv7TkeqhGvSaH' \
                            'qj0nDKT3zIxanQC4jmDrX2vo3VaLgSfPUjSNUr0UBwEYhgS8pLq9pLqr6dYahUPtoQPMOWsA05eZPgmnuy7lbj' \
                            'gPWDpaGgah3LwpC6dedAKC+IXdyQ+9g/O5fbOfrs21mMKLEAIpJE0TJuD3+ZgwYQJer5cJE8YTCARobGwY1mcw' \
                            'GKShoYG6ujpqaqqprx9DKBRi3Lix+Hw+hBAYwkP/zjp2vRccaqe1wlX9n//VOwv32wdbbJxKmdJ5cM9TX/dH1c' \
                            '7bY1bnxMGyPeuDWP2hIfGvravlttu+xcBAhGuv/TItLR9zw9euI5VOcc7ZZ/HOu6vz+ly06BROP/1UZhw2nYkT' \
                            'J3LCCcfRUF/PxRdfRE9PLx0dmeknpcCyHCYemcqdInVC8PCrD7bER0PHYL1iHKzI5+Cae+qj6dY5ud8SEhKpFB' \
                            '7TxGMaRAYiPPrbx2lubmZgYICdu3bz8CO/paO9g927m4d9eN26v7Fjx05s28a2Hfw+L4lkkm3bd9Da2obWGqU1' \
                            'tu0gVebLORqnXmvmAIM7skqkvKTPMve5cCueB12JrVNtNxHKRaV2go2rFKm0RTSeBMPg8su/wOEzZ3LllVcwaf' \
                            'Ikliy5nLlHHcn55y1GKZ25tEZrzbHHHs2555zNaact4sQTj+dznzudeZ/6FF/4wqVMmjSJWCJJLJ4klbaonWAj' \
                            'jfwBF4KjKyA+F4Zo3O9V4/7VC/8ZeCS3zE5L1j1TR9/HQ55ovF4vjmNjmia27eAxTVzlIqWBbduIQZNBgJSZVU' \
                            'XrzDZdCoHSGiklruugVIbwuiabT18SxhdyC9FaeuP8VTfuDz2jUS55U0Qpxmfs0kFeajw+xbyLwzSvC9K900u0' \
                            'y4NlWQBYVsbGsOzM3c0SNWSFa3BdF3eINoFLxn5wXRchINTgMGFOikM/ncAbGC75WjN+FPTkwWgYkfdl2xGmz6' \
                            'sp1EfeoGLmKVFmnCywEpKBdg/hVg8DHR7ivQZOWuLYZbYhAgxDY/oUwQaH2iabugk2NeMc/NVu1vIsDrYr9nvV' \
                            '2G+JSKSElWFEicqGxl/t4q92GTczBWRM6lTUIBWRmXtM4loCrQXS1Hj9Cl9IUVXrUlXrFh31cmBbIlUC55Hu+y' \
                            '8RkZjsqAlqDKPy/aPh0QTrHYIHYr9YCBoicVnow6s4GicL7oXPJSGRFJv6I/LAepeLqW5R/F1h1WhCEomLv+UU' \
                            'lVsRh7kbii2VFRHnOHprd7+xuqPHxLLF6PwvpeoWK9fF3w36fB1X0Bs2aOs2O1yHZTlViklBSQnJdd7qIs+5kF' \
                            'dn7Z+areM/P219Mi0WhKPGuERS4DgC0wRjpH2FKL9u9+/1EqgpPR6uKwhHJT1hg64+k2hctmnN9csf2Pp+z55Y' \
                            'btVcJ26ek7mQtkriGmXfXf/bRfWGKc8DLgUW+H267tAJjszTHZW6KrP1/vZ8HUeeHcFbpYa900Brp6kiMRkDNq' \
                            'D1C66jn3vlZxtbPv57XyGugzCSW2GIEfu1+8wFf8jDl3+9sEZIcWsoqH4wcayDUUTbuLZACJDmcM7EekxaN1Xx' \
                            '8YYq6qdYzD41RnCMs292aOjqM+gbMJ5zLHXT2uebu9a+0FzMcVsuIDUIeY7ekSzLUe9Or390UcDwykdCVeqypr' \
                            'EuZsGq4tqCPesC2ElJVW3GekpGDAbaTFJRg4apFlM+lcD0aYQAf42bZYKgs0fSHzXWa83i+69Y3lEB7qUidlDA' \
                            'rIMS6brxydNrQD/i9eiLxze6hIrYA4mwwUCbBzslMbyaQJ1D7XinqKSk0oKOHoNESq4XcOl9VyzfdaBxrkQiRh' \
                            't6B+D6RxfVSI+8yxB8pTqkzMY6l3IGWDFwHEHvgCQcNXBdlmnNNUuXLN87ii4qxv+gRsOvvn+hDNR5nwcuEEAw' \
                            'oKgJKQJ+jWnofRoqe9c6Q3zKEkTjkkhcojJkNGulj1h65ZuFluMBg9z8iJH0gATUuKY6AsEg/T1JtMpsijweL+' \
                            'lUUnp9fqVcl2QqIQH++L3NasnSealMthTEEpJYQmJIME2NaYCUGgEolbEJHFfgusMWGWfDy61OIBCUpsej6sbU' \
                            '093ZIaVhgNZUBYIKIJGIy0DIq0I1Hpq3d5ZzQg9TqBVLxILTZ/OjpV86VsN16aTb2NueYteWCHs+itLblUKXYG' \
                            'P1NGt+3WHuJE+1izZcEBothnJGhoMGtERogVASN2EQbTFi/Vt8y3SJwaqt9zJ5RojD5tYyblIVVSEjIYR4cs+O' \
                            '7je+svhXFSn63OVzEIrFOHlt8+31HtNYqWFObgfJmEPn3iQ7N0do3hohGi506YPhgcAYQfV4CDSA4dMZGREFbn' \
                            'otEFqgHEGyH2IdgniPxk4P1y3+gMGUw6s5bG4NTVODhGo9iHzGhrXSnznziNu3UHwZzdt8lUovHMZFw5RzbJWe' \
                            'o7QNSKQwMIRJVchk6uxqps6uRrlN9HSk+Hh7jLbmBL2dSRJRF9tyiXZpol0Zd543KPAFJaZ/nxWqXHAssOKadE' \
                            'xndIMenHqSqpBJXaOXCYcGmDwjxPgpAUzPvvHTKBxlo7WLRiGEUWcI3+eATcO4WMTELmlQ/X7Vt80xjaF5oENS' \
                            'SAbSbSf0pLb9xFFW1kNtYgoffrOWgFlPlaceU2Q9U1kr0LYU/R02nS020X6bRNwmnXKwLBfXVrhKZ/QMmSQRaQ' \
                            'gMQ+D1Gfj8JlUBD8EaD2Mne2ho8uAP5NvuSjsknTAJp4+UE8ZWSZR20FohhUGtb/KjDb4Zj4uMVnYi4eT6fzrx' \
                            'JzGK2BRFGbHwjCO4/b7L7wVuGKwct3toja0vsTMVCCQ+M0TArMdv1uEzghjCixAGWgmSEYj3a5w0gytB3kZN5D' \
                            'wIAaYXArUQqBNIQ6NRuNrCUcks8f2knIGsBBRflhuqZqgG//QhvgEr+ntjZ1224O5h+d5FleUb2+7wJ51Ie3+q' \
                            'uU7pTBtXWaTcSAk2DN9KSGFgykzGi8eowpR+DLwo24OTMnFSEmXLTNwTQGoMU2P4XDx+F+m1UcLCUWlslcBRaR' \
                            'yVwtWV5qyDRwbwGoEsjpIaX5MTNA85/szZt2+gYPCLOmYc1x3fEd8UsNxYRRumYq+VdrHcOBZxGMI905kwBVST' \
                            '3USJbKnORsZ0ZgVKleo5r6uy5bZK5CSpQMLpl03BY6YAGyhQBUUZ0Z3cguXGS1NZMVaFkHXYDm4j9/3KPI3GqT' \
                            'Ean0YWlHboSnxYdHoXLYxY7XJ0KRwHMivmYILGcmNFcymKSkRPv6EaxwyLGewXKAXhqIHlsF/8Mk2oq1b7drH7' \
                            'kYaVCylLOhQxD4oyorNXquqgGvUmqRA00Nc5Bk/HUdS4gUwcpwwhWmRsrAxkKrrSpnfMhxxyaFvGsfgJUFJK0N' \
                            '5tOFQqEckOs6evRlsTxjreYu8r/rBjEOo8Dk96eOR7NODrCeGOex0ZSIxcuQxEYlL17fHGKOPFzoOuFbXz2z/y' \
                            '+ePJT5SWhFRePG4wr0wAUsqilxDFtz6G8mEW9DNasB1Be4vH7FpVc+ERRx49skScdsa5Eri2f3OV+fF4m8mTHI' \
                            'JVFe1bhkExsqprazj99FMzcySbhjw4W1LJFBs/2EhbW3tFfZcJluW9S1uC1g6T7o1VaJdLpk+fedeHmzfmxUCG' \
                            'McLvr5oKfC7db9K1NogmTm2tor7WxevJ+hBG5cUQeYh5PB4mTsqkVOzd28qkSRPzak+aNJGnf/cMsVgsJ6o6/I' \
                            'PlVIUmk8JkuxCOSsIDBr1bqoi3+ACmIDgTeCK3TS4jMk5MIS4G0YjWxHb7cBMS+4REVzgmGz2Glg11GaaMQHte' \
                            '8kIe0tkfWmveWfUuU6cdimmaGIbBUUfPxV/lp2liE9s+2lac2JFWDZHxe3R0G9iOwHVER//6QH10t8+b0+7aw2' \
                            'bMemrnjo8gJz9iENRZ514kgatyv5Ts9IR71gTOR3OF7Yg/JdPCKs+FHGKVxnGc/L2AGLwJUqkka957n3feeZeV' \
                            'K1eRTqeBbO5UDhMzKQEqr+9y37YsoSxbrNCaG52YPD66y7e2oN38WUfMnU0pE9s0zYXk+BuyzH9r08oda//wwO' \
                            'Y1wNPf/uOiD6CyhIy0bfPumvepMuqoq62htqYGf5U/i6/OSwkYjFwBpFJpenr7iESihCMRBiIDfHpKlDG1lXwV' \
                            'bJuIcvXnf/2/3gwDavEFlzwkYEEOL7xCiKura2pvjUYGIDfP8vBZcyRwJTlSkm34yEdbNw9xznZEs1IcLStYUD' \
                            'IuOEVfNExfOAzAQGxfJGrdBxvp7c2c8dQarvrnJVRRxa7mPazf8PchSRKjXLzStgj37IlF2DfiL2roA3LDzxd8' \
                            '5rOf+8mrL/2hD1BDnzh81hFNwLkFfTa7jvNGboGrxBbLrjxXshCUUkPLZDyRJBKNEYnGiMZiQ3sNpXXJrfVIml' \
                            'opsGyx7dkfvj80eLt3busD/lhQdYZALBr8McQIgTgThmWcPLN50wd5nmPX5e9pqzJGFNNrSmni8TiJRAKt8pfl' \
                            '/D1XqW+UVxKWLXBdsYmc+b9l80YF/A6w9p1ZERLBFYN1TICjjvm0BK4t6DMG+smPW3YXGhHrEylp1VariqzOQn' \
                            'I6elq49e4vAqDEWM44/VQgk2sVDGZ8BxnJyCW4crs6kRK4ircp8Lsq5b4jpbEJ9Lyc6uede/7Fk1596Y97TYBz' \
                            'zz5nXjqdPq6qqor+cJi2jk5c111r286Wgu/gOrotmRbNSjFzJD0xJN45ouGrdpl7bhg0tP/1SG6+6Wv5bbRmz5' \
                            '7CTOLKp2IiJRMU8Te89vLzqcUXXPJ7r9czb/LEiYypqyWVSnsj0egXJzZN/Kn5y1/ctyAUCj0//bBpZqAqwK7d' \
                            'u9m2bTubPvzo8WeefmyYO8hJu5GUx1ydtsTMKv/IHpvc1QAyTtpE2AAtSKdtOjo7h+qm02lefW0ZO3ftrojwQl' \
                            'CuIJkSW9C6aFx0+qFTXp0wftxddbW1fGresWitaWtt++HcI2ZvMoGfjJ8wbmwgECAWjTEQHqCutpaTTzy+7pmn' \
                            'HxvW2YNfXcGNT572eiQul1T53bIyIaQodLGT6DNZ9WBjFvG93PzNbw+9cxwH2x4eDhAVWrPxpMB2xFvP3b52UK' \
                            '/lue0PP2z6BZDJ0uvq7GLc+HFMaJpQ09fXf6cJLNi9czctzS3ZND6R/bg4Gfh5sQ9qxRvRuAwfMkbVS1laKgJB' \
                            'L7VjgnTFcv8jADhDylaRTI58yCUQ9FFXFwDK23LhmLSAlzp3RkplxnwaMh7z1r2ttLa2IRDYjj3PBPpcpcZqYN' \
                            'r0aQhgx46dAD2UCKK+8ZstHWfeOGdFLCEuqgmVZoQSac665HBWvthBuC9esl45qAr4OPmsQ3FqVmCVsezTliCZ' \
                            'lM3JAWtNTnFhIKcNoLa2lslTJrFj+04SiQRAmwn8BviB1lp2dXaRTCZxlcK27ScpEWLb9nYHZ9ww56H+iHFBdV' \
                            'DJErtntFbEqt/lgutOwisqNAsLwNFJ2hNrSVjlGdkfMXAVjz98w6pBsckdxOzKoR8A/dVwOOy1bXswGdYB7jGB' \
                            'u2Kx+HSvz7tERSLEE0l27m6ms7vbX/CtPOmwU+6KhDC2xJJybnWZfMi0E2VHOJvj9QndbKXAsgUDURlWrn6K4d' \
                            'MBskvpsjff6jukoYHpU6dgWRaWbRMeGFjm93iWmjd/8+uJ8y685H7TNL8kpZSO4+Jm8oDPgWFZakPMeO/ZXZGF' \
                            'Vx7+H919xr1Bv5bldMUQHCQfb3efgat4bqAr2VyiSibiLcRpPX193r5wGENKlNa4rvvCKy8+l5IAqVRqvW07Pe' \
                            'm0NcgEgNPOPPeCQqkY4vIHf/4YAU+k02JHX0T+j/mxYwlJNC4jwD1PfWt1SdE878JLARYD2cP5Dq7rOsAbkBWZ' \
                            'N/7yskX+6APMMA3PHMrAg9evDGu4szdsqFT6H/IfGPLAcTIpRUrz4Pt/2l1o/MmCqxGYX1Bn657mXc0UnPt8pa' \
                            'BSQAhx2qFTp1MKUlEbrXjOdVnW1mViO/84ZigF7T0Gli22oblrzbPDjDCVd2mOA5oK6ry8aeN6Re7uU2u9msyS' \
                            'mQvnT51+eNl87aVXLk9pzS1pS3S0dZk5xwwOHmgNnb0m0bhMALe8es/Gsv9HYcbMI6RGn0++/8VB69cGfwwxwr' \
                            'LSe4G1BX3MD4WqC7k4DJYuWb4FuCmeFKm9nQdXMpSCjh6TbB74XS0bel/eva5w/PJh1uw5fuC8guJdSquNgz+G' \
                            'Eg527dzGzFlzQsB5vpBi1skORyzwGdNP7p944U1Nm/o70z17t5Vey2eePG6rP+RxbEcsSiSl9Ps0ngP8f89sR9' \
                            'DW5SESkwp4zEo43/vdd9aUDI9PnhXixy8d3zTtuNT3m6YFzm6YLIj1u1iZMMWz772z8vlkMqEh/5SfnjlrTlug' \
                            'zr1x8TWHmGcsXMysqcfgeHuPjNvdXzrmlMa3XnmwpbXUR/++bK844rMT3vYFTMtxxSkDsUwujN+ri2bgloNCeV' \
                            'IKBqKS1k6TlCUV8Ggyat/80HUrcyM+w/LJ/8+fjp9imOJNr8+z+LNHLuGo2ccwda7J7h0dKhkR3/lgw9rBfM38' \
                            'jfSWTR+0zT0nsmbSxIko7dIe+4C+5A6Aeo2+/bq7jyhHknrsG++ovr3xnwJf05pwd5/B7lYP3WFjVNNlkBpXZZ' \
                            'LP97R5aO8xcVxhgb7bsdRND1+/MlbQrPCEgTQ84hvADKVsdvYvJ2H3cUh9E8ec5XSh9arc+sOwu3/1wpXAQoHA' \
                            'kD5M6SXlRFCKloGImPWDs1dWlOt4w5OnHi0Q9wKnAFIICPgVwSpNZtpopAQhMn5/rUFpcBxIW5J4UhBPDuVZAm' \
                            'xCc+vqZ3ctW5fJvx4J5C/f+cybhtSnmNKHKf2knQgI0Fp33Th/1bjcyoN5lrkdtwEY0sOcxvOJWd3sCr9Ff8To' \
                            '273Drjhd5eHrV228+r6Tz5emvAi4TWvmxJNSxrObTSkyTlmBzka9MozYR/iQPb4XuFcp/ejTt73X099WcfxT9f' \
                            'TLjrH1LkFPI7MazmZb7zLC6Y8BhvkrhkvEuwsXIXgJRMhjVJG2k4SjkmRa/GLiWOevwK7WHbGt/7ZkQ8VxwCvv' \
                            'OckMNfoXSCkuBRYAU4A6hkfaFBAhMxhr0foP6aT7xoPXrqiY+ruXzfcGq82FCOb1R+RE1xXfHFOj8Hl8KG2jtW' \
                            'tpzdduPGnVw2UZcdsjx8jGqbUXJNPix0oz22tq6fNqfD5tCfACYeC+dMK9819Oe3fkYE8BXPfIIr/hkeOBsULQ' \
                            'iBAhAVKjEyh6gC7l6o7lD3wY+2jVSAn4+fCrt0+ukYb4GbAE8EMmm9eyIZWWKE2L36vvchOpB7933hqLkTJv/d' \
                            'Uefrps/iUC/R8ISh1Fe1kprr3trNUdiWjlCV45sL9nRIa1mzN/DF//xZHTNTxORuLQSmSO7ezbDFpa892l39r6' \
                            '8y1vD7c7ijLi3hULAqZXbgeaNBCNSQZiEinhkDGZYHAW1iqlr7hpwdvbDgRB+9vuvtULjxPwJDATMi67rr6MlV' \
                            'sdVBxSr5CZDJSeVMKddstp7xauOMXzI0yvnAmMBegfMGjtMnuicXnHQERe3dJuPpNIycGV4zgpxV/vX71w0c+X' \
                            'nzTaZIr9PTE01O4HT31K3v/uwosE/IUsEyJx2dfaaX4/kRRHWpY4ozdsrO/uG0Ktxuc3phTrtBTyocGH/ohMob' \
                            'n21Z9t/NH9S5Y/Gh1wr+jsNa5LpsWgApsE/MFXZXxx/uKxlTCj1JHDUu+GHU0EuPSW6XLCtODXETxJNpQXT4qe' \
                            '7j7jn9p2xv5t6ZLlW39z9VtvaM3VkZgRzmlbGI+RpZAhd8a4LpscS728e32PAnjw2hXO3u2Jx7r7jOssWwyKWD' \
                            '2Ch6784czrb77vqJGYUcyDVO7dsDzxxiY/iy5tugzB7UAAIG2Jrp5+4wvP3vHBW89+/30A5dqKrSvaN2n0+pwz' \
                            '7EXzzouOjhAMGU1Ssuk3V7+Vpw2f/s57NG+NPxWJyRuVIgFsBX6ilX6jfVfJ/Ujht8pJxOBzbirg0LuethR7Nk' \
                            'efA04H7lZabIgl5BXP//TDt3JO+kmA5f/5oTIkO7IJGwpEqti3i2bna62HGGEaDFMsAL//7vvqsjvmPXHiZ4Nr' \
                            'TOnufeyO7Yl1r3eXm/elXOyFdQaVYd4pvML6d1/zgQNsWHztlI0nXdD0o2fuaUlsf6cT8pWpBJTHHKRHozXFLO' \
                            'Oi/34J0FaGe+D16pK2wjP/ul49k5GGSqDcMcTcOhTUKatUX3mgRb3yQEuuwTWsnS+HBq1VMXpUUUZohTOYk+Av' \
                            'w4j9hEqk5oBClW+IBoUWRRNOSynLIZ0Q8Kv9i8wMh4NCZCVQ5dPbyYbJhCyOR3FGZBRsDFjqNfVvDg56ZeGTJX' \
                            'gWQH974gngLGCNLmU7FcVCEtGaM1a/0rX+8Tv3x2j8xHBApedHl61zgLfufn3+GdFee7/6LjcyRQ2d/axfaqks' \
                            'VVbYxyd99/80/H+BZCGMBumi5yUq6G+0EliufaEE/sNgJBEv1WY0v0eLT959NAGIYYbQxIkTefXPf5ZVPr/0+r' \
                            'ym3+evkdJodJVbL6WsEUKEyOwFAhq8IuMsMQFPtgszeznsO/llZ58tMie7EkBCaRVDE9FKhTX0KNcNt7a1OR3t' \
                            '7eorX7lGdXd3V4x3MRCUMGFHgvnz5/PiSy+fCdxEJlt3fJboAxb+H6GbFBmX3jbg12MPaXyx4H0xBhRat0N3s0' \
                            'jliiBUXY1lWWs9Hs+PgZlCMAXNBIRoRFMH1JDZzgeyl5/MFthk+FY4FyyyEqEzxKbI2DQxMv7MMJnQZDvovVqz' \
                            'A1HUzK9kdzt0/2+exnQr4g2hrAAAAABJRU5ErkJggg=='
# file types regexes
PIPFILE_REGEX = r'.*/Pipfile(\.lock)?'
TEST_DATA_REGEX = r'.*test_data.*'
TEST_FILES_REGEX = r'.*test_files.*'
DOCS_REGEX = r'.*docs.*'
IMAGE_REGEX = r'.*\.png$'
DESCRIPTION_REGEX = r'.*\.md'
SCHEMA_REGEX = 'Tests/schemas/.*.yml'
CONF_PATH = 'Tests/conf.json'

PACKS_DIR_REGEX = fr'{CAN_START_WITH_DOT_SLASH}{PACKS_DIR}'
PACK_DIR_REGEX = fr'{PACKS_DIR_REGEX}\/([^\\\/]+)'

INTEGRATIONS_DIR_REGEX = fr'{PACK_DIR_REGEX}\/{INTEGRATIONS_DIR}'
INTEGRATION_PACKAGE_REGEX = fr'{INTEGRATIONS_DIR_REGEX}\/([^\\/]+)'

PACKS_INTEGRATION_PY_REGEX = fr'{INTEGRATION_PACKAGE_REGEX}\/\2\.py'
PACKS_INTEGRATION_TEST_PY_REGEX = fr'{INTEGRATION_PACKAGE_REGEX}/\2_test\.py'
PACKS_INTEGRATION_PS_REGEX = fr'{INTEGRATION_PACKAGE_REGEX}/\2.ps1$'
PACKS_INTEGRATION_PS_TEST_REGEX = fr'{INTEGRATION_PACKAGE_REGEX}/\2\.Tests\.ps1$'
PACKS_INTEGRATION_YML_REGEX = fr'{INTEGRATION_PACKAGE_REGEX}/\2\.yml'
PACKS_INTEGRATION_README_REGEX = fr'{INTEGRATION_PACKAGE_REGEX}/README.md$'

PACKS_INTEGRATION_NON_SPLIT_BASE_REGEX = fr'{INTEGRATIONS_DIR_REGEX}/integration-([^\\/]+)'
PACKS_INTEGRATION_NON_SPLIT_YML_REGEX = fr'{PACKS_INTEGRATION_NON_SPLIT_BASE_REGEX}\.yml$'
PACKS_INTEGRATION_NON_SPLIT_README_REGEX = fr'{PACKS_INTEGRATION_NON_SPLIT_BASE_REGEX}_README.md$'

SCRIPTS_DIR_REGEX = fr'{PACK_DIR_REGEX}\/{SCRIPTS_DIR}'
SCRIPT_DIR_REGEX = fr'{SCRIPTS_DIR_REGEX}\/([^\\/]+)'
SCRIPT_TYPE_REGEX = '.*script-.*.yml'
PACKS_SCRIPT_PY_REGEX = fr'{SCRIPT_DIR_REGEX}/\2\.py'
PACKS_SCRIPT_TEST_PY_REGEX = fr'{SCRIPT_DIR_REGEX}/\2_test\.py'
PACKS_SCRIPT_PS_REGEX = fr'{SCRIPT_DIR_REGEX}/\2.ps1$'
PACKS_SCRIPT_TEST_PS_REGEX = fr'{SCRIPT_DIR_REGEX}/\2\.Tests\.ps1$'
PACKS_SCRIPT_YML_REGEX = fr'{SCRIPT_DIR_REGEX}\/\2\.yml'
PACKS_SCRIPT_README_REGEX = fr'{SCRIPT_DIR_REGEX}/README.md$'

PACKS_SCRIPT_NON_SPLIT_BASE_REGEX = fr'{SCRIPTS_DIR_REGEX}/script-([^\\/]+)'
PACKS_SCRIPT_TEST_PLAYBOOK = fr'{PACK_DIR_REGEX}/{TEST_PLAYBOOKS_DIR}/script-([^\\/]+).yml$'
PACKS_SCRIPT_NON_SPLIT_YML_REGEX = fr'{PACKS_SCRIPT_NON_SPLIT_BASE_REGEX}\.yml$'
PACKS_SCRIPT_NON_SPLIT_README_REGEX = fr'{PACKS_SCRIPT_NON_SPLIT_BASE_REGEX}_README.md$'

PACKS_LAYOUTS_DIR_REGEX = fr'{PACK_DIR_REGEX}\/{LAYOUTS_DIR}'
PACKS_LAYOUT_JSON_REGEX = fr'{PACKS_LAYOUTS_DIR_REGEX}\/(?!layoutscontainer)([^/]+)\.json'

PACKS_LAYOUTS_CONTAINER_JSON_REGEX = fr'{PACKS_LAYOUTS_DIR_REGEX}\/layoutscontainer([^/]+)\.json'

PACKS_PRE_PROCESS_RULES_DIR_REGEX = fr'{PACK_DIR_REGEX}/{PRE_PROCESS_RULES_DIR}'
PACKS_PRE_PROCESS_RULES_JSON_REGEX = fr'{PACKS_PRE_PROCESS_RULES_DIR_REGEX}/(?:preprocessrule-)?([^/]+)\.json'

PACKS_WIDGETS_DIR_REGEX = fr'{PACK_DIR_REGEX}\/{WIDGETS_DIR}'
PACKS_WIDGET_JSON_REGEX = fr'{PACKS_WIDGETS_DIR_REGEX}\/([^/]+)\.json'

PACKS_DASHBOARDS_DIR_REGEX = fr'{PACK_DIR_REGEX}\/{DASHBOARDS_DIR}'
PACKS_DASHBOARD_JSON_REGEX = fr'{PACKS_DASHBOARDS_DIR_REGEX}\/([^/]+)\.json'

PACKS_REPORTS_DIR_REGEX = fr'{PACK_DIR_REGEX}\/{REPORTS_DIR}'
PACKS_REPORT_JSON_REGEX = fr'{PACKS_REPORTS_DIR_REGEX}\/([^/]+)\.json'

PACKS_INCIDENT_TYPES_DIR_REGEX = fr'{PACK_DIR_REGEX}\/{INCIDENT_TYPES_DIR}'
PACKS_INCIDENT_TYPE_JSON_REGEX = fr'{PACKS_INCIDENT_TYPES_DIR_REGEX}\/([^/]+)\.json'

PACKS_INCIDENT_FIELDS_DIR_REGEX = fr'{PACK_DIR_REGEX}\/{INCIDENT_FIELDS_DIR}'
PACKS_INCIDENT_FIELD_JSON_REGEX = fr'{PACKS_INCIDENT_FIELDS_DIR_REGEX}\/([^/]+)\.json'

PACKS_INDICATOR_TYPES_DIR_REGEX = fr'{PACK_DIR_REGEX}\/{INDICATOR_TYPES_DIR}'
PACKS_INDICATOR_TYPE_JSON_REGEX = fr'{PACKS_INDICATOR_TYPES_DIR_REGEX}\/([^/]+)\.json'

PACKS_INDICATOR_FIELDS_DIR_REGEX = fr'{PACK_DIR_REGEX}\/{INDICATOR_FIELDS_DIR}'
PACKS_INDICATOR_FIELD_JSON_REGEX = fr'{PACKS_INDICATOR_FIELDS_DIR_REGEX}\/([^/]+)\.json'

PACKS_GENERIC_TYPES_DIR_REGEX = fr'{PACK_DIR_REGEX}\/{GENERIC_TYPES_DIR}\/([^\\\/]+)'
PACKS_GENERIC_TYPE_JSON_REGEX = fr'{PACKS_GENERIC_TYPES_DIR_REGEX}\/([^/]+)\.json'

PACKS_GENERIC_FIELDS_DIR_REGEX = fr'{PACK_DIR_REGEX}\/{GENERIC_FIELDS_DIR}\/([^\\\/]+)'
PACKS_GENERIC_FIELD_JSON_REGEX = fr'{PACKS_GENERIC_FIELDS_DIR_REGEX}\/([^/]+)\.json'

PACKS_GENERIC_MODULES_DIR_REGEX = fr'{PACK_DIR_REGEX}\/{GENERIC_MODULES_DIR}'
PACKS_GENERIC_MODULE_JSON_REGEX = fr'{PACKS_GENERIC_MODULES_DIR_REGEX}\/([^/]+)\.json'

PACKS_GENERIC_DEFINITIONS_DIR_REGEX = fr'{PACK_DIR_REGEX}\/{GENERIC_DEFINITIONS_DIR}'
PACKS_GENERIC_DEFINITION_JSON_REGEX = fr'{PACKS_GENERIC_DEFINITIONS_DIR_REGEX}\/([^/]+)\.json'

PACKS_CLASSIFIERS_DIR_REGEX = fr'{PACK_DIR_REGEX}\/{CLASSIFIERS_DIR}'

_PACKS_CLASSIFIER_BASE_REGEX = fr'{PACKS_CLASSIFIERS_DIR_REGEX}\/*classifier-(?!mapper).*(?<!5_9_9)'
PACKS_CLASSIFIER_JSON_REGEX = fr'{_PACKS_CLASSIFIER_BASE_REGEX}\.json'

JOBS_DIR_REGEX = fr'{PACK_DIR_REGEX}\/{JOBS_DIR}'
JOB_JSON_REGEX = fr'{JOBS_DIR_REGEX}\/job-([^/]+)\.json'

# old classifier structure
_PACKS_CLASSIFIER_BASE_5_9_9_REGEX = fr'{PACKS_CLASSIFIERS_DIR_REGEX}\/*classifier-(?!mapper).*_5_9_9'
PACKS_CLASSIFIER_JSON_5_9_9_REGEX = fr'{_PACKS_CLASSIFIER_BASE_5_9_9_REGEX}\.json'

_PACKS_MAPPER_BASE_REGEX = fr'{PACKS_CLASSIFIERS_DIR_REGEX}\/classifier-(?=mapper).*'
PACKS_MAPPER_JSON_REGEX = fr'{_PACKS_MAPPER_BASE_REGEX}\.json'

PACKS_CONNECTIONS_DIR_REGEX = fr'{PACK_DIR_REGEX}\/{CONNECTIONS_DIR}'
PACKS_CONNECTION_JSON_REGEX = fr'{PACKS_CONNECTIONS_DIR_REGEX}\/canvas-context-connections.*\.json$'

PACKS_RELEASE_NOTES_DIR_REGEX = fr'{PACK_DIR_REGEX}\/{RELEASE_NOTES_DIR}'

PLAYBOOKS_DIR_REGEX = fr'{PACK_DIR_REGEX}\/{PLAYBOOKS_DIR}'
PLAYBOOK_BASE_REGEX = fr'{PLAYBOOKS_DIR_REGEX}\/.*'
PLAYBOOK_YML_REGEX = fr'{PLAYBOOK_BASE_REGEX}\.yml'
PLAYBOOK_README_REGEX = fr'{PLAYBOOK_BASE_REGEX}_README\.md$'

TEST_SCRIPT_REGEX = r'{}{}.*script-.*\.yml$'.format(CAN_START_WITH_DOT_SLASH, TEST_PLAYBOOKS_DIR)
TEST_PLAYBOOK_YML_REGEX = fr'{PACK_DIR_REGEX}/{TEST_PLAYBOOKS_DIR}\/(?!script-)([^.]+)\.yml'

PACKS_INDICATOR_TYPES_REPUTATIONS_REGEX = r'{}{}/([^/]+)/{}/reputations.json'.format(CAN_START_WITH_DOT_SLASH,
                                                                                     PACKS_DIR,
                                                                                     INDICATOR_TYPES_DIR)
PACKS_RELEASE_NOTES_REGEX = r'{}{}/([^/]+)/{}/([^/]+)\.md$'.format(CAN_START_WITH_DOT_SLASH, PACKS_DIR,
                                                                   RELEASE_NOTES_DIR)
PACKS_TOOLS_REGEX = r'{}{}/([^/]+)/{}/([^.]+)\.zip'.format(CAN_START_WITH_DOT_SLASH, PACKS_DIR, TOOLS_DIR)

PLAYBOOK_REGEX = r'{}(?!Test){}/playbook-.*\.yml$'.format(CAN_START_WITH_DOT_SLASH, PLAYBOOKS_DIR)

TEST_PLAYBOOK_REGEX = r'{}{}/(?!script-).*\.yml$'.format(CAN_START_WITH_DOT_SLASH, TEST_PLAYBOOKS_DIR)
TEST_NOT_PLAYBOOK_REGEX = r'{}{}/(?!playbook).*-.*\.yml$'.format(CAN_START_WITH_DOT_SLASH, TEST_PLAYBOOKS_DIR)

CONNECTIONS_REGEX = r'{}{}.*canvas-context-connections.*\.json$'.format(CAN_START_WITH_DOT_SLASH, CONNECTIONS_DIR)

INDICATOR_TYPES_REPUTATIONS_REGEX = r'{}{}.reputations\.json$'.format(CAN_START_WITH_DOT_SLASH, INDICATOR_TYPES_DIR)

# deprecated regex
DEPRECATED_DESC_REGEX = r"Deprecated\.\s*(.*?Use .*? instead\.*?)"
DEPRECATED_NO_REPLACE_DESC_REGEX = r"Deprecated\.\s*(.*?No available replacement\.*?)"

DEPRECATED_REGEXES: List[str] = [
    DEPRECATED_DESC_REGEX,
    DEPRECATED_NO_REPLACE_DESC_REGEX
]

PACK_METADATA_NAME = 'name'
PACK_METADATA_DESC = 'description'
PACK_METADATA_SUPPORT = 'support'
PACK_METADATA_MIN_VERSION = 'serverMinVersion'
PACK_METADATA_CURR_VERSION = 'currentVersion'
PACK_METADATA_AUTHOR = 'author'
PACK_METADATA_URL = 'url'
PACK_METADATA_EMAIL = 'email'
PACK_METADATA_CATEGORIES = 'categories'
PACK_METADATA_TAGS = 'tags'
PACK_METADATA_CREATED = 'created'
PACK_METADATA_CERTIFICATION = 'certification'
PACK_METADATA_USE_CASES = 'useCases'
PACK_METADATA_KEYWORDS = 'keywords'
PACK_METADATA_PRICE = 'price'
PACK_METADATA_DEPENDENCIES = 'dependencies'
PACK_METADATA_IRON_BANK_TAG = 'Iron Bank'

PACK_METADATA_FIELDS = (PACK_METADATA_NAME, PACK_METADATA_DESC, PACK_METADATA_SUPPORT,
                        PACK_METADATA_CURR_VERSION, PACK_METADATA_AUTHOR, PACK_METADATA_URL, PACK_METADATA_CATEGORIES,
                        PACK_METADATA_TAGS, PACK_METADATA_USE_CASES, PACK_METADATA_KEYWORDS)
API_MODULES_PACK = 'ApiModules'
API_MODULES = 'api_modules'
API_MODULE_PY_REGEX = r'{}{}/{}/{}/([^/]+)/([^.]+)\.py'.format(
    CAN_START_WITH_DOT_SLASH, PACKS_DIR, API_MODULES_PACK, SCRIPTS_DIR)
API_MODULE_YML_REGEX = r'{}{}/{}/{}/([^/]+)/([^.]+)\.yml'.format(
    CAN_START_WITH_DOT_SLASH, PACKS_DIR, API_MODULES_PACK, SCRIPTS_DIR)
API_MODULE_REGEXES = [
    API_MODULE_PY_REGEX,
    API_MODULE_YML_REGEX
]
FILE_PATH = 'file_path'

ID_IN_COMMONFIELDS = [  # entities in which 'id' key is under 'commonfields'
    'integration',
    'betaintegration',
    'script'
]
ID_IN_ROOT = [  # entities in which 'id' key is in the root
    'playbook',
    'dashboard',
    'incident_type',
    'layoutscontainer',
    'mapper',
    'pre_process_rule',
    'lists',
    JOB
]

INTEGRATION_PREFIX = 'integration'
SCRIPT_PREFIX = 'script'

# Pack Unique Files
PACKS_WHITELIST_FILE_NAME = '.secrets-ignore'
PACKS_PACK_IGNORE_FILE_NAME = '.pack-ignore'
PACKS_PACK_META_FILE_NAME = 'pack_metadata.json'
PACKS_README_FILE_NAME = 'README.md'
PACKS_CONTRIBUTORS_FILE_NAME = 'CONTRIBUTORS.md'
AUTHOR_IMAGE_FILE_NAME = 'Author_image.png'

PYTHON_TEST_REGEXES = [
    PACKS_SCRIPT_TEST_PY_REGEX,
    PACKS_INTEGRATION_TEST_PY_REGEX
]

PYTHON_INTEGRATION_REGEXES = [
    PACKS_INTEGRATION_PY_REGEX
]

PLAYBOOKS_REGEXES_LIST = [
    PLAYBOOK_REGEX,
    TEST_PLAYBOOK_REGEX
]

PYTHON_SCRIPT_REGEXES = [
    PACKS_SCRIPT_PY_REGEX
]

PYTHON_ALL_REGEXES: List[str] = sum(
    [
        PYTHON_SCRIPT_REGEXES,
        PYTHON_INTEGRATION_REGEXES,
        PYTHON_TEST_REGEXES
    ], []
)

INTEGRATION_REGXES: List[str] = [
    PACKS_INTEGRATION_NON_SPLIT_YML_REGEX
]

YML_INTEGRATION_REGEXES: List[str] = [
    PACKS_INTEGRATION_YML_REGEX,
    PACKS_INTEGRATION_NON_SPLIT_YML_REGEX
]

YML_ALL_INTEGRATION_REGEXES: List[str] = sum(
    [
        YML_INTEGRATION_REGEXES,
    ], []
)

YML_SCRIPT_REGEXES: List[str] = [
    PACKS_SCRIPT_YML_REGEX,
    PACKS_SCRIPT_NON_SPLIT_YML_REGEX,
    PACKS_SCRIPT_TEST_PLAYBOOK
]

YML_ALL_SCRIPTS_REGEXES: List[str] = sum(
    [
        YML_SCRIPT_REGEXES
    ], []
)

YML_PLAYBOOKS_NO_TESTS_REGEXES: List[str] = [
    PLAYBOOK_YML_REGEX
]

YML_TEST_PLAYBOOKS_REGEXES: List[str] = [
    TEST_PLAYBOOK_YML_REGEX
]

YML_ALL_PLAYBOOKS_REGEX: List[str] = sum(
    [
        YML_PLAYBOOKS_NO_TESTS_REGEXES,
        YML_TEST_PLAYBOOKS_REGEXES,
    ], []
)

YML_ALL_REGEXES: List[str] = sum(
    [
        YML_INTEGRATION_REGEXES,
        YML_SCRIPT_REGEXES,
        YML_PLAYBOOKS_NO_TESTS_REGEXES,
        YML_TEST_PLAYBOOKS_REGEXES
    ], []
)

JSON_INDICATOR_AND_INCIDENT_FIELDS = [
    PACKS_INCIDENT_FIELD_JSON_REGEX,
    PACKS_INDICATOR_FIELD_JSON_REGEX
]

JSON_ALL_WIDGETS_REGEXES = [
    PACKS_WIDGET_JSON_REGEX,
]

JSON_ALL_DASHBOARDS_REGEXES = [
    PACKS_DASHBOARD_JSON_REGEX,
]

JSON_ALL_CLASSIFIER_REGEXES = [
    PACKS_CLASSIFIER_JSON_REGEX,
]

JSON_ALL_CLASSIFIER_REGEXES_5_9_9 = [
    PACKS_CLASSIFIER_JSON_5_9_9_REGEX,
]

JSON_ALL_MAPPER_REGEXES = [
    PACKS_MAPPER_JSON_REGEX,
]

JSON_ALL_LAYOUT_REGEXES = [
    PACKS_LAYOUT_JSON_REGEX,
]

JSON_ALL_LAYOUTS_CONTAINER_REGEXES = [
    PACKS_LAYOUTS_CONTAINER_JSON_REGEX,
]

JSON_ALL_PRE_PROCESS_RULES_REGEXES = [
    PACKS_PRE_PROCESS_RULES_JSON_REGEX,
]

JSON_ALL_INCIDENT_FIELD_REGEXES = [
    PACKS_INCIDENT_FIELD_JSON_REGEX,
]

JSON_ALL_INCIDENT_TYPES_REGEXES = [
    PACKS_INCIDENT_TYPE_JSON_REGEX,
]

JSON_ALL_INDICATOR_FIELDS_REGEXES = [
    PACKS_INDICATOR_FIELD_JSON_REGEX
]

JSON_ALL_INDICATOR_TYPES_REGEXES = [
    PACKS_INDICATOR_TYPE_JSON_REGEX
]

JSON_ALL_GENERIC_FIELDS_REGEXES = [
    PACKS_GENERIC_FIELD_JSON_REGEX,
]

JSON_ALL_GENERIC_TYPES_REGEXES = [
    PACKS_GENERIC_TYPE_JSON_REGEX,
]

JSON_ALL_GENERIC_MODULES_REGEXES = [
    PACKS_GENERIC_MODULE_JSON_REGEX,
]

JSON_ALL_GENERIC_DEFINITIONS_REGEXES = [
    PACKS_GENERIC_DEFINITION_JSON_REGEX,
]

JSON_ALL_REPUTATIONS_INDICATOR_TYPES_REGEXES = [
    PACKS_INDICATOR_TYPES_REPUTATIONS_REGEX
]

JSON_ALL_CONNECTIONS_REGEXES = [
    CONNECTIONS_REGEX,
]

JSON_ALL_REPORTS_REGEXES = [
    PACKS_REPORT_JSON_REGEX
]

JSON_ALL_JOB_REGEXES = [
    JOB_JSON_REGEX
]

CHECKED_TYPES_REGEXES = [
    # Playbooks
    PLAYBOOK_YML_REGEX,
    TEST_PLAYBOOK_YML_REGEX,

    # Integrations
    PACKS_INTEGRATION_YML_REGEX,
    PACKS_INTEGRATION_PY_REGEX,
    PACKS_INTEGRATION_PS_REGEX,
    PACKS_INTEGRATION_TEST_PY_REGEX,
    PACKS_INTEGRATION_README_REGEX,

    PACKS_INTEGRATION_NON_SPLIT_YML_REGEX,

    # Scripts yaml
    PACKS_SCRIPT_YML_REGEX,
    PACKS_SCRIPT_NON_SPLIT_YML_REGEX,
    PACKS_SCRIPT_PY_REGEX,
    PACKS_SCRIPT_PS_REGEX,
    PACKS_SCRIPT_TEST_PY_REGEX,
    PACKS_SCRIPT_README_REGEX,
    PACKS_SCRIPT_TEST_PLAYBOOK,

    PACKS_CLASSIFIER_JSON_REGEX,
    PACKS_CLASSIFIER_JSON_5_9_9_REGEX,
    PACKS_MAPPER_JSON_REGEX,
    PACKS_DASHBOARD_JSON_REGEX,
    PACKS_INCIDENT_TYPE_JSON_REGEX,
    PACKS_INCIDENT_FIELD_JSON_REGEX,
    PACKS_INDICATOR_FIELD_JSON_REGEX,
    PACKS_INDICATOR_TYPE_JSON_REGEX,
    PACKS_LAYOUT_JSON_REGEX,
    PACKS_LAYOUTS_CONTAINER_JSON_REGEX,
    PACKS_PRE_PROCESS_RULES_JSON_REGEX,
    PACKS_WIDGET_JSON_REGEX,
    PACKS_REPORT_JSON_REGEX,
    PACKS_RELEASE_NOTES_REGEX,
    PACKS_TOOLS_REGEX,
    CONNECTIONS_REGEX,
    JOB_JSON_REGEX,

    # ReleaseNotes
    PACKS_RELEASE_NOTES_REGEX
]

CHECKED_TYPES_NO_REGEX = [item.replace(CAN_START_WITH_DOT_SLASH, "").replace(NOT_TEST, "") for item in
                          CHECKED_TYPES_REGEXES]

PATHS_TO_VALIDATE: List[str] = sum(
    [
        PYTHON_ALL_REGEXES,
        JSON_ALL_REPORTS_REGEXES
    ], []
)

PACKAGE_SCRIPTS_REGEXES = [
    PACKS_SCRIPT_PY_REGEX,
    PACKS_SCRIPT_YML_REGEX
]

PACKAGE_SUPPORTING_DIRECTORIES = [INTEGRATIONS_DIR, SCRIPTS_DIR]

IGNORED_TYPES_REGEXES = [DESCRIPTION_REGEX, IMAGE_REGEX, PIPFILE_REGEX, SCHEMA_REGEX]

IGNORED_PACK_NAMES = ['Legacy', 'NonSupported', 'ApiModules']

PACK_IGNORE_TEST_FLAG = 'auto-test'

PACKAGE_YML_FILE_REGEX = r'(?:\./)?(?:Packs/[^/]+\/)?(?:Integrations|Scripts)\/([^\\/]+)/([^\\/]+)\.yml'

OLD_YML_FORMAT_FILE = [PACKS_INTEGRATION_NON_SPLIT_YML_REGEX, PACKS_SCRIPT_NON_SPLIT_YML_REGEX]

DIR_LIST_FOR_REGULAR_ENTETIES = [
    PLAYBOOKS_DIR,
    REPORTS_DIR,
    DASHBOARDS_DIR,
    WIDGETS_DIR,
    INCIDENT_TYPES_DIR,
    INCIDENT_FIELDS_DIR,
    LAYOUTS_DIR,
    PRE_PROCESS_RULES_DIR,
    CLASSIFIERS_DIR,
    INDICATOR_TYPES_DIR,
    CONNECTIONS_DIR,
    INDICATOR_FIELDS_DIR,
    LISTS_DIR,
    JOBS_DIR
]
PACKS_DIRECTORIES = [
    SCRIPTS_DIR,
    INTEGRATIONS_DIR,
    DASHBOARDS_DIR,
    WIDGETS_DIR,
    INDICATOR_FIELDS_DIR,
    INDICATOR_TYPES_DIR,
    INCIDENT_FIELDS_DIR,
    INCIDENT_TYPES_DIR,
    REPORTS_DIR,
    CONNECTIONS_DIR,
    PLAYBOOKS_DIR,
    JOBS_DIR
]
SPELLCHECK_FILE_TYPES = [
    PACKS_INTEGRATION_YML_REGEX,
    PACKS_SCRIPT_YML_REGEX,
    PLAYBOOK_YML_REGEX
]

KNOWN_FILE_STATUSES = ['a', 'm', 'd', 'r'] + ['r{:03}'.format(i) for i in range(101)]

CODE_FILES_REGEX = [
    PACKS_INTEGRATION_PY_REGEX,
    PACKS_SCRIPT_PY_REGEX,
    PACKS_INTEGRATION_PS_REGEX,
    PACKS_SCRIPT_PS_REGEX
]

SCRIPTS_REGEX_LIST = [PACKS_SCRIPT_YML_REGEX, PACKS_SCRIPT_PY_REGEX, PACKS_SCRIPT_PS_REGEX]

# All files that have related yml file
REQUIRED_YML_FILE_TYPES = [PACKS_INTEGRATION_PY_REGEX,
                           PACKS_INTEGRATION_README_REGEX,
                           PACKS_INTEGRATION_NON_SPLIT_README_REGEX,

                           PACKS_SCRIPT_PY_REGEX,
                           PACKS_SCRIPT_README_REGEX,
                           PACKS_SCRIPT_NON_SPLIT_README_REGEX,

                           PLAYBOOK_README_REGEX]

TYPE_PWSH = 'powershell'
TYPE_PYTHON = 'python'
TYPE_JS = 'javascript'

TYPE_TO_EXTENSION = {
    TYPE_PYTHON: '.py',
    TYPE_JS: '.js',
    TYPE_PWSH: '.ps1'
}

TESTS_AND_DOC_DIRECTORIES = [
    'testdata',
    'test_data',
    'data_test',
    'tests_data',
    'doc_files',
    'doc_imgs',
]

VALIDATION_USING_GIT_IGNORABLE_DATA = (
    'Pipfile',
    'Pipfile.lock',
    'command_examples',
    'pack_metadata.json',
    'testdata',
    'test_data',
    'data_test',
    'tests_data',
    'doc_files',
    'doc_imgs',
    '.secrets-ignore',
    '.pack-ignore'
)

FILE_TYPES_FOR_TESTING = [
    '.py',
    '.js',
    '.yml',
    '.ps1'
]

# python subtypes
PYTHON_SUBTYPES = {'python3', 'python2'}


def urljoin(*args: str):
    """Gets arguments to join as url

    Args:
        *args: args to join

    Returns:
        Joined url

    Examples:
        >>> urljoin('https://www.example.com', 'suffix/', '/suffix2', 'suffix', 'file.json')
        'https://www.example.com/suffix/suffix2/suffix/file.json'
    """
    return reduce(lambda a, b: str(a).rstrip('/') + '/' + str(b).lstrip('/'), args).rstrip("/")


OFFICIAL_CONTENT_ID_SET_PATH = 'https://storage.googleapis.com/marketplace-dist/content/id_set.json'

# Run all test signal
RUN_ALL_TESTS_FORMAT = 'Run all tests'
FILTER_CONF = './artifacts/filter_file.txt'


class PB_Status:
    NOT_SUPPORTED_VERSION = 'Not supported version'
    COMPLETED = 'completed'
    FAILED = 'failed'
    IN_PROGRESS = 'inprogress'
    FAILED_DOCKER_TEST = 'failed_docker_test'


# change log regexes
UNRELEASE_HEADER = '## [Unreleased]\n'  # lgtm[py/regex/duplicate-in-character-class]
CONTENT_RELEASE_TAG_REGEX = r'^\d{2}\.\d{1,2}\.\d'
RELEASE_NOTES_REGEX = re.escape(UNRELEASE_HEADER) + r'([\s\S]+?)## \[\d{2}\.\d{1,2}\.\d\] - \d{4}-\d{2}-\d{2}'

# Beta integration disclaimer
BETA_INTEGRATION_DISCLAIMER = 'Note: This is a beta Integration,' \
                              ' which lets you implement and test pre-release software. ' \
                              'Since the integration is beta, it might contain bugs. ' \
                              'Updates to the integration during the beta phase might include ' \
                              'non-backward compatible features. We appreciate your feedback on ' \
                              'the quality and usability of the integration to help us identify issues, ' \
                              'fix them, and continually improve.'

# Integration categories according to the schema
INTEGRATION_CATEGORIES = ['Analytics & SIEM', 'Utilities', 'Messaging', 'Endpoint', 'Network Security',
                          'Vulnerability Management', 'Case Management', 'Forensics & Malware Analysis',
                          'IT Services', 'Data Enrichment & Threat Intelligence', 'Authentication', 'Database',
                          'Deception', 'Email Gateway', 'Identity and Access Management', 'File Integrity Management']
SCHEMA_TO_REGEX = {
    'integration': YML_INTEGRATION_REGEXES,
    'playbook': YML_ALL_PLAYBOOKS_REGEX,
    'script': YML_SCRIPT_REGEXES,
    'widget': JSON_ALL_WIDGETS_REGEXES,
    'dashboard': JSON_ALL_DASHBOARDS_REGEXES,
    'canvas-context-connections': JSON_ALL_CONNECTIONS_REGEXES,
    'classifier_5_9_9': JSON_ALL_CLASSIFIER_REGEXES_5_9_9,
    'classifier': JSON_ALL_CLASSIFIER_REGEXES,
    'mapper': JSON_ALL_MAPPER_REGEXES,
    'layoutscontainer': JSON_ALL_LAYOUTS_CONTAINER_REGEXES,
    'layout': JSON_ALL_LAYOUT_REGEXES,
    'pre-process-rules': JSON_ALL_PRE_PROCESS_RULES_REGEXES,
    'incidentfield': JSON_ALL_INCIDENT_FIELD_REGEXES + JSON_ALL_INDICATOR_FIELDS_REGEXES,
    'incidenttype': JSON_ALL_INCIDENT_TYPES_REGEXES,
    'image': [IMAGE_REGEX],
    'reputation': JSON_ALL_INDICATOR_TYPES_REGEXES,
    'reputations': JSON_ALL_REPUTATIONS_INDICATOR_TYPES_REGEXES,
    'readme': [PACKS_INTEGRATION_README_REGEX,
               PACKS_INTEGRATION_NON_SPLIT_README_REGEX,
               PLAYBOOK_README_REGEX,
               PACKS_SCRIPT_README_REGEX,
               PACKS_SCRIPT_NON_SPLIT_README_REGEX
               ],

    'report': [PACKS_REPORT_JSON_REGEX],
    'release-notes': [PACKS_RELEASE_NOTES_REGEX],
    'genericfield': JSON_ALL_GENERIC_FIELDS_REGEXES,
    'generictype': JSON_ALL_GENERIC_TYPES_REGEXES,
    'genericmodule': JSON_ALL_GENERIC_MODULES_REGEXES,
    'genericdefinition': JSON_ALL_GENERIC_DEFINITIONS_REGEXES,
    JOB: JSON_ALL_JOB_REGEXES
}

EXTERNAL_PR_REGEX = r'^pull/(\d+)$'

FILE_TYPES_PATHS_TO_VALIDATE = {
    'reports': JSON_ALL_REPORTS_REGEXES
}

DEF_DOCKER = 'demisto/python:1.3-alpine'
DEF_DOCKER_PWSH = 'demisto/powershell:6.2.3.5563'

DIR_TO_PREFIX = {
    'Integrations': INTEGRATION_PREFIX,
    'Scripts': SCRIPT_PREFIX
}

ENTITY_NAME_SEPARATORS = [' ', '_', '-']

DELETED_YML_FIELDS_BY_DEMISTO = ['fromversion', 'toversion', 'alt_dockerimages', 'script.dockerimage45', 'tests',
                                 'defaultclassifier', 'defaultmapperin', 'defaultmapperout']

DELETED_JSON_FIELDS_BY_DEMISTO = ['fromVersion', 'toVersion']

FILE_EXIST_REASON = 'File already exist'
FILE_NOT_IN_CC_REASON = 'File does not exist in Demisto instance'

ACCEPTED_FILE_EXTENSIONS = [
    '.yml', '.json', '.md', '.py', '.js', '.ps1', '.png', '', '.lock'
]
ENDPOINT_COMMAND_NAME = 'endpoint'

REPUTATION_COMMAND_NAMES = {'file', 'email', 'domain', 'url', 'ip', 'cve'}

BANG_COMMAND_NAMES = {'file', 'email', 'domain', 'url', 'ip', 'cve', 'endpoint'}

BANG_COMMAND_ARGS_MAPPING_DICT: Dict[str, dict] = {
    'file': {'default': ['file'], },
    'email': {'default': ['email']},
    'domain': {'default': ['domain']},
    'url': {'default': ['url']},
    'ip': {'default': ['ip']},
    'cve': {'default': ['cve', 'cve_id']},
    'endpoint': {'default': ['ip'], 'required': False}
}

ENDPOINT_FLEXIBLE_REQUIRED_ARGS = ["ip", "id", "hostname"]

GENERIC_COMMANDS_NAMES = BANG_COMMAND_NAMES.union({'send-mail', 'send-notification', 'cve-latest', 'cve-search'})

DBOT_SCORES_DICT = {
    'DBotScore.Indicator': 'The indicator that was tested.',
    'DBotScore.Type': 'The indicator type.',
    'DBotScore.Vendor': 'The vendor used to calculate the score.',
    'DBotScore.Score': 'The actual score.'
}

IOC_OUTPUTS_DICT = {
    'domain': {'Domain.Name'},
    'file': {'File.MD5', 'File.SHA1', 'File.SHA256'},
    'ip': {'IP.Address'},
    'url': {'URL.Data'},
    'endpoint': {'Endpoint.Hostname', 'Endpoint.IPAddress', 'Endpoint.ID'}
}
XSOAR_SUPPORT = "xsoar"
XSOAR_AUTHOR = "Cortex XSOAR"
PACK_INITIAL_VERSION = '1.0.0'
PACK_SUPPORT_OPTIONS = ['xsoar', 'partner', 'developer', 'community']
XSOAR_CONTEXT_STANDARD_URL = "https://xsoar.pan.dev/docs/integrations/context-standards"
XSOAR_SUPPORT_URL = "https://www.paloaltonetworks.com/cortex"
MARKETPLACE_LIVE_DISCUSSIONS = \
    'https://live.paloaltonetworks.com/t5/cortex-xsoar-discussions/bd-p/Cortex_XSOAR_Discussions'
EXCLUDED_DISPLAY_NAME_WORDS = ['partner', 'community']
MARKETPLACES = ['xsoar', 'marketplacev2']

DEFAULT_CONTENT_ITEM_FROM_VERSION = '0.0.0'
DEFAULT_CONTENT_ITEM_TO_VERSION = '99.99.99'
MARKETPLACE_MIN_VERSION = '6.0.0'
DEFAULT_JOB_FROM_VERSION = '6.5.0'
OLDEST_SUPPORTED_VERSION = '5.0.0'
LAYOUTS_CONTAINERS_OLDEST_SUPPORTED_VERSION = '6.0.0'
GENERIC_OBJECTS_OLDEST_SUPPORTED_VERSION = '6.5.0'
FEATURE_BRANCHES = ['v4.5.0']

BASE_PACK = "Base"
NON_SUPPORTED_PACK = "NonSupported"
DEPRECATED_CONTENT_PACK = "DeprecatedContent"
IGNORED_DEPENDENCY_CALCULATION = {BASE_PACK, NON_SUPPORTED_PACK, DEPRECATED_CONTENT_PACK}
COMMON_TYPES_PACK = 'CommonTypes'

FEED_REQUIRED_PARAMS = [
    {
        'name': 'feed',
        'must_equal': {
            'defaultvalue': 'true',
            'display': 'Fetch indicators',
            'type': 8,
            'required': False
        },
        'must_contain': {}
    },
    {
        'name': 'feedReputation',
        'must_equal': {
            'display': 'Indicator Reputation',
            'type': 18,
            'required': False,
            'options': ['None', 'Good', 'Suspicious', 'Bad']
        },
        'must_contain': {
            'additionalinfo': 'Indicators from this integration instance will be marked with this reputation'
        }
    },
    {
        'name': 'feedReliability',
        'must_equal': {
            'display': 'Source Reliability',
            'type': 15,
            'required': True,
            'options': [
                'A - Completely reliable', 'B - Usually reliable', 'C - Fairly reliable', 'D - Not usually reliable',
                'E - Unreliable', 'F - Reliability cannot be judged']
        },
        'must_contain': {
            'additionalinfo': 'Reliability of the source providing the intelligence data'
        }
    },
    {
        'name': 'feedExpirationPolicy',
        'must_equal': {
            'display': "",
            'type': 17,
            'required': False,
            'options': ['never', 'interval', 'indicatorType', 'suddenDeath']
        },
        'must_contain': {}
    },
    {
        'name': 'feedExpirationInterval',
        'must_equal': {
            'display': "",
            'type': 1,
            'required': False
        },
        'must_contain': {}
    },
    {
        'name': 'feedFetchInterval',
        'must_equal': {
            'display': 'Feed Fetch Interval',
            'type': 19,
            'required': False
        },
        'must_contain': {}
    },
    {
        'name': 'feedBypassExclusionList',
        'must_equal': {
            'display': 'Bypass exclusion list',
            'type': 8,
            'required': False
        },
        'must_contain': {
            'additionalinfo': 'When selected, the exclusion list is ignored for indicators from this feed.'
                              ' This means that if an indicator from this feed is on the exclusion list,'
                              ' the indicator might still be added to the system.'
        }
    },
    {
        'name': 'feedTags',
        'must_equal': {
            'display': 'Tags',
            'required': False,
            'type': 0
        },
        'must_contain': {
            'additionalinfo': 'Supports CSV values.'
        }
    },
    {
        'name': 'tlp_color',
        'must_equal': {
            'display': 'Traffic Light Protocol Color',
            'options': ['RED', 'AMBER', 'GREEN', 'WHITE'],
            'required': False,
            'type': 15
        },
        'must_contain': {
            'additionalinfo': 'The Traffic Light Protocol (TLP) designation to apply to indicators fetched from the '
                              'feed'
        }
    }
]

FETCH_REQUIRED_PARAMS = [
    {
        'display': 'Incident type',
        'name': 'incidentType',
        'required': False,
        'type': 13
    },
    {
        'display': 'Fetch incidents',
        'name': 'isFetch',
        'required': False,
        'type': 8
    }
]

MAX_FETCH_PARAM = {
    'name': 'max_fetch',
    'required': False,
    'type': 0,
    'defaultvalue': '50'
}

# for reference, the defaultvalue and display are not enforced.
FIRST_FETCH_PARAM = {
    'defaultvalue': '7 days',
    'display': 'First fetch timestamp (<number> <time unit>, e.g., 12 hours, 7 days)',
    'name': 'first_fetch',
    'required': False,
    'type': 0
}

DOCS_COMMAND_SECTION_REGEX = r'(?:###\s{}).+?(?:(?=(?:\n###\s))|(?=(?:\n##\s))|\Z)'
# Ignore list for all 'run_all_validations_on_file' method
ALL_FILES_VALIDATION_IGNORE_WHITELIST = [
    'pack_metadata.json',  # this file is validated under 'validate_pack_unique_files' method
    'testdata',
    'test_data',
    'data_test',
    'testcommandsfunctions',
    'testhelperfunctions',
    'stixdecodetest',
    'testcommands',
    'setgridfield_test',
    'ipnetwork_test',
    'test-data',
    'testplaybook'
]
VALIDATED_PACK_ITEM_TYPES = [
    'Playbooks',
    'Integration',
    'Script',
    'IncidentFields',
    'IncidentTypes',
    'Classifiers',
    'Layouts',
    'PreProcessRules',
    'Lists',
    'Jobs'
]

FIRST_FETCH = 'first_fetch'

MAX_FETCH = 'max_fetch'

SKIP_RELEASE_NOTES_FOR_TYPES = (FileType.RELEASE_NOTES, FileType.README, FileType.TEST_PLAYBOOK,
                                FileType.TEST_SCRIPT, FileType.DOC_IMAGE, FileType.AUTHOR_IMAGE, None,
                                FileType.RELEASE_NOTES_CONFIG, FileType.CONTRIBUTORS)

LAYOUT_AND_MAPPER_BUILT_IN_FIELDS = ['indicatortype', 'source', 'comment', 'aggregatedreliability', 'detectedips',
                                     'detectedhosts', 'modified', 'expiration', 'timestamp', 'shortdesc',
                                     'short_description', 'description', 'Tags', 'blocked']

UUID_REGEX = r'[0-9a-f]{8}\b-[0-9a-f]{4}-[0-9a-f]{4}-[0-9a-f]{4}-\b[0-9a-f]{12}'

DEFAULT_ID_SET_PATH = "./Tests/id_set.json"
MP_V2_ID_SET_PATH = "./Tests/id_set_mp_v2.json"
METADATA_FILE_NAME = 'pack_metadata.json'

CONTEXT_OUTPUT_README_TABLE_HEADER = '| **Path** | **Type** | **Description** |'

ARGUMENT_FIELDS_TO_CHECK = ['defaultValue', 'required', 'isArray']

PARAM_FIELDS_TO_CHECK = ['defaultvalue', 'type', 'required']

INTEGRATION_ARGUMENT_TYPES = {
    '0': 'ShortText',
    '4': 'Encrypted',
    '8': 'Boolean',
    '9': 'Authentication',
    '12': 'LongText',
    '15': 'SingleSelect',
    '16': 'MultiSelect'
}

BUILD_IN_COMMANDS = ['getIncidents', 'DeleteContext', 'isWhitelisted', 'excludeIndicators',
                     'deleteIndicators', 'extractIndicators']


class ContentItems(Enum):
    # the format is defined in issue #19786, may change in the future
    SCRIPTS = 'automation'
    PLAYBOOKS = 'playbook'
    INTEGRATIONS = 'integration'
    INCIDENT_FIELDS = 'incidentfield'
    INCIDENT_TYPES = 'incidenttype'
    DASHBOARDS = 'dashboard'
    INDICATOR_FIELDS = 'indicatorfield'
    REPORTS = 'report'
    INDICATOR_TYPES = 'reputation'
    LAYOUTS = 'layoutscontainer'
    CLASSIFIERS = 'classifier'
    WIDGETS = 'widget'
    GENERIC_MODULES = 'genericmodule'
    GENERIC_DEFINITIONS = 'genericdefinition'
    GENERIC_FIELDS = 'genericfield'
    GENERIC_TYPES = 'generictype'
    PRE_PROCESS_RULES = 'pre-process-rule'
    LISTS = 'list'
    JOB = 'job'


CONTENT_ITEMS_DISPLAY_FOLDERS = {
    SCRIPTS_DIR,
    DASHBOARDS_DIR,
    INCIDENT_FIELDS_DIR,
    INCIDENT_TYPES_DIR,
    INTEGRATIONS_DIR,
    PLAYBOOKS_DIR,
    INDICATOR_FIELDS_DIR,
    REPORTS_DIR,
    INDICATOR_TYPES_DIR,
    LAYOUTS_DIR,
    PRE_PROCESS_RULES_DIR,
    CLASSIFIERS_DIR,
    WIDGETS_DIR,
    JOBS_DIR,
    LISTS_DIR
}


class PathLevel(Enum):
    PACK = 'Pack',
    CONTENT_ENTITY_DIR = 'ContentDir',
    PACKAGE = 'Package',
    FILE = 'File'
    CONTENT_GENERIC_ENTITY_DIR = 'ContentGenericDir'


class DemistoException(Exception):
    pass


UUID_REGEX = r'([\w]{8}-[\w]{4}-[\w]{4}-[\w]{4}-[\w]{8,12})'


class IronBankDockers:
    API_LINK = 'https://repo1.dso.mil/api/v4/projects/dsop%2Fopensource%2Fpalo-alto-networks%2Fdemisto%2F'


class MarketplaceVersions(Enum):
    XSOAR = 'xsoar'
    MarketplaceV2 = 'marketplacev2'


<<<<<<< HEAD
class IdSetKeys(Enum):
    SCRIPTS = 'scripts'
    INTEGRATIONS = 'integrations'
=======
INDICATOR_FIELD_TYPE_TO_MIN_VERSION = {'html': LooseVersion('6.1.0'), 'grid': LooseVersion('5.5.0')}
>>>>>>> 22f49e36
<|MERGE_RESOLUTION|>--- conflicted
+++ resolved
@@ -1349,10 +1349,9 @@
     MarketplaceV2 = 'marketplacev2'
 
 
-<<<<<<< HEAD
+INDICATOR_FIELD_TYPE_TO_MIN_VERSION = {'html': LooseVersion('6.1.0'), 'grid': LooseVersion('5.5.0')}
+
+
 class IdSetKeys(Enum):
     SCRIPTS = 'scripts'
-    INTEGRATIONS = 'integrations'
-=======
-INDICATOR_FIELD_TYPE_TO_MIN_VERSION = {'html': LooseVersion('6.1.0'), 'grid': LooseVersion('5.5.0')}
->>>>>>> 22f49e36
+    INTEGRATIONS = 'integrations'