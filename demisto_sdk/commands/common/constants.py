import os
import re
from enum import Enum
from functools import reduce
from typing import Dict, Iterable, List, Optional

import click
# dirs
from git import InvalidGitRepositoryError

from demisto_sdk.commands.common.git_util import GitUtil

CAN_START_WITH_DOT_SLASH = '(?:./)?'
NOT_TEST = '(?!Test)'
INTEGRATIONS_DIR = 'Integrations'
SCRIPTS_DIR = 'Scripts'
PLAYBOOKS_DIR = 'Playbooks'
TEST_PLAYBOOKS_DIR = 'TestPlaybooks'
REPORTS_DIR = 'Reports'
DASHBOARDS_DIR = 'Dashboards'
WIDGETS_DIR = 'Widgets'
INCIDENT_FIELDS_DIR = 'IncidentFields'
INCIDENT_TYPES_DIR = 'IncidentTypes'
INDICATOR_FIELDS_DIR = 'IndicatorFields'
INDICATOR_TYPES_DIR = 'IndicatorTypes'
GENERIC_FIELDS_DIR = 'GenericFields'
GENERIC_TYPES_DIR = 'GenericTypes'
GENERIC_MODULES_DIR = 'GenericModules'
GENERIC_DEFINITIONS_DIR = 'GenericDefinitions'
LAYOUTS_DIR = 'Layouts'
CLASSIFIERS_DIR = 'Classifiers'
MAPPERS_DIR = 'Classifiers'
CONNECTIONS_DIR = 'Connections'
PACKS_DIR = 'Packs'
TOOLS_DIR = 'Tools'
RELEASE_NOTES_DIR = 'ReleaseNotes'
TESTS_DIR = 'Tests'
DOC_FILES_DIR = 'doc_files'
DOCUMENTATION_DIR = 'Documentation'
<<<<<<< HEAD
JOBS_DIR = 'Jobs'
=======
PRE_PROCESS_RULES_DIR = 'PreProcessRules'
>>>>>>> e8c29d08

SCRIPT = 'script'
AUTOMATION = 'automation'
INTEGRATION = 'integration'
PLAYBOOK = 'playbook'
TEST_PLAYBOOK = 'testplaybook'
LAYOUT = 'layout'
LAYOUTS_CONTAINER = 'layoutscontainer'
PRE_PROCESS_RULES = 'pre-process-rules'
INCIDENT_TYPE = 'incidenttype'
INCIDENT_FIELD = 'incidentfield'
INDICATOR_FIELD = 'indicatorfield'
CONNECTION = 'connection'
CLASSIFIER = 'classifier'
DASHBOARD = 'dashboard'
REPORT = 'report'
INDICATOR_TYPE = 'reputation'
OLD_INDICATOR_TYPE = 'reputations'
WIDGET = 'widget'
TOOL = 'tools'
BETA_INTEGRATION = 'betaintegration'
DOCUMENTATION = 'doc'
MAPPER = 'classifier-mapper'
CANVAS = 'canvas'
OLD_REPUTATION = 'reputations.json'
PACK_VERIFY_KEY = 'content.pack.verify'
XSOAR_CONFIG_FILE = 'xsoar_config.json'
GENERIC_FIELD = 'genericfield'
GENERIC_TYPE = 'generictype'
GENERIC_MODULE = 'genericmodule'
GENERIC_DEFINITION = 'genericdefinition'
JOB = 'job'


class FileType(Enum):
    INTEGRATION = 'integration'
    SCRIPT = 'script'
    TEST_SCRIPT = 'testscript'
    PLAYBOOK = 'playbook'
    TEST_PLAYBOOK = 'testplaybook'
    BETA_INTEGRATION = 'betaintegration'
    INCIDENT_FIELD = 'incidentfield'
    INDICATOR_FIELD = 'indicatorfield'
    REPUTATION = 'reputation'
    LAYOUT = 'layout'
    LAYOUTS_CONTAINER = 'layoutscontainer'
    DASHBOARD = 'dashboard'
    INCIDENT_TYPE = 'incidenttype'
    MAPPER = 'mapper'
    OLD_CLASSIFIER = 'classifier_5_9_9'
    CLASSIFIER = 'classifier'
    WIDGET = 'widget'
    REPORT = 'report'
    CONNECTION = 'canvas-context-connections'
    README = 'readme'
    RELEASE_NOTES = 'releasenotes'
    RELEASE_NOTES_CONFIG = 'releasenotesconfig'
    DESCRIPTION = 'description'
    CHANGELOG = 'changelog'
    IMAGE = 'image'
    AUTHOR_IMAGE = 'author_image'
    DOC_IMAGE = 'doc_image'
    PYTHON_FILE = 'pythonfile'
    JAVASCRIPT_FILE = 'javascriptfile'
    POWERSHELL_FILE = 'powershellfile'
    CONF_JSON = 'confjson'
    METADATA = 'metadata'
    WHITE_LIST = 'whitelist'
    LANDING_PAGE_SECTIONS_JSON = 'landingPage_sections.json'
    CONTRIBUTORS = 'contributors'
    PACK = 'pack'
    XSOAR_CONFIG = 'xsoar_config'
    GENERIC_MODULE = 'genericmodule'
    GENERIC_FIELD = 'genericfield'
    GENERIC_TYPE = 'generictype'
    GENERIC_DEFINITION = 'genericdefinition'
<<<<<<< HEAD
    JOB = 'job'
=======
    PRE_PROCESS_RULES = 'pre-process-rule'
>>>>>>> e8c29d08


RN_HEADER_BY_FILE_TYPE = {
    FileType.PLAYBOOK: 'Playbooks',
    FileType.INTEGRATION: 'Integrations',
    FileType.BETA_INTEGRATION: 'Integrations',
    FileType.SCRIPT: 'Scripts',
    FileType.INCIDENT_FIELD: 'Incident Fields',
    FileType.INDICATOR_FIELD: 'Indicator Fields',
    FileType.REPUTATION: 'Indicator Types',
    FileType.INCIDENT_TYPE: 'Incident Types',
    FileType.CLASSIFIER: 'Classifiers',
    FileType.OLD_CLASSIFIER: 'Classifiers',
    FileType.LAYOUTS_CONTAINER: 'Layouts',
    FileType.LAYOUT: 'Layouts',
    FileType.REPORT: 'Reports',
    FileType.WIDGET: 'Widgets',
    FileType.DASHBOARD: 'Dashboards',
    FileType.CONNECTION: 'Connections',
    FileType.MAPPER: 'Mappers',
    FileType.PRE_PROCESS_RULES: 'PreProcess Rules',
    FileType.GENERIC_DEFINITION: 'Objects',
    FileType.GENERIC_MODULE: 'Modules',
    FileType.GENERIC_TYPE: 'Object Types',
    FileType.GENERIC_FIELD: 'Object Fields',
    FileType.JOB: 'Jobs'
}

ENTITY_TYPE_TO_DIR = {
    FileType.INTEGRATION.value: INTEGRATIONS_DIR,
    FileType.PLAYBOOK.value: PLAYBOOKS_DIR,
    FileType.SCRIPT.value: SCRIPTS_DIR,
    AUTOMATION: SCRIPTS_DIR,
    FileType.LAYOUT.value: LAYOUTS_DIR,
    FileType.LAYOUTS_CONTAINER.value: LAYOUTS_DIR,
    FileType.INCIDENT_FIELD.value: INCIDENT_FIELDS_DIR,
    FileType.INCIDENT_TYPE.value: INCIDENT_TYPES_DIR,
    FileType.INDICATOR_FIELD.value: INDICATOR_FIELDS_DIR,
    FileType.CONNECTION.value: CONNECTIONS_DIR,
    FileType.CLASSIFIER.value: CLASSIFIERS_DIR,
    FileType.DASHBOARD.value: DASHBOARDS_DIR,
    FileType.REPUTATION.value: INDICATOR_TYPES_DIR,
    FileType.REPORT.value: REPORTS_DIR,
    FileType.WIDGET.value: WIDGETS_DIR,
    FileType.BETA_INTEGRATION.value: INTEGRATIONS_DIR,
    FileType.MAPPER.value: CLASSIFIERS_DIR,
    FileType.PRE_PROCESS_RULES.value: PRE_PROCESS_RULES_DIR,
    FileType.GENERIC_DEFINITION.value: GENERIC_DEFINITIONS_DIR,
    FileType.GENERIC_MODULE.value: GENERIC_MODULES_DIR,
    FileType.GENERIC_FIELD.value: GENERIC_FIELDS_DIR,
    FileType.GENERIC_TYPE.value: GENERIC_TYPES_DIR,
    FileType.JOB.value: JOBS_DIR
}

CONTENT_FILE_ENDINGS = ['py', 'yml', 'png', 'json', 'md']

CUSTOM_CONTENT_FILE_ENDINGS = ['yml', 'json']

CONTENT_ENTITIES_DIRS = [
    INTEGRATIONS_DIR,
    SCRIPTS_DIR,
    PLAYBOOKS_DIR,
    TEST_PLAYBOOKS_DIR,
    REPORTS_DIR,
    DASHBOARDS_DIR,
    WIDGETS_DIR,
    INCIDENT_FIELDS_DIR,
    INDICATOR_FIELDS_DIR,
    INDICATOR_TYPES_DIR,
    INCIDENT_TYPES_DIR,
    LAYOUTS_DIR,
    CLASSIFIERS_DIR,
    CONNECTIONS_DIR,
    GENERIC_FIELDS_DIR,
    GENERIC_TYPES_DIR,
    GENERIC_MODULES_DIR,
    GENERIC_DEFINITIONS_DIR,
<<<<<<< HEAD
    JOBS_DIR
=======
    PRE_PROCESS_RULES_DIR,
>>>>>>> e8c29d08
]

CONTENT_ENTITY_UPLOAD_ORDER = [
    INTEGRATIONS_DIR,
    SCRIPTS_DIR,
    PLAYBOOKS_DIR,
    TEST_PLAYBOOKS_DIR,
    INCIDENT_TYPES_DIR,
    INCIDENT_FIELDS_DIR,
    INDICATOR_FIELDS_DIR,
    INDICATOR_TYPES_DIR,
    CLASSIFIERS_DIR,
    WIDGETS_DIR,
    LAYOUTS_DIR,
    DASHBOARDS_DIR,
<<<<<<< HEAD
    JOBS_DIR
=======
    PRE_PROCESS_RULES_DIR,
>>>>>>> e8c29d08
]

DEFAULT_IMAGE_PREFIX = 'data:image/png;base64,'
DEFAULT_IMAGE_BASE64 = 'iVBORw0KGgoAAAANSUhEUgAAAFAAAABQCAMAAAC5zwKfAAACYVBMVEVHcEwAT4UAT4UAT4YAf/8A//8AT4UAf78AT4U' \
                       'AT4UAT4UAUYcAT4YAT4YAT48AXIsAT4UAT4UAUIUAUIUAT4UAT4UAVaoAW5EAUIYAWYwAT4UAT4UAT4UAUIgAT4YAUo' \
                       'UAUIYAUIUAT4YAVY0AUIUAT4UAUIUAUocAUYUAT4UAT4UAT4UAUIYAT4UAUIUAT4cAUYUAUIUAUIYAUocAT4UAUIUAT' \
                       '4YAUY4AUIUAUIYAT4UAVYgAT4UAT4UAT4YAVYUAT4UAT4UAT4YAT4cAT4UAT4UAUYYAZpkAWIUAT4UAT4gAbZEAT4UA' \
                       'UIYAT4UAUIUAT4cAUYgAT4UAZpkAT4UAT4UAT4UAVaoAUIUAT4UAWIkAT4UAU4kAUIUAUIUAU4gAT4UAT4UAT4UAVYg' \
                       'AUIUAT4YAVYkAUYUAT4UAU4cAUIYAUIUAT4gAUIYAVYsAT4YAUocAUYUAUIYAUYgAT4UAT4UAT4UAT4UAUYUAU4UAUY' \
                       'gAT4UAVY0AUIUAUIUAT4UAT4cAT4oAVY0AUYcAUIcAUIUAUIYAUIcAUYcAUIUAT4UAT4UAUIUAT4UAX58AT4UAUIUAU' \
                       'IYAT4UAUIYAUIgAT4UAT4UAUIUAT4UAUIUAT4YAT4UAUIYAT4YAUYkAT4UAUYYAUIUAT4UAT4YAT4YAT4YAT4cAUokA' \
                       'T4UAT4YAUIUAT4UAT4YAUIUAT4UAUIoAT4YAT4UAT4UAT4UAT4UAUIUAT4UAT4YAT4UAUYYAT4YAUYUAT4UAT4YAT4U' \
                       'AUoUAT4UAT4UAUIYAT4YAUIcAYokAT4UAT4UA65kA0ZYAu5PCXoiOAAAAx3RSTlMA+nO6AgG5BP799i9wShAL9/uVzN' \
                       'rxAw6JFLv08EmWKLyPmhI/x88+ccjz4WjtmU1F76VEoFbXGdKMrh71+K0qoZODIMuzSAoXni0H4HnjfnccQwXDjT0Gi' \
                       '/wa5zSCaSvBsWMPb9EnLMoxe3hHOSG+Ilh/S1BnzvJULjimCayy6UAwG1VPta91UVLNgJvZCNBcRuVsPIbb37BllNjC' \
                       'fTLsbrjukKejYCVtqb/5aqiXI9W0tnad4utdt2HEa1ro5EHWpBOBYg3JeEoS2QAAA5lJREFUGBmtwQN7Y0sABuAvbZK' \
                       'T1Ha3tt2ubdu2vXu517Zt27a+TH/VbXgmaTIz53nyvtDaV1+JdDrxHVvzkD43D5BsyUe6bKxmUP0qJNM2Y/Pxud9bMH' \
                       'd5DsNmlmGa/E8ZsvgumHqikFHzPUhgVTGipBxmun20LUCCw4zZAiPtjPMs4r3MmGvbYGA9E6yD7CwlN0FvPac5CckDl' \
                       'LRBK4dJPAxbDiXvQ+c9H5OZQMwW2lZDJ7eQyQ1vQsR+2j6ARnYnU6nKQ8gdtA1Co6mLqXX1AXBf72GUa6EbGmuotCvT' \
                       'u4tRBcOfQ+sATQ2cqoSBF2go6xiMtNNQA8zkH6GZ0zBU/mLFYEcBtbbCiVtrM6lxEA6NVFOpHk6d9lPpbjjVSKWCvXB' \
                       'oHzUyFyG1vuFzM3Yi3rfUqL5/E5Jzv8spz+chjpdao7VIag9D3kAcLw14szHd7h0MGfVAVkITvj/PI4H1OCNyITlPQ6' \
                       '7eDYjTzqirFmy9NDZnwRhsy0sZsw4xzX46kDVRiahHaPNleBD2+wDJSSGZpNK1v8sRstJP2StDFoDsXh+niIBEUOM/h' \
                       'NzLBDWtD/UwTAQkghr/IGgrFURAIqg2WoagzVQQAYmg2nUELaWKCEgEla56EFRMFRGQCCpdQtBlKomARFClA0GecSqJ' \
                       'gERQZSOCLlBNBCSCCucQZJVQTQQkggpnEHSFGiIgEQx76nhrDRPch5BiaoiARHCKv6gOgNW/n7LCOoT8e7GUSpNCMkm' \
                       'y5xmEeTJ8tBUh6q+K2XTA34yYPYx5qxK25Q0FNFYEmzXOqJ8RZ2eRi2Z8syDpY8RiNxIsmu+niSOQuR9liCsb0638ig' \
                       'a+RJwMhpxCUv1fUGsJ4jSt5ZRGpGBldFKjBPHOznjzmyGkNusHahyFQ1eyqPQZnHqQSv4n4VQVlTovwKGD1Mi89Bica' \
                       'KZWVsstFd35MLSUZoqXwcxLNJQBI699TENzYWDs4mya+hBadYOFjFp9YMlaKuVAw5rYwagb93gA1HYxtefKoeaeyRjf' \
                       'GYTkeZlK6TxofE2bFxHWCibn6oeG+zfatiOmgsn4foHOPEqehu1VJrEXWkOU5EKyhtPkQO9OSjZAdpIJDsOAVcOYccR' \
                       'bSJnvExjZzphuJGigzf8jzBz6gxG3u5HAs4JRrhGYGmthkK9xFaYpu41hWbkwVzbyTsdHb59AMtsyGVTahnRZ9hPJ13' \
                       'cjfQ4V89djSKcm71Ho/A9KDXs8/9v7cAAAAABJRU5ErkJggg=='
DEFAULT_DBOT_IMAGE_BASE64 = 'iVBORw0KGgoAAAANSUhEUgAAAEIAAABlCAYAAAD5/TVmAAAfJElEQVR4nNWceZxUxbX4v1X39jLdPQszI8uwCI' \
                            'iAiEuICyIxqHHFLT41MeLPZ4zRaDT5PWPM+vxEf3n56UtiTJTkPde4xaiJcU/QoA9QEYEgAUTWYWT2raf3vkvV' \
                            '+6N7hu6e7p4ehLzf73w+d+7tulV1zzl16tSpc06N4H8Ifrnq5LmNoWm/agwcvlBpu6s9uvFnu7bv/eWdl693Ku' \
                            'xCAupA4WMeqI5GA/euXFBvmOLJOv+hR0+qOR5XpZu6Ex/9+/hpgQ7gqQq7OWBMgH2MkKNsp9g3IsXu5dpgmPIE' \
                            'BHObB1awN7IGhYurLAlcdfQpDU9vXNE7rE2J36XKRg2DjNgf7qoR7qXaZJDWoNHYOjn0Umshx4zzFvZf7rlcGQ' \
                            'wfpJLlMuc6mJA3qgMRuTaVklu1zhRoIG0J1dsnf/dfz7YrRia8sM9SUGpwhpUPcuSAzrcyCAHI75+1oqerR17V' \
                            '2Wmu7+w06Wg3+7q6zR81f5h8IgevQig2JQ4YiAPZWQ6U0+gSUNIQnH/pRQu0I1cieKx2XvM1j393nSrTvpROGg' \
                            '0OuWV5/ZgMV0aVdDwSMmUQEJx73ue9SjPFSciZ2feNyc2zjv7hvQt7phzu6/jq4n9XWutCvEaL20hMy50e8mBJ' \
                            'RB48818/lEJ46l//w+7T2ppjF0opFpmGUaM1Xsu2vYYhldfjsTTaCtR5wtNm1q499jMT/hKq8fzZVXrvOUfeer' \
                            'CnbtGpMaKGLVM3t5zDZjep//zT/55umsaN776x97J3l7VO8nk8eDyZxUophe24SCnxmAYAWoNl20yaEeSCq2aF' \
                            'DUO8nHK496G7X1z/zMNvFVtOC3HMfTfSkj5U76BJxPKtPw0ZprwBuAUY+9rvd7Dtb/1U+X0AaK3RQM4fhNiHjv' \
                            'QqvnzbMRimBIi5micsl9u/uvj/drXs7Drg+BqD3yUjHTr7rIvULVc+2JZQTRXLNt09QxriceA6IAjQNDVIf6SH' \
                            'gf40ibhD2rJJW1b2nrks28bVDrWTExy32EtNvR9T+BBCeKXgOI9k8TmXL9y47e979rbu6RFl8ClGR265yMUZDv' \
                            'CqUVcf4oX37jgWwbPADABXp+lPtRBO7SHtxEglINLhIdZjkopKXFsgDfAEFKEGh5pxDlW1LtLQCGHgM0KM8U2l' \
                            'zj8ZQ3gB+lKuuObt19a9eMc3nzhgukOwb/7kzjdyymSJ58G6CmDM4Yfy7Ms3H+sxxAvAFKVd+tPN9CS2Y6tEzu' \
                            'eKDeIIGGrwGAHGVs2mzj8ZgRGxXX3Vv97y+xffeXlNLm4j0VBYd+h+oCRCLt/287FC8rqEuZYboy22gZjTndF+' \
                            'BwwE1d5xNAWPxWMEejSctWjGv6w/ED3LgudC7TqS+S0BXlhzh6mFuFfC3Jjdxa6BlcTsroqYMDo2aaJWB7sHVh' \
                            'C3exq15qFn199VP6ouioMcyWgZyZBRk2dNpHpM9UWm0BdFrQ72RtfgqGSZJvmwPyJpqQQfR98j4XQd3VDtufWG' \
                            'X3zlE++XKsGjrCm7fPvP66TgvYTdPbMlshpX2wXdlx5z1xa4lkApgZAa06sxPHrEdoNgCi+Tak6K+Y0xJ54+81' \
                            'tbRsC5UL/lvSvmmClmrpYmRotLlI7PbI2tL2ACZPfaaMCKSyJdHuLdHhJ9XpIDHpykiXYlOssIYSo8VQ6BeotA' \
                            'g0XtBItQo4Nh6qJD5miL9tj60PjQ/G8s/sap171y75uDr0azVQdQn0hZ/nHt3f4xteL9j6PvzY1aHRnSlSDaZd' \
                            'LX4ife4yUdNUlliZbCQFaonzWgXAWGQ/CQNKGxaYINNtXjLKoPsRE5EyHoGReu9cw55vNH39myv7TkeqhGvSaH' \
                            'qj0nDKT3zIxanQC4jmDrX2vo3VaLgSfPUjSNUr0UBwEYhgS8pLq9pLqr6dYahUPtoQPMOWsA05eZPgmnuy7lbj' \
                            'gPWDpaGgah3LwpC6dedAKC+IXdyQ+9g/O5fbOfrs21mMKLEAIpJE0TJuD3+ZgwYQJer5cJE8YTCARobGwY1mcw' \
                            'GKShoYG6ujpqaqqprx9DKBRi3Lix+Hw+hBAYwkP/zjp2vRccaqe1wlX9n//VOwv32wdbbJxKmdJ5cM9TX/dH1c' \
                            '7bY1bnxMGyPeuDWP2hIfGvravlttu+xcBAhGuv/TItLR9zw9euI5VOcc7ZZ/HOu6vz+ly06BROP/1UZhw2nYkT' \
                            'J3LCCcfRUF/PxRdfRE9PLx0dmeknpcCyHCYemcqdInVC8PCrD7bER0PHYL1iHKzI5+Cae+qj6dY5ud8SEhKpFB' \
                            '7TxGMaRAYiPPrbx2lubmZgYICdu3bz8CO/paO9g927m4d9eN26v7Fjx05s28a2Hfw+L4lkkm3bd9Da2obWGqU1' \
                            'tu0gVebLORqnXmvmAIM7skqkvKTPMve5cCueB12JrVNtNxHKRaV2go2rFKm0RTSeBMPg8su/wOEzZ3LllVcwaf' \
                            'Ikliy5nLlHHcn55y1GKZ25tEZrzbHHHs2555zNaact4sQTj+dznzudeZ/6FF/4wqVMmjSJWCJJLJ4klbaonWAj' \
                            'jfwBF4KjKyA+F4Zo3O9V4/7VC/8ZeCS3zE5L1j1TR9/HQ55ovF4vjmNjmia27eAxTVzlIqWBbduIQZNBgJSZVU' \
                            'XrzDZdCoHSGiklruugVIbwuiabT18SxhdyC9FaeuP8VTfuDz2jUS55U0Qpxmfs0kFeajw+xbyLwzSvC9K900u0' \
                            'y4NlWQBYVsbGsOzM3c0SNWSFa3BdF3eINoFLxn5wXRchINTgMGFOikM/ncAbGC75WjN+FPTkwWgYkfdl2xGmz6' \
                            'sp1EfeoGLmKVFmnCywEpKBdg/hVg8DHR7ivQZOWuLYZbYhAgxDY/oUwQaH2iabugk2NeMc/NVu1vIsDrYr9nvV' \
                            '2G+JSKSElWFEicqGxl/t4q92GTczBWRM6lTUIBWRmXtM4loCrQXS1Hj9Cl9IUVXrUlXrFh31cmBbIlUC55Hu+y' \
                            '8RkZjsqAlqDKPy/aPh0QTrHYIHYr9YCBoicVnow6s4GicL7oXPJSGRFJv6I/LAepeLqW5R/F1h1WhCEomLv+UU' \
                            'lVsRh7kbii2VFRHnOHprd7+xuqPHxLLF6PwvpeoWK9fF3w36fB1X0Bs2aOs2O1yHZTlViklBSQnJdd7qIs+5kF' \
                            'dn7Z+areM/P219Mi0WhKPGuERS4DgC0wRjpH2FKL9u9+/1EqgpPR6uKwhHJT1hg64+k2hctmnN9csf2Pp+z55Y' \
                            'btVcJ26ek7mQtkriGmXfXf/bRfWGKc8DLgUW+H267tAJjszTHZW6KrP1/vZ8HUeeHcFbpYa900Brp6kiMRkDNq' \
                            'D1C66jn3vlZxtbPv57XyGugzCSW2GIEfu1+8wFf8jDl3+9sEZIcWsoqH4wcayDUUTbuLZACJDmcM7EekxaN1Xx' \
                            '8YYq6qdYzD41RnCMs292aOjqM+gbMJ5zLHXT2uebu9a+0FzMcVsuIDUIeY7ekSzLUe9Or390UcDwykdCVeqypr' \
                            'EuZsGq4tqCPesC2ElJVW3GekpGDAbaTFJRg4apFlM+lcD0aYQAf42bZYKgs0fSHzXWa83i+69Y3lEB7qUidlDA' \
                            'rIMS6brxydNrQD/i9eiLxze6hIrYA4mwwUCbBzslMbyaQJ1D7XinqKSk0oKOHoNESq4XcOl9VyzfdaBxrkQiRh' \
                            't6B+D6RxfVSI+8yxB8pTqkzMY6l3IGWDFwHEHvgCQcNXBdlmnNNUuXLN87ii4qxv+gRsOvvn+hDNR5nwcuEEAw' \
                            'oKgJKQJ+jWnofRoqe9c6Q3zKEkTjkkhcojJkNGulj1h65ZuFluMBg9z8iJH0gATUuKY6AsEg/T1JtMpsijweL+' \
                            'lUUnp9fqVcl2QqIQH++L3NasnSealMthTEEpJYQmJIME2NaYCUGgEolbEJHFfgusMWGWfDy61OIBCUpsej6sbU' \
                            '093ZIaVhgNZUBYIKIJGIy0DIq0I1Hpq3d5ZzQg9TqBVLxILTZ/OjpV86VsN16aTb2NueYteWCHs+itLblUKXYG' \
                            'P1NGt+3WHuJE+1izZcEBothnJGhoMGtERogVASN2EQbTFi/Vt8y3SJwaqt9zJ5RojD5tYyblIVVSEjIYR4cs+O' \
                            '7je+svhXFSn63OVzEIrFOHlt8+31HtNYqWFObgfJmEPn3iQ7N0do3hohGi506YPhgcAYQfV4CDSA4dMZGREFbn' \
                            'otEFqgHEGyH2IdgniPxk4P1y3+gMGUw6s5bG4NTVODhGo9iHzGhrXSnznziNu3UHwZzdt8lUovHMZFw5RzbJWe' \
                            'o7QNSKQwMIRJVchk6uxqps6uRrlN9HSk+Hh7jLbmBL2dSRJRF9tyiXZpol0Zd543KPAFJaZ/nxWqXHAssOKadE' \
                            'xndIMenHqSqpBJXaOXCYcGmDwjxPgpAUzPvvHTKBxlo7WLRiGEUWcI3+eATcO4WMTELmlQ/X7Vt80xjaF5oENS' \
                            'SAbSbSf0pLb9xFFW1kNtYgoffrOWgFlPlaceU2Q9U1kr0LYU/R02nS020X6bRNwmnXKwLBfXVrhKZ/QMmSQRaQ' \
                            'gMQ+D1Gfj8JlUBD8EaD2Mne2ho8uAP5NvuSjsknTAJp4+UE8ZWSZR20FohhUGtb/KjDb4Zj4uMVnYi4eT6fzrx' \
                            'JzGK2BRFGbHwjCO4/b7L7wVuGKwct3toja0vsTMVCCQ+M0TArMdv1uEzghjCixAGWgmSEYj3a5w0gytB3kZN5D' \
                            'wIAaYXArUQqBNIQ6NRuNrCUcks8f2knIGsBBRflhuqZqgG//QhvgEr+ntjZ1224O5h+d5FleUb2+7wJ51Ie3+q' \
                            'uU7pTBtXWaTcSAk2DN9KSGFgykzGi8eowpR+DLwo24OTMnFSEmXLTNwTQGoMU2P4XDx+F+m1UcLCUWlslcBRaR' \
                            'yVwtWV5qyDRwbwGoEsjpIaX5MTNA85/szZt2+gYPCLOmYc1x3fEd8UsNxYRRumYq+VdrHcOBZxGMI905kwBVST' \
                            '3USJbKnORsZ0ZgVKleo5r6uy5bZK5CSpQMLpl03BY6YAGyhQBUUZ0Z3cguXGS1NZMVaFkHXYDm4j9/3KPI3GqT' \
                            'Ean0YWlHboSnxYdHoXLYxY7XJ0KRwHMivmYILGcmNFcymKSkRPv6EaxwyLGewXKAXhqIHlsF/8Mk2oq1b7drH7' \
                            'kYaVCylLOhQxD4oyorNXquqgGvUmqRA00Nc5Bk/HUdS4gUwcpwwhWmRsrAxkKrrSpnfMhxxyaFvGsfgJUFJK0N' \
                            '5tOFQqEckOs6evRlsTxjreYu8r/rBjEOo8Dk96eOR7NODrCeGOex0ZSIxcuQxEYlL17fHGKOPFzoOuFbXz2z/y' \
                            '+ePJT5SWhFRePG4wr0wAUsqilxDFtz6G8mEW9DNasB1Be4vH7FpVc+ERRx49skScdsa5Eri2f3OV+fF4m8mTHI' \
                            'JVFe1bhkExsqprazj99FMzcySbhjw4W1LJFBs/2EhbW3tFfZcJluW9S1uC1g6T7o1VaJdLpk+fedeHmzfmxUCG' \
                            'McLvr5oKfC7db9K1NogmTm2tor7WxevJ+hBG5cUQeYh5PB4mTsqkVOzd28qkSRPzak+aNJGnf/cMsVgsJ6o6/I' \
                            'PlVIUmk8JkuxCOSsIDBr1bqoi3+ACmIDgTeCK3TS4jMk5MIS4G0YjWxHb7cBMS+4REVzgmGz2Glg11GaaMQHte' \
                            '8kIe0tkfWmveWfUuU6cdimmaGIbBUUfPxV/lp2liE9s+2lac2JFWDZHxe3R0G9iOwHVER//6QH10t8+b0+7aw2' \
                            'bMemrnjo8gJz9iENRZ514kgatyv5Ts9IR71gTOR3OF7Yg/JdPCKs+FHGKVxnGc/L2AGLwJUqkka957n3feeZeV' \
                            'K1eRTqeBbO5UDhMzKQEqr+9y37YsoSxbrNCaG52YPD66y7e2oN38WUfMnU0pE9s0zYXk+BuyzH9r08oda//wwO' \
                            'Y1wNPf/uOiD6CyhIy0bfPumvepMuqoq62htqYGf5U/i6/OSwkYjFwBpFJpenr7iESihCMRBiIDfHpKlDG1lXwV' \
                            'bJuIcvXnf/2/3gwDavEFlzwkYEEOL7xCiKura2pvjUYGIDfP8vBZcyRwJTlSkm34yEdbNw9xznZEs1IcLStYUD' \
                            'IuOEVfNExfOAzAQGxfJGrdBxvp7c2c8dQarvrnJVRRxa7mPazf8PchSRKjXLzStgj37IlF2DfiL2roA3LDzxd8' \
                            '5rOf+8mrL/2hD1BDnzh81hFNwLkFfTa7jvNGboGrxBbLrjxXshCUUkPLZDyRJBKNEYnGiMZiQ3sNpXXJrfVIml' \
                            'opsGyx7dkfvj80eLt3busD/lhQdYZALBr8McQIgTgThmWcPLN50wd5nmPX5e9pqzJGFNNrSmni8TiJRAKt8pfl' \
                            '/D1XqW+UVxKWLXBdsYmc+b9l80YF/A6w9p1ZERLBFYN1TICjjvm0BK4t6DMG+smPW3YXGhHrEylp1VariqzOQn' \
                            'I6elq49e4vAqDEWM44/VQgk2sVDGZ8BxnJyCW4crs6kRK4ircp8Lsq5b4jpbEJ9Lyc6uede/7Fk1596Y97TYBz' \
                            'zz5nXjqdPq6qqor+cJi2jk5c111r286Wgu/gOrotmRbNSjFzJD0xJN45ouGrdpl7bhg0tP/1SG6+6Wv5bbRmz5' \
                            '7CTOLKp2IiJRMU8Te89vLzqcUXXPJ7r9czb/LEiYypqyWVSnsj0egXJzZN/Kn5y1/ctyAUCj0//bBpZqAqwK7d' \
                            'u9m2bTubPvzo8WeefmyYO8hJu5GUx1ydtsTMKv/IHpvc1QAyTtpE2AAtSKdtOjo7h+qm02lefW0ZO3ftrojwQl' \
                            'CuIJkSW9C6aFx0+qFTXp0wftxddbW1fGresWitaWtt++HcI2ZvMoGfjJ8wbmwgECAWjTEQHqCutpaTTzy+7pmn' \
                            'HxvW2YNfXcGNT572eiQul1T53bIyIaQodLGT6DNZ9WBjFvG93PzNbw+9cxwH2x4eDhAVWrPxpMB2xFvP3b52UK' \
                            '/lue0PP2z6BZDJ0uvq7GLc+HFMaJpQ09fXf6cJLNi9czctzS3ZND6R/bg4Gfh5sQ9qxRvRuAwfMkbVS1laKgJB' \
                            'L7VjgnTFcv8jADhDylaRTI58yCUQ9FFXFwDK23LhmLSAlzp3RkplxnwaMh7z1r2ttLa2IRDYjj3PBPpcpcZqYN' \
                            'r0aQhgx46dAD2UCKK+8ZstHWfeOGdFLCEuqgmVZoQSac665HBWvthBuC9esl45qAr4OPmsQ3FqVmCVsezTliCZ' \
                            'lM3JAWtNTnFhIKcNoLa2lslTJrFj+04SiQRAmwn8BviB1lp2dXaRTCZxlcK27ScpEWLb9nYHZ9ww56H+iHFBdV' \
                            'DJErtntFbEqt/lgutOwisqNAsLwNFJ2hNrSVjlGdkfMXAVjz98w6pBsckdxOzKoR8A/dVwOOy1bXswGdYB7jGB' \
                            'u2Kx+HSvz7tERSLEE0l27m6ms7vbX/CtPOmwU+6KhDC2xJJybnWZfMi0E2VHOJvj9QndbKXAsgUDURlWrn6K4d' \
                            'MBskvpsjff6jukoYHpU6dgWRaWbRMeGFjm93iWmjd/8+uJ8y685H7TNL8kpZSO4+Jm8oDPgWFZakPMeO/ZXZGF' \
                            'Vx7+H919xr1Bv5bldMUQHCQfb3efgat4bqAr2VyiSibiLcRpPX193r5wGENKlNa4rvvCKy8+l5IAqVRqvW07Pe' \
                            'm0NcgEgNPOPPeCQqkY4vIHf/4YAU+k02JHX0T+j/mxYwlJNC4jwD1PfWt1SdE878JLARYD2cP5Dq7rOsAbkBWZ' \
                            'N/7yskX+6APMMA3PHMrAg9evDGu4szdsqFT6H/IfGPLAcTIpRUrz4Pt/2l1o/MmCqxGYX1Bn657mXc0UnPt8pa' \
                            'BSQAhx2qFTp1MKUlEbrXjOdVnW1mViO/84ZigF7T0Gli22oblrzbPDjDCVd2mOA5oK6ry8aeN6Re7uU2u9msyS' \
                            'mQvnT51+eNl87aVXLk9pzS1pS3S0dZk5xwwOHmgNnb0m0bhMALe8es/Gsv9HYcbMI6RGn0++/8VB69cGfwwxwr' \
                            'LSe4G1BX3MD4WqC7k4DJYuWb4FuCmeFKm9nQdXMpSCjh6TbB74XS0bel/eva5w/PJh1uw5fuC8guJdSquNgz+G' \
                            'Eg527dzGzFlzQsB5vpBi1skORyzwGdNP7p944U1Nm/o70z17t5Vey2eePG6rP+RxbEcsSiSl9Ps0ngP8f89sR9' \
                            'DW5SESkwp4zEo43/vdd9aUDI9PnhXixy8d3zTtuNT3m6YFzm6YLIj1u1iZMMWz772z8vlkMqEh/5SfnjlrTlug' \
                            'zr1x8TWHmGcsXMysqcfgeHuPjNvdXzrmlMa3XnmwpbXUR/++bK844rMT3vYFTMtxxSkDsUwujN+ri2bgloNCeV' \
                            'IKBqKS1k6TlCUV8Ggyat/80HUrcyM+w/LJ/8+fjp9imOJNr8+z+LNHLuGo2ccwda7J7h0dKhkR3/lgw9rBfM38' \
                            'jfSWTR+0zT0nsmbSxIko7dIe+4C+5A6Aeo2+/bq7jyhHknrsG++ovr3xnwJf05pwd5/B7lYP3WFjVNNlkBpXZZ' \
                            'LP97R5aO8xcVxhgb7bsdRND1+/MlbQrPCEgTQ84hvADKVsdvYvJ2H3cUh9E8ec5XSh9arc+sOwu3/1wpXAQoHA' \
                            'kD5M6SXlRFCKloGImPWDs1dWlOt4w5OnHi0Q9wKnAFIICPgVwSpNZtpopAQhMn5/rUFpcBxIW5J4UhBPDuVZAm' \
                            'xCc+vqZ3ctW5fJvx4J5C/f+cybhtSnmNKHKf2knQgI0Fp33Th/1bjcyoN5lrkdtwEY0sOcxvOJWd3sCr9Ff8To' \
                            '273Drjhd5eHrV228+r6Tz5emvAi4TWvmxJNSxrObTSkyTlmBzka9MozYR/iQPb4XuFcp/ejTt73X099WcfxT9f' \
                            'TLjrH1LkFPI7MazmZb7zLC6Y8BhvkrhkvEuwsXIXgJRMhjVJG2k4SjkmRa/GLiWOevwK7WHbGt/7ZkQ8VxwCvv' \
                            'OckMNfoXSCkuBRYAU4A6hkfaFBAhMxhr0foP6aT7xoPXrqiY+ruXzfcGq82FCOb1R+RE1xXfHFOj8Hl8KG2jtW' \
                            'tpzdduPGnVw2UZcdsjx8jGqbUXJNPix0oz22tq6fNqfD5tCfACYeC+dMK9819Oe3fkYE8BXPfIIr/hkeOBsULQ' \
                            'iBAhAVKjEyh6gC7l6o7lD3wY+2jVSAn4+fCrt0+ukYb4GbAE8EMmm9eyIZWWKE2L36vvchOpB7933hqLkTJv/d' \
                            'Uefrps/iUC/R8ISh1Fe1kprr3trNUdiWjlCV45sL9nRIa1mzN/DF//xZHTNTxORuLQSmSO7ezbDFpa892l39r6' \
                            '8y1vD7c7ijLi3hULAqZXbgeaNBCNSQZiEinhkDGZYHAW1iqlr7hpwdvbDgRB+9vuvtULjxPwJDATMi67rr6MlV' \
                            'sdVBxSr5CZDJSeVMKddstp7xauOMXzI0yvnAmMBegfMGjtMnuicXnHQERe3dJuPpNIycGV4zgpxV/vX71w0c+X' \
                            'nzTaZIr9PTE01O4HT31K3v/uwosE/IUsEyJx2dfaaX4/kRRHWpY4ozdsrO/uG0Ktxuc3phTrtBTyocGH/ohMob' \
                            'n21Z9t/NH9S5Y/Gh1wr+jsNa5LpsWgApsE/MFXZXxx/uKxlTCj1JHDUu+GHU0EuPSW6XLCtODXETxJNpQXT4qe' \
                            '7j7jn9p2xv5t6ZLlW39z9VtvaM3VkZgRzmlbGI+RpZAhd8a4LpscS728e32PAnjw2hXO3u2Jx7r7jOssWwyKWD' \
                            '2Ch6784czrb77vqJGYUcyDVO7dsDzxxiY/iy5tugzB7UAAIG2Jrp5+4wvP3vHBW89+/30A5dqKrSvaN2n0+pwz' \
                            '7EXzzouOjhAMGU1Ssuk3V7+Vpw2f/s57NG+NPxWJyRuVIgFsBX6ilX6jfVfJ/Ujht8pJxOBzbirg0LuethR7Nk' \
                            'efA04H7lZabIgl5BXP//TDt3JO+kmA5f/5oTIkO7IJGwpEqti3i2bna62HGGEaDFMsAL//7vvqsjvmPXHiZ4Nr' \
                            'TOnufeyO7Yl1r3eXm/elXOyFdQaVYd4pvML6d1/zgQNsWHztlI0nXdD0o2fuaUlsf6cT8pWpBJTHHKRHozXFLO' \
                            'Oi/34J0FaGe+D16pK2wjP/ul49k5GGSqDcMcTcOhTUKatUX3mgRb3yQEuuwTWsnS+HBq1VMXpUUUZohTOYk+Av' \
                            'w4j9hEqk5oBClW+IBoUWRRNOSynLIZ0Q8Kv9i8wMh4NCZCVQ5dPbyYbJhCyOR3FGZBRsDFjqNfVvDg56ZeGTJX' \
                            'gWQH974gngLGCNLmU7FcVCEtGaM1a/0rX+8Tv3x2j8xHBApedHl61zgLfufn3+GdFee7/6LjcyRQ2d/axfaqks' \
                            'VVbYxyd99/80/H+BZCGMBumi5yUq6G+0EliufaEE/sNgJBEv1WY0v0eLT959NAGIYYbQxIkTefXPf5ZVPr/0+r' \
                            'ym3+evkdJodJVbL6WsEUKEyOwFAhq8IuMsMQFPtgszeznsO/llZ58tMie7EkBCaRVDE9FKhTX0KNcNt7a1OR3t' \
                            '7eorX7lGdXd3V4x3MRCUMGFHgvnz5/PiSy+fCdxEJlt3fJboAxb+H6GbFBmX3jbg12MPaXyx4H0xBhRat0N3s0' \
                            'jliiBUXY1lWWs9Hs+PgZlCMAXNBIRoRFMH1JDZzgeyl5/MFthk+FY4FyyyEqEzxKbI2DQxMv7MMJnQZDvovVqz' \
                            'A1HUzK9kdzt0/2+exnQr4g2hrAAAAABJRU5ErkJggg=='
# file types regexes
PIPFILE_REGEX = r'.*/Pipfile(\.lock)?'
TEST_DATA_REGEX = r'.*test_data.*'
TEST_FILES_REGEX = r'.*test_files.*'
DOCS_REGEX = r'.*docs.*'
IMAGE_REGEX = r'.*\.png$'
DESCRIPTION_REGEX = r'.*\.md'
SCHEMA_REGEX = 'Tests/schemas/.*.yml'
CONF_PATH = 'Tests/conf.json'

PACKS_DIR_REGEX = fr'{CAN_START_WITH_DOT_SLASH}{PACKS_DIR}'
PACK_DIR_REGEX = fr'{PACKS_DIR_REGEX}\/([^\\\/]+)'

INTEGRATIONS_DIR_REGEX = fr'{PACK_DIR_REGEX}\/{INTEGRATIONS_DIR}'
INTEGRATION_PACKAGE_REGEX = fr'{INTEGRATIONS_DIR_REGEX}\/([^\\/]+)'

PACKS_INTEGRATION_PY_REGEX = fr'{INTEGRATION_PACKAGE_REGEX}\/\2\.py'
PACKS_INTEGRATION_TEST_PY_REGEX = fr'{INTEGRATION_PACKAGE_REGEX}/\2_test\.py'
PACKS_INTEGRATION_PS_REGEX = fr'{INTEGRATION_PACKAGE_REGEX}/\2.ps1$'
PACKS_INTEGRATION_PS_TEST_REGEX = fr'{INTEGRATION_PACKAGE_REGEX}/\2\.Tests\.ps1$'
PACKS_INTEGRATION_YML_REGEX = fr'{INTEGRATION_PACKAGE_REGEX}/\2\.yml'
PACKS_INTEGRATION_README_REGEX = fr'{INTEGRATION_PACKAGE_REGEX}/README.md$'

PACKS_INTEGRATION_NON_SPLIT_BASE_REGEX = fr'{INTEGRATIONS_DIR_REGEX}/integration-([^\\/]+)'
PACKS_INTEGRATION_NON_SPLIT_YML_REGEX = fr'{PACKS_INTEGRATION_NON_SPLIT_BASE_REGEX}\.yml$'
PACKS_INTEGRATION_NON_SPLIT_README_REGEX = fr'{PACKS_INTEGRATION_NON_SPLIT_BASE_REGEX}_README.md$'

SCRIPTS_DIR_REGEX = fr'{PACK_DIR_REGEX}\/{SCRIPTS_DIR}'
SCRIPT_DIR_REGEX = fr'{SCRIPTS_DIR_REGEX}\/([^\\/]+)'
SCRIPT_TYPE_REGEX = '.*script-.*.yml'
PACKS_SCRIPT_PY_REGEX = fr'{SCRIPT_DIR_REGEX}/\2\.py'
PACKS_SCRIPT_TEST_PY_REGEX = fr'{SCRIPT_DIR_REGEX}/\2_test\.py'
PACKS_SCRIPT_PS_REGEX = fr'{SCRIPT_DIR_REGEX}/\2.ps1$'
PACKS_SCRIPT_TEST_PS_REGEX = fr'{SCRIPT_DIR_REGEX}/\2\.Tests\.ps1$'
PACKS_SCRIPT_YML_REGEX = fr'{SCRIPT_DIR_REGEX}\/\2\.yml'
PACKS_SCRIPT_README_REGEX = fr'{SCRIPT_DIR_REGEX}/README.md$'

PACKS_SCRIPT_NON_SPLIT_BASE_REGEX = fr'{SCRIPTS_DIR_REGEX}/script-([^\\/]+)'
PACKS_SCRIPT_TEST_PLAYBOOK = fr'{PACK_DIR_REGEX}/{TEST_PLAYBOOKS_DIR}/script-([^\\/]+).yml$'
PACKS_SCRIPT_NON_SPLIT_YML_REGEX = fr'{PACKS_SCRIPT_NON_SPLIT_BASE_REGEX}\.yml$'
PACKS_SCRIPT_NON_SPLIT_README_REGEX = fr'{PACKS_SCRIPT_NON_SPLIT_BASE_REGEX}_README.md$'

PACKS_LAYOUTS_DIR_REGEX = fr'{PACK_DIR_REGEX}\/{LAYOUTS_DIR}'
PACKS_LAYOUT_JSON_REGEX = fr'{PACKS_LAYOUTS_DIR_REGEX}\/(?!layoutscontainer)([^/]+)\.json'

PACKS_LAYOUTS_CONTAINER_JSON_REGEX = fr'{PACKS_LAYOUTS_DIR_REGEX}\/layoutscontainer([^/]+)\.json'

PACKS_PRE_PROCESS_RULES_DIR_REGEX = fr'{PACK_DIR_REGEX}/{PRE_PROCESS_RULES_DIR}'
PACKS_PRE_PROCESS_RULES_JSON_REGEX = fr'{PACKS_PRE_PROCESS_RULES_DIR_REGEX}/(?:preprocessrule-)?([^/]+)\.json'

PACKS_WIDGETS_DIR_REGEX = fr'{PACK_DIR_REGEX}\/{WIDGETS_DIR}'
PACKS_WIDGET_JSON_REGEX = fr'{PACKS_WIDGETS_DIR_REGEX}\/([^/]+)\.json'

PACKS_DASHBOARDS_DIR_REGEX = fr'{PACK_DIR_REGEX}\/{DASHBOARDS_DIR}'
PACKS_DASHBOARD_JSON_REGEX = fr'{PACKS_DASHBOARDS_DIR_REGEX}\/([^/]+)\.json'

PACKS_REPORTS_DIR_REGEX = fr'{PACK_DIR_REGEX}\/{REPORTS_DIR}'
PACKS_REPORT_JSON_REGEX = fr'{PACKS_REPORTS_DIR_REGEX}\/([^/]+)\.json'

PACKS_INCIDENT_TYPES_DIR_REGEX = fr'{PACK_DIR_REGEX}\/{INCIDENT_TYPES_DIR}'
PACKS_INCIDENT_TYPE_JSON_REGEX = fr'{PACKS_INCIDENT_TYPES_DIR_REGEX}\/([^/]+)\.json'

PACKS_INCIDENT_FIELDS_DIR_REGEX = fr'{PACK_DIR_REGEX}\/{INCIDENT_FIELDS_DIR}'
PACKS_INCIDENT_FIELD_JSON_REGEX = fr'{PACKS_INCIDENT_FIELDS_DIR_REGEX}\/([^/]+)\.json'

PACKS_INDICATOR_TYPES_DIR_REGEX = fr'{PACK_DIR_REGEX}\/{INDICATOR_TYPES_DIR}'
PACKS_INDICATOR_TYPE_JSON_REGEX = fr'{PACKS_INDICATOR_TYPES_DIR_REGEX}\/([^/]+)\.json'

PACKS_INDICATOR_FIELDS_DIR_REGEX = fr'{PACK_DIR_REGEX}\/{INDICATOR_FIELDS_DIR}'
PACKS_INDICATOR_FIELD_JSON_REGEX = fr'{PACKS_INDICATOR_FIELDS_DIR_REGEX}\/([^/]+)\.json'

PACKS_GENERIC_TYPES_DIR_REGEX = fr'{PACK_DIR_REGEX}\/{GENERIC_TYPES_DIR}\/([^\\\/]+)'
PACKS_GENERIC_TYPE_JSON_REGEX = fr'{PACKS_GENERIC_TYPES_DIR_REGEX}\/([^/]+)\.json'

PACKS_GENERIC_FIELDS_DIR_REGEX = fr'{PACK_DIR_REGEX}\/{GENERIC_FIELDS_DIR}\/([^\\\/]+)'
PACKS_GENERIC_FIELD_JSON_REGEX = fr'{PACKS_GENERIC_FIELDS_DIR_REGEX}\/([^/]+)\.json'

PACKS_GENERIC_MODULES_DIR_REGEX = fr'{PACK_DIR_REGEX}\/{GENERIC_MODULES_DIR}'
PACKS_GENERIC_MODULE_JSON_REGEX = fr'{PACKS_GENERIC_MODULES_DIR_REGEX}\/([^/]+)\.json'

PACKS_GENERIC_DEFINITIONS_DIR_REGEX = fr'{PACK_DIR_REGEX}\/{GENERIC_DEFINITIONS_DIR}'
PACKS_GENERIC_DEFINITION_JSON_REGEX = fr'{PACKS_GENERIC_DEFINITIONS_DIR_REGEX}\/([^/]+)\.json'

PACKS_CLASSIFIERS_DIR_REGEX = fr'{PACK_DIR_REGEX}\/{CLASSIFIERS_DIR}'

_PACKS_CLASSIFIER_BASE_REGEX = fr'{PACKS_CLASSIFIERS_DIR_REGEX}\/*classifier-(?!mapper).*(?<!5_9_9)'
PACKS_CLASSIFIER_JSON_REGEX = fr'{_PACKS_CLASSIFIER_BASE_REGEX}\.json'

JOBS_DIR_REGEX = fr'{PACK_DIR_REGEX}\/{JOBS_DIR}'
JOB_JSON_REGEX = fr'{JOBS_DIR_REGEX}\/job-([^/]+)\.json'

# old classifier structure
_PACKS_CLASSIFIER_BASE_5_9_9_REGEX = fr'{PACKS_CLASSIFIERS_DIR_REGEX}\/*classifier-(?!mapper).*_5_9_9'
PACKS_CLASSIFIER_JSON_5_9_9_REGEX = fr'{_PACKS_CLASSIFIER_BASE_5_9_9_REGEX}\.json'

_PACKS_MAPPER_BASE_REGEX = fr'{PACKS_CLASSIFIERS_DIR_REGEX}\/classifier-(?=mapper).*'
PACKS_MAPPER_JSON_REGEX = fr'{_PACKS_MAPPER_BASE_REGEX}\.json'

PACKS_CONNECTIONS_DIR_REGEX = fr'{PACK_DIR_REGEX}\/{CONNECTIONS_DIR}'
PACKS_CONNECTION_JSON_REGEX = fr'{PACKS_CONNECTIONS_DIR_REGEX}\/canvas-context-connections.*\.json$'

PACKS_RELEASE_NOTES_DIR_REGEX = fr'{PACK_DIR_REGEX}\/{RELEASE_NOTES_DIR}'

PLAYBOOKS_DIR_REGEX = fr'{PACK_DIR_REGEX}\/{PLAYBOOKS_DIR}'
PLAYBOOK_BASE_REGEX = fr'{PLAYBOOKS_DIR_REGEX}\/.*'
PLAYBOOK_YML_REGEX = fr'{PLAYBOOK_BASE_REGEX}\.yml'
PLAYBOOK_README_REGEX = fr'{PLAYBOOK_BASE_REGEX}_README\.md$'

TEST_SCRIPT_REGEX = r'{}{}.*script-.*\.yml$'.format(CAN_START_WITH_DOT_SLASH, TEST_PLAYBOOKS_DIR)
TEST_PLAYBOOK_YML_REGEX = fr'{PACK_DIR_REGEX}/{TEST_PLAYBOOKS_DIR}\/(?!script-)([^.]+)\.yml'

PACKS_INDICATOR_TYPES_REPUTATIONS_REGEX = r'{}{}/([^/]+)/{}/reputations.json'.format(CAN_START_WITH_DOT_SLASH,
                                                                                     PACKS_DIR,
                                                                                     INDICATOR_TYPES_DIR)
PACKS_RELEASE_NOTES_REGEX = r'{}{}/([^/]+)/{}/([^/]+)\.md$'.format(CAN_START_WITH_DOT_SLASH, PACKS_DIR,
                                                                   RELEASE_NOTES_DIR)
PACKS_TOOLS_REGEX = r'{}{}/([^/]+)/{}/([^.]+)\.zip'.format(CAN_START_WITH_DOT_SLASH, PACKS_DIR, TOOLS_DIR)

PLAYBOOK_REGEX = r'{}(?!Test){}/playbook-.*\.yml$'.format(CAN_START_WITH_DOT_SLASH, PLAYBOOKS_DIR)

TEST_PLAYBOOK_REGEX = r'{}{}/(?!script-).*\.yml$'.format(CAN_START_WITH_DOT_SLASH, TEST_PLAYBOOKS_DIR)
TEST_NOT_PLAYBOOK_REGEX = r'{}{}/(?!playbook).*-.*\.yml$'.format(CAN_START_WITH_DOT_SLASH, TEST_PLAYBOOKS_DIR)

CONNECTIONS_REGEX = r'{}{}.*canvas-context-connections.*\.json$'.format(CAN_START_WITH_DOT_SLASH, CONNECTIONS_DIR)

INDICATOR_TYPES_REPUTATIONS_REGEX = r'{}{}.reputations\.json$'.format(CAN_START_WITH_DOT_SLASH, INDICATOR_TYPES_DIR)

# deprecated regex
DEPRECATED_DESC_REGEX = r"Deprecated\.\s*(.*?Use .*? instead\.*?)"
DEPRECATED_NO_REPLACE_DESC_REGEX = r"Deprecated\.\s*(.*?No available replacement\.*?)"

DEPRECATED_REGEXES: List[str] = [
    DEPRECATED_DESC_REGEX,
    DEPRECATED_NO_REPLACE_DESC_REGEX
]

PACK_METADATA_NAME = 'name'
PACK_METADATA_DESC = 'description'
PACK_METADATA_SUPPORT = 'support'
PACK_METADATA_MIN_VERSION = 'serverMinVersion'
PACK_METADATA_CURR_VERSION = 'currentVersion'
PACK_METADATA_AUTHOR = 'author'
PACK_METADATA_URL = 'url'
PACK_METADATA_EMAIL = 'email'
PACK_METADATA_CATEGORIES = 'categories'
PACK_METADATA_TAGS = 'tags'
PACK_METADATA_CREATED = 'created'
PACK_METADATA_CERTIFICATION = 'certification'
PACK_METADATA_USE_CASES = 'useCases'
PACK_METADATA_KEYWORDS = 'keywords'
PACK_METADATA_PRICE = 'price'
PACK_METADATA_DEPENDENCIES = 'dependencies'
PACK_METADATA_IRON_BANK_TAG = 'Iron Bank'

PACK_METADATA_FIELDS = (PACK_METADATA_NAME, PACK_METADATA_DESC, PACK_METADATA_SUPPORT,
                        PACK_METADATA_CURR_VERSION, PACK_METADATA_AUTHOR, PACK_METADATA_URL, PACK_METADATA_CATEGORIES,
                        PACK_METADATA_TAGS, PACK_METADATA_USE_CASES, PACK_METADATA_KEYWORDS)
API_MODULES_PACK = 'ApiModules'
API_MODULE_PY_REGEX = r'{}{}/{}/{}/([^/]+)/([^.]+)\.py'.format(
    CAN_START_WITH_DOT_SLASH, PACKS_DIR, API_MODULES_PACK, SCRIPTS_DIR)
API_MODULE_YML_REGEX = r'{}{}/{}/{}/([^/]+)/([^.]+)\.yml'.format(
    CAN_START_WITH_DOT_SLASH, PACKS_DIR, API_MODULES_PACK, SCRIPTS_DIR)
API_MODULE_REGEXES = [
    API_MODULE_PY_REGEX,
    API_MODULE_YML_REGEX
]

ID_IN_COMMONFIELDS = [  # entities in which 'id' key is under 'commonfields'
    'integration',
    'script'
]
ID_IN_ROOT = [  # entities in which 'id' key is in the root
    'playbook',
    'dashboard',
    'incident_type',
    'layoutscontainer',
    'mapper',
<<<<<<< HEAD
    'job'```
=======
    'pre_process_rule',
>>>>>>> e8c29d08
]

INTEGRATION_PREFIX = 'integration'
SCRIPT_PREFIX = 'script'

# Pack Unique Files
PACKS_WHITELIST_FILE_NAME = '.secrets-ignore'
PACKS_PACK_IGNORE_FILE_NAME = '.pack-ignore'
PACKS_PACK_META_FILE_NAME = 'pack_metadata.json'
PACKS_README_FILE_NAME = 'README.md'
PACKS_CONTRIBUTORS_FILE_NAME = 'CONTRIBUTORS.md'
AUTHOR_IMAGE_FILE_NAME = 'Author_image.png'

PYTHON_TEST_REGEXES = [
    PACKS_SCRIPT_TEST_PY_REGEX,
    PACKS_INTEGRATION_TEST_PY_REGEX
]

PYTHON_INTEGRATION_REGEXES = [
    PACKS_INTEGRATION_PY_REGEX
]

PLAYBOOKS_REGEXES_LIST = [
    PLAYBOOK_REGEX,
    TEST_PLAYBOOK_REGEX
]

PYTHON_SCRIPT_REGEXES = [
    PACKS_SCRIPT_PY_REGEX
]

PYTHON_ALL_REGEXES: List[str] = sum(
    [
        PYTHON_SCRIPT_REGEXES,
        PYTHON_INTEGRATION_REGEXES,
        PYTHON_TEST_REGEXES
    ], []
)

INTEGRATION_REGXES: List[str] = [
    PACKS_INTEGRATION_NON_SPLIT_YML_REGEX
]

YML_INTEGRATION_REGEXES: List[str] = [
    PACKS_INTEGRATION_YML_REGEX,
    PACKS_INTEGRATION_NON_SPLIT_YML_REGEX
]

YML_ALL_INTEGRATION_REGEXES: List[str] = sum(
    [
        YML_INTEGRATION_REGEXES,
    ], []
)

YML_SCRIPT_REGEXES: List[str] = [
    PACKS_SCRIPT_YML_REGEX,
    PACKS_SCRIPT_NON_SPLIT_YML_REGEX,
    PACKS_SCRIPT_TEST_PLAYBOOK
]

YML_ALL_SCRIPTS_REGEXES: List[str] = sum(
    [
        YML_SCRIPT_REGEXES
    ], []
)

YML_PLAYBOOKS_NO_TESTS_REGEXES: List[str] = [
    PLAYBOOK_YML_REGEX
]

YML_TEST_PLAYBOOKS_REGEXES: List[str] = [
    TEST_PLAYBOOK_YML_REGEX
]

YML_ALL_PLAYBOOKS_REGEX: List[str] = sum(
    [
        YML_PLAYBOOKS_NO_TESTS_REGEXES,
        YML_TEST_PLAYBOOKS_REGEXES,
    ], []
)

YML_ALL_REGEXES: List[str] = sum(
    [
        YML_INTEGRATION_REGEXES,
        YML_SCRIPT_REGEXES,
        YML_PLAYBOOKS_NO_TESTS_REGEXES,
        YML_TEST_PLAYBOOKS_REGEXES
    ], []
)

JSON_INDICATOR_AND_INCIDENT_FIELDS = [
    PACKS_INCIDENT_FIELD_JSON_REGEX,
    PACKS_INDICATOR_FIELD_JSON_REGEX
]

JSON_ALL_WIDGETS_REGEXES = [
    PACKS_WIDGET_JSON_REGEX,
]

JSON_ALL_DASHBOARDS_REGEXES = [
    PACKS_DASHBOARD_JSON_REGEX,
]

JSON_ALL_CLASSIFIER_REGEXES = [
    PACKS_CLASSIFIER_JSON_REGEX,
]

JSON_ALL_CLASSIFIER_REGEXES_5_9_9 = [
    PACKS_CLASSIFIER_JSON_5_9_9_REGEX,
]

JSON_ALL_MAPPER_REGEXES = [
    PACKS_MAPPER_JSON_REGEX,
]

JSON_ALL_LAYOUT_REGEXES = [
    PACKS_LAYOUT_JSON_REGEX,
]

JSON_ALL_LAYOUTS_CONTAINER_REGEXES = [
    PACKS_LAYOUTS_CONTAINER_JSON_REGEX,
]

JSON_ALL_PRE_PROCESS_RULES_REGEXES = [
    PACKS_PRE_PROCESS_RULES_JSON_REGEX,
]

JSON_ALL_INCIDENT_FIELD_REGEXES = [
    PACKS_INCIDENT_FIELD_JSON_REGEX,
]

JSON_ALL_INCIDENT_TYPES_REGEXES = [
    PACKS_INCIDENT_TYPE_JSON_REGEX,
]

JSON_ALL_INDICATOR_FIELDS_REGEXES = [
    PACKS_INDICATOR_FIELD_JSON_REGEX
]

JSON_ALL_INDICATOR_TYPES_REGEXES = [
    PACKS_INDICATOR_TYPE_JSON_REGEX
]

JSON_ALL_GENERIC_FIELDS_REGEXES = [
    PACKS_GENERIC_FIELD_JSON_REGEX,
]

JSON_ALL_GENERIC_TYPES_REGEXES = [
    PACKS_GENERIC_TYPE_JSON_REGEX,
]

JSON_ALL_GENERIC_MODULES_REGEXES = [
    PACKS_GENERIC_MODULE_JSON_REGEX,
]

JSON_ALL_GENERIC_DEFINITIONS_REGEXES = [
    PACKS_GENERIC_DEFINITION_JSON_REGEX,
]

JSON_ALL_REPUTATIONS_INDICATOR_TYPES_REGEXES = [
    PACKS_INDICATOR_TYPES_REPUTATIONS_REGEX
]

JSON_ALL_CONNECTIONS_REGEXES = [
    CONNECTIONS_REGEX,
]

JSON_ALL_REPORTS_REGEXES = [
    PACKS_REPORT_JSON_REGEX
]

JSON_ALL_JOB_REGEXES = [
    JOB_JSON_REGEX
]

CHECKED_TYPES_REGEXES = [
    # Playbooks
    PLAYBOOK_YML_REGEX,
    TEST_PLAYBOOK_YML_REGEX,

    # Integrations
    PACKS_INTEGRATION_YML_REGEX,
    PACKS_INTEGRATION_PY_REGEX,
    PACKS_INTEGRATION_PS_REGEX,
    PACKS_INTEGRATION_TEST_PY_REGEX,
    PACKS_INTEGRATION_README_REGEX,

    PACKS_INTEGRATION_NON_SPLIT_YML_REGEX,

    # Scripts yaml
    PACKS_SCRIPT_YML_REGEX,
    PACKS_SCRIPT_NON_SPLIT_YML_REGEX,
    PACKS_SCRIPT_PY_REGEX,
    PACKS_SCRIPT_PS_REGEX,
    PACKS_SCRIPT_TEST_PY_REGEX,
    PACKS_SCRIPT_README_REGEX,
    PACKS_SCRIPT_TEST_PLAYBOOK,

    PACKS_CLASSIFIER_JSON_REGEX,
    PACKS_CLASSIFIER_JSON_5_9_9_REGEX,
    PACKS_MAPPER_JSON_REGEX,
    PACKS_DASHBOARD_JSON_REGEX,
    PACKS_INCIDENT_TYPE_JSON_REGEX,
    PACKS_INCIDENT_FIELD_JSON_REGEX,
    PACKS_INDICATOR_FIELD_JSON_REGEX,
    PACKS_INDICATOR_TYPE_JSON_REGEX,
    PACKS_LAYOUT_JSON_REGEX,
    PACKS_LAYOUTS_CONTAINER_JSON_REGEX,
    PACKS_PRE_PROCESS_RULES_JSON_REGEX,
    PACKS_WIDGET_JSON_REGEX,
    PACKS_REPORT_JSON_REGEX,
    PACKS_RELEASE_NOTES_REGEX,
    PACKS_TOOLS_REGEX,
    CONNECTIONS_REGEX,
    JOB_JSON_REGEX,

    # ReleaseNotes
    PACKS_RELEASE_NOTES_REGEX
]

CHECKED_TYPES_NO_REGEX = [item.replace(CAN_START_WITH_DOT_SLASH, "").replace(NOT_TEST, "") for item in
                          CHECKED_TYPES_REGEXES]

PATHS_TO_VALIDATE: List[str] = sum(
    [
        PYTHON_ALL_REGEXES,
        JSON_ALL_REPORTS_REGEXES
    ], []
)

PACKAGE_SCRIPTS_REGEXES = [
    PACKS_SCRIPT_PY_REGEX,
    PACKS_SCRIPT_YML_REGEX
]

PACKAGE_SUPPORTING_DIRECTORIES = [INTEGRATIONS_DIR, SCRIPTS_DIR]

IGNORED_TYPES_REGEXES = [DESCRIPTION_REGEX, IMAGE_REGEX, PIPFILE_REGEX, SCHEMA_REGEX]

IGNORED_PACK_NAMES = ['Legacy', 'NonSupported', 'ApiModules']

PACK_IGNORE_TEST_FLAG = 'auto-test'

PACKAGE_YML_FILE_REGEX = r'(?:\./)?(?:Packs/[^/]+\/)?(?:Integrations|Scripts)\/([^\\/]+)/([^\\/]+)\.yml'

OLD_YML_FORMAT_FILE = [PACKS_INTEGRATION_NON_SPLIT_YML_REGEX, PACKS_SCRIPT_NON_SPLIT_YML_REGEX]

DIR_LIST_FOR_REGULAR_ENTETIES = [
    PLAYBOOKS_DIR,
    REPORTS_DIR,
    DASHBOARDS_DIR,
    WIDGETS_DIR,
    INCIDENT_TYPES_DIR,
    INCIDENT_FIELDS_DIR,
    LAYOUTS_DIR,
    PRE_PROCESS_RULES_DIR,
    CLASSIFIERS_DIR,
    INDICATOR_TYPES_DIR,
    CONNECTIONS_DIR,
    INDICATOR_FIELDS_DIR,
    # todo jobs here?
]
PACKS_DIRECTORIES = [
    SCRIPTS_DIR,
    INTEGRATIONS_DIR,
    DASHBOARDS_DIR,
    WIDGETS_DIR,
    INDICATOR_FIELDS_DIR,
    INDICATOR_TYPES_DIR,
    INCIDENT_FIELDS_DIR,
    INCIDENT_TYPES_DIR,
    REPORTS_DIR,
    CONNECTIONS_DIR,
    PLAYBOOKS_DIR,
    JOBS_DIR
]
SPELLCHECK_FILE_TYPES = [
    PACKS_INTEGRATION_YML_REGEX,
    PACKS_SCRIPT_YML_REGEX,
    PLAYBOOK_YML_REGEX
]

KNOWN_FILE_STATUSES = ['a', 'm', 'd', 'r'] + ['r{:03}'.format(i) for i in range(101)]

CODE_FILES_REGEX = [
    PACKS_INTEGRATION_PY_REGEX,
    PACKS_SCRIPT_PY_REGEX,
    PACKS_INTEGRATION_PS_REGEX,
    PACKS_SCRIPT_PS_REGEX
]

SCRIPTS_REGEX_LIST = [PACKS_SCRIPT_YML_REGEX, PACKS_SCRIPT_PY_REGEX, PACKS_SCRIPT_PS_REGEX]

# All files that have related yml file
REQUIRED_YML_FILE_TYPES = [PACKS_INTEGRATION_PY_REGEX,
                           PACKS_INTEGRATION_README_REGEX,
                           PACKS_INTEGRATION_NON_SPLIT_README_REGEX,

                           PACKS_SCRIPT_PY_REGEX,
                           PACKS_SCRIPT_README_REGEX,
                           PACKS_SCRIPT_NON_SPLIT_README_REGEX,

                           PLAYBOOK_README_REGEX]

TYPE_PWSH = 'powershell'
TYPE_PYTHON = 'python'
TYPE_JS = 'javascript'

TYPE_TO_EXTENSION = {
    TYPE_PYTHON: '.py',
    TYPE_JS: '.js',
    TYPE_PWSH: '.ps1'
}

TESTS_AND_DOC_DIRECTORIES = [
    'testdata',
    'test_data',
    'data_test',
    'tests_data',
    'doc_files',
    'doc_imgs',
]

FILE_TYPES_FOR_TESTING = [
    '.py',
    '.js',
    '.yml',
    '.ps1'
]

# python subtypes
PYTHON_SUBTYPES = {'python3', 'python2'}


def urljoin(*args: str):
    """Gets arguments to join as url

    Args:
        *args: args to join

    Returns:
        Joined url

    Examples:
        >>> urljoin('https://www.example.com', 'suffix/', '/suffix2', 'suffix', 'file.json')
        'https://www.example.com/suffix/suffix2/suffix/file.json'
    """
    return reduce(lambda a, b: str(a).rstrip('/') + '/' + str(b).lstrip('/'), args).rstrip("/")


class GithubCredentials:
    ENV_TOKEN_NAME = 'DEMISTO_SDK_GITHUB_TOKEN'
    TOKEN: Optional[str]

    def __init__(self):
        self.TOKEN = os.getenv(self.ENV_TOKEN_NAME)


class GithubContentConfig:
    """Holds links, credentials and other content related github configuration

    Attributes:
        CURRENT_REPOSITORY: The current repository in the cwd
        CONTENT_GITHUB_LINK: Link to the raw content git repository
        CONTENT_GITHUB_MASTER_LINK: Link to the content git repository's master branch
        Credentials: Credentials to the git.
    """
    BASE_RAW_GITHUB_LINK = r'https://raw.githubusercontent.com/'
    SDK_API_GITHUB_RELEASES = r'https://api.github.com/repos/demisto/demisto-sdk/releases'
    OFFICIAL_CONTENT_REPO_NAME = 'demisto/content'
    CONTENT_GITHUB_UPSTREAM = r'upstream.*demisto/content'
    CONTENT_GITHUB_ORIGIN = r'origin.*demisto/content'

    CURRENT_REPOSITORY: str
    CONTENT_GITHUB_LINK: str
    CONTENT_GITHUB_MASTER_LINK: str

    def __init__(self, repo_name: Optional[str] = None):
        if not repo_name:
            try:
                urls = list(GitUtil().repo.remote().urls)
                self.CURRENT_REPOSITORY = self._get_repository_name(urls)
            except (InvalidGitRepositoryError, AttributeError):  # No repository
                self.CURRENT_REPOSITORY = self.OFFICIAL_CONTENT_REPO_NAME
        else:
            self.CURRENT_REPOSITORY = repo_name
        # DO NOT USE os.path.join on URLs, it may cause errors
        self.CONTENT_GITHUB_LINK = urljoin(self.BASE_RAW_GITHUB_LINK, self.CURRENT_REPOSITORY)
        self.CONTENT_GITHUB_MASTER_LINK = urljoin(self.CONTENT_GITHUB_LINK, r'master')
        self.Credentials = GithubCredentials()

    @staticmethod
    def _get_repository_name(urls: Iterable) -> str:
        """Returns the git repository of the cwd.
        if not running in a git repository, will return an empty string
        """
        try:
            for url in urls:
                repo = re.findall(r'.com[/:](.*)', url)[0].replace('.git', '')
                return repo
        except (AttributeError, IndexError):
            pass

        # default to content repo if the repo is not found
        click.secho('Could not find the repository name - defaulting to demisto/content', fg='yellow')
        return GithubContentConfig.OFFICIAL_CONTENT_REPO_NAME


OFFICIAL_CONTENT_ID_SET_PATH = 'https://storage.googleapis.com/marketplace-dist/content/id_set.json'

# Run all test signal
RUN_ALL_TESTS_FORMAT = 'Run all tests'
FILTER_CONF = './artifacts/filter_file.txt'


class PB_Status:
    NOT_SUPPORTED_VERSION = 'Not supported version'
    COMPLETED = 'completed'
    FAILED = 'failed'
    IN_PROGRESS = 'inprogress'
    FAILED_DOCKER_TEST = 'failed_docker_test'


# change log regexes
UNRELEASE_HEADER = '## [Unreleased]\n'  # lgtm[py/regex/duplicate-in-character-class]
CONTENT_RELEASE_TAG_REGEX = r'^\d{2}\.\d{1,2}\.\d'
RELEASE_NOTES_REGEX = re.escape(UNRELEASE_HEADER) + r'([\s\S]+?)## \[\d{2}\.\d{1,2}\.\d\] - \d{4}-\d{2}-\d{2}'

# Beta integration disclaimer
BETA_INTEGRATION_DISCLAIMER = 'Note: This is a beta Integration,' \
                              ' which lets you implement and test pre-release software. ' \
                              'Since the integration is beta, it might contain bugs. ' \
                              'Updates to the integration during the beta phase might include ' \
                              'non-backward compatible features. We appreciate your feedback on ' \
                              'the quality and usability of the integration to help us identify issues, ' \
                              'fix them, and continually improve.'

# Integration categories according to the schema
INTEGRATION_CATEGORIES = ['Analytics & SIEM', 'Utilities', 'Messaging', 'Endpoint', 'Network Security',
                          'Vulnerability Management', 'Case Management', 'Forensics & Malware Analysis',
                          'IT Services', 'Data Enrichment & Threat Intelligence', 'Authentication', 'Database',
                          'Deception', 'Email Gateway', 'Identity and Access Management', 'File Integrity Management']
SCHEMA_TO_REGEX = {
    'integration': YML_INTEGRATION_REGEXES,
    'playbook': YML_ALL_PLAYBOOKS_REGEX,
    'script': YML_SCRIPT_REGEXES,
    'widget': JSON_ALL_WIDGETS_REGEXES,
    'dashboard': JSON_ALL_DASHBOARDS_REGEXES,
    'canvas-context-connections': JSON_ALL_CONNECTIONS_REGEXES,
    'classifier_5_9_9': JSON_ALL_CLASSIFIER_REGEXES_5_9_9,
    'classifier': JSON_ALL_CLASSIFIER_REGEXES,
    'mapper': JSON_ALL_MAPPER_REGEXES,
    'layoutscontainer': JSON_ALL_LAYOUTS_CONTAINER_REGEXES,
    'layout': JSON_ALL_LAYOUT_REGEXES,
    'pre-process-rules': JSON_ALL_PRE_PROCESS_RULES_REGEXES,
    'incidentfield': JSON_ALL_INCIDENT_FIELD_REGEXES + JSON_ALL_INDICATOR_FIELDS_REGEXES,
    'incidenttype': JSON_ALL_INCIDENT_TYPES_REGEXES,
    'image': [IMAGE_REGEX],
    'reputation': JSON_ALL_INDICATOR_TYPES_REGEXES,
    'reputations': JSON_ALL_REPUTATIONS_INDICATOR_TYPES_REGEXES,
    'readme': [PACKS_INTEGRATION_README_REGEX,
               PACKS_INTEGRATION_NON_SPLIT_README_REGEX,
               PLAYBOOK_README_REGEX,
               PACKS_SCRIPT_README_REGEX,
               PACKS_SCRIPT_NON_SPLIT_README_REGEX
               ],

    'report': [PACKS_REPORT_JSON_REGEX],
    'release-notes': [PACKS_RELEASE_NOTES_REGEX],
    'genericfield': JSON_ALL_GENERIC_FIELDS_REGEXES,
    'generictype': JSON_ALL_GENERIC_TYPES_REGEXES,
    'genericmodule': JSON_ALL_GENERIC_MODULES_REGEXES,
    'genericdefinition': JSON_ALL_GENERIC_DEFINITIONS_REGEXES,
    'job': JSON_ALL_JOB_REGEXES  # todo jobs?
}

EXTERNAL_PR_REGEX = r'^pull/(\d+)$'

FILE_TYPES_PATHS_TO_VALIDATE = {
    'reports': JSON_ALL_REPORTS_REGEXES
}

DEF_DOCKER = 'demisto/python:1.3-alpine'
DEF_DOCKER_PWSH = 'demisto/powershell:6.2.3.5563'

DIR_TO_PREFIX = {
    'Integrations': INTEGRATION_PREFIX,
    'Scripts': SCRIPT_PREFIX
}

ENTITY_NAME_SEPARATORS = [' ', '_', '-']

DELETED_YML_FIELDS_BY_DEMISTO = ['fromversion', 'toversion', 'alt_dockerimages', 'script.dockerimage45', 'tests',
                                 'defaultclassifier', 'defaultmapperin', 'defaultmapperout']

DELETED_JSON_FIELDS_BY_DEMISTO = ['fromVersion', 'toVersion']

FILE_EXIST_REASON = 'File already exist'
FILE_NOT_IN_CC_REASON = 'File does not exist in Demisto instance'

ACCEPTED_FILE_EXTENSIONS = [
    '.yml', '.json', '.md', '.py', '.js', '.ps1', '.png', '', '.lock'
]
ENDPOINT_COMMAND_NAME = 'endpoint'

REPUTATION_COMMAND_NAMES = {'file', 'email', 'domain', 'url', 'ip', 'cve'}

BANG_COMMAND_NAMES = {'file', 'email', 'domain', 'url', 'ip', 'cve', 'endpoint'}

BANG_COMMAND_ARGS_MAPPING_DICT: Dict[str, dict] = {
    'file': {'default': ['file'], },
    'email': {'default': ['email']},
    'domain': {'default': ['domain']},
    'url': {'default': ['url']},
    'ip': {'default': ['ip']},
    'cve': {'default': ['cve', 'cve_id']},
    'endpoint': {'default': ['ip'], 'required': False}
}

ENDPOINT_FLEXIBLE_REQUIRED_ARGS = ["ip", "id", "hostname"]

GENERIC_COMMANDS_NAMES = BANG_COMMAND_NAMES.union({'send-mail', 'send-notification', 'cve-latest', 'cve-search'})

DBOT_SCORES_DICT = {
    'DBotScore.Indicator': 'The indicator that was tested.',
    'DBotScore.Type': 'The indicator type.',
    'DBotScore.Vendor': 'The vendor used to calculate the score.',
    'DBotScore.Score': 'The actual score.'
}

IOC_OUTPUTS_DICT = {
    'domain': {'Domain.Name'},
    'file': {'File.MD5', 'File.SHA1', 'File.SHA256'},
    'ip': {'IP.Address'},
    'url': {'URL.Data'},
    'endpoint': {'Endpoint.Hostname', 'Endpoint.IPAddress', 'Endpoint.ID'}
}
XSOAR_SUPPORT = "xsoar"
XSOAR_AUTHOR = "Cortex XSOAR"
PACK_INITIAL_VERSION = '1.0.0'
PACK_SUPPORT_OPTIONS = ['xsoar', 'partner', 'developer', 'community']
XSOAR_CONTEXT_STANDARD_URL = "https://xsoar.pan.dev/docs/integrations/context-standards"
XSOAR_SUPPORT_URL = "https://www.paloaltonetworks.com/cortex"
MARKETPLACE_LIVE_DISCUSSIONS = \
    'https://live.paloaltonetworks.com/t5/cortex-xsoar-discussions/bd-p/Cortex_XSOAR_Discussions'
MARKETPLACE_MIN_VERSION = '6.0.0'
EXCLUDED_DISPLAY_NAME_WORDS = ['partner', 'community']

BASE_PACK = "Base"
NON_SUPPORTED_PACK = "NonSupported"
DEPRECATED_CONTENT_PACK = "DeprecatedContent"
IGNORED_DEPENDENCY_CALCULATION = {BASE_PACK, NON_SUPPORTED_PACK, DEPRECATED_CONTENT_PACK}
COMMON_TYPES_PACK = 'CommonTypes'

FEED_REQUIRED_PARAMS = [
    {
        'name': 'feed',
        'must_equal': {
            'defaultvalue': 'true',
            'display': 'Fetch indicators',
            'type': 8,
            'required': False
        },
        'must_contain': {}
    },
    {
        'name': 'feedReputation',
        'must_equal': {
            'display': 'Indicator Reputation',
            'type': 18,
            'required': False,
            'options': ['None', 'Good', 'Suspicious', 'Bad']
        },
        'must_contain': {
            'additionalinfo': 'Indicators from this integration instance will be marked with this reputation'
        }
    },
    {
        'name': 'feedReliability',
        'must_equal': {
            'display': 'Source Reliability',
            'type': 15,
            'required': True,
            'options': [
                'A - Completely reliable', 'B - Usually reliable', 'C - Fairly reliable', 'D - Not usually reliable',
                'E - Unreliable', 'F - Reliability cannot be judged']
        },
        'must_contain': {
            'additionalinfo': 'Reliability of the source providing the intelligence data'
        }
    },
    {
        'name': 'feedExpirationPolicy',
        'must_equal': {
            'display': "",
            'type': 17,
            'required': False,
            'options': ['never', 'interval', 'indicatorType', 'suddenDeath']
        },
        'must_contain': {}
    },
    {
        'name': 'feedExpirationInterval',
        'must_equal': {
            'display': "",
            'type': 1,
            'required': False
        },
        'must_contain': {}
    },
    {
        'name': 'feedFetchInterval',
        'must_equal': {
            'display': 'Feed Fetch Interval',
            'type': 19,
            'required': False
        },
        'must_contain': {}
    },
    {
        'name': 'feedBypassExclusionList',
        'must_equal': {
            'display': 'Bypass exclusion list',
            'type': 8,
            'required': False
        },
        'must_contain': {
            'additionalinfo': 'When selected, the exclusion list is ignored for indicators from this feed.'
                              ' This means that if an indicator from this feed is on the exclusion list,'
                              ' the indicator might still be added to the system.'
        }
    },
    {
        'name': 'feedTags',
        'must_equal': {
            'display': 'Tags',
            'required': False,
            'type': 0
        },
        'must_contain': {
            'additionalinfo': 'Supports CSV values.'
        }
    },
    {
        'name': 'tlp_color',
        'must_equal': {
            'display': 'Traffic Light Protocol Color',
            'options': ['RED', 'AMBER', 'GREEN', 'WHITE'],
            'required': False,
            'type': 15
        },
        'must_contain': {
            'additionalinfo': 'The Traffic Light Protocol (TLP) designation to apply to indicators fetched from the '
                              'feed'
        }
    }
]

FETCH_REQUIRED_PARAMS = [
    {
        'display': 'Incident type',
        'name': 'incidentType',
        'required': False,
        'type': 13
    },
    {
        'display': 'Fetch incidents',
        'name': 'isFetch',
        'required': False,
        'type': 8
    }
]

MAX_FETCH_PARAM = {
    'name': 'max_fetch',
    'required': False,
    'type': 0,
    'defaultvalue': '50'
}

# for reference, the defaultvalue and display are not enforced.
FIRST_FETCH_PARAM = {
    'defaultvalue': '7 days',
    'display': 'First fetch timestamp (<number> <time unit>, e.g., 12 hours, 7 days)',
    'name': 'first_fetch',
    'required': False,
    'type': 0
}

DOCS_COMMAND_SECTION_REGEX = r'(?:###\s{}).+?(?:(?=(?:\n###\s))|(?=(?:\n##\s))|\Z)'
# Ignore list for all 'run_all_validations_on_file' method
ALL_FILES_VALIDATION_IGNORE_WHITELIST = [
    'pack_metadata.json',  # this file is validated under 'validate_pack_unique_files' method
    'testdata',
    'test_data',
    'data_test',
    'testcommandsfunctions',
    'testhelperfunctions',
    'stixdecodetest',
    'testcommands',
    'setgridfield_test',
    'ipnetwork_test',
    'test-data',
    'testplaybook'
]
VALIDATED_PACK_ITEM_TYPES = [
    'Playbooks',
    'Integration',
    'Script',
    'IncidentFields',
    'IncidentTypes',
    'Classifiers',
    'Layouts',
    'PreProcessRules',
]

FIRST_FETCH = 'first_fetch'

MAX_FETCH = 'max_fetch'

OLDEST_SUPPORTED_VERSION = '5.0.0'

GENERIC_OBJECTS_OLDEST_SUPPORTED_VERSION = '6.5.0'

FEATURE_BRANCHES = ['v4.5.0']


SKIP_RELEASE_NOTES_FOR_TYPES = (FileType.RELEASE_NOTES, FileType.README, FileType.TEST_PLAYBOOK,
                                FileType.TEST_SCRIPT, FileType.DOC_IMAGE, FileType.AUTHOR_IMAGE)

LAYOUT_AND_MAPPER_BUILT_IN_FIELDS = ['indicatortype', 'source', 'comment', 'aggregatedreliability', 'detectedips',
                                     'detectedhosts', 'modified', 'expiration', 'timestamp', 'shortdesc',
                                     'short_description', 'description', 'Tags', 'blocked']

UUID_REGEX = r'[0-9a-f]{8}\b-[0-9a-f]{4}-[0-9a-f]{4}-[0-9a-f]{4}-\b[0-9a-f]{12}'

DEFAULT_ID_SET_PATH = "./Tests/id_set.json"

CONTEXT_OUTPUT_README_TABLE_HEADER = '| **Path** | **Type** | **Description** |'

ARGUMENT_FIELDS_TO_CHECK = ['defaultValue', 'required', 'isArray']

PARAM_FIELDS_TO_CHECK = ['defaultvalue', 'type', 'required']

INTEGRATION_ARGUMENT_TYPES = {
    '0': 'ShortText',
    '4': 'Encrypted',
    '8': 'Boolean',
    '9': 'Authentication',
    '12': 'LongText',
    '15': 'SingleSelect',
    '16': 'MultiSelect'
}

BUILD_IN_COMMANDS = ['getIncidents', 'DeleteContext', 'isWhitelisted', 'excludeIndicators',
                     'deleteIndicators', 'extractIndicators']


class ContentItems(Enum):
    # the format is defined in issue #19786, may change in the future
    SCRIPTS = 'automation'
    PLAYBOOKS = 'playbook'
    INTEGRATIONS = 'integration'
    INCIDENT_FIELDS = 'incidentfield'
    INCIDENT_TYPES = 'incidenttype'
    DASHBOARDS = 'dashboard'
    INDICATOR_FIELDS = 'indicatorfield'
    REPORTS = 'report'
    INDICATOR_TYPES = 'reputation'
    LAYOUTS = 'layoutscontainer'
    CLASSIFIERS = 'classifier'
    WIDGETS = 'widget'
    GENERIC_MODULES = 'genericmodule'
    GENERIC_DEFINITIONS = 'genericdefinition'
    GENERIC_FIELDS = 'genericfield'
    GENERIC_TYPES = 'generictype'
<<<<<<< HEAD
    JOB = 'job'
=======
    PRE_PROCESS_RULES = 'pre-process-rule'
>>>>>>> e8c29d08


YML_SUPPORTED_FOLDERS = {
    INTEGRATIONS_DIR,
    SCRIPTS_DIR,
    PLAYBOOKS_DIR,
    TEST_PLAYBOOKS_DIR
}

JSON_SUPPORTED_FOLDERS = {
    CLASSIFIERS_DIR,
    CONNECTIONS_DIR,
    DASHBOARDS_DIR,
    INCIDENT_FIELDS_DIR,
    INCIDENT_TYPES_DIR,
    INDICATOR_FIELDS_DIR,
    LAYOUTS_DIR,
    PRE_PROCESS_RULES_DIR,
    INDICATOR_TYPES_DIR,
    REPORTS_DIR,
    WIDGETS_DIR,
    JOBS_DIR
}

CONTENT_ITEMS_DISPLAY_FOLDERS = {
    SCRIPTS_DIR,
    DASHBOARDS_DIR,
    INCIDENT_FIELDS_DIR,
    INCIDENT_TYPES_DIR,
    INTEGRATIONS_DIR,
    PLAYBOOKS_DIR,
    INDICATOR_FIELDS_DIR,
    REPORTS_DIR,
    INDICATOR_TYPES_DIR,
    LAYOUTS_DIR,
    PRE_PROCESS_RULES_DIR,
    CLASSIFIERS_DIR,
    WIDGETS_DIR,
    JOBS_DIR
}


class PathLevel(Enum):
    PACK = 'Pack',
    CONTENT_ENTITY_DIR = 'ContentDir',
    PACKAGE = 'Package',
    FILE = 'File'
    CONTENT_GENERIC_ENTITY_DIR = 'ContentGenericDir'


class DemistoException(Exception):
    pass


UUID_REGEX = r'([\w]{8}-[\w]{4}-[\w]{4}-[\w]{4}-[\w]{8,12})'


class IronBankDockers:
    API_LINK = 'https://repo1.dso.mil/api/v4/projects/dsop%2Fopensource%2Fpalo-alto-networks%2Fdemisto%2F'<|MERGE_RESOLUTION|>--- conflicted
+++ resolved
@@ -37,11 +37,8 @@
 TESTS_DIR = 'Tests'
 DOC_FILES_DIR = 'doc_files'
 DOCUMENTATION_DIR = 'Documentation'
-<<<<<<< HEAD
 JOBS_DIR = 'Jobs'
-=======
 PRE_PROCESS_RULES_DIR = 'PreProcessRules'
->>>>>>> e8c29d08
 
 SCRIPT = 'script'
 AUTOMATION = 'automation'
@@ -118,11 +115,8 @@
     GENERIC_FIELD = 'genericfield'
     GENERIC_TYPE = 'generictype'
     GENERIC_DEFINITION = 'genericdefinition'
-<<<<<<< HEAD
+    PRE_PROCESS_RULES = 'pre-process-rule'
     JOB = 'job'
-=======
-    PRE_PROCESS_RULES = 'pre-process-rule'
->>>>>>> e8c29d08
 
 
 RN_HEADER_BY_FILE_TYPE = {
@@ -200,11 +194,8 @@
     GENERIC_TYPES_DIR,
     GENERIC_MODULES_DIR,
     GENERIC_DEFINITIONS_DIR,
-<<<<<<< HEAD
+    PRE_PROCESS_RULES_DIR,
     JOBS_DIR
-=======
-    PRE_PROCESS_RULES_DIR,
->>>>>>> e8c29d08
 ]
 
 CONTENT_ENTITY_UPLOAD_ORDER = [
@@ -220,11 +211,9 @@
     WIDGETS_DIR,
     LAYOUTS_DIR,
     DASHBOARDS_DIR,
-<<<<<<< HEAD
+    PRE_PROCESS_RULES_DIR,
+    DASHBOARDS_DIR,
     JOBS_DIR
-=======
-    PRE_PROCESS_RULES_DIR,
->>>>>>> e8c29d08
 ]
 
 DEFAULT_IMAGE_PREFIX = 'data:image/png;base64,'
@@ -557,11 +546,8 @@
     'incident_type',
     'layoutscontainer',
     'mapper',
-<<<<<<< HEAD
-    'job'```
-=======
     'pre_process_rule',
->>>>>>> e8c29d08
+    'job'
 ]
 
 INTEGRATION_PREFIX = 'integration'
@@ -1338,11 +1324,8 @@
     GENERIC_DEFINITIONS = 'genericdefinition'
     GENERIC_FIELDS = 'genericfield'
     GENERIC_TYPES = 'generictype'
-<<<<<<< HEAD
+    PRE_PROCESS_RULES = 'pre-process-rule'
     JOB = 'job'
-=======
-    PRE_PROCESS_RULES = 'pre-process-rule'
->>>>>>> e8c29d08
 
 
 YML_SUPPORTED_FOLDERS = {
