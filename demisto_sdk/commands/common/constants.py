import os
import re
from enum import Enum
from functools import reduce
from typing import Dict, Iterable, List, Optional

import click
from demisto_sdk.commands.common.git_util import GitUtil
# dirs
from git import InvalidGitRepositoryError

CAN_START_WITH_DOT_SLASH = '(?:./)?'
NOT_TEST = '(?!Test)'
INTEGRATIONS_DIR = 'Integrations'
SCRIPTS_DIR = 'Scripts'
PLAYBOOKS_DIR = 'Playbooks'
TEST_PLAYBOOKS_DIR = 'TestPlaybooks'
REPORTS_DIR = 'Reports'
DASHBOARDS_DIR = 'Dashboards'
WIDGETS_DIR = 'Widgets'
INCIDENT_FIELDS_DIR = 'IncidentFields'
INCIDENT_TYPES_DIR = 'IncidentTypes'
INDICATOR_FIELDS_DIR = 'IndicatorFields'
INDICATOR_TYPES_DIR = 'IndicatorTypes'
GENERIC_FIELDS_DIR = 'GenericFields'
GENERIC_TYPES_DIR = 'GenericTypes'
GENERIC_MODULES_DIR = 'GenericModules'
GENERIC_DEFINITIONS_DIR = 'GenericDefinitions'
LAYOUTS_DIR = 'Layouts'
CLASSIFIERS_DIR = 'Classifiers'
MAPPERS_DIR = 'Classifiers'
CONNECTIONS_DIR = 'Connections'
PACKS_DIR = 'Packs'
TOOLS_DIR = 'Tools'
RELEASE_NOTES_DIR = 'ReleaseNotes'
TESTS_DIR = 'Tests'
DOC_FILES_DIR = 'doc_files'
DOCUMENTATION_DIR = 'Documentation'
PRE_PROCESS_RULES_DIR = 'PreProcessRules'

SCRIPT = 'script'
AUTOMATION = 'automation'
INTEGRATION = 'integration'
PLAYBOOK = 'playbook'
TEST_PLAYBOOK = 'testplaybook'
LAYOUT = 'layout'
LAYOUTS_CONTAINER = 'layoutscontainer'
INCIDENT_TYPE = 'incidenttype'
INCIDENT_FIELD = 'incidentfield'
INDICATOR_FIELD = 'indicatorfield'
CONNECTION = 'connection'
CLASSIFIER = 'classifier'
DASHBOARD = 'dashboard'
REPORT = 'report'
INDICATOR_TYPE = 'reputation'
OLD_INDICATOR_TYPE = 'reputations'
WIDGET = 'widget'
TOOL = 'tools'
BETA_INTEGRATION = 'betaintegration'
DOCUMENTATION = 'doc'
MAPPER = 'classifier-mapper'
CANVAS = 'canvas'
OLD_REPUTATION = 'reputations.json'
XSOAR_CONFIG_FILE = 'xsoar_config.json'


class FileType(Enum):
    INTEGRATION = 'integration'
    SCRIPT = 'script'
    TEST_SCRIPT = 'testscript'
    PLAYBOOK = 'playbook'
    TEST_PLAYBOOK = 'testplaybook'
    BETA_INTEGRATION = 'betaintegration'
    INCIDENT_FIELD = 'incidentfield'
    INDICATOR_FIELD = 'indicatorfield'
    REPUTATION = 'reputation'
    LAYOUT = 'layout'
    LAYOUTS_CONTAINER = 'layoutscontainer'
    DASHBOARD = 'dashboard'
    INCIDENT_TYPE = 'incidenttype'
    MAPPER = 'mapper'
    OLD_CLASSIFIER = 'classifier_5_9_9'
    CLASSIFIER = 'classifier'
    WIDGET = 'widget'
    REPORT = 'report'
    CONNECTION = 'canvas-context-connections'
    README = 'readme'
    RELEASE_NOTES = 'releasenotes'
    DESCRIPTION = 'description'
    CHANGELOG = 'changelog'
    IMAGE = 'image'
    DOC_IMAGE = 'doc_image'
    PYTHON_FILE = 'pythonfile'
    JAVASCRIPT_FILE = 'javascriptfile'
    POWERSHELL_FILE = 'powershellfile'
    CONF_JSON = 'confjson'
    METADATA = 'metadata'
    WHITE_LIST = 'whitelist'
    LANDING_PAGE_SECTIONS_JSON = 'landingPage_sections.json'
    CONTRIBUTORS = 'contributors'
    XSOAR_CONFIG = 'xsoar_config'
    GENERIC_MODULE = 'genericmodule'
    GENERIC_FIELD = 'genericfield'
    GENERIC_TYPE = 'generictype'
    GENERIC_DEFINITION = 'genericdefinition'
    PRE_PROCESS_RULES = 'pre-process-rules'


RN_HEADER_BY_FILE_TYPE = {
    FileType.PLAYBOOK: 'Playbooks',
    FileType.INTEGRATION: 'Integrations',
    FileType.BETA_INTEGRATION: 'Integrations',
    FileType.SCRIPT: 'Scripts',
    FileType.INCIDENT_FIELD: 'Incident Fields',
    FileType.INDICATOR_FIELD: 'Indicator Fields',
    FileType.REPUTATION: 'Indicator Types',
    FileType.INCIDENT_TYPE: 'Incident Types',
    FileType.CLASSIFIER: 'Classifiers',
    FileType.OLD_CLASSIFIER: 'Classifiers',
    FileType.LAYOUTS_CONTAINER: 'Layouts',
    FileType.LAYOUT: 'Layouts',
    FileType.REPORT: 'Reports',
    FileType.WIDGET: 'Widgets',
    FileType.DASHBOARD: 'Dashboards',
    FileType.CONNECTION: 'Connections',
    FileType.MAPPER: 'Mappers',
<<<<<<< HEAD
    FileType.PRE_PROCESS_RULES: 'PreProcess Rules',
=======
    FileType.GENERIC_DEFINITION: 'Objects',
    FileType.GENERIC_MODULE: 'Modules',
    FileType.GENERIC_TYPE: 'Object Types',
    FileType.GENERIC_FIELD: 'Object Fields'
>>>>>>> 2a29e28b
}

ENTITY_TYPE_TO_DIR = {
    FileType.INTEGRATION.value: INTEGRATIONS_DIR,
    FileType.PLAYBOOK.value: PLAYBOOKS_DIR,
    FileType.SCRIPT.value: SCRIPTS_DIR,
    AUTOMATION: SCRIPTS_DIR,
    FileType.LAYOUT.value: LAYOUTS_DIR,
    FileType.LAYOUTS_CONTAINER.value: LAYOUTS_DIR,
    FileType.INCIDENT_FIELD.value: INCIDENT_FIELDS_DIR,
    FileType.INCIDENT_TYPE.value: INCIDENT_TYPES_DIR,
    FileType.INDICATOR_FIELD.value: INDICATOR_FIELDS_DIR,
    FileType.CONNECTION.value: CONNECTIONS_DIR,
    FileType.CLASSIFIER.value: CLASSIFIERS_DIR,
    FileType.DASHBOARD.value: DASHBOARDS_DIR,
    FileType.REPUTATION.value: INDICATOR_TYPES_DIR,
    FileType.REPORT.value: REPORTS_DIR,
    FileType.WIDGET.value: WIDGETS_DIR,
    FileType.BETA_INTEGRATION.value: INTEGRATIONS_DIR,
    FileType.MAPPER.value: CLASSIFIERS_DIR,
<<<<<<< HEAD
    FileType.PRE_PROCESS_RULES.value: PRE_PROCESS_RULES_DIR,
=======
    FileType.GENERIC_DEFINITION.value: GENERIC_DEFINITIONS_DIR,
    FileType.GENERIC_MODULE.value: GENERIC_MODULES_DIR,
    FileType.GENERIC_FIELD.value: GENERIC_FIELDS_DIR,
    FileType.GENERIC_TYPE.value: GENERIC_TYPES_DIR
>>>>>>> 2a29e28b
}

CONTENT_FILE_ENDINGS = ['py', 'yml', 'png', 'json', 'md']

CUSTOM_CONTENT_FILE_ENDINGS = ['yml', 'json']

CONTENT_ENTITIES_DIRS = [
    INTEGRATIONS_DIR,
    SCRIPTS_DIR,
    PLAYBOOKS_DIR,
    TEST_PLAYBOOKS_DIR,
    REPORTS_DIR,
    DASHBOARDS_DIR,
    WIDGETS_DIR,
    INCIDENT_FIELDS_DIR,
    INDICATOR_FIELDS_DIR,
    INDICATOR_TYPES_DIR,
    INCIDENT_TYPES_DIR,
    LAYOUTS_DIR,
    CLASSIFIERS_DIR,
    CONNECTIONS_DIR,
    GENERIC_FIELDS_DIR,
    GENERIC_TYPES_DIR,
    GENERIC_MODULES_DIR,
    GENERIC_DEFINITIONS_DIR,
    PRE_PROCESS_RULES_DIR,
]

CONTENT_ENTITY_UPLOAD_ORDER = [
    INTEGRATIONS_DIR,
    SCRIPTS_DIR,
    PLAYBOOKS_DIR,
    TEST_PLAYBOOKS_DIR,
    INCIDENT_TYPES_DIR,
    INCIDENT_FIELDS_DIR,
    INDICATOR_FIELDS_DIR,
    INDICATOR_TYPES_DIR,
    CLASSIFIERS_DIR,
    WIDGETS_DIR,
    LAYOUTS_DIR,
    DASHBOARDS_DIR,
    PRE_PROCESS_RULES_DIR,
]

DEFAULT_IMAGE_PREFIX = 'data:image/png;base64,'
DEFAULT_IMAGE_BASE64 = 'iVBORw0KGgoAAAANSUhEUgAAAFAAAABQCAMAAAC5zwKfAAACYVBMVEVHcEwAT4UAT4UAT4YAf/8A//8AT4UAf78AT4U' \
                       'AT4UAT4UAUYcAT4YAT4YAT48AXIsAT4UAT4UAUIUAUIUAT4UAT4UAVaoAW5EAUIYAWYwAT4UAT4UAT4UAUIgAT4YAUo' \
                       'UAUIYAUIUAT4YAVY0AUIUAT4UAUIUAUocAUYUAT4UAT4UAT4UAUIYAT4UAUIUAT4cAUYUAUIUAUIYAUocAT4UAUIUAT' \
                       '4YAUY4AUIUAUIYAT4UAVYgAT4UAT4UAT4YAVYUAT4UAT4UAT4YAT4cAT4UAT4UAUYYAZpkAWIUAT4UAT4gAbZEAT4UA' \
                       'UIYAT4UAUIUAT4cAUYgAT4UAZpkAT4UAT4UAT4UAVaoAUIUAT4UAWIkAT4UAU4kAUIUAUIUAU4gAT4UAT4UAT4UAVYg' \
                       'AUIUAT4YAVYkAUYUAT4UAU4cAUIYAUIUAT4gAUIYAVYsAT4YAUocAUYUAUIYAUYgAT4UAT4UAT4UAT4UAUYUAU4UAUY' \
                       'gAT4UAVY0AUIUAUIUAT4UAT4cAT4oAVY0AUYcAUIcAUIUAUIYAUIcAUYcAUIUAT4UAT4UAUIUAT4UAX58AT4UAUIUAU' \
                       'IYAT4UAUIYAUIgAT4UAT4UAUIUAT4UAUIUAT4YAT4UAUIYAT4YAUYkAT4UAUYYAUIUAT4UAT4YAT4YAT4YAT4cAUokA' \
                       'T4UAT4YAUIUAT4UAT4YAUIUAT4UAUIoAT4YAT4UAT4UAT4UAT4UAUIUAT4UAT4YAT4UAUYYAT4YAUYUAT4UAT4YAT4U' \
                       'AUoUAT4UAT4UAUIYAT4YAUIcAYokAT4UAT4UA65kA0ZYAu5PCXoiOAAAAx3RSTlMA+nO6AgG5BP799i9wShAL9/uVzN' \
                       'rxAw6JFLv08EmWKLyPmhI/x88+ccjz4WjtmU1F76VEoFbXGdKMrh71+K0qoZODIMuzSAoXni0H4HnjfnccQwXDjT0Gi' \
                       '/wa5zSCaSvBsWMPb9EnLMoxe3hHOSG+Ilh/S1BnzvJULjimCayy6UAwG1VPta91UVLNgJvZCNBcRuVsPIbb37BllNjC' \
                       'fTLsbrjukKejYCVtqb/5aqiXI9W0tnad4utdt2HEa1ro5EHWpBOBYg3JeEoS2QAAA5lJREFUGBmtwQN7Y0sABuAvbZK' \
                       'T1Ha3tt2ubdu2vXu517Zt27a+TH/VbXgmaTIz53nyvtDaV1+JdDrxHVvzkD43D5BsyUe6bKxmUP0qJNM2Y/Pxud9bMH' \
                       'd5DsNmlmGa/E8ZsvgumHqikFHzPUhgVTGipBxmun20LUCCw4zZAiPtjPMs4r3MmGvbYGA9E6yD7CwlN0FvPac5CckDl' \
                       'LRBK4dJPAxbDiXvQ+c9H5OZQMwW2lZDJ7eQyQ1vQsR+2j6ARnYnU6nKQ8gdtA1Co6mLqXX1AXBf72GUa6EbGmuotCvT' \
                       'u4tRBcOfQ+sATQ2cqoSBF2go6xiMtNNQA8zkH6GZ0zBU/mLFYEcBtbbCiVtrM6lxEA6NVFOpHk6d9lPpbjjVSKWCvXB' \
                       'oHzUyFyG1vuFzM3Yi3rfUqL5/E5Jzv8spz+chjpdao7VIag9D3kAcLw14szHd7h0MGfVAVkITvj/PI4H1OCNyITlPQ6' \
                       '7eDYjTzqirFmy9NDZnwRhsy0sZsw4xzX46kDVRiahHaPNleBD2+wDJSSGZpNK1v8sRstJP2StDFoDsXh+niIBEUOM/h' \
                       'NzLBDWtD/UwTAQkghr/IGgrFURAIqg2WoagzVQQAYmg2nUELaWKCEgEla56EFRMFRGQCCpdQtBlKomARFClA0GecSqJ' \
                       'gERQZSOCLlBNBCSCCucQZJVQTQQkggpnEHSFGiIgEQx76nhrDRPch5BiaoiARHCKv6gOgNW/n7LCOoT8e7GUSpNCMkm' \
                       'y5xmEeTJ8tBUh6q+K2XTA34yYPYx5qxK25Q0FNFYEmzXOqJ8RZ2eRi2Z8syDpY8RiNxIsmu+niSOQuR9liCsb0638ig' \
                       'a+RJwMhpxCUv1fUGsJ4jSt5ZRGpGBldFKjBPHOznjzmyGkNusHahyFQ1eyqPQZnHqQSv4n4VQVlTovwKGD1Mi89Bica' \
                       'KZWVsstFd35MLSUZoqXwcxLNJQBI699TENzYWDs4mya+hBadYOFjFp9YMlaKuVAw5rYwagb93gA1HYxtefKoeaeyRjf' \
                       'GYTkeZlK6TxofE2bFxHWCibn6oeG+zfatiOmgsn4foHOPEqehu1VJrEXWkOU5EKyhtPkQO9OSjZAdpIJDsOAVcOYccR' \
                       'bSJnvExjZzphuJGigzf8jzBz6gxG3u5HAs4JRrhGYGmthkK9xFaYpu41hWbkwVzbyTsdHb59AMtsyGVTahnRZ9hPJ13' \
                       'cjfQ4V89djSKcm71Ho/A9KDXs8/9v7cAAAAABJRU5ErkJggg=='
DEFAULT_DBOT_IMAGE_BASE64 = 'iVBORw0KGgoAAAANSUhEUgAAAEIAAABlCAYAAAD5/TVmAAAfJElEQVR4nNWceZxUxbX4v1X39jLdPQszI8uwCI' \
                            'iAiEuICyIxqHHFLT41MeLPZ4zRaDT5PWPM+vxEf3n56UtiTJTkPde4xaiJcU/QoA9QEYEgAUTWYWT2raf3vkvV' \
                            '+6N7hu6e7p4ehLzf73w+d+7tulV1zzl16tSpc06N4H8Ifrnq5LmNoWm/agwcvlBpu6s9uvFnu7bv/eWdl693Ku' \
                            'xCAupA4WMeqI5GA/euXFBvmOLJOv+hR0+qOR5XpZu6Ex/9+/hpgQ7gqQq7OWBMgH2MkKNsp9g3IsXu5dpgmPIE' \
                            'BHObB1awN7IGhYurLAlcdfQpDU9vXNE7rE2J36XKRg2DjNgf7qoR7qXaZJDWoNHYOjn0Umshx4zzFvZf7rlcGQ' \
                            'wfpJLlMuc6mJA3qgMRuTaVklu1zhRoIG0J1dsnf/dfz7YrRia8sM9SUGpwhpUPcuSAzrcyCAHI75+1oqerR17V' \
                            '2Wmu7+w06Wg3+7q6zR81f5h8IgevQig2JQ4YiAPZWQ6U0+gSUNIQnH/pRQu0I1cieKx2XvM1j393nSrTvpROGg' \
                            '0OuWV5/ZgMV0aVdDwSMmUQEJx73ue9SjPFSciZ2feNyc2zjv7hvQt7phzu6/jq4n9XWutCvEaL20hMy50e8mBJ' \
                            'RB48818/lEJ46l//w+7T2ppjF0opFpmGUaM1Xsu2vYYhldfjsTTaCtR5wtNm1q499jMT/hKq8fzZVXrvOUfeer' \
                            'CnbtGpMaKGLVM3t5zDZjep//zT/55umsaN776x97J3l7VO8nk8eDyZxUophe24SCnxmAYAWoNl20yaEeSCq2aF' \
                            'DUO8nHK496G7X1z/zMNvFVtOC3HMfTfSkj5U76BJxPKtPw0ZprwBuAUY+9rvd7Dtb/1U+X0AaK3RQM4fhNiHjv' \
                            'QqvnzbMRimBIi5micsl9u/uvj/drXs7Drg+BqD3yUjHTr7rIvULVc+2JZQTRXLNt09QxriceA6IAjQNDVIf6SH' \
                            'gf40ibhD2rJJW1b2nrks28bVDrWTExy32EtNvR9T+BBCeKXgOI9k8TmXL9y47e979rbu6RFl8ClGR265yMUZDv' \
                            'CqUVcf4oX37jgWwbPADABXp+lPtRBO7SHtxEglINLhIdZjkopKXFsgDfAEFKEGh5pxDlW1LtLQCGHgM0KM8U2l' \
                            'zj8ZQ3gB+lKuuObt19a9eMc3nzhgukOwb/7kzjdyymSJ58G6CmDM4Yfy7Ms3H+sxxAvAFKVd+tPN9CS2Y6tEzu' \
                            'eKDeIIGGrwGAHGVs2mzj8ZgRGxXX3Vv97y+xffeXlNLm4j0VBYd+h+oCRCLt/287FC8rqEuZYboy22gZjTndF+' \
                            'BwwE1d5xNAWPxWMEejSctWjGv6w/ED3LgudC7TqS+S0BXlhzh6mFuFfC3Jjdxa6BlcTsroqYMDo2aaJWB7sHVh' \
                            'C3exq15qFn199VP6ouioMcyWgZyZBRk2dNpHpM9UWm0BdFrQ72RtfgqGSZJvmwPyJpqQQfR98j4XQd3VDtufWG' \
                            'X3zlE++XKsGjrCm7fPvP66TgvYTdPbMlshpX2wXdlx5z1xa4lkApgZAa06sxPHrEdoNgCi+Tak6K+Y0xJ54+81' \
                            'tbRsC5UL/lvSvmmClmrpYmRotLlI7PbI2tL2ACZPfaaMCKSyJdHuLdHhJ9XpIDHpykiXYlOssIYSo8VQ6BeotA' \
                            'g0XtBItQo4Nh6qJD5miL9tj60PjQ/G8s/sap171y75uDr0azVQdQn0hZ/nHt3f4xteL9j6PvzY1aHRnSlSDaZd' \
                            'LX4ife4yUdNUlliZbCQFaonzWgXAWGQ/CQNKGxaYINNtXjLKoPsRE5EyHoGReu9cw55vNH39myv7TkeqhGvSaH' \
                            'qj0nDKT3zIxanQC4jmDrX2vo3VaLgSfPUjSNUr0UBwEYhgS8pLq9pLqr6dYahUPtoQPMOWsA05eZPgmnuy7lbj' \
                            'gPWDpaGgah3LwpC6dedAKC+IXdyQ+9g/O5fbOfrs21mMKLEAIpJE0TJuD3+ZgwYQJer5cJE8YTCARobGwY1mcw' \
                            'GKShoYG6ujpqaqqprx9DKBRi3Lix+Hw+hBAYwkP/zjp2vRccaqe1wlX9n//VOwv32wdbbJxKmdJ5cM9TX/dH1c' \
                            '7bY1bnxMGyPeuDWP2hIfGvravlttu+xcBAhGuv/TItLR9zw9euI5VOcc7ZZ/HOu6vz+ly06BROP/1UZhw2nYkT' \
                            'J3LCCcfRUF/PxRdfRE9PLx0dmeknpcCyHCYemcqdInVC8PCrD7bER0PHYL1iHKzI5+Cae+qj6dY5ud8SEhKpFB' \
                            '7TxGMaRAYiPPrbx2lubmZgYICdu3bz8CO/paO9g927m4d9eN26v7Fjx05s28a2Hfw+L4lkkm3bd9Da2obWGqU1' \
                            'tu0gVebLORqnXmvmAIM7skqkvKTPMve5cCueB12JrVNtNxHKRaV2go2rFKm0RTSeBMPg8su/wOEzZ3LllVcwaf' \
                            'Ikliy5nLlHHcn55y1GKZ25tEZrzbHHHs2555zNaact4sQTj+dznzudeZ/6FF/4wqVMmjSJWCJJLJ4klbaonWAj' \
                            'jfwBF4KjKyA+F4Zo3O9V4/7VC/8ZeCS3zE5L1j1TR9/HQ55ovF4vjmNjmia27eAxTVzlIqWBbduIQZNBgJSZVU' \
                            'XrzDZdCoHSGiklruugVIbwuiabT18SxhdyC9FaeuP8VTfuDz2jUS55U0Qpxmfs0kFeajw+xbyLwzSvC9K900u0' \
                            'y4NlWQBYVsbGsOzM3c0SNWSFa3BdF3eINoFLxn5wXRchINTgMGFOikM/ncAbGC75WjN+FPTkwWgYkfdl2xGmz6' \
                            'sp1EfeoGLmKVFmnCywEpKBdg/hVg8DHR7ivQZOWuLYZbYhAgxDY/oUwQaH2iabugk2NeMc/NVu1vIsDrYr9nvV' \
                            '2G+JSKSElWFEicqGxl/t4q92GTczBWRM6lTUIBWRmXtM4loCrQXS1Hj9Cl9IUVXrUlXrFh31cmBbIlUC55Hu+y' \
                            '8RkZjsqAlqDKPy/aPh0QTrHYIHYr9YCBoicVnow6s4GicL7oXPJSGRFJv6I/LAepeLqW5R/F1h1WhCEomLv+UU' \
                            'lVsRh7kbii2VFRHnOHprd7+xuqPHxLLF6PwvpeoWK9fF3w36fB1X0Bs2aOs2O1yHZTlViklBSQnJdd7qIs+5kF' \
                            'dn7Z+areM/P219Mi0WhKPGuERS4DgC0wRjpH2FKL9u9+/1EqgpPR6uKwhHJT1hg64+k2hctmnN9csf2Pp+z55Y' \
                            'btVcJ26ek7mQtkriGmXfXf/bRfWGKc8DLgUW+H267tAJjszTHZW6KrP1/vZ8HUeeHcFbpYa900Brp6kiMRkDNq' \
                            'D1C66jn3vlZxtbPv57XyGugzCSW2GIEfu1+8wFf8jDl3+9sEZIcWsoqH4wcayDUUTbuLZACJDmcM7EekxaN1Xx' \
                            '8YYq6qdYzD41RnCMs292aOjqM+gbMJ5zLHXT2uebu9a+0FzMcVsuIDUIeY7ekSzLUe9Or390UcDwykdCVeqypr' \
                            'EuZsGq4tqCPesC2ElJVW3GekpGDAbaTFJRg4apFlM+lcD0aYQAf42bZYKgs0fSHzXWa83i+69Y3lEB7qUidlDA' \
                            'rIMS6brxydNrQD/i9eiLxze6hIrYA4mwwUCbBzslMbyaQJ1D7XinqKSk0oKOHoNESq4XcOl9VyzfdaBxrkQiRh' \
                            't6B+D6RxfVSI+8yxB8pTqkzMY6l3IGWDFwHEHvgCQcNXBdlmnNNUuXLN87ii4qxv+gRsOvvn+hDNR5nwcuEEAw' \
                            'oKgJKQJ+jWnofRoqe9c6Q3zKEkTjkkhcojJkNGulj1h65ZuFluMBg9z8iJH0gATUuKY6AsEg/T1JtMpsijweL+' \
                            'lUUnp9fqVcl2QqIQH++L3NasnSealMthTEEpJYQmJIME2NaYCUGgEolbEJHFfgusMWGWfDy61OIBCUpsej6sbU' \
                            '093ZIaVhgNZUBYIKIJGIy0DIq0I1Hpq3d5ZzQg9TqBVLxILTZ/OjpV86VsN16aTb2NueYteWCHs+itLblUKXYG' \
                            'P1NGt+3WHuJE+1izZcEBothnJGhoMGtERogVASN2EQbTFi/Vt8y3SJwaqt9zJ5RojD5tYyblIVVSEjIYR4cs+O' \
                            '7je+svhXFSn63OVzEIrFOHlt8+31HtNYqWFObgfJmEPn3iQ7N0do3hohGi506YPhgcAYQfV4CDSA4dMZGREFbn' \
                            'otEFqgHEGyH2IdgniPxk4P1y3+gMGUw6s5bG4NTVODhGo9iHzGhrXSnznziNu3UHwZzdt8lUovHMZFw5RzbJWe' \
                            'o7QNSKQwMIRJVchk6uxqps6uRrlN9HSk+Hh7jLbmBL2dSRJRF9tyiXZpol0Zd543KPAFJaZ/nxWqXHAssOKadE' \
                            'xndIMenHqSqpBJXaOXCYcGmDwjxPgpAUzPvvHTKBxlo7WLRiGEUWcI3+eATcO4WMTELmlQ/X7Vt80xjaF5oENS' \
                            'SAbSbSf0pLb9xFFW1kNtYgoffrOWgFlPlaceU2Q9U1kr0LYU/R02nS020X6bRNwmnXKwLBfXVrhKZ/QMmSQRaQ' \
                            'gMQ+D1Gfj8JlUBD8EaD2Mne2ho8uAP5NvuSjsknTAJp4+UE8ZWSZR20FohhUGtb/KjDb4Zj4uMVnYi4eT6fzrx' \
                            'JzGK2BRFGbHwjCO4/b7L7wVuGKwct3toja0vsTMVCCQ+M0TArMdv1uEzghjCixAGWgmSEYj3a5w0gytB3kZN5D' \
                            'wIAaYXArUQqBNIQ6NRuNrCUcks8f2knIGsBBRflhuqZqgG//QhvgEr+ntjZ1224O5h+d5FleUb2+7wJ51Ie3+q' \
                            'uU7pTBtXWaTcSAk2DN9KSGFgykzGi8eowpR+DLwo24OTMnFSEmXLTNwTQGoMU2P4XDx+F+m1UcLCUWlslcBRaR' \
                            'yVwtWV5qyDRwbwGoEsjpIaX5MTNA85/szZt2+gYPCLOmYc1x3fEd8UsNxYRRumYq+VdrHcOBZxGMI905kwBVST' \
                            '3USJbKnORsZ0ZgVKleo5r6uy5bZK5CSpQMLpl03BY6YAGyhQBUUZ0Z3cguXGS1NZMVaFkHXYDm4j9/3KPI3GqT' \
                            'Ean0YWlHboSnxYdHoXLYxY7XJ0KRwHMivmYILGcmNFcymKSkRPv6EaxwyLGewXKAXhqIHlsF/8Mk2oq1b7drH7' \
                            'kYaVCylLOhQxD4oyorNXquqgGvUmqRA00Nc5Bk/HUdS4gUwcpwwhWmRsrAxkKrrSpnfMhxxyaFvGsfgJUFJK0N' \
                            '5tOFQqEckOs6evRlsTxjreYu8r/rBjEOo8Dk96eOR7NODrCeGOex0ZSIxcuQxEYlL17fHGKOPFzoOuFbXz2z/y' \
                            '+ePJT5SWhFRePG4wr0wAUsqilxDFtz6G8mEW9DNasB1Be4vH7FpVc+ERRx49skScdsa5Eri2f3OV+fF4m8mTHI' \
                            'JVFe1bhkExsqprazj99FMzcySbhjw4W1LJFBs/2EhbW3tFfZcJluW9S1uC1g6T7o1VaJdLpk+fedeHmzfmxUCG' \
                            'McLvr5oKfC7db9K1NogmTm2tor7WxevJ+hBG5cUQeYh5PB4mTsqkVOzd28qkSRPzak+aNJGnf/cMsVgsJ6o6/I' \
                            'PlVIUmk8JkuxCOSsIDBr1bqoi3+ACmIDgTeCK3TS4jMk5MIS4G0YjWxHb7cBMS+4REVzgmGz2Glg11GaaMQHte' \
                            '8kIe0tkfWmveWfUuU6cdimmaGIbBUUfPxV/lp2liE9s+2lac2JFWDZHxe3R0G9iOwHVER//6QH10t8+b0+7aw2' \
                            'bMemrnjo8gJz9iENRZ514kgatyv5Ts9IR71gTOR3OF7Yg/JdPCKs+FHGKVxnGc/L2AGLwJUqkka957n3feeZeV' \
                            'K1eRTqeBbO5UDhMzKQEqr+9y37YsoSxbrNCaG52YPD66y7e2oN38WUfMnU0pE9s0zYXk+BuyzH9r08oda//wwO' \
                            'Y1wNPf/uOiD6CyhIy0bfPumvepMuqoq62htqYGf5U/i6/OSwkYjFwBpFJpenr7iESihCMRBiIDfHpKlDG1lXwV' \
                            'bJuIcvXnf/2/3gwDavEFlzwkYEEOL7xCiKura2pvjUYGIDfP8vBZcyRwJTlSkm34yEdbNw9xznZEs1IcLStYUD' \
                            'IuOEVfNExfOAzAQGxfJGrdBxvp7c2c8dQarvrnJVRRxa7mPazf8PchSRKjXLzStgj37IlF2DfiL2roA3LDzxd8' \
                            '5rOf+8mrL/2hD1BDnzh81hFNwLkFfTa7jvNGboGrxBbLrjxXshCUUkPLZDyRJBKNEYnGiMZiQ3sNpXXJrfVIml' \
                            'opsGyx7dkfvj80eLt3busD/lhQdYZALBr8McQIgTgThmWcPLN50wd5nmPX5e9pqzJGFNNrSmni8TiJRAKt8pfl' \
                            '/D1XqW+UVxKWLXBdsYmc+b9l80YF/A6w9p1ZERLBFYN1TICjjvm0BK4t6DMG+smPW3YXGhHrEylp1VariqzOQn' \
                            'I6elq49e4vAqDEWM44/VQgk2sVDGZ8BxnJyCW4crs6kRK4ircp8Lsq5b4jpbEJ9Lyc6uede/7Fk1596Y97TYBz' \
                            'zz5nXjqdPq6qqor+cJi2jk5c111r286Wgu/gOrotmRbNSjFzJD0xJN45ouGrdpl7bhg0tP/1SG6+6Wv5bbRmz5' \
                            '7CTOLKp2IiJRMU8Te89vLzqcUXXPJ7r9czb/LEiYypqyWVSnsj0egXJzZN/Kn5y1/ctyAUCj0//bBpZqAqwK7d' \
                            'u9m2bTubPvzo8WeefmyYO8hJu5GUx1ydtsTMKv/IHpvc1QAyTtpE2AAtSKdtOjo7h+qm02lefW0ZO3ftrojwQl' \
                            'CuIJkSW9C6aFx0+qFTXp0wftxddbW1fGresWitaWtt++HcI2ZvMoGfjJ8wbmwgECAWjTEQHqCutpaTTzy+7pmn' \
                            'HxvW2YNfXcGNT572eiQul1T53bIyIaQodLGT6DNZ9WBjFvG93PzNbw+9cxwH2x4eDhAVWrPxpMB2xFvP3b52UK' \
                            '/lue0PP2z6BZDJ0uvq7GLc+HFMaJpQ09fXf6cJLNi9czctzS3ZND6R/bg4Gfh5sQ9qxRvRuAwfMkbVS1laKgJB' \
                            'L7VjgnTFcv8jADhDylaRTI58yCUQ9FFXFwDK23LhmLSAlzp3RkplxnwaMh7z1r2ttLa2IRDYjj3PBPpcpcZqYN' \
                            'r0aQhgx46dAD2UCKK+8ZstHWfeOGdFLCEuqgmVZoQSac665HBWvthBuC9esl45qAr4OPmsQ3FqVmCVsezTliCZ' \
                            'lM3JAWtNTnFhIKcNoLa2lslTJrFj+04SiQRAmwn8BviB1lp2dXaRTCZxlcK27ScpEWLb9nYHZ9ww56H+iHFBdV' \
                            'DJErtntFbEqt/lgutOwisqNAsLwNFJ2hNrSVjlGdkfMXAVjz98w6pBsckdxOzKoR8A/dVwOOy1bXswGdYB7jGB' \
                            'u2Kx+HSvz7tERSLEE0l27m6ms7vbX/CtPOmwU+6KhDC2xJJybnWZfMi0E2VHOJvj9QndbKXAsgUDURlWrn6K4d' \
                            'MBskvpsjff6jukoYHpU6dgWRaWbRMeGFjm93iWmjd/8+uJ8y685H7TNL8kpZSO4+Jm8oDPgWFZakPMeO/ZXZGF' \
                            'Vx7+H919xr1Bv5bldMUQHCQfb3efgat4bqAr2VyiSibiLcRpPX193r5wGENKlNa4rvvCKy8+l5IAqVRqvW07Pe' \
                            'm0NcgEgNPOPPeCQqkY4vIHf/4YAU+k02JHX0T+j/mxYwlJNC4jwD1PfWt1SdE878JLARYD2cP5Dq7rOsAbkBWZ' \
                            'N/7yskX+6APMMA3PHMrAg9evDGu4szdsqFT6H/IfGPLAcTIpRUrz4Pt/2l1o/MmCqxGYX1Bn657mXc0UnPt8pa' \
                            'BSQAhx2qFTp1MKUlEbrXjOdVnW1mViO/84ZigF7T0Gli22oblrzbPDjDCVd2mOA5oK6ry8aeN6Re7uU2u9msyS' \
                            'mQvnT51+eNl87aVXLk9pzS1pS3S0dZk5xwwOHmgNnb0m0bhMALe8es/Gsv9HYcbMI6RGn0++/8VB69cGfwwxwr' \
                            'LSe4G1BX3MD4WqC7k4DJYuWb4FuCmeFKm9nQdXMpSCjh6TbB74XS0bel/eva5w/PJh1uw5fuC8guJdSquNgz+G' \
                            'Eg527dzGzFlzQsB5vpBi1skORyzwGdNP7p944U1Nm/o70z17t5Vey2eePG6rP+RxbEcsSiSl9Ps0ngP8f89sR9' \
                            'DW5SESkwp4zEo43/vdd9aUDI9PnhXixy8d3zTtuNT3m6YFzm6YLIj1u1iZMMWz772z8vlkMqEh/5SfnjlrTlug' \
                            'zr1x8TWHmGcsXMysqcfgeHuPjNvdXzrmlMa3XnmwpbXUR/++bK844rMT3vYFTMtxxSkDsUwujN+ri2bgloNCeV' \
                            'IKBqKS1k6TlCUV8Ggyat/80HUrcyM+w/LJ/8+fjp9imOJNr8+z+LNHLuGo2ccwda7J7h0dKhkR3/lgw9rBfM38' \
                            'jfSWTR+0zT0nsmbSxIko7dIe+4C+5A6Aeo2+/bq7jyhHknrsG++ovr3xnwJf05pwd5/B7lYP3WFjVNNlkBpXZZ' \
                            'LP97R5aO8xcVxhgb7bsdRND1+/MlbQrPCEgTQ84hvADKVsdvYvJ2H3cUh9E8ec5XSh9arc+sOwu3/1wpXAQoHA' \
                            'kD5M6SXlRFCKloGImPWDs1dWlOt4w5OnHi0Q9wKnAFIICPgVwSpNZtpopAQhMn5/rUFpcBxIW5J4UhBPDuVZAm' \
                            'xCc+vqZ3ctW5fJvx4J5C/f+cybhtSnmNKHKf2knQgI0Fp33Th/1bjcyoN5lrkdtwEY0sOcxvOJWd3sCr9Ff8To' \
                            '273Drjhd5eHrV228+r6Tz5emvAi4TWvmxJNSxrObTSkyTlmBzka9MozYR/iQPb4XuFcp/ejTt73X099WcfxT9f' \
                            'TLjrH1LkFPI7MazmZb7zLC6Y8BhvkrhkvEuwsXIXgJRMhjVJG2k4SjkmRa/GLiWOevwK7WHbGt/7ZkQ8VxwCvv' \
                            'OckMNfoXSCkuBRYAU4A6hkfaFBAhMxhr0foP6aT7xoPXrqiY+ruXzfcGq82FCOb1R+RE1xXfHFOj8Hl8KG2jtW' \
                            'tpzdduPGnVw2UZcdsjx8jGqbUXJNPix0oz22tq6fNqfD5tCfACYeC+dMK9819Oe3fkYE8BXPfIIr/hkeOBsULQ' \
                            'iBAhAVKjEyh6gC7l6o7lD3wY+2jVSAn4+fCrt0+ukYb4GbAE8EMmm9eyIZWWKE2L36vvchOpB7933hqLkTJv/d' \
                            'Uefrps/iUC/R8ISh1Fe1kprr3trNUdiWjlCV45sL9nRIa1mzN/DF//xZHTNTxORuLQSmSO7ezbDFpa892l39r6' \
                            '8y1vD7c7ijLi3hULAqZXbgeaNBCNSQZiEinhkDGZYHAW1iqlr7hpwdvbDgRB+9vuvtULjxPwJDATMi67rr6MlV' \
                            'sdVBxSr5CZDJSeVMKddstp7xauOMXzI0yvnAmMBegfMGjtMnuicXnHQERe3dJuPpNIycGV4zgpxV/vX71w0c+X' \
                            'nzTaZIr9PTE01O4HT31K3v/uwosE/IUsEyJx2dfaaX4/kRRHWpY4ozdsrO/uG0Ktxuc3phTrtBTyocGH/ohMob' \
                            'n21Z9t/NH9S5Y/Gh1wr+jsNa5LpsWgApsE/MFXZXxx/uKxlTCj1JHDUu+GHU0EuPSW6XLCtODXETxJNpQXT4qe' \
                            '7j7jn9p2xv5t6ZLlW39z9VtvaM3VkZgRzmlbGI+RpZAhd8a4LpscS728e32PAnjw2hXO3u2Jx7r7jOssWwyKWD' \
                            '2Ch6784czrb77vqJGYUcyDVO7dsDzxxiY/iy5tugzB7UAAIG2Jrp5+4wvP3vHBW89+/30A5dqKrSvaN2n0+pwz' \
                            '7EXzzouOjhAMGU1Ssuk3V7+Vpw2f/s57NG+NPxWJyRuVIgFsBX6ilX6jfVfJ/Ujht8pJxOBzbirg0LuethR7Nk' \
                            'efA04H7lZabIgl5BXP//TDt3JO+kmA5f/5oTIkO7IJGwpEqti3i2bna62HGGEaDFMsAL//7vvqsjvmPXHiZ4Nr' \
                            'TOnufeyO7Yl1r3eXm/elXOyFdQaVYd4pvML6d1/zgQNsWHztlI0nXdD0o2fuaUlsf6cT8pWpBJTHHKRHozXFLO' \
                            'Oi/34J0FaGe+D16pK2wjP/ul49k5GGSqDcMcTcOhTUKatUX3mgRb3yQEuuwTWsnS+HBq1VMXpUUUZohTOYk+Av' \
                            'w4j9hEqk5oBClW+IBoUWRRNOSynLIZ0Q8Kv9i8wMh4NCZCVQ5dPbyYbJhCyOR3FGZBRsDFjqNfVvDg56ZeGTJX' \
                            'gWQH974gngLGCNLmU7FcVCEtGaM1a/0rX+8Tv3x2j8xHBApedHl61zgLfufn3+GdFee7/6LjcyRQ2d/axfaqks' \
                            'VVbYxyd99/80/H+BZCGMBumi5yUq6G+0EliufaEE/sNgJBEv1WY0v0eLT959NAGIYYbQxIkTefXPf5ZVPr/0+r' \
                            'ym3+evkdJodJVbL6WsEUKEyOwFAhq8IuMsMQFPtgszeznsO/llZ58tMie7EkBCaRVDE9FKhTX0KNcNt7a1OR3t' \
                            '7eorX7lGdXd3V4x3MRCUMGFHgvnz5/PiSy+fCdxEJlt3fJboAxb+H6GbFBmX3jbg12MPaXyx4H0xBhRat0N3s0' \
                            'jliiBUXY1lWWs9Hs+PgZlCMAXNBIRoRFMH1JDZzgeyl5/MFthk+FY4FyyyEqEzxKbI2DQxMv7MMJnQZDvovVqz' \
                            'A1HUzK9kdzt0/2+exnQr4g2hrAAAAABJRU5ErkJggg=='
# file types regexes
PIPFILE_REGEX = r'.*/Pipfile(\.lock)?'
TEST_DATA_REGEX = r'.*test_data.*'
TEST_FILES_REGEX = r'.*test_files.*'
DOCS_REGEX = r'.*docs.*'
IMAGE_REGEX = r'.*\.png$'
DESCRIPTION_REGEX = r'.*\.md'
SCHEMA_REGEX = 'Tests/schemas/.*.yml'
CONF_PATH = 'Tests/conf.json'

PACKS_DIR_REGEX = fr'{CAN_START_WITH_DOT_SLASH}{PACKS_DIR}'
PACK_DIR_REGEX = fr'{PACKS_DIR_REGEX}\/([^\\\/]+)'

INTEGRATIONS_DIR_REGEX = fr'{PACK_DIR_REGEX}\/{INTEGRATIONS_DIR}'
INTEGRATION_PACKAGE_REGEX = fr'{INTEGRATIONS_DIR_REGEX}\/([^\\/]+)'

PACKS_INTEGRATION_PY_REGEX = fr'{INTEGRATION_PACKAGE_REGEX}\/\2\.py'
PACKS_INTEGRATION_TEST_PY_REGEX = fr'{INTEGRATION_PACKAGE_REGEX}/\2_test\.py'
PACKS_INTEGRATION_PS_REGEX = fr'{INTEGRATION_PACKAGE_REGEX}/\2.ps1$'
PACKS_INTEGRATION_PS_TEST_REGEX = fr'{INTEGRATION_PACKAGE_REGEX}/\2\.Tests\.ps1$'
PACKS_INTEGRATION_YML_REGEX = fr'{INTEGRATION_PACKAGE_REGEX}/\2\.yml'
PACKS_INTEGRATION_README_REGEX = fr'{INTEGRATION_PACKAGE_REGEX}/README.md$'

PACKS_INTEGRATION_NON_SPLIT_BASE_REGEX = fr'{INTEGRATIONS_DIR_REGEX}/integration-([^\\/]+)'
PACKS_INTEGRATION_NON_SPLIT_YML_REGEX = fr'{PACKS_INTEGRATION_NON_SPLIT_BASE_REGEX}\.yml$'
PACKS_INTEGRATION_NON_SPLIT_README_REGEX = fr'{PACKS_INTEGRATION_NON_SPLIT_BASE_REGEX}_README.md$'

SCRIPTS_DIR_REGEX = fr'{PACK_DIR_REGEX}\/{SCRIPTS_DIR}'
SCRIPT_DIR_REGEX = fr'{SCRIPTS_DIR_REGEX}\/([^\\/]+)'
SCRIPT_TYPE_REGEX = '.*script-.*.yml'
PACKS_SCRIPT_PY_REGEX = fr'{SCRIPT_DIR_REGEX}/\2\.py'
PACKS_SCRIPT_TEST_PY_REGEX = fr'{SCRIPT_DIR_REGEX}/\2_test\.py'
PACKS_SCRIPT_PS_REGEX = fr'{SCRIPT_DIR_REGEX}/\2.ps1$'
PACKS_SCRIPT_TEST_PS_REGEX = fr'{SCRIPT_DIR_REGEX}/\2\.Tests\.ps1$'
PACKS_SCRIPT_YML_REGEX = fr'{SCRIPT_DIR_REGEX}\/\2\.yml'
PACKS_SCRIPT_README_REGEX = fr'{SCRIPT_DIR_REGEX}/README.md$'

PACKS_SCRIPT_NON_SPLIT_BASE_REGEX = fr'{SCRIPTS_DIR_REGEX}/script-([^\\/]+)'
PACKS_SCRIPT_TEST_PLAYBOOK = fr'{PACK_DIR_REGEX}/{TEST_PLAYBOOKS_DIR}/script-([^\\/]+).yml$'
PACKS_SCRIPT_NON_SPLIT_YML_REGEX = fr'{PACKS_SCRIPT_NON_SPLIT_BASE_REGEX}\.yml$'
PACKS_SCRIPT_NON_SPLIT_README_REGEX = fr'{PACKS_SCRIPT_NON_SPLIT_BASE_REGEX}_README.md$'

PACKS_LAYOUTS_DIR_REGEX = fr'{PACK_DIR_REGEX}\/{LAYOUTS_DIR}'
PACKS_LAYOUT_JSON_REGEX = fr'{PACKS_LAYOUTS_DIR_REGEX}\/(?!layoutscontainer)([^/]+)\.json'

PACKS_LAYOUTS_CONTAINER_JSON_REGEX = fr'{PACKS_LAYOUTS_DIR_REGEX}\/layoutscontainer([^/]+)\.json'

PACKS_PRE_PROCESS_RULES_DIR_REGEX = fr'{PACK_DIR_REGEX}\/{PRE_PROCESS_RULES_DIR}'
PACKS_PRE_PROCESS_RULES_JSON_REGEX = fr'{PACKS_PRE_PROCESS_RULES_DIR_REGEX}/preprocessrule-([^/]+)\.json'

PACKS_WIDGETS_DIR_REGEX = fr'{PACK_DIR_REGEX}\/{WIDGETS_DIR}'
PACKS_WIDGET_JSON_REGEX = fr'{PACKS_WIDGETS_DIR_REGEX}\/([^/]+)\.json'

PACKS_DASHBOARDS_DIR_REGEX = fr'{PACK_DIR_REGEX}\/{DASHBOARDS_DIR}'
PACKS_DASHBOARD_JSON_REGEX = fr'{PACKS_DASHBOARDS_DIR_REGEX}\/([^/]+)\.json'

PACKS_REPORTS_DIR_REGEX = fr'{PACK_DIR_REGEX}\/{REPORTS_DIR}'
PACKS_REPORT_JSON_REGEX = fr'{PACKS_REPORTS_DIR_REGEX}\/([^/]+)\.json'

PACKS_INCIDENT_TYPES_DIR_REGEX = fr'{PACK_DIR_REGEX}\/{INCIDENT_TYPES_DIR}'
PACKS_INCIDENT_TYPE_JSON_REGEX = fr'{PACKS_INCIDENT_TYPES_DIR_REGEX}\/([^/]+)\.json'

PACKS_INCIDENT_FIELDS_DIR_REGEX = fr'{PACK_DIR_REGEX}\/{INCIDENT_FIELDS_DIR}'
PACKS_INCIDENT_FIELD_JSON_REGEX = fr'{PACKS_INCIDENT_FIELDS_DIR_REGEX}\/([^/]+)\.json'

PACKS_INDICATOR_TYPES_DIR_REGEX = fr'{PACK_DIR_REGEX}\/{INDICATOR_TYPES_DIR}'
PACKS_INDICATOR_TYPE_JSON_REGEX = fr'{PACKS_INDICATOR_TYPES_DIR_REGEX}\/([^/]+)\.json'

PACKS_INDICATOR_FIELDS_DIR_REGEX = fr'{PACK_DIR_REGEX}\/{INDICATOR_FIELDS_DIR}'
PACKS_INDICATOR_FIELD_JSON_REGEX = fr'{PACKS_INDICATOR_FIELDS_DIR_REGEX}\/([^/]+)\.json'

PACKS_GENERIC_TYPES_DIR_REGEX = fr'{PACK_DIR_REGEX}\/{GENERIC_TYPES_DIR}'
PACKS_GENERIC_TYPE_JSON_REGEX = fr'{PACKS_GENERIC_TYPES_DIR_REGEX}\/([^/]+)\.json'

PACKS_GENERIC_FIELDS_DIR_REGEX = fr'{PACK_DIR_REGEX}\/{GENERIC_FIELDS_DIR}'
PACKS_GENERIC_FIELD_JSON_REGEX = fr'{PACKS_GENERIC_FIELDS_DIR_REGEX}\/([^/]+)\.json'

PACKS_GENERIC_MODULES_DIR_REGEX = fr'{PACK_DIR_REGEX}\/{GENERIC_MODULES_DIR}'
PACKS_GENERIC_MODULE_JSON_REGEX = fr'{PACKS_GENERIC_MODULES_DIR_REGEX}\/([^/]+)\.json'

PACKS_CLASSIFIERS_DIR_REGEX = fr'{PACK_DIR_REGEX}\/{CLASSIFIERS_DIR}'

_PACKS_CLASSIFIER_BASE_REGEX = fr'{PACKS_CLASSIFIERS_DIR_REGEX}\/*classifier-(?!mapper).*(?<!5_9_9)'
PACKS_CLASSIFIER_JSON_REGEX = fr'{_PACKS_CLASSIFIER_BASE_REGEX}\.json'

# old classifier structure
_PACKS_CLASSIFIER_BASE_5_9_9_REGEX = fr'{PACKS_CLASSIFIERS_DIR_REGEX}\/*classifier-(?!mapper).*_5_9_9'
PACKS_CLASSIFIER_JSON_5_9_9_REGEX = fr'{_PACKS_CLASSIFIER_BASE_5_9_9_REGEX}\.json'

_PACKS_MAPPER_BASE_REGEX = fr'{PACKS_CLASSIFIERS_DIR_REGEX}\/classifier-(?=mapper).*'
PACKS_MAPPER_JSON_REGEX = fr'{_PACKS_MAPPER_BASE_REGEX}\.json'

PACKS_CONNECTIONS_DIR_REGEX = fr'{PACK_DIR_REGEX}\/{CONNECTIONS_DIR}'
PACKS_CONNECTION_JSON_REGEX = fr'{PACKS_CONNECTIONS_DIR_REGEX}\/canvas-context-connections.*\.json$'

PACKS_RELEASE_NOTES_DIR_REGEX = fr'{PACK_DIR_REGEX}\/{RELEASE_NOTES_DIR}'

PLAYBOOKS_DIR_REGEX = fr'{PACK_DIR_REGEX}\/{PLAYBOOKS_DIR}'
PLAYBOOK_BASE_REGEX = fr'{PLAYBOOKS_DIR_REGEX}\/.*'
PLAYBOOK_YML_REGEX = fr'{PLAYBOOK_BASE_REGEX}\.yml'
PLAYBOOK_README_REGEX = fr'{PLAYBOOK_BASE_REGEX}_README\.md$'

TEST_SCRIPT_REGEX = r'{}{}.*script-.*\.yml$'.format(CAN_START_WITH_DOT_SLASH, TEST_PLAYBOOKS_DIR)
TEST_PLAYBOOK_YML_REGEX = fr'{PACK_DIR_REGEX}/{TEST_PLAYBOOKS_DIR}\/(?!script-)([^.]+)\.yml'

PACKS_INDICATOR_TYPES_REPUTATIONS_REGEX = r'{}{}/([^/]+)/{}/reputations.json'.format(CAN_START_WITH_DOT_SLASH,
                                                                                     PACKS_DIR,
                                                                                     INDICATOR_TYPES_DIR)
PACKS_RELEASE_NOTES_REGEX = r'{}{}/([^/]+)/{}/([^/]+)\.md$'.format(CAN_START_WITH_DOT_SLASH, PACKS_DIR,
                                                                   RELEASE_NOTES_DIR)
PACKS_TOOLS_REGEX = r'{}{}/([^/]+)/{}/([^.]+)\.zip'.format(CAN_START_WITH_DOT_SLASH, PACKS_DIR, TOOLS_DIR)

PLAYBOOK_REGEX = r'{}(?!Test){}/playbook-.*\.yml$'.format(CAN_START_WITH_DOT_SLASH, PLAYBOOKS_DIR)

TEST_PLAYBOOK_REGEX = r'{}{}/(?!script-).*\.yml$'.format(CAN_START_WITH_DOT_SLASH, TEST_PLAYBOOKS_DIR)
TEST_NOT_PLAYBOOK_REGEX = r'{}{}/(?!playbook).*-.*\.yml$'.format(CAN_START_WITH_DOT_SLASH, TEST_PLAYBOOKS_DIR)

CONNECTIONS_REGEX = r'{}{}.*canvas-context-connections.*\.json$'.format(CAN_START_WITH_DOT_SLASH, CONNECTIONS_DIR)

INDICATOR_TYPES_REPUTATIONS_REGEX = r'{}{}.reputations\.json$'.format(CAN_START_WITH_DOT_SLASH, INDICATOR_TYPES_DIR)

# deprecated regex
DEPRECATED_DESC_REGEX = r"Deprecated\.\s*(.*?Use .*? instead\.*?)"
DEPRECATED_NO_REPLACE_DESC_REGEX = r"Deprecated\.\s*(.*?No available replacement\.*?)"

DEPRECATED_REGEXES: List[str] = [
    DEPRECATED_DESC_REGEX,
    DEPRECATED_NO_REPLACE_DESC_REGEX
]

PACK_METADATA_NAME = 'name'
PACK_METADATA_DESC = 'description'
PACK_METADATA_SUPPORT = 'support'
PACK_METADATA_MIN_VERSION = 'serverMinVersion'
PACK_METADATA_CURR_VERSION = 'currentVersion'
PACK_METADATA_AUTHOR = 'author'
PACK_METADATA_URL = 'url'
PACK_METADATA_EMAIL = 'email'
PACK_METADATA_CATEGORIES = 'categories'
PACK_METADATA_TAGS = 'tags'
PACK_METADATA_CREATED = 'created'
PACK_METADATA_CERTIFICATION = 'certification'
PACK_METADATA_USE_CASES = 'useCases'
PACK_METADATA_KEYWORDS = 'keywords'
PACK_METADATA_PRICE = 'price'
PACK_METADATA_DEPENDENCIES = 'dependencies'

PACK_METADATA_FIELDS = (PACK_METADATA_NAME, PACK_METADATA_DESC, PACK_METADATA_SUPPORT,
                        PACK_METADATA_CURR_VERSION, PACK_METADATA_AUTHOR, PACK_METADATA_URL, PACK_METADATA_CATEGORIES,
                        PACK_METADATA_TAGS, PACK_METADATA_USE_CASES, PACK_METADATA_KEYWORDS)
API_MODULES_PACK = 'ApiModules'
API_MODULE_PY_REGEX = r'{}{}/{}/{}/([^/]+)/([^.]+)\.py'.format(
    CAN_START_WITH_DOT_SLASH, PACKS_DIR, API_MODULES_PACK, SCRIPTS_DIR)
API_MODULE_YML_REGEX = r'{}{}/{}/{}/([^/]+)/([^.]+)\.yml'.format(
    CAN_START_WITH_DOT_SLASH, PACKS_DIR, API_MODULES_PACK, SCRIPTS_DIR)
API_MODULE_REGEXES = [
    API_MODULE_PY_REGEX,
    API_MODULE_YML_REGEX
]

ID_IN_COMMONFIELDS = [  # entities in which 'id' key is under 'commonfields'
    'integration',
    'script'
]
ID_IN_ROOT = [  # entities in which 'id' key is in the root
    'playbook',
    'dashboard',
    'incident_type',
    'layoutscontainer',
    'mapper',
    # TODO Correct?
    'pre_process_rule',
]

INTEGRATION_PREFIX = 'integration'
SCRIPT_PREFIX = 'script'

# Pack Unique Files
PACKS_WHITELIST_FILE_NAME = '.secrets-ignore'
PACKS_PACK_IGNORE_FILE_NAME = '.pack-ignore'
PACKS_PACK_META_FILE_NAME = 'pack_metadata.json'
PACKS_README_FILE_NAME = 'README.md'
PACKS_CONTRIBUTORS_FILE_NAME = 'CONTRIBUTORS.md'

PYTHON_TEST_REGEXES = [
    PACKS_SCRIPT_TEST_PY_REGEX,
    PACKS_INTEGRATION_TEST_PY_REGEX
]

PYTHON_INTEGRATION_REGEXES = [
    PACKS_INTEGRATION_PY_REGEX
]

PLAYBOOKS_REGEXES_LIST = [
    PLAYBOOK_REGEX,
    TEST_PLAYBOOK_REGEX
]

PYTHON_SCRIPT_REGEXES = [
    PACKS_SCRIPT_PY_REGEX
]

PYTHON_ALL_REGEXES: List[str] = sum(
    [
        PYTHON_SCRIPT_REGEXES,
        PYTHON_INTEGRATION_REGEXES,
        PYTHON_TEST_REGEXES
    ], []
)

INTEGRATION_REGXES: List[str] = [
    PACKS_INTEGRATION_NON_SPLIT_YML_REGEX
]

YML_INTEGRATION_REGEXES: List[str] = [
    PACKS_INTEGRATION_YML_REGEX,
    PACKS_INTEGRATION_NON_SPLIT_YML_REGEX
]

YML_ALL_INTEGRATION_REGEXES: List[str] = sum(
    [
        YML_INTEGRATION_REGEXES,
    ], []
)

YML_SCRIPT_REGEXES: List[str] = [
    PACKS_SCRIPT_YML_REGEX,
    PACKS_SCRIPT_NON_SPLIT_YML_REGEX,
    PACKS_SCRIPT_TEST_PLAYBOOK
]

YML_ALL_SCRIPTS_REGEXES: List[str] = sum(
    [
        YML_SCRIPT_REGEXES
    ], []
)

YML_PLAYBOOKS_NO_TESTS_REGEXES: List[str] = [
    PLAYBOOK_YML_REGEX
]

YML_TEST_PLAYBOOKS_REGEXES: List[str] = [
    TEST_PLAYBOOK_YML_REGEX
]

YML_ALL_PLAYBOOKS_REGEX: List[str] = sum(
    [
        YML_PLAYBOOKS_NO_TESTS_REGEXES,
        YML_TEST_PLAYBOOKS_REGEXES,
    ], []
)

YML_ALL_REGEXES: List[str] = sum(
    [
        YML_INTEGRATION_REGEXES,
        YML_SCRIPT_REGEXES,
        YML_PLAYBOOKS_NO_TESTS_REGEXES,
        YML_TEST_PLAYBOOKS_REGEXES
    ], []
)

JSON_INDICATOR_AND_INCIDENT_FIELDS = [
    PACKS_INCIDENT_FIELD_JSON_REGEX,
    PACKS_INDICATOR_FIELD_JSON_REGEX
]

JSON_ALL_WIDGETS_REGEXES = [
    PACKS_WIDGET_JSON_REGEX,
]

JSON_ALL_DASHBOARDS_REGEXES = [
    PACKS_DASHBOARD_JSON_REGEX,
]

JSON_ALL_CLASSIFIER_REGEXES = [
    PACKS_CLASSIFIER_JSON_REGEX,
]

JSON_ALL_CLASSIFIER_REGEXES_5_9_9 = [
    PACKS_CLASSIFIER_JSON_5_9_9_REGEX,
]

JSON_ALL_MAPPER_REGEXES = [
    PACKS_MAPPER_JSON_REGEX,
]

JSON_ALL_LAYOUT_REGEXES = [
    PACKS_LAYOUT_JSON_REGEX,
]

JSON_ALL_LAYOUTS_CONTAINER_REGEXES = [
    PACKS_LAYOUTS_CONTAINER_JSON_REGEX,
]

JSON_ALL_PRE_PROCESS_RULES_REGEXES = [
    PACKS_PRE_PROCESS_RULES_JSON_REGEX,
]

JSON_ALL_INCIDENT_FIELD_REGEXES = [
    PACKS_INCIDENT_FIELD_JSON_REGEX,
]

JSON_ALL_INCIDENT_TYPES_REGEXES = [
    PACKS_INCIDENT_TYPE_JSON_REGEX,
]

JSON_ALL_INDICATOR_FIELDS_REGEXES = [
    PACKS_INDICATOR_FIELD_JSON_REGEX
]

JSON_ALL_INDICATOR_TYPES_REGEXES = [
    PACKS_INDICATOR_TYPE_JSON_REGEX
]

JSON_ALL_GENERIC_FIELDS_REGEXES = [
    PACKS_GENERIC_FIELD_JSON_REGEX,
]

JSON_ALL_GENERIC_TYPES_REGEXES = [
    PACKS_GENERIC_TYPE_JSON_REGEX,
]

JSON_ALL_GENERIC_MODULES_REGEXES = [
    PACKS_GENERIC_MODULE_JSON_REGEX,
]

JSON_ALL_REPUTATIONS_INDICATOR_TYPES_REGEXES = [
    PACKS_INDICATOR_TYPES_REPUTATIONS_REGEX
]

JSON_ALL_CONNECTIONS_REGEXES = [
    CONNECTIONS_REGEX,
]

JSON_ALL_REPORTS_REGEXES = [
    PACKS_REPORT_JSON_REGEX
]

CHECKED_TYPES_REGEXES = [
    # Playbooks
    PLAYBOOK_YML_REGEX,
    TEST_PLAYBOOK_YML_REGEX,

    # Integrations
    PACKS_INTEGRATION_YML_REGEX,
    PACKS_INTEGRATION_PY_REGEX,
    PACKS_INTEGRATION_PS_REGEX,
    PACKS_INTEGRATION_TEST_PY_REGEX,
    PACKS_INTEGRATION_README_REGEX,

    PACKS_INTEGRATION_NON_SPLIT_YML_REGEX,

    # Scripts yaml
    PACKS_SCRIPT_YML_REGEX,
    PACKS_SCRIPT_NON_SPLIT_YML_REGEX,
    PACKS_SCRIPT_PY_REGEX,
    PACKS_SCRIPT_PS_REGEX,
    PACKS_SCRIPT_TEST_PY_REGEX,
    PACKS_SCRIPT_README_REGEX,
    PACKS_SCRIPT_TEST_PLAYBOOK,

    PACKS_CLASSIFIER_JSON_REGEX,
    PACKS_CLASSIFIER_JSON_5_9_9_REGEX,
    PACKS_MAPPER_JSON_REGEX,
    PACKS_DASHBOARD_JSON_REGEX,
    PACKS_INCIDENT_TYPE_JSON_REGEX,
    PACKS_INCIDENT_FIELD_JSON_REGEX,
    PACKS_INDICATOR_FIELD_JSON_REGEX,
    PACKS_INDICATOR_TYPE_JSON_REGEX,
    PACKS_LAYOUT_JSON_REGEX,
    PACKS_LAYOUTS_CONTAINER_JSON_REGEX,
    PACKS_PRE_PROCESS_RULES_JSON_REGEX,
    PACKS_WIDGET_JSON_REGEX,
    PACKS_REPORT_JSON_REGEX,
    PACKS_RELEASE_NOTES_REGEX,
    PACKS_TOOLS_REGEX,
    CONNECTIONS_REGEX,
    # ReleaseNotes
    PACKS_RELEASE_NOTES_REGEX
]

CHECKED_TYPES_NO_REGEX = [item.replace(CAN_START_WITH_DOT_SLASH, "").replace(NOT_TEST, "") for item in
                          CHECKED_TYPES_REGEXES]

PATHS_TO_VALIDATE: List[str] = sum(
    [
        PYTHON_ALL_REGEXES,
        JSON_ALL_REPORTS_REGEXES
    ], []
)

PACKAGE_SCRIPTS_REGEXES = [
    PACKS_SCRIPT_PY_REGEX,
    PACKS_SCRIPT_YML_REGEX
]

PACKAGE_SUPPORTING_DIRECTORIES = [INTEGRATIONS_DIR, SCRIPTS_DIR]

IGNORED_TYPES_REGEXES = [DESCRIPTION_REGEX, IMAGE_REGEX, PIPFILE_REGEX, SCHEMA_REGEX]

IGNORED_PACK_NAMES = ['Legacy', 'NonSupported', 'ApiModules']

PACK_IGNORE_TEST_FLAG = 'auto-test'

PACKAGE_YML_FILE_REGEX = r'(?:\./)?(?:Packs/[^/]+\/)?(?:Integrations|Scripts)\/([^\\/]+)/([^\\/]+)\.yml'

OLD_YML_FORMAT_FILE = [PACKS_INTEGRATION_NON_SPLIT_YML_REGEX, PACKS_SCRIPT_NON_SPLIT_YML_REGEX]

DIR_LIST_FOR_REGULAR_ENTETIES = [
    PLAYBOOKS_DIR,
    REPORTS_DIR,
    DASHBOARDS_DIR,
    WIDGETS_DIR,
    INCIDENT_TYPES_DIR,
    INCIDENT_FIELDS_DIR,
    LAYOUTS_DIR,
    PRE_PROCESS_RULES_DIR,
    CLASSIFIERS_DIR,
    INDICATOR_TYPES_DIR,
    CONNECTIONS_DIR,
    INDICATOR_FIELDS_DIR,
]
PACKS_DIRECTORIES = [
    SCRIPTS_DIR,
    INTEGRATIONS_DIR,
    DASHBOARDS_DIR,
    WIDGETS_DIR,
    INDICATOR_FIELDS_DIR,
    INDICATOR_TYPES_DIR,
    INCIDENT_FIELDS_DIR,
    INCIDENT_TYPES_DIR,
    REPORTS_DIR,
    CONNECTIONS_DIR,
    PLAYBOOKS_DIR
]
SPELLCHECK_FILE_TYPES = [
    PACKS_INTEGRATION_YML_REGEX,
    PACKS_SCRIPT_YML_REGEX,
    PLAYBOOK_YML_REGEX
]

KNOWN_FILE_STATUSES = ['a', 'm', 'd', 'r'] + ['r{:03}'.format(i) for i in range(101)]

CODE_FILES_REGEX = [
    PACKS_INTEGRATION_PY_REGEX,
    PACKS_SCRIPT_PY_REGEX,
    PACKS_INTEGRATION_PS_REGEX,
    PACKS_SCRIPT_PS_REGEX
]

SCRIPTS_REGEX_LIST = [PACKS_SCRIPT_YML_REGEX, PACKS_SCRIPT_PY_REGEX, PACKS_SCRIPT_PS_REGEX]

# All files that have related yml file
REQUIRED_YML_FILE_TYPES = [PACKS_INTEGRATION_PY_REGEX,
                           PACKS_INTEGRATION_README_REGEX,
                           PACKS_INTEGRATION_NON_SPLIT_README_REGEX,

                           PACKS_SCRIPT_PY_REGEX,
                           PACKS_SCRIPT_README_REGEX,
                           PACKS_SCRIPT_NON_SPLIT_README_REGEX,

                           PLAYBOOK_README_REGEX]

TYPE_PWSH = 'powershell'
TYPE_PYTHON = 'python'
TYPE_JS = 'javascript'

TYPE_TO_EXTENSION = {
    TYPE_PYTHON: '.py',
    TYPE_JS: '.js',
    TYPE_PWSH: '.ps1'
}

TESTS_AND_DOC_DIRECTORIES = [
    'testdata',
    'test_data',
    'data_test',
    'tests_data',
    'doc_files',
    'doc_imgs',
]

FILE_TYPES_FOR_TESTING = [
    '.py',
    '.js',
    '.yml',
    '.ps1'
]

# python subtypes
PYTHON_SUBTYPES = {'python3', 'python2'}


def urljoin(*args: str):
    """Gets arguments to join as url

    Args:
        *args: args to join

    Returns:
        Joined url

    Examples:
        >>> urljoin('https://www.example.com', 'suffix/', '/suffix2', 'suffix', 'file.json')
        'https://www.example.com/suffix/suffix2/suffix/file.json'
    """
    return reduce(lambda a, b: str(a).rstrip('/') + '/' + str(b).lstrip('/'), args).rstrip("/")


class GithubCredentials:
    ENV_TOKEN_NAME = 'DEMISTO_SDK_GITHUB_TOKEN'
    TOKEN: Optional[str]

    def __init__(self):
        self.TOKEN = os.getenv(self.ENV_TOKEN_NAME)


class GithubContentConfig:
    """Holds links, credentials and other content related github configuration

    Attributes:
        CURRENT_REPOSITORY: The current repository in the cwd
        CONTENT_GITHUB_LINK: Link to the raw content git repository
        CONTENT_GITHUB_MASTER_LINK: Link to the content git repository's master branch
        Credentials: Credentials to the git.
    """
    BASE_RAW_GITHUB_LINK = r'https://raw.githubusercontent.com/'
    SDK_API_GITHUB_RELEASES = r'https://api.github.com/repos/demisto/demisto-sdk/releases'
    OFFICIAL_CONTENT_REPO_NAME = 'demisto/content'
    CONTENT_GITHUB_UPSTREAM = r'upstream.*demisto/content'
    CONTENT_GITHUB_ORIGIN = r'origin.*demisto/content'

    CURRENT_REPOSITORY: str
    CONTENT_GITHUB_LINK: str
    CONTENT_GITHUB_MASTER_LINK: str

    def __init__(self, repo_name: Optional[str] = None):
        if not repo_name:
            try:
                urls = list(GitUtil().repo.remote().urls)
                self.CURRENT_REPOSITORY = self._get_repository_name(urls)
            except (InvalidGitRepositoryError, AttributeError):  # No repository
                self.CURRENT_REPOSITORY = self.OFFICIAL_CONTENT_REPO_NAME
        else:
            self.CURRENT_REPOSITORY = repo_name
        # DO NOT USE os.path.join on URLs, it may cause errors
        self.CONTENT_GITHUB_LINK = urljoin(self.BASE_RAW_GITHUB_LINK, self.CURRENT_REPOSITORY)
        self.CONTENT_GITHUB_MASTER_LINK = urljoin(self.CONTENT_GITHUB_LINK, r'master')
        self.Credentials = GithubCredentials()

    @staticmethod
    def _get_repository_name(urls: Iterable) -> str:
        """Returns the git repository of the cwd.
        if not running in a git repository, will return an empty string
        """
        try:
            for url in urls:
                repo = re.findall(r'.com[/:](.*)', url)[0].replace('.git', '')
                return repo
        except (AttributeError, IndexError):
            pass

        # default to content repo if the repo is not found
        click.secho('Could not find the repository name - defaulting to demisto/content', fg='yellow')
        return GithubContentConfig.OFFICIAL_CONTENT_REPO_NAME


OFFICIAL_CONTENT_ID_SET_PATH = 'https://storage.googleapis.com/marketplace-dist/content/id_set.json'

# Run all test signal
RUN_ALL_TESTS_FORMAT = 'Run all tests'
FILTER_CONF = './artifacts/filter_file.txt'


class PB_Status:
    NOT_SUPPORTED_VERSION = 'Not supported version'
    COMPLETED = 'completed'
    FAILED = 'failed'
    IN_PROGRESS = 'inprogress'
    FAILED_DOCKER_TEST = 'failed_docker_test'


# change log regexes
UNRELEASE_HEADER = '## [Unreleased]\n'  # lgtm[py/regex/duplicate-in-character-class]
CONTENT_RELEASE_TAG_REGEX = r'^\d{2}\.\d{1,2}\.\d'
RELEASE_NOTES_REGEX = re.escape(UNRELEASE_HEADER) + r'([\s\S]+?)## \[\d{2}\.\d{1,2}\.\d\] - \d{4}-\d{2}-\d{2}'

# Beta integration disclaimer
BETA_INTEGRATION_DISCLAIMER = 'Note: This is a beta Integration,' \
                              ' which lets you implement and test pre-release software. ' \
                              'Since the integration is beta, it might contain bugs. ' \
                              'Updates to the integration during the beta phase might include ' \
                              'non-backward compatible features. We appreciate your feedback on ' \
                              'the quality and usability of the integration to help us identify issues, ' \
                              'fix them, and continually improve.'

# Integration categories according to the schema
INTEGRATION_CATEGORIES = ['Analytics & SIEM', 'Utilities', 'Messaging', 'Endpoint', 'Network Security',
                          'Vulnerability Management', 'Case Management', 'Forensics & Malware Analysis',
                          'IT Services', 'Data Enrichment & Threat Intelligence', 'Authentication', 'Database',
                          'Deception', 'Email Gateway', 'Identity and Access Management', 'File Integrity Management']
SCHEMA_TO_REGEX = {
    'integration': YML_INTEGRATION_REGEXES,
    'playbook': YML_ALL_PLAYBOOKS_REGEX,
    'script': YML_SCRIPT_REGEXES,
    'widget': JSON_ALL_WIDGETS_REGEXES,
    'dashboard': JSON_ALL_DASHBOARDS_REGEXES,
    'canvas-context-connections': JSON_ALL_CONNECTIONS_REGEXES,
    'classifier_5_9_9': JSON_ALL_CLASSIFIER_REGEXES_5_9_9,
    'classifier': JSON_ALL_CLASSIFIER_REGEXES,
    'mapper': JSON_ALL_MAPPER_REGEXES,
    'layoutscontainer': JSON_ALL_LAYOUTS_CONTAINER_REGEXES,
    'layout': JSON_ALL_LAYOUT_REGEXES,
    'pre-process-rules': JSON_ALL_PRE_PROCESS_RULES_REGEXES,
    'incidentfield': JSON_ALL_INCIDENT_FIELD_REGEXES + JSON_ALL_INDICATOR_FIELDS_REGEXES,
    'incidenttype': JSON_ALL_INCIDENT_TYPES_REGEXES,
    'image': [IMAGE_REGEX],
    'reputation': JSON_ALL_INDICATOR_TYPES_REGEXES,
    'reputations': JSON_ALL_REPUTATIONS_INDICATOR_TYPES_REGEXES,
    'readme': [PACKS_INTEGRATION_README_REGEX,
               PACKS_INTEGRATION_NON_SPLIT_README_REGEX,
               PLAYBOOK_README_REGEX,
               PACKS_SCRIPT_README_REGEX,
               PACKS_SCRIPT_NON_SPLIT_README_REGEX
               ],

    'report': [PACKS_REPORT_JSON_REGEX],
    'release-notes': [PACKS_RELEASE_NOTES_REGEX],
    'genericfield': JSON_ALL_GENERIC_FIELDS_REGEXES,
    'generictype': JSON_ALL_GENERIC_TYPES_REGEXES,
    'genericmodule': JSON_ALL_GENERIC_MODULES_REGEXES
}

EXTERNAL_PR_REGEX = r'^pull/(\d+)$'

FILE_TYPES_PATHS_TO_VALIDATE = {
    'reports': JSON_ALL_REPORTS_REGEXES
}

DEF_DOCKER = 'demisto/python:1.3-alpine'
DEF_DOCKER_PWSH = 'demisto/powershell:6.2.3.5563'

DIR_TO_PREFIX = {
    'Integrations': INTEGRATION_PREFIX,
    'Scripts': SCRIPT_PREFIX
}

ENTITY_NAME_SEPARATORS = [' ', '_', '-']

DELETED_YML_FIELDS_BY_DEMISTO = ['fromversion', 'toversion', 'alt_dockerimages', 'script.dockerimage45', 'tests',
                                 'defaultclassifier', 'defaultmapperin', 'defaultmapperout']

DELETED_JSON_FIELDS_BY_DEMISTO = ['fromVersion', 'toVersion']

FILE_EXIST_REASON = 'File already exist'
FILE_NOT_IN_CC_REASON = 'File does not exist in Demisto instance'

ACCEPTED_FILE_EXTENSIONS = [
    '.yml', '.json', '.md', '.py', '.js', '.ps1', '.png', '', '.lock'
]
ENDPOINT_COMMAND_NAME = 'endpoint'

BANG_COMMAND_NAMES = {'file', 'email', 'domain', 'url', 'ip', 'cve', 'endpoint'}

BANG_COMMAND_ARGS_MAPPING_DICT: Dict[str, dict] = {
    'file': {'default': ['file'], },
    'email': {'default': ['email']},
    'domain': {'default': ['domain']},
    'url': {'default': ['url']},
    'ip': {'default': ['ip']},
    'cve': {'default': ['cve', 'cve_id']},
    'endpoint': {'default': ['ip'], 'required': False}
}

ENDPOINT_FLEXIBLE_REQUIRED_ARGS = ["ip", "id", "hostname"]

GENERIC_COMMANDS_NAMES = BANG_COMMAND_NAMES.union({'send-mail', 'send-notification', 'cve-latest', 'cve-search'})

DBOT_SCORES_DICT = {
    'DBotScore.Indicator': 'The indicator that was tested.',
    'DBotScore.Type': 'The indicator type.',
    'DBotScore.Vendor': 'The vendor used to calculate the score.',
    'DBotScore.Score': 'The actual score.'
}

IOC_OUTPUTS_DICT = {
    'domain': {'Domain.Name'},
    'file': {'File.MD5', 'File.SHA1', 'File.SHA256'},
    'ip': {'IP.Address'},
    'url': {'URL.Data'},
    'endpoint': {'Endpoint.Hostname', 'Endpoint.IPAddress', 'Endpoint.ID'}
}
XSOAR_SUPPORT = "xsoar"
XSOAR_AUTHOR = "Cortex XSOAR"
PACK_INITIAL_VERSION = '1.0.0'
PACK_SUPPORT_OPTIONS = ['xsoar', 'partner', 'developer', 'community']
XSOAR_CONTEXT_STANDARD_URL = "https://xsoar.pan.dev/docs/integrations/context-standards"
XSOAR_SUPPORT_URL = "https://www.paloaltonetworks.com/cortex"
MARKETPLACE_LIVE_DISCUSSIONS = \
    'https://live.paloaltonetworks.com/t5/cortex-xsoar-discussions/bd-p/Cortex_XSOAR_Discussions'
MARKETPLACE_MIN_VERSION = '6.0.0'

BASE_PACK = "Base"
NON_SUPPORTED_PACK = "NonSupported"
DEPRECATED_CONTENT_PACK = "DeprecatedContent"
IGNORED_DEPENDENCY_CALCULATION = {BASE_PACK, NON_SUPPORTED_PACK, DEPRECATED_CONTENT_PACK}
COMMON_TYPES_PACK = 'CommonTypes'

FEED_REQUIRED_PARAMS = [
    {
        'name': 'feed',
        'must_equal': {
            'defaultvalue': 'true',
            'display': 'Fetch indicators',
            'type': 8,
            'required': False
        },
        'must_contain': {}
    },
    {
        'name': 'feedReputation',
        'must_equal': {
            'display': 'Indicator Reputation',
            'type': 18,
            'required': False,
            'options': ['None', 'Good', 'Suspicious', 'Bad']
        },
        'must_contain': {
            'additionalinfo': 'Indicators from this integration instance will be marked with this reputation'
        }
    },
    {
        'name': 'feedReliability',
        'must_equal': {
            'display': 'Source Reliability',
            'type': 15,
            'required': True,
            'options': [
                'A - Completely reliable', 'B - Usually reliable', 'C - Fairly reliable', 'D - Not usually reliable',
                'E - Unreliable', 'F - Reliability cannot be judged']
        },
        'must_contain': {
            'additionalinfo': 'Reliability of the source providing the intelligence data'
        }
    },
    {
        'name': 'feedExpirationPolicy',
        'must_equal': {
            'display': "",
            'type': 17,
            'required': False,
            'options': ['never', 'interval', 'indicatorType', 'suddenDeath']
        },
        'must_contain': {}
    },
    {
        'name': 'feedExpirationInterval',
        'must_equal': {
            'display': "",
            'type': 1,
            'required': False
        },
        'must_contain': {}
    },
    {
        'name': 'feedFetchInterval',
        'must_equal': {
            'display': 'Feed Fetch Interval',
            'type': 19,
            'required': False
        },
        'must_contain': {}
    },
    {
        'name': 'feedBypassExclusionList',
        'must_equal': {
            'display': 'Bypass exclusion list',
            'type': 8,
            'required': False
        },
        'must_contain': {
            'additionalinfo': 'When selected, the exclusion list is ignored for indicators from this feed.'
                              ' This means that if an indicator from this feed is on the exclusion list,'
                              ' the indicator might still be added to the system.'
        }
    },
    {
        'name': 'feedTags',
        'must_equal': {
            'display': 'Tags',
            'required': False,
            'type': 0
        },
        'must_contain': {
            'additionalinfo': 'Supports CSV values.'
        }
    },
    {
        'name': 'tlp_color',
        'must_equal': {
            'display': 'Traffic Light Protocol Color',
            'options': ['RED', 'AMBER', 'GREEN', 'WHITE'],
            'required': False,
            'type': 15
        },
        'must_contain': {
            'additionalinfo': 'The Traffic Light Protocol (TLP) designation to apply to indicators fetched from the '
                              'feed'
        }
    }
]

FETCH_REQUIRED_PARAMS = [
    {
        'display': 'Incident type',
        'name': 'incidentType',
        'required': False,
        'type': 13
    },
    {
        'display': 'Fetch incidents',
        'name': 'isFetch',
        'required': False,
        'type': 8
    }
]

MAX_FETCH_PARAM = {
    'name': 'max_fetch',
    'required': False,
    'type': 0,
    'defaultvalue': '50'
}

# for reference, the defaultvalue and display are not enforced.
FIRST_FETCH_PARAM = {
    'defaultvalue': '7 days',
    'display': 'First fetch timestamp (<number> <time unit>, e.g., 12 hours, 7 days)',
    'name': 'first_fetch',
    'required': False,
    'type': 0
}

DOCS_COMMAND_SECTION_REGEX = r'(?:###\s{}).+?(?:(?=(?:\n###\s))|(?=(?:\n##\s))|\Z)'
# Ignore list for all 'run_all_validations_on_file' method
ALL_FILES_VALIDATION_IGNORE_WHITELIST = [
    'pack_metadata.json',  # this file is validated under 'validate_pack_unique_files' method
    'testdata',
    'test_data',
    'data_test',
    'testcommandsfunctions',
    'testhelperfunctions',
    'stixdecodetest',
    'testcommands',
    'setgridfield_test',
    'ipnetwork_test',
    'test-data',
    'testplaybook'
]
VALIDATED_PACK_ITEM_TYPES = [
    'Playbooks',
    'Integration',
    'Script',
    'IncidentFields',
    'IncidentTypes',
    'Classifiers',
    'Layouts',
    'PreProcessRules',
]

FIRST_FETCH = 'first_fetch'

MAX_FETCH = 'max_fetch'

OLDEST_SUPPORTED_VERSION = '5.0.0'

FEATURE_BRANCHES = ['v4.5.0']

SKIP_RELEASE_NOTES_FOR_TYPES = (FileType.RELEASE_NOTES, FileType.README, FileType.TEST_PLAYBOOK,
                                FileType.TEST_SCRIPT, FileType.DOC_IMAGE)

LAYOUT_AND_MAPPER_BUILT_IN_FIELDS = ['indicatortype', 'source', 'comment', 'aggregatedreliability', 'detectedips',
                                     'detectedhosts', 'modified', 'expiration', 'timestamp', 'shortdesc',
                                     'short_description', 'description', 'Tags', 'blocked']

# TODO Should this list contain all specific fields?
PRE_PROCESS_RULES_BUILT_IN_FIELDS = [
    'action',
    'enabled',
    'existingEventsFilters',
    'fromServerVersion',
    'id',
    'index',
    'itemVersion',
    'linkTo',
    'locked',
    'name',
    'newEventFilters',
    'packID',
    'period',
    'readyExistingEventsFilters',
    'readyNewEventFilters',
    'scriptName',
    'searchClosed',
    'system',
    'toServerVersion',
    'version',
]

UUID_REGEX = r'[0-9a-f]{8}\b-[0-9a-f]{4}-[0-9a-f]{4}-[0-9a-f]{4}-\b[0-9a-f]{12}'

DEFAULT_ID_SET_PATH = "./Tests/id_set.json"

CONTEXT_OUTPUT_README_TABLE_HEADER = '| **Path** | **Type** | **Description** |'

ARGUMENT_FIELDS_TO_CHECK = ['defaultValue', 'required', 'isArray']

PARAM_FIELDS_TO_CHECK = ['defaultvalue', 'type', 'required']

INTEGRATION_ARGUMENT_TYPES = {
    '0': 'ShortText',
    '4': 'Encrypted',
    '8': 'Boolean',
    '9': 'Authentication',
    '12': 'LongText',
    '15': 'SingleSelect',
    '16': 'MultiSelect'
}

BUILD_IN_COMMANDS = ['getIncidents', 'DeleteContext', 'isWhitelisted', 'excludeIndicators',
                     'deleteIndicators', 'extractIndicators']


class ContentItems(Enum):
    # the format is defined in issue #19786, may change in the future
    SCRIPTS = 'automation'
    PLAYBOOKS = 'playbook'
    INTEGRATIONS = 'integration'
    INCIDENT_FIELDS = 'incidentfield'
    INCIDENT_TYPES = 'incidenttype'
    DASHBOARDS = 'dashboard'
    INDICATOR_FIELDS = 'indicatorfield'
    REPORTS = 'report'
    INDICATOR_TYPES = 'reputation'
    LAYOUTS = 'layoutscontainer'
    CLASSIFIERS = 'classifier'
    WIDGETS = 'widget'
    PRE_PROCESS_RULES = 'pre-process-rules'


YML_SUPPORTED_FOLDERS = {
    INTEGRATIONS_DIR,
    SCRIPTS_DIR,
    PLAYBOOKS_DIR,
    TEST_PLAYBOOKS_DIR
}

JSON_SUPPORTED_FOLDERS = {
    CLASSIFIERS_DIR,
    CONNECTIONS_DIR,
    DASHBOARDS_DIR,
    INCIDENT_FIELDS_DIR,
    INCIDENT_TYPES_DIR,
    INDICATOR_FIELDS_DIR,
    LAYOUTS_DIR,
    PRE_PROCESS_RULES_DIR,
    INDICATOR_TYPES_DIR,
    REPORTS_DIR,
    WIDGETS_DIR
}

CONTENT_ITEMS_DISPLAY_FOLDERS = {
    SCRIPTS_DIR,
    DASHBOARDS_DIR,
    INCIDENT_FIELDS_DIR,
    INCIDENT_TYPES_DIR,
    INTEGRATIONS_DIR,
    PLAYBOOKS_DIR,
    INDICATOR_FIELDS_DIR,
    REPORTS_DIR,
    INDICATOR_TYPES_DIR,
    LAYOUTS_DIR,
    # TODO Correct?
    PRE_PROCESS_RULES_DIR,
    CLASSIFIERS_DIR,
    WIDGETS_DIR
}


class PathLevel(Enum):
    PACK = 'Pack',
    CONTENT_ENTITY_DIR = 'ContentDir',
    PACKAGE = 'Package',
    FILE = 'File'
    CONTENT_GENERIC_ENTITY_DIR = 'ContentGenericDir'


class DemistoException(Exception):
    pass


UUID_REGEX = r'([\w]{8}-[\w]{4}-[\w]{4}-[\w]{4}-[\w]{8,12})'<|MERGE_RESOLUTION|>--- conflicted
+++ resolved
@@ -124,14 +124,11 @@
     FileType.DASHBOARD: 'Dashboards',
     FileType.CONNECTION: 'Connections',
     FileType.MAPPER: 'Mappers',
-<<<<<<< HEAD
     FileType.PRE_PROCESS_RULES: 'PreProcess Rules',
-=======
     FileType.GENERIC_DEFINITION: 'Objects',
     FileType.GENERIC_MODULE: 'Modules',
     FileType.GENERIC_TYPE: 'Object Types',
     FileType.GENERIC_FIELD: 'Object Fields'
->>>>>>> 2a29e28b
 }
 
 ENTITY_TYPE_TO_DIR = {
@@ -152,14 +149,11 @@
     FileType.WIDGET.value: WIDGETS_DIR,
     FileType.BETA_INTEGRATION.value: INTEGRATIONS_DIR,
     FileType.MAPPER.value: CLASSIFIERS_DIR,
-<<<<<<< HEAD
     FileType.PRE_PROCESS_RULES.value: PRE_PROCESS_RULES_DIR,
-=======
     FileType.GENERIC_DEFINITION.value: GENERIC_DEFINITIONS_DIR,
     FileType.GENERIC_MODULE.value: GENERIC_MODULES_DIR,
     FileType.GENERIC_FIELD.value: GENERIC_FIELDS_DIR,
     FileType.GENERIC_TYPE.value: GENERIC_TYPES_DIR
->>>>>>> 2a29e28b
 }
 
 CONTENT_FILE_ENDINGS = ['py', 'yml', 'png', 'json', 'md']
