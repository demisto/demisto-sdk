import os
import re
from enum import Enum
from functools import reduce
from typing import Dict, Iterable, List, Optional

import click
from demisto_sdk.commands.common.git_util import GitUtil
# dirs
from git import InvalidGitRepositoryError

CAN_START_WITH_DOT_SLASH = '(?:./)?'
NOT_TEST = '(?!Test)'
INTEGRATIONS_DIR = 'Integrations'
SCRIPTS_DIR = 'Scripts'
PLAYBOOKS_DIR = 'Playbooks'
TEST_PLAYBOOKS_DIR = 'TestPlaybooks'
REPORTS_DIR = 'Reports'
DASHBOARDS_DIR = 'Dashboards'
WIDGETS_DIR = 'Widgets'
INCIDENT_FIELDS_DIR = 'IncidentFields'
INCIDENT_TYPES_DIR = 'IncidentTypes'
INDICATOR_FIELDS_DIR = 'IndicatorFields'
INDICATOR_TYPES_DIR = 'IndicatorTypes'
LAYOUTS_DIR = 'Layouts'
CLASSIFIERS_DIR = 'Classifiers'
MAPPERS_DIR = 'Classifiers'
CONNECTIONS_DIR = 'Connections'
PACKS_DIR = 'Packs'
TOOLS_DIR = 'Tools'
RELEASE_NOTES_DIR = 'ReleaseNotes'
TESTS_DIR = 'Tests'
DOC_FILES_DIR = 'doc_files'
DOCUMENTATION_DIR = 'Documentation'

SCRIPT = 'script'
AUTOMATION = 'automation'
INTEGRATION = 'integration'
PLAYBOOK = 'playbook'
TEST_PLAYBOOK = 'testplaybook'
LAYOUT = 'layout'
LAYOUTS_CONTAINER = 'layoutscontainer'
INCIDENT_TYPE = 'incidenttype'
INCIDENT_FIELD = 'incidentfield'
INDICATOR_FIELD = 'indicatorfield'
CONNECTION = 'connection'
CLASSIFIER = 'classifier'
DASHBOARD = 'dashboard'
REPORT = 'report'
INDICATOR_TYPE = 'reputation'
OLD_INDICATOR_TYPE = 'reputations'
WIDGET = 'widget'
TOOL = 'tools'
BETA_INTEGRATION = 'betaintegration'
DOCUMENTATION = 'doc'
MAPPER = 'classifier-mapper'
CANVAS = 'canvas'
OLD_REPUTATION = 'reputations.json'
XSOAR_CONFIG_FILE = 'xsoar_config.json'


class FileType(Enum):
    INTEGRATION = 'integration'
    SCRIPT = 'script'
    TEST_SCRIPT = 'testscript'
    PLAYBOOK = 'playbook'
    TEST_PLAYBOOK = 'testplaybook'
    BETA_INTEGRATION = 'betaintegration'
    INCIDENT_FIELD = 'incidentfield'
    INDICATOR_FIELD = 'indicatorfield'
    REPUTATION = 'reputation'
    LAYOUT = 'layout'
    LAYOUTS_CONTAINER = 'layoutscontainer'
    DASHBOARD = 'dashboard'
    INCIDENT_TYPE = 'incidenttype'
    MAPPER = 'mapper'
    OLD_CLASSIFIER = 'classifier_5_9_9'
    CLASSIFIER = 'classifier'
    WIDGET = 'widget'
    REPORT = 'report'
    CONNECTION = 'canvas-context-connections'
    README = 'readme'
    RELEASE_NOTES = 'releasenotes'
    DESCRIPTION = 'description'
    CHANGELOG = 'changelog'
    IMAGE = 'image'
    DOC_IMAGE = 'doc_image'
    PYTHON_FILE = 'pythonfile'
    JAVASCRIPT_FILE = 'javascriptfile'
    POWERSHELL_FILE = 'powershellfile'
    CONF_JSON = 'confjson'
    METADATA = 'metadata'
    WHITE_LIST = 'whitelist'
    LANDING_PAGE_SECTIONS_JSON = 'landingPage_sections.json'
    CONTRIBUTORS = 'contributors'
    XSOAR_CONFIG = 'xsoar_config'


RN_HEADER_BY_FILE_TYPE = {
    FileType.PLAYBOOK: 'Playbooks',
    FileType.INTEGRATION: 'Integrations',
    FileType.BETA_INTEGRATION: 'Integrations',
    FileType.SCRIPT: 'Scripts',
    FileType.INCIDENT_FIELD: 'Incident Fields',
    FileType.INDICATOR_FIELD: 'Indicator Fields',
    FileType.REPUTATION: 'Indicator Types',
    FileType.INCIDENT_TYPE: 'Incident Types',
    FileType.CLASSIFIER: 'Classifiers',
    FileType.OLD_CLASSIFIER: 'Classifiers',
    FileType.LAYOUTS_CONTAINER: 'Layouts',
    FileType.LAYOUT: 'Layouts',
    FileType.REPORT: 'Reports',
    FileType.WIDGET: 'Widgets',
    FileType.DASHBOARD: 'Dashboards',
    FileType.CONNECTION: 'Connections',
    FileType.MAPPER: 'Mappers',
}

ENTITY_TYPE_TO_DIR = {
    FileType.INTEGRATION.value: INTEGRATIONS_DIR,
    FileType.PLAYBOOK.value: PLAYBOOKS_DIR,
    FileType.SCRIPT.value: SCRIPTS_DIR,
    AUTOMATION: SCRIPTS_DIR,
    FileType.LAYOUT.value: LAYOUTS_DIR,
    FileType.LAYOUTS_CONTAINER.value: LAYOUTS_DIR,
    FileType.INCIDENT_FIELD.value: INCIDENT_FIELDS_DIR,
    FileType.INCIDENT_TYPE.value: INCIDENT_TYPES_DIR,
    FileType.INDICATOR_FIELD.value: INDICATOR_FIELDS_DIR,
    FileType.CONNECTION.value: CONNECTIONS_DIR,
    FileType.CLASSIFIER.value: CLASSIFIERS_DIR,
    FileType.DASHBOARD.value: DASHBOARDS_DIR,
    FileType.REPUTATION.value: INDICATOR_TYPES_DIR,
    FileType.REPORT.value: REPORTS_DIR,
    FileType.WIDGET.value: WIDGETS_DIR,
    FileType.BETA_INTEGRATION.value: INTEGRATIONS_DIR,
    FileType.MAPPER.value: CLASSIFIERS_DIR
}

CONTENT_FILE_ENDINGS = ['py', 'yml', 'png', 'json', 'md']

CUSTOM_CONTENT_FILE_ENDINGS = ['yml', 'json']

CONTENT_ENTITIES_DIRS = [
    INTEGRATIONS_DIR,
    SCRIPTS_DIR,
    PLAYBOOKS_DIR,
    TEST_PLAYBOOKS_DIR,
    REPORTS_DIR,
    DASHBOARDS_DIR,
    WIDGETS_DIR,
    INCIDENT_FIELDS_DIR,
    INDICATOR_FIELDS_DIR,
    INDICATOR_TYPES_DIR,
    INCIDENT_TYPES_DIR,
    LAYOUTS_DIR,
    CLASSIFIERS_DIR,
    CONNECTIONS_DIR
]

CONTENT_ENTITY_UPLOAD_ORDER = [
    INTEGRATIONS_DIR,
    SCRIPTS_DIR,
    PLAYBOOKS_DIR,
    TEST_PLAYBOOKS_DIR,
    INCIDENT_TYPES_DIR,
    INCIDENT_FIELDS_DIR,
    INDICATOR_FIELDS_DIR,
    INDICATOR_TYPES_DIR,
    CLASSIFIERS_DIR,
    WIDGETS_DIR,
    LAYOUTS_DIR,
    DASHBOARDS_DIR
]

DEFAULT_IMAGE_PREFIX = 'data:image/png;base64,'
DEFAULT_IMAGE_BASE64 = 'iVBORw0KGgoAAAANSUhEUgAAAFAAAABQCAMAAAC5zwKfAAACYVBMVEVHcEwAT4UAT4UAT4YAf/8A//8AT4UAf78AT4U' \
                       'AT4UAT4UAUYcAT4YAT4YAT48AXIsAT4UAT4UAUIUAUIUAT4UAT4UAVaoAW5EAUIYAWYwAT4UAT4UAT4UAUIgAT4YAUo' \
                       'UAUIYAUIUAT4YAVY0AUIUAT4UAUIUAUocAUYUAT4UAT4UAT4UAUIYAT4UAUIUAT4cAUYUAUIUAUIYAUocAT4UAUIUAT' \
                       '4YAUY4AUIUAUIYAT4UAVYgAT4UAT4UAT4YAVYUAT4UAT4UAT4YAT4cAT4UAT4UAUYYAZpkAWIUAT4UAT4gAbZEAT4UA' \
                       'UIYAT4UAUIUAT4cAUYgAT4UAZpkAT4UAT4UAT4UAVaoAUIUAT4UAWIkAT4UAU4kAUIUAUIUAU4gAT4UAT4UAT4UAVYg' \
                       'AUIUAT4YAVYkAUYUAT4UAU4cAUIYAUIUAT4gAUIYAVYsAT4YAUocAUYUAUIYAUYgAT4UAT4UAT4UAT4UAUYUAU4UAUY' \
                       'gAT4UAVY0AUIUAUIUAT4UAT4cAT4oAVY0AUYcAUIcAUIUAUIYAUIcAUYcAUIUAT4UAT4UAUIUAT4UAX58AT4UAUIUAU' \
                       'IYAT4UAUIYAUIgAT4UAT4UAUIUAT4UAUIUAT4YAT4UAUIYAT4YAUYkAT4UAUYYAUIUAT4UAT4YAT4YAT4YAT4cAUokA' \
                       'T4UAT4YAUIUAT4UAT4YAUIUAT4UAUIoAT4YAT4UAT4UAT4UAT4UAUIUAT4UAT4YAT4UAUYYAT4YAUYUAT4UAT4YAT4U' \
                       'AUoUAT4UAT4UAUIYAT4YAUIcAYokAT4UAT4UA65kA0ZYAu5PCXoiOAAAAx3RSTlMA+nO6AgG5BP799i9wShAL9/uVzN' \
                       'rxAw6JFLv08EmWKLyPmhI/x88+ccjz4WjtmU1F76VEoFbXGdKMrh71+K0qoZODIMuzSAoXni0H4HnjfnccQwXDjT0Gi' \
                       '/wa5zSCaSvBsWMPb9EnLMoxe3hHOSG+Ilh/S1BnzvJULjimCayy6UAwG1VPta91UVLNgJvZCNBcRuVsPIbb37BllNjC' \
                       'fTLsbrjukKejYCVtqb/5aqiXI9W0tnad4utdt2HEa1ro5EHWpBOBYg3JeEoS2QAAA5lJREFUGBmtwQN7Y0sABuAvbZK' \
                       'T1Ha3tt2ubdu2vXu517Zt27a+TH/VbXgmaTIz53nyvtDaV1+JdDrxHVvzkD43D5BsyUe6bKxmUP0qJNM2Y/Pxud9bMH' \
                       'd5DsNmlmGa/E8ZsvgumHqikFHzPUhgVTGipBxmun20LUCCw4zZAiPtjPMs4r3MmGvbYGA9E6yD7CwlN0FvPac5CckDl' \
                       'LRBK4dJPAxbDiXvQ+c9H5OZQMwW2lZDJ7eQyQ1vQsR+2j6ARnYnU6nKQ8gdtA1Co6mLqXX1AXBf72GUa6EbGmuotCvT' \
                       'u4tRBcOfQ+sATQ2cqoSBF2go6xiMtNNQA8zkH6GZ0zBU/mLFYEcBtbbCiVtrM6lxEA6NVFOpHk6d9lPpbjjVSKWCvXB' \
                       'oHzUyFyG1vuFzM3Yi3rfUqL5/E5Jzv8spz+chjpdao7VIag9D3kAcLw14szHd7h0MGfVAVkITvj/PI4H1OCNyITlPQ6' \
                       '7eDYjTzqirFmy9NDZnwRhsy0sZsw4xzX46kDVRiahHaPNleBD2+wDJSSGZpNK1v8sRstJP2StDFoDsXh+niIBEUOM/h' \
                       'NzLBDWtD/UwTAQkghr/IGgrFURAIqg2WoagzVQQAYmg2nUELaWKCEgEla56EFRMFRGQCCpdQtBlKomARFClA0GecSqJ' \
                       'gERQZSOCLlBNBCSCCucQZJVQTQQkggpnEHSFGiIgEQx76nhrDRPch5BiaoiARHCKv6gOgNW/n7LCOoT8e7GUSpNCMkm' \
                       'y5xmEeTJ8tBUh6q+K2XTA34yYPYx5qxK25Q0FNFYEmzXOqJ8RZ2eRi2Z8syDpY8RiNxIsmu+niSOQuR9liCsb0638ig' \
                       'a+RJwMhpxCUv1fUGsJ4jSt5ZRGpGBldFKjBPHOznjzmyGkNusHahyFQ1eyqPQZnHqQSv4n4VQVlTovwKGD1Mi89Bica' \
                       'KZWVsstFd35MLSUZoqXwcxLNJQBI699TENzYWDs4mya+hBadYOFjFp9YMlaKuVAw5rYwagb93gA1HYxtefKoeaeyRjf' \
                       'GYTkeZlK6TxofE2bFxHWCibn6oeG+zfatiOmgsn4foHOPEqehu1VJrEXWkOU5EKyhtPkQO9OSjZAdpIJDsOAVcOYccR' \
                       'bSJnvExjZzphuJGigzf8jzBz6gxG3u5HAs4JRrhGYGmthkK9xFaYpu41hWbkwVzbyTsdHb59AMtsyGVTahnRZ9hPJ13' \
                       'cjfQ4V89djSKcm71Ho/A9KDXs8/9v7cAAAAABJRU5ErkJggg=='
DEFAULT_DBOT_IMAGE_BASE64 = 'iVBORw0KGgoAAAANSUhEUgAAAEIAAABlCAYAAAD5/TVmAAAfJElEQVR4nNWceZxUxbX4v1X39jLdPQszI8uwCI' \
                            'iAiEuICyIxqHHFLT41MeLPZ4zRaDT5PWPM+vxEf3n56UtiTJTkPde4xaiJcU/QoA9QEYEgAUTWYWT2raf3vkvV' \
                            '+6N7hu6e7p4ehLzf73w+d+7tulV1zzl16tSpc06N4H8Ifrnq5LmNoWm/agwcvlBpu6s9uvFnu7bv/eWdl693Ku' \
                            'xCAupA4WMeqI5GA/euXFBvmOLJOv+hR0+qOR5XpZu6Ex/9+/hpgQ7gqQq7OWBMgH2MkKNsp9g3IsXu5dpgmPIE' \
                            'BHObB1awN7IGhYurLAlcdfQpDU9vXNE7rE2J36XKRg2DjNgf7qoR7qXaZJDWoNHYOjn0Umshx4zzFvZf7rlcGQ' \
                            'wfpJLlMuc6mJA3qgMRuTaVklu1zhRoIG0J1dsnf/dfz7YrRia8sM9SUGpwhpUPcuSAzrcyCAHI75+1oqerR17V' \
                            '2Wmu7+w06Wg3+7q6zR81f5h8IgevQig2JQ4YiAPZWQ6U0+gSUNIQnH/pRQu0I1cieKx2XvM1j393nSrTvpROGg' \
                            '0OuWV5/ZgMV0aVdDwSMmUQEJx73ue9SjPFSciZ2feNyc2zjv7hvQt7phzu6/jq4n9XWutCvEaL20hMy50e8mBJ' \
                            'RB48818/lEJ46l//w+7T2ppjF0opFpmGUaM1Xsu2vYYhldfjsTTaCtR5wtNm1q499jMT/hKq8fzZVXrvOUfeer' \
                            'CnbtGpMaKGLVM3t5zDZjep//zT/55umsaN776x97J3l7VO8nk8eDyZxUophe24SCnxmAYAWoNl20yaEeSCq2aF' \
                            'DUO8nHK496G7X1z/zMNvFVtOC3HMfTfSkj5U76BJxPKtPw0ZprwBuAUY+9rvd7Dtb/1U+X0AaK3RQM4fhNiHjv' \
                            'QqvnzbMRimBIi5micsl9u/uvj/drXs7Drg+BqD3yUjHTr7rIvULVc+2JZQTRXLNt09QxriceA6IAjQNDVIf6SH' \
                            'gf40ibhD2rJJW1b2nrks28bVDrWTExy32EtNvR9T+BBCeKXgOI9k8TmXL9y47e979rbu6RFl8ClGR265yMUZDv' \
                            'CqUVcf4oX37jgWwbPADABXp+lPtRBO7SHtxEglINLhIdZjkopKXFsgDfAEFKEGh5pxDlW1LtLQCGHgM0KM8U2l' \
                            'zj8ZQ3gB+lKuuObt19a9eMc3nzhgukOwb/7kzjdyymSJ58G6CmDM4Yfy7Ms3H+sxxAvAFKVd+tPN9CS2Y6tEzu' \
                            'eKDeIIGGrwGAHGVs2mzj8ZgRGxXX3Vv97y+xffeXlNLm4j0VBYd+h+oCRCLt/287FC8rqEuZYboy22gZjTndF+' \
                            'BwwE1d5xNAWPxWMEejSctWjGv6w/ED3LgudC7TqS+S0BXlhzh6mFuFfC3Jjdxa6BlcTsroqYMDo2aaJWB7sHVh' \
                            'C3exq15qFn199VP6ouioMcyWgZyZBRk2dNpHpM9UWm0BdFrQ72RtfgqGSZJvmwPyJpqQQfR98j4XQd3VDtufWG' \
                            'X3zlE++XKsGjrCm7fPvP66TgvYTdPbMlshpX2wXdlx5z1xa4lkApgZAa06sxPHrEdoNgCi+Tak6K+Y0xJ54+81' \
                            'tbRsC5UL/lvSvmmClmrpYmRotLlI7PbI2tL2ACZPfaaMCKSyJdHuLdHhJ9XpIDHpykiXYlOssIYSo8VQ6BeotA' \
                            'g0XtBItQo4Nh6qJD5miL9tj60PjQ/G8s/sap171y75uDr0azVQdQn0hZ/nHt3f4xteL9j6PvzY1aHRnSlSDaZd' \
                            'LX4ife4yUdNUlliZbCQFaonzWgXAWGQ/CQNKGxaYINNtXjLKoPsRE5EyHoGReu9cw55vNH39myv7TkeqhGvSaH' \
                            'qj0nDKT3zIxanQC4jmDrX2vo3VaLgSfPUjSNUr0UBwEYhgS8pLq9pLqr6dYahUPtoQPMOWsA05eZPgmnuy7lbj' \
                            'gPWDpaGgah3LwpC6dedAKC+IXdyQ+9g/O5fbOfrs21mMKLEAIpJE0TJuD3+ZgwYQJer5cJE8YTCARobGwY1mcw' \
                            'GKShoYG6ujpqaqqprx9DKBRi3Lix+Hw+hBAYwkP/zjp2vRccaqe1wlX9n//VOwv32wdbbJxKmdJ5cM9TX/dH1c' \
                            '7bY1bnxMGyPeuDWP2hIfGvravlttu+xcBAhGuv/TItLR9zw9euI5VOcc7ZZ/HOu6vz+ly06BROP/1UZhw2nYkT' \
                            'J3LCCcfRUF/PxRdfRE9PLx0dmeknpcCyHCYemcqdInVC8PCrD7bER0PHYL1iHKzI5+Cae+qj6dY5ud8SEhKpFB' \
                            '7TxGMaRAYiPPrbx2lubmZgYICdu3bz8CO/paO9g927m4d9eN26v7Fjx05s28a2Hfw+L4lkkm3bd9Da2obWGqU1' \
                            'tu0gVebLORqnXmvmAIM7skqkvKTPMve5cCueB12JrVNtNxHKRaV2go2rFKm0RTSeBMPg8su/wOEzZ3LllVcwaf' \
                            'Ikliy5nLlHHcn55y1GKZ25tEZrzbHHHs2555zNaact4sQTj+dznzudeZ/6FF/4wqVMmjSJWCJJLJ4klbaonWAj' \
                            'jfwBF4KjKyA+F4Zo3O9V4/7VC/8ZeCS3zE5L1j1TR9/HQ55ovF4vjmNjmia27eAxTVzlIqWBbduIQZNBgJSZVU' \
                            'XrzDZdCoHSGiklruugVIbwuiabT18SxhdyC9FaeuP8VTfuDz2jUS55U0Qpxmfs0kFeajw+xbyLwzSvC9K900u0' \
                            'y4NlWQBYVsbGsOzM3c0SNWSFa3BdF3eINoFLxn5wXRchINTgMGFOikM/ncAbGC75WjN+FPTkwWgYkfdl2xGmz6' \
                            'sp1EfeoGLmKVFmnCywEpKBdg/hVg8DHR7ivQZOWuLYZbYhAgxDY/oUwQaH2iabugk2NeMc/NVu1vIsDrYr9nvV' \
                            '2G+JSKSElWFEicqGxl/t4q92GTczBWRM6lTUIBWRmXtM4loCrQXS1Hj9Cl9IUVXrUlXrFh31cmBbIlUC55Hu+y' \
                            '8RkZjsqAlqDKPy/aPh0QTrHYIHYr9YCBoicVnow6s4GicL7oXPJSGRFJv6I/LAepeLqW5R/F1h1WhCEomLv+UU' \
                            'lVsRh7kbii2VFRHnOHprd7+xuqPHxLLF6PwvpeoWK9fF3w36fB1X0Bs2aOs2O1yHZTlViklBSQnJdd7qIs+5kF' \
                            'dn7Z+areM/P219Mi0WhKPGuERS4DgC0wRjpH2FKL9u9+/1EqgpPR6uKwhHJT1hg64+k2hctmnN9csf2Pp+z55Y' \
                            'btVcJ26ek7mQtkriGmXfXf/bRfWGKc8DLgUW+H267tAJjszTHZW6KrP1/vZ8HUeeHcFbpYa900Brp6kiMRkDNq' \
                            'D1C66jn3vlZxtbPv57XyGugzCSW2GIEfu1+8wFf8jDl3+9sEZIcWsoqH4wcayDUUTbuLZACJDmcM7EekxaN1Xx' \
                            '8YYq6qdYzD41RnCMs292aOjqM+gbMJ5zLHXT2uebu9a+0FzMcVsuIDUIeY7ekSzLUe9Or390UcDwykdCVeqypr' \
                            'EuZsGq4tqCPesC2ElJVW3GekpGDAbaTFJRg4apFlM+lcD0aYQAf42bZYKgs0fSHzXWa83i+69Y3lEB7qUidlDA' \
                            'rIMS6brxydNrQD/i9eiLxze6hIrYA4mwwUCbBzslMbyaQJ1D7XinqKSk0oKOHoNESq4XcOl9VyzfdaBxrkQiRh' \
                            't6B+D6RxfVSI+8yxB8pTqkzMY6l3IGWDFwHEHvgCQcNXBdlmnNNUuXLN87ii4qxv+gRsOvvn+hDNR5nwcuEEAw' \
                            'oKgJKQJ+jWnofRoqe9c6Q3zKEkTjkkhcojJkNGulj1h65ZuFluMBg9z8iJH0gATUuKY6AsEg/T1JtMpsijweL+' \
                            'lUUnp9fqVcl2QqIQH++L3NasnSealMthTEEpJYQmJIME2NaYCUGgEolbEJHFfgusMWGWfDy61OIBCUpsej6sbU' \
                            '093ZIaVhgNZUBYIKIJGIy0DIq0I1Hpq3d5ZzQg9TqBVLxILTZ/OjpV86VsN16aTb2NueYteWCHs+itLblUKXYG' \
                            'P1NGt+3WHuJE+1izZcEBothnJGhoMGtERogVASN2EQbTFi/Vt8y3SJwaqt9zJ5RojD5tYyblIVVSEjIYR4cs+O' \
                            '7je+svhXFSn63OVzEIrFOHlt8+31HtNYqWFObgfJmEPn3iQ7N0do3hohGi506YPhgcAYQfV4CDSA4dMZGREFbn' \
                            'otEFqgHEGyH2IdgniPxk4P1y3+gMGUw6s5bG4NTVODhGo9iHzGhrXSnznziNu3UHwZzdt8lUovHMZFw5RzbJWe' \
                            'o7QNSKQwMIRJVchk6uxqps6uRrlN9HSk+Hh7jLbmBL2dSRJRF9tyiXZpol0Zd543KPAFJaZ/nxWqXHAssOKadE' \
                            'xndIMenHqSqpBJXaOXCYcGmDwjxPgpAUzPvvHTKBxlo7WLRiGEUWcI3+eATcO4WMTELmlQ/X7Vt80xjaF5oENS' \
                            'SAbSbSf0pLb9xFFW1kNtYgoffrOWgFlPlaceU2Q9U1kr0LYU/R02nS020X6bRNwmnXKwLBfXVrhKZ/QMmSQRaQ' \
                            'gMQ+D1Gfj8JlUBD8EaD2Mne2ho8uAP5NvuSjsknTAJp4+UE8ZWSZR20FohhUGtb/KjDb4Zj4uMVnYi4eT6fzrx' \
                            'JzGK2BRFGbHwjCO4/b7L7wVuGKwct3toja0vsTMVCCQ+M0TArMdv1uEzghjCixAGWgmSEYj3a5w0gytB3kZN5D' \
                            'wIAaYXArUQqBNIQ6NRuNrCUcks8f2knIGsBBRflhuqZqgG//QhvgEr+ntjZ1224O5h+d5FleUb2+7wJ51Ie3+q' \
                            'uU7pTBtXWaTcSAk2DN9KSGFgykzGi8eowpR+DLwo24OTMnFSEmXLTNwTQGoMU2P4XDx+F+m1UcLCUWlslcBRaR' \
                            'yVwtWV5qyDRwbwGoEsjpIaX5MTNA85/szZt2+gYPCLOmYc1x3fEd8UsNxYRRumYq+VdrHcOBZxGMI905kwBVST' \
                            '3USJbKnORsZ0ZgVKleo5r6uy5bZK5CSpQMLpl03BY6YAGyhQBUUZ0Z3cguXGS1NZMVaFkHXYDm4j9/3KPI3GqT' \
                            'Ean0YWlHboSnxYdHoXLYxY7XJ0KRwHMivmYILGcmNFcymKSkRPv6EaxwyLGewXKAXhqIHlsF/8Mk2oq1b7drH7' \
                            'kYaVCylLOhQxD4oyorNXquqgGvUmqRA00Nc5Bk/HUdS4gUwcpwwhWmRsrAxkKrrSpnfMhxxyaFvGsfgJUFJK0N' \
                            '5tOFQqEckOs6evRlsTxjreYu8r/rBjEOo8Dk96eOR7NODrCeGOex0ZSIxcuQxEYlL17fHGKOPFzoOuFbXz2z/y' \
                            '+ePJT5SWhFRePG4wr0wAUsqilxDFtz6G8mEW9DNasB1Be4vH7FpVc+ERRx49skScdsa5Eri2f3OV+fF4m8mTHI' \
                            'JVFe1bhkExsqprazj99FMzcySbhjw4W1LJFBs/2EhbW3tFfZcJluW9S1uC1g6T7o1VaJdLpk+fedeHmzfmxUCG' \
                            'McLvr5oKfC7db9K1NogmTm2tor7WxevJ+hBG5cUQeYh5PB4mTsqkVOzd28qkSRPzak+aNJGnf/cMsVgsJ6o6/I' \
                            'PlVIUmk8JkuxCOSsIDBr1bqoi3+ACmIDgTeCK3TS4jMk5MIS4G0YjWxHb7cBMS+4REVzgmGz2Glg11GaaMQHte' \
                            '8kIe0tkfWmveWfUuU6cdimmaGIbBUUfPxV/lp2liE9s+2lac2JFWDZHxe3R0G9iOwHVER//6QH10t8+b0+7aw2' \
                            'bMemrnjo8gJz9iENRZ514kgatyv5Ts9IR71gTOR3OF7Yg/JdPCKs+FHGKVxnGc/L2AGLwJUqkka957n3feeZeV' \
                            'K1eRTqeBbO5UDhMzKQEqr+9y37YsoSxbrNCaG52YPD66y7e2oN38WUfMnU0pE9s0zYXk+BuyzH9r08oda//wwO' \
                            'Y1wNPf/uOiD6CyhIy0bfPumvepMuqoq62htqYGf5U/i6/OSwkYjFwBpFJpenr7iESihCMRBiIDfHpKlDG1lXwV' \
                            'bJuIcvXnf/2/3gwDavEFlzwkYEEOL7xCiKura2pvjUYGIDfP8vBZcyRwJTlSkm34yEdbNw9xznZEs1IcLStYUD' \
                            'IuOEVfNExfOAzAQGxfJGrdBxvp7c2c8dQarvrnJVRRxa7mPazf8PchSRKjXLzStgj37IlF2DfiL2roA3LDzxd8' \
                            '5rOf+8mrL/2hD1BDnzh81hFNwLkFfTa7jvNGboGrxBbLrjxXshCUUkPLZDyRJBKNEYnGiMZiQ3sNpXXJrfVIml' \
                            'opsGyx7dkfvj80eLt3busD/lhQdYZALBr8McQIgTgThmWcPLN50wd5nmPX5e9pqzJGFNNrSmni8TiJRAKt8pfl' \
                            '/D1XqW+UVxKWLXBdsYmc+b9l80YF/A6w9p1ZERLBFYN1TICjjvm0BK4t6DMG+smPW3YXGhHrEylp1VariqzOQn' \
                            'I6elq49e4vAqDEWM44/VQgk2sVDGZ8BxnJyCW4crs6kRK4ircp8Lsq5b4jpbEJ9Lyc6uede/7Fk1596Y97TYBz' \
                            'zz5nXjqdPq6qqor+cJi2jk5c111r286Wgu/gOrotmRbNSjFzJD0xJN45ouGrdpl7bhg0tP/1SG6+6Wv5bbRmz5' \
                            '7CTOLKp2IiJRMU8Te89vLzqcUXXPJ7r9czb/LEiYypqyWVSnsj0egXJzZN/Kn5y1/ctyAUCj0//bBpZqAqwK7d' \
                            'u9m2bTubPvzo8WeefmyYO8hJu5GUx1ydtsTMKv/IHpvc1QAyTtpE2AAtSKdtOjo7h+qm02lefW0ZO3ftrojwQl' \
                            'CuIJkSW9C6aFx0+qFTXp0wftxddbW1fGresWitaWtt++HcI2ZvMoGfjJ8wbmwgECAWjTEQHqCutpaTTzy+7pmn' \
                            'HxvW2YNfXcGNT572eiQul1T53bIyIaQodLGT6DNZ9WBjFvG93PzNbw+9cxwH2x4eDhAVWrPxpMB2xFvP3b52UK' \
                            '/lue0PP2z6BZDJ0uvq7GLc+HFMaJpQ09fXf6cJLNi9czctzS3ZND6R/bg4Gfh5sQ9qxRvRuAwfMkbVS1laKgJB' \
                            'L7VjgnTFcv8jADhDylaRTI58yCUQ9FFXFwDK23LhmLSAlzp3RkplxnwaMh7z1r2ttLa2IRDYjj3PBPpcpcZqYN' \
                            'r0aQhgx46dAD2UCKK+8ZstHWfeOGdFLCEuqgmVZoQSac665HBWvthBuC9esl45qAr4OPmsQ3FqVmCVsezTliCZ' \
                            'lM3JAWtNTnFhIKcNoLa2lslTJrFj+04SiQRAmwn8BviB1lp2dXaRTCZxlcK27ScpEWLb9nYHZ9ww56H+iHFBdV' \
                            'DJErtntFbEqt/lgutOwisqNAsLwNFJ2hNrSVjlGdkfMXAVjz98w6pBsckdxOzKoR8A/dVwOOy1bXswGdYB7jGB' \
                            'u2Kx+HSvz7tERSLEE0l27m6ms7vbX/CtPOmwU+6KhDC2xJJybnWZfMi0E2VHOJvj9QndbKXAsgUDURlWrn6K4d' \
                            'MBskvpsjff6jukoYHpU6dgWRaWbRMeGFjm93iWmjd/8+uJ8y685H7TNL8kpZSO4+Jm8oDPgWFZakPMeO/ZXZGF' \
                            'Vx7+H919xr1Bv5bldMUQHCQfb3efgat4bqAr2VyiSibiLcRpPX193r5wGENKlNa4rvvCKy8+l5IAqVRqvW07Pe' \
                            'm0NcgEgNPOPPeCQqkY4vIHf/4YAU+k02JHX0T+j/mxYwlJNC4jwD1PfWt1SdE878JLARYD2cP5Dq7rOsAbkBWZ' \
                            'N/7yskX+6APMMA3PHMrAg9evDGu4szdsqFT6H/IfGPLAcTIpRUrz4Pt/2l1o/MmCqxGYX1Bn657mXc0UnPt8pa' \
                            'BSQAhx2qFTp1MKUlEbrXjOdVnW1mViO/84ZigF7T0Gli22oblrzbPDjDCVd2mOA5oK6ry8aeN6Re7uU2u9msyS' \
                            'mQvnT51+eNl87aVXLk9pzS1pS3S0dZk5xwwOHmgNnb0m0bhMALe8es/Gsv9HYcbMI6RGn0++/8VB69cGfwwxwr' \
                            'LSe4G1BX3MD4WqC7k4DJYuWb4FuCmeFKm9nQdXMpSCjh6TbB74XS0bel/eva5w/PJh1uw5fuC8guJdSquNgz+G' \
                            'Eg527dzGzFlzQsB5vpBi1skORyzwGdNP7p944U1Nm/o70z17t5Vey2eePG6rP+RxbEcsSiSl9Ps0ngP8f89sR9' \
                            'DW5SESkwp4zEo43/vdd9aUDI9PnhXixy8d3zTtuNT3m6YFzm6YLIj1u1iZMMWz772z8vlkMqEh/5SfnjlrTlug' \
                            'zr1x8TWHmGcsXMysqcfgeHuPjNvdXzrmlMa3XnmwpbXUR/++bK844rMT3vYFTMtxxSkDsUwujN+ri2bgloNCeV' \
                            'IKBqKS1k6TlCUV8Ggyat/80HUrcyM+w/LJ/8+fjp9imOJNr8+z+LNHLuGo2ccwda7J7h0dKhkR3/lgw9rBfM38' \
                            'jfSWTR+0zT0nsmbSxIko7dIe+4C+5A6Aeo2+/bq7jyhHknrsG++ovr3xnwJf05pwd5/B7lYP3WFjVNNlkBpXZZ' \
                            'LP97R5aO8xcVxhgb7bsdRND1+/MlbQrPCEgTQ84hvADKVsdvYvJ2H3cUh9E8ec5XSh9arc+sOwu3/1wpXAQoHA' \
                            'kD5M6SXlRFCKloGImPWDs1dWlOt4w5OnHi0Q9wKnAFIICPgVwSpNZtpopAQhMn5/rUFpcBxIW5J4UhBPDuVZAm' \
                            'xCc+vqZ3ctW5fJvx4J5C/f+cybhtSnmNKHKf2knQgI0Fp33Th/1bjcyoN5lrkdtwEY0sOcxvOJWd3sCr9Ff8To' \
                            '273Drjhd5eHrV228+r6Tz5emvAi4TWvmxJNSxrObTSkyTlmBzka9MozYR/iQPb4XuFcp/ejTt73X099WcfxT9f' \
                            'TLjrH1LkFPI7MazmZb7zLC6Y8BhvkrhkvEuwsXIXgJRMhjVJG2k4SjkmRa/GLiWOevwK7WHbGt/7ZkQ8VxwCvv' \
                            'OckMNfoXSCkuBRYAU4A6hkfaFBAhMxhr0foP6aT7xoPXrqiY+ruXzfcGq82FCOb1R+RE1xXfHFOj8Hl8KG2jtW' \
                            'tpzdduPGnVw2UZcdsjx8jGqbUXJNPix0oz22tq6fNqfD5tCfACYeC+dMK9819Oe3fkYE8BXPfIIr/hkeOBsULQ' \
                            'iBAhAVKjEyh6gC7l6o7lD3wY+2jVSAn4+fCrt0+ukYb4GbAE8EMmm9eyIZWWKE2L36vvchOpB7933hqLkTJv/d' \
                            'Uefrps/iUC/R8ISh1Fe1kprr3trNUdiWjlCV45sL9nRIa1mzN/DF//xZHTNTxORuLQSmSO7ezbDFpa892l39r6' \
                            '8y1vD7c7ijLi3hULAqZXbgeaNBCNSQZiEinhkDGZYHAW1iqlr7hpwdvbDgRB+9vuvtULjxPwJDATMi67rr6MlV' \
                            'sdVBxSr5CZDJSeVMKddstp7xauOMXzI0yvnAmMBegfMGjtMnuicXnHQERe3dJuPpNIycGV4zgpxV/vX71w0c+X' \
                            'nzTaZIr9PTE01O4HT31K3v/uwosE/IUsEyJx2dfaaX4/kRRHWpY4ozdsrO/uG0Ktxuc3phTrtBTyocGH/ohMob' \
                            'n21Z9t/NH9S5Y/Gh1wr+jsNa5LpsWgApsE/MFXZXxx/uKxlTCj1JHDUu+GHU0EuPSW6XLCtODXETxJNpQXT4qe' \
                            '7j7jn9p2xv5t6ZLlW39z9VtvaM3VkZgRzmlbGI+RpZAhd8a4LpscS728e32PAnjw2hXO3u2Jx7r7jOssWwyKWD' \
                            '2Ch6784czrb77vqJGYUcyDVO7dsDzxxiY/iy5tugzB7UAAIG2Jrp5+4wvP3vHBW89+/30A5dqKrSvaN2n0+pwz' \
                            '7EXzzouOjhAMGU1Ssuk3V7+Vpw2f/s57NG+NPxWJyRuVIgFsBX6ilX6jfVfJ/Ujht8pJxOBzbirg0LuethR7Nk' \
                            'efA04H7lZabIgl5BXP//TDt3JO+kmA5f/5oTIkO7IJGwpEqti3i2bna62HGGEaDFMsAL//7vvqsjvmPXHiZ4Nr' \
                            'TOnufeyO7Yl1r3eXm/elXOyFdQaVYd4pvML6d1/zgQNsWHztlI0nXdD0o2fuaUlsf6cT8pWpBJTHHKRHozXFLO' \
                            'Oi/34J0FaGe+D16pK2wjP/ul49k5GGSqDcMcTcOhTUKatUX3mgRb3yQEuuwTWsnS+HBq1VMXpUUUZohTOYk+Av' \
                            'w4j9hEqk5oBClW+IBoUWRRNOSynLIZ0Q8Kv9i8wMh4NCZCVQ5dPbyYbJhCyOR3FGZBRsDFjqNfVvDg56ZeGTJX' \
                            'gWQH974gngLGCNLmU7FcVCEtGaM1a/0rX+8Tv3x2j8xHBApedHl61zgLfufn3+GdFee7/6LjcyRQ2d/axfaqks' \
                            'VVbYxyd99/80/H+BZCGMBumi5yUq6G+0EliufaEE/sNgJBEv1WY0v0eLT959NAGIYYbQxIkTefXPf5ZVPr/0+r' \
                            'ym3+evkdJodJVbL6WsEUKEyOwFAhq8IuMsMQFPtgszeznsO/llZ58tMie7EkBCaRVDE9FKhTX0KNcNt7a1OR3t' \
                            '7eorX7lGdXd3V4x3MRCUMGFHgvnz5/PiSy+fCdxEJlt3fJboAxb+H6GbFBmX3jbg12MPaXyx4H0xBhRat0N3s0' \
                            'jliiBUXY1lWWs9Hs+PgZlCMAXNBIRoRFMH1JDZzgeyl5/MFthk+FY4FyyyEqEzxKbI2DQxMv7MMJnQZDvovVqz' \
                            'A1HUzK9kdzt0/2+exnQr4g2hrAAAAABJRU5ErkJggg=='
# file types regexes
PIPFILE_REGEX = r'.*/Pipfile(\.lock)?'
TEST_DATA_REGEX = r'.*test_data.*'
TEST_FILES_REGEX = r'.*test_files.*'
DOCS_REGEX = r'.*docs.*'
IMAGE_REGEX = r'.*\.png$'
DESCRIPTION_REGEX = r'.*\.md'
SCHEMA_REGEX = 'Tests/schemas/.*.yml'
CONF_PATH = 'Tests/conf.json'

PACKS_DIR_REGEX = fr'{CAN_START_WITH_DOT_SLASH}{PACKS_DIR}'
PACK_DIR_REGEX = fr'{PACKS_DIR_REGEX}\/([^\\\/]+)'

INTEGRATIONS_DIR_REGEX = fr'{PACK_DIR_REGEX}\/{INTEGRATIONS_DIR}'
INTEGRATION_PACKAGE_REGEX = fr'{INTEGRATIONS_DIR_REGEX}\/([^\\/]+)'

PACKS_INTEGRATION_PY_REGEX = fr'{INTEGRATION_PACKAGE_REGEX}\/\2\.py'
PACKS_INTEGRATION_TEST_PY_REGEX = fr'{INTEGRATION_PACKAGE_REGEX}/\2_test\.py'
PACKS_INTEGRATION_PS_REGEX = fr'{INTEGRATION_PACKAGE_REGEX}/\2.ps1$'
PACKS_INTEGRATION_PS_TEST_REGEX = fr'{INTEGRATION_PACKAGE_REGEX}/\2\.Tests\.ps1$'
PACKS_INTEGRATION_YML_REGEX = fr'{INTEGRATION_PACKAGE_REGEX}/\2\.yml'
PACKS_INTEGRATION_README_REGEX = fr'{INTEGRATION_PACKAGE_REGEX}/README.md$'

PACKS_INTEGRATION_NON_SPLIT_BASE_REGEX = fr'{INTEGRATIONS_DIR_REGEX}/integration-([^\\/]+)'
PACKS_INTEGRATION_NON_SPLIT_YML_REGEX = fr'{PACKS_INTEGRATION_NON_SPLIT_BASE_REGEX}\.yml$'
PACKS_INTEGRATION_NON_SPLIT_README_REGEX = fr'{PACKS_INTEGRATION_NON_SPLIT_BASE_REGEX}_README.md$'

SCRIPTS_DIR_REGEX = fr'{PACK_DIR_REGEX}\/{SCRIPTS_DIR}'
SCRIPT_DIR_REGEX = fr'{SCRIPTS_DIR_REGEX}\/([^\\/]+)'
SCRIPT_TYPE_REGEX = '.*script-.*.yml'
PACKS_SCRIPT_PY_REGEX = fr'{SCRIPT_DIR_REGEX}/\2\.py'
PACKS_SCRIPT_TEST_PY_REGEX = fr'{SCRIPT_DIR_REGEX}/\2_test\.py'
PACKS_SCRIPT_PS_REGEX = fr'{SCRIPT_DIR_REGEX}/\2.ps1$'
PACKS_SCRIPT_TEST_PS_REGEX = fr'{SCRIPT_DIR_REGEX}/\2\.Tests\.ps1$'
PACKS_SCRIPT_YML_REGEX = fr'{SCRIPT_DIR_REGEX}\/\2\.yml'
PACKS_SCRIPT_README_REGEX = fr'{SCRIPT_DIR_REGEX}/README.md$'

PACKS_SCRIPT_NON_SPLIT_BASE_REGEX = fr'{SCRIPTS_DIR_REGEX}/script-([^\\/]+)'
PACKS_SCRIPT_TEST_PLAYBOOK = fr'{PACK_DIR_REGEX}/{TEST_PLAYBOOKS_DIR}/script-([^\\/]+).yml$'
PACKS_SCRIPT_NON_SPLIT_YML_REGEX = fr'{PACKS_SCRIPT_NON_SPLIT_BASE_REGEX}\.yml$'
PACKS_SCRIPT_NON_SPLIT_README_REGEX = fr'{PACKS_SCRIPT_NON_SPLIT_BASE_REGEX}_README.md$'

PACKS_LAYOUTS_DIR_REGEX = fr'{PACK_DIR_REGEX}\/{LAYOUTS_DIR}'
PACKS_LAYOUT_JSON_REGEX = fr'{PACKS_LAYOUTS_DIR_REGEX}\/(?!layoutscontainer)([^/]+)\.json'

PACKS_LAYOUTS_CONTAINER_JSON_REGEX = fr'{PACKS_LAYOUTS_DIR_REGEX}\/layoutscontainer([^/]+)\.json'

PACKS_WIDGETS_DIR_REGEX = fr'{PACK_DIR_REGEX}\/{WIDGETS_DIR}'
PACKS_WIDGET_JSON_REGEX = fr'{PACKS_WIDGETS_DIR_REGEX}\/([^/]+)\.json'

PACKS_DASHBOARDS_DIR_REGEX = fr'{PACK_DIR_REGEX}\/{DASHBOARDS_DIR}'
PACKS_DASHBOARD_JSON_REGEX = fr'{PACKS_DASHBOARDS_DIR_REGEX}\/([^/]+)\.json'

PACKS_REPORTS_DIR_REGEX = fr'{PACK_DIR_REGEX}\/{REPORTS_DIR}'
PACKS_REPORT_JSON_REGEX = fr'{PACKS_REPORTS_DIR_REGEX}\/([^/]+)\.json'

PACKS_INCIDENT_TYPES_DIR_REGEX = fr'{PACK_DIR_REGEX}\/{INCIDENT_TYPES_DIR}'
PACKS_INCIDENT_TYPE_JSON_REGEX = fr'{PACKS_INCIDENT_TYPES_DIR_REGEX}\/([^/]+)\.json'

PACKS_INCIDENT_FIELDS_DIR_REGEX = fr'{PACK_DIR_REGEX}\/{INCIDENT_FIELDS_DIR}'
PACKS_INCIDENT_FIELD_JSON_REGEX = fr'{PACKS_INCIDENT_FIELDS_DIR_REGEX}\/([^/]+)\.json'

PACKS_INDICATOR_TYPES_DIR_REGEX = fr'{PACK_DIR_REGEX}\/{INDICATOR_TYPES_DIR}'
PACKS_INDICATOR_TYPE_JSON_REGEX = fr'{PACKS_INDICATOR_TYPES_DIR_REGEX}\/([^/]+)\.json'

PACKS_INDICATOR_FIELDS_DIR_REGEX = fr'{PACK_DIR_REGEX}\/{INDICATOR_FIELDS_DIR}'
PACKS_INDICATOR_FIELD_JSON_REGEX = fr'{PACKS_INDICATOR_FIELDS_DIR_REGEX}\/([^/]+)\.json'

PACKS_CLASSIFIERS_DIR_REGEX = fr'{PACK_DIR_REGEX}\/{CLASSIFIERS_DIR}'

_PACKS_CLASSIFIER_BASE_REGEX = fr'{PACKS_CLASSIFIERS_DIR_REGEX}\/*classifier-(?!mapper).*(?<!5_9_9)'
PACKS_CLASSIFIER_JSON_REGEX = fr'{_PACKS_CLASSIFIER_BASE_REGEX}\.json'

# old classifier structure
_PACKS_CLASSIFIER_BASE_5_9_9_REGEX = fr'{PACKS_CLASSIFIERS_DIR_REGEX}\/*classifier-(?!mapper).*_5_9_9'
PACKS_CLASSIFIER_JSON_5_9_9_REGEX = fr'{_PACKS_CLASSIFIER_BASE_5_9_9_REGEX}\.json'

_PACKS_MAPPER_BASE_REGEX = fr'{PACKS_CLASSIFIERS_DIR_REGEX}\/classifier-(?=mapper).*'
PACKS_MAPPER_JSON_REGEX = fr'{_PACKS_MAPPER_BASE_REGEX}\.json'

PACKS_CONNECTIONS_DIR_REGEX = fr'{PACK_DIR_REGEX}\/{CONNECTIONS_DIR}'
PACKS_CONNECTION_JSON_REGEX = fr'{PACKS_CONNECTIONS_DIR_REGEX}\/canvas-context-connections.*\.json$'

PACKS_RELEASE_NOTES_DIR_REGEX = fr'{PACK_DIR_REGEX}\/{RELEASE_NOTES_DIR}'

PLAYBOOKS_DIR_REGEX = fr'{PACK_DIR_REGEX}\/{PLAYBOOKS_DIR}'
PLAYBOOK_BASE_REGEX = fr'{PLAYBOOKS_DIR_REGEX}\/.*'
PLAYBOOK_YML_REGEX = fr'{PLAYBOOK_BASE_REGEX}\.yml'
PLAYBOOK_README_REGEX = fr'{PLAYBOOK_BASE_REGEX}_README\.md$'

TEST_SCRIPT_REGEX = r'{}{}.*script-.*\.yml$'.format(CAN_START_WITH_DOT_SLASH, TEST_PLAYBOOKS_DIR)
TEST_PLAYBOOK_YML_REGEX = fr'{PACK_DIR_REGEX}/{TEST_PLAYBOOKS_DIR}\/(?!script-)([^.]+)\.yml'

PACKS_INDICATOR_TYPES_REPUTATIONS_REGEX = r'{}{}/([^/]+)/{}/reputations.json'.format(CAN_START_WITH_DOT_SLASH,
                                                                                     PACKS_DIR,
                                                                                     INDICATOR_TYPES_DIR)
PACKS_RELEASE_NOTES_REGEX = r'{}{}/([^/]+)/{}/([^/]+)\.md$'.format(CAN_START_WITH_DOT_SLASH, PACKS_DIR,
                                                                   RELEASE_NOTES_DIR)
PACKS_TOOLS_REGEX = r'{}{}/([^/]+)/{}/([^.]+)\.zip'.format(CAN_START_WITH_DOT_SLASH, PACKS_DIR, TOOLS_DIR)

PLAYBOOK_REGEX = r'{}(?!Test){}/playbook-.*\.yml$'.format(CAN_START_WITH_DOT_SLASH, PLAYBOOKS_DIR)

TEST_PLAYBOOK_REGEX = r'{}{}/(?!script-).*\.yml$'.format(CAN_START_WITH_DOT_SLASH, TEST_PLAYBOOKS_DIR)
TEST_NOT_PLAYBOOK_REGEX = r'{}{}/(?!playbook).*-.*\.yml$'.format(CAN_START_WITH_DOT_SLASH, TEST_PLAYBOOKS_DIR)

CONNECTIONS_REGEX = r'{}{}.*canvas-context-connections.*\.json$'.format(CAN_START_WITH_DOT_SLASH, CONNECTIONS_DIR)

INDICATOR_TYPES_REPUTATIONS_REGEX = r'{}{}.reputations\.json$'.format(CAN_START_WITH_DOT_SLASH, INDICATOR_TYPES_DIR)

# deprecated regex
DEPRECATED_DESC_REGEX = r"Deprecated\.\s*(.*?Use .*? instead\.*?)"
DEPRECATED_NO_REPLACE_DESC_REGEX = r"Deprecated\.\s*(.*?No available replacement\.*?)"

DEPRECATED_REGEXES: List[str] = [
    DEPRECATED_DESC_REGEX,
    DEPRECATED_NO_REPLACE_DESC_REGEX
]

PACK_METADATA_NAME = 'name'
PACK_METADATA_DESC = 'description'
PACK_METADATA_SUPPORT = 'support'
PACK_METADATA_MIN_VERSION = 'serverMinVersion'
PACK_METADATA_CURR_VERSION = 'currentVersion'
PACK_METADATA_AUTHOR = 'author'
PACK_METADATA_URL = 'url'
PACK_METADATA_EMAIL = 'email'
PACK_METADATA_CATEGORIES = 'categories'
PACK_METADATA_TAGS = 'tags'
PACK_METADATA_CREATED = 'created'
PACK_METADATA_CERTIFICATION = 'certification'
PACK_METADATA_USE_CASES = 'useCases'
PACK_METADATA_KEYWORDS = 'keywords'
PACK_METADATA_PRICE = 'price'
PACK_METADATA_DEPENDENCIES = 'dependencies'

PACK_METADATA_FIELDS = (PACK_METADATA_NAME, PACK_METADATA_DESC, PACK_METADATA_SUPPORT,
                        PACK_METADATA_CURR_VERSION, PACK_METADATA_AUTHOR, PACK_METADATA_URL, PACK_METADATA_CATEGORIES,
                        PACK_METADATA_TAGS, PACK_METADATA_USE_CASES, PACK_METADATA_KEYWORDS)
API_MODULES_PACK = 'ApiModules'
API_MODULE_PY_REGEX = r'{}{}/{}/{}/([^/]+)/([^.]+)\.py'.format(
    CAN_START_WITH_DOT_SLASH, PACKS_DIR, API_MODULES_PACK, SCRIPTS_DIR)
API_MODULE_YML_REGEX = r'{}{}/{}/{}/([^/]+)/([^.]+)\.yml'.format(
    CAN_START_WITH_DOT_SLASH, PACKS_DIR, API_MODULES_PACK, SCRIPTS_DIR)
API_MODULE_REGEXES = [
    API_MODULE_PY_REGEX,
    API_MODULE_YML_REGEX
]

ID_IN_COMMONFIELDS = [  # entities in which 'id' key is under 'commonfields'
    'integration',
    'script'
]
ID_IN_ROOT = [  # entities in which 'id' key is in the root
    'playbook',
    'dashboard',
    'incident_type',
    'layoutscontainer',
]

INTEGRATION_PREFIX = 'integration'
SCRIPT_PREFIX = 'script'

# Pack Unique Files
PACKS_WHITELIST_FILE_NAME = '.secrets-ignore'
PACKS_PACK_IGNORE_FILE_NAME = '.pack-ignore'
PACKS_PACK_META_FILE_NAME = 'pack_metadata.json'
PACKS_README_FILE_NAME = 'README.md'
PACKS_CONTRIBUTORS_FILE_NAME = 'CONTRIBUTORS.md'

PYTHON_TEST_REGEXES = [
    PACKS_SCRIPT_TEST_PY_REGEX,
    PACKS_INTEGRATION_TEST_PY_REGEX
]

PYTHON_INTEGRATION_REGEXES = [
    PACKS_INTEGRATION_PY_REGEX
]

PLAYBOOKS_REGEXES_LIST = [
    PLAYBOOK_REGEX,
    TEST_PLAYBOOK_REGEX
]

PYTHON_SCRIPT_REGEXES = [
    PACKS_SCRIPT_PY_REGEX
]

PYTHON_ALL_REGEXES: List[str] = sum(
    [
        PYTHON_SCRIPT_REGEXES,
        PYTHON_INTEGRATION_REGEXES,
        PYTHON_TEST_REGEXES
    ], []
)

INTEGRATION_REGXES: List[str] = [
    PACKS_INTEGRATION_NON_SPLIT_YML_REGEX
]

YML_INTEGRATION_REGEXES: List[str] = [
    PACKS_INTEGRATION_YML_REGEX,
    PACKS_INTEGRATION_NON_SPLIT_YML_REGEX
]

YML_ALL_INTEGRATION_REGEXES: List[str] = sum(
    [
        YML_INTEGRATION_REGEXES,
    ], []
)

YML_SCRIPT_REGEXES: List[str] = [
    PACKS_SCRIPT_YML_REGEX,
    PACKS_SCRIPT_NON_SPLIT_YML_REGEX,
    PACKS_SCRIPT_TEST_PLAYBOOK
]

YML_ALL_SCRIPTS_REGEXES: List[str] = sum(
    [
        YML_SCRIPT_REGEXES
    ], []
)

YML_PLAYBOOKS_NO_TESTS_REGEXES: List[str] = [
    PLAYBOOK_YML_REGEX
]

YML_TEST_PLAYBOOKS_REGEXES: List[str] = [
    TEST_PLAYBOOK_YML_REGEX
]

YML_ALL_PLAYBOOKS_REGEX: List[str] = sum(
    [
        YML_PLAYBOOKS_NO_TESTS_REGEXES,
        YML_TEST_PLAYBOOKS_REGEXES,
    ], []
)

YML_ALL_REGEXES: List[str] = sum(
    [
        YML_INTEGRATION_REGEXES,
        YML_SCRIPT_REGEXES,
        YML_PLAYBOOKS_NO_TESTS_REGEXES,
        YML_TEST_PLAYBOOKS_REGEXES
    ], []
)

JSON_INDICATOR_AND_INCIDENT_FIELDS = [
    PACKS_INCIDENT_FIELD_JSON_REGEX,
    PACKS_INDICATOR_FIELD_JSON_REGEX
]

JSON_ALL_WIDGETS_REGEXES = [
    PACKS_WIDGET_JSON_REGEX,
]

JSON_ALL_DASHBOARDS_REGEXES = [
    PACKS_DASHBOARD_JSON_REGEX,
]

JSON_ALL_CLASSIFIER_REGEXES = [
    PACKS_CLASSIFIER_JSON_REGEX,
]

JSON_ALL_CLASSIFIER_REGEXES_5_9_9 = [
    PACKS_CLASSIFIER_JSON_5_9_9_REGEX,
]

JSON_ALL_MAPPER_REGEXES = [
    PACKS_MAPPER_JSON_REGEX,
]

JSON_ALL_LAYOUT_REGEXES = [
    PACKS_LAYOUT_JSON_REGEX,
]

JSON_ALL_LAYOUTS_CONTAINER_REGEXES = [
    PACKS_LAYOUTS_CONTAINER_JSON_REGEX,
]

JSON_ALL_INCIDENT_FIELD_REGEXES = [
    PACKS_INCIDENT_FIELD_JSON_REGEX,
]

JSON_ALL_INCIDENT_TYPES_REGEXES = [
    PACKS_INCIDENT_TYPE_JSON_REGEX,
]

JSON_ALL_INDICATOR_FIELDS_REGEXES = [
    PACKS_INDICATOR_FIELD_JSON_REGEX
]

JSON_ALL_INDICATOR_TYPES_REGEXES = [
    PACKS_INDICATOR_TYPE_JSON_REGEX
]

JSON_ALL_REPUTATIONS_INDICATOR_TYPES_REGEXES = [
    PACKS_INDICATOR_TYPES_REPUTATIONS_REGEX
]

JSON_ALL_CONNECTIONS_REGEXES = [
    CONNECTIONS_REGEX,
]

JSON_ALL_REPORTS_REGEXES = [
    PACKS_REPORT_JSON_REGEX
]

CHECKED_TYPES_REGEXES = [
    # Playbooks
    PLAYBOOK_YML_REGEX,
    TEST_PLAYBOOK_YML_REGEX,

    # Integrations
    PACKS_INTEGRATION_YML_REGEX,
    PACKS_INTEGRATION_PY_REGEX,
    PACKS_INTEGRATION_PS_REGEX,
    PACKS_INTEGRATION_TEST_PY_REGEX,
    PACKS_INTEGRATION_README_REGEX,

    PACKS_INTEGRATION_NON_SPLIT_YML_REGEX,

    # Scripts yaml
    PACKS_SCRIPT_YML_REGEX,
    PACKS_SCRIPT_NON_SPLIT_YML_REGEX,
    PACKS_SCRIPT_PY_REGEX,
    PACKS_SCRIPT_PS_REGEX,
    PACKS_SCRIPT_TEST_PY_REGEX,
    PACKS_SCRIPT_README_REGEX,
    PACKS_SCRIPT_TEST_PLAYBOOK,

    PACKS_CLASSIFIER_JSON_REGEX,
    PACKS_CLASSIFIER_JSON_5_9_9_REGEX,
    PACKS_MAPPER_JSON_REGEX,
    PACKS_DASHBOARD_JSON_REGEX,
    PACKS_INCIDENT_TYPE_JSON_REGEX,
    PACKS_INCIDENT_FIELD_JSON_REGEX,
    PACKS_INDICATOR_FIELD_JSON_REGEX,
    PACKS_INDICATOR_TYPE_JSON_REGEX,
    PACKS_LAYOUT_JSON_REGEX,
    PACKS_LAYOUTS_CONTAINER_JSON_REGEX,
    PACKS_WIDGET_JSON_REGEX,
    PACKS_REPORT_JSON_REGEX,
    PACKS_RELEASE_NOTES_REGEX,
    PACKS_TOOLS_REGEX,
    CONNECTIONS_REGEX,
    # ReleaseNotes
    PACKS_RELEASE_NOTES_REGEX
]

CHECKED_TYPES_NO_REGEX = [item.replace(CAN_START_WITH_DOT_SLASH, "").replace(NOT_TEST, "") for item in
                          CHECKED_TYPES_REGEXES]

PATHS_TO_VALIDATE: List[str] = sum(
    [
        PYTHON_ALL_REGEXES,
        JSON_ALL_REPORTS_REGEXES
    ], []
)

PACKAGE_SCRIPTS_REGEXES = [
    PACKS_SCRIPT_PY_REGEX,
    PACKS_SCRIPT_YML_REGEX
]

PACKAGE_SUPPORTING_DIRECTORIES = [INTEGRATIONS_DIR, SCRIPTS_DIR]

IGNORED_TYPES_REGEXES = [DESCRIPTION_REGEX, IMAGE_REGEX, PIPFILE_REGEX, SCHEMA_REGEX]

IGNORED_PACK_NAMES = ['Legacy', 'NonSupported', 'ApiModules']

PACK_IGNORE_TEST_FLAG = 'auto-test'

PACKAGE_YML_FILE_REGEX = r'(?:\./)?(?:Packs/[^/]+\/)?(?:Integrations|Scripts)\/([^\\/]+)/([^\\/]+)\.yml'

OLD_YML_FORMAT_FILE = [PACKS_INTEGRATION_NON_SPLIT_YML_REGEX, PACKS_SCRIPT_NON_SPLIT_YML_REGEX]

DIR_LIST_FOR_REGULAR_ENTETIES = [
    PLAYBOOKS_DIR,
    REPORTS_DIR,
    DASHBOARDS_DIR,
    WIDGETS_DIR,
    INCIDENT_TYPES_DIR,
    INCIDENT_FIELDS_DIR,
    LAYOUTS_DIR,
    CLASSIFIERS_DIR,
    INDICATOR_TYPES_DIR,
    CONNECTIONS_DIR,
    INDICATOR_FIELDS_DIR,
]
PACKS_DIRECTORIES = [
    SCRIPTS_DIR,
    INTEGRATIONS_DIR,
    DASHBOARDS_DIR,
    WIDGETS_DIR,
    INDICATOR_FIELDS_DIR,
    INDICATOR_TYPES_DIR,
    INCIDENT_FIELDS_DIR,
    INCIDENT_TYPES_DIR,
    REPORTS_DIR,
    CONNECTIONS_DIR,
    PLAYBOOKS_DIR
]
SPELLCHECK_FILE_TYPES = [
    PACKS_INTEGRATION_YML_REGEX,
    PACKS_SCRIPT_YML_REGEX,
    PLAYBOOK_YML_REGEX
]

KNOWN_FILE_STATUSES = ['a', 'm', 'd', 'r'] + ['r{:03}'.format(i) for i in range(101)]

CODE_FILES_REGEX = [
    PACKS_INTEGRATION_PY_REGEX,
    PACKS_SCRIPT_PY_REGEX,
    PACKS_INTEGRATION_PS_REGEX,
    PACKS_SCRIPT_PS_REGEX
]

SCRIPTS_REGEX_LIST = [PACKS_SCRIPT_YML_REGEX, PACKS_SCRIPT_PY_REGEX, PACKS_SCRIPT_PS_REGEX]

# All files that have related yml file
REQUIRED_YML_FILE_TYPES = [PACKS_INTEGRATION_PY_REGEX,
                           PACKS_INTEGRATION_README_REGEX,
                           PACKS_INTEGRATION_NON_SPLIT_README_REGEX,

                           PACKS_SCRIPT_PY_REGEX,
                           PACKS_SCRIPT_README_REGEX,
                           PACKS_SCRIPT_NON_SPLIT_README_REGEX,

                           PLAYBOOK_README_REGEX]

TYPE_PWSH = 'powershell'
TYPE_PYTHON = 'python'
TYPE_JS = 'javascript'

TYPE_TO_EXTENSION = {
    TYPE_PYTHON: '.py',
    TYPE_JS: '.js',
    TYPE_PWSH: '.ps1'
}

TESTS_AND_DOC_DIRECTORIES = [
    'testdata',
    'test_data',
    'data_test',
    'tests_data',
    'doc_files'
]

FILE_TYPES_FOR_TESTING = [
    '.py',
    '.js',
    '.yml',
    '.ps1'
]

# python subtypes
PYTHON_SUBTYPES = {'python3', 'python2'}


def urljoin(*args: str):
    """Gets arguments to join as url

    Args:
        *args: args to join

    Returns:
        Joined url

    Examples:
        >>> urljoin('https://www.example.com', 'suffix/', '/suffix2', 'suffix', 'file.json')
        'https://www.example.com/suffix/suffix2/suffix/file.json'
    """
    return reduce(lambda a, b: str(a).rstrip('/') + '/' + str(b).lstrip('/'), args).rstrip("/")


class GithubCredentials:
    ENV_TOKEN_NAME = 'DEMISTO_SDK_GITHUB_TOKEN'
    TOKEN: Optional[str]

    def __init__(self):
        self.TOKEN = os.getenv(self.ENV_TOKEN_NAME)


class GithubContentConfig:
    """Holds links, credentials and other content related github configuration

    Attributes:
        CURRENT_REPOSITORY: The current repository in the cwd
        CONTENT_GITHUB_LINK: Link to the raw content git repository
        CONTENT_GITHUB_MASTER_LINK: Link to the content git repository's master branch
        Credentials: Credentials to the git.
    """
    BASE_RAW_GITHUB_LINK = r'https://raw.githubusercontent.com/'
    SDK_API_GITHUB_RELEASES = r'https://api.github.com/repos/demisto/demisto-sdk/releases'
    OFFICIAL_CONTENT_REPO_NAME = 'demisto/content'
    CONTENT_GITHUB_UPSTREAM = r'upstream.*demisto/content'
    CONTENT_GITHUB_ORIGIN = r'origin.*demisto/content'

    CURRENT_REPOSITORY: str
    CONTENT_GITHUB_LINK: str
    CONTENT_GITHUB_MASTER_LINK: str

    def __init__(self, repo_name: Optional[str] = None):
        if not repo_name:
            try:
                urls = list(GitUtil().repo.remote().urls)
                self.CURRENT_REPOSITORY = self._get_repository_name(urls)
            except (InvalidGitRepositoryError, AttributeError):  # No repository
                self.CURRENT_REPOSITORY = self.OFFICIAL_CONTENT_REPO_NAME
        else:
            self.CURRENT_REPOSITORY = repo_name
        # DO NOT USE os.path.join on URLs, it may cause errors
        self.CONTENT_GITHUB_LINK = urljoin(self.BASE_RAW_GITHUB_LINK, self.CURRENT_REPOSITORY)
        self.CONTENT_GITHUB_MASTER_LINK = urljoin(self.CONTENT_GITHUB_LINK, r'master')
        self.Credentials = GithubCredentials()

    @staticmethod
    def _get_repository_name(urls: Iterable) -> str:
        """Returns the git repository of the cwd.
        if not running in a git repository, will return an empty string
        """
        try:
            for url in urls:
                repo = re.findall(r'.com[/:](.*)', url)[0].replace('.git', '')
                return repo
        except (AttributeError, IndexError):
            pass

        # default to content repo if the repo is not found
        click.secho('Could not find the repository name - defaulting to demisto/content', fg='yellow')
        return GithubContentConfig.OFFICIAL_CONTENT_REPO_NAME


OFFICIAL_CONTENT_ID_SET_PATH = 'https://storage.googleapis.com/marketplace-dist/content/id_set.json'


# Run all test signal
RUN_ALL_TESTS_FORMAT = 'Run all tests'
FILTER_CONF = './artifacts/filter_file.txt'


class PB_Status:
    NOT_SUPPORTED_VERSION = 'Not supported version'
    COMPLETED = 'completed'
    FAILED = 'failed'
    IN_PROGRESS = 'inprogress'
    FAILED_DOCKER_TEST = 'failed_docker_test'


# change log regexes
UNRELEASE_HEADER = '## [Unreleased]\n'  # lgtm[py/regex/duplicate-in-character-class]
CONTENT_RELEASE_TAG_REGEX = r'^\d{2}\.\d{1,2}\.\d'
RELEASE_NOTES_REGEX = re.escape(UNRELEASE_HEADER) + r'([\s\S]+?)## \[\d{2}\.\d{1,2}\.\d\] - \d{4}-\d{2}-\d{2}'

# Beta integration disclaimer
BETA_INTEGRATION_DISCLAIMER = 'Note: This is a beta Integration,' \
                              ' which lets you implement and test pre-release software. ' \
                              'Since the integration is beta, it might contain bugs. ' \
                              'Updates to the integration during the beta phase might include ' \
                              'non-backward compatible features. We appreciate your feedback on ' \
                              'the quality and usability of the integration to help us identify issues, ' \
                              'fix them, and continually improve.'

# Integration categories according to the schema
INTEGRATION_CATEGORIES = ['Analytics & SIEM', 'Utilities', 'Messaging', 'Endpoint', 'Network Security',
                          'Vulnerability Management', 'Case Management', 'Forensics & Malware Analysis',
                          'IT Services', 'Data Enrichment & Threat Intelligence', 'Authentication', 'Database',
                          'Deception', 'Email Gateway', 'Identity and Access Management', 'File Integrity Management']
SCHEMA_TO_REGEX = {
    'integration': YML_INTEGRATION_REGEXES,
    'playbook': YML_ALL_PLAYBOOKS_REGEX,
    'script': YML_SCRIPT_REGEXES,
    'widget': JSON_ALL_WIDGETS_REGEXES,
    'dashboard': JSON_ALL_DASHBOARDS_REGEXES,
    'canvas-context-connections': JSON_ALL_CONNECTIONS_REGEXES,
    'classifier_5_9_9': JSON_ALL_CLASSIFIER_REGEXES_5_9_9,
    'classifier': JSON_ALL_CLASSIFIER_REGEXES,
    'mapper': JSON_ALL_MAPPER_REGEXES,
    'layoutscontainer': JSON_ALL_LAYOUTS_CONTAINER_REGEXES,
    'layout': JSON_ALL_LAYOUT_REGEXES,
    'incidentfield': JSON_ALL_INCIDENT_FIELD_REGEXES + JSON_ALL_INDICATOR_FIELDS_REGEXES,
    'incidenttype': JSON_ALL_INCIDENT_TYPES_REGEXES,
    'image': [IMAGE_REGEX],
    'reputation': JSON_ALL_INDICATOR_TYPES_REGEXES,
    'reputations': JSON_ALL_REPUTATIONS_INDICATOR_TYPES_REGEXES,
    'readme': [PACKS_INTEGRATION_README_REGEX,
               PACKS_INTEGRATION_NON_SPLIT_README_REGEX,
               PLAYBOOK_README_REGEX,
               PACKS_SCRIPT_README_REGEX,
               PACKS_SCRIPT_NON_SPLIT_README_REGEX
               ],

    'report': [PACKS_REPORT_JSON_REGEX],
    'release-notes': [PACKS_RELEASE_NOTES_REGEX]
}

EXTERNAL_PR_REGEX = r'^pull/(\d+)$'

FILE_TYPES_PATHS_TO_VALIDATE = {
    'reports': JSON_ALL_REPORTS_REGEXES
}

DEF_DOCKER = 'demisto/python:1.3-alpine'
DEF_DOCKER_PWSH = 'demisto/powershell:6.2.3.5563'

DIR_TO_PREFIX = {
    'Integrations': INTEGRATION_PREFIX,
    'Scripts': SCRIPT_PREFIX
}

ENTITY_NAME_SEPARATORS = [' ', '_', '-']

DELETED_YML_FIELDS_BY_DEMISTO = ['fromversion', 'toversion', 'alt_dockerimages', 'script.dockerimage45', 'tests',
                                 'defaultclassifier', 'defaultmapperin', 'defaultmapperout']

DELETED_JSON_FIELDS_BY_DEMISTO = ['fromVersion', 'toVersion']

FILE_EXIST_REASON = 'File already exist'
FILE_NOT_IN_CC_REASON = 'File does not exist in Demisto instance'

ACCEPTED_FILE_EXTENSIONS = [
    '.yml', '.json', '.md', '.py', '.js', '.ps1', '.png', '', '.lock'
]

BANG_COMMAND_NAMES = {'file', 'email', 'domain', 'url', 'ip', 'cve', 'endpoint'}

<<<<<<< HEAD
BANG_COMMAND_ARGS_MAPPING_DICT: Dict[str, dict] = {
    'file': {'default': ['file'], },
    'email': {'default': ['email']},
    'domain': {'default': ['domain']},
    'url': {'default': ['url']},
    'ip': {'default': ['ip']},
    'cve': {'default': ['cve','cve_id']},
    'endpoint': {'default': ['ip'], 'required': False}
=======
BANG_COMMAND_ARGS_MAPPING_DICT = {
    'file': {'default': 'file', },
    'email': {'default': 'email'},
    'domain': {'default': 'domain'},
    'url': {'default': 'url'},
    'ip': {'default': 'ip'},
    'cve': {'default': 'cve'},
    'endpoint': {'default': 'ip', 'required': False}
>>>>>>> 449faaf2
}

ENDPOINT_FLEXIBLE_REQUIRED_ARGS = ["ip", "id", "hostname"]

GENERIC_COMMANDS_NAMES = BANG_COMMAND_NAMES.union({'send-mail', 'send-notification', 'cve-latest', 'cve-search'})

DBOT_SCORES_DICT = {
    'DBotScore.Indicator': 'The indicator that was tested.',
    'DBotScore.Type': 'The indicator type.',
    'DBotScore.Vendor': 'The vendor used to calculate the score.',
    'DBotScore.Score': 'The actual score.'
}

IOC_OUTPUTS_DICT = {
    'domain': {'Domain.Name'},
    'file': {'File.MD5', 'File.SHA1', 'File.SHA256'},
    'ip': {'IP.Address'},
    'url': {'URL.Data'},
    'endpoint': {'Endpoint.Hostname', 'Endpoint.IPAddress', 'Endpoint.ID'}
}
XSOAR_SUPPORT = "xsoar"
XSOAR_AUTHOR = "Cortex XSOAR"
PACK_INITIAL_VERSION = '1.0.0'
PACK_SUPPORT_OPTIONS = ['xsoar', 'partner', 'developer', 'community']

XSOAR_SUPPORT_URL = "https://www.paloaltonetworks.com/cortex"
MARKETPLACE_LIVE_DISCUSSIONS = \
    'https://live.paloaltonetworks.com/t5/cortex-xsoar-discussions/bd-p/Cortex_XSOAR_Discussions'
MARKETPLACE_MIN_VERSION = '6.0.0'

BASE_PACK = "Base"
NON_SUPPORTED_PACK = "NonSupported"
DEPRECATED_CONTENT_PACK = "DeprecatedContent"
IGNORED_DEPENDENCY_CALCULATION = {BASE_PACK, NON_SUPPORTED_PACK, DEPRECATED_CONTENT_PACK}
COMMON_TYPES_PACK = 'CommonTypes'

FEED_REQUIRED_PARAMS = [
    {
        'name': 'feed',
        'must_equal': {
            'defaultvalue': 'true',
            'display': 'Fetch indicators',
            'type': 8,
            'required': False
        },
        'must_contain': {}
    },
    {
        'name': 'feedReputation',
        'must_equal': {
            'display': 'Indicator Reputation',
            'type': 18,
            'required': False,
            'options': ['None', 'Good', 'Suspicious', 'Bad']
        },
        'must_contain': {
            'additionalinfo': 'Indicators from this integration instance will be marked with this reputation'
        }
    },
    {
        'name': 'feedReliability',
        'must_equal': {
            'display': 'Source Reliability',
            'type': 15,
            'required': True,
            'options': [
                'A - Completely reliable', 'B - Usually reliable', 'C - Fairly reliable', 'D - Not usually reliable',
                'E - Unreliable', 'F - Reliability cannot be judged']
        },
        'must_contain': {
            'additionalinfo': 'Reliability of the source providing the intelligence data'
        }
    },
    {
        'name': 'feedExpirationPolicy',
        'must_equal': {
            'display': "",
            'type': 17,
            'required': False,
            'options': ['never', 'interval', 'indicatorType', 'suddenDeath']
        },
        'must_contain': {}
    },
    {
        'name': 'feedExpirationInterval',
        'must_equal': {
            'display': "",
            'type': 1,
            'required': False
        },
        'must_contain': {}
    },
    {
        'name': 'feedFetchInterval',
        'must_equal': {
            'display': 'Feed Fetch Interval',
            'type': 19,
            'required': False
        },
        'must_contain': {}
    },
    {
        'name': 'feedBypassExclusionList',
        'must_equal': {
            'display': 'Bypass exclusion list',
            'type': 8,
            'required': False
        },
        'must_contain': {
            'additionalinfo': 'When selected, the exclusion list is ignored for indicators from this feed.'
                              ' This means that if an indicator from this feed is on the exclusion list,'
                              ' the indicator might still be added to the system.'
        }
    },
    {
        'name': 'feedTags',
        'must_equal': {
            'display': 'Tags',
            'required': False,
            'type': 0
        },
        'must_contain': {
            'additionalinfo': 'Supports CSV values.'
        }
    },
    {
        'name': 'tlp_color',
        'must_equal': {
            'display': 'Traffic Light Protocol Color',
            'options': ['RED', 'AMBER', 'GREEN', 'WHITE'],
            'required': False,
            'type': 15
        },
        'must_contain': {
            'additionalinfo': 'The Traffic Light Protocol (TLP) designation to apply to indicators fetched from the '
                              'feed'
        }
    }
]

FETCH_REQUIRED_PARAMS = [
    {
        'display': 'Incident type',
        'name': 'incidentType',
        'required': False,
        'type': 13
    },
    {
        'display': 'Fetch incidents',
        'name': 'isFetch',
        'required': False,
        'type': 8
    }
]

MAX_FETCH_PARAM = {
    'name': 'max_fetch',
    'required': False,
    'type': 0,
    'defaultvalue': '50'
}

# for reference, the defaultvalue and display are not enforced.
FIRST_FETCH_PARAM = {
    'defaultvalue': '7 days',
    'display': 'First fetch timestamp (<number> <time unit>, e.g., 12 hours, 7 days)',
    'name': 'first_fetch',
    'required': False,
    'type': 0
}

DOCS_COMMAND_SECTION_REGEX = r'(?:###\s{}).+?(?:(?=(?:\n###\s))|(?=(?:\n##\s))|\Z)'
# Ignore list for all 'run_all_validations_on_file' method
ALL_FILES_VALIDATION_IGNORE_WHITELIST = [
    'pack_metadata.json',  # this file is validated under 'validate_pack_unique_files' method
    'testdata',
    'test_data',
    'data_test',
    'testcommandsfunctions',
    'testhelperfunctions',
    'stixdecodetest',
    'testcommands',
    'setgridfield_test',
    'ipnetwork_test',
    'test-data',
    'testplaybook'
]
VALIDATED_PACK_ITEM_TYPES = [
    'Playbooks',
    'Integration',
    'Script',
    'IncidentFields',
    'IncidentTypes',
    'Classifiers',
    'Layouts'
]

FIRST_FETCH = 'first_fetch'

MAX_FETCH = 'max_fetch'

OLDEST_SUPPORTED_VERSION = '5.0.0'

FEATURE_BRANCHES = ['v4.5.0']

SKIP_RELEASE_NOTES_FOR_TYPES = (FileType.RELEASE_NOTES, FileType.README, FileType.TEST_PLAYBOOK,
                                FileType.TEST_SCRIPT, FileType.DOC_IMAGE)

LAYOUT_AND_MAPPER_BUILT_IN_FIELDS = ['indicatortype', 'source', 'comment', 'aggregatedreliability', 'detectedips',
                                     'detectedhosts', 'modified', 'expiration', 'timestamp', 'shortdesc',
                                     'short_description', 'description', 'Tags', 'blocked']

UUID_REGEX = r'[0-9a-f]{8}\b-[0-9a-f]{4}-[0-9a-f]{4}-[0-9a-f]{4}-\b[0-9a-f]{12}'

DEFAULT_ID_SET_PATH = "./Tests/id_set.json"

CONTEXT_OUTPUT_README_TABLE_HEADER = '| **Path** | **Type** | **Description** |'

ARGUMENT_FIELDS_TO_CHECK = ['defaultValue', 'required', 'isArray']

PARAM_FIELDS_TO_CHECK = ['defaultvalue', 'type', 'required']

INTEGRATION_ARGUMENT_TYPES = {
    '0': 'ShortText',
    '4': 'Encrypted',
    '8': 'Boolean',
    '9': 'Authentication',
    '12': 'LongText',
    '15': 'SingleSelect',
    '16': 'MultiSelect'
}


class ContentItems(Enum):
    # the format is defined in issue #19786, may change in the future
    SCRIPTS = 'automation'
    PLAYBOOKS = 'playbook'
    INTEGRATIONS = 'integration'
    INCIDENT_FIELDS = 'incidentfield'
    INCIDENT_TYPES = 'incidenttype'
    DASHBOARDS = 'dashboard'
    INDICATOR_FIELDS = 'indicatorfield'
    REPORTS = 'report'
    INDICATOR_TYPES = 'reputation'
    LAYOUTS = 'layoutscontainer'
    CLASSIFIERS = 'classifier'
    WIDGETS = 'widget'


YML_SUPPORTED_FOLDERS = {
    INTEGRATIONS_DIR,
    SCRIPTS_DIR,
    PLAYBOOKS_DIR,
    TEST_PLAYBOOKS_DIR
}

JSON_SUPPORTED_FOLDERS = {
    CLASSIFIERS_DIR,
    CONNECTIONS_DIR,
    DASHBOARDS_DIR,
    INCIDENT_FIELDS_DIR,
    INCIDENT_TYPES_DIR,
    INDICATOR_FIELDS_DIR,
    LAYOUTS_DIR,
    INDICATOR_TYPES_DIR,
    REPORTS_DIR,
    WIDGETS_DIR
}

CONTENT_ITEMS_DISPLAY_FOLDERS = {
    SCRIPTS_DIR,
    DASHBOARDS_DIR,
    INCIDENT_FIELDS_DIR,
    INCIDENT_TYPES_DIR,
    INTEGRATIONS_DIR,
    PLAYBOOKS_DIR,
    INDICATOR_FIELDS_DIR,
    REPORTS_DIR,
    INDICATOR_TYPES_DIR,
    LAYOUTS_DIR,
    CLASSIFIERS_DIR,
    WIDGETS_DIR
}


class DemistoException(Exception):
    pass<|MERGE_RESOLUTION|>--- conflicted
+++ resolved
@@ -2,7 +2,7 @@
 import re
 from enum import Enum
 from functools import reduce
-from typing import Dict, Iterable, List, Optional
+from typing import Iterable, List, Optional
 
 import click
 from demisto_sdk.commands.common.git_util import GitUtil
@@ -951,7 +951,6 @@
 
 BANG_COMMAND_NAMES = {'file', 'email', 'domain', 'url', 'ip', 'cve', 'endpoint'}
 
-<<<<<<< HEAD
 BANG_COMMAND_ARGS_MAPPING_DICT: Dict[str, dict] = {
     'file': {'default': ['file'], },
     'email': {'default': ['email']},
@@ -960,16 +959,6 @@
     'ip': {'default': ['ip']},
     'cve': {'default': ['cve','cve_id']},
     'endpoint': {'default': ['ip'], 'required': False}
-=======
-BANG_COMMAND_ARGS_MAPPING_DICT = {
-    'file': {'default': 'file', },
-    'email': {'default': 'email'},
-    'domain': {'default': 'domain'},
-    'url': {'default': 'url'},
-    'ip': {'default': 'ip'},
-    'cve': {'default': 'cve'},
-    'endpoint': {'default': 'ip', 'required': False}
->>>>>>> 449faaf2
 }
 
 ENDPOINT_FLEXIBLE_REQUIRED_ARGS = ["ip", "id", "hostname"]
