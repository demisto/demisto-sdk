--- conflicted
+++ resolved
@@ -172,16 +172,13 @@
     FileType.GENERIC_FIELD: 'Object Fields',
     FileType.LISTS: 'Lists',
     FileType.JOB: 'Jobs',
-<<<<<<< HEAD
-    FileType.WIZARD: 'Wizard',
-=======
     FileType.PARSING_RULE: 'Parsing Rules',
     FileType.MODELING_RULE: 'Modeling Rules',
     FileType.CORRELATION_RULE: 'Correlation Rules',
     FileType.XSIAM_DASHBOARD: 'XSIAM Dashboards',
     FileType.XSIAM_REPORT: 'XSIAM Reports',
     FileType.TRIGGER: 'Triggers',
->>>>>>> 53887a64
+    FileType.WIZARD: 'Wizard',
 }
 
 ENTITY_TYPE_TO_DIR = {
