import re
from enum import Enum
from typing import List

# dirs
CAN_START_WITH_DOT_SLASH = '(?:./)?'
NOT_TEST = '(?!Test)'
INTEGRATIONS_DIR = 'Integrations'
SCRIPTS_DIR = 'Scripts'
PLAYBOOKS_DIR = 'Playbooks'
TEST_PLAYBOOKS_DIR = 'TestPlaybooks'
REPORTS_DIR = 'Reports'
DASHBOARDS_DIR = 'Dashboards'
WIDGETS_DIR = 'Widgets'
INCIDENT_FIELDS_DIR = 'IncidentFields'
INCIDENT_TYPES_DIR = 'IncidentTypes'
INDICATOR_FIELDS_DIR = 'IndicatorFields'
INDICATOR_TYPES_DIR = 'IndicatorTypes'
LAYOUTS_DIR = 'Layouts'
CLASSIFIERS_DIR = 'Classifiers'
MAPPERS_DIR = 'Classifiers'
CONNECTIONS_DIR = 'Connections'
PACKS_DIR = 'Packs'
TOOLS_DIR = 'Tools'
RELEASE_NOTES_DIR = 'ReleaseNotes'
TESTS_DIR = 'Tests'
DOC_FILES_DIR = 'doc_files'
DOCUMENTATION_DIR = 'Documentation'

SCRIPT = 'script'
AUTOMATION = 'automation'
INTEGRATION = 'integration'
PLAYBOOK = 'playbook'
TEST_PLAYBOOK = 'testplaybook'
LAYOUT = 'layout'
LAYOUTS_CONTAINER = 'layoutscontainer'
INCIDENT_TYPE = 'incidenttype'
INCIDENT_FIELD = 'incidentfield'
INDICATOR_FIELD = 'indicatorfield'
CONNECTION = 'connection'
CLASSIFIER = 'classifier'
DASHBOARD = 'dashboard'
REPORT = 'report'
INDICATOR_TYPE = 'reputation'
OLD_INDICATOR_TYPE = 'reputations'
WIDGET = 'widget'
TOOL = 'tools'
BETA_INTEGRATION = 'betaintegration'
DOCUMENTATION = 'doc'
MAPPER = 'classifier-mapper'
CANVAS = 'canvas'
OLD_REPUTATION = 'reputations.json'


class FileType(Enum):
    INTEGRATION = 'integration'
    SCRIPT = 'script'
    TEST_SCRIPT = 'testscript'
    PLAYBOOK = 'playbook'
    TEST_PLAYBOOK = 'testplaybook'
    BETA_INTEGRATION = 'betaintegration'
    INCIDENT_FIELD = 'incidentfield'
    INDICATOR_FIELD = 'indicatorfield'
    REPUTATION = 'reputation'
    LAYOUT = 'layout'
    LAYOUTS_CONTAINER = 'layoutscontainer'
    DASHBOARD = 'dashboard'
    INCIDENT_TYPE = 'incidenttype'
    MAPPER = 'mapper'
    OLD_CLASSIFIER = 'classifier_5_9_9'
    CLASSIFIER = 'classifier'
    WIDGET = 'widget'
    REPORT = 'report'
    CONNECTION = 'canvas-context-connections'
    README = 'readme'
    RELEASE_NOTES = 'releasenotes'
    DESCRIPTION = 'description'
    CHANGELOG = 'changelog'
    IMAGE = 'image'
    DOC_IMAGE = 'doc_image'
    PYTHON_FILE = 'pythonfile'
    JAVSCRIPT_FILE = 'javascriptfile'
    POWERSHELL_FILE = 'powershellfile'


ENTITY_TYPE_TO_DIR = {
    INTEGRATION: INTEGRATIONS_DIR,
    PLAYBOOK: PLAYBOOKS_DIR,
    SCRIPT: SCRIPTS_DIR,
    AUTOMATION: SCRIPTS_DIR,
    LAYOUT: LAYOUTS_DIR,
    LAYOUTS_CONTAINER: LAYOUTS_DIR,
    INCIDENT_FIELD: INCIDENT_FIELDS_DIR,
    INCIDENT_TYPE: INCIDENT_TYPES_DIR,
    INDICATOR_FIELD: INDICATOR_FIELDS_DIR,
    CONNECTION: CONNECTIONS_DIR,
    CLASSIFIER: CLASSIFIERS_DIR,
    DASHBOARD: DASHBOARDS_DIR,
    INDICATOR_TYPE: INDICATOR_TYPES_DIR,
    REPORT: REPORTS_DIR,
    WIDGET: WIDGETS_DIR,
    BETA_INTEGRATION: INTEGRATIONS_DIR
}


CONTENT_FILE_ENDINGS = ['py', 'yml', 'png', 'json', 'md']

CUSTOM_CONTENT_FILE_ENDINGS = ['yml', 'json']

CONTENT_ENTITIES_DIRS = [
    INTEGRATIONS_DIR,
    SCRIPTS_DIR,
    PLAYBOOKS_DIR,
    TEST_PLAYBOOKS_DIR,
    REPORTS_DIR,
    DASHBOARDS_DIR,
    WIDGETS_DIR,
    INCIDENT_FIELDS_DIR,
    INDICATOR_FIELDS_DIR,
    INDICATOR_TYPES_DIR,
    INCIDENT_TYPES_DIR,
    LAYOUTS_DIR,
    CLASSIFIERS_DIR,
    CONNECTIONS_DIR
]

CONTENT_ENTITY_UPLOAD_ORDER = [
    INTEGRATIONS_DIR,
    SCRIPTS_DIR,
    PLAYBOOKS_DIR,
    TEST_PLAYBOOKS_DIR,
    INCIDENT_TYPES_DIR,
    INCIDENT_FIELDS_DIR,
    INDICATOR_FIELDS_DIR,
    INDICATOR_TYPES_DIR,
    CLASSIFIERS_DIR,
    WIDGETS_DIR,
    LAYOUTS_DIR,
    DASHBOARDS_DIR
]

DEFAULT_IMAGE_PREFIX = 'data:image/png;base64,'
DEFAULT_IMAGE_BASE64 = 'iVBORw0KGgoAAAANSUhEUgAAAFAAAABQCAMAAAC5zwKfAAACYVBMVEVHcEwAT4UAT4UAT4YAf/8A//8AT4UAf78AT4U' \
                       'AT4UAT4UAUYcAT4YAT4YAT48AXIsAT4UAT4UAUIUAUIUAT4UAT4UAVaoAW5EAUIYAWYwAT4UAT4UAT4UAUIgAT4YAUo' \
                       'UAUIYAUIUAT4YAVY0AUIUAT4UAUIUAUocAUYUAT4UAT4UAT4UAUIYAT4UAUIUAT4cAUYUAUIUAUIYAUocAT4UAUIUAT' \
                       '4YAUY4AUIUAUIYAT4UAVYgAT4UAT4UAT4YAVYUAT4UAT4UAT4YAT4cAT4UAT4UAUYYAZpkAWIUAT4UAT4gAbZEAT4UA' \
                       'UIYAT4UAUIUAT4cAUYgAT4UAZpkAT4UAT4UAT4UAVaoAUIUAT4UAWIkAT4UAU4kAUIUAUIUAU4gAT4UAT4UAT4UAVYg' \
                       'AUIUAT4YAVYkAUYUAT4UAU4cAUIYAUIUAT4gAUIYAVYsAT4YAUocAUYUAUIYAUYgAT4UAT4UAT4UAT4UAUYUAU4UAUY' \
                       'gAT4UAVY0AUIUAUIUAT4UAT4cAT4oAVY0AUYcAUIcAUIUAUIYAUIcAUYcAUIUAT4UAT4UAUIUAT4UAX58AT4UAUIUAU' \
                       'IYAT4UAUIYAUIgAT4UAT4UAUIUAT4UAUIUAT4YAT4UAUIYAT4YAUYkAT4UAUYYAUIUAT4UAT4YAT4YAT4YAT4cAUokA' \
                       'T4UAT4YAUIUAT4UAT4YAUIUAT4UAUIoAT4YAT4UAT4UAT4UAT4UAUIUAT4UAT4YAT4UAUYYAT4YAUYUAT4UAT4YAT4U' \
                       'AUoUAT4UAT4UAUIYAT4YAUIcAYokAT4UAT4UA65kA0ZYAu5PCXoiOAAAAx3RSTlMA+nO6AgG5BP799i9wShAL9/uVzN' \
                       'rxAw6JFLv08EmWKLyPmhI/x88+ccjz4WjtmU1F76VEoFbXGdKMrh71+K0qoZODIMuzSAoXni0H4HnjfnccQwXDjT0Gi' \
                       '/wa5zSCaSvBsWMPb9EnLMoxe3hHOSG+Ilh/S1BnzvJULjimCayy6UAwG1VPta91UVLNgJvZCNBcRuVsPIbb37BllNjC' \
                       'fTLsbrjukKejYCVtqb/5aqiXI9W0tnad4utdt2HEa1ro5EHWpBOBYg3JeEoS2QAAA5lJREFUGBmtwQN7Y0sABuAvbZK' \
                       'T1Ha3tt2ubdu2vXu517Zt27a+TH/VbXgmaTIz53nyvtDaV1+JdDrxHVvzkD43D5BsyUe6bKxmUP0qJNM2Y/Pxud9bMH' \
                       'd5DsNmlmGa/E8ZsvgumHqikFHzPUhgVTGipBxmun20LUCCw4zZAiPtjPMs4r3MmGvbYGA9E6yD7CwlN0FvPac5CckDl' \
                       'LRBK4dJPAxbDiXvQ+c9H5OZQMwW2lZDJ7eQyQ1vQsR+2j6ARnYnU6nKQ8gdtA1Co6mLqXX1AXBf72GUa6EbGmuotCvT' \
                       'u4tRBcOfQ+sATQ2cqoSBF2go6xiMtNNQA8zkH6GZ0zBU/mLFYEcBtbbCiVtrM6lxEA6NVFOpHk6d9lPpbjjVSKWCvXB' \
                       'oHzUyFyG1vuFzM3Yi3rfUqL5/E5Jzv8spz+chjpdao7VIag9D3kAcLw14szHd7h0MGfVAVkITvj/PI4H1OCNyITlPQ6' \
                       '7eDYjTzqirFmy9NDZnwRhsy0sZsw4xzX46kDVRiahHaPNleBD2+wDJSSGZpNK1v8sRstJP2StDFoDsXh+niIBEUOM/h' \
                       'NzLBDWtD/UwTAQkghr/IGgrFURAIqg2WoagzVQQAYmg2nUELaWKCEgEla56EFRMFRGQCCpdQtBlKomARFClA0GecSqJ' \
                       'gERQZSOCLlBNBCSCCucQZJVQTQQkggpnEHSFGiIgEQx76nhrDRPch5BiaoiARHCKv6gOgNW/n7LCOoT8e7GUSpNCMkm' \
                       'y5xmEeTJ8tBUh6q+K2XTA34yYPYx5qxK25Q0FNFYEmzXOqJ8RZ2eRi2Z8syDpY8RiNxIsmu+niSOQuR9liCsb0638ig' \
                       'a+RJwMhpxCUv1fUGsJ4jSt5ZRGpGBldFKjBPHOznjzmyGkNusHahyFQ1eyqPQZnHqQSv4n4VQVlTovwKGD1Mi89Bica' \
                       'KZWVsstFd35MLSUZoqXwcxLNJQBI699TENzYWDs4mya+hBadYOFjFp9YMlaKuVAw5rYwagb93gA1HYxtefKoeaeyRjf' \
                       'GYTkeZlK6TxofE2bFxHWCibn6oeG+zfatiOmgsn4foHOPEqehu1VJrEXWkOU5EKyhtPkQO9OSjZAdpIJDsOAVcOYccR' \
                       'bSJnvExjZzphuJGigzf8jzBz6gxG3u5HAs4JRrhGYGmthkK9xFaYpu41hWbkwVzbyTsdHb59AMtsyGVTahnRZ9hPJ13' \
                       'cjfQ4V89djSKcm71Ho/A9KDXs8/9v7cAAAAABJRU5ErkJggg=='
DEFAULT_DBOT_IMAGE_BASE64 = 'iVBORw0KGgoAAAANSUhEUgAAAEIAAABlCAYAAAD5/TVmAAAfJElEQVR4nNWceZxUxbX4v1X39jLdPQszI8uwCI' \
                            'iAiEuICyIxqHHFLT41MeLPZ4zRaDT5PWPM+vxEf3n56UtiTJTkPde4xaiJcU/QoA9QEYEgAUTWYWT2raf3vkvV' \
                            '+6N7hu6e7p4ehLzf73w+d+7tulV1zzl16tSpc06N4H8Ifrnq5LmNoWm/agwcvlBpu6s9uvFnu7bv/eWdl693Ku' \
                            'xCAupA4WMeqI5GA/euXFBvmOLJOv+hR0+qOR5XpZu6Ex/9+/hpgQ7gqQq7OWBMgH2MkKNsp9g3IsXu5dpgmPIE' \
                            'BHObB1awN7IGhYurLAlcdfQpDU9vXNE7rE2J36XKRg2DjNgf7qoR7qXaZJDWoNHYOjn0Umshx4zzFvZf7rlcGQ' \
                            'wfpJLlMuc6mJA3qgMRuTaVklu1zhRoIG0J1dsnf/dfz7YrRia8sM9SUGpwhpUPcuSAzrcyCAHI75+1oqerR17V' \
                            '2Wmu7+w06Wg3+7q6zR81f5h8IgevQig2JQ4YiAPZWQ6U0+gSUNIQnH/pRQu0I1cieKx2XvM1j393nSrTvpROGg' \
                            '0OuWV5/ZgMV0aVdDwSMmUQEJx73ue9SjPFSciZ2feNyc2zjv7hvQt7phzu6/jq4n9XWutCvEaL20hMy50e8mBJ' \
                            'RB48818/lEJ46l//w+7T2ppjF0opFpmGUaM1Xsu2vYYhldfjsTTaCtR5wtNm1q499jMT/hKq8fzZVXrvOUfeer' \
                            'CnbtGpMaKGLVM3t5zDZjep//zT/55umsaN776x97J3l7VO8nk8eDyZxUophe24SCnxmAYAWoNl20yaEeSCq2aF' \
                            'DUO8nHK496G7X1z/zMNvFVtOC3HMfTfSkj5U76BJxPKtPw0ZprwBuAUY+9rvd7Dtb/1U+X0AaK3RQM4fhNiHjv' \
                            'QqvnzbMRimBIi5micsl9u/uvj/drXs7Drg+BqD3yUjHTr7rIvULVc+2JZQTRXLNt09QxriceA6IAjQNDVIf6SH' \
                            'gf40ibhD2rJJW1b2nrks28bVDrWTExy32EtNvR9T+BBCeKXgOI9k8TmXL9y47e979rbu6RFl8ClGR265yMUZDv' \
                            'CqUVcf4oX37jgWwbPADABXp+lPtRBO7SHtxEglINLhIdZjkopKXFsgDfAEFKEGh5pxDlW1LtLQCGHgM0KM8U2l' \
                            'zj8ZQ3gB+lKuuObt19a9eMc3nzhgukOwb/7kzjdyymSJ58G6CmDM4Yfy7Ms3H+sxxAvAFKVd+tPN9CS2Y6tEzu' \
                            'eKDeIIGGrwGAHGVs2mzj8ZgRGxXX3Vv97y+xffeXlNLm4j0VBYd+h+oCRCLt/287FC8rqEuZYboy22gZjTndF+' \
                            'BwwE1d5xNAWPxWMEejSctWjGv6w/ED3LgudC7TqS+S0BXlhzh6mFuFfC3Jjdxa6BlcTsroqYMDo2aaJWB7sHVh' \
                            'C3exq15qFn199VP6ouioMcyWgZyZBRk2dNpHpM9UWm0BdFrQ72RtfgqGSZJvmwPyJpqQQfR98j4XQd3VDtufWG' \
                            'X3zlE++XKsGjrCm7fPvP66TgvYTdPbMlshpX2wXdlx5z1xa4lkApgZAa06sxPHrEdoNgCi+Tak6K+Y0xJ54+81' \
                            'tbRsC5UL/lvSvmmClmrpYmRotLlI7PbI2tL2ACZPfaaMCKSyJdHuLdHhJ9XpIDHpykiXYlOssIYSo8VQ6BeotA' \
                            'g0XtBItQo4Nh6qJD5miL9tj60PjQ/G8s/sap171y75uDr0azVQdQn0hZ/nHt3f4xteL9j6PvzY1aHRnSlSDaZd' \
                            'LX4ife4yUdNUlliZbCQFaonzWgXAWGQ/CQNKGxaYINNtXjLKoPsRE5EyHoGReu9cw55vNH39myv7TkeqhGvSaH' \
                            'qj0nDKT3zIxanQC4jmDrX2vo3VaLgSfPUjSNUr0UBwEYhgS8pLq9pLqr6dYahUPtoQPMOWsA05eZPgmnuy7lbj' \
                            'gPWDpaGgah3LwpC6dedAKC+IXdyQ+9g/O5fbOfrs21mMKLEAIpJE0TJuD3+ZgwYQJer5cJE8YTCARobGwY1mcw' \
                            'GKShoYG6ujpqaqqprx9DKBRi3Lix+Hw+hBAYwkP/zjp2vRccaqe1wlX9n//VOwv32wdbbJxKmdJ5cM9TX/dH1c' \
                            '7bY1bnxMGyPeuDWP2hIfGvravlttu+xcBAhGuv/TItLR9zw9euI5VOcc7ZZ/HOu6vz+ly06BROP/1UZhw2nYkT' \
                            'J3LCCcfRUF/PxRdfRE9PLx0dmeknpcCyHCYemcqdInVC8PCrD7bER0PHYL1iHKzI5+Cae+qj6dY5ud8SEhKpFB' \
                            '7TxGMaRAYiPPrbx2lubmZgYICdu3bz8CO/paO9g927m4d9eN26v7Fjx05s28a2Hfw+L4lkkm3bd9Da2obWGqU1' \
                            'tu0gVebLORqnXmvmAIM7skqkvKTPMve5cCueB12JrVNtNxHKRaV2go2rFKm0RTSeBMPg8su/wOEzZ3LllVcwaf' \
                            'Ikliy5nLlHHcn55y1GKZ25tEZrzbHHHs2555zNaact4sQTj+dznzudeZ/6FF/4wqVMmjSJWCJJLJ4klbaonWAj' \
                            'jfwBF4KjKyA+F4Zo3O9V4/7VC/8ZeCS3zE5L1j1TR9/HQ55ovF4vjmNjmia27eAxTVzlIqWBbduIQZNBgJSZVU' \
                            'XrzDZdCoHSGiklruugVIbwuiabT18SxhdyC9FaeuP8VTfuDz2jUS55U0Qpxmfs0kFeajw+xbyLwzSvC9K900u0' \
                            'y4NlWQBYVsbGsOzM3c0SNWSFa3BdF3eINoFLxn5wXRchINTgMGFOikM/ncAbGC75WjN+FPTkwWgYkfdl2xGmz6' \
                            'sp1EfeoGLmKVFmnCywEpKBdg/hVg8DHR7ivQZOWuLYZbYhAgxDY/oUwQaH2iabugk2NeMc/NVu1vIsDrYr9nvV' \
                            '2G+JSKSElWFEicqGxl/t4q92GTczBWRM6lTUIBWRmXtM4loCrQXS1Hj9Cl9IUVXrUlXrFh31cmBbIlUC55Hu+y' \
                            '8RkZjsqAlqDKPy/aPh0QTrHYIHYr9YCBoicVnow6s4GicL7oXPJSGRFJv6I/LAepeLqW5R/F1h1WhCEomLv+UU' \
                            'lVsRh7kbii2VFRHnOHprd7+xuqPHxLLF6PwvpeoWK9fF3w36fB1X0Bs2aOs2O1yHZTlViklBSQnJdd7qIs+5kF' \
                            'dn7Z+areM/P219Mi0WhKPGuERS4DgC0wRjpH2FKL9u9+/1EqgpPR6uKwhHJT1hg64+k2hctmnN9csf2Pp+z55Y' \
                            'btVcJ26ek7mQtkriGmXfXf/bRfWGKc8DLgUW+H267tAJjszTHZW6KrP1/vZ8HUeeHcFbpYa900Brp6kiMRkDNq' \
                            'D1C66jn3vlZxtbPv57XyGugzCSW2GIEfu1+8wFf8jDl3+9sEZIcWsoqH4wcayDUUTbuLZACJDmcM7EekxaN1Xx' \
                            '8YYq6qdYzD41RnCMs292aOjqM+gbMJ5zLHXT2uebu9a+0FzMcVsuIDUIeY7ekSzLUe9Or390UcDwykdCVeqypr' \
                            'EuZsGq4tqCPesC2ElJVW3GekpGDAbaTFJRg4apFlM+lcD0aYQAf42bZYKgs0fSHzXWa83i+69Y3lEB7qUidlDA' \
                            'rIMS6brxydNrQD/i9eiLxze6hIrYA4mwwUCbBzslMbyaQJ1D7XinqKSk0oKOHoNESq4XcOl9VyzfdaBxrkQiRh' \
                            't6B+D6RxfVSI+8yxB8pTqkzMY6l3IGWDFwHEHvgCQcNXBdlmnNNUuXLN87ii4qxv+gRsOvvn+hDNR5nwcuEEAw' \
                            'oKgJKQJ+jWnofRoqe9c6Q3zKEkTjkkhcojJkNGulj1h65ZuFluMBg9z8iJH0gATUuKY6AsEg/T1JtMpsijweL+' \
                            'lUUnp9fqVcl2QqIQH++L3NasnSealMthTEEpJYQmJIME2NaYCUGgEolbEJHFfgusMWGWfDy61OIBCUpsej6sbU' \
                            '093ZIaVhgNZUBYIKIJGIy0DIq0I1Hpq3d5ZzQg9TqBVLxILTZ/OjpV86VsN16aTb2NueYteWCHs+itLblUKXYG' \
                            'P1NGt+3WHuJE+1izZcEBothnJGhoMGtERogVASN2EQbTFi/Vt8y3SJwaqt9zJ5RojD5tYyblIVVSEjIYR4cs+O' \
                            '7je+svhXFSn63OVzEIrFOHlt8+31HtNYqWFObgfJmEPn3iQ7N0do3hohGi506YPhgcAYQfV4CDSA4dMZGREFbn' \
                            'otEFqgHEGyH2IdgniPxk4P1y3+gMGUw6s5bG4NTVODhGo9iHzGhrXSnznziNu3UHwZzdt8lUovHMZFw5RzbJWe' \
                            'o7QNSKQwMIRJVchk6uxqps6uRrlN9HSk+Hh7jLbmBL2dSRJRF9tyiXZpol0Zd543KPAFJaZ/nxWqXHAssOKadE' \
                            'xndIMenHqSqpBJXaOXCYcGmDwjxPgpAUzPvvHTKBxlo7WLRiGEUWcI3+eATcO4WMTELmlQ/X7Vt80xjaF5oENS' \
                            'SAbSbSf0pLb9xFFW1kNtYgoffrOWgFlPlaceU2Q9U1kr0LYU/R02nS020X6bRNwmnXKwLBfXVrhKZ/QMmSQRaQ' \
                            'gMQ+D1Gfj8JlUBD8EaD2Mne2ho8uAP5NvuSjsknTAJp4+UE8ZWSZR20FohhUGtb/KjDb4Zj4uMVnYi4eT6fzrx' \
                            'JzGK2BRFGbHwjCO4/b7L7wVuGKwct3toja0vsTMVCCQ+M0TArMdv1uEzghjCixAGWgmSEYj3a5w0gytB3kZN5D' \
                            'wIAaYXArUQqBNIQ6NRuNrCUcks8f2knIGsBBRflhuqZqgG//QhvgEr+ntjZ1224O5h+d5FleUb2+7wJ51Ie3+q' \
                            'uU7pTBtXWaTcSAk2DN9KSGFgykzGi8eowpR+DLwo24OTMnFSEmXLTNwTQGoMU2P4XDx+F+m1UcLCUWlslcBRaR' \
                            'yVwtWV5qyDRwbwGoEsjpIaX5MTNA85/szZt2+gYPCLOmYc1x3fEd8UsNxYRRumYq+VdrHcOBZxGMI905kwBVST' \
                            '3USJbKnORsZ0ZgVKleo5r6uy5bZK5CSpQMLpl03BY6YAGyhQBUUZ0Z3cguXGS1NZMVaFkHXYDm4j9/3KPI3GqT' \
                            'Ean0YWlHboSnxYdHoXLYxY7XJ0KRwHMivmYILGcmNFcymKSkRPv6EaxwyLGewXKAXhqIHlsF/8Mk2oq1b7drH7' \
                            'kYaVCylLOhQxD4oyorNXquqgGvUmqRA00Nc5Bk/HUdS4gUwcpwwhWmRsrAxkKrrSpnfMhxxyaFvGsfgJUFJK0N' \
                            '5tOFQqEckOs6evRlsTxjreYu8r/rBjEOo8Dk96eOR7NODrCeGOex0ZSIxcuQxEYlL17fHGKOPFzoOuFbXz2z/y' \
                            '+ePJT5SWhFRePG4wr0wAUsqilxDFtz6G8mEW9DNasB1Be4vH7FpVc+ERRx49skScdsa5Eri2f3OV+fF4m8mTHI' \
                            'JVFe1bhkExsqprazj99FMzcySbhjw4W1LJFBs/2EhbW3tFfZcJluW9S1uC1g6T7o1VaJdLpk+fedeHmzfmxUCG' \
                            'McLvr5oKfC7db9K1NogmTm2tor7WxevJ+hBG5cUQeYh5PB4mTsqkVOzd28qkSRPzak+aNJGnf/cMsVgsJ6o6/I' \
                            'PlVIUmk8JkuxCOSsIDBr1bqoi3+ACmIDgTeCK3TS4jMk5MIS4G0YjWxHb7cBMS+4REVzgmGz2Glg11GaaMQHte' \
                            '8kIe0tkfWmveWfUuU6cdimmaGIbBUUfPxV/lp2liE9s+2lac2JFWDZHxe3R0G9iOwHVER//6QH10t8+b0+7aw2' \
                            'bMemrnjo8gJz9iENRZ514kgatyv5Ts9IR71gTOR3OF7Yg/JdPCKs+FHGKVxnGc/L2AGLwJUqkka957n3feeZeV' \
                            'K1eRTqeBbO5UDhMzKQEqr+9y37YsoSxbrNCaG52YPD66y7e2oN38WUfMnU0pE9s0zYXk+BuyzH9r08oda//wwO' \
                            'Y1wNPf/uOiD6CyhIy0bfPumvepMuqoq62htqYGf5U/i6/OSwkYjFwBpFJpenr7iESihCMRBiIDfHpKlDG1lXwV' \
                            'bJuIcvXnf/2/3gwDavEFlzwkYEEOL7xCiKura2pvjUYGIDfP8vBZcyRwJTlSkm34yEdbNw9xznZEs1IcLStYUD' \
                            'IuOEVfNExfOAzAQGxfJGrdBxvp7c2c8dQarvrnJVRRxa7mPazf8PchSRKjXLzStgj37IlF2DfiL2roA3LDzxd8' \
                            '5rOf+8mrL/2hD1BDnzh81hFNwLkFfTa7jvNGboGrxBbLrjxXshCUUkPLZDyRJBKNEYnGiMZiQ3sNpXXJrfVIml' \
                            'opsGyx7dkfvj80eLt3busD/lhQdYZALBr8McQIgTgThmWcPLN50wd5nmPX5e9pqzJGFNNrSmni8TiJRAKt8pfl' \
                            '/D1XqW+UVxKWLXBdsYmc+b9l80YF/A6w9p1ZERLBFYN1TICjjvm0BK4t6DMG+smPW3YXGhHrEylp1VariqzOQn' \
                            'I6elq49e4vAqDEWM44/VQgk2sVDGZ8BxnJyCW4crs6kRK4ircp8Lsq5b4jpbEJ9Lyc6uede/7Fk1596Y97TYBz' \
                            'zz5nXjqdPq6qqor+cJi2jk5c111r286Wgu/gOrotmRbNSjFzJD0xJN45ouGrdpl7bhg0tP/1SG6+6Wv5bbRmz5' \
                            '7CTOLKp2IiJRMU8Te89vLzqcUXXPJ7r9czb/LEiYypqyWVSnsj0egXJzZN/Kn5y1/ctyAUCj0//bBpZqAqwK7d' \
                            'u9m2bTubPvzo8WeefmyYO8hJu5GUx1ydtsTMKv/IHpvc1QAyTtpE2AAtSKdtOjo7h+qm02lefW0ZO3ftrojwQl' \
                            'CuIJkSW9C6aFx0+qFTXp0wftxddbW1fGresWitaWtt++HcI2ZvMoGfjJ8wbmwgECAWjTEQHqCutpaTTzy+7pmn' \
                            'HxvW2YNfXcGNT572eiQul1T53bIyIaQodLGT6DNZ9WBjFvG93PzNbw+9cxwH2x4eDhAVWrPxpMB2xFvP3b52UK' \
                            '/lue0PP2z6BZDJ0uvq7GLc+HFMaJpQ09fXf6cJLNi9czctzS3ZND6R/bg4Gfh5sQ9qxRvRuAwfMkbVS1laKgJB' \
                            'L7VjgnTFcv8jADhDylaRTI58yCUQ9FFXFwDK23LhmLSAlzp3RkplxnwaMh7z1r2ttLa2IRDYjj3PBPpcpcZqYN' \
                            'r0aQhgx46dAD2UCKK+8ZstHWfeOGdFLCEuqgmVZoQSac665HBWvthBuC9esl45qAr4OPmsQ3FqVmCVsezTliCZ' \
                            'lM3JAWtNTnFhIKcNoLa2lslTJrFj+04SiQRAmwn8BviB1lp2dXaRTCZxlcK27ScpEWLb9nYHZ9ww56H+iHFBdV' \
                            'DJErtntFbEqt/lgutOwisqNAsLwNFJ2hNrSVjlGdkfMXAVjz98w6pBsckdxOzKoR8A/dVwOOy1bXswGdYB7jGB' \
                            'u2Kx+HSvz7tERSLEE0l27m6ms7vbX/CtPOmwU+6KhDC2xJJybnWZfMi0E2VHOJvj9QndbKXAsgUDURlWrn6K4d' \
                            'MBskvpsjff6jukoYHpU6dgWRaWbRMeGFjm93iWmjd/8+uJ8y685H7TNL8kpZSO4+Jm8oDPgWFZakPMeO/ZXZGF' \
                            'Vx7+H919xr1Bv5bldMUQHCQfb3efgat4bqAr2VyiSibiLcRpPX193r5wGENKlNa4rvvCKy8+l5IAqVRqvW07Pe' \
                            'm0NcgEgNPOPPeCQqkY4vIHf/4YAU+k02JHX0T+j/mxYwlJNC4jwD1PfWt1SdE878JLARYD2cP5Dq7rOsAbkBWZ' \
                            'N/7yskX+6APMMA3PHMrAg9evDGu4szdsqFT6H/IfGPLAcTIpRUrz4Pt/2l1o/MmCqxGYX1Bn657mXc0UnPt8pa' \
                            'BSQAhx2qFTp1MKUlEbrXjOdVnW1mViO/84ZigF7T0Gli22oblrzbPDjDCVd2mOA5oK6ry8aeN6Re7uU2u9msyS' \
                            'mQvnT51+eNl87aVXLk9pzS1pS3S0dZk5xwwOHmgNnb0m0bhMALe8es/Gsv9HYcbMI6RGn0++/8VB69cGfwwxwr' \
                            'LSe4G1BX3MD4WqC7k4DJYuWb4FuCmeFKm9nQdXMpSCjh6TbB74XS0bel/eva5w/PJh1uw5fuC8guJdSquNgz+G' \
                            'Eg527dzGzFlzQsB5vpBi1skORyzwGdNP7p944U1Nm/o70z17t5Vey2eePG6rP+RxbEcsSiSl9Ps0ngP8f89sR9' \
                            'DW5SESkwp4zEo43/vdd9aUDI9PnhXixy8d3zTtuNT3m6YFzm6YLIj1u1iZMMWz772z8vlkMqEh/5SfnjlrTlug' \
                            'zr1x8TWHmGcsXMysqcfgeHuPjNvdXzrmlMa3XnmwpbXUR/++bK844rMT3vYFTMtxxSkDsUwujN+ri2bgloNCeV' \
                            'IKBqKS1k6TlCUV8Ggyat/80HUrcyM+w/LJ/8+fjp9imOJNr8+z+LNHLuGo2ccwda7J7h0dKhkR3/lgw9rBfM38' \
                            'jfSWTR+0zT0nsmbSxIko7dIe+4C+5A6Aeo2+/bq7jyhHknrsG++ovr3xnwJf05pwd5/B7lYP3WFjVNNlkBpXZZ' \
                            'LP97R5aO8xcVxhgb7bsdRND1+/MlbQrPCEgTQ84hvADKVsdvYvJ2H3cUh9E8ec5XSh9arc+sOwu3/1wpXAQoHA' \
                            'kD5M6SXlRFCKloGImPWDs1dWlOt4w5OnHi0Q9wKnAFIICPgVwSpNZtpopAQhMn5/rUFpcBxIW5J4UhBPDuVZAm' \
                            'xCc+vqZ3ctW5fJvx4J5C/f+cybhtSnmNKHKf2knQgI0Fp33Th/1bjcyoN5lrkdtwEY0sOcxvOJWd3sCr9Ff8To' \
                            '273Drjhd5eHrV228+r6Tz5emvAi4TWvmxJNSxrObTSkyTlmBzka9MozYR/iQPb4XuFcp/ejTt73X099WcfxT9f' \
                            'TLjrH1LkFPI7MazmZb7zLC6Y8BhvkrhkvEuwsXIXgJRMhjVJG2k4SjkmRa/GLiWOevwK7WHbGt/7ZkQ8VxwCvv' \
                            'OckMNfoXSCkuBRYAU4A6hkfaFBAhMxhr0foP6aT7xoPXrqiY+ruXzfcGq82FCOb1R+RE1xXfHFOj8Hl8KG2jtW' \
                            'tpzdduPGnVw2UZcdsjx8jGqbUXJNPix0oz22tq6fNqfD5tCfACYeC+dMK9819Oe3fkYE8BXPfIIr/hkeOBsULQ' \
                            'iBAhAVKjEyh6gC7l6o7lD3wY+2jVSAn4+fCrt0+ukYb4GbAE8EMmm9eyIZWWKE2L36vvchOpB7933hqLkTJv/d' \
                            'Uefrps/iUC/R8ISh1Fe1kprr3trNUdiWjlCV45sL9nRIa1mzN/DF//xZHTNTxORuLQSmSO7ezbDFpa892l39r6' \
                            '8y1vD7c7ijLi3hULAqZXbgeaNBCNSQZiEinhkDGZYHAW1iqlr7hpwdvbDgRB+9vuvtULjxPwJDATMi67rr6MlV' \
                            'sdVBxSr5CZDJSeVMKddstp7xauOMXzI0yvnAmMBegfMGjtMnuicXnHQERe3dJuPpNIycGV4zgpxV/vX71w0c+X' \
                            'nzTaZIr9PTE01O4HT31K3v/uwosE/IUsEyJx2dfaaX4/kRRHWpY4ozdsrO/uG0Ktxuc3phTrtBTyocGH/ohMob' \
                            'n21Z9t/NH9S5Y/Gh1wr+jsNa5LpsWgApsE/MFXZXxx/uKxlTCj1JHDUu+GHU0EuPSW6XLCtODXETxJNpQXT4qe' \
                            '7j7jn9p2xv5t6ZLlW39z9VtvaM3VkZgRzmlbGI+RpZAhd8a4LpscS728e32PAnjw2hXO3u2Jx7r7jOssWwyKWD' \
                            '2Ch6784czrb77vqJGYUcyDVO7dsDzxxiY/iy5tugzB7UAAIG2Jrp5+4wvP3vHBW89+/30A5dqKrSvaN2n0+pwz' \
                            '7EXzzouOjhAMGU1Ssuk3V7+Vpw2f/s57NG+NPxWJyRuVIgFsBX6ilX6jfVfJ/Ujht8pJxOBzbirg0LuethR7Nk' \
                            'efA04H7lZabIgl5BXP//TDt3JO+kmA5f/5oTIkO7IJGwpEqti3i2bna62HGGEaDFMsAL//7vvqsjvmPXHiZ4Nr' \
                            'TOnufeyO7Yl1r3eXm/elXOyFdQaVYd4pvML6d1/zgQNsWHztlI0nXdD0o2fuaUlsf6cT8pWpBJTHHKRHozXFLO' \
                            'Oi/34J0FaGe+D16pK2wjP/ul49k5GGSqDcMcTcOhTUKatUX3mgRb3yQEuuwTWsnS+HBq1VMXpUUUZohTOYk+Av' \
                            'w4j9hEqk5oBClW+IBoUWRRNOSynLIZ0Q8Kv9i8wMh4NCZCVQ5dPbyYbJhCyOR3FGZBRsDFjqNfVvDg56ZeGTJX' \
                            'gWQH974gngLGCNLmU7FcVCEtGaM1a/0rX+8Tv3x2j8xHBApedHl61zgLfufn3+GdFee7/6LjcyRQ2d/axfaqks' \
                            'VVbYxyd99/80/H+BZCGMBumi5yUq6G+0EliufaEE/sNgJBEv1WY0v0eLT959NAGIYYbQxIkTefXPf5ZVPr/0+r' \
                            'ym3+evkdJodJVbL6WsEUKEyOwFAhq8IuMsMQFPtgszeznsO/llZ58tMie7EkBCaRVDE9FKhTX0KNcNt7a1OR3t' \
                            '7eorX7lGdXd3V4x3MRCUMGFHgvnz5/PiSy+fCdxEJlt3fJboAxb+H6GbFBmX3jbg12MPaXyx4H0xBhRat0N3s0' \
                            'jliiBUXY1lWWs9Hs+PgZlCMAXNBIRoRFMH1JDZzgeyl5/MFthk+FY4FyyyEqEzxKbI2DQxMv7MMJnQZDvovVqz' \
                            'A1HUzK9kdzt0/2+exnQr4g2hrAAAAABJRU5ErkJggg=='
# file types regexes
PIPFILE_REGEX = r'.*/Pipfile(\.lock)?'
TEST_DATA_REGEX = r'.*test_data.*'
TEST_FILES_REGEX = r'.*test_files.*'
DOCS_REGEX = r'.*docs.*'
IMAGE_REGEX = r'.*\.png$'
DESCRIPTION_REGEX = r'.*\.md'
SCHEMA_REGEX = 'Tests/schemas/.*.yml'
CONF_PATH = 'Tests/conf.json'

PACKS_DIR_REGEX = fr'{CAN_START_WITH_DOT_SLASH}{PACKS_DIR}'
PACK_DIR_REGEX = fr'{PACKS_DIR_REGEX}\/([^\\\/]+)'

INTEGRATIONS_DIR_REGEX = fr'{PACK_DIR_REGEX}\/{INTEGRATIONS_DIR}'
INTEGRATION_PACKAGE_REGEX = fr'{INTEGRATIONS_DIR_REGEX}\/([^\\/]+)'

PACKS_INTEGRATION_PY_REGEX = fr'{INTEGRATION_PACKAGE_REGEX}\/\2\.py'
PACKS_INTEGRATION_TEST_PY_REGEX = fr'{INTEGRATION_PACKAGE_REGEX}/\2_test\.py'
PACKS_INTEGRATION_PS_REGEX = fr'{INTEGRATION_PACKAGE_REGEX}/\2.ps1$'
PACKS_INTEGRATION_PS_TEST_REGEX = fr'{INTEGRATION_PACKAGE_REGEX}/\2\.Tests\.ps1$'
PACKS_INTEGRATION_YML_REGEX = fr'{INTEGRATION_PACKAGE_REGEX}/\2\.yml'
PACKS_INTEGRATION_README_REGEX = fr'{INTEGRATION_PACKAGE_REGEX}/README.md$'

PACKS_INTEGRATION_NON_SPLIT_BASE_REGEX = fr'{INTEGRATIONS_DIR_REGEX}/integration-([^\\/]+)'
PACKS_INTEGRATION_NON_SPLIT_YML_REGEX = fr'{PACKS_INTEGRATION_NON_SPLIT_BASE_REGEX}\.yml$'
PACKS_INTEGRATION_NON_SPLIT_README_REGEX = fr'{PACKS_INTEGRATION_NON_SPLIT_BASE_REGEX}_README.md$'


SCRIPTS_DIR_REGEX = fr'{PACK_DIR_REGEX}\/{SCRIPTS_DIR}'
SCRIPT_DIR_REGEX = fr'{SCRIPTS_DIR_REGEX}\/([^\\/]+)'
SCRIPT_TYPE_REGEX = '.*script-.*.yml'
PACKS_SCRIPT_PY_REGEX = fr'{SCRIPT_DIR_REGEX}/\2\.py'
PACKS_SCRIPT_TEST_PY_REGEX = fr'{SCRIPT_DIR_REGEX}/\2_test\.py'
PACKS_SCRIPT_PS_REGEX = fr'{SCRIPT_DIR_REGEX}/\2.ps1$'
PACKS_SCRIPT_TEST_PS_REGEX = fr'{SCRIPT_DIR_REGEX}/\2\.Tests\.ps1$'
PACKS_SCRIPT_YML_REGEX = fr'{SCRIPT_DIR_REGEX}\/\2\.yml'
PACKS_SCRIPT_README_REGEX = fr'{SCRIPT_DIR_REGEX}/README.md$'

PACKS_SCRIPT_NON_SPLIT_BASE_REGEX = fr'{SCRIPTS_DIR_REGEX}/script-([^\\/]+)'
PACKS_SCRIPT_TEST_PLAYBOOK = fr'{PACK_DIR_REGEX}/{TEST_PLAYBOOKS_DIR}/script-([^\\/]+).yml$'
PACKS_SCRIPT_NON_SPLIT_YML_REGEX = fr'{PACKS_SCRIPT_NON_SPLIT_BASE_REGEX}\.yml$'
PACKS_SCRIPT_NON_SPLIT_README_REGEX = fr'{PACKS_SCRIPT_NON_SPLIT_BASE_REGEX}_README.md$'


PACKS_LAYOUTS_DIR_REGEX = fr'{PACK_DIR_REGEX}\/{LAYOUTS_DIR}'
PACKS_LAYOUT_JSON_REGEX = fr'{PACKS_LAYOUTS_DIR_REGEX}\/(?!layoutscontainer)([^/]+)\.json'

PACKS_LAYOUTS_CONTAINER_JSON_REGEX = fr'{PACKS_LAYOUTS_DIR_REGEX}\/layoutscontainer([^/]+)\.json'

PACKS_WIDGETS_DIR_REGEX = fr'{PACK_DIR_REGEX}\/{WIDGETS_DIR}'
PACKS_WIDGET_JSON_REGEX = fr'{PACKS_WIDGETS_DIR_REGEX}\/([^/]+)\.json'

PACKS_DASHBOARDS_DIR_REGEX = fr'{PACK_DIR_REGEX}\/{DASHBOARDS_DIR}'
PACKS_DASHBOARD_JSON_REGEX = fr'{PACKS_DASHBOARDS_DIR_REGEX}\/([^/]+)\.json'

PACKS_REPORTS_DIR_REGEX = fr'{PACK_DIR_REGEX}\/{REPORTS_DIR}'
PACKS_REPORT_JSON_REGEX = fr'{PACKS_REPORTS_DIR_REGEX}\/([^/]+)\.json'

PACKS_INCIDENT_TYPES_DIR_REGEX = fr'{PACK_DIR_REGEX}\/{INCIDENT_TYPES_DIR}'
PACKS_INCIDENT_TYPE_JSON_REGEX = fr'{PACKS_INCIDENT_TYPES_DIR_REGEX}\/([^/]+)\.json'

PACKS_INCIDENT_FIELDS_DIR_REGEX = fr'{PACK_DIR_REGEX}\/{INCIDENT_FIELDS_DIR}'
PACKS_INCIDENT_FIELD_JSON_REGEX = fr'{PACKS_INCIDENT_FIELDS_DIR_REGEX}\/([^/]+)\.json'

PACKS_INDICATOR_TYPES_DIR_REGEX = fr'{PACK_DIR_REGEX}\/{INDICATOR_TYPES_DIR}'
PACKS_INDICATOR_TYPE_JSON_REGEX = fr'{PACKS_INDICATOR_TYPES_DIR_REGEX}\/([^/]+)\.json'

PACKS_INDICATOR_FIELDS_DIR_REGEX = fr'{PACK_DIR_REGEX}\/{INDICATOR_FIELDS_DIR}'
PACKS_INDICATOR_FIELD_JSON_REGEX = fr'{PACKS_INDICATOR_FIELDS_DIR_REGEX}\/([^/]+)\.json'

PACKS_CLASSIFIERS_DIR_REGEX = fr'{PACK_DIR_REGEX}\/{CLASSIFIERS_DIR}'

_PACKS_CLASSIFIER_BASE_REGEX = fr'{PACKS_CLASSIFIERS_DIR_REGEX}\/*classifier-(?!mapper).*(?<!5_9_9)'
PACKS_CLASSIFIER_JSON_REGEX = fr'{_PACKS_CLASSIFIER_BASE_REGEX}\.json'

# old classifier structure
_PACKS_CLASSIFIER_BASE_5_9_9_REGEX = fr'{PACKS_CLASSIFIERS_DIR_REGEX}\/*classifier-(?!mapper).*_5_9_9'
PACKS_CLASSIFIER_JSON_5_9_9_REGEX = fr'{_PACKS_CLASSIFIER_BASE_5_9_9_REGEX}\.json'

_PACKS_MAPPER_BASE_REGEX = fr'{PACKS_CLASSIFIERS_DIR_REGEX}\/classifier-(?=mapper).*'
PACKS_MAPPER_JSON_REGEX = fr'{_PACKS_MAPPER_BASE_REGEX}\.json'


PACKS_CONNECTIONS_DIR_REGEX = fr'{PACK_DIR_REGEX}\/{CONNECTIONS_DIR}'
PACKS_CONNECTION_JSON_REGEX = fr'{PACKS_CONNECTIONS_DIR_REGEX}\/canvas-context-connections.*\.json$'

PACKS_RELEASE_NOTES_DIR_REGEX = fr'{PACK_DIR_REGEX}\/{RELEASE_NOTES_DIR}'

PLAYBOOKS_DIR_REGEX = fr'{PACK_DIR_REGEX}\/{PLAYBOOKS_DIR}'
PLAYBOOK_BASE_REGEX = fr'{PLAYBOOKS_DIR_REGEX}\/.*'
PLAYBOOK_YML_REGEX = fr'{PLAYBOOK_BASE_REGEX}\.yml'
PLAYBOOK_README_REGEX = fr'{PLAYBOOK_BASE_REGEX}_README\.md$'

TEST_SCRIPT_REGEX = r'{}{}.*script-.*\.yml$'.format(CAN_START_WITH_DOT_SLASH, TEST_PLAYBOOKS_DIR)
TEST_PLAYBOOK_YML_REGEX = fr'{PACK_DIR_REGEX}/{TEST_PLAYBOOKS_DIR}\/(?!script-)([^.]+)\.yml'


PACKS_INDICATOR_TYPES_REPUTATIONS_REGEX = r'{}{}/([^/]+)/{}/reputations.json'.format(CAN_START_WITH_DOT_SLASH,
                                                                                     PACKS_DIR,
                                                                                     INDICATOR_TYPES_DIR)
PACKS_RELEASE_NOTES_REGEX = r'{}{}/([^/]+)/{}/([^/]+)\.md$'.format(CAN_START_WITH_DOT_SLASH, PACKS_DIR,
                                                                   RELEASE_NOTES_DIR)
PACKS_TOOLS_REGEX = r'{}{}/([^/]+)/{}/([^.]+)\.zip'.format(CAN_START_WITH_DOT_SLASH, PACKS_DIR, TOOLS_DIR)

PLAYBOOK_REGEX = r'{}(?!Test){}/playbook-.*\.yml$'.format(CAN_START_WITH_DOT_SLASH, PLAYBOOKS_DIR)

TEST_PLAYBOOK_REGEX = r'{}{}/(?!script-).*\.yml$'.format(CAN_START_WITH_DOT_SLASH, TEST_PLAYBOOKS_DIR)
TEST_NOT_PLAYBOOK_REGEX = r'{}{}/(?!playbook).*-.*\.yml$'.format(CAN_START_WITH_DOT_SLASH, TEST_PLAYBOOKS_DIR)

CONNECTIONS_REGEX = r'{}{}.*canvas-context-connections.*\.json$'.format(CAN_START_WITH_DOT_SLASH, CONNECTIONS_DIR)

INDICATOR_TYPES_REPUTATIONS_REGEX = r'{}{}.reputations\.json$'.format(CAN_START_WITH_DOT_SLASH, INDICATOR_TYPES_DIR)

PACK_METADATA_NAME = 'name'
PACK_METADATA_DESC = 'description'
PACK_METADATA_SUPPORT = 'support'
PACK_METADATA_MIN_VERSION = 'serverMinVersion'
PACK_METADATA_CURR_VERSION = 'currentVersion'
PACK_METADATA_AUTHOR = 'author'
PACK_METADATA_URL = 'url'
PACK_METADATA_EMAIL = 'email'
PACK_METADATA_CATEGORIES = 'categories'
PACK_METADATA_TAGS = 'tags'
PACK_METADATA_CREATED = 'created'
PACK_METADATA_CERTIFICATION = 'certification'
PACK_METADATA_USE_CASES = 'useCases'
PACK_METADATA_KEYWORDS = 'keywords'
PACK_METADATA_PRICE = 'price'
PACK_METADATA_DEPENDENCIES = 'dependencies'

PACK_METADATA_FIELDS = (PACK_METADATA_NAME, PACK_METADATA_DESC, PACK_METADATA_SUPPORT,
                        PACK_METADATA_CURR_VERSION, PACK_METADATA_AUTHOR, PACK_METADATA_URL, PACK_METADATA_CATEGORIES,
                        PACK_METADATA_TAGS, PACK_METADATA_CREATED, PACK_METADATA_USE_CASES, PACK_METADATA_KEYWORDS)
API_MODULES_PACK = 'ApiModules'
API_MODULE_PY_REGEX = r'{}{}/{}/{}/([^/]+)/([^.]+)\.py'.format(
    CAN_START_WITH_DOT_SLASH, PACKS_DIR, API_MODULES_PACK, SCRIPTS_DIR)
API_MODULE_YML_REGEX = r'{}{}/{}/{}/([^/]+)/([^.]+)\.yml'.format(
    CAN_START_WITH_DOT_SLASH, PACKS_DIR, API_MODULES_PACK, SCRIPTS_DIR)
API_MODULE_REGEXES = [
    API_MODULE_PY_REGEX,
    API_MODULE_YML_REGEX
]

ID_IN_COMMONFIELDS = [  # entities in which 'id' key is under 'commonfields'
    'integration',
    'script'
]
ID_IN_ROOT = [  # entities in which 'id' key is in the root
    'playbook',
    'dashboard',
    'incident_type'
]

INTEGRATION_PREFIX = 'integration'
SCRIPT_PREFIX = 'script'

# Pack Unique Files
PACKS_WHITELIST_FILE_NAME = '.secrets-ignore'
PACKS_PACK_IGNORE_FILE_NAME = '.pack-ignore'
PACKS_PACK_META_FILE_NAME = 'pack_metadata.json'
PACKS_README_FILE_NAME = 'README.md'

PYTHON_TEST_REGEXES = [
    PACKS_SCRIPT_TEST_PY_REGEX,
    PACKS_INTEGRATION_TEST_PY_REGEX
]

PYTHON_INTEGRATION_REGEXES = [
    PACKS_INTEGRATION_PY_REGEX
]

PLAYBOOKS_REGEXES_LIST = [
    PLAYBOOK_REGEX,
    TEST_PLAYBOOK_REGEX
]

PYTHON_SCRIPT_REGEXES = [
    PACKS_SCRIPT_PY_REGEX
]

PYTHON_ALL_REGEXES: List[str] = sum(
    [
        PYTHON_SCRIPT_REGEXES,
        PYTHON_INTEGRATION_REGEXES,
        PYTHON_TEST_REGEXES
    ], []
)

INTEGRATION_REGXES: List[str] = [
    PACKS_INTEGRATION_NON_SPLIT_YML_REGEX
]

YML_INTEGRATION_REGEXES: List[str] = [
    PACKS_INTEGRATION_YML_REGEX,
    PACKS_INTEGRATION_NON_SPLIT_YML_REGEX
]

YML_ALL_INTEGRATION_REGEXES: List[str] = sum(
    [
        YML_INTEGRATION_REGEXES,
    ], []
)

YML_SCRIPT_REGEXES: List[str] = [
    PACKS_SCRIPT_YML_REGEX,
    PACKS_SCRIPT_NON_SPLIT_YML_REGEX,
    PACKS_SCRIPT_TEST_PLAYBOOK
]

YML_ALL_SCRIPTS_REGEXES: List[str] = sum(
    [
        YML_SCRIPT_REGEXES
    ], []
)

YML_PLAYBOOKS_NO_TESTS_REGEXES: List[str] = [
    PLAYBOOK_YML_REGEX
]

YML_TEST_PLAYBOOKS_REGEXES: List[str] = [
    TEST_PLAYBOOK_YML_REGEX
]

YML_ALL_PLAYBOOKS_REGEX: List[str] = sum(
    [
        YML_PLAYBOOKS_NO_TESTS_REGEXES,
        YML_TEST_PLAYBOOKS_REGEXES,
    ], []
)

YML_ALL_REGEXES: List[str] = sum(
    [
        YML_INTEGRATION_REGEXES,
        YML_SCRIPT_REGEXES,
        YML_PLAYBOOKS_NO_TESTS_REGEXES,
        YML_TEST_PLAYBOOKS_REGEXES
    ], []
)

JSON_INDICATOR_AND_INCIDENT_FIELDS = [
    PACKS_INCIDENT_FIELD_JSON_REGEX,
    PACKS_INDICATOR_FIELD_JSON_REGEX
]

JSON_ALL_WIDGETS_REGEXES = [
    PACKS_WIDGET_JSON_REGEX,
]

JSON_ALL_DASHBOARDS_REGEXES = [
    PACKS_DASHBOARD_JSON_REGEX,
]

JSON_ALL_CLASSIFIER_REGEXES = [
    PACKS_CLASSIFIER_JSON_REGEX,
]

JSON_ALL_CLASSIFIER_REGEXES_5_9_9 = [
    PACKS_CLASSIFIER_JSON_5_9_9_REGEX,
]

JSON_ALL_MAPPER_REGEXES = [
    PACKS_MAPPER_JSON_REGEX,
]

JSON_ALL_LAYOUT_REGEXES = [
    PACKS_LAYOUT_JSON_REGEX,
]

JSON_ALL_LAYOUTS_CONTAINER_REGEXES = [
    PACKS_LAYOUTS_CONTAINER_JSON_REGEX,
]

JSON_ALL_INCIDENT_FIELD_REGEXES = [
    PACKS_INCIDENT_FIELD_JSON_REGEX,
]

JSON_ALL_INCIDENT_TYPES_REGEXES = [
    PACKS_INCIDENT_TYPE_JSON_REGEX,
]

JSON_ALL_INDICATOR_FIELDS_REGEXES = [
    PACKS_INDICATOR_FIELD_JSON_REGEX
]

JSON_ALL_INDICATOR_TYPES_REGEXES = [
    PACKS_INDICATOR_TYPE_JSON_REGEX
]

JSON_ALL_REPUTATIONS_INDICATOR_TYPES_REGEXES = [
    PACKS_INDICATOR_TYPES_REPUTATIONS_REGEX
]

JSON_ALL_CONNECTIONS_REGEXES = [
    CONNECTIONS_REGEX,
]

JSON_ALL_REPORTS_REGEXES = [
    PACKS_REPORT_JSON_REGEX
]

CHECKED_TYPES_REGEXES = [
    # Playbooks
    PLAYBOOK_YML_REGEX,
    TEST_PLAYBOOK_YML_REGEX,

    # Integrations
    PACKS_INTEGRATION_YML_REGEX,
    PACKS_INTEGRATION_PY_REGEX,
    PACKS_INTEGRATION_PS_REGEX,
    PACKS_INTEGRATION_TEST_PY_REGEX,
    PACKS_INTEGRATION_README_REGEX,

    PACKS_INTEGRATION_NON_SPLIT_YML_REGEX,

    # Scripts yaml
    PACKS_SCRIPT_YML_REGEX,
    PACKS_SCRIPT_NON_SPLIT_YML_REGEX,
    PACKS_SCRIPT_PY_REGEX,
    PACKS_SCRIPT_PS_REGEX,
    PACKS_SCRIPT_TEST_PY_REGEX,
    PACKS_SCRIPT_README_REGEX,
    PACKS_SCRIPT_TEST_PLAYBOOK,

    PACKS_CLASSIFIER_JSON_REGEX,
    PACKS_CLASSIFIER_JSON_5_9_9_REGEX,
    PACKS_MAPPER_JSON_REGEX,
    PACKS_DASHBOARD_JSON_REGEX,
    PACKS_INCIDENT_TYPE_JSON_REGEX,
    PACKS_INCIDENT_FIELD_JSON_REGEX,
    PACKS_INDICATOR_FIELD_JSON_REGEX,
    PACKS_INDICATOR_TYPE_JSON_REGEX,
    PACKS_LAYOUT_JSON_REGEX,
    PACKS_LAYOUTS_CONTAINER_JSON_REGEX,
    PACKS_WIDGET_JSON_REGEX,
    PACKS_REPORT_JSON_REGEX,
    PACKS_RELEASE_NOTES_REGEX,
    PACKS_TOOLS_REGEX,
    CONNECTIONS_REGEX,
    # ReleaseNotes
    PACKS_RELEASE_NOTES_REGEX
]

CHECKED_TYPES_NO_REGEX = [item.replace(CAN_START_WITH_DOT_SLASH, "").replace(NOT_TEST, "") for item in
                          CHECKED_TYPES_REGEXES]

PATHS_TO_VALIDATE: List[str] = sum(
    [
        PYTHON_ALL_REGEXES,
        JSON_ALL_REPORTS_REGEXES
    ], []
)

PACKAGE_SCRIPTS_REGEXES = [
    PACKS_SCRIPT_PY_REGEX,
    PACKS_SCRIPT_YML_REGEX
]

PACKAGE_SUPPORTING_DIRECTORIES = [INTEGRATIONS_DIR, SCRIPTS_DIR]

IGNORED_TYPES_REGEXES = [DESCRIPTION_REGEX, IMAGE_REGEX, PIPFILE_REGEX, SCHEMA_REGEX]

IGNORED_PACK_NAMES = ['Legacy', 'NonSupported']

PACKAGE_YML_FILE_REGEX = r'(?:\./)?(?:Packs/[^/]+\/)?(?:Integrations|Scripts)\/([^\\/]+)/([^\\/]+)\.yml'

OLD_YML_FORMAT_FILE = [PACKS_INTEGRATION_NON_SPLIT_YML_REGEX, PACKS_SCRIPT_NON_SPLIT_YML_REGEX]

DIR_LIST_FOR_REGULAR_ENTETIES = [
    PLAYBOOKS_DIR,
    REPORTS_DIR,
    DASHBOARDS_DIR,
    WIDGETS_DIR,
    INCIDENT_TYPES_DIR,
    INCIDENT_FIELDS_DIR,
    LAYOUTS_DIR,
    CLASSIFIERS_DIR,
    INDICATOR_TYPES_DIR,
    CONNECTIONS_DIR,
    INDICATOR_FIELDS_DIR,
]
PACKS_DIRECTORIES = [
    SCRIPTS_DIR,
    INTEGRATIONS_DIR,
    DASHBOARDS_DIR,
    WIDGETS_DIR,
    INDICATOR_FIELDS_DIR,
    INDICATOR_TYPES_DIR,
    INCIDENT_FIELDS_DIR,
    INCIDENT_TYPES_DIR,
    REPORTS_DIR,
    CONNECTIONS_DIR,
    PLAYBOOKS_DIR
]
SPELLCHECK_FILE_TYPES = [
    PACKS_INTEGRATION_YML_REGEX,
    PACKS_SCRIPT_YML_REGEX,
    PLAYBOOK_YML_REGEX
]

KNOWN_FILE_STATUSES = ['a', 'm', 'd', 'r'] + ['r{:03}'.format(i) for i in range(101)]

CODE_FILES_REGEX = [
    PACKS_INTEGRATION_PY_REGEX,
    PACKS_SCRIPT_PY_REGEX,
    PACKS_INTEGRATION_PS_REGEX,
    PACKS_SCRIPT_PS_REGEX
]

SCRIPTS_REGEX_LIST = [PACKS_SCRIPT_YML_REGEX, PACKS_SCRIPT_PY_REGEX, PACKS_SCRIPT_PS_REGEX]

# All files that have related yml file
REQUIRED_YML_FILE_TYPES = [PACKS_INTEGRATION_PY_REGEX,
                           PACKS_INTEGRATION_README_REGEX,
                           PACKS_INTEGRATION_NON_SPLIT_README_REGEX,

                           PACKS_SCRIPT_PY_REGEX,
                           PACKS_SCRIPT_README_REGEX,
                           PACKS_SCRIPT_NON_SPLIT_README_REGEX,

                           PLAYBOOK_README_REGEX]

TYPE_PWSH = 'powershell'
TYPE_PYTHON = 'python'
TYPE_JS = 'javascript'

TYPE_TO_EXTENSION = {
    TYPE_PYTHON: '.py',
    TYPE_JS: '.js',
    TYPE_PWSH: '.ps1'
}

TESTS_DIRECTORIES = [
    'testdata',
    'test_data',
    'data_test'
]

FILE_TYPES_FOR_TESTING = [
    '.py',
    '.js',
    '.yml',
    '.ps1'
]

# python subtypes
PYTHON_SUBTYPES = {'python3', 'python2'}

# github repository url
CONTENT_GITHUB_LINK = r'https://raw.githubusercontent.com/demisto/content'
CONTENT_GITHUB_MASTER_LINK = CONTENT_GITHUB_LINK + '/master'
SDK_API_GITHUB_RELEASES = r'https://api.github.com/repos/demisto/demisto-sdk/releases'
CONTENT_GITHUB_UPSTREAM = r'upstream.*demisto/content'
CONTENT_GITHUB_ORIGIN = r'origin.*demisto/content'

# Run all test signal
RUN_ALL_TESTS_FORMAT = 'Run all tests'
FILTER_CONF = './Tests/filter_file.txt'


class PB_Status:
    NOT_SUPPORTED_VERSION = 'Not supported version'
    COMPLETED = 'completed'
    FAILED = 'failed'
    IN_PROGRESS = 'inprogress'
    FAILED_DOCKER_TEST = 'failed_docker_test'


# change log regexes
UNRELEASE_HEADER = '## [Unreleased]\n'  # lgtm[py/regex/duplicate-in-character-class]
CONTENT_RELEASE_TAG_REGEX = r'^\d{2}\.\d{1,2}\.\d'
RELEASE_NOTES_REGEX = re.escape(UNRELEASE_HEADER) + r'([\s\S]+?)## \[\d{2}\.\d{1,2}\.\d\] - \d{4}-\d{2}-\d{2}'

# Beta integration disclaimer
BETA_INTEGRATION_DISCLAIMER = 'Note: This is a beta Integration,' \
                              ' which lets you implement and test pre-release software. ' \
                              'Since the integration is beta, it might contain bugs. ' \
                              'Updates to the integration during the beta phase might include ' \
                              'non-backward compatible features. We appreciate your feedback on ' \
                              'the quality and usability of the integration to help us identify issues, ' \
                              'fix them, and continually improve.'

# Integration categories according to the schema
INTEGRATION_CATEGORIES = ['Analytics & SIEM', 'Utilities', 'Messaging', 'Endpoint', 'Network Security',
                          'Vulnerability Management', 'Case Management', 'Forensics & Malware Analysis',
                          'IT Services', 'Data Enrichment & Threat Intelligence', 'Authentication', 'Database',
                          'Deception', 'Email Gateway']
SCHEMA_TO_REGEX = {
    'integration': YML_INTEGRATION_REGEXES,
    'playbook': YML_ALL_PLAYBOOKS_REGEX,
    'script': YML_SCRIPT_REGEXES,
    'widget': JSON_ALL_WIDGETS_REGEXES,
    'dashboard': JSON_ALL_DASHBOARDS_REGEXES,
    'canvas-context-connections': JSON_ALL_CONNECTIONS_REGEXES,
    'classifier_5_9_9': JSON_ALL_CLASSIFIER_REGEXES_5_9_9,
    'classifier': JSON_ALL_CLASSIFIER_REGEXES,
    'mapper': JSON_ALL_MAPPER_REGEXES,
    'layoutscontainer': JSON_ALL_LAYOUTS_CONTAINER_REGEXES,
    'layout': JSON_ALL_LAYOUT_REGEXES,
    'incidentfield': JSON_ALL_INCIDENT_FIELD_REGEXES + JSON_ALL_INDICATOR_FIELDS_REGEXES,
    'incidenttype': JSON_ALL_INCIDENT_TYPES_REGEXES,
    'image': [IMAGE_REGEX],
    'reputation': JSON_ALL_INDICATOR_TYPES_REGEXES,
    'reputations': JSON_ALL_REPUTATIONS_INDICATOR_TYPES_REGEXES,
    'readme': [PACKS_INTEGRATION_README_REGEX,
               PACKS_INTEGRATION_NON_SPLIT_README_REGEX,
               PLAYBOOK_README_REGEX,
               PACKS_SCRIPT_README_REGEX,
               PACKS_SCRIPT_NON_SPLIT_README_REGEX
               ],

    'report': [PACKS_REPORT_JSON_REGEX],
    'release-notes': [PACKS_RELEASE_NOTES_REGEX]
}

EXTERNAL_PR_REGEX = r'^pull/(\d+)$'


FILE_TYPES_PATHS_TO_VALIDATE = {
    'reports': JSON_ALL_REPORTS_REGEXES
}

DEF_DOCKER = 'demisto/python:1.3-alpine'
DEF_DOCKER_PWSH = 'demisto/powershell:6.2.3.5563'

DIR_TO_PREFIX = {
    'Integrations': INTEGRATION_PREFIX,
    'Scripts': SCRIPT_PREFIX
}

ENTITY_NAME_SEPARATORS = [' ', '_', '-']

DELETED_YML_FIELDS_BY_DEMISTO = ['fromversion', 'toversion', 'alt_dockerimages', 'script.dockerimage45', 'tests']

DELETED_JSON_FIELDS_BY_DEMISTO = ['fromVersion', 'toVersion']

FILE_EXIST_REASON = 'File already exist'
FILE_NOT_IN_CC_REASON = 'File does not exist in Demisto instance'

ACCEPTED_FILE_EXTENSIONS = [
    '.yml', '.json', '.md', '.py', '.js', '.ps1', '.png', '', '.lock'
]

BANG_COMMAND_NAMES = {'file', 'email', 'domain', 'url', 'ip'}

DBOT_SCORES_DICT = {
    'DBotScore.Indicator': 'The indicator that was tested.',
    'DBotScore.Type': 'The indicator type.',
    'DBotScore.Vendor': 'The vendor used to calculate the score.',
    'DBotScore.Score': 'The actual score.'
}

IOC_OUTPUTS_DICT = {
    'domain': {'Domain.Name'},
    'file': {'File.MD5', 'File.SHA1', 'File.SHA256'},
    'ip': {'IP.Address'},
    'url': {'URL.Data'}
}
XSOAR_SUPPORT = "xsoar"
XSOAR_AUTHOR = "Cortex XSOAR"
PACK_INITIAL_VERSION = '1.0.0'
PACK_SUPPORT_OPTIONS = ['xsoar', 'partner', 'developer', 'community']

XSOAR_SUPPORT_URL = "https://www.paloaltonetworks.com/cortex"
MARKETPLACE_LIVE_DISCUSSIONS = \
    'https://live.paloaltonetworks.com/t5/cortex-xsoar-discussions/bd-p/Cortex_XSOAR_Discussions'

BASE_PACK = "Base"
NON_SUPPORTED_PACK = "NonSupported"
DEPRECATED_CONTENT_PACK = "DeprecatedContent"
IGNORED_DEPENDENCY_CALCULATION = {BASE_PACK, NON_SUPPORTED_PACK, DEPRECATED_CONTENT_PACK}

FEED_REQUIRED_PARAMS = [
    {
        'defaultvalue': 'true',
        'display': 'Fetch indicators',
        'name': 'feed',
        'type': 8,
        'required': False
    },
    {
        'display': 'Indicator Reputation',
        'name': 'feedReputation',
        'type': 18,
        'required': False,
        'options': ['None', 'Good', 'Suspicious', 'Bad'],
        'additionalinfo': 'Indicators from this integration instance will be marked with this reputation'
    },
    {
        'display': 'Source Reliability',
        'name': 'feedReliability',
        'type': 15,
        'required': True,
        'options': [
            'A - Completely reliable', 'B - Usually reliable', 'C - Fairly reliable', 'D - Not usually reliable',
            'E - Unreliable', 'F - Reliability cannot be judged'],
        'additionalinfo': 'Reliability of the source providing the intelligence data'
    },
    {
        'display': "",
        'name': 'feedExpirationPolicy',
        'type': 17,
        'required': False,
        'options': ['never', 'interval', 'indicatorType', 'suddenDeath']
    },
    {
        'display': "",
        'name': 'feedExpirationInterval',
        'type': 1,
        'required': False
    },
    {
        'display': 'Feed Fetch Interval',
        'name': 'feedFetchInterval',
        'type': 19,
        'required': False
    },
    {
        'display': 'Bypass exclusion list',
        'name': 'feedBypassExclusionList',
        'type': 8,
        'required': False,
        'additionalinfo': 'When selected, the exclusion list is ignored for indicators from this feed.'
                          ' This means that if an indicator from this feed is on the exclusion list,'
                          ' the indicator might still be added to the system.'
    },
    {
        'additionalinfo': 'Supports CSV values.',
        'display': 'Tags',
        'name': 'feedTags',
        'required': False,
        'type': 0
    },
<<<<<<< HEAD
    # {
    #     'additionalinfo': 'The Traffic Light Protocol (TLP) designation to apply to indicators fetched from the feed',
    #     'display': 'Traffic Light Protocol Color',
    #     'name': 'tlp_color',
    #     'options': ['RED', 'AMBER', 'GREEN', 'WHITE'],
    #     'required': False,
    #     'type': 15
    # }
=======
    {
        'additionalinfo': 'The Traffic Light Protocol (TLP) designation to apply to indicators fetched from the feed',
        'display': 'Traffic Light Protocol Color',
        'name': 'tlp_color',
        'options': ['RED', 'AMBER', 'GREEN', 'WHITE'],
        'required': False,
        'type': 15
    }
>>>>>>> 47b4249d
]

FETCH_REQUIRED_PARAMS = [
    {
        'display': 'Incident type',
        'name': 'incidentType',
        'required': False,
        'type': 13
    },
    {
        'display': 'Fetch incidents',
        'name': 'isFetch',
        'required': False,
        'type': 8
    }
]

MAX_FETCH_PARAM = {
    'name': 'max_fetch',
    'required': False,
    'type': 0,
    'defaultvalue': '50'
}

# for reference, the defaultvalue and display are not enforced.
FIRST_FETCH_PARAM = {
    'defaultvalue': '7 days',
    'display': 'First fetch timestamp (<number> <time unit>, e.g., 12 hours, 7 days)',
    'name': 'first_fetch',
    'required': False,
    'type': 0
}

DOCS_COMMAND_SECTION_REGEX = r'(?:###\s{}).+?(?:(?=(?:\n###\s))|(?=(?:\n##\s))|\Z)'
# Ignore list for all 'run_all_validations_on_file' method
ALL_FILES_VALIDATION_IGNORE_WHITELIST = [
    'pack_metadata.json',  # this file is validated under 'validate_pack_unique_files' method
    'testdata',
    'test_data',
    'data_test',
    'testcommandsfunctions',
    'testhelperfunctions',
    'stixdecodetest',
    'testcommands',
    'setgridfield_test',
    'ipnetwork_test',
    'test-data',
    'testplaybook'
]
VALIDATED_PACK_ITEM_TYPES = [
    'Playbooks',
    'Integration',
    'Script',
    'IncidentFields',
    'IncidentTypes',
    'Classifiers',
    'Layouts'
]

FIRST_FETCH = 'first_fetch'

MAX_FETCH = 'max_fetch'<|MERGE_RESOLUTION|>--- conflicted
+++ resolved
@@ -924,7 +924,6 @@
         'required': False,
         'type': 0
     },
-<<<<<<< HEAD
     # {
     #     'additionalinfo': 'The Traffic Light Protocol (TLP) designation to apply to indicators fetched from the feed',
     #     'display': 'Traffic Light Protocol Color',
@@ -933,16 +932,6 @@
     #     'required': False,
     #     'type': 15
     # }
-=======
-    {
-        'additionalinfo': 'The Traffic Light Protocol (TLP) designation to apply to indicators fetched from the feed',
-        'display': 'Traffic Light Protocol Color',
-        'name': 'tlp_color',
-        'options': ['RED', 'AMBER', 'GREEN', 'WHITE'],
-        'required': False,
-        'type': 15
-    }
->>>>>>> 47b4249d
 ]
 
 FETCH_REQUIRED_PARAMS = [
