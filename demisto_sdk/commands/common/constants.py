import os
import re
from enum import Enum
from functools import reduce
from typing import Dict, Iterable, List, Optional

import click
from demisto_sdk.commands.common.git_util import GitUtil
# dirs
from git import InvalidGitRepositoryError

CAN_START_WITH_DOT_SLASH = '(?:./)?'
NOT_TEST = '(?!Test)'
INTEGRATIONS_DIR = 'Integrations'
SCRIPTS_DIR = 'Scripts'
PLAYBOOKS_DIR = 'Playbooks'
TEST_PLAYBOOKS_DIR = 'TestPlaybooks'
REPORTS_DIR = 'Reports'
DASHBOARDS_DIR = 'Dashboards'
WIDGETS_DIR = 'Widgets'
INCIDENT_FIELDS_DIR = 'IncidentFields'
INCIDENT_TYPES_DIR = 'IncidentTypes'
INDICATOR_FIELDS_DIR = 'IndicatorFields'
INDICATOR_TYPES_DIR = 'IndicatorTypes'
GENERIC_FIELDS_DIR = 'GenericFields'
GENERIC_TYPES_DIR = 'GenericTypes'
GENERIC_MODULES_DIR = 'GenericModules'
LAYOUTS_DIR = 'Layouts'
CLASSIFIERS_DIR = 'Classifiers'
MAPPERS_DIR = 'Classifiers'
CONNECTIONS_DIR = 'Connections'
PACKS_DIR = 'Packs'
TOOLS_DIR = 'Tools'
RELEASE_NOTES_DIR = 'ReleaseNotes'
TESTS_DIR = 'Tests'
DOC_FILES_DIR = 'doc_files'
DOCUMENTATION_DIR = 'Documentation'
GENERIC_MODULE_DIR = 'genericModules'
GENERIC_TYPE_DIR = 'genericTypes'
GENERIC_FIELD_DIR = 'genericFields'

SCRIPT = 'script'
AUTOMATION = 'automation'
INTEGRATION = 'integration'
PLAYBOOK = 'playbook'
TEST_PLAYBOOK = 'testplaybook'
LAYOUT = 'layout'
LAYOUTS_CONTAINER = 'layoutscontainer'
INCIDENT_TYPE = 'incidenttype'
INCIDENT_FIELD = 'incidentfield'
INDICATOR_FIELD = 'indicatorfield'
CONNECTION = 'connection'
CLASSIFIER = 'classifier'
DASHBOARD = 'dashboard'
REPORT = 'report'
INDICATOR_TYPE = 'reputation'
OLD_INDICATOR_TYPE = 'reputations'
WIDGET = 'widget'
TOOL = 'tools'
BETA_INTEGRATION = 'betaintegration'
DOCUMENTATION = 'doc'
MAPPER = 'classifier-mapper'
CANVAS = 'canvas'
OLD_REPUTATION = 'reputations.json'
XSOAR_CONFIG_FILE = 'xsoar_config.json'


class FileType(Enum):
    INTEGRATION = 'integration'
    SCRIPT = 'script'
    TEST_SCRIPT = 'testscript'
    PLAYBOOK = 'playbook'
    TEST_PLAYBOOK = 'testplaybook'
    BETA_INTEGRATION = 'betaintegration'
    INCIDENT_FIELD = 'incidentfield'
    INDICATOR_FIELD = 'indicatorfield'
    REPUTATION = 'reputation'
    LAYOUT = 'layout'
    LAYOUTS_CONTAINER = 'layoutscontainer'
    DASHBOARD = 'dashboard'
    INCIDENT_TYPE = 'incidenttype'
    MAPPER = 'mapper'
    OLD_CLASSIFIER = 'classifier_5_9_9'
    CLASSIFIER = 'classifier'
    WIDGET = 'widget'
    REPORT = 'report'
    CONNECTION = 'canvas-context-connections'
    README = 'readme'
    RELEASE_NOTES = 'releasenotes'
    DESCRIPTION = 'description'
    CHANGELOG = 'changelog'
    IMAGE = 'image'
    DOC_IMAGE = 'doc_image'
    PYTHON_FILE = 'pythonfile'
    JAVASCRIPT_FILE = 'javascriptfile'
    POWERSHELL_FILE = 'powershellfile'
    CONF_JSON = 'confjson'
    METADATA = 'metadata'
    WHITE_LIST = 'whitelist'
    LANDING_PAGE_SECTIONS_JSON = 'landingPage_sections.json'
    CONTRIBUTORS = 'contributors'
    XSOAR_CONFIG = 'xsoar_config'
<<<<<<< HEAD
    GENERIC_TYPE = 'genericType'
    GENERIC_FIELD = 'genericField'
    GENERIC_MODULE = 'genericModule'
=======
    GENERIC_MODULE = 'genericmodule'
    GENERIC_FIELD = 'genericfield'
    GENERIC_TYPE = 'generictype'
>>>>>>> 4aeef48f


RN_HEADER_BY_FILE_TYPE = {
    FileType.PLAYBOOK: 'Playbooks',
    FileType.INTEGRATION: 'Integrations',
    FileType.BETA_INTEGRATION: 'Integrations',
    FileType.SCRIPT: 'Scripts',
    FileType.INCIDENT_FIELD: 'Incident Fields',
    FileType.INDICATOR_FIELD: 'Indicator Fields',
    FileType.REPUTATION: 'Indicator Types',
    FileType.INCIDENT_TYPE: 'Incident Types',
    FileType.CLASSIFIER: 'Classifiers',
    FileType.OLD_CLASSIFIER: 'Classifiers',
    FileType.LAYOUTS_CONTAINER: 'Layouts',
    FileType.LAYOUT: 'Layouts',
    FileType.REPORT: 'Reports',
    FileType.WIDGET: 'Widgets',
    FileType.DASHBOARD: 'Dashboards',
    FileType.CONNECTION: 'Connections',
    FileType.MAPPER: 'Mappers',
}

ENTITY_TYPE_TO_DIR = {
    FileType.INTEGRATION.value: INTEGRATIONS_DIR,
    FileType.PLAYBOOK.value: PLAYBOOKS_DIR,
    FileType.SCRIPT.value: SCRIPTS_DIR,
    AUTOMATION: SCRIPTS_DIR,
    FileType.LAYOUT.value: LAYOUTS_DIR,
    FileType.LAYOUTS_CONTAINER.value: LAYOUTS_DIR,
    FileType.INCIDENT_FIELD.value: INCIDENT_FIELDS_DIR,
    FileType.INCIDENT_TYPE.value: INCIDENT_TYPES_DIR,
    FileType.INDICATOR_FIELD.value: INDICATOR_FIELDS_DIR,
    FileType.CONNECTION.value: CONNECTIONS_DIR,
    FileType.CLASSIFIER.value: CLASSIFIERS_DIR,
    FileType.DASHBOARD.value: DASHBOARDS_DIR,
    FileType.REPUTATION.value: INDICATOR_TYPES_DIR,
    FileType.REPORT.value: REPORTS_DIR,
    FileType.WIDGET.value: WIDGETS_DIR,
    FileType.BETA_INTEGRATION.value: INTEGRATIONS_DIR,
    FileType.MAPPER.value: CLASSIFIERS_DIR
}

CONTENT_FILE_ENDINGS = ['py', 'yml', 'png', 'json', 'md']

CUSTOM_CONTENT_FILE_ENDINGS = ['yml', 'json']

CONTENT_ENTITIES_DIRS = [
    INTEGRATIONS_DIR,
    SCRIPTS_DIR,
    PLAYBOOKS_DIR,
    TEST_PLAYBOOKS_DIR,
    REPORTS_DIR,
    DASHBOARDS_DIR,
    WIDGETS_DIR,
    INCIDENT_FIELDS_DIR,
    INDICATOR_FIELDS_DIR,
    INDICATOR_TYPES_DIR,
    INCIDENT_TYPES_DIR,
    LAYOUTS_DIR,
    CLASSIFIERS_DIR,
    CONNECTIONS_DIR,
    GENERIC_FIELDS_DIR,
    GENERIC_TYPES_DIR,
    GENERIC_MODULES_DIR
]

CONTENT_ENTITY_UPLOAD_ORDER = [
    INTEGRATIONS_DIR,
    SCRIPTS_DIR,
    PLAYBOOKS_DIR,
    TEST_PLAYBOOKS_DIR,
    INCIDENT_TYPES_DIR,
    INCIDENT_FIELDS_DIR,
    INDICATOR_FIELDS_DIR,
    INDICATOR_TYPES_DIR,
    CLASSIFIERS_DIR,
    WIDGETS_DIR,
    LAYOUTS_DIR,
    DASHBOARDS_DIR
]

DEFAULT_IMAGE_PREFIX = 'data:image/png;base64,'
DEFAULT_IMAGE_BASE64 = 'iVBORw0KGgoAAAANSUhEUgAAAFAAAABQCAMAAAC5zwKfAAACYVBMVEVHcEwAT4UAT4UAT4YAf/8A//8AT4UAf78AT4U' \
                       'AT4UAT4UAUYcAT4YAT4YAT48AXIsAT4UAT4UAUIUAUIUAT4UAT4UAVaoAW5EAUIYAWYwAT4UAT4UAT4UAUIgAT4YAUo' \
                       'UAUIYAUIUAT4YAVY0AUIUAT4UAUIUAUocAUYUAT4UAT4UAT4UAUIYAT4UAUIUAT4cAUYUAUIUAUIYAUocAT4UAUIUAT' \
                       '4YAUY4AUIUAUIYAT4UAVYgAT4UAT4UAT4YAVYUAT4UAT4UAT4YAT4cAT4UAT4UAUYYAZpkAWIUAT4UAT4gAbZEAT4UA' \
                       'UIYAT4UAUIUAT4cAUYgAT4UAZpkAT4UAT4UAT4UAVaoAUIUAT4UAWIkAT4UAU4kAUIUAUIUAU4gAT4UAT4UAT4UAVYg' \
                       'AUIUAT4YAVYkAUYUAT4UAU4cAUIYAUIUAT4gAUIYAVYsAT4YAUocAUYUAUIYAUYgAT4UAT4UAT4UAT4UAUYUAU4UAUY' \
                       'gAT4UAVY0AUIUAUIUAT4UAT4cAT4oAVY0AUYcAUIcAUIUAUIYAUIcAUYcAUIUAT4UAT4UAUIUAT4UAX58AT4UAUIUAU' \
                       'IYAT4UAUIYAUIgAT4UAT4UAUIUAT4UAUIUAT4YAT4UAUIYAT4YAUYkAT4UAUYYAUIUAT4UAT4YAT4YAT4YAT4cAUokA' \
                       'T4UAT4YAUIUAT4UAT4YAUIUAT4UAUIoAT4YAT4UAT4UAT4UAT4UAUIUAT4UAT4YAT4UAUYYAT4YAUYUAT4UAT4YAT4U' \
                       'AUoUAT4UAT4UAUIYAT4YAUIcAYokAT4UAT4UA65kA0ZYAu5PCXoiOAAAAx3RSTlMA+nO6AgG5BP799i9wShAL9/uVzN' \
                       'rxAw6JFLv08EmWKLyPmhI/x88+ccjz4WjtmU1F76VEoFbXGdKMrh71+K0qoZODIMuzSAoXni0H4HnjfnccQwXDjT0Gi' \
                       '/wa5zSCaSvBsWMPb9EnLMoxe3hHOSG+Ilh/S1BnzvJULjimCayy6UAwG1VPta91UVLNgJvZCNBcRuVsPIbb37BllNjC' \
                       'fTLsbrjukKejYCVtqb/5aqiXI9W0tnad4utdt2HEa1ro5EHWpBOBYg3JeEoS2QAAA5lJREFUGBmtwQN7Y0sABuAvbZK' \
                       'T1Ha3tt2ubdu2vXu517Zt27a+TH/VbXgmaTIz53nyvtDaV1+JdDrxHVvzkD43D5BsyUe6bKxmUP0qJNM2Y/Pxud9bMH' \
                       'd5DsNmlmGa/E8ZsvgumHqikFHzPUhgVTGipBxmun20LUCCw4zZAiPtjPMs4r3MmGvbYGA9E6yD7CwlN0FvPac5CckDl' \
                       'LRBK4dJPAxbDiXvQ+c9H5OZQMwW2lZDJ7eQyQ1vQsR+2j6ARnYnU6nKQ8gdtA1Co6mLqXX1AXBf72GUa6EbGmuotCvT' \
                       'u4tRBcOfQ+sATQ2cqoSBF2go6xiMtNNQA8zkH6GZ0zBU/mLFYEcBtbbCiVtrM6lxEA6NVFOpHk6d9lPpbjjVSKWCvXB' \
                       'oHzUyFyG1vuFzM3Yi3rfUqL5/E5Jzv8spz+chjpdao7VIag9D3kAcLw14szHd7h0MGfVAVkITvj/PI4H1OCNyITlPQ6' \
                       '7eDYjTzqirFmy9NDZnwRhsy0sZsw4xzX46kDVRiahHaPNleBD2+wDJSSGZpNK1v8sRstJP2StDFoDsXh+niIBEUOM/h' \
                       'NzLBDWtD/UwTAQkghr/IGgrFURAIqg2WoagzVQQAYmg2nUELaWKCEgEla56EFRMFRGQCCpdQtBlKomARFClA0GecSqJ' \
                       'gERQZSOCLlBNBCSCCucQZJVQTQQkggpnEHSFGiIgEQx76nhrDRPch5BiaoiARHCKv6gOgNW/n7LCOoT8e7GUSpNCMkm' \
                       'y5xmEeTJ8tBUh6q+K2XTA34yYPYx5qxK25Q0FNFYEmzXOqJ8RZ2eRi2Z8syDpY8RiNxIsmu+niSOQuR9liCsb0638ig' \
                       'a+RJwMhpxCUv1fUGsJ4jSt5ZRGpGBldFKjBPHOznjzmyGkNusHahyFQ1eyqPQZnHqQSv4n4VQVlTovwKGD1Mi89Bica' \
                       'KZWVsstFd35MLSUZoqXwcxLNJQBI699TENzYWDs4mya+hBadYOFjFp9YMlaKuVAw5rYwagb93gA1HYxtefKoeaeyRjf' \
                       'GYTkeZlK6TxofE2bFxHWCibn6oeG+zfatiOmgsn4foHOPEqehu1VJrEXWkOU5EKyhtPkQO9OSjZAdpIJDsOAVcOYccR' \
                       'bSJnvExjZzphuJGigzf8jzBz6gxG3u5HAs4JRrhGYGmthkK9xFaYpu41hWbkwVzbyTsdHb59AMtsyGVTahnRZ9hPJ13' \
                       'cjfQ4V89djSKcm71Ho/A9KDXs8/9v7cAAAAABJRU5ErkJggg=='
DEFAULT_DBOT_IMAGE_BASE64 = 'iVBORw0KGgoAAAANSUhEUgAAAEIAAABlCAYAAAD5/TVmAAAfJElEQVR4nNWceZxUxbX4v1X39jLdPQszI8uwCI' \
                            'iAiEuICyIxqHHFLT41MeLPZ4zRaDT5PWPM+vxEf3n56UtiTJTkPde4xaiJcU/QoA9QEYEgAUTWYWT2raf3vkvV' \
                            '+6N7hu6e7p4ehLzf73w+d+7tulV1zzl16tSpc06N4H8Ifrnq5LmNoWm/agwcvlBpu6s9uvFnu7bv/eWdl693Ku' \
                            'xCAupA4WMeqI5GA/euXFBvmOLJOv+hR0+qOR5XpZu6Ex/9+/hpgQ7gqQq7OWBMgH2MkKNsp9g3IsXu5dpgmPIE' \
                            'BHObB1awN7IGhYurLAlcdfQpDU9vXNE7rE2J36XKRg2DjNgf7qoR7qXaZJDWoNHYOjn0Umshx4zzFvZf7rlcGQ' \
                            'wfpJLlMuc6mJA3qgMRuTaVklu1zhRoIG0J1dsnf/dfz7YrRia8sM9SUGpwhpUPcuSAzrcyCAHI75+1oqerR17V' \
                            '2Wmu7+w06Wg3+7q6zR81f5h8IgevQig2JQ4YiAPZWQ6U0+gSUNIQnH/pRQu0I1cieKx2XvM1j393nSrTvpROGg' \
                            '0OuWV5/ZgMV0aVdDwSMmUQEJx73ue9SjPFSciZ2feNyc2zjv7hvQt7phzu6/jq4n9XWutCvEaL20hMy50e8mBJ' \
                            'RB48818/lEJ46l//w+7T2ppjF0opFpmGUaM1Xsu2vYYhldfjsTTaCtR5wtNm1q499jMT/hKq8fzZVXrvOUfeer' \
                            'CnbtGpMaKGLVM3t5zDZjep//zT/55umsaN776x97J3l7VO8nk8eDyZxUophe24SCnxmAYAWoNl20yaEeSCq2aF' \
                            'DUO8nHK496G7X1z/zMNvFVtOC3HMfTfSkj5U76BJxPKtPw0ZprwBuAUY+9rvd7Dtb/1U+X0AaK3RQM4fhNiHjv' \
                            'QqvnzbMRimBIi5micsl9u/uvj/drXs7Drg+BqD3yUjHTr7rIvULVc+2JZQTRXLNt09QxriceA6IAjQNDVIf6SH' \
                            'gf40ibhD2rJJW1b2nrks28bVDrWTExy32EtNvR9T+BBCeKXgOI9k8TmXL9y47e979rbu6RFl8ClGR265yMUZDv' \
                            'CqUVcf4oX37jgWwbPADABXp+lPtRBO7SHtxEglINLhIdZjkopKXFsgDfAEFKEGh5pxDlW1LtLQCGHgM0KM8U2l' \
                            'zj8ZQ3gB+lKuuObt19a9eMc3nzhgukOwb/7kzjdyymSJ58G6CmDM4Yfy7Ms3H+sxxAvAFKVd+tPN9CS2Y6tEzu' \
                            'eKDeIIGGrwGAHGVs2mzj8ZgRGxXX3Vv97y+xffeXlNLm4j0VBYd+h+oCRCLt/287FC8rqEuZYboy22gZjTndF+' \
                            'BwwE1d5xNAWPxWMEejSctWjGv6w/ED3LgudC7TqS+S0BXlhzh6mFuFfC3Jjdxa6BlcTsroqYMDo2aaJWB7sHVh' \
                            'C3exq15qFn199VP6ouioMcyWgZyZBRk2dNpHpM9UWm0BdFrQ72RtfgqGSZJvmwPyJpqQQfR98j4XQd3VDtufWG' \
                            'X3zlE++XKsGjrCm7fPvP66TgvYTdPbMlshpX2wXdlx5z1xa4lkApgZAa06sxPHrEdoNgCi+Tak6K+Y0xJ54+81' \
                            'tbRsC5UL/lvSvmmClmrpYmRotLlI7PbI2tL2ACZPfaaMCKSyJdHuLdHhJ9XpIDHpykiXYlOssIYSo8VQ6BeotA' \
                            'g0XtBItQo4Nh6qJD5miL9tj60PjQ/G8s/sap171y75uDr0azVQdQn0hZ/nHt3f4xteL9j6PvzY1aHRnSlSDaZd' \
                            'LX4ife4yUdNUlliZbCQFaonzWgXAWGQ/CQNKGxaYINNtXjLKoPsRE5EyHoGReu9cw55vNH39myv7TkeqhGvSaH' \
                            'qj0nDKT3zIxanQC4jmDrX2vo3VaLgSfPUjSNUr0UBwEYhgS8pLq9pLqr6dYahUPtoQPMOWsA05eZPgmnuy7lbj' \
                            'gPWDpaGgah3LwpC6dedAKC+IXdyQ+9g/O5fbOfrs21mMKLEAIpJE0TJuD3+ZgwYQJer5cJE8YTCARobGwY1mcw' \
                            'GKShoYG6ujpqaqqprx9DKBRi3Lix+Hw+hBAYwkP/zjp2vRccaqe1wlX9n//VOwv32wdbbJxKmdJ5cM9TX/dH1c' \
                            '7bY1bnxMGyPeuDWP2hIfGvravlttu+xcBAhGuv/TItLR9zw9euI5VOcc7ZZ/HOu6vz+ly06BROP/1UZhw2nYkT' \
                            'J3LCCcfRUF/PxRdfRE9PLx0dmeknpcCyHCYemcqdInVC8PCrD7bER0PHYL1iHKzI5+Cae+qj6dY5ud8SEhKpFB' \
                            '7TxGMaRAYiPPrbx2lubmZgYICdu3bz8CO/paO9g927m4d9eN26v7Fjx05s28a2Hfw+L4lkkm3bd9Da2obWGqU1' \
                            'tu0gVebLORqnXmvmAIM7skqkvKTPMve5cCueB12JrVNtNxHKRaV2go2rFKm0RTSeBMPg8su/wOEzZ3LllVcwaf' \
                            'Ikliy5nLlHHcn55y1GKZ25tEZrzbHHHs2555zNaact4sQTj+dznzudeZ/6FF/4wqVMmjSJWCJJLJ4klbaonWAj' \
                            'jfwBF4KjKyA+F4Zo3O9V4/7VC/8ZeCS3zE5L1j1TR9/HQ55ovF4vjmNjmia27eAxTVzlIqWBbduIQZNBgJSZVU' \
                            'XrzDZdCoHSGiklruugVIbwuiabT18SxhdyC9FaeuP8VTfuDz2jUS55U0Qpxmfs0kFeajw+xbyLwzSvC9K900u0' \
                            'y4NlWQBYVsbGsOzM3c0SNWSFa3BdF3eINoFLxn5wXRchINTgMGFOikM/ncAbGC75WjN+FPTkwWgYkfdl2xGmz6' \
                            'sp1EfeoGLmKVFmnCywEpKBdg/hVg8DHR7ivQZOWuLYZbYhAgxDY/oUwQaH2iabugk2NeMc/NVu1vIsDrYr9nvV' \
                            '2G+JSKSElWFEicqGxl/t4q92GTczBWRM6lTUIBWRmXtM4loCrQXS1Hj9Cl9IUVXrUlXrFh31cmBbIlUC55Hu+y' \
                            '8RkZjsqAlqDKPy/aPh0QTrHYIHYr9YCBoicVnow6s4GicL7oXPJSGRFJv6I/LAepeLqW5R/F1h1WhCEomLv+UU' \
                            'lVsRh7kbii2VFRHnOHprd7+xuqPHxLLF6PwvpeoWK9fF3w36fB1X0Bs2aOs2O1yHZTlViklBSQnJdd7qIs+5kF' \
                            'dn7Z+areM/P219Mi0WhKPGuERS4DgC0wRjpH2FKL9u9+/1EqgpPR6uKwhHJT1hg64+k2hctmnN9csf2Pp+z55Y' \
                            'btVcJ26ek7mQtkriGmXfXf/bRfWGKc8DLgUW+H267tAJjszTHZW6KrP1/vZ8HUeeHcFbpYa900Brp6kiMRkDNq' \
                            'D1C66jn3vlZxtbPv57XyGugzCSW2GIEfu1+8wFf8jDl3+9sEZIcWsoqH4wcayDUUTbuLZACJDmcM7EekxaN1Xx' \
                            '8YYq6qdYzD41RnCMs292aOjqM+gbMJ5zLHXT2uebu9a+0FzMcVsuIDUIeY7ekSzLUe9Or390UcDwykdCVeqypr' \
                            'EuZsGq4tqCPesC2ElJVW3GekpGDAbaTFJRg4apFlM+lcD0aYQAf42bZYKgs0fSHzXWa83i+69Y3lEB7qUidlDA' \
                            'rIMS6brxydNrQD/i9eiLxze6hIrYA4mwwUCbBzslMbyaQJ1D7XinqKSk0oKOHoNESq4XcOl9VyzfdaBxrkQiRh' \
                            't6B+D6RxfVSI+8yxB8pTqkzMY6l3IGWDFwHEHvgCQcNXBdlmnNNUuXLN87ii4qxv+gRsOvvn+hDNR5nwcuEEAw' \
                            'oKgJKQJ+jWnofRoqe9c6Q3zKEkTjkkhcojJkNGulj1h65ZuFluMBg9z8iJH0gATUuKY6AsEg/T1JtMpsijweL+' \
                            'lUUnp9fqVcl2QqIQH++L3NasnSealMthTEEpJYQmJIME2NaYCUGgEolbEJHFfgusMWGWfDy61OIBCUpsej6sbU' \
                            '093ZIaVhgNZUBYIKIJGIy0DIq0I1Hpq3d5ZzQg9TqBVLxILTZ/OjpV86VsN16aTb2NueYteWCHs+itLblUKXYG' \
                            'P1NGt+3WHuJE+1izZcEBothnJGhoMGtERogVASN2EQbTFi/Vt8y3SJwaqt9zJ5RojD5tYyblIVVSEjIYR4cs+O' \
                            '7je+svhXFSn63OVzEIrFOHlt8+31HtNYqWFObgfJmEPn3iQ7N0do3hohGi506YPhgcAYQfV4CDSA4dMZGREFbn' \
                            'otEFqgHEGyH2IdgniPxk4P1y3+gMGUw6s5bG4NTVODhGo9iHzGhrXSnznziNu3UHwZzdt8lUovHMZFw5RzbJWe' \
                            'o7QNSKQwMIRJVchk6uxqps6uRrlN9HSk+Hh7jLbmBL2dSRJRF9tyiXZpol0Zd543KPAFJaZ/nxWqXHAssOKadE' \
                            'xndIMenHqSqpBJXaOXCYcGmDwjxPgpAUzPvvHTKBxlo7WLRiGEUWcI3+eATcO4WMTELmlQ/X7Vt80xjaF5oENS' \
                            'SAbSbSf0pLb9xFFW1kNtYgoffrOWgFlPlaceU2Q9U1kr0LYU/R02nS020X6bRNwmnXKwLBfXVrhKZ/QMmSQRaQ' \
                            'gMQ+D1Gfj8JlUBD8EaD2Mne2ho8uAP5NvuSjsknTAJp4+UE8ZWSZR20FohhUGtb/KjDb4Zj4uMVnYi4eT6fzrx' \
                            'JzGK2BRFGbHwjCO4/b7L7wVuGKwct3toja0vsTMVCCQ+M0TArMdv1uEzghjCixAGWgmSEYj3a5w0gytB3kZN5D' \
                            'wIAaYXArUQqBNIQ6NRuNrCUcks8f2knIGsBBRflhuqZqgG//QhvgEr+ntjZ1224O5h+d5FleUb2+7wJ51Ie3+q' \
                            'uU7pTBtXWaTcSAk2DN9KSGFgykzGi8eowpR+DLwo24OTMnFSEmXLTNwTQGoMU2P4XDx+F+m1UcLCUWlslcBRaR' \
                            'yVwtWV5qyDRwbwGoEsjpIaX5MTNA85/szZt2+gYPCLOmYc1x3fEd8UsNxYRRumYq+VdrHcOBZxGMI905kwBVST' \
                            '3USJbKnORsZ0ZgVKleo5r6uy5bZK5CSpQMLpl03BY6YAGyhQBUUZ0Z3cguXGS1NZMVaFkHXYDm4j9/3KPI3GqT' \
                            'Ean0YWlHboSnxYdHoXLYxY7XJ0KRwHMivmYILGcmNFcymKSkRPv6EaxwyLGewXKAXhqIHlsF/8Mk2oq1b7drH7' \
                            'kYaVCylLOhQxD4oyorNXquqgGvUmqRA00Nc5Bk/HUdS4gUwcpwwhWmRsrAxkKrrSpnfMhxxyaFvGsfgJUFJK0N' \
                            '5tOFQqEckOs6evRlsTxjreYu8r/rBjEOo8Dk96eOR7NODrCeGOex0ZSIxcuQxEYlL17fHGKOPFzoOuFbXz2z/y' \
                            '+ePJT5SWhFRePG4wr0wAUsqilxDFtz6G8mEW9DNasB1Be4vH7FpVc+ERRx49skScdsa5Eri2f3OV+fF4m8mTHI' \
                            'JVFe1bhkExsqprazj99FMzcySbhjw4W1LJFBs/2EhbW3tFfZcJluW9S1uC1g6T7o1VaJdLpk+fedeHmzfmxUCG' \
                            'McLvr5oKfC7db9K1NogmTm2tor7WxevJ+hBG5cUQeYh5PB4mTsqkVOzd28qkSRPzak+aNJGnf/cMsVgsJ6o6/I' \
                            'PlVIUmk8JkuxCOSsIDBr1bqoi3+ACmIDgTeCK3TS4jMk5MIS4G0YjWxHb7cBMS+4REVzgmGz2Glg11GaaMQHte' \
                            '8kIe0tkfWmveWfUuU6cdimmaGIbBUUfPxV/lp2liE9s+2lac2JFWDZHxe3R0G9iOwHVER//6QH10t8+b0+7aw2' \
                            'bMemrnjo8gJz9iENRZ514kgatyv5Ts9IR71gTOR3OF7Yg/JdPCKs+FHGKVxnGc/L2AGLwJUqkka957n3feeZeV' \
                            'K1eRTqeBbO5UDhMzKQEqr+9y37YsoSxbrNCaG52YPD66y7e2oN38WUfMnU0pE9s0zYXk+BuyzH9r08oda//wwO' \
                            'Y1wNPf/uOiD6CyhIy0bfPumvepMuqoq62htqYGf5U/i6/OSwkYjFwBpFJpenr7iESihCMRBiIDfHpKlDG1lXwV' \
                            'bJuIcvXnf/2/3gwDavEFlzwkYEEOL7xCiKura2pvjUYGIDfP8vBZcyRwJTlSkm34yEdbNw9xznZEs1IcLStYUD' \
                            'IuOEVfNExfOAzAQGxfJGrdBxvp7c2c8dQarvrnJVRRxa7mPazf8PchSRKjXLzStgj37IlF2DfiL2roA3LDzxd8' \
                            '5rOf+8mrL/2hD1BDnzh81hFNwLkFfTa7jvNGboGrxBbLrjxXshCUUkPLZDyRJBKNEYnGiMZiQ3sNpXXJrfVIml' \
                            'opsGyx7dkfvj80eLt3busD/lhQdYZALBr8McQIgTgThmWcPLN50wd5nmPX5e9pqzJGFNNrSmni8TiJRAKt8pfl' \
                            '/D1XqW+UVxKWLXBdsYmc+b9l80YF/A6w9p1ZERLBFYN1TICjjvm0BK4t6DMG+smPW3YXGhHrEylp1VariqzOQn' \
                            'I6elq49e4vAqDEWM44/VQgk2sVDGZ8BxnJyCW4crs6kRK4ircp8Lsq5b4jpbEJ9Lyc6uede/7Fk1596Y97TYBz' \
                            'zz5nXjqdPq6qqor+cJi2jk5c111r286Wgu/gOrotmRbNSjFzJD0xJN45ouGrdpl7bhg0tP/1SG6+6Wv5bbRmz5' \
                            '7CTOLKp2IiJRMU8Te89vLzqcUXXPJ7r9czb/LEiYypqyWVSnsj0egXJzZN/Kn5y1/ctyAUCj0//bBpZqAqwK7d' \
                            'u9m2bTubPvzo8WeefmyYO8hJu5GUx1ydtsTMKv/IHpvc1QAyTtpE2AAtSKdtOjo7h+qm02lefW0ZO3ftrojwQl' \
                            'CuIJkSW9C6aFx0+qFTXp0wftxddbW1fGresWitaWtt++HcI2ZvMoGfjJ8wbmwgECAWjTEQHqCutpaTTzy+7pmn' \
                            'HxvW2YNfXcGNT572eiQul1T53bIyIaQodLGT6DNZ9WBjFvG93PzNbw+9cxwH2x4eDhAVWrPxpMB2xFvP3b52UK' \
                            '/lue0PP2z6BZDJ0uvq7GLc+HFMaJpQ09fXf6cJLNi9czctzS3ZND6R/bg4Gfh5sQ9qxRvRuAwfMkbVS1laKgJB' \
                            'L7VjgnTFcv8jADhDylaRTI58yCUQ9FFXFwDK23LhmLSAlzp3RkplxnwaMh7z1r2ttLa2IRDYjj3PBPpcpcZqYN' \
                            'r0aQhgx46dAD2UCKK+8ZstHWfeOGdFLCEuqgmVZoQSac665HBWvthBuC9esl45qAr4OPmsQ3FqVmCVsezTliCZ' \
                            'lM3JAWtNTnFhIKcNoLa2lslTJrFj+04SiQRAmwn8BviB1lp2dXaRTCZxlcK27ScpEWLb9nYHZ9ww56H+iHFBdV' \
                            'DJErtntFbEqt/lgutOwisqNAsLwNFJ2hNrSVjlGdkfMXAVjz98w6pBsckdxOzKoR8A/dVwOOy1bXswGdYB7jGB' \
                            'u2Kx+HSvz7tERSLEE0l27m6ms7vbX/CtPOmwU+6KhDC2xJJybnWZfMi0E2VHOJvj9QndbKXAsgUDURlWrn6K4d' \
                            'MBskvpsjff6jukoYHpU6dgWRaWbRMeGFjm93iWmjd/8+uJ8y685H7TNL8kpZSO4+Jm8oDPgWFZakPMeO/ZXZGF' \
                            'Vx7+H919xr1Bv5bldMUQHCQfb3efgat4bqAr2VyiSibiLcRpPX193r5wGENKlNa4rvvCKy8+l5IAqVRqvW07Pe' \
                            'm0NcgEgNPOPPeCQqkY4vIHf/4YAU+k02JHX0T+j/mxYwlJNC4jwD1PfWt1SdE878JLARYD2cP5Dq7rOsAbkBWZ' \
                            'N/7yskX+6APMMA3PHMrAg9evDGu4szdsqFT6H/IfGPLAcTIpRUrz4Pt/2l1o/MmCqxGYX1Bn657mXc0UnPt8pa' \
                            'BSQAhx2qFTp1MKUlEbrXjOdVnW1mViO/84ZigF7T0Gli22oblrzbPDjDCVd2mOA5oK6ry8aeN6Re7uU2u9msyS' \
                            'mQvnT51+eNl87aVXLk9pzS1pS3S0dZk5xwwOHmgNnb0m0bhMALe8es/Gsv9HYcbMI6RGn0++/8VB69cGfwwxwr' \
                            'LSe4G1BX3MD4WqC7k4DJYuWb4FuCmeFKm9nQdXMpSCjh6TbB74XS0bel/eva5w/PJh1uw5fuC8guJdSquNgz+G' \
                            'Eg527dzGzFlzQsB5vpBi1skORyzwGdNP7p944U1Nm/o70z17t5Vey2eePG6rP+RxbEcsSiSl9Ps0ngP8f89sR9' \
                            'DW5SESkwp4zEo43/vdd9aUDI9PnhXixy8d3zTtuNT3m6YFzm6YLIj1u1iZMMWz772z8vlkMqEh/5SfnjlrTlug' \
                            'zr1x8TWHmGcsXMysqcfgeHuPjNvdXzrmlMa3XnmwpbXUR/++bK844rMT3vYFTMtxxSkDsUwujN+ri2bgloNCeV' \
                            'IKBqKS1k6TlCUV8Ggyat/80HUrcyM+w/LJ/8+fjp9imOJNr8+z+LNHLuGo2ccwda7J7h0dKhkR3/lgw9rBfM38' \
                            'jfSWTR+0zT0nsmbSxIko7dIe+4C+5A6Aeo2+/bq7jyhHknrsG++ovr3xnwJf05pwd5/B7lYP3WFjVNNlkBpXZZ' \
                            'LP97R5aO8xcVxhgb7bsdRND1+/MlbQrPCEgTQ84hvADKVsdvYvJ2H3cUh9E8ec5XSh9arc+sOwu3/1wpXAQoHA' \
                            'kD5M6SXlRFCKloGImPWDs1dWlOt4w5OnHi0Q9wKnAFIICPgVwSpNZtpopAQhMn5/rUFpcBxIW5J4UhBPDuVZAm' \
                            'xCc+vqZ3ctW5fJvx4J5C/f+cybhtSnmNKHKf2knQgI0Fp33Th/1bjcyoN5lrkdtwEY0sOcxvOJWd3sCr9Ff8To' \
                            '273Drjhd5eHrV228+r6Tz5emvAi4TWvmxJNSxrObTSkyTlmBzka9MozYR/iQPb4XuFcp/ejTt73X099WcfxT9f' \
                            'TLjrH1LkFPI7MazmZb7zLC6Y8BhvkrhkvEuwsXIXgJRMhjVJG2k4SjkmRa/GLiWOevwK7WHbGt/7ZkQ8VxwCvv' \
                            'OckMNfoXSCkuBRYAU4A6hkfaFBAhMxhr0foP6aT7xoPXrqiY+ruXzfcGq82FCOb1R+RE1xXfHFOj8Hl8KG2jtW' \
                            'tpzdduPGnVw2UZcdsjx8jGqbUXJNPix0oz22tq6fNqfD5tCfACYeC+dMK9819Oe3fkYE8BXPfIIr/hkeOBsULQ' \
                            'iBAhAVKjEyh6gC7l6o7lD3wY+2jVSAn4+fCrt0+ukYb4GbAE8EMmm9eyIZWWKE2L36vvchOpB7933hqLkTJv/d' \
                            'Uefrps/iUC/R8ISh1Fe1kprr3trNUdiWjlCV45sL9nRIa1mzN/DF//xZHTNTxORuLQSmSO7ezbDFpa892l39r6' \
                            '8y1vD7c7ijLi3hULAqZXbgeaNBCNSQZiEinhkDGZYHAW1iqlr7hpwdvbDgRB+9vuvtULjxPwJDATMi67rr6MlV' \
                            'sdVBxSr5CZDJSeVMKddstp7xauOMXzI0yvnAmMBegfMGjtMnuicXnHQERe3dJuPpNIycGV4zgpxV/vX71w0c+X' \
                            'nzTaZIr9PTE01O4HT31K3v/uwosE/IUsEyJx2dfaaX4/kRRHWpY4ozdsrO/uG0Ktxuc3phTrtBTyocGH/ohMob' \
                            'n21Z9t/NH9S5Y/Gh1wr+jsNa5LpsWgApsE/MFXZXxx/uKxlTCj1JHDUu+GHU0EuPSW6XLCtODXETxJNpQXT4qe' \
                            '7j7jn9p2xv5t6ZLlW39z9VtvaM3VkZgRzmlbGI+RpZAhd8a4LpscS728e32PAnjw2hXO3u2Jx7r7jOssWwyKWD' \
                            '2Ch6784czrb77vqJGYUcyDVO7dsDzxxiY/iy5tugzB7UAAIG2Jrp5+4wvP3vHBW89+/30A5dqKrSvaN2n0+pwz' \
                            '7EXzzouOjhAMGU1Ssuk3V7+Vpw2f/s57NG+NPxWJyRuVIgFsBX6ilX6jfVfJ/Ujht8pJxOBzbirg0LuethR7Nk' \
                            'efA04H7lZabIgl5BXP//TDt3JO+kmA5f/5oTIkO7IJGwpEqti3i2bna62HGGEaDFMsAL//7vvqsjvmPXHiZ4Nr' \
                            'TOnufeyO7Yl1r3eXm/elXOyFdQaVYd4pvML6d1/zgQNsWHztlI0nXdD0o2fuaUlsf6cT8pWpBJTHHKRHozXFLO' \
                            'Oi/34J0FaGe+D16pK2wjP/ul49k5GGSqDcMcTcOhTUKatUX3mgRb3yQEuuwTWsnS+HBq1VMXpUUUZohTOYk+Av' \
                            'w4j9hEqk5oBClW+IBoUWRRNOSynLIZ0Q8Kv9i8wMh4NCZCVQ5dPbyYbJhCyOR3FGZBRsDFjqNfVvDg56ZeGTJX' \
                            'gWQH974gngLGCNLmU7FcVCEtGaM1a/0rX+8Tv3x2j8xHBApedHl61zgLfufn3+GdFee7/6LjcyRQ2d/axfaqks' \
                            'VVbYxyd99/80/H+BZCGMBumi5yUq6G+0EliufaEE/sNgJBEv1WY0v0eLT959NAGIYYbQxIkTefXPf5ZVPr/0+r' \
                            'ym3+evkdJodJVbL6WsEUKEyOwFAhq8IuMsMQFPtgszeznsO/llZ58tMie7EkBCaRVDE9FKhTX0KNcNt7a1OR3t' \
                            '7eorX7lGdXd3V4x3MRCUMGFHgvnz5/PiSy+fCdxEJlt3fJboAxb+H6GbFBmX3jbg12MPaXyx4H0xBhRat0N3s0' \
                            'jliiBUXY1lWWs9Hs+PgZlCMAXNBIRoRFMH1JDZzgeyl5/MFthk+FY4FyyyEqEzxKbI2DQxMv7MMJnQZDvovVqz' \
                            'A1HUzK9kdzt0/2+exnQr4g2hrAAAAABJRU5ErkJggg=='
# file types regexes
PIPFILE_REGEX = r'.*/Pipfile(\.lock)?'
TEST_DATA_REGEX = r'.*test_data.*'
TEST_FILES_REGEX = r'.*test_files.*'
DOCS_REGEX = r'.*docs.*'
IMAGE_REGEX = r'.*\.png$'
DESCRIPTION_REGEX = r'.*\.md'
SCHEMA_REGEX = 'Tests/schemas/.*.yml'
CONF_PATH = 'Tests/conf.json'

PACKS_DIR_REGEX = fr'{CAN_START_WITH_DOT_SLASH}{PACKS_DIR}'
PACK_DIR_REGEX = fr'{PACKS_DIR_REGEX}\/([^\\\/]+)'

INTEGRATIONS_DIR_REGEX = fr'{PACK_DIR_REGEX}\/{INTEGRATIONS_DIR}'
INTEGRATION_PACKAGE_REGEX = fr'{INTEGRATIONS_DIR_REGEX}\/([^\\/]+)'

PACKS_INTEGRATION_PY_REGEX = fr'{INTEGRATION_PACKAGE_REGEX}\/\2\.py'
PACKS_INTEGRATION_TEST_PY_REGEX = fr'{INTEGRATION_PACKAGE_REGEX}/\2_test\.py'
PACKS_INTEGRATION_PS_REGEX = fr'{INTEGRATION_PACKAGE_REGEX}/\2.ps1$'
PACKS_INTEGRATION_PS_TEST_REGEX = fr'{INTEGRATION_PACKAGE_REGEX}/\2\.Tests\.ps1$'
PACKS_INTEGRATION_YML_REGEX = fr'{INTEGRATION_PACKAGE_REGEX}/\2\.yml'
PACKS_INTEGRATION_README_REGEX = fr'{INTEGRATION_PACKAGE_REGEX}/README.md$'

PACKS_INTEGRATION_NON_SPLIT_BASE_REGEX = fr'{INTEGRATIONS_DIR_REGEX}/integration-([^\\/]+)'
PACKS_INTEGRATION_NON_SPLIT_YML_REGEX = fr'{PACKS_INTEGRATION_NON_SPLIT_BASE_REGEX}\.yml$'
PACKS_INTEGRATION_NON_SPLIT_README_REGEX = fr'{PACKS_INTEGRATION_NON_SPLIT_BASE_REGEX}_README.md$'

SCRIPTS_DIR_REGEX = fr'{PACK_DIR_REGEX}\/{SCRIPTS_DIR}'
SCRIPT_DIR_REGEX = fr'{SCRIPTS_DIR_REGEX}\/([^\\/]+)'
SCRIPT_TYPE_REGEX = '.*script-.*.yml'
PACKS_SCRIPT_PY_REGEX = fr'{SCRIPT_DIR_REGEX}/\2\.py'
PACKS_SCRIPT_TEST_PY_REGEX = fr'{SCRIPT_DIR_REGEX}/\2_test\.py'
PACKS_SCRIPT_PS_REGEX = fr'{SCRIPT_DIR_REGEX}/\2.ps1$'
PACKS_SCRIPT_TEST_PS_REGEX = fr'{SCRIPT_DIR_REGEX}/\2\.Tests\.ps1$'
PACKS_SCRIPT_YML_REGEX = fr'{SCRIPT_DIR_REGEX}\/\2\.yml'
PACKS_SCRIPT_README_REGEX = fr'{SCRIPT_DIR_REGEX}/README.md$'

PACKS_SCRIPT_NON_SPLIT_BASE_REGEX = fr'{SCRIPTS_DIR_REGEX}/script-([^\\/]+)'
PACKS_SCRIPT_TEST_PLAYBOOK = fr'{PACK_DIR_REGEX}/{TEST_PLAYBOOKS_DIR}/script-([^\\/]+).yml$'
PACKS_SCRIPT_NON_SPLIT_YML_REGEX = fr'{PACKS_SCRIPT_NON_SPLIT_BASE_REGEX}\.yml$'
PACKS_SCRIPT_NON_SPLIT_README_REGEX = fr'{PACKS_SCRIPT_NON_SPLIT_BASE_REGEX}_README.md$'

PACKS_LAYOUTS_DIR_REGEX = fr'{PACK_DIR_REGEX}\/{LAYOUTS_DIR}'
PACKS_LAYOUT_JSON_REGEX = fr'{PACKS_LAYOUTS_DIR_REGEX}\/(?!layoutscontainer)([^/]+)\.json'

PACKS_LAYOUTS_CONTAINER_JSON_REGEX = fr'{PACKS_LAYOUTS_DIR_REGEX}\/layoutscontainer([^/]+)\.json'

PACKS_WIDGETS_DIR_REGEX = fr'{PACK_DIR_REGEX}\/{WIDGETS_DIR}'
PACKS_WIDGET_JSON_REGEX = fr'{PACKS_WIDGETS_DIR_REGEX}\/([^/]+)\.json'

PACKS_DASHBOARDS_DIR_REGEX = fr'{PACK_DIR_REGEX}\/{DASHBOARDS_DIR}'
PACKS_DASHBOARD_JSON_REGEX = fr'{PACKS_DASHBOARDS_DIR_REGEX}\/([^/]+)\.json'

PACKS_REPORTS_DIR_REGEX = fr'{PACK_DIR_REGEX}\/{REPORTS_DIR}'
PACKS_REPORT_JSON_REGEX = fr'{PACKS_REPORTS_DIR_REGEX}\/([^/]+)\.json'

PACKS_INCIDENT_TYPES_DIR_REGEX = fr'{PACK_DIR_REGEX}\/{INCIDENT_TYPES_DIR}'
PACKS_INCIDENT_TYPE_JSON_REGEX = fr'{PACKS_INCIDENT_TYPES_DIR_REGEX}\/([^/]+)\.json'

PACKS_INCIDENT_FIELDS_DIR_REGEX = fr'{PACK_DIR_REGEX}\/{INCIDENT_FIELDS_DIR}'
PACKS_INCIDENT_FIELD_JSON_REGEX = fr'{PACKS_INCIDENT_FIELDS_DIR_REGEX}\/([^/]+)\.json'

PACKS_INDICATOR_TYPES_DIR_REGEX = fr'{PACK_DIR_REGEX}\/{INDICATOR_TYPES_DIR}'
PACKS_INDICATOR_TYPE_JSON_REGEX = fr'{PACKS_INDICATOR_TYPES_DIR_REGEX}\/([^/]+)\.json'

PACKS_INDICATOR_FIELDS_DIR_REGEX = fr'{PACK_DIR_REGEX}\/{INDICATOR_FIELDS_DIR}'
PACKS_INDICATOR_FIELD_JSON_REGEX = fr'{PACKS_INDICATOR_FIELDS_DIR_REGEX}\/([^/]+)\.json'

PACKS_GENERIC_TYPES_DIR_REGEX = fr'{PACK_DIR_REGEX}\/{GENERIC_TYPES_DIR}'
PACKS_GENERIC_TYPE_JSON_REGEX = fr'{PACKS_GENERIC_TYPES_DIR_REGEX}\/([^/]+)\.json'

PACKS_GENERIC_FIELDS_DIR_REGEX = fr'{PACK_DIR_REGEX}\/{GENERIC_FIELDS_DIR}'
PACKS_GENERIC_FIELD_JSON_REGEX = fr'{PACKS_GENERIC_FIELDS_DIR_REGEX}\/([^/]+)\.json'

PACKS_GENERIC_MODULES_DIR_REGEX = fr'{PACK_DIR_REGEX}\/{GENERIC_MODULES_DIR}'
PACKS_GENERIC_MODULE_JSON_REGEX = fr'{PACKS_GENERIC_MODULES_DIR_REGEX}\/([^/]+)\.json'

PACKS_CLASSIFIERS_DIR_REGEX = fr'{PACK_DIR_REGEX}\/{CLASSIFIERS_DIR}'

_PACKS_CLASSIFIER_BASE_REGEX = fr'{PACKS_CLASSIFIERS_DIR_REGEX}\/*classifier-(?!mapper).*(?<!5_9_9)'
PACKS_CLASSIFIER_JSON_REGEX = fr'{_PACKS_CLASSIFIER_BASE_REGEX}\.json'

# old classifier structure
_PACKS_CLASSIFIER_BASE_5_9_9_REGEX = fr'{PACKS_CLASSIFIERS_DIR_REGEX}\/*classifier-(?!mapper).*_5_9_9'
PACKS_CLASSIFIER_JSON_5_9_9_REGEX = fr'{_PACKS_CLASSIFIER_BASE_5_9_9_REGEX}\.json'

_PACKS_MAPPER_BASE_REGEX = fr'{PACKS_CLASSIFIERS_DIR_REGEX}\/classifier-(?=mapper).*'
PACKS_MAPPER_JSON_REGEX = fr'{_PACKS_MAPPER_BASE_REGEX}\.json'

PACKS_CONNECTIONS_DIR_REGEX = fr'{PACK_DIR_REGEX}\/{CONNECTIONS_DIR}'
PACKS_CONNECTION_JSON_REGEX = fr'{PACKS_CONNECTIONS_DIR_REGEX}\/canvas-context-connections.*\.json$'

PACKS_RELEASE_NOTES_DIR_REGEX = fr'{PACK_DIR_REGEX}\/{RELEASE_NOTES_DIR}'

PLAYBOOKS_DIR_REGEX = fr'{PACK_DIR_REGEX}\/{PLAYBOOKS_DIR}'
PLAYBOOK_BASE_REGEX = fr'{PLAYBOOKS_DIR_REGEX}\/.*'
PLAYBOOK_YML_REGEX = fr'{PLAYBOOK_BASE_REGEX}\.yml'
PLAYBOOK_README_REGEX = fr'{PLAYBOOK_BASE_REGEX}_README\.md$'

TEST_SCRIPT_REGEX = r'{}{}.*script-.*\.yml$'.format(CAN_START_WITH_DOT_SLASH, TEST_PLAYBOOKS_DIR)
TEST_PLAYBOOK_YML_REGEX = fr'{PACK_DIR_REGEX}/{TEST_PLAYBOOKS_DIR}\/(?!script-)([^.]+)\.yml'

PACKS_INDICATOR_TYPES_REPUTATIONS_REGEX = r'{}{}/([^/]+)/{}/reputations.json'.format(CAN_START_WITH_DOT_SLASH,
                                                                                     PACKS_DIR,
                                                                                     INDICATOR_TYPES_DIR)
PACKS_RELEASE_NOTES_REGEX = r'{}{}/([^/]+)/{}/([^/]+)\.md$'.format(CAN_START_WITH_DOT_SLASH, PACKS_DIR,
                                                                   RELEASE_NOTES_DIR)
PACKS_TOOLS_REGEX = r'{}{}/([^/]+)/{}/([^.]+)\.zip'.format(CAN_START_WITH_DOT_SLASH, PACKS_DIR, TOOLS_DIR)

PLAYBOOK_REGEX = r'{}(?!Test){}/playbook-.*\.yml$'.format(CAN_START_WITH_DOT_SLASH, PLAYBOOKS_DIR)

TEST_PLAYBOOK_REGEX = r'{}{}/(?!script-).*\.yml$'.format(CAN_START_WITH_DOT_SLASH, TEST_PLAYBOOKS_DIR)
TEST_NOT_PLAYBOOK_REGEX = r'{}{}/(?!playbook).*-.*\.yml$'.format(CAN_START_WITH_DOT_SLASH, TEST_PLAYBOOKS_DIR)

CONNECTIONS_REGEX = r'{}{}.*canvas-context-connections.*\.json$'.format(CAN_START_WITH_DOT_SLASH, CONNECTIONS_DIR)

INDICATOR_TYPES_REPUTATIONS_REGEX = r'{}{}.reputations\.json$'.format(CAN_START_WITH_DOT_SLASH, INDICATOR_TYPES_DIR)

# deprecated regex
DEPRECATED_DESC_REGEX = r"Deprecated\.\s*(.*?Use .*? instead\.*?)"
DEPRECATED_NO_REPLACE_DESC_REGEX = r"Deprecated\.\s*(.*?No available replacement\.*?)"

DEPRECATED_REGEXES: List[str] = [
    DEPRECATED_DESC_REGEX,
    DEPRECATED_NO_REPLACE_DESC_REGEX
]

PACK_METADATA_NAME = 'name'
PACK_METADATA_DESC = 'description'
PACK_METADATA_SUPPORT = 'support'
PACK_METADATA_MIN_VERSION = 'serverMinVersion'
PACK_METADATA_CURR_VERSION = 'currentVersion'
PACK_METADATA_AUTHOR = 'author'
PACK_METADATA_URL = 'url'
PACK_METADATA_EMAIL = 'email'
PACK_METADATA_CATEGORIES = 'categories'
PACK_METADATA_TAGS = 'tags'
PACK_METADATA_CREATED = 'created'
PACK_METADATA_CERTIFICATION = 'certification'
PACK_METADATA_USE_CASES = 'useCases'
PACK_METADATA_KEYWORDS = 'keywords'
PACK_METADATA_PRICE = 'price'
PACK_METADATA_DEPENDENCIES = 'dependencies'

PACK_METADATA_FIELDS = (PACK_METADATA_NAME, PACK_METADATA_DESC, PACK_METADATA_SUPPORT,
                        PACK_METADATA_CURR_VERSION, PACK_METADATA_AUTHOR, PACK_METADATA_URL, PACK_METADATA_CATEGORIES,
                        PACK_METADATA_TAGS, PACK_METADATA_USE_CASES, PACK_METADATA_KEYWORDS)
API_MODULES_PACK = 'ApiModules'
API_MODULE_PY_REGEX = r'{}{}/{}/{}/([^/]+)/([^.]+)\.py'.format(
    CAN_START_WITH_DOT_SLASH, PACKS_DIR, API_MODULES_PACK, SCRIPTS_DIR)
API_MODULE_YML_REGEX = r'{}{}/{}/{}/([^/]+)/([^.]+)\.yml'.format(
    CAN_START_WITH_DOT_SLASH, PACKS_DIR, API_MODULES_PACK, SCRIPTS_DIR)
API_MODULE_REGEXES = [
    API_MODULE_PY_REGEX,
    API_MODULE_YML_REGEX
]

ID_IN_COMMONFIELDS = [  # entities in which 'id' key is under 'commonfields'
    'integration',
    'script'
]
ID_IN_ROOT = [  # entities in which 'id' key is in the root
    'playbook',
    'dashboard',
    'incident_type',
    'layoutscontainer',
    'mapper',
]

INTEGRATION_PREFIX = 'integration'
SCRIPT_PREFIX = 'script'

# Pack Unique Files
PACKS_WHITELIST_FILE_NAME = '.secrets-ignore'
PACKS_PACK_IGNORE_FILE_NAME = '.pack-ignore'
PACKS_PACK_META_FILE_NAME = 'pack_metadata.json'
PACKS_README_FILE_NAME = 'README.md'
PACKS_CONTRIBUTORS_FILE_NAME = 'CONTRIBUTORS.md'

PYTHON_TEST_REGEXES = [
    PACKS_SCRIPT_TEST_PY_REGEX,
    PACKS_INTEGRATION_TEST_PY_REGEX
]

PYTHON_INTEGRATION_REGEXES = [
    PACKS_INTEGRATION_PY_REGEX
]

PLAYBOOKS_REGEXES_LIST = [
    PLAYBOOK_REGEX,
    TEST_PLAYBOOK_REGEX
]

PYTHON_SCRIPT_REGEXES = [
    PACKS_SCRIPT_PY_REGEX
]

PYTHON_ALL_REGEXES: List[str] = sum(
    [
        PYTHON_SCRIPT_REGEXES,
        PYTHON_INTEGRATION_REGEXES,
        PYTHON_TEST_REGEXES
    ], []
)

INTEGRATION_REGXES: List[str] = [
    PACKS_INTEGRATION_NON_SPLIT_YML_REGEX
]

YML_INTEGRATION_REGEXES: List[str] = [
    PACKS_INTEGRATION_YML_REGEX,
    PACKS_INTEGRATION_NON_SPLIT_YML_REGEX
]

YML_ALL_INTEGRATION_REGEXES: List[str] = sum(
    [
        YML_INTEGRATION_REGEXES,
    ], []
)

YML_SCRIPT_REGEXES: List[str] = [
    PACKS_SCRIPT_YML_REGEX,
    PACKS_SCRIPT_NON_SPLIT_YML_REGEX,
    PACKS_SCRIPT_TEST_PLAYBOOK
]

YML_ALL_SCRIPTS_REGEXES: List[str] = sum(
    [
        YML_SCRIPT_REGEXES
    ], []
)

YML_PLAYBOOKS_NO_TESTS_REGEXES: List[str] = [
    PLAYBOOK_YML_REGEX
]

YML_TEST_PLAYBOOKS_REGEXES: List[str] = [
    TEST_PLAYBOOK_YML_REGEX
]

YML_ALL_PLAYBOOKS_REGEX: List[str] = sum(
    [
        YML_PLAYBOOKS_NO_TESTS_REGEXES,
        YML_TEST_PLAYBOOKS_REGEXES,
    ], []
)

YML_ALL_REGEXES: List[str] = sum(
    [
        YML_INTEGRATION_REGEXES,
        YML_SCRIPT_REGEXES,
        YML_PLAYBOOKS_NO_TESTS_REGEXES,
        YML_TEST_PLAYBOOKS_REGEXES
    ], []
)

JSON_INDICATOR_AND_INCIDENT_FIELDS = [
    PACKS_INCIDENT_FIELD_JSON_REGEX,
    PACKS_INDICATOR_FIELD_JSON_REGEX
]

JSON_ALL_WIDGETS_REGEXES = [
    PACKS_WIDGET_JSON_REGEX,
]

JSON_ALL_DASHBOARDS_REGEXES = [
    PACKS_DASHBOARD_JSON_REGEX,
]

JSON_ALL_CLASSIFIER_REGEXES = [
    PACKS_CLASSIFIER_JSON_REGEX,
]

JSON_ALL_CLASSIFIER_REGEXES_5_9_9 = [
    PACKS_CLASSIFIER_JSON_5_9_9_REGEX,
]

JSON_ALL_MAPPER_REGEXES = [
    PACKS_MAPPER_JSON_REGEX,
]

JSON_ALL_LAYOUT_REGEXES = [
    PACKS_LAYOUT_JSON_REGEX,
]

JSON_ALL_LAYOUTS_CONTAINER_REGEXES = [
    PACKS_LAYOUTS_CONTAINER_JSON_REGEX,
]

JSON_ALL_INCIDENT_FIELD_REGEXES = [
    PACKS_INCIDENT_FIELD_JSON_REGEX,
]

JSON_ALL_INCIDENT_TYPES_REGEXES = [
    PACKS_INCIDENT_TYPE_JSON_REGEX,
]

JSON_ALL_INDICATOR_FIELDS_REGEXES = [
    PACKS_INDICATOR_FIELD_JSON_REGEX
]

JSON_ALL_INDICATOR_TYPES_REGEXES = [
    PACKS_INDICATOR_TYPE_JSON_REGEX
]

JSON_ALL_GENERIC_FIELDS_REGEXES = [
    PACKS_GENERIC_FIELD_JSON_REGEX,
]

JSON_ALL_GENERIC_TYPES_REGEXES = [
    PACKS_GENERIC_TYPE_JSON_REGEX,
]

JSON_ALL_GENERIC_MODULES_REGEXES = [
    PACKS_GENERIC_MODULE_JSON_REGEX,
]

JSON_ALL_REPUTATIONS_INDICATOR_TYPES_REGEXES = [
    PACKS_INDICATOR_TYPES_REPUTATIONS_REGEX
]

JSON_ALL_CONNECTIONS_REGEXES = [
    CONNECTIONS_REGEX,
]

JSON_ALL_REPORTS_REGEXES = [
    PACKS_REPORT_JSON_REGEX
]

CHECKED_TYPES_REGEXES = [
    # Playbooks
    PLAYBOOK_YML_REGEX,
    TEST_PLAYBOOK_YML_REGEX,

    # Integrations
    PACKS_INTEGRATION_YML_REGEX,
    PACKS_INTEGRATION_PY_REGEX,
    PACKS_INTEGRATION_PS_REGEX,
    PACKS_INTEGRATION_TEST_PY_REGEX,
    PACKS_INTEGRATION_README_REGEX,

    PACKS_INTEGRATION_NON_SPLIT_YML_REGEX,

    # Scripts yaml
    PACKS_SCRIPT_YML_REGEX,
    PACKS_SCRIPT_NON_SPLIT_YML_REGEX,
    PACKS_SCRIPT_PY_REGEX,
    PACKS_SCRIPT_PS_REGEX,
    PACKS_SCRIPT_TEST_PY_REGEX,
    PACKS_SCRIPT_README_REGEX,
    PACKS_SCRIPT_TEST_PLAYBOOK,

    PACKS_CLASSIFIER_JSON_REGEX,
    PACKS_CLASSIFIER_JSON_5_9_9_REGEX,
    PACKS_MAPPER_JSON_REGEX,
    PACKS_DASHBOARD_JSON_REGEX,
    PACKS_INCIDENT_TYPE_JSON_REGEX,
    PACKS_INCIDENT_FIELD_JSON_REGEX,
    PACKS_INDICATOR_FIELD_JSON_REGEX,
    PACKS_INDICATOR_TYPE_JSON_REGEX,
    PACKS_LAYOUT_JSON_REGEX,
    PACKS_LAYOUTS_CONTAINER_JSON_REGEX,
    PACKS_WIDGET_JSON_REGEX,
    PACKS_REPORT_JSON_REGEX,
    PACKS_RELEASE_NOTES_REGEX,
    PACKS_TOOLS_REGEX,
    CONNECTIONS_REGEX,
    # ReleaseNotes
    PACKS_RELEASE_NOTES_REGEX
]

CHECKED_TYPES_NO_REGEX = [item.replace(CAN_START_WITH_DOT_SLASH, "").replace(NOT_TEST, "") for item in
                          CHECKED_TYPES_REGEXES]

PATHS_TO_VALIDATE: List[str] = sum(
    [
        PYTHON_ALL_REGEXES,
        JSON_ALL_REPORTS_REGEXES
    ], []
)

PACKAGE_SCRIPTS_REGEXES = [
    PACKS_SCRIPT_PY_REGEX,
    PACKS_SCRIPT_YML_REGEX
]

PACKAGE_SUPPORTING_DIRECTORIES = [INTEGRATIONS_DIR, SCRIPTS_DIR]

IGNORED_TYPES_REGEXES = [DESCRIPTION_REGEX, IMAGE_REGEX, PIPFILE_REGEX, SCHEMA_REGEX]

IGNORED_PACK_NAMES = ['Legacy', 'NonSupported', 'ApiModules']

PACK_IGNORE_TEST_FLAG = 'auto-test'

PACKAGE_YML_FILE_REGEX = r'(?:\./)?(?:Packs/[^/]+\/)?(?:Integrations|Scripts)\/([^\\/]+)/([^\\/]+)\.yml'

OLD_YML_FORMAT_FILE = [PACKS_INTEGRATION_NON_SPLIT_YML_REGEX, PACKS_SCRIPT_NON_SPLIT_YML_REGEX]

DIR_LIST_FOR_REGULAR_ENTETIES = [
    PLAYBOOKS_DIR,
    REPORTS_DIR,
    DASHBOARDS_DIR,
    WIDGETS_DIR,
    INCIDENT_TYPES_DIR,
    INCIDENT_FIELDS_DIR,
    LAYOUTS_DIR,
    CLASSIFIERS_DIR,
    INDICATOR_TYPES_DIR,
    CONNECTIONS_DIR,
    INDICATOR_FIELDS_DIR,
]
PACKS_DIRECTORIES = [
    SCRIPTS_DIR,
    INTEGRATIONS_DIR,
    DASHBOARDS_DIR,
    WIDGETS_DIR,
    INDICATOR_FIELDS_DIR,
    INDICATOR_TYPES_DIR,
    INCIDENT_FIELDS_DIR,
    INCIDENT_TYPES_DIR,
    REPORTS_DIR,
    CONNECTIONS_DIR,
    PLAYBOOKS_DIR
]
SPELLCHECK_FILE_TYPES = [
    PACKS_INTEGRATION_YML_REGEX,
    PACKS_SCRIPT_YML_REGEX,
    PLAYBOOK_YML_REGEX
]

KNOWN_FILE_STATUSES = ['a', 'm', 'd', 'r'] + ['r{:03}'.format(i) for i in range(101)]

CODE_FILES_REGEX = [
    PACKS_INTEGRATION_PY_REGEX,
    PACKS_SCRIPT_PY_REGEX,
    PACKS_INTEGRATION_PS_REGEX,
    PACKS_SCRIPT_PS_REGEX
]

SCRIPTS_REGEX_LIST = [PACKS_SCRIPT_YML_REGEX, PACKS_SCRIPT_PY_REGEX, PACKS_SCRIPT_PS_REGEX]

# All files that have related yml file
REQUIRED_YML_FILE_TYPES = [PACKS_INTEGRATION_PY_REGEX,
                           PACKS_INTEGRATION_README_REGEX,
                           PACKS_INTEGRATION_NON_SPLIT_README_REGEX,

                           PACKS_SCRIPT_PY_REGEX,
                           PACKS_SCRIPT_README_REGEX,
                           PACKS_SCRIPT_NON_SPLIT_README_REGEX,

                           PLAYBOOK_README_REGEX]

TYPE_PWSH = 'powershell'
TYPE_PYTHON = 'python'
TYPE_JS = 'javascript'

TYPE_TO_EXTENSION = {
    TYPE_PYTHON: '.py',
    TYPE_JS: '.js',
    TYPE_PWSH: '.ps1'
}

TESTS_AND_DOC_DIRECTORIES = [
    'testdata',
    'test_data',
    'data_test',
    'tests_data',
    'doc_files'
]

FILE_TYPES_FOR_TESTING = [
    '.py',
    '.js',
    '.yml',
    '.ps1'
]

# python subtypes
PYTHON_SUBTYPES = {'python3', 'python2'}


def urljoin(*args: str):
    """Gets arguments to join as url

    Args:
        *args: args to join

    Returns:
        Joined url

    Examples:
        >>> urljoin('https://www.example.com', 'suffix/', '/suffix2', 'suffix', 'file.json')
        'https://www.example.com/suffix/suffix2/suffix/file.json'
    """
    return reduce(lambda a, b: str(a).rstrip('/') + '/' + str(b).lstrip('/'), args).rstrip("/")


class GithubCredentials:
    ENV_TOKEN_NAME = 'DEMISTO_SDK_GITHUB_TOKEN'
    TOKEN: Optional[str]

    def __init__(self):
        self.TOKEN = os.getenv(self.ENV_TOKEN_NAME)


class GithubContentConfig:
    """Holds links, credentials and other content related github configuration

    Attributes:
        CURRENT_REPOSITORY: The current repository in the cwd
        CONTENT_GITHUB_LINK: Link to the raw content git repository
        CONTENT_GITHUB_MASTER_LINK: Link to the content git repository's master branch
        Credentials: Credentials to the git.
    """
    BASE_RAW_GITHUB_LINK = r'https://raw.githubusercontent.com/'
    SDK_API_GITHUB_RELEASES = r'https://api.github.com/repos/demisto/demisto-sdk/releases'
    OFFICIAL_CONTENT_REPO_NAME = 'demisto/content'
    CONTENT_GITHUB_UPSTREAM = r'upstream.*demisto/content'
    CONTENT_GITHUB_ORIGIN = r'origin.*demisto/content'

    CURRENT_REPOSITORY: str
    CONTENT_GITHUB_LINK: str
    CONTENT_GITHUB_MASTER_LINK: str

    def __init__(self, repo_name: Optional[str] = None):
        if not repo_name:
            try:
                urls = list(GitUtil().repo.remote().urls)
                self.CURRENT_REPOSITORY = self._get_repository_name(urls)
            except (InvalidGitRepositoryError, AttributeError):  # No repository
                self.CURRENT_REPOSITORY = self.OFFICIAL_CONTENT_REPO_NAME
        else:
            self.CURRENT_REPOSITORY = repo_name
        # DO NOT USE os.path.join on URLs, it may cause errors
        self.CONTENT_GITHUB_LINK = urljoin(self.BASE_RAW_GITHUB_LINK, self.CURRENT_REPOSITORY)
        self.CONTENT_GITHUB_MASTER_LINK = urljoin(self.CONTENT_GITHUB_LINK, r'master')
        self.Credentials = GithubCredentials()

    @staticmethod
    def _get_repository_name(urls: Iterable) -> str:
        """Returns the git repository of the cwd.
        if not running in a git repository, will return an empty string
        """
        try:
            for url in urls:
                repo = re.findall(r'.com[/:](.*)', url)[0].replace('.git', '')
                return repo
        except (AttributeError, IndexError):
            pass

        # default to content repo if the repo is not found
        click.secho('Could not find the repository name - defaulting to demisto/content', fg='yellow')
        return GithubContentConfig.OFFICIAL_CONTENT_REPO_NAME


OFFICIAL_CONTENT_ID_SET_PATH = 'https://storage.googleapis.com/marketplace-dist/content/id_set.json'

# Run all test signal
RUN_ALL_TESTS_FORMAT = 'Run all tests'
FILTER_CONF = './artifacts/filter_file.txt'


class PB_Status:
    NOT_SUPPORTED_VERSION = 'Not supported version'
    COMPLETED = 'completed'
    FAILED = 'failed'
    IN_PROGRESS = 'inprogress'
    FAILED_DOCKER_TEST = 'failed_docker_test'


# change log regexes
UNRELEASE_HEADER = '## [Unreleased]\n'  # lgtm[py/regex/duplicate-in-character-class]
CONTENT_RELEASE_TAG_REGEX = r'^\d{2}\.\d{1,2}\.\d'
RELEASE_NOTES_REGEX = re.escape(UNRELEASE_HEADER) + r'([\s\S]+?)## \[\d{2}\.\d{1,2}\.\d\] - \d{4}-\d{2}-\d{2}'

# Beta integration disclaimer
BETA_INTEGRATION_DISCLAIMER = 'Note: This is a beta Integration,' \
                              ' which lets you implement and test pre-release software. ' \
                              'Since the integration is beta, it might contain bugs. ' \
                              'Updates to the integration during the beta phase might include ' \
                              'non-backward compatible features. We appreciate your feedback on ' \
                              'the quality and usability of the integration to help us identify issues, ' \
                              'fix them, and continually improve.'

# Integration categories according to the schema
INTEGRATION_CATEGORIES = ['Analytics & SIEM', 'Utilities', 'Messaging', 'Endpoint', 'Network Security',
                          'Vulnerability Management', 'Case Management', 'Forensics & Malware Analysis',
                          'IT Services', 'Data Enrichment & Threat Intelligence', 'Authentication', 'Database',
                          'Deception', 'Email Gateway', 'Identity and Access Management', 'File Integrity Management']
SCHEMA_TO_REGEX = {
    'integration': YML_INTEGRATION_REGEXES,
    'playbook': YML_ALL_PLAYBOOKS_REGEX,
    'script': YML_SCRIPT_REGEXES,
    'widget': JSON_ALL_WIDGETS_REGEXES,
    'dashboard': JSON_ALL_DASHBOARDS_REGEXES,
    'canvas-context-connections': JSON_ALL_CONNECTIONS_REGEXES,
    'classifier_5_9_9': JSON_ALL_CLASSIFIER_REGEXES_5_9_9,
    'classifier': JSON_ALL_CLASSIFIER_REGEXES,
    'mapper': JSON_ALL_MAPPER_REGEXES,
    'layoutscontainer': JSON_ALL_LAYOUTS_CONTAINER_REGEXES,
    'layout': JSON_ALL_LAYOUT_REGEXES,
    'incidentfield': JSON_ALL_INCIDENT_FIELD_REGEXES + JSON_ALL_INDICATOR_FIELDS_REGEXES,
    'incidenttype': JSON_ALL_INCIDENT_TYPES_REGEXES,
    'image': [IMAGE_REGEX],
    'reputation': JSON_ALL_INDICATOR_TYPES_REGEXES,
    'reputations': JSON_ALL_REPUTATIONS_INDICATOR_TYPES_REGEXES,
    'readme': [PACKS_INTEGRATION_README_REGEX,
               PACKS_INTEGRATION_NON_SPLIT_README_REGEX,
               PLAYBOOK_README_REGEX,
               PACKS_SCRIPT_README_REGEX,
               PACKS_SCRIPT_NON_SPLIT_README_REGEX
               ],

    'report': [PACKS_REPORT_JSON_REGEX],
    'release-notes': [PACKS_RELEASE_NOTES_REGEX],
    'genericfield': JSON_ALL_GENERIC_FIELDS_REGEXES,
    'generictype': JSON_ALL_GENERIC_TYPES_REGEXES,
    'genericmodule': JSON_ALL_GENERIC_MODULES_REGEXES
}

EXTERNAL_PR_REGEX = r'^pull/(\d+)$'

FILE_TYPES_PATHS_TO_VALIDATE = {
    'reports': JSON_ALL_REPORTS_REGEXES
}

DEF_DOCKER = 'demisto/python:1.3-alpine'
DEF_DOCKER_PWSH = 'demisto/powershell:6.2.3.5563'

DIR_TO_PREFIX = {
    'Integrations': INTEGRATION_PREFIX,
    'Scripts': SCRIPT_PREFIX
}

ENTITY_NAME_SEPARATORS = [' ', '_', '-']

DELETED_YML_FIELDS_BY_DEMISTO = ['fromversion', 'toversion', 'alt_dockerimages', 'script.dockerimage45', 'tests',
                                 'defaultclassifier', 'defaultmapperin', 'defaultmapperout']

DELETED_JSON_FIELDS_BY_DEMISTO = ['fromVersion', 'toVersion']

FILE_EXIST_REASON = 'File already exist'
FILE_NOT_IN_CC_REASON = 'File does not exist in Demisto instance'

ACCEPTED_FILE_EXTENSIONS = [
    '.yml', '.json', '.md', '.py', '.js', '.ps1', '.png', '', '.lock'
]
ENDPOINT_COMMAND_NAME = 'endpoint'

BANG_COMMAND_NAMES = {'file', 'email', 'domain', 'url', 'ip', 'cve', 'endpoint'}

BANG_COMMAND_ARGS_MAPPING_DICT: Dict[str, dict] = {
    'file': {'default': ['file'], },
    'email': {'default': ['email']},
    'domain': {'default': ['domain']},
    'url': {'default': ['url']},
    'ip': {'default': ['ip']},
    'cve': {'default': ['cve', 'cve_id']},
    'endpoint': {'default': ['ip'], 'required': False}
}

ENDPOINT_FLEXIBLE_REQUIRED_ARGS = ["ip", "id", "hostname"]

GENERIC_COMMANDS_NAMES = BANG_COMMAND_NAMES.union({'send-mail', 'send-notification', 'cve-latest', 'cve-search'})

DBOT_SCORES_DICT = {
    'DBotScore.Indicator': 'The indicator that was tested.',
    'DBotScore.Type': 'The indicator type.',
    'DBotScore.Vendor': 'The vendor used to calculate the score.',
    'DBotScore.Score': 'The actual score.'
}

IOC_OUTPUTS_DICT = {
    'domain': {'Domain.Name'},
    'file': {'File.MD5', 'File.SHA1', 'File.SHA256'},
    'ip': {'IP.Address'},
    'url': {'URL.Data'},
    'endpoint': {'Endpoint.Hostname', 'Endpoint.IPAddress', 'Endpoint.ID'}
}
XSOAR_SUPPORT = "xsoar"
XSOAR_AUTHOR = "Cortex XSOAR"
PACK_INITIAL_VERSION = '1.0.0'
PACK_SUPPORT_OPTIONS = ['xsoar', 'partner', 'developer', 'community']
XSOAR_CONTEXT_STANDARD_URL = "https://xsoar.pan.dev/docs/integrations/context-standards"
XSOAR_SUPPORT_URL = "https://www.paloaltonetworks.com/cortex"
MARKETPLACE_LIVE_DISCUSSIONS = \
    'https://live.paloaltonetworks.com/t5/cortex-xsoar-discussions/bd-p/Cortex_XSOAR_Discussions'
MARKETPLACE_MIN_VERSION = '6.0.0'

BASE_PACK = "Base"
NON_SUPPORTED_PACK = "NonSupported"
DEPRECATED_CONTENT_PACK = "DeprecatedContent"
IGNORED_DEPENDENCY_CALCULATION = {BASE_PACK, NON_SUPPORTED_PACK, DEPRECATED_CONTENT_PACK}
COMMON_TYPES_PACK = 'CommonTypes'

FEED_REQUIRED_PARAMS = [
    {
        'name': 'feed',
        'must_equal': {
            'defaultvalue': 'true',
            'display': 'Fetch indicators',
            'type': 8,
            'required': False
        },
        'must_contain': {}
    },
    {
        'name': 'feedReputation',
        'must_equal': {
            'display': 'Indicator Reputation',
            'type': 18,
            'required': False,
            'options': ['None', 'Good', 'Suspicious', 'Bad']
        },
        'must_contain': {
            'additionalinfo': 'Indicators from this integration instance will be marked with this reputation'
        }
    },
    {
        'name': 'feedReliability',
        'must_equal': {
            'display': 'Source Reliability',
            'type': 15,
            'required': True,
            'options': [
                'A - Completely reliable', 'B - Usually reliable', 'C - Fairly reliable', 'D - Not usually reliable',
                'E - Unreliable', 'F - Reliability cannot be judged']
        },
        'must_contain': {
            'additionalinfo': 'Reliability of the source providing the intelligence data'
        }
    },
    {
        'name': 'feedExpirationPolicy',
        'must_equal': {
            'display': "",
            'type': 17,
            'required': False,
            'options': ['never', 'interval', 'indicatorType', 'suddenDeath']
        },
        'must_contain': {}
    },
    {
        'name': 'feedExpirationInterval',
        'must_equal': {
            'display': "",
            'type': 1,
            'required': False
        },
        'must_contain': {}
    },
    {
        'name': 'feedFetchInterval',
        'must_equal': {
            'display': 'Feed Fetch Interval',
            'type': 19,
            'required': False
        },
        'must_contain': {}
    },
    {
        'name': 'feedBypassExclusionList',
        'must_equal': {
            'display': 'Bypass exclusion list',
            'type': 8,
            'required': False
        },
        'must_contain': {
            'additionalinfo': 'When selected, the exclusion list is ignored for indicators from this feed.'
                              ' This means that if an indicator from this feed is on the exclusion list,'
                              ' the indicator might still be added to the system.'
        }
    },
    {
        'name': 'feedTags',
        'must_equal': {
            'display': 'Tags',
            'required': False,
            'type': 0
        },
        'must_contain': {
            'additionalinfo': 'Supports CSV values.'
        }
    },
    {
        'name': 'tlp_color',
        'must_equal': {
            'display': 'Traffic Light Protocol Color',
            'options': ['RED', 'AMBER', 'GREEN', 'WHITE'],
            'required': False,
            'type': 15
        },
        'must_contain': {
            'additionalinfo': 'The Traffic Light Protocol (TLP) designation to apply to indicators fetched from the '
                              'feed'
        }
    }
]

FETCH_REQUIRED_PARAMS = [
    {
        'display': 'Incident type',
        'name': 'incidentType',
        'required': False,
        'type': 13
    },
    {
        'display': 'Fetch incidents',
        'name': 'isFetch',
        'required': False,
        'type': 8
    }
]

MAX_FETCH_PARAM = {
    'name': 'max_fetch',
    'required': False,
    'type': 0,
    'defaultvalue': '50'
}

# for reference, the defaultvalue and display are not enforced.
FIRST_FETCH_PARAM = {
    'defaultvalue': '7 days',
    'display': 'First fetch timestamp (<number> <time unit>, e.g., 12 hours, 7 days)',
    'name': 'first_fetch',
    'required': False,
    'type': 0
}

DOCS_COMMAND_SECTION_REGEX = r'(?:###\s{}).+?(?:(?=(?:\n###\s))|(?=(?:\n##\s))|\Z)'
# Ignore list for all 'run_all_validations_on_file' method
ALL_FILES_VALIDATION_IGNORE_WHITELIST = [
    'pack_metadata.json',  # this file is validated under 'validate_pack_unique_files' method
    'testdata',
    'test_data',
    'data_test',
    'testcommandsfunctions',
    'testhelperfunctions',
    'stixdecodetest',
    'testcommands',
    'setgridfield_test',
    'ipnetwork_test',
    'test-data',
    'testplaybook'
]
VALIDATED_PACK_ITEM_TYPES = [
    'Playbooks',
    'Integration',
    'Script',
    'IncidentFields',
    'IncidentTypes',
    'Classifiers',
    'Layouts'
]

FIRST_FETCH = 'first_fetch'

MAX_FETCH = 'max_fetch'

OLDEST_SUPPORTED_VERSION = '5.0.0'

FEATURE_BRANCHES = ['v4.5.0']

SKIP_RELEASE_NOTES_FOR_TYPES = (FileType.RELEASE_NOTES, FileType.README, FileType.TEST_PLAYBOOK,
                                FileType.TEST_SCRIPT, FileType.DOC_IMAGE)

LAYOUT_AND_MAPPER_BUILT_IN_FIELDS = ['indicatortype', 'source', 'comment', 'aggregatedreliability', 'detectedips',
                                     'detectedhosts', 'modified', 'expiration', 'timestamp', 'shortdesc',
                                     'short_description', 'description', 'Tags', 'blocked']

UUID_REGEX = r'[0-9a-f]{8}\b-[0-9a-f]{4}-[0-9a-f]{4}-[0-9a-f]{4}-\b[0-9a-f]{12}'

DEFAULT_ID_SET_PATH = "./Tests/id_set.json"

CONTEXT_OUTPUT_README_TABLE_HEADER = '| **Path** | **Type** | **Description** |'

ARGUMENT_FIELDS_TO_CHECK = ['defaultValue', 'required', 'isArray']

PARAM_FIELDS_TO_CHECK = ['defaultvalue', 'type', 'required']

INTEGRATION_ARGUMENT_TYPES = {
    '0': 'ShortText',
    '4': 'Encrypted',
    '8': 'Boolean',
    '9': 'Authentication',
    '12': 'LongText',
    '15': 'SingleSelect',
    '16': 'MultiSelect'
}

BUILD_IN_COMMANDS = ['getIncidents', 'DeleteContext', 'isWhitelisted', 'excludeIndicators',
                     'deleteIndicators', 'extractIndicators']


class ContentItems(Enum):
    # the format is defined in issue #19786, may change in the future
    SCRIPTS = 'automation'
    PLAYBOOKS = 'playbook'
    INTEGRATIONS = 'integration'
    INCIDENT_FIELDS = 'incidentfield'
    INCIDENT_TYPES = 'incidenttype'
    DASHBOARDS = 'dashboard'
    INDICATOR_FIELDS = 'indicatorfield'
    REPORTS = 'report'
    INDICATOR_TYPES = 'reputation'
    LAYOUTS = 'layoutscontainer'
    CLASSIFIERS = 'classifier'
    WIDGETS = 'widget'


YML_SUPPORTED_FOLDERS = {
    INTEGRATIONS_DIR,
    SCRIPTS_DIR,
    PLAYBOOKS_DIR,
    TEST_PLAYBOOKS_DIR
}

JSON_SUPPORTED_FOLDERS = {
    CLASSIFIERS_DIR,
    CONNECTIONS_DIR,
    DASHBOARDS_DIR,
    INCIDENT_FIELDS_DIR,
    INCIDENT_TYPES_DIR,
    INDICATOR_FIELDS_DIR,
    LAYOUTS_DIR,
    INDICATOR_TYPES_DIR,
    REPORTS_DIR,
    WIDGETS_DIR
}

CONTENT_ITEMS_DISPLAY_FOLDERS = {
    SCRIPTS_DIR,
    DASHBOARDS_DIR,
    INCIDENT_FIELDS_DIR,
    INCIDENT_TYPES_DIR,
    INTEGRATIONS_DIR,
    PLAYBOOKS_DIR,
    INDICATOR_FIELDS_DIR,
    REPORTS_DIR,
    INDICATOR_TYPES_DIR,
    LAYOUTS_DIR,
    CLASSIFIERS_DIR,
    WIDGETS_DIR
}


class PathLevel(Enum):
    PACK = 'Pack',
    CONTENT_ENTITY_DIR = 'ContentDir',
    PACKAGE = 'Package',
    FILE = 'File'
    CONTENT_GENERIC_ENTITY_DIR = 'ContentGenericDir'


class DemistoException(Exception):
    pass


UUID_REGEX = r'([\w]{8}-[\w]{4}-[\w]{4}-[\w]{4}-[\w]{8,12})'<|MERGE_RESOLUTION|>--- conflicted
+++ resolved
@@ -100,15 +100,9 @@
     LANDING_PAGE_SECTIONS_JSON = 'landingPage_sections.json'
     CONTRIBUTORS = 'contributors'
     XSOAR_CONFIG = 'xsoar_config'
-<<<<<<< HEAD
-    GENERIC_TYPE = 'genericType'
-    GENERIC_FIELD = 'genericField'
-    GENERIC_MODULE = 'genericModule'
-=======
     GENERIC_MODULE = 'genericmodule'
     GENERIC_FIELD = 'genericfield'
     GENERIC_TYPE = 'generictype'
->>>>>>> 4aeef48f
 
 
 RN_HEADER_BY_FILE_TYPE = {
