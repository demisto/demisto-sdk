import re
from typing import Any, List


class Errors:
    BACKWARDS = "Possible backwards compatibility break"

    @staticmethod
    def suggest_fix(file_path: str, *args: Any, cmd: str = 'format') -> str:
        return f'To fix the problem, try running `demisto-sdk {cmd} -i {file_path} {" ".join(args)}`'

    @staticmethod
    def feed_wrong_from_version(file_path, given_fromversion, needed_from_version="5.5.0"):
        return "{} is a feed and has wrong fromversion. got `{}` expected `{}`" \
            .format(file_path, given_fromversion, needed_from_version)

    @staticmethod
    def pwsh_wrong_version(file_path, given_fromversion, needed_from_version='5.5.0'):
        return (f'{file_path}: detected type: powershell and fromversion less than {needed_from_version}.'
                f' Found version: {given_fromversion}')

    @staticmethod
    def not_used_display_name(file_path, field_name):
        return "The display details for {} will not be used in the file {} due to the type of the parameter".format(
            field_name, file_path)

    @staticmethod
    def empty_display_configuration(file_path, field_name):
        return "No display details were entered for the field {} in the file {}.".format(field_name, file_path)

    @staticmethod
    def no_yml_file(file_path):
        return "No yml files were found in {} directory.".format(file_path)

    @staticmethod
    def wrong_filename(filepath, file_type):
        return '{} is not a valid {} filename.'.format(filepath, file_type)

    @staticmethod
    def wrong_path(filepath):
        return "{} is not a valid filepath.".format(filepath)

    @staticmethod
    def wrong_version(file_path, expected="-1"):
        return "{}: The version for our files should always be {}, please update the file.".format(file_path, expected)

    @staticmethod
    def wrong_version_reputations(file_path, object_id, version):
        return "{} Reputation object with id {} must have version {}".format(file_path, object_id, version)

    @staticmethod
    def dbot_invalid_output(file_path, command_name, missing_outputs, context_standard):
        return "{}: The DBotScore outputs of the reputation command {} aren't valid. Missing: {}. " \
               "Fix according to context standard {} ".format(file_path, command_name, missing_outputs,
                                                              context_standard)

    @staticmethod
    def dbot_invalid_description(file_path, command_name, missing_descriptions, context_standard):
        return "{}: The DBotScore description of the reputation command {} aren't valid. Missing: {}. " \
               "Fix according to context standard {} " \
            .format(file_path, command_name, missing_descriptions, context_standard)

    @staticmethod
    def missing_reputation(file_path, command_name, reputation_output, context_standard):
        return "{}: The outputs of the reputation command {} aren't valid. The {} outputs is missing. " \
               "Fix according to context standard {} " \
            .format(file_path, command_name, reputation_output, context_standard)

    @staticmethod
    def wrong_subtype(file_name):
        return "{}: The subtype for our yml files should be either python2 or python3, " \
               "please update the file.".format(file_name)

    @staticmethod
    def beta_in_str(file_path, field):
        return "{}: Field '{}' should NOT contain the substring \"beta\" in a new beta integration. " \
               "please change the id in the file.".format(field, file_path)

    @classmethod
    def beta_in_id(cls, file_path):
        return cls.beta_in_str(file_path, 'id')

    @classmethod
    def beta_in_name(cls, file_path):
        return cls.beta_in_str(file_path, 'name')

    @staticmethod
    def duplicate_arg_in_file(script_path, arg, command_name=None):
        err_msg = "{}: The argument '{}' is duplicated".format(script_path, arg)
        if command_name:
            err_msg += " in '{}'.".format(command_name)
        err_msg += ", please remove one of its appearances."
        return err_msg

    @staticmethod
    def duplicate_param(param_name, file_path):
        return "{}: The parameter '{}' of the " \
               "file is duplicated, please remove one of its appearances.".format(file_path, param_name)

    @staticmethod
    def added_required_fields(file_path, field):
        return "You've added required fields in the file '{}', the field is '{}'".format(file_path, field)

    @staticmethod
    def from_version_modified_after_rename():
        return "fromversion might have been modified, please make sure it hasn't changed."

    @staticmethod
    def from_version_modified(file_path):
        return "{}: You've added fromversion to an existing file in the system, this is not allowed, please undo." \
            .format(file_path)

    @classmethod
    def breaking_backwards_no_old_script(cls, e):
        return "{}\n{}, Could not find the old file.".format(cls.BACKWARDS, str(e))

    @classmethod
    def breaking_backwards_subtype(cls, file_path):
        return "{}: {}, You've changed the subtype, please undo.".format(file_path, cls.BACKWARDS)

    @classmethod
    def breaking_backwards_context(cls, file_path):
        return "{}: {}, You've changed the context in the file," \
               " please undo.".format(file_path, cls.BACKWARDS)

    @classmethod
    def breaking_backwards_command(cls, file_path, old_command):
        return "{}: {}, You've changed the context in the file,please " \
               "undo. the command is:\n{}".format(file_path, cls.BACKWARDS, old_command)

    @classmethod
    def breaking_backwards_arg_changed(cls, file_path):
        return "{}: {}, You've changed the name of an arg in " \
               "the file, please undo.".format(file_path, cls.BACKWARDS)

    @classmethod
    def breaking_backwards_command_arg_changed(cls, file_path, command):
        return "{}: {}, You've changed the name of a command or its arg in" \
               " the file, please undo, the command was:\n{}".format(file_path, cls.BACKWARDS, command)

    @staticmethod
    def no_beta_in_display(file_path):
        return "{} :Field 'display' in Beta integration yml file should include the string \"beta\", " \
               "but was not found in the file.".format(file_path)

    @staticmethod
    def id_might_changed():
        return "ID might have changed, please make sure to check you have the correct one."

    @staticmethod
    def id_changed(file_path):
        return "{}: You've changed the ID of the file, please undo.".format(file_path)

    @staticmethod
    def file_id_contains_slashes():
        return "File's ID contains slashes - please remove."

    @staticmethod
    def missing_release_notes(file_path, rn_path):
        return '{}:  is missing releaseNotes, Please add it under {}'.format(file_path, rn_path)

    @staticmethod
    def display_param(param_name, param_display):
        return 'The display name of the {} parameter should be \'{}\''.format(param_name, param_display)

    @staticmethod
    def wrong_file_extension(file_extension, accepted_extensions):
        return "File extension {} is not valid. accepted {}".format(file_extension, accepted_extensions)

    @staticmethod
    def might_need_release_notes(file_path):
        return "{}: You might need RN in file, please make sure to check that.".format(file_path)

    @staticmethod
    def unknown_file(file_path):
        return "{}:  File type is unknown, check it out.".format(file_path)

    @staticmethod
    def wrong_default_argument(file_path, arg_name, command_name):
        return "{}: The argument '{}' of the command '{}' is not configured as default" \
            .format(file_path, arg_name, command_name)

    @staticmethod
    def wrong_display_name(param_name, param_display):
        return 'The display name of the {} parameter should be \'{}\''.format(param_name, param_display)

    @staticmethod
    def wrong_default_parameter(param_name):
        return Errors.wrong_default_parameter_not_empty(param_name, "''")

    @staticmethod
    def wrong_default_parameter_not_empty(param_name, default_value):
        return 'The default value of the {} parameter should be {}'.format(param_name, default_value)

    @staticmethod
    def wrong_required_value(param_name):
        return 'The required field of the {} parameter should be False'.format(param_name)

    @staticmethod
    def wrong_required_type(param_name):
        return 'The type field of the {} parameter should be 8'.format(param_name)

    @staticmethod
    def beta_field_not_found(file_path):
        return "{}: Beta integration yml file should have the field \"beta: true\", but was not found in the file." \
            .format(file_path)

    @staticmethod
    def no_default_arg(file_path, command_name):
        return "{}: Could not find default argument {} in command {}".format(file_path, command_name, command_name)

    @staticmethod
    def wrong_category(file_path, category):
        return "{}: The category '{}' is not in the integration schemas, the valid options are:\n{}" \
            .format(file_path, category, '\n'.join(INTEGRATION_CATEGORIES))

    @staticmethod
    def no_common_server_python(path):
        return "Could not get CommonServerPythonScript.py file. Please download it manually from {} and " \
               "add it to the root of the repository.".format(path)

    @staticmethod
    def invalid_file_path(file_path):
        return f"Found incompatible file path: {file_path}."

    @staticmethod
    def invalid_v2_integration_name(file_path):
        return f"The display name of the v2 integration : {file_path} is incorrect , should be **name** v2.\n" \
               f"e.g: Kenna v2, Jira v2"

    @staticmethod
    def invalid_v2_script_name(file_path):
        return f"The name of the v2 script : {file_path} is incorrect , should be **name**V2." \
               f" e.g: DBotTrainTextClassifierV2"

    @staticmethod
    def found_hidden_param(parameter_name):
        return f"Parameter: \"{parameter_name}\" can't be hidden. Please remove this field."


# dirs
CAN_START_WITH_DOT_SLASH = '(?:./)?'
NOT_TEST = '(?!Test)'
INTEGRATIONS_DIR = 'Integrations'
SCRIPTS_DIR = 'Scripts'
PLAYBOOKS_DIR = 'Playbooks'
TEST_PLAYBOOKS_DIR = 'TestPlaybooks'
REPORTS_DIR = 'Reports'
DASHBOARDS_DIR = 'Dashboards'
WIDGETS_DIR = 'Widgets'
INCIDENT_FIELDS_DIR = 'IncidentFields'
INCIDENT_TYPES_DIR = 'IncidentTypes'
INDICATOR_FIELDS_DIR = 'IndicatorFields'
INDICATOR_TYPES_DIR = 'IndicatorTypes'
LAYOUTS_DIR = 'Layouts'
CLASSIFIERS_DIR = 'Classifiers'
CONNECTIONS_DIR = 'Connections'
PACKS_DIR = 'Packs'
TOOLS_DIR = 'Tools'
RELEASE_NOTES_DIR = 'ReleaseNotes'
TESTS_DIR = 'Tests'

SCRIPT = 'script'
INTEGRATION = 'integration'
PLAYBOOK = 'playbook'
LAYOUT = 'layout'
INCIDENT_TYPE = 'incidenttype'
INCIDENT_FIELD = 'incidentfield'
INDICATOR_FIELD = 'indicatorfield'
CONNECTION = 'connection'
CLASSIFIER = 'classifier'
DASHBOARD = 'dashboard'
REPORT = 'report'
INDICATOR_TYPE = 'reputation'
WIDGET = 'widget'
TOOL = 'tools'

ENTITY_TYPE_TO_DIR = {
    INTEGRATION: INTEGRATIONS_DIR,
    PLAYBOOK: PLAYBOOKS_DIR,
    SCRIPT: SCRIPTS_DIR,
    LAYOUT: LAYOUTS_DIR,
    INCIDENT_FIELD: INCIDENT_FIELDS_DIR,
    INCIDENT_TYPE: INCIDENT_TYPES_DIR,
    INDICATOR_FIELD: INDICATOR_FIELDS_DIR,
    CONNECTION: CONNECTIONS_DIR,
    CLASSIFIER: CLASSIFIERS_DIR,
    DASHBOARD: DASHBOARDS_DIR,
    INDICATOR_TYPE: INDICATOR_TYPES_DIR,
    REPORT: REPORTS_DIR,
    WIDGET: WIDGETS_DIR
}

CONTENT_FILE_ENDINGS = ['py', 'yml', 'png', 'json', 'md']

CUSTOM_CONTENT_FILE_ENDINGS = ['yml', 'json']

CONTENT_ENTITIES_DIRS = [
    INTEGRATIONS_DIR,
    SCRIPTS_DIR,
    PLAYBOOKS_DIR,
    TEST_PLAYBOOKS_DIR,
    REPORTS_DIR,
    DASHBOARDS_DIR,
    WIDGETS_DIR,
    INCIDENT_FIELDS_DIR,
    INDICATOR_FIELDS_DIR,
    INDICATOR_TYPES_DIR,
    INCIDENT_TYPES_DIR,
    LAYOUTS_DIR,
    CLASSIFIERS_DIR,
    CONNECTIONS_DIR
]

CONTENT_ENTITY_UPLOAD_ORDER = [
    INTEGRATIONS_DIR,
    SCRIPTS_DIR,
    PLAYBOOKS_DIR,
    TEST_PLAYBOOKS_DIR,
    INCIDENT_TYPES_DIR,
    INCIDENT_FIELDS_DIR,
    INDICATOR_FIELDS_DIR,
    INDICATOR_TYPES_DIR,
    CLASSIFIERS_DIR,
    WIDGETS_DIR,
    LAYOUTS_DIR,
    DASHBOARDS_DIR
]

DEFAULT_IMAGE_PREFIX = 'data:image/png;base64,'
DEFAULT_IMAGE_BASE64 = 'iVBORw0KGgoAAAANSUhEUgAAAFAAAABQCAMAAAC5zwKfAAACYVBMVEVHcEwAT4UAT4UAT4YAf/8A//8AT4UAf78AT4U' \
                       'AT4UAT4UAUYcAT4YAT4YAT48AXIsAT4UAT4UAUIUAUIUAT4UAT4UAVaoAW5EAUIYAWYwAT4UAT4UAT4UAUIgAT4YAUo' \
                       'UAUIYAUIUAT4YAVY0AUIUAT4UAUIUAUocAUYUAT4UAT4UAT4UAUIYAT4UAUIUAT4cAUYUAUIUAUIYAUocAT4UAUIUAT' \
                       '4YAUY4AUIUAUIYAT4UAVYgAT4UAT4UAT4YAVYUAT4UAT4UAT4YAT4cAT4UAT4UAUYYAZpkAWIUAT4UAT4gAbZEAT4UA' \
                       'UIYAT4UAUIUAT4cAUYgAT4UAZpkAT4UAT4UAT4UAVaoAUIUAT4UAWIkAT4UAU4kAUIUAUIUAU4gAT4UAT4UAT4UAVYg' \
                       'AUIUAT4YAVYkAUYUAT4UAU4cAUIYAUIUAT4gAUIYAVYsAT4YAUocAUYUAUIYAUYgAT4UAT4UAT4UAT4UAUYUAU4UAUY' \
                       'gAT4UAVY0AUIUAUIUAT4UAT4cAT4oAVY0AUYcAUIcAUIUAUIYAUIcAUYcAUIUAT4UAT4UAUIUAT4UAX58AT4UAUIUAU' \
                       'IYAT4UAUIYAUIgAT4UAT4UAUIUAT4UAUIUAT4YAT4UAUIYAT4YAUYkAT4UAUYYAUIUAT4UAT4YAT4YAT4YAT4cAUokA' \
                       'T4UAT4YAUIUAT4UAT4YAUIUAT4UAUIoAT4YAT4UAT4UAT4UAT4UAUIUAT4UAT4YAT4UAUYYAT4YAUYUAT4UAT4YAT4U' \
                       'AUoUAT4UAT4UAUIYAT4YAUIcAYokAT4UAT4UA65kA0ZYAu5PCXoiOAAAAx3RSTlMA+nO6AgG5BP799i9wShAL9/uVzN' \
                       'rxAw6JFLv08EmWKLyPmhI/x88+ccjz4WjtmU1F76VEoFbXGdKMrh71+K0qoZODIMuzSAoXni0H4HnjfnccQwXDjT0Gi' \
                       '/wa5zSCaSvBsWMPb9EnLMoxe3hHOSG+Ilh/S1BnzvJULjimCayy6UAwG1VPta91UVLNgJvZCNBcRuVsPIbb37BllNjC' \
                       'fTLsbrjukKejYCVtqb/5aqiXI9W0tnad4utdt2HEa1ro5EHWpBOBYg3JeEoS2QAAA5lJREFUGBmtwQN7Y0sABuAvbZK' \
                       'T1Ha3tt2ubdu2vXu517Zt27a+TH/VbXgmaTIz53nyvtDaV1+JdDrxHVvzkD43D5BsyUe6bKxmUP0qJNM2Y/Pxud9bMH' \
                       'd5DsNmlmGa/E8ZsvgumHqikFHzPUhgVTGipBxmun20LUCCw4zZAiPtjPMs4r3MmGvbYGA9E6yD7CwlN0FvPac5CckDl' \
                       'LRBK4dJPAxbDiXvQ+c9H5OZQMwW2lZDJ7eQyQ1vQsR+2j6ARnYnU6nKQ8gdtA1Co6mLqXX1AXBf72GUa6EbGmuotCvT' \
                       'u4tRBcOfQ+sATQ2cqoSBF2go6xiMtNNQA8zkH6GZ0zBU/mLFYEcBtbbCiVtrM6lxEA6NVFOpHk6d9lPpbjjVSKWCvXB' \
                       'oHzUyFyG1vuFzM3Yi3rfUqL5/E5Jzv8spz+chjpdao7VIag9D3kAcLw14szHd7h0MGfVAVkITvj/PI4H1OCNyITlPQ6' \
                       '7eDYjTzqirFmy9NDZnwRhsy0sZsw4xzX46kDVRiahHaPNleBD2+wDJSSGZpNK1v8sRstJP2StDFoDsXh+niIBEUOM/h' \
                       'NzLBDWtD/UwTAQkghr/IGgrFURAIqg2WoagzVQQAYmg2nUELaWKCEgEla56EFRMFRGQCCpdQtBlKomARFClA0GecSqJ' \
                       'gERQZSOCLlBNBCSCCucQZJVQTQQkggpnEHSFGiIgEQx76nhrDRPch5BiaoiARHCKv6gOgNW/n7LCOoT8e7GUSpNCMkm' \
                       'y5xmEeTJ8tBUh6q+K2XTA34yYPYx5qxK25Q0FNFYEmzXOqJ8RZ2eRi2Z8syDpY8RiNxIsmu+niSOQuR9liCsb0638ig' \
                       'a+RJwMhpxCUv1fUGsJ4jSt5ZRGpGBldFKjBPHOznjzmyGkNusHahyFQ1eyqPQZnHqQSv4n4VQVlTovwKGD1Mi89Bica' \
                       'KZWVsstFd35MLSUZoqXwcxLNJQBI699TENzYWDs4mya+hBadYOFjFp9YMlaKuVAw5rYwagb93gA1HYxtefKoeaeyRjf' \
                       'GYTkeZlK6TxofE2bFxHWCibn6oeG+zfatiOmgsn4foHOPEqehu1VJrEXWkOU5EKyhtPkQO9OSjZAdpIJDsOAVcOYccR' \
                       'bSJnvExjZzphuJGigzf8jzBz6gxG3u5HAs4JRrhGYGmthkK9xFaYpu41hWbkwVzbyTsdHb59AMtsyGVTahnRZ9hPJ13' \
                       'cjfQ4V89djSKcm71Ho/A9KDXs8/9v7cAAAAABJRU5ErkJggg=='
DEFAULT_DBOT_IMAGE_BASE64 = 'iVBORw0KGgoAAAANSUhEUgAAAEIAAABlCAYAAAD5/TVmAAAfJElEQVR4nNWceZxUxbX4v1X39jLdPQszI8uwCI' \
                            'iAiEuICyIxqHHFLT41MeLPZ4zRaDT5PWPM+vxEf3n56UtiTJTkPde4xaiJcU/QoA9QEYEgAUTWYWT2raf3vkvV' \
                            '+6N7hu6e7p4ehLzf73w+d+7tulV1zzl16tSpc06N4H8Ifrnq5LmNoWm/agwcvlBpu6s9uvFnu7bv/eWdl693Ku' \
                            'xCAupA4WMeqI5GA/euXFBvmOLJOv+hR0+qOR5XpZu6Ex/9+/hpgQ7gqQq7OWBMgH2MkKNsp9g3IsXu5dpgmPIE' \
                            'BHObB1awN7IGhYurLAlcdfQpDU9vXNE7rE2J36XKRg2DjNgf7qoR7qXaZJDWoNHYOjn0Umshx4zzFvZf7rlcGQ' \
                            'wfpJLlMuc6mJA3qgMRuTaVklu1zhRoIG0J1dsnf/dfz7YrRia8sM9SUGpwhpUPcuSAzrcyCAHI75+1oqerR17V' \
                            '2Wmu7+w06Wg3+7q6zR81f5h8IgevQig2JQ4YiAPZWQ6U0+gSUNIQnH/pRQu0I1cieKx2XvM1j393nSrTvpROGg' \
                            '0OuWV5/ZgMV0aVdDwSMmUQEJx73ue9SjPFSciZ2feNyc2zjv7hvQt7phzu6/jq4n9XWutCvEaL20hMy50e8mBJ' \
                            'RB48818/lEJ46l//w+7T2ppjF0opFpmGUaM1Xsu2vYYhldfjsTTaCtR5wtNm1q499jMT/hKq8fzZVXrvOUfeer' \
                            'CnbtGpMaKGLVM3t5zDZjep//zT/55umsaN776x97J3l7VO8nk8eDyZxUophe24SCnxmAYAWoNl20yaEeSCq2aF' \
                            'DUO8nHK496G7X1z/zMNvFVtOC3HMfTfSkj5U76BJxPKtPw0ZprwBuAUY+9rvd7Dtb/1U+X0AaK3RQM4fhNiHjv' \
                            'QqvnzbMRimBIi5micsl9u/uvj/drXs7Drg+BqD3yUjHTr7rIvULVc+2JZQTRXLNt09QxriceA6IAjQNDVIf6SH' \
                            'gf40ibhD2rJJW1b2nrks28bVDrWTExy32EtNvR9T+BBCeKXgOI9k8TmXL9y47e979rbu6RFl8ClGR265yMUZDv' \
                            'CqUVcf4oX37jgWwbPADABXp+lPtRBO7SHtxEglINLhIdZjkopKXFsgDfAEFKEGh5pxDlW1LtLQCGHgM0KM8U2l' \
                            'zj8ZQ3gB+lKuuObt19a9eMc3nzhgukOwb/7kzjdyymSJ58G6CmDM4Yfy7Ms3H+sxxAvAFKVd+tPN9CS2Y6tEzu' \
                            'eKDeIIGGrwGAHGVs2mzj8ZgRGxXX3Vv97y+xffeXlNLm4j0VBYd+h+oCRCLt/287FC8rqEuZYboy22gZjTndF+' \
                            'BwwE1d5xNAWPxWMEejSctWjGv6w/ED3LgudC7TqS+S0BXlhzh6mFuFfC3Jjdxa6BlcTsroqYMDo2aaJWB7sHVh' \
                            'C3exq15qFn199VP6ouioMcyWgZyZBRk2dNpHpM9UWm0BdFrQ72RtfgqGSZJvmwPyJpqQQfR98j4XQd3VDtufWG' \
                            'X3zlE++XKsGjrCm7fPvP66TgvYTdPbMlshpX2wXdlx5z1xa4lkApgZAa06sxPHrEdoNgCi+Tak6K+Y0xJ54+81' \
                            'tbRsC5UL/lvSvmmClmrpYmRotLlI7PbI2tL2ACZPfaaMCKSyJdHuLdHhJ9XpIDHpykiXYlOssIYSo8VQ6BeotA' \
                            'g0XtBItQo4Nh6qJD5miL9tj60PjQ/G8s/sap171y75uDr0azVQdQn0hZ/nHt3f4xteL9j6PvzY1aHRnSlSDaZd' \
                            'LX4ife4yUdNUlliZbCQFaonzWgXAWGQ/CQNKGxaYINNtXjLKoPsRE5EyHoGReu9cw55vNH39myv7TkeqhGvSaH' \
                            'qj0nDKT3zIxanQC4jmDrX2vo3VaLgSfPUjSNUr0UBwEYhgS8pLq9pLqr6dYahUPtoQPMOWsA05eZPgmnuy7lbj' \
                            'gPWDpaGgah3LwpC6dedAKC+IXdyQ+9g/O5fbOfrs21mMKLEAIpJE0TJuD3+ZgwYQJer5cJE8YTCARobGwY1mcw' \
                            'GKShoYG6ujpqaqqprx9DKBRi3Lix+Hw+hBAYwkP/zjp2vRccaqe1wlX9n//VOwv32wdbbJxKmdJ5cM9TX/dH1c' \
                            '7bY1bnxMGyPeuDWP2hIfGvravlttu+xcBAhGuv/TItLR9zw9euI5VOcc7ZZ/HOu6vz+ly06BROP/1UZhw2nYkT' \
                            'J3LCCcfRUF/PxRdfRE9PLx0dmeknpcCyHCYemcqdInVC8PCrD7bER0PHYL1iHKzI5+Cae+qj6dY5ud8SEhKpFB' \
                            '7TxGMaRAYiPPrbx2lubmZgYICdu3bz8CO/paO9g927m4d9eN26v7Fjx05s28a2Hfw+L4lkkm3bd9Da2obWGqU1' \
                            'tu0gVebLORqnXmvmAIM7skqkvKTPMve5cCueB12JrVNtNxHKRaV2go2rFKm0RTSeBMPg8su/wOEzZ3LllVcwaf' \
                            'Ikliy5nLlHHcn55y1GKZ25tEZrzbHHHs2555zNaact4sQTj+dznzudeZ/6FF/4wqVMmjSJWCJJLJ4klbaonWAj' \
                            'jfwBF4KjKyA+F4Zo3O9V4/7VC/8ZeCS3zE5L1j1TR9/HQ55ovF4vjmNjmia27eAxTVzlIqWBbduIQZNBgJSZVU' \
                            'XrzDZdCoHSGiklruugVIbwuiabT18SxhdyC9FaeuP8VTfuDz2jUS55U0Qpxmfs0kFeajw+xbyLwzSvC9K900u0' \
                            'y4NlWQBYVsbGsOzM3c0SNWSFa3BdF3eINoFLxn5wXRchINTgMGFOikM/ncAbGC75WjN+FPTkwWgYkfdl2xGmz6' \
                            'sp1EfeoGLmKVFmnCywEpKBdg/hVg8DHR7ivQZOWuLYZbYhAgxDY/oUwQaH2iabugk2NeMc/NVu1vIsDrYr9nvV' \
                            '2G+JSKSElWFEicqGxl/t4q92GTczBWRM6lTUIBWRmXtM4loCrQXS1Hj9Cl9IUVXrUlXrFh31cmBbIlUC55Hu+y' \
                            '8RkZjsqAlqDKPy/aPh0QTrHYIHYr9YCBoicVnow6s4GicL7oXPJSGRFJv6I/LAepeLqW5R/F1h1WhCEomLv+UU' \
                            'lVsRh7kbii2VFRHnOHprd7+xuqPHxLLF6PwvpeoWK9fF3w36fB1X0Bs2aOs2O1yHZTlViklBSQnJdd7qIs+5kF' \
                            'dn7Z+areM/P219Mi0WhKPGuERS4DgC0wRjpH2FKL9u9+/1EqgpPR6uKwhHJT1hg64+k2hctmnN9csf2Pp+z55Y' \
                            'btVcJ26ek7mQtkriGmXfXf/bRfWGKc8DLgUW+H267tAJjszTHZW6KrP1/vZ8HUeeHcFbpYa900Brp6kiMRkDNq' \
                            'D1C66jn3vlZxtbPv57XyGugzCSW2GIEfu1+8wFf8jDl3+9sEZIcWsoqH4wcayDUUTbuLZACJDmcM7EekxaN1Xx' \
                            '8YYq6qdYzD41RnCMs292aOjqM+gbMJ5zLHXT2uebu9a+0FzMcVsuIDUIeY7ekSzLUe9Or390UcDwykdCVeqypr' \
                            'EuZsGq4tqCPesC2ElJVW3GekpGDAbaTFJRg4apFlM+lcD0aYQAf42bZYKgs0fSHzXWa83i+69Y3lEB7qUidlDA' \
                            'rIMS6brxydNrQD/i9eiLxze6hIrYA4mwwUCbBzslMbyaQJ1D7XinqKSk0oKOHoNESq4XcOl9VyzfdaBxrkQiRh' \
                            't6B+D6RxfVSI+8yxB8pTqkzMY6l3IGWDFwHEHvgCQcNXBdlmnNNUuXLN87ii4qxv+gRsOvvn+hDNR5nwcuEEAw' \
                            'oKgJKQJ+jWnofRoqe9c6Q3zKEkTjkkhcojJkNGulj1h65ZuFluMBg9z8iJH0gATUuKY6AsEg/T1JtMpsijweL+' \
                            'lUUnp9fqVcl2QqIQH++L3NasnSealMthTEEpJYQmJIME2NaYCUGgEolbEJHFfgusMWGWfDy61OIBCUpsej6sbU' \
                            '093ZIaVhgNZUBYIKIJGIy0DIq0I1Hpq3d5ZzQg9TqBVLxILTZ/OjpV86VsN16aTb2NueYteWCHs+itLblUKXYG' \
                            'P1NGt+3WHuJE+1izZcEBothnJGhoMGtERogVASN2EQbTFi/Vt8y3SJwaqt9zJ5RojD5tYyblIVVSEjIYR4cs+O' \
                            '7je+svhXFSn63OVzEIrFOHlt8+31HtNYqWFObgfJmEPn3iQ7N0do3hohGi506YPhgcAYQfV4CDSA4dMZGREFbn' \
                            'otEFqgHEGyH2IdgniPxk4P1y3+gMGUw6s5bG4NTVODhGo9iHzGhrXSnznziNu3UHwZzdt8lUovHMZFw5RzbJWe' \
                            'o7QNSKQwMIRJVchk6uxqps6uRrlN9HSk+Hh7jLbmBL2dSRJRF9tyiXZpol0Zd543KPAFJaZ/nxWqXHAssOKadE' \
                            'xndIMenHqSqpBJXaOXCYcGmDwjxPgpAUzPvvHTKBxlo7WLRiGEUWcI3+eATcO4WMTELmlQ/X7Vt80xjaF5oENS' \
                            'SAbSbSf0pLb9xFFW1kNtYgoffrOWgFlPlaceU2Q9U1kr0LYU/R02nS020X6bRNwmnXKwLBfXVrhKZ/QMmSQRaQ' \
                            'gMQ+D1Gfj8JlUBD8EaD2Mne2ho8uAP5NvuSjsknTAJp4+UE8ZWSZR20FohhUGtb/KjDb4Zj4uMVnYi4eT6fzrx' \
                            'JzGK2BRFGbHwjCO4/b7L7wVuGKwct3toja0vsTMVCCQ+M0TArMdv1uEzghjCixAGWgmSEYj3a5w0gytB3kZN5D' \
                            'wIAaYXArUQqBNIQ6NRuNrCUcks8f2knIGsBBRflhuqZqgG//QhvgEr+ntjZ1224O5h+d5FleUb2+7wJ51Ie3+q' \
                            'uU7pTBtXWaTcSAk2DN9KSGFgykzGi8eowpR+DLwo24OTMnFSEmXLTNwTQGoMU2P4XDx+F+m1UcLCUWlslcBRaR' \
                            'yVwtWV5qyDRwbwGoEsjpIaX5MTNA85/szZt2+gYPCLOmYc1x3fEd8UsNxYRRumYq+VdrHcOBZxGMI905kwBVST' \
                            '3USJbKnORsZ0ZgVKleo5r6uy5bZK5CSpQMLpl03BY6YAGyhQBUUZ0Z3cguXGS1NZMVaFkHXYDm4j9/3KPI3GqT' \
                            'Ean0YWlHboSnxYdHoXLYxY7XJ0KRwHMivmYILGcmNFcymKSkRPv6EaxwyLGewXKAXhqIHlsF/8Mk2oq1b7drH7' \
                            'kYaVCylLOhQxD4oyorNXquqgGvUmqRA00Nc5Bk/HUdS4gUwcpwwhWmRsrAxkKrrSpnfMhxxyaFvGsfgJUFJK0N' \
                            '5tOFQqEckOs6evRlsTxjreYu8r/rBjEOo8Dk96eOR7NODrCeGOex0ZSIxcuQxEYlL17fHGKOPFzoOuFbXz2z/y' \
                            '+ePJT5SWhFRePG4wr0wAUsqilxDFtz6G8mEW9DNasB1Be4vH7FpVc+ERRx49skScdsa5Eri2f3OV+fF4m8mTHI' \
                            'JVFe1bhkExsqprazj99FMzcySbhjw4W1LJFBs/2EhbW3tFfZcJluW9S1uC1g6T7o1VaJdLpk+fedeHmzfmxUCG' \
                            'McLvr5oKfC7db9K1NogmTm2tor7WxevJ+hBG5cUQeYh5PB4mTsqkVOzd28qkSRPzak+aNJGnf/cMsVgsJ6o6/I' \
                            'PlVIUmk8JkuxCOSsIDBr1bqoi3+ACmIDgTeCK3TS4jMk5MIS4G0YjWxHb7cBMS+4REVzgmGz2Glg11GaaMQHte' \
                            '8kIe0tkfWmveWfUuU6cdimmaGIbBUUfPxV/lp2liE9s+2lac2JFWDZHxe3R0G9iOwHVER//6QH10t8+b0+7aw2' \
                            'bMemrnjo8gJz9iENRZ514kgatyv5Ts9IR71gTOR3OF7Yg/JdPCKs+FHGKVxnGc/L2AGLwJUqkka957n3feeZeV' \
                            'K1eRTqeBbO5UDhMzKQEqr+9y37YsoSxbrNCaG52YPD66y7e2oN38WUfMnU0pE9s0zYXk+BuyzH9r08oda//wwO' \
                            'Y1wNPf/uOiD6CyhIy0bfPumvepMuqoq62htqYGf5U/i6/OSwkYjFwBpFJpenr7iESihCMRBiIDfHpKlDG1lXwV' \
                            'bJuIcvXnf/2/3gwDavEFlzwkYEEOL7xCiKura2pvjUYGIDfP8vBZcyRwJTlSkm34yEdbNw9xznZEs1IcLStYUD' \
                            'IuOEVfNExfOAzAQGxfJGrdBxvp7c2c8dQarvrnJVRRxa7mPazf8PchSRKjXLzStgj37IlF2DfiL2roA3LDzxd8' \
                            '5rOf+8mrL/2hD1BDnzh81hFNwLkFfTa7jvNGboGrxBbLrjxXshCUUkPLZDyRJBKNEYnGiMZiQ3sNpXXJrfVIml' \
                            'opsGyx7dkfvj80eLt3busD/lhQdYZALBr8McQIgTgThmWcPLN50wd5nmPX5e9pqzJGFNNrSmni8TiJRAKt8pfl' \
                            '/D1XqW+UVxKWLXBdsYmc+b9l80YF/A6w9p1ZERLBFYN1TICjjvm0BK4t6DMG+smPW3YXGhHrEylp1VariqzOQn' \
                            'I6elq49e4vAqDEWM44/VQgk2sVDGZ8BxnJyCW4crs6kRK4ircp8Lsq5b4jpbEJ9Lyc6uede/7Fk1596Y97TYBz' \
                            'zz5nXjqdPq6qqor+cJi2jk5c111r286Wgu/gOrotmRbNSjFzJD0xJN45ouGrdpl7bhg0tP/1SG6+6Wv5bbRmz5' \
                            '7CTOLKp2IiJRMU8Te89vLzqcUXXPJ7r9czb/LEiYypqyWVSnsj0egXJzZN/Kn5y1/ctyAUCj0//bBpZqAqwK7d' \
                            'u9m2bTubPvzo8WeefmyYO8hJu5GUx1ydtsTMKv/IHpvc1QAyTtpE2AAtSKdtOjo7h+qm02lefW0ZO3ftrojwQl' \
                            'CuIJkSW9C6aFx0+qFTXp0wftxddbW1fGresWitaWtt++HcI2ZvMoGfjJ8wbmwgECAWjTEQHqCutpaTTzy+7pmn' \
                            'HxvW2YNfXcGNT572eiQul1T53bIyIaQodLGT6DNZ9WBjFvG93PzNbw+9cxwH2x4eDhAVWrPxpMB2xFvP3b52UK' \
                            '/lue0PP2z6BZDJ0uvq7GLc+HFMaJpQ09fXf6cJLNi9czctzS3ZND6R/bg4Gfh5sQ9qxRvRuAwfMkbVS1laKgJB' \
                            'L7VjgnTFcv8jADhDylaRTI58yCUQ9FFXFwDK23LhmLSAlzp3RkplxnwaMh7z1r2ttLa2IRDYjj3PBPpcpcZqYN' \
                            'r0aQhgx46dAD2UCKK+8ZstHWfeOGdFLCEuqgmVZoQSac665HBWvthBuC9esl45qAr4OPmsQ3FqVmCVsezTliCZ' \
                            'lM3JAWtNTnFhIKcNoLa2lslTJrFj+04SiQRAmwn8BviB1lp2dXaRTCZxlcK27ScpEWLb9nYHZ9ww56H+iHFBdV' \
                            'DJErtntFbEqt/lgutOwisqNAsLwNFJ2hNrSVjlGdkfMXAVjz98w6pBsckdxOzKoR8A/dVwOOy1bXswGdYB7jGB' \
                            'u2Kx+HSvz7tERSLEE0l27m6ms7vbX/CtPOmwU+6KhDC2xJJybnWZfMi0E2VHOJvj9QndbKXAsgUDURlWrn6K4d' \
                            'MBskvpsjff6jukoYHpU6dgWRaWbRMeGFjm93iWmjd/8+uJ8y685H7TNL8kpZSO4+Jm8oDPgWFZakPMeO/ZXZGF' \
                            'Vx7+H919xr1Bv5bldMUQHCQfb3efgat4bqAr2VyiSibiLcRpPX193r5wGENKlNa4rvvCKy8+l5IAqVRqvW07Pe' \
                            'm0NcgEgNPOPPeCQqkY4vIHf/4YAU+k02JHX0T+j/mxYwlJNC4jwD1PfWt1SdE878JLARYD2cP5Dq7rOsAbkBWZ' \
                            'N/7yskX+6APMMA3PHMrAg9evDGu4szdsqFT6H/IfGPLAcTIpRUrz4Pt/2l1o/MmCqxGYX1Bn657mXc0UnPt8pa' \
                            'BSQAhx2qFTp1MKUlEbrXjOdVnW1mViO/84ZigF7T0Gli22oblrzbPDjDCVd2mOA5oK6ry8aeN6Re7uU2u9msyS' \
                            'mQvnT51+eNl87aVXLk9pzS1pS3S0dZk5xwwOHmgNnb0m0bhMALe8es/Gsv9HYcbMI6RGn0++/8VB69cGfwwxwr' \
                            'LSe4G1BX3MD4WqC7k4DJYuWb4FuCmeFKm9nQdXMpSCjh6TbB74XS0bel/eva5w/PJh1uw5fuC8guJdSquNgz+G' \
                            'Eg527dzGzFlzQsB5vpBi1skORyzwGdNP7p944U1Nm/o70z17t5Vey2eePG6rP+RxbEcsSiSl9Ps0ngP8f89sR9' \
                            'DW5SESkwp4zEo43/vdd9aUDI9PnhXixy8d3zTtuNT3m6YFzm6YLIj1u1iZMMWz772z8vlkMqEh/5SfnjlrTlug' \
                            'zr1x8TWHmGcsXMysqcfgeHuPjNvdXzrmlMa3XnmwpbXUR/++bK844rMT3vYFTMtxxSkDsUwujN+ri2bgloNCeV' \
                            'IKBqKS1k6TlCUV8Ggyat/80HUrcyM+w/LJ/8+fjp9imOJNr8+z+LNHLuGo2ccwda7J7h0dKhkR3/lgw9rBfM38' \
                            'jfSWTR+0zT0nsmbSxIko7dIe+4C+5A6Aeo2+/bq7jyhHknrsG++ovr3xnwJf05pwd5/B7lYP3WFjVNNlkBpXZZ' \
                            'LP97R5aO8xcVxhgb7bsdRND1+/MlbQrPCEgTQ84hvADKVsdvYvJ2H3cUh9E8ec5XSh9arc+sOwu3/1wpXAQoHA' \
                            'kD5M6SXlRFCKloGImPWDs1dWlOt4w5OnHi0Q9wKnAFIICPgVwSpNZtpopAQhMn5/rUFpcBxIW5J4UhBPDuVZAm' \
                            'xCc+vqZ3ctW5fJvx4J5C/f+cybhtSnmNKHKf2knQgI0Fp33Th/1bjcyoN5lrkdtwEY0sOcxvOJWd3sCr9Ff8To' \
                            '273Drjhd5eHrV228+r6Tz5emvAi4TWvmxJNSxrObTSkyTlmBzka9MozYR/iQPb4XuFcp/ejTt73X099WcfxT9f' \
                            'TLjrH1LkFPI7MazmZb7zLC6Y8BhvkrhkvEuwsXIXgJRMhjVJG2k4SjkmRa/GLiWOevwK7WHbGt/7ZkQ8VxwCvv' \
                            'OckMNfoXSCkuBRYAU4A6hkfaFBAhMxhr0foP6aT7xoPXrqiY+ruXzfcGq82FCOb1R+RE1xXfHFOj8Hl8KG2jtW' \
                            'tpzdduPGnVw2UZcdsjx8jGqbUXJNPix0oz22tq6fNqfD5tCfACYeC+dMK9819Oe3fkYE8BXPfIIr/hkeOBsULQ' \
                            'iBAhAVKjEyh6gC7l6o7lD3wY+2jVSAn4+fCrt0+ukYb4GbAE8EMmm9eyIZWWKE2L36vvchOpB7933hqLkTJv/d' \
                            'Uefrps/iUC/R8ISh1Fe1kprr3trNUdiWjlCV45sL9nRIa1mzN/DF//xZHTNTxORuLQSmSO7ezbDFpa892l39r6' \
                            '8y1vD7c7ijLi3hULAqZXbgeaNBCNSQZiEinhkDGZYHAW1iqlr7hpwdvbDgRB+9vuvtULjxPwJDATMi67rr6MlV' \
                            'sdVBxSr5CZDJSeVMKddstp7xauOMXzI0yvnAmMBegfMGjtMnuicXnHQERe3dJuPpNIycGV4zgpxV/vX71w0c+X' \
                            'nzTaZIr9PTE01O4HT31K3v/uwosE/IUsEyJx2dfaaX4/kRRHWpY4ozdsrO/uG0Ktxuc3phTrtBTyocGH/ohMob' \
                            'n21Z9t/NH9S5Y/Gh1wr+jsNa5LpsWgApsE/MFXZXxx/uKxlTCj1JHDUu+GHU0EuPSW6XLCtODXETxJNpQXT4qe' \
                            '7j7jn9p2xv5t6ZLlW39z9VtvaM3VkZgRzmlbGI+RpZAhd8a4LpscS728e32PAnjw2hXO3u2Jx7r7jOssWwyKWD' \
                            '2Ch6784czrb77vqJGYUcyDVO7dsDzxxiY/iy5tugzB7UAAIG2Jrp5+4wvP3vHBW89+/30A5dqKrSvaN2n0+pwz' \
                            '7EXzzouOjhAMGU1Ssuk3V7+Vpw2f/s57NG+NPxWJyRuVIgFsBX6ilX6jfVfJ/Ujht8pJxOBzbirg0LuethR7Nk' \
                            'efA04H7lZabIgl5BXP//TDt3JO+kmA5f/5oTIkO7IJGwpEqti3i2bna62HGGEaDFMsAL//7vvqsjvmPXHiZ4Nr' \
                            'TOnufeyO7Yl1r3eXm/elXOyFdQaVYd4pvML6d1/zgQNsWHztlI0nXdD0o2fuaUlsf6cT8pWpBJTHHKRHozXFLO' \
                            'Oi/34J0FaGe+D16pK2wjP/ul49k5GGSqDcMcTcOhTUKatUX3mgRb3yQEuuwTWsnS+HBq1VMXpUUUZohTOYk+Av' \
                            'w4j9hEqk5oBClW+IBoUWRRNOSynLIZ0Q8Kv9i8wMh4NCZCVQ5dPbyYbJhCyOR3FGZBRsDFjqNfVvDg56ZeGTJX' \
                            'gWQH974gngLGCNLmU7FcVCEtGaM1a/0rX+8Tv3x2j8xHBApedHl61zgLfufn3+GdFee7/6LjcyRQ2d/axfaqks' \
                            'VVbYxyd99/80/H+BZCGMBumi5yUq6G+0EliufaEE/sNgJBEv1WY0v0eLT959NAGIYYbQxIkTefXPf5ZVPr/0+r' \
                            'ym3+evkdJodJVbL6WsEUKEyOwFAhq8IuMsMQFPtgszeznsO/llZ58tMie7EkBCaRVDE9FKhTX0KNcNt7a1OR3t' \
                            '7eorX7lGdXd3V4x3MRCUMGFHgvnz5/PiSy+fCdxEJlt3fJboAxb+H6GbFBmX3jbg12MPaXyx4H0xBhRat0N3s0' \
                            'jliiBUXY1lWWs9Hs+PgZlCMAXNBIRoRFMH1JDZzgeyl5/MFthk+FY4FyyyEqEzxKbI2DQxMv7MMJnQZDvovVqz' \
                            'A1HUzK9kdzt0/2+exnQr4g2hrAAAAABJRU5ErkJggg=='
# file types regexes
PIPFILE_REGEX = r'.*/Pipfile(\.lock)?'
TEST_DATA_REGEX = r'.*test_data.*'
TEST_FILES_REGEX = r'.*test_files.*'
DOCS_REGEX = r'.*docs.*'
IMAGE_REGEX = r'.*\.png$'
DESCRIPTION_REGEX = r'.*\.md'
SCHEMA_REGEX = 'Tests/schemas/.*.yml'
CONF_PATH = 'Tests/conf.json'

PACKS_DIR_REGEX = r'^{}{}/'.format(CAN_START_WITH_DOT_SLASH, PACKS_DIR)
PACKS_REGEX = r'{}{}\/([^\\\/]+)'.format(CAN_START_WITH_DOT_SLASH, PACKS_DIR)

INTEGRATIONS_DIR_REGEX = r'{}\/{}'.format(PACKS_REGEX, INTEGRATIONS_DIR)

PACKS_INTEGRATION_PY_REGEX = r'{}\/([^\/]+)\/\2\.py'.format(INTEGRATIONS_DIR_REGEX)
PACKS_INTEGRATION_TEST_PY_REGEX = r'{}/([^/]+)/\2_test\.py'.format(INTEGRATIONS_DIR_REGEX)
PACKS_INTEGRATION_PS_REGEX = r'{}/([^\\/]+)/\1.ps1$'.format(INTEGRATIONS_DIR_REGEX)
PACKS_INTEGRATION_PS_TEST_REGEX = r'{}/([^\\/]+)/\1\.Tests\.ps1$'.format(INTEGRATIONS_DIR_REGEX)
PACKS_INTEGRATION_YML_REGEX = r'{}/([^/]+)/([^.]+)\.yml'.format(INTEGRATIONS_DIR_REGEX)
PACKS_INTEGRATION_README_REGEX = r'{}/([^\\/]+)/README.md$'.format(INTEGRATIONS_DIR_REGEX)
PACKS_INTEGRATION_CHANGELOG_REGEX = r'{}/([^\\/]+)/CHANGELOG.md$'.format(INTEGRATIONS_DIR_REGEX)

PACKS_INTEGRATION_NON_SPLIT_YML_REGEX = r'{}/integration-([^\\/]+)\.yml$'.format(INTEGRATIONS_DIR_REGEX)
PACKS_INTEGRATION_NON_SPLIT_README_REGEX = r'{}/integration-([^\\/]+_README.md)$'.format(INTEGRATIONS_DIR_REGEX)
PACKS_INTEGRATION_NON_SPLIT_CHANGELOG_REGEX = r'{}/integration-([^\\/]+_CHANGELOG.md)$'.format(INTEGRATIONS_DIR_REGEX)


INTEGRATION_README_REGEX = r'{}{}/([^\\/]+)/README.md$'.format(CAN_START_WITH_DOT_SLASH, INTEGRATIONS_DIR)
INTEGRATION_OLD_README_REGEX = r'{}{}/integration-([^\\/]+_README.md)$'.format(CAN_START_WITH_DOT_SLASH,
                                                                               INTEGRATIONS_DIR)
INTEGRATION_CHANGELOG_REGEX = r'{}{}/([^\\/]+)/CHANGELOG.md$'.format(CAN_START_WITH_DOT_SLASH, INTEGRATIONS_DIR)


SCRIPTS_DIR_REGEX = r'{}\/{}'.format(PACKS_REGEX, SCRIPTS_DIR)
SCRIPT_TYPE_REGEX = '.*script-.*.yml'
PACKS_SCRIPT_PY_REGEX = r'{}/([^/]+)/\2\.py'.format(SCRIPTS_DIR_REGEX)
PACKS_SCRIPT_TEST_PY_REGEX = r'{}/([^/]+)/\2_test\.py'.format(SCRIPTS_DIR_REGEX)
PACKS_SCRIPT_PS_REGEX = r'{}/([^\\/]+)/\1.ps1$'.format(SCRIPTS_DIR_REGEX)
PACKS_SCRIPT_PS_REGEX = r'{}/([^\\/]+)/\1\.Tests\.ps1$'.format(SCRIPTS_DIR_REGEX)
PACKS_SCRIPT_YML_REGEX = r'{}\/([^/]+)\/([^.]+)\.yml'.format(SCRIPTS_DIR_REGEX)
PACKS_SCRIPT_README_REGEX = r'{}/([^\\/]+)/README.md$'.format(SCRIPTS_DIR_REGEX)
PACKS_SCRIPT_CHANGELOG_REGEX = r'{}/([^\\/]+)/CHANGELOG.md$'.format(SCRIPTS_DIR_REGEX)

PACKS_SCRIPT_NON_SPLIT_YML_REGEX = r'{}/script-([^\\/]+)\.yml$'.format(SCRIPTS_DIR_REGEX)
PACKS_SCRIPTS_OLD_README_REGEX = r'{}/script-([^\\/]+_README.md)$'.format(SCRIPTS_DIR_REGEX)
PACKS_SCRIPTS_OLD_CHANGELOG_REGEX = r'{}/script-([^\\/]+_CHANGELOG.md)$'.format(SCRIPTS_DIR_REGEX)


LAYOUTS_DIR_REGEX = r'{}\/{}'.format(PACKS_DIR, LAYOUTS_DIR)
WIDGETS_DIR_REGEX = r'{}\/{}'.format(PACKS_DIR, WIDGETS_DIR)
DASHBOARDS_DIR_REGEX = r'{}\/{}'.format(PACKS_DIR, DASHBOARDS_DIR)
REPORTS_DIR_REGEX = r'{}\/{}'.format(PACKS_DIR, REPORTS_DIR)
RELEASE_NOTES_DIR_REGEX = r'{}\/{}'.format(PACKS_DIR, RELEASE_NOTES_DIR)
INCIDENT_TYPES_DIR_REGEX = r'{}\/{}'.format(PACKS_DIR, INCIDENT_TYPES_DIR)
INCIDENT_FIELDS_DIR_REGEX = r'{}\/{}'.format(PACKS_DIR, INCIDENT_FIELDS_DIR)
INDICATOR_TYPES_DIR_REGEX = r'{}\/{}'.format(PACKS_DIR, INDICATOR_TYPES_DIR)
INDICATOR_FIELDS_DIR_REGEX = r'{}\/{}'.format(PACKS_DIR, INDICATOR_FIELDS_DIR)
CONNECTIONS_DIR_REGEX = r'{}\/{}'.format(PACKS_REGEX, CONNECTIONS_DIR)

PLAYBOOKS_DIR_REGEX = r'{}\/{}'.format(PACKS_REGEX, PLAYBOOKS_DIR)
PLAYBOOK_YML_REGEX = r'{}\/.*\.yml'.format(PLAYBOOKS_DIR_REGEX)
PLAYBOOK_CHANGELOG_REGEX = r'{}\/.*_CHANGELOG\.md$'.format(PLAYBOOKS_DIR_REGEX)

TEST_PLAYBOOKS_DIR_REGEX = r'{}\/{}'.format(PACKS_DIR, TEST_PLAYBOOKS_DIR)
TEST_SCRIPT_REGEX = r'{}{}.*script-.*\.yml$'.format(CAN_START_WITH_DOT_SLASH, TEST_PLAYBOOKS_DIR)

PACKS_PLAYBOOK_YML_REGEX = r'{}{}/([^/]+)/{}/([^.]+)\.yml'.format(CAN_START_WITH_DOT_SLASH, PACKS_DIR, PLAYBOOKS_DIR)
PACKS_TEST_PLAYBOOKS_REGEX = r'{}{}/([^/]+)/{}/([^.]+)\.yml'.format(CAN_START_WITH_DOT_SLASH, PACKS_DIR,
                                                                    TEST_PLAYBOOKS_DIR)
PACKS_CLASSIFIERS_REGEX = r'{}{}/([^/]+)/{}/([^.]+)\.json'.format(CAN_START_WITH_DOT_SLASH, PACKS_DIR, CLASSIFIERS_DIR)
PACKS_DASHBOARDS_REGEX = r'{}{}/([^/]+)/{}/([^.]+)\.json'.format(CAN_START_WITH_DOT_SLASH, PACKS_DIR, DASHBOARDS_DIR)
PACKS_INCIDENT_TYPES_REGEX = r'{}{}/([^/]+)/{}/([^.]+)\.json'.format(CAN_START_WITH_DOT_SLASH, PACKS_DIR,
                                                                     INCIDENT_TYPES_DIR)
PACKS_INCIDENT_FIELDS_REGEX = r'{}{}/([^/]+)/{}/([^.]+)\.json'.format(CAN_START_WITH_DOT_SLASH, PACKS_DIR,
                                                                      INCIDENT_FIELDS_DIR)
PACKS_INDICATOR_FIELDS_REGEX = r'{}{}/([^/]+)/{}/([^.]+)\.json'.format(CAN_START_WITH_DOT_SLASH, PACKS_DIR,
                                                                       INDICATOR_FIELDS_DIR)
PACKS_INDICATOR_TYPES_REGEX = r'{}{}/([^/]+)/{}/([^.]+)\.json'.format(CAN_START_WITH_DOT_SLASH, PACKS_DIR,
                                                                      INDICATOR_TYPES_DIR)
PACKS_INDICATOR_TYPES_REPUTATIONS_REGEX = r'{}{}/([^/]+)/{}/reputations.json'.format(CAN_START_WITH_DOT_SLASH,
                                                                                     PACKS_DIR,
                                                                                     INDICATOR_TYPES_DIR)
PACKS_LAYOUTS_REGEX = r'{}{}/([^/]+)/{}/([^.]+)\.json'.format(CAN_START_WITH_DOT_SLASH, PACKS_DIR, LAYOUTS_DIR)
PACKS_WIDGETS_REGEX = r'{}{}/([^/]+)/{}/([^.]+)\.json'.format(CAN_START_WITH_DOT_SLASH, PACKS_DIR, WIDGETS_DIR)
PACKS_REPORTS_REGEX = r'{}/([^/]+)/{}/([^.]+)\.json'.format(PACKS_DIR, REPORTS_DIR)
PACKS_CHANGELOG_REGEX = r'{}{}/([^/]+)/CHANGELOG\.md$'.format(CAN_START_WITH_DOT_SLASH, PACKS_DIR)
PACKS_RELEASE_NOTES_REGEX = r'{}{}/([^/]+)/{}/([^/]+)\.md$'.format(CAN_START_WITH_DOT_SLASH, PACKS_DIR,
                                                                   RELEASE_NOTES_DIR)
PACKS_TOOLS_REGEX = r'{}{}/([^/]+)/{}/([^.]+)\.zip'.format(CAN_START_WITH_DOT_SLASH, PACKS_DIR, TOOLS_DIR)
PACKS_README_REGEX = r'{}{}/([^/]+)/README\.md'.format(CAN_START_WITH_DOT_SLASH, PACKS_DIR)
PACKS_README_REGEX_INNER = r'{}{}/([^/]+)/([^/]+)/([^/]+)/README\.md'.format(CAN_START_WITH_DOT_SLASH, PACKS_DIR)

PACKS_PACKAGE_META_REGEX = r'{}{}/([^/]+)/package-meta\.json'.format(CAN_START_WITH_DOT_SLASH, PACKS_DIR)

PLAYBOOK_REGEX = r'{}(?!Test){}/playbook-.*\.yml$'.format(CAN_START_WITH_DOT_SLASH, PLAYBOOKS_DIR)
# PLAYBOOK_CHANGELOG_REGEX = r'{}(?!Test){}/.*_CHANGELOG\.md$'.format(CAN_START_WITH_DOT_SLASH, PLAYBOOKS_DIR)

TEST_PLAYBOOK_REGEX = r'{}{}/playbook-.*\.yml$'.format(CAN_START_WITH_DOT_SLASH, TEST_PLAYBOOKS_DIR)
TEST_NOT_PLAYBOOK_REGEX = r'{}{}/(?!playbook).*-.*\.yml$'.format(CAN_START_WITH_DOT_SLASH, TEST_PLAYBOOKS_DIR)

INCIDENT_TYPE_REGEX = r'{}{}/incidenttype-.*\.json$'.format(CAN_START_WITH_DOT_SLASH, INCIDENT_TYPES_DIR)
INCIDENT_TYPE_CHANGELOG_REGEX = r'{}{}/.*_CHANGELOG\.md$'.format(CAN_START_WITH_DOT_SLASH, INCIDENT_TYPES_DIR)

INDICATOR_FIELDS_REGEX = r'{}{}/incidentfield-.*\.json$'.format(CAN_START_WITH_DOT_SLASH, INDICATOR_FIELDS_DIR)
INDICATOR_FIELD_CHANGELOG_REGEX = r'{}{}/.*_CHANGELOG\.md$'.format(CAN_START_WITH_DOT_SLASH, INDICATOR_FIELDS_DIR)
INCIDENT_FIELD_REGEX = r'{}{}/incidentfield-.*\.json$'.format(CAN_START_WITH_DOT_SLASH, INCIDENT_FIELDS_DIR)
INCIDENT_FIELD_CHANGELOG_REGEX = r'{}{}/.*_CHANGELOG\.md$'.format(CAN_START_WITH_DOT_SLASH, INCIDENT_FIELDS_DIR)

WIDGETS_REGEX = r'{}{}/widget-.*\.json$'.format(CAN_START_WITH_DOT_SLASH, WIDGETS_DIR)
WIDGETS_CHANGELOG_REGEX = r'{}{}/.*_CHANGELOG\.md$'.format(CAN_START_WITH_DOT_SLASH, WIDGETS_DIR)

DASHBOARD_REGEX = r'{}{}.*dashboard-.*\.json$'.format(CAN_START_WITH_DOT_SLASH, DASHBOARDS_DIR)
DASHBOARD_CHANGELOG_REGEX = r'{}{}.*_CHANGELOG\.md$'.format(CAN_START_WITH_DOT_SLASH, DASHBOARD_REGEX)

CONNECTIONS_REGEX = r'{}{}.*canvas-context-connections.*\.json$'.format(CAN_START_WITH_DOT_SLASH, CONNECTIONS_DIR)

CLASSIFIER_REGEX = r'{}{}.*classifier-.*\.json$'.format(CAN_START_WITH_DOT_SLASH, CLASSIFIERS_DIR)
CLASSIFIER_CHANGELOG_REGEX = r'{}{}.*_CHANGELOG\.md$'.format(CAN_START_WITH_DOT_SLASH, CLASSIFIERS_DIR)

LAYOUT_REGEX = r'{}{}.*layout-.*\.json$'.format(CAN_START_WITH_DOT_SLASH, LAYOUTS_DIR)
LAYOUT_CHANGELOG_REGEX = r'{}{}.*_CHANGELOG\.md$'.format(CAN_START_WITH_DOT_SLASH, LAYOUTS_DIR)

REPORT_REGEX = r'{}{}.*report-.*\.json$'.format(CAN_START_WITH_DOT_SLASH, REPORTS_DIR)
REPORT_CHANGELOG_REGEX = r'{}{}.*_CHANGELOG\.md$'.format(CAN_START_WITH_DOT_SLASH, REPORTS_DIR)

INDICATOR_TYPES_REGEX = r'{}{}/reputation-.*\.json$'.format(CAN_START_WITH_DOT_SLASH, INDICATOR_TYPES_DIR)
INDICATOR_TYPES_CHANGELOG_REGEX = r'{}{}/.*_CHANGELOG\.md$'.format(CAN_START_WITH_DOT_SLASH, INDICATOR_TYPES_DIR)
INDICATOR_TYPES_REPUTATIONS_REGEX = r'{}{}.reputations\.json$'.format(CAN_START_WITH_DOT_SLASH, INDICATOR_TYPES_DIR)

PACK_METADATA_NAME = 'name'
PACK_METADATA_DESC = 'description'
PACK_METADATA_SUPPORT = 'support'
PACK_METADATA_MIN_VERSION = 'serverMinVersion'
PACK_METADATA_CURR_VERSION = 'currentVersion'
PACK_METADATA_AUTHOR = 'author'
PACK_METADATA_URL = 'url'
PACK_METADATA_EMAIL = 'email'
PACK_METADATA_CATEGORIES = 'categories'
PACK_METADATA_TAGS = 'tags'
PACK_METADATA_CREATED = 'created'
PACK_METADATA_CERTIFICATION = 'certification'
PACK_METADATA_USE_CASES = 'useCases'
PACK_METADATA_KEYWORDS = 'keywords'
PACK_METADATA_PRICE = 'price'
PACK_METADATA_DEPENDENCIES = 'dependencies'

PACK_METADATA_FIELDS = (PACK_METADATA_NAME, PACK_METADATA_DESC, PACK_METADATA_SUPPORT,
                        PACK_METADATA_CURR_VERSION, PACK_METADATA_AUTHOR, PACK_METADATA_URL, PACK_METADATA_CATEGORIES,
                        PACK_METADATA_TAGS, PACK_METADATA_CREATED, PACK_METADATA_USE_CASES, PACK_METADATA_KEYWORDS)
API_MODULES_PACK = 'ApiModules'

ID_IN_COMMONFIELDS = [  # entities in which 'id' key is under 'commonfields'
    'integration',
    'script'
]
ID_IN_ROOT = [  # entities in which 'id' key is in the root
    'playbook',
    'dashboard',
    'incident_type'
]

INTEGRATION_PREFIX = 'integration'
SCRIPT_PREFIX = 'script'

# Pack Unique Files
PACKS_WHITELIST_FILE_NAME = '.secrets-ignore'
PACKS_PACK_IGNORE_FILE_NAME = '.pack-ignore'
PACKS_PACK_META_FILE_NAME = 'pack_metadata.json'
PACKS_README_FILE_NAME = 'README.md'

PYTHON_TEST_REGEXES = [
    PACKS_SCRIPT_TEST_PY_REGEX,
    PACKS_INTEGRATION_TEST_PY_REGEX
]

PYTHON_INTEGRATION_REGEXES = [
    PACKS_INTEGRATION_PY_REGEX
]

PLAYBOOKS_REGEXES_LIST = [
    PLAYBOOK_REGEX,
    TEST_PLAYBOOK_REGEX
]

PYTHON_SCRIPT_REGEXES = [
    PACKS_SCRIPT_PY_REGEX
]

PYTHON_ALL_REGEXES: List[str] = sum(
    [
        PYTHON_SCRIPT_REGEXES,
        PYTHON_INTEGRATION_REGEXES,
        PYTHON_TEST_REGEXES
    ], []
)

INTEGRATION_REGXES: List[str] = [
    PACKS_INTEGRATION_NON_SPLIT_YML_REGEX
]

YML_INTEGRATION_REGEXES: List[str] = [
    PACKS_INTEGRATION_YML_REGEX,
    PACKS_INTEGRATION_NON_SPLIT_YML_REGEX
]

YML_ALL_INTEGRATION_REGEXES: List[str] = sum(
    [
        YML_INTEGRATION_REGEXES,
    ], []
)

YML_SCRIPT_REGEXES: List[str] = [
    PACKS_SCRIPT_YML_REGEX,
    PACKS_SCRIPT_NON_SPLIT_YML_REGEX
]

YML_ALL_SCRIPTS_REGEXES: List[str] = sum(
    [
        YML_SCRIPT_REGEXES
    ], []
)

YML_PLAYBOOKS_NO_TESTS_REGEXES: List[str] = [
    PLAYBOOK_REGEX,
    PACKS_PLAYBOOK_YML_REGEX,
    PLAYBOOK_REGEX,
]

YML_TEST_PLAYBOOKS_REGEXES: List[str] = [
    TEST_PLAYBOOK_REGEX,
    PACKS_TEST_PLAYBOOKS_REGEX,
    TEST_PLAYBOOK_REGEX
]

YML_ALL_PLAYBOOKS_REGEX: List[str] = sum(
    [
        YML_PLAYBOOKS_NO_TESTS_REGEXES,
        YML_TEST_PLAYBOOKS_REGEXES,
    ], []
)

YML_ALL_REGEXES: List[str] = sum(
    [
        YML_INTEGRATION_REGEXES,
        YML_SCRIPT_REGEXES,
        YML_PLAYBOOKS_NO_TESTS_REGEXES,
        YML_TEST_PLAYBOOKS_REGEXES
    ], []
)

JSON_INDICATOR_AND_INCIDENT_FIELDS = [
    INCIDENT_FIELD_REGEX,
    INDICATOR_FIELDS_REGEX,
    PACKS_INCIDENT_FIELDS_REGEX,
    PACKS_INDICATOR_FIELDS_REGEX
]

JSON_ALL_WIDGETS_REGEXES = [
    WIDGETS_REGEX,
    PACKS_WIDGETS_REGEX,
]

JSON_ALL_DASHBOARDS_REGEXES = [
    DASHBOARD_REGEX,
    PACKS_DASHBOARDS_REGEX,
]

JSON_ALL_CLASSIFIER_REGEXES = [
    CLASSIFIER_REGEX,
    PACKS_CLASSIFIERS_REGEX,
]

JSON_ALL_LAYOUT_REGEXES = [
    LAYOUT_REGEX,
    PACKS_LAYOUTS_REGEX,
]

JSON_ALL_INCIDENT_FIELD_REGEXES = [
    INCIDENT_FIELD_REGEX,
    PACKS_INCIDENT_FIELDS_REGEX,
]

JSON_ALL_INCIDENT_TYPES_REGEXES = [
    INCIDENT_TYPE_REGEX,
    PACKS_INCIDENT_TYPES_REGEX,
]

JSON_ALL_INDICATOR_FIELDS_REGEXES = [
    INDICATOR_FIELDS_REGEX,
    PACKS_INDICATOR_FIELDS_REGEX
]

JSON_ALL_INDICATOR_TYPES_REGEXES = [
    INDICATOR_TYPES_REGEX,
    PACKS_INDICATOR_TYPES_REGEX
]

JSON_ALL_REPUTATIONS_INDICATOR_TYPES_REGEXES = [
    INDICATOR_TYPES_REPUTATIONS_REGEX,
    PACKS_INDICATOR_TYPES_REPUTATIONS_REGEX
]

JSON_ALL_CONNECTIONS_REGEXES = [
    CONNECTIONS_REGEX,
]

JSON_ALL_REPORTS_REGEXES = [
    REPORT_REGEX,
]

<<<<<<< HEAD

=======
BETA_REGEXES = [
    BETA_SCRIPT_REGEX,
    BETA_INTEGRATION_YML_REGEX,
    BETA_PLAYBOOK_REGEX,
]
>>>>>>> e535ec1b
CHECKED_TYPES_REGEXES = [
    # Playbooks
    PLAYBOOK_REGEX,
    PACKS_PLAYBOOK_YML_REGEX,

    # Integrations
    PACKS_INTEGRATION_YML_REGEX,
    PACKS_INTEGRATION_NON_SPLIT_YML_REGEX,
    PACKS_INTEGRATION_PY_REGEX,
    PACKS_INTEGRATION_PS_REGEX,
    PACKS_INTEGRATION_TEST_PY_REGEX,
    PACKS_INTEGRATION_README_REGEX,

    # Scripts yaml
    PACKS_SCRIPT_YML_REGEX,
    PACKS_SCRIPT_NON_SPLIT_YML_REGEX,
    PACKS_SCRIPT_PY_REGEX,
    PACKS_SCRIPT_PS_REGEX,
    PACKS_SCRIPT_TEST_PY_REGEX,
    PACKS_SCRIPT_README_REGEX,

    # Widgets
    WIDGETS_REGEX,
    PACKS_WIDGETS_REGEX,
    DASHBOARD_REGEX,
    CONNECTIONS_REGEX,
    CLASSIFIER_REGEX,
    # Layouts
    LAYOUT_REGEX,
    PACKS_LAYOUTS_REGEX,
    INCIDENT_FIELD_REGEX,
    INDICATOR_FIELDS_REGEX,
    INCIDENT_TYPE_REGEX,
    INDICATOR_TYPES_REGEX,
    REPORT_REGEX,
    # changelog
    PACKS_CHANGELOG_REGEX,

    # Pack Misc
    PACKS_CLASSIFIERS_REGEX,
    PACKS_DASHBOARDS_REGEX,
    PACKS_INCIDENT_TYPES_REGEX,
    PACKS_INCIDENT_FIELDS_REGEX,
    PACKS_INDICATOR_FIELDS_REGEX,
    PACKS_INDICATOR_TYPES_REGEX,
    PACKS_LAYOUTS_REGEX,
    PACKS_WIDGETS_REGEX,
    PACKS_REPORTS_REGEX,
    PACKS_RELEASE_NOTES_REGEX,
    PACKS_TOOLS_REGEX
]

CHECKED_TYPES_NO_REGEX = [item.replace(CAN_START_WITH_DOT_SLASH, "").replace(NOT_TEST, "") for item in
                          CHECKED_TYPES_REGEXES]

PATHS_TO_VALIDATE: List[str] = sum(
    [
        PYTHON_ALL_REGEXES,
        JSON_ALL_REPORTS_REGEXES
    ], []
)

PACKAGE_SCRIPTS_REGEXES = [
    PACKS_SCRIPT_PY_REGEX,
    PACKS_SCRIPT_YML_REGEX
]

PACKAGE_SUPPORTING_DIRECTORIES = [INTEGRATIONS_DIR, SCRIPTS_DIR]

IGNORED_TYPES_REGEXES = [DESCRIPTION_REGEX, IMAGE_REGEX, PIPFILE_REGEX, SCHEMA_REGEX]

PACKAGE_YML_FILE_REGEX = r'(?:\./)?(?:Packs/[^/]+\/)?(?:Integrations|Scripts)\/([^\\/]+)/([^\\/]+)\.yml'

OLD_YML_FORMAT_FILE = [PACKS_INTEGRATION_NON_SPLIT_YML_REGEX, PACKS_SCRIPT_NON_SPLIT_YML_REGEX]

DIR_LIST = [
    INTEGRATIONS_DIR,
    SCRIPTS_DIR,
    PLAYBOOKS_DIR,
    REPORTS_DIR,
    DASHBOARDS_DIR,
    WIDGETS_DIR,
    INCIDENT_TYPES_DIR,
    INCIDENT_FIELDS_DIR,
    LAYOUTS_DIR,
    CLASSIFIERS_DIR,
    INDICATOR_TYPES_DIR,
    CONNECTIONS_DIR,
    INDICATOR_FIELDS_DIR,
    TESTS_DIR
]
DIR_LIST_FOR_REGULAR_ENTETIES = [
    PLAYBOOKS_DIR,
    REPORTS_DIR,
    DASHBOARDS_DIR,
    WIDGETS_DIR,
    INCIDENT_TYPES_DIR,
    INCIDENT_FIELDS_DIR,
    LAYOUTS_DIR,
    CLASSIFIERS_DIR,
    INDICATOR_TYPES_DIR,
    CONNECTIONS_DIR,
    INDICATOR_FIELDS_DIR,
]
PACKS_DIRECTORIES = [
    SCRIPTS_DIR,
    INTEGRATIONS_DIR,
    DASHBOARDS_DIR,
    WIDGETS_DIR,
    INDICATOR_FIELDS_DIR,
    INDICATOR_TYPES_DIR,
    INCIDENT_FIELDS_DIR,
    INCIDENT_TYPES_DIR,
    REPORTS_DIR,
    CONNECTIONS_DIR,
    PLAYBOOKS_DIR
]
SPELLCHECK_FILE_TYPES = [
    PACKS_INTEGRATION_YML_REGEX,
    PACKS_SCRIPT_YML_REGEX,
    PLAYBOOK_YML_REGEX
]

KNOWN_FILE_STATUSES = ['a', 'm', 'd', 'r'] + ['r{:03}'.format(i) for i in range(101)]

CODE_FILES_REGEX = [
    PACKS_INTEGRATION_PY_REGEX,
    PACKS_SCRIPT_PY_REGEX
]

SCRIPTS_REGEX_LIST = [PACKS_SCRIPT_YML_REGEX, PACKS_SCRIPT_PY_REGEX, PACKS_SCRIPT_PS_REGEX]

# All files that have related yml file
REQUIRED_YML_FILE_TYPES = [PACKS_INTEGRATION_PY_REGEX, PACKS_SCRIPT_PY_REGEX,
                           PACKS_README_REGEX, PACKS_INTEGRATION_README_REGEX, PACKS_INTEGRATION_CHANGELOG_REGEX,
                           PACKS_CHANGELOG_REGEX]

TYPE_PWSH = 'powershell'
TYPE_PYTHON = 'python'
TYPE_JS = 'javascript'

TYPE_TO_EXTENSION = {
    TYPE_PYTHON: '.py',
    TYPE_JS: '.js',
    TYPE_PWSH: '.ps1'
}

TESTS_DIRECTORIES = [
    'testdata',
    'test_data',
    'data_test'
]

FILE_TYPES_FOR_TESTING = [
    '.py',
    '.js',
    '.yml',
    '.ps1'
]

# python subtypes
PYTHON_SUBTYPES = {'python3', 'python2'}

# github repository url
CONTENT_GITHUB_LINK = r'https://raw.githubusercontent.com/demisto/content'
CONTENT_GITHUB_MASTER_LINK = CONTENT_GITHUB_LINK + '/master'
SDK_API_GITHUB_RELEASES = r'https://api.github.com/repos/demisto/demisto-sdk/releases'

# Run all test signal
RUN_ALL_TESTS_FORMAT = 'Run all tests'
FILTER_CONF = './Tests/filter_file.txt'


class PB_Status:
    NOT_SUPPORTED_VERSION = 'Not supported version'
    COMPLETED = 'completed'
    FAILED = 'failed'
    IN_PROGRESS = 'inprogress'
    FAILED_DOCKER_TEST = 'failed_docker_test'


# change log regexes
UNRELEASE_HEADER = '## [Unreleased]\n'  # lgtm[py/regex/duplicate-in-character-class]
CONTENT_RELEASE_TAG_REGEX = r'^\d{2}\.\d{1,2}\.\d'
RELEASE_NOTES_REGEX = re.escape(UNRELEASE_HEADER) + r'([\s\S]+?)## \[\d{2}\.\d{1,2}\.\d\] - \d{4}-\d{2}-\d{2}'

# Beta integration disclaimer
BETA_INTEGRATION_DISCLAIMER = 'Note: This is a beta Integration,' \
                              ' which lets you implement and test pre-release software. ' \
                              'Since the integration is beta, it might contain bugs. ' \
                              'Updates to the integration during the beta phase might include ' \
                              'non-backward compatible features. We appreciate your feedback on ' \
                              'the quality and usability of the integration to help us identify issues, ' \
                              'fix them, and continually improve.'

# Integration categories according to the schema
INTEGRATION_CATEGORIES = ['Analytics & SIEM', 'Utilities', 'Messaging', 'Endpoint', 'Network Security',
                          'Vulnerability Management', 'Case Management', 'Forensics & Malware Analysis',
                          'IT Services', 'Data Enrichment & Threat Intelligence', 'Authentication', 'Database',
                          'Deception', 'Email Gateway']

EXTERNAL_PR_REGEX = r'^pull/(\d+)$'

SCHEMA_TO_REGEX = {
    'integration': YML_INTEGRATION_REGEXES,
    'playbook': YML_ALL_PLAYBOOKS_REGEX,
    'script': YML_SCRIPT_REGEXES,
    'widget': JSON_ALL_WIDGETS_REGEXES,
    'dashboard': JSON_ALL_DASHBOARDS_REGEXES,
    'canvas-context-connections': JSON_ALL_CONNECTIONS_REGEXES,
    'classifier': JSON_ALL_CLASSIFIER_REGEXES,
    'layout': JSON_ALL_LAYOUT_REGEXES,
    'incidentfield': JSON_ALL_INCIDENT_FIELD_REGEXES + JSON_ALL_INDICATOR_FIELDS_REGEXES,
    'incidenttype': JSON_ALL_INCIDENT_TYPES_REGEXES,
    'image': [IMAGE_REGEX],
    'reputation': JSON_ALL_INDICATOR_TYPES_REGEXES,
    'reputations': JSON_ALL_REPUTATIONS_INDICATOR_TYPES_REGEXES,
    'changelog': [INTEGRATION_CHANGELOG_REGEX, PACKS_CHANGELOG_REGEX, INDICATOR_TYPES_CHANGELOG_REGEX,
                  INCIDENT_TYPE_CHANGELOG_REGEX, INCIDENT_FIELD_CHANGELOG_REGEX, INDICATOR_FIELD_CHANGELOG_REGEX,
                  DASHBOARD_CHANGELOG_REGEX, CLASSIFIER_CHANGELOG_REGEX, LAYOUT_CHANGELOG_REGEX,
                  REPORT_CHANGELOG_REGEX, WIDGETS_CHANGELOG_REGEX, PLAYBOOK_CHANGELOG_REGEX,
                  PACKS_RELEASE_NOTES_REGEX],
    'readme': [INTEGRATION_README_REGEX, PACKS_README_REGEX, PACKS_README_REGEX_INNER],
    'report': [PACKS_REPORTS_REGEX],
}

FILE_TYPES_PATHS_TO_VALIDATE = {
    'reports': JSON_ALL_REPORTS_REGEXES
}

DEF_DOCKER = 'demisto/python:1.3-alpine'
DEF_DOCKER_PWSH = 'demisto/powershell:6.2.3.5563'

DIR_TO_PREFIX = {
    'Integrations': INTEGRATION_PREFIX,
    'Scripts': SCRIPT_PREFIX
}

ENTITY_NAME_SEPARATORS = [' ', '_', '-']

DELETED_YML_FIELDS_BY_DEMISTO = ['fromversion', 'toversion', 'alt_dockerimages', 'script.dockerimage45', 'tests']

DELETED_JSON_FIELDS_BY_DEMISTO = ['fromVersion', 'toVersion']

FILE_EXIST_REASON = 'File already exist'
FILE_NOT_IN_CC_REASON = 'File does not exist in Demisto instance'

ACCEPTED_FILE_EXTENSIONS = [
    '.yml', '.json', '.md', '.py', '.js', '.ps1', '.png', '', '.lock'
]

BANG_COMMAND_NAMES = {'file', 'email', 'domain', 'url', 'ip'}

DBOT_SCORES_DICT = {
    'DBotScore.Indicator': 'The indicator that was tested.',
    'DBotScore.Type': 'The indicator type.',
    'DBotScore.Vendor': 'The vendor used to calculate the score.',
    'DBotScore.Score': 'The actual score.'
}

IOC_OUTPUTS_DICT = {
    'domain': {'Domain.Name'},
    'file': {'File.MD5', 'File.SHA1', 'File.SHA256'},
    'ip': {'IP.Address'},
    'url': {'URL.Data'}
}

PACK_INITIAL_VERSION = '1.0.0'
PACK_SUPPORT_OPTIONS = ['xsoar', 'partner', 'developer', 'community', 'nonsupported']
XSOAR_SUPPORT = "xsoar"
XSOAR_AUTHOR = "Cortex XSOAR"
XSOAR_SUPPORT_URL = "https://www.paloaltonetworks.com/cortex"

BASE_PACK = "Base"
NON_SUPPORTED_PACK = "NonSupported"
DEPRECATED_CONTENT_PACK = "DeprecatedContent"
IGNORED_DEPENDENCY_CALCULATION = {BASE_PACK, NON_SUPPORTED_PACK, DEPRECATED_CONTENT_PACK}

FEED_REQUIRED_PARAMS = [
    {
        'display': 'Fetch indicators',
        'name': 'feed',
        'type': 8,
        'required': False
    },
    {
        'display': 'Indicator Reputation',
        'name': 'feedReputation',
        'type': 18,
        'required': False,
        'options': ['None', 'Good', 'Suspicious', 'Bad'],
        'additionalinfo': 'Indicators from this integration instance will be marked with this reputation'
    },
    {
        'display': 'Source Reliability',
        'name': 'feedReliability',
        'type': 15,
        'required': True,
        'options': [
            'A - Completely reliable', 'B - Usually reliable', 'C - Fairly reliable', 'D - Not usually reliable',
            'E - Unreliable', 'F - Reliability cannot be judged'],
        'additionalinfo': 'Reliability of the source providing the intelligence data'
    },
    {
        'display': "",
        'name': 'feedExpirationPolicy',
        'type': 17,
        'required': False,
        'options': ['never', 'interval', 'indicatorType', 'suddenDeath']
    },
    {
        'display': "",
        'name': 'feedExpirationInterval',
        'type': 1,
        'required': False
    },
    {
        'display': 'Feed Fetch Interval',
        'name': 'feedFetchInterval',
        'type': 19,
        'required': False
    },
    {
        'display': 'Bypass exclusion list',
        'name': 'feedBypassExclusionList',
        'type': 8,
        'required': False,
        'additionalinfo': 'When selected, the exclusion list is ignored for indicators from this feed.'
                          ' This means that if an indicator from this feed is on the exclusion list,'
                          ' the indicator might still be added to the system.'
    }
]

FETCH_REQUIRED_PARAMS = [
    {
        'display': 'Incident type',
        'name': 'incidentType',
        'required': False,
        'type': 13
    },
    {
        'display': 'Fetch incidents',
        'name': 'isFetch',
        'required': False,
        'type': 8
    }
]

DOCS_COMMAND_SECTION_REGEX = r'(?:###\s{}).+?(?:(?=(?:\n###\s))|(?=(?:\n##\s))|\Z)'
# Ignore list for all 'run_all_validations_on_file' method
ALL_FILES_VALIDATION_IGNORE_WHITELIST = [
    'pack_metadata.json',  # this file is validated under 'validate_pack_unique_files' method
    'testdata',
    'test_data',
    'data_test',
    'testcommandsfunctions',
    'testhelperfunctions',
    'stixdecodetest',
    'testcommands',
    'setgridfield_test',
    'ipnetwork_test',
    'test-data',
    'testplaybook'
]<|MERGE_RESOLUTION|>--- conflicted
+++ resolved
@@ -791,15 +791,6 @@
     REPORT_REGEX,
 ]
 
-<<<<<<< HEAD
-
-=======
-BETA_REGEXES = [
-    BETA_SCRIPT_REGEX,
-    BETA_INTEGRATION_YML_REGEX,
-    BETA_PLAYBOOK_REGEX,
-]
->>>>>>> e535ec1b
 CHECKED_TYPES_REGEXES = [
     # Playbooks
     PLAYBOOK_REGEX,
