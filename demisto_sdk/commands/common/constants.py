import re
from typing import List


class Errors:
    BACKWARDS = "Possible backwards compatibility break"

    @staticmethod
    def suggest_fix(file_path: str, *args: List, cmd: str = 'format') -> str:
        return f'To fix the problem, try running `demisto-sdk {cmd} -i {file_path} {" ".join(args)}`'

    @staticmethod
    def feed_wrong_from_version(file_path, given_fromversion, needed_from_version="5.5.0"):
        return "{} is a feed and has wrong fromversion. got `{}` expected `{}`" \
            .format(file_path, given_fromversion, needed_from_version)

    @staticmethod
    def pwsh_wrong_version(file_path, given_fromversion, needed_from_version='5.5.0'):
        return (f'{file_path}: detected type: powershell and fromversion less than {needed_from_version}.'
                f' Found version: {given_fromversion}')

    @staticmethod
    def not_used_display_name(file_path, field_name):
        return "The display details for {} will not be used in the file {} due to the type of the parameter".format(
            field_name, file_path)

    @staticmethod
    def empty_display_configuration(file_path, field_name):
        return "No display details were entered for the field {} in the file {}.".format(field_name, file_path)

    @staticmethod
    def no_yml_file(file_path):
        return "No yml files were found in {} directory.".format(file_path)

    @staticmethod
    def wrong_filename(filepath, file_type):
        return '{} is not a valid {} filename.'.format(filepath, file_type)

    @staticmethod
    def wrong_path(filepath):
        return "{} is not a valid filepath.".format(filepath)

    @staticmethod
    def wrong_version(file_path, expected="-1"):
        return "{}: The version for our files should always be {}, please update the file.".format(file_path, expected)

    @staticmethod
    def wrong_version_reputations(file_path, object_id, version):
        return "{} Reputation object with id {} must have version {}".format(file_path, object_id, version)

    @staticmethod
    def dbot_invalid_output(file_path, command_name, missing_outputs, context_standard):
        return "{}: The DBotScore outputs of the reputation command {} aren't valid. Missing: {}. " \
               "Fix according to context standard {} ".format(file_path, command_name, missing_outputs,
                                                              context_standard)

    @staticmethod
    def dbot_invalid_description(file_path, command_name, missing_descriptions, context_standard):
        return "{}: The DBotScore description of the reputation command {} aren't valid. Missing: {}. " \
               "Fix according to context standard {} " \
            .format(file_path, command_name, missing_descriptions, context_standard)

    @staticmethod
    def missing_reputation(file_path, command_name, reputation_output, context_standard):
        return "{}: The outputs of the reputation command {} aren't valid. The {} outputs is missing. " \
               "Fix according to context standard {} " \
            .format(file_path, command_name, reputation_output, context_standard)

    @staticmethod
    def wrong_subtype(file_name):
        return "{}: The subtype for our yml files should be either python2 or python3, " \
               "please update the file.".format(file_name)

    @staticmethod
    def beta_in_str(file_path, field):
        return "{}: Field '{}' should NOT contain the substring \"beta\" in a new beta integration. " \
               "please change the id in the file.".format(field, file_path)

    @classmethod
    def beta_in_id(cls, file_path):
        return cls.beta_in_str(file_path, 'id')

    @classmethod
    def beta_in_name(cls, file_path):
        return cls.beta_in_str(file_path, 'name')

    @staticmethod
    def duplicate_arg_in_file(script_path, arg, command_name=None):
        err_msg = "{}: The argument '{}' is duplicated".format(script_path, arg)
        if command_name:
            err_msg += " in '{}'.".format(command_name)
        err_msg += ", please remove one of its appearances."
        return err_msg

    @staticmethod
    def duplicate_param(param_name, file_path):
        return "{}: The parameter '{}' of the " \
               "file is duplicated, please remove one of its appearances.".format(file_path, param_name)

    @staticmethod
    def added_required_fields(file_path, field):
        return "You've added required fields in the file '{}', the field is '{}'".format(file_path, field)

    @staticmethod
    def from_version_modified_after_rename():
        return "fromversion might have been modified, please make sure it hasn't changed."

    @staticmethod
    def from_version_modified(file_path):
        return "{}: You've added fromversion to an existing file in the system, this is not allowed, please undo." \
            .format(file_path)

    @classmethod
    def breaking_backwards_no_old_script(cls, e):
        return "{}\n{}, Could not find the old file.".format(cls.BACKWARDS, str(e))

    @classmethod
    def breaking_backwards_subtype(cls, file_path):
        return "{}: {}, You've changed the subtype, please undo.".format(file_path, cls.BACKWARDS)

    @classmethod
    def breaking_backwards_context(cls, file_path):
        return "{}: {}, You've changed the context in the file," \
               " please undo.".format(file_path, cls.BACKWARDS)

    @classmethod
    def breaking_backwards_command(cls, file_path, old_command):
        return "{}: {}, You've changed the context in the file,please " \
               "undo. the command is:\n{}".format(file_path, cls.BACKWARDS, old_command)

    @classmethod
    def breaking_backwards_docker(cls, file_path, old_docker, new_docker):
        return "{}: {}, You've changed the docker for the file," \
               " this is not allowed. Old: {}, New: {} ".format(file_path, cls.BACKWARDS, old_docker, new_docker)

    @staticmethod
    def not_latest_docker(file_path, current_docker, latest_docker):
        return "{}: You're not using latest docker for the file," \
               " please update to latest version. Current: {}, Latest: {} ".format(file_path, current_docker,
                                                                                   latest_docker)

    @classmethod
    def breaking_backwards_arg_changed(cls, file_path):
        return "{}: {}, You've changed the name of an arg in " \
               "the file, please undo.".format(file_path, cls.BACKWARDS)

    @classmethod
    def breaking_backwards_command_arg_changed(cls, file_path, command):
        return "{}: {}, You've changed the name of a command or its arg in" \
               " the file, please undo, the command was:\n{}".format(file_path, cls.BACKWARDS, command)

    @staticmethod
    def no_beta_in_display(file_path):
        return "{} :Field 'display' in Beta integration yml file should include the string \"beta\", " \
               "but was not found in the file.".format(file_path)

    @staticmethod
    def id_might_changed():
        return "ID might have changed, please make sure to check you have the correct one."

    @staticmethod
    def id_changed(file_path):
        return "{}: You've changed the ID of the file, please undo.".format(file_path)

    @staticmethod
    def file_id_contains_slashes():
        return "File's ID contains slashes - please remove."

    @staticmethod
    def missing_release_notes(file_path, rn_path):
        return '{}:  is missing releaseNotes, Please add it under {}'.format(file_path, rn_path)

    @staticmethod
    def display_param(param_name, param_display):
        return 'The display name of the {} parameter should be \'{}\''.format(param_name, param_display)

    @staticmethod
    def wrong_file_extension(file_extension, accepted_extensions):
        return "File extension {} is not valid. accepted {}".format(file_extension, accepted_extensions)

    @staticmethod
    def might_need_release_notes(file_path):
        return "{}: You might need RN in file, please make sure to check that.".format(file_path)

    @staticmethod
    def unknown_file(file_path):
        return "{}:  File type is unknown, check it out.".format(file_path)

    @staticmethod
    def wrong_default_argument(file_path, arg_name, command_name):
        return "{}: The argument '{}' of the command '{}' is not configured as default" \
            .format(file_path, arg_name, command_name)

    @staticmethod
    def wrong_display_name(param_name, param_display):
        return 'The display name of the {} parameter should be \'{}\''.format(param_name, param_display)

    @staticmethod
    def wrong_default_parameter(param_name):
        return Errors.wrong_default_parameter_not_empty(param_name, "''")

    @staticmethod
    def wrong_default_parameter_not_empty(param_name, default_value):
        return 'The default value of the {} parameter should be {}'.format(param_name, default_value)

    @staticmethod
    def wrong_required_value(param_name):
        return 'The required field of the {} parameter should be False'.format(param_name)

    @staticmethod
    def wrong_required_type(param_name):
        return 'The type field of the {} parameter should be 8'.format(param_name)

    @staticmethod
    def beta_field_not_found(file_path):
        return "{}: Beta integration yml file should have the field \"beta: true\", but was not found in the file." \
            .format(file_path)

    @staticmethod
    def no_default_arg(file_path, command_name):
        return "{}: Could not find default argument {} in command {}".format(file_path, command_name, command_name)

    @staticmethod
    def wrong_category(file_path, category):
        return "{}: The category '{}' is not in the integration schemas, the valid options are:\n{}" \
            .format(file_path, category, '\n'.join(INTEGRATION_CATEGORIES))

    @staticmethod
    def no_common_server_python(path):
        return "Could not get CommonServerPythonScript.py file. Please download it manually from {} and " \
               "add it to the root of the repository.".format(path)

    @staticmethod
    def invalid_file_path(file_path):
        return f"Found incompatible file path: {file_path}."

    @staticmethod
    def invalid_v2_integration_name(file_path):
        return f"The display name of the v2 integration : {file_path} is incorrect , should be **name** v2.\n" \
               f"e.g: Kenna v2, Jira v2"

    @staticmethod
    def invalid_v2_script_name(file_path):
        return f"The name of the v2 script : {file_path} is incorrect , should be **name**V2." \
               f" e.g: DBotTrainTextClassifierV2"

    @staticmethod
    def found_hidden_param(parameter_name):
        return f"Parameter: \"{parameter_name}\" can't be hidden. Please remove this field."


# dirs
CAN_START_WITH_DOT_SLASH = '(?:./)?'
NOT_TEST = '(?!Test)'
INTEGRATIONS_DIR = 'Integrations'
SCRIPTS_DIR = 'Scripts'
PLAYBOOKS_DIR = 'Playbooks'
TEST_PLAYBOOKS_DIR = 'TestPlaybooks'
REPORTS_DIR = 'Reports'
DASHBOARDS_DIR = 'Dashboards'
WIDGETS_DIR = 'Widgets'
INCIDENT_FIELDS_DIR = 'IncidentFields'
INCIDENT_TYPES_DIR = 'IncidentTypes'
INDICATOR_FIELDS_DIR = 'IndicatorFields'
LAYOUTS_DIR = 'Layouts'
CLASSIFIERS_DIR = 'Classifiers'
MISC_DIR = 'Misc'
CONNECTIONS_DIR = 'Connections'
BETA_INTEGRATIONS_DIR = 'Beta_Integrations'
PACKS_DIR = 'Packs'
TOOLS_DIR = 'Tools'
TESTS_DIR = 'Tests'

SCRIPT = 'script'
INTEGRATION = 'integration'
PLAYBOOK = 'playbook'
LAYOUT = 'layout'
INCIDENT_TYPE = 'incidenttype'
INCIDENT_FIELD = 'incidentfield'
INDICATOR_FIELD = 'indicatorfield'
CONNECTION = 'connection'
CLASSIFIER = 'classifier'
DASHBOARD = 'dashboard'
REPORT = 'report'
REPUTATION = 'reputation'
WIDGET = 'widget'

CONTENT_ENTITIES_DIRS = [
    INTEGRATIONS_DIR,
    SCRIPTS_DIR,
    PLAYBOOKS_DIR,
    TEST_PLAYBOOKS_DIR,
    REPORTS_DIR,
    DASHBOARDS_DIR,
    WIDGETS_DIR,
    INCIDENT_FIELDS_DIR,
    INDICATOR_FIELDS_DIR,
    INCIDENT_TYPES_DIR,
    LAYOUTS_DIR,
    CLASSIFIERS_DIR,
    CONNECTIONS_DIR,
    BETA_INTEGRATIONS_DIR
]

ENTITY_TYPE_TO_DIR = {
    INTEGRATION: INTEGRATIONS_DIR,
    PLAYBOOK: PLAYBOOKS_DIR,
    SCRIPT: SCRIPTS_DIR,
    LAYOUT: LAYOUTS_DIR,
    INCIDENT_FIELD: INCIDENT_FIELDS_DIR,
    INCIDENT_TYPE: INCIDENT_TYPES_DIR,
    INDICATOR_FIELD: INDICATOR_FIELDS_DIR,
    CONNECTION: CONNECTIONS_DIR,
    CLASSIFIER: CLASSIFIERS_DIR,
    DASHBOARD: DASHBOARDS_DIR,
    REPUTATION: MISC_DIR,
    REPORT: REPORTS_DIR,
    WIDGET: WIDGETS_DIR
}

CONTENT_FILE_ENDINGS = ['py', 'yml', 'png', 'json', 'md']

CUSTOM_CONTENT_FILE_ENDINGS = ['yml', 'json']

DEFAULT_IMAGE_PREFIX = 'data:image/png;base64,'
DEFAULT_IMAGE_BASE64 = 'iVBORw0KGgoAAAANSUhEUgAAAFAAAABQCAMAAAC5zwKfAAACYVBMVEVHcEwAT4UAT4UAT4YAf/8A//8AT4UAf78AT4U' \
                       'AT4UAT4UAUYcAT4YAT4YAT48AXIsAT4UAT4UAUIUAUIUAT4UAT4UAVaoAW5EAUIYAWYwAT4UAT4UAT4UAUIgAT4YAUo' \
                       'UAUIYAUIUAT4YAVY0AUIUAT4UAUIUAUocAUYUAT4UAT4UAT4UAUIYAT4UAUIUAT4cAUYUAUIUAUIYAUocAT4UAUIUAT' \
                       '4YAUY4AUIUAUIYAT4UAVYgAT4UAT4UAT4YAVYUAT4UAT4UAT4YAT4cAT4UAT4UAUYYAZpkAWIUAT4UAT4gAbZEAT4UA' \
                       'UIYAT4UAUIUAT4cAUYgAT4UAZpkAT4UAT4UAT4UAVaoAUIUAT4UAWIkAT4UAU4kAUIUAUIUAU4gAT4UAT4UAT4UAVYg' \
                       'AUIUAT4YAVYkAUYUAT4UAU4cAUIYAUIUAT4gAUIYAVYsAT4YAUocAUYUAUIYAUYgAT4UAT4UAT4UAT4UAUYUAU4UAUY' \
                       'gAT4UAVY0AUIUAUIUAT4UAT4cAT4oAVY0AUYcAUIcAUIUAUIYAUIcAUYcAUIUAT4UAT4UAUIUAT4UAX58AT4UAUIUAU' \
                       'IYAT4UAUIYAUIgAT4UAT4UAUIUAT4UAUIUAT4YAT4UAUIYAT4YAUYkAT4UAUYYAUIUAT4UAT4YAT4YAT4YAT4cAUokA' \
                       'T4UAT4YAUIUAT4UAT4YAUIUAT4UAUIoAT4YAT4UAT4UAT4UAT4UAUIUAT4UAT4YAT4UAUYYAT4YAUYUAT4UAT4YAT4U' \
                       'AUoUAT4UAT4UAUIYAT4YAUIcAYokAT4UAT4UA65kA0ZYAu5PCXoiOAAAAx3RSTlMA+nO6AgG5BP799i9wShAL9/uVzN' \
                       'rxAw6JFLv08EmWKLyPmhI/x88+ccjz4WjtmU1F76VEoFbXGdKMrh71+K0qoZODIMuzSAoXni0H4HnjfnccQwXDjT0Gi' \
                       '/wa5zSCaSvBsWMPb9EnLMoxe3hHOSG+Ilh/S1BnzvJULjimCayy6UAwG1VPta91UVLNgJvZCNBcRuVsPIbb37BllNjC' \
                       'fTLsbrjukKejYCVtqb/5aqiXI9W0tnad4utdt2HEa1ro5EHWpBOBYg3JeEoS2QAAA5lJREFUGBmtwQN7Y0sABuAvbZK' \
                       'T1Ha3tt2ubdu2vXu517Zt27a+TH/VbXgmaTIz53nyvtDaV1+JdDrxHVvzkD43D5BsyUe6bKxmUP0qJNM2Y/Pxud9bMH' \
                       'd5DsNmlmGa/E8ZsvgumHqikFHzPUhgVTGipBxmun20LUCCw4zZAiPtjPMs4r3MmGvbYGA9E6yD7CwlN0FvPac5CckDl' \
                       'LRBK4dJPAxbDiXvQ+c9H5OZQMwW2lZDJ7eQyQ1vQsR+2j6ARnYnU6nKQ8gdtA1Co6mLqXX1AXBf72GUa6EbGmuotCvT' \
                       'u4tRBcOfQ+sATQ2cqoSBF2go6xiMtNNQA8zkH6GZ0zBU/mLFYEcBtbbCiVtrM6lxEA6NVFOpHk6d9lPpbjjVSKWCvXB' \
                       'oHzUyFyG1vuFzM3Yi3rfUqL5/E5Jzv8spz+chjpdao7VIag9D3kAcLw14szHd7h0MGfVAVkITvj/PI4H1OCNyITlPQ6' \
                       '7eDYjTzqirFmy9NDZnwRhsy0sZsw4xzX46kDVRiahHaPNleBD2+wDJSSGZpNK1v8sRstJP2StDFoDsXh+niIBEUOM/h' \
                       'NzLBDWtD/UwTAQkghr/IGgrFURAIqg2WoagzVQQAYmg2nUELaWKCEgEla56EFRMFRGQCCpdQtBlKomARFClA0GecSqJ' \
                       'gERQZSOCLlBNBCSCCucQZJVQTQQkggpnEHSFGiIgEQx76nhrDRPch5BiaoiARHCKv6gOgNW/n7LCOoT8e7GUSpNCMkm' \
                       'y5xmEeTJ8tBUh6q+K2XTA34yYPYx5qxK25Q0FNFYEmzXOqJ8RZ2eRi2Z8syDpY8RiNxIsmu+niSOQuR9liCsb0638ig' \
                       'a+RJwMhpxCUv1fUGsJ4jSt5ZRGpGBldFKjBPHOznjzmyGkNusHahyFQ1eyqPQZnHqQSv4n4VQVlTovwKGD1Mi89Bica' \
                       'KZWVsstFd35MLSUZoqXwcxLNJQBI699TENzYWDs4mya+hBadYOFjFp9YMlaKuVAw5rYwagb93gA1HYxtefKoeaeyRjf' \
                       'GYTkeZlK6TxofE2bFxHWCibn6oeG+zfatiOmgsn4foHOPEqehu1VJrEXWkOU5EKyhtPkQO9OSjZAdpIJDsOAVcOYccR' \
                       'bSJnvExjZzphuJGigzf8jzBz6gxG3u5HAs4JRrhGYGmthkK9xFaYpu41hWbkwVzbyTsdHb59AMtsyGVTahnRZ9hPJ13' \
                       'cjfQ4V89djSKcm71Ho/A9KDXs8/9v7cAAAAABJRU5ErkJggg=='
DEFAULT_DBOT_IMAGE_BASE64 = 'iVBORw0KGgoAAAANSUhEUgAAAEIAAABlCAYAAAD5/TVmAAAfJElEQVR4nNWceZxUxbX4v1X39jLdPQszI8uwCI' \
                            'iAiEuICyIxqHHFLT41MeLPZ4zRaDT5PWPM+vxEf3n56UtiTJTkPde4xaiJcU/QoA9QEYEgAUTWYWT2raf3vkvV' \
                            '+6N7hu6e7p4ehLzf73w+d+7tulV1zzl16tSpc06N4H8Ifrnq5LmNoWm/agwcvlBpu6s9uvFnu7bv/eWdl693Ku' \
                            'xCAupA4WMeqI5GA/euXFBvmOLJOv+hR0+qOR5XpZu6Ex/9+/hpgQ7gqQq7OWBMgH2MkKNsp9g3IsXu5dpgmPIE' \
                            'BHObB1awN7IGhYurLAlcdfQpDU9vXNE7rE2J36XKRg2DjNgf7qoR7qXaZJDWoNHYOjn0Umshx4zzFvZf7rlcGQ' \
                            'wfpJLlMuc6mJA3qgMRuTaVklu1zhRoIG0J1dsnf/dfz7YrRia8sM9SUGpwhpUPcuSAzrcyCAHI75+1oqerR17V' \
                            '2Wmu7+w06Wg3+7q6zR81f5h8IgevQig2JQ4YiAPZWQ6U0+gSUNIQnH/pRQu0I1cieKx2XvM1j393nSrTvpROGg' \
                            '0OuWV5/ZgMV0aVdDwSMmUQEJx73ue9SjPFSciZ2feNyc2zjv7hvQt7phzu6/jq4n9XWutCvEaL20hMy50e8mBJ' \
                            'RB48818/lEJ46l//w+7T2ppjF0opFpmGUaM1Xsu2vYYhldfjsTTaCtR5wtNm1q499jMT/hKq8fzZVXrvOUfeer' \
                            'CnbtGpMaKGLVM3t5zDZjep//zT/55umsaN776x97J3l7VO8nk8eDyZxUophe24SCnxmAYAWoNl20yaEeSCq2aF' \
                            'DUO8nHK496G7X1z/zMNvFVtOC3HMfTfSkj5U76BJxPKtPw0ZprwBuAUY+9rvd7Dtb/1U+X0AaK3RQM4fhNiHjv' \
                            'QqvnzbMRimBIi5micsl9u/uvj/drXs7Drg+BqD3yUjHTr7rIvULVc+2JZQTRXLNt09QxriceA6IAjQNDVIf6SH' \
                            'gf40ibhD2rJJW1b2nrks28bVDrWTExy32EtNvR9T+BBCeKXgOI9k8TmXL9y47e979rbu6RFl8ClGR265yMUZDv' \
                            'CqUVcf4oX37jgWwbPADABXp+lPtRBO7SHtxEglINLhIdZjkopKXFsgDfAEFKEGh5pxDlW1LtLQCGHgM0KM8U2l' \
                            'zj8ZQ3gB+lKuuObt19a9eMc3nzhgukOwb/7kzjdyymSJ58G6CmDM4Yfy7Ms3H+sxxAvAFKVd+tPN9CS2Y6tEzu' \
                            'eKDeIIGGrwGAHGVs2mzj8ZgRGxXX3Vv97y+xffeXlNLm4j0VBYd+h+oCRCLt/287FC8rqEuZYboy22gZjTndF+' \
                            'BwwE1d5xNAWPxWMEejSctWjGv6w/ED3LgudC7TqS+S0BXlhzh6mFuFfC3Jjdxa6BlcTsroqYMDo2aaJWB7sHVh' \
                            'C3exq15qFn199VP6ouioMcyWgZyZBRk2dNpHpM9UWm0BdFrQ72RtfgqGSZJvmwPyJpqQQfR98j4XQd3VDtufWG' \
                            'X3zlE++XKsGjrCm7fPvP66TgvYTdPbMlshpX2wXdlx5z1xa4lkApgZAa06sxPHrEdoNgCi+Tak6K+Y0xJ54+81' \
                            'tbRsC5UL/lvSvmmClmrpYmRotLlI7PbI2tL2ACZPfaaMCKSyJdHuLdHhJ9XpIDHpykiXYlOssIYSo8VQ6BeotA' \
                            'g0XtBItQo4Nh6qJD5miL9tj60PjQ/G8s/sap171y75uDr0azVQdQn0hZ/nHt3f4xteL9j6PvzY1aHRnSlSDaZd' \
                            'LX4ife4yUdNUlliZbCQFaonzWgXAWGQ/CQNKGxaYINNtXjLKoPsRE5EyHoGReu9cw55vNH39myv7TkeqhGvSaH' \
                            'qj0nDKT3zIxanQC4jmDrX2vo3VaLgSfPUjSNUr0UBwEYhgS8pLq9pLqr6dYahUPtoQPMOWsA05eZPgmnuy7lbj' \
                            'gPWDpaGgah3LwpC6dedAKC+IXdyQ+9g/O5fbOfrs21mMKLEAIpJE0TJuD3+ZgwYQJer5cJE8YTCARobGwY1mcw' \
                            'GKShoYG6ujpqaqqprx9DKBRi3Lix+Hw+hBAYwkP/zjp2vRccaqe1wlX9n//VOwv32wdbbJxKmdJ5cM9TX/dH1c' \
                            '7bY1bnxMGyPeuDWP2hIfGvravlttu+xcBAhGuv/TItLR9zw9euI5VOcc7ZZ/HOu6vz+ly06BROP/1UZhw2nYkT' \
                            'J3LCCcfRUF/PxRdfRE9PLx0dmeknpcCyHCYemcqdInVC8PCrD7bER0PHYL1iHKzI5+Cae+qj6dY5ud8SEhKpFB' \
                            '7TxGMaRAYiPPrbx2lubmZgYICdu3bz8CO/paO9g927m4d9eN26v7Fjx05s28a2Hfw+L4lkkm3bd9Da2obWGqU1' \
                            'tu0gVebLORqnXmvmAIM7skqkvKTPMve5cCueB12JrVNtNxHKRaV2go2rFKm0RTSeBMPg8su/wOEzZ3LllVcwaf' \
                            'Ikliy5nLlHHcn55y1GKZ25tEZrzbHHHs2555zNaact4sQTj+dznzudeZ/6FF/4wqVMmjSJWCJJLJ4klbaonWAj' \
                            'jfwBF4KjKyA+F4Zo3O9V4/7VC/8ZeCS3zE5L1j1TR9/HQ55ovF4vjmNjmia27eAxTVzlIqWBbduIQZNBgJSZVU' \
                            'XrzDZdCoHSGiklruugVIbwuiabT18SxhdyC9FaeuP8VTfuDz2jUS55U0Qpxmfs0kFeajw+xbyLwzSvC9K900u0' \
                            'y4NlWQBYVsbGsOzM3c0SNWSFa3BdF3eINoFLxn5wXRchINTgMGFOikM/ncAbGC75WjN+FPTkwWgYkfdl2xGmz6' \
                            'sp1EfeoGLmKVFmnCywEpKBdg/hVg8DHR7ivQZOWuLYZbYhAgxDY/oUwQaH2iabugk2NeMc/NVu1vIsDrYr9nvV' \
                            '2G+JSKSElWFEicqGxl/t4q92GTczBWRM6lTUIBWRmXtM4loCrQXS1Hj9Cl9IUVXrUlXrFh31cmBbIlUC55Hu+y' \
                            '8RkZjsqAlqDKPy/aPh0QTrHYIHYr9YCBoicVnow6s4GicL7oXPJSGRFJv6I/LAepeLqW5R/F1h1WhCEomLv+UU' \
                            'lVsRh7kbii2VFRHnOHprd7+xuqPHxLLF6PwvpeoWK9fF3w36fB1X0Bs2aOs2O1yHZTlViklBSQnJdd7qIs+5kF' \
                            'dn7Z+areM/P219Mi0WhKPGuERS4DgC0wRjpH2FKL9u9+/1EqgpPR6uKwhHJT1hg64+k2hctmnN9csf2Pp+z55Y' \
                            'btVcJ26ek7mQtkriGmXfXf/bRfWGKc8DLgUW+H267tAJjszTHZW6KrP1/vZ8HUeeHcFbpYa900Brp6kiMRkDNq' \
                            'D1C66jn3vlZxtbPv57XyGugzCSW2GIEfu1+8wFf8jDl3+9sEZIcWsoqH4wcayDUUTbuLZACJDmcM7EekxaN1Xx' \
                            '8YYq6qdYzD41RnCMs292aOjqM+gbMJ5zLHXT2uebu9a+0FzMcVsuIDUIeY7ekSzLUe9Or390UcDwykdCVeqypr' \
                            'EuZsGq4tqCPesC2ElJVW3GekpGDAbaTFJRg4apFlM+lcD0aYQAf42bZYKgs0fSHzXWa83i+69Y3lEB7qUidlDA' \
                            'rIMS6brxydNrQD/i9eiLxze6hIrYA4mwwUCbBzslMbyaQJ1D7XinqKSk0oKOHoNESq4XcOl9VyzfdaBxrkQiRh' \
                            't6B+D6RxfVSI+8yxB8pTqkzMY6l3IGWDFwHEHvgCQcNXBdlmnNNUuXLN87ii4qxv+gRsOvvn+hDNR5nwcuEEAw' \
                            'oKgJKQJ+jWnofRoqe9c6Q3zKEkTjkkhcojJkNGulj1h65ZuFluMBg9z8iJH0gATUuKY6AsEg/T1JtMpsijweL+' \
                            'lUUnp9fqVcl2QqIQH++L3NasnSealMthTEEpJYQmJIME2NaYCUGgEolbEJHFfgusMWGWfDy61OIBCUpsej6sbU' \
                            '093ZIaVhgNZUBYIKIJGIy0DIq0I1Hpq3d5ZzQg9TqBVLxILTZ/OjpV86VsN16aTb2NueYteWCHs+itLblUKXYG' \
                            'P1NGt+3WHuJE+1izZcEBothnJGhoMGtERogVASN2EQbTFi/Vt8y3SJwaqt9zJ5RojD5tYyblIVVSEjIYR4cs+O' \
                            '7je+svhXFSn63OVzEIrFOHlt8+31HtNYqWFObgfJmEPn3iQ7N0do3hohGi506YPhgcAYQfV4CDSA4dMZGREFbn' \
                            'otEFqgHEGyH2IdgniPxk4P1y3+gMGUw6s5bG4NTVODhGo9iHzGhrXSnznziNu3UHwZzdt8lUovHMZFw5RzbJWe' \
                            'o7QNSKQwMIRJVchk6uxqps6uRrlN9HSk+Hh7jLbmBL2dSRJRF9tyiXZpol0Zd543KPAFJaZ/nxWqXHAssOKadE' \
                            'xndIMenHqSqpBJXaOXCYcGmDwjxPgpAUzPvvHTKBxlo7WLRiGEUWcI3+eATcO4WMTELmlQ/X7Vt80xjaF5oENS' \
                            'SAbSbSf0pLb9xFFW1kNtYgoffrOWgFlPlaceU2Q9U1kr0LYU/R02nS020X6bRNwmnXKwLBfXVrhKZ/QMmSQRaQ' \
                            'gMQ+D1Gfj8JlUBD8EaD2Mne2ho8uAP5NvuSjsknTAJp4+UE8ZWSZR20FohhUGtb/KjDb4Zj4uMVnYi4eT6fzrx' \
                            'JzGK2BRFGbHwjCO4/b7L7wVuGKwct3toja0vsTMVCCQ+M0TArMdv1uEzghjCixAGWgmSEYj3a5w0gytB3kZN5D' \
                            'wIAaYXArUQqBNIQ6NRuNrCUcks8f2knIGsBBRflhuqZqgG//QhvgEr+ntjZ1224O5h+d5FleUb2+7wJ51Ie3+q' \
                            'uU7pTBtXWaTcSAk2DN9KSGFgykzGi8eowpR+DLwo24OTMnFSEmXLTNwTQGoMU2P4XDx+F+m1UcLCUWlslcBRaR' \
                            'yVwtWV5qyDRwbwGoEsjpIaX5MTNA85/szZt2+gYPCLOmYc1x3fEd8UsNxYRRumYq+VdrHcOBZxGMI905kwBVST' \
                            '3USJbKnORsZ0ZgVKleo5r6uy5bZK5CSpQMLpl03BY6YAGyhQBUUZ0Z3cguXGS1NZMVaFkHXYDm4j9/3KPI3GqT' \
                            'Ean0YWlHboSnxYdHoXLYxY7XJ0KRwHMivmYILGcmNFcymKSkRPv6EaxwyLGewXKAXhqIHlsF/8Mk2oq1b7drH7' \
                            'kYaVCylLOhQxD4oyorNXquqgGvUmqRA00Nc5Bk/HUdS4gUwcpwwhWmRsrAxkKrrSpnfMhxxyaFvGsfgJUFJK0N' \
                            '5tOFQqEckOs6evRlsTxjreYu8r/rBjEOo8Dk96eOR7NODrCeGOex0ZSIxcuQxEYlL17fHGKOPFzoOuFbXz2z/y' \
                            '+ePJT5SWhFRePG4wr0wAUsqilxDFtz6G8mEW9DNasB1Be4vH7FpVc+ERRx49skScdsa5Eri2f3OV+fF4m8mTHI' \
                            'JVFe1bhkExsqprazj99FMzcySbhjw4W1LJFBs/2EhbW3tFfZcJluW9S1uC1g6T7o1VaJdLpk+fedeHmzfmxUCG' \
                            'McLvr5oKfC7db9K1NogmTm2tor7WxevJ+hBG5cUQeYh5PB4mTsqkVOzd28qkSRPzak+aNJGnf/cMsVgsJ6o6/I' \
                            'PlVIUmk8JkuxCOSsIDBr1bqoi3+ACmIDgTeCK3TS4jMk5MIS4G0YjWxHb7cBMS+4REVzgmGz2Glg11GaaMQHte' \
                            '8kIe0tkfWmveWfUuU6cdimmaGIbBUUfPxV/lp2liE9s+2lac2JFWDZHxe3R0G9iOwHVER//6QH10t8+b0+7aw2' \
                            'bMemrnjo8gJz9iENRZ514kgatyv5Ts9IR71gTOR3OF7Yg/JdPCKs+FHGKVxnGc/L2AGLwJUqkka957n3feeZeV' \
                            'K1eRTqeBbO5UDhMzKQEqr+9y37YsoSxbrNCaG52YPD66y7e2oN38WUfMnU0pE9s0zYXk+BuyzH9r08oda//wwO' \
                            'Y1wNPf/uOiD6CyhIy0bfPumvepMuqoq62htqYGf5U/i6/OSwkYjFwBpFJpenr7iESihCMRBiIDfHpKlDG1lXwV' \
                            'bJuIcvXnf/2/3gwDavEFlzwkYEEOL7xCiKura2pvjUYGIDfP8vBZcyRwJTlSkm34yEdbNw9xznZEs1IcLStYUD' \
                            'IuOEVfNExfOAzAQGxfJGrdBxvp7c2c8dQarvrnJVRRxa7mPazf8PchSRKjXLzStgj37IlF2DfiL2roA3LDzxd8' \
                            '5rOf+8mrL/2hD1BDnzh81hFNwLkFfTa7jvNGboGrxBbLrjxXshCUUkPLZDyRJBKNEYnGiMZiQ3sNpXXJrfVIml' \
                            'opsGyx7dkfvj80eLt3busD/lhQdYZALBr8McQIgTgThmWcPLN50wd5nmPX5e9pqzJGFNNrSmni8TiJRAKt8pfl' \
                            '/D1XqW+UVxKWLXBdsYmc+b9l80YF/A6w9p1ZERLBFYN1TICjjvm0BK4t6DMG+smPW3YXGhHrEylp1VariqzOQn' \
                            'I6elq49e4vAqDEWM44/VQgk2sVDGZ8BxnJyCW4crs6kRK4ircp8Lsq5b4jpbEJ9Lyc6uede/7Fk1596Y97TYBz' \
                            'zz5nXjqdPq6qqor+cJi2jk5c111r286Wgu/gOrotmRbNSjFzJD0xJN45ouGrdpl7bhg0tP/1SG6+6Wv5bbRmz5' \
                            '7CTOLKp2IiJRMU8Te89vLzqcUXXPJ7r9czb/LEiYypqyWVSnsj0egXJzZN/Kn5y1/ctyAUCj0//bBpZqAqwK7d' \
                            'u9m2bTubPvzo8WeefmyYO8hJu5GUx1ydtsTMKv/IHpvc1QAyTtpE2AAtSKdtOjo7h+qm02lefW0ZO3ftrojwQl' \
                            'CuIJkSW9C6aFx0+qFTXp0wftxddbW1fGresWitaWtt++HcI2ZvMoGfjJ8wbmwgECAWjTEQHqCutpaTTzy+7pmn' \
                            'HxvW2YNfXcGNT572eiQul1T53bIyIaQodLGT6DNZ9WBjFvG93PzNbw+9cxwH2x4eDhAVWrPxpMB2xFvP3b52UK' \
                            '/lue0PP2z6BZDJ0uvq7GLc+HFMaJpQ09fXf6cJLNi9czctzS3ZND6R/bg4Gfh5sQ9qxRvRuAwfMkbVS1laKgJB' \
                            'L7VjgnTFcv8jADhDylaRTI58yCUQ9FFXFwDK23LhmLSAlzp3RkplxnwaMh7z1r2ttLa2IRDYjj3PBPpcpcZqYN' \
                            'r0aQhgx46dAD2UCKK+8ZstHWfeOGdFLCEuqgmVZoQSac665HBWvthBuC9esl45qAr4OPmsQ3FqVmCVsezTliCZ' \
                            'lM3JAWtNTnFhIKcNoLa2lslTJrFj+04SiQRAmwn8BviB1lp2dXaRTCZxlcK27ScpEWLb9nYHZ9ww56H+iHFBdV' \
                            'DJErtntFbEqt/lgutOwisqNAsLwNFJ2hNrSVjlGdkfMXAVjz98w6pBsckdxOzKoR8A/dVwOOy1bXswGdYB7jGB' \
                            'u2Kx+HSvz7tERSLEE0l27m6ms7vbX/CtPOmwU+6KhDC2xJJybnWZfMi0E2VHOJvj9QndbKXAsgUDURlWrn6K4d' \
                            'MBskvpsjff6jukoYHpU6dgWRaWbRMeGFjm93iWmjd/8+uJ8y685H7TNL8kpZSO4+Jm8oDPgWFZakPMeO/ZXZGF' \
                            'Vx7+H919xr1Bv5bldMUQHCQfb3efgat4bqAr2VyiSibiLcRpPX193r5wGENKlNa4rvvCKy8+l5IAqVRqvW07Pe' \
                            'm0NcgEgNPOPPeCQqkY4vIHf/4YAU+k02JHX0T+j/mxYwlJNC4jwD1PfWt1SdE878JLARYD2cP5Dq7rOsAbkBWZ' \
                            'N/7yskX+6APMMA3PHMrAg9evDGu4szdsqFT6H/IfGPLAcTIpRUrz4Pt/2l1o/MmCqxGYX1Bn657mXc0UnPt8pa' \
                            'BSQAhx2qFTp1MKUlEbrXjOdVnW1mViO/84ZigF7T0Gli22oblrzbPDjDCVd2mOA5oK6ry8aeN6Re7uU2u9msyS' \
                            'mQvnT51+eNl87aVXLk9pzS1pS3S0dZk5xwwOHmgNnb0m0bhMALe8es/Gsv9HYcbMI6RGn0++/8VB69cGfwwxwr' \
                            'LSe4G1BX3MD4WqC7k4DJYuWb4FuCmeFKm9nQdXMpSCjh6TbB74XS0bel/eva5w/PJh1uw5fuC8guJdSquNgz+G' \
                            'Eg527dzGzFlzQsB5vpBi1skORyzwGdNP7p944U1Nm/o70z17t5Vey2eePG6rP+RxbEcsSiSl9Ps0ngP8f89sR9' \
                            'DW5SESkwp4zEo43/vdd9aUDI9PnhXixy8d3zTtuNT3m6YFzm6YLIj1u1iZMMWz772z8vlkMqEh/5SfnjlrTlug' \
                            'zr1x8TWHmGcsXMysqcfgeHuPjNvdXzrmlMa3XnmwpbXUR/++bK844rMT3vYFTMtxxSkDsUwujN+ri2bgloNCeV' \
                            'IKBqKS1k6TlCUV8Ggyat/80HUrcyM+w/LJ/8+fjp9imOJNr8+z+LNHLuGo2ccwda7J7h0dKhkR3/lgw9rBfM38' \
                            'jfSWTR+0zT0nsmbSxIko7dIe+4C+5A6Aeo2+/bq7jyhHknrsG++ovr3xnwJf05pwd5/B7lYP3WFjVNNlkBpXZZ' \
                            'LP97R5aO8xcVxhgb7bsdRND1+/MlbQrPCEgTQ84hvADKVsdvYvJ2H3cUh9E8ec5XSh9arc+sOwu3/1wpXAQoHA' \
                            'kD5M6SXlRFCKloGImPWDs1dWlOt4w5OnHi0Q9wKnAFIICPgVwSpNZtpopAQhMn5/rUFpcBxIW5J4UhBPDuVZAm' \
                            'xCc+vqZ3ctW5fJvx4J5C/f+cybhtSnmNKHKf2knQgI0Fp33Th/1bjcyoN5lrkdtwEY0sOcxvOJWd3sCr9Ff8To' \
                            '273Drjhd5eHrV228+r6Tz5emvAi4TWvmxJNSxrObTSkyTlmBzka9MozYR/iQPb4XuFcp/ejTt73X099WcfxT9f' \
                            'TLjrH1LkFPI7MazmZb7zLC6Y8BhvkrhkvEuwsXIXgJRMhjVJG2k4SjkmRa/GLiWOevwK7WHbGt/7ZkQ8VxwCvv' \
                            'OckMNfoXSCkuBRYAU4A6hkfaFBAhMxhr0foP6aT7xoPXrqiY+ruXzfcGq82FCOb1R+RE1xXfHFOj8Hl8KG2jtW' \
                            'tpzdduPGnVw2UZcdsjx8jGqbUXJNPix0oz22tq6fNqfD5tCfACYeC+dMK9819Oe3fkYE8BXPfIIr/hkeOBsULQ' \
                            'iBAhAVKjEyh6gC7l6o7lD3wY+2jVSAn4+fCrt0+ukYb4GbAE8EMmm9eyIZWWKE2L36vvchOpB7933hqLkTJv/d' \
                            'Uefrps/iUC/R8ISh1Fe1kprr3trNUdiWjlCV45sL9nRIa1mzN/DF//xZHTNTxORuLQSmSO7ezbDFpa892l39r6' \
                            '8y1vD7c7ijLi3hULAqZXbgeaNBCNSQZiEinhkDGZYHAW1iqlr7hpwdvbDgRB+9vuvtULjxPwJDATMi67rr6MlV' \
                            'sdVBxSr5CZDJSeVMKddstp7xauOMXzI0yvnAmMBegfMGjtMnuicXnHQERe3dJuPpNIycGV4zgpxV/vX71w0c+X' \
                            'nzTaZIr9PTE01O4HT31K3v/uwosE/IUsEyJx2dfaaX4/kRRHWpY4ozdsrO/uG0Ktxuc3phTrtBTyocGH/ohMob' \
                            'n21Z9t/NH9S5Y/Gh1wr+jsNa5LpsWgApsE/MFXZXxx/uKxlTCj1JHDUu+GHU0EuPSW6XLCtODXETxJNpQXT4qe' \
                            '7j7jn9p2xv5t6ZLlW39z9VtvaM3VkZgRzmlbGI+RpZAhd8a4LpscS728e32PAnjw2hXO3u2Jx7r7jOssWwyKWD' \
                            '2Ch6784czrb77vqJGYUcyDVO7dsDzxxiY/iy5tugzB7UAAIG2Jrp5+4wvP3vHBW89+/30A5dqKrSvaN2n0+pwz' \
                            '7EXzzouOjhAMGU1Ssuk3V7+Vpw2f/s57NG+NPxWJyRuVIgFsBX6ilX6jfVfJ/Ujht8pJxOBzbirg0LuethR7Nk' \
                            'efA04H7lZabIgl5BXP//TDt3JO+kmA5f/5oTIkO7IJGwpEqti3i2bna62HGGEaDFMsAL//7vvqsjvmPXHiZ4Nr' \
                            'TOnufeyO7Yl1r3eXm/elXOyFdQaVYd4pvML6d1/zgQNsWHztlI0nXdD0o2fuaUlsf6cT8pWpBJTHHKRHozXFLO' \
                            'Oi/34J0FaGe+D16pK2wjP/ul49k5GGSqDcMcTcOhTUKatUX3mgRb3yQEuuwTWsnS+HBq1VMXpUUUZohTOYk+Av' \
                            'w4j9hEqk5oBClW+IBoUWRRNOSynLIZ0Q8Kv9i8wMh4NCZCVQ5dPbyYbJhCyOR3FGZBRsDFjqNfVvDg56ZeGTJX' \
                            'gWQH974gngLGCNLmU7FcVCEtGaM1a/0rX+8Tv3x2j8xHBApedHl61zgLfufn3+GdFee7/6LjcyRQ2d/axfaqks' \
                            'VVbYxyd99/80/H+BZCGMBumi5yUq6G+0EliufaEE/sNgJBEv1WY0v0eLT959NAGIYYbQxIkTefXPf5ZVPr/0+r' \
                            'ym3+evkdJodJVbL6WsEUKEyOwFAhq8IuMsMQFPtgszeznsO/llZ58tMie7EkBCaRVDE9FKhTX0KNcNt7a1OR3t' \
                            '7eorX7lGdXd3V4x3MRCUMGFHgvnz5/PiSy+fCdxEJlt3fJboAxb+H6GbFBmX3jbg12MPaXyx4H0xBhRat0N3s0' \
                            'jliiBUXY1lWWs9Hs+PgZlCMAXNBIRoRFMH1JDZzgeyl5/MFthk+FY4FyyyEqEzxKbI2DQxMv7MMJnQZDvovVqz' \
                            'A1HUzK9kdzt0/2+exnQr4g2hrAAAAABJRU5ErkJggg=='
# file types regexes
PIPFILE_REGEX = r'.*/Pipfile(\.lock)?'
TEST_DATA_REGEX = r'.*test_data.*'
TEST_FILES_REGEX = r'.*test_files.*'
DOCS_REGEX = r'.*docs.*'
IMAGE_REGEX = r'.*\.png$'
DESCRIPTION_REGEX = r'.*\.md'
SCHEMA_REGEX = 'Tests/schemas/.*.yml'
CONF_PATH = 'Tests/conf.json'

SCRIPT_TYPE_REGEX = '.*script-.*.yml'
SCRIPT_PY_REGEX = r'{}{}/([^\\/]+)/\1.py$'.format(CAN_START_WITH_DOT_SLASH, SCRIPTS_DIR)
SCRIPT_TEST_PY_REGEX = r'{}{}/([^\\/]+)/\1_test.py$'.format(CAN_START_WITH_DOT_SLASH, SCRIPTS_DIR)
SCRIPT_JS_REGEX = r'{}{}/([^\\/]+)/\1.js$'.format(CAN_START_WITH_DOT_SLASH, SCRIPTS_DIR)
SCRIPT_PS_REGEX = r'{}{}/([^\\/]+)/\1.ps1$'.format(CAN_START_WITH_DOT_SLASH, SCRIPTS_DIR)
SCRIPT_YML_REGEX = r'{}{}/([^\\/]+)/([^\\/]+).yml$'.format(CAN_START_WITH_DOT_SLASH, SCRIPTS_DIR)
TEST_SCRIPT_REGEX = r'{}{}.*script-.*\.yml$'.format(CAN_START_WITH_DOT_SLASH, TEST_PLAYBOOKS_DIR)
SCRIPT_REGEX = r'{}{}/(script-[^\\/]+)\.yml$'.format(CAN_START_WITH_DOT_SLASH, SCRIPTS_DIR)

INTEGRATION_PY_REGEX = r'{}{}/([^\\/]+)/\1.py$'.format(CAN_START_WITH_DOT_SLASH, INTEGRATIONS_DIR)
INTEGRATION_TEST_PY_REGEX = r'{}{}/([^\\/]+)/\1_test.py$'.format(CAN_START_WITH_DOT_SLASH, INTEGRATIONS_DIR)
INTEGRATION_JS_REGEX = r'{}{}/([^\\/]+)/\1.js$'.format(CAN_START_WITH_DOT_SLASH, INTEGRATIONS_DIR)
INTEGRATION_PS_REGEX = r'{}{}/([^\\/]+)/\1.ps1$'.format(CAN_START_WITH_DOT_SLASH, INTEGRATIONS_DIR)
INTEGRATION_YML_REGEX = r'{}{}/([^\\/]+)/([^\\/]+).yml$'.format(CAN_START_WITH_DOT_SLASH, INTEGRATIONS_DIR)
INTEGRATION_REGEX = r'{}{}/(integration-[^\\/]+)\.yml$'.format(CAN_START_WITH_DOT_SLASH, INTEGRATIONS_DIR)
INTEGRATION_README_REGEX = r'{}{}/([^\\/]+)/README.md$'.format(CAN_START_WITH_DOT_SLASH, INTEGRATIONS_DIR)
INTEGRATION_OLD_README_REGEX = r'{}{}/integration-([^\\/]+_README.md)$'.format(CAN_START_WITH_DOT_SLASH,
                                                                               INTEGRATIONS_DIR)

INTEGRATION_CHANGELOG_REGEX = r'{}{}/([^\\/]+)/CHANGELOG.md$'.format(CAN_START_WITH_DOT_SLASH, INTEGRATIONS_DIR)

PACKS_DIR_REGEX = r'^{}{}/'.format(CAN_START_WITH_DOT_SLASH, PACKS_DIR)
PACKS_INTEGRATION_JS_REGEX = r'{}{}/([^/]+)/{}/([^/]+)/\2\.js'.format(
    CAN_START_WITH_DOT_SLASH, PACKS_DIR, INTEGRATIONS_DIR)
PACKS_SCRIPT_JS_REGEX = r'{}{}/([^/]+)/{}/([^/]+)/\2\.js'.format(
    CAN_START_WITH_DOT_SLASH, PACKS_DIR, SCRIPTS_DIR)
PACKS_INTEGRATION_PY_REGEX = r'{}{}/([^/]+)/{}/([^/]+)/\2\.py'.format(
    CAN_START_WITH_DOT_SLASH, PACKS_DIR, INTEGRATIONS_DIR)
PACKS_INTEGRATION_TEST_PY_REGEX = r'{}{}/([^/]+)/{}/([^/]+)/\2_test\.py'.format(
    CAN_START_WITH_DOT_SLASH, PACKS_DIR, INTEGRATIONS_DIR)
PACKS_INTEGRATION_YML_REGEX = r'{}{}/([^/]+)/{}/([^/]+)/([^.]+)\.yml'.format(CAN_START_WITH_DOT_SLASH, PACKS_DIR,
                                                                             INTEGRATIONS_DIR)
PACKS_INTEGRATION_REGEX = r'{}{}/([^/]+)/{}/([^/]+)\.yml$'.format(CAN_START_WITH_DOT_SLASH, PACKS_DIR, INTEGRATIONS_DIR)
PACKS_SCRIPT_NON_SPLIT_YML_REGEX = r'{}{}/([^/]+)/{}/script-([^/]+)\.yml'.format(CAN_START_WITH_DOT_SLASH, PACKS_DIR,
                                                                                 SCRIPTS_DIR)
PACKS_SCRIPT_YML_REGEX = r'{}{}/([^/]+)/{}/([^/]+)/\2\.yml'.format(CAN_START_WITH_DOT_SLASH, PACKS_DIR, SCRIPTS_DIR)
PACKS_SCRIPT_PY_REGEX = r'{}{}/([^/]+)/{}/([^/]+)/\2\.py'.format(CAN_START_WITH_DOT_SLASH, PACKS_DIR, SCRIPTS_DIR)
PACKS_SCRIPT_TEST_PY_REGEX = r'{}{}/([^/]+)/{}/([^/]+)/\2_test\.py'.format(CAN_START_WITH_DOT_SLASH, PACKS_DIR,
                                                                           SCRIPTS_DIR)
PACKS_PLAYBOOK_YML_REGEX = r'{}{}/([^/]+)/{}/([^.]+)\.yml'.format(CAN_START_WITH_DOT_SLASH, PACKS_DIR, PLAYBOOKS_DIR)
PACKS_TEST_PLAYBOOKS_REGEX = r'{}{}/([^/]+)/{}/([^.]+)\.yml'.format(CAN_START_WITH_DOT_SLASH, PACKS_DIR,
                                                                    TEST_PLAYBOOKS_DIR)
PACKS_CLASSIFIERS_REGEX = r'{}{}/([^/]+)/{}/([^.]+)\.json'.format(CAN_START_WITH_DOT_SLASH, PACKS_DIR, CLASSIFIERS_DIR)
PACKS_DASHBOARDS_REGEX = r'{}{}/([^/]+)/{}/([^.]+)\.json'.format(CAN_START_WITH_DOT_SLASH, PACKS_DIR, DASHBOARDS_DIR)
PACKS_INCIDENT_TYPES_REGEX = r'{}{}/([^/]+)/{}/([^.]+)\.json'.format(CAN_START_WITH_DOT_SLASH, PACKS_DIR,
                                                                     INCIDENT_TYPES_DIR)
PACKS_INCIDENT_FIELDS_REGEX = r'{}{}/([^/]+)/{}/([^.]+)\.json'.format(CAN_START_WITH_DOT_SLASH, PACKS_DIR,
                                                                      INCIDENT_FIELDS_DIR)
PACKS_INDICATOR_FIELDS_REGEX = r'{}{}/([^/]+)/{}/([^.]+)\.json'.format(CAN_START_WITH_DOT_SLASH, PACKS_DIR,
                                                                       INDICATOR_FIELDS_DIR)
PACKS_LAYOUTS_REGEX = r'{}{}/([^/]+)/{}/([^.]+)\.json'.format(CAN_START_WITH_DOT_SLASH, PACKS_DIR, LAYOUTS_DIR)
PACKS_WIDGETS_REGEX = r'{}{}/([^/]+)/{}/([^.]+)\.json'.format(CAN_START_WITH_DOT_SLASH, PACKS_DIR, WIDGETS_DIR)
PACKS_REPORTS_REGEX = r'{}/([^/]+)/{}/([^.]+)\.json'.format(PACKS_DIR, REPORTS_DIR)
PACKS_CHANGELOG_REGEX = r'{}{}/([^/]+)/CHANGELOG\.md$'.format(CAN_START_WITH_DOT_SLASH, PACKS_DIR)
PACKS_README_REGEX = r'{}{}/([^/]+)/README\.md'.format(CAN_START_WITH_DOT_SLASH, PACKS_DIR)
PACKS_README_REGEX_INNER = r'{}{}/([^/]+)/([^/]+)/([^/]+)/README\.md'.format(CAN_START_WITH_DOT_SLASH, PACKS_DIR)

PACKS_PACKAGE_META_REGEX = r'{}{}/([^/]+)/package-meta\.json'.format(CAN_START_WITH_DOT_SLASH, PACKS_DIR)

BETA_SCRIPT_REGEX = r'{}{}/(script-[^\\/]+)\.yml$'.format(CAN_START_WITH_DOT_SLASH, BETA_INTEGRATIONS_DIR)
BETA_INTEGRATION_REGEX = r'{}{}/(integration-[^\\/]+)\.yml$'.format(CAN_START_WITH_DOT_SLASH, BETA_INTEGRATIONS_DIR)
BETA_INTEGRATION_YML_REGEX = r'{}{}/([^\\/]+)/\1.yml$'.format(CAN_START_WITH_DOT_SLASH, BETA_INTEGRATIONS_DIR)
BETA_PLAYBOOK_REGEX = r'{}{}.*playbook-.*\.yml$'.format(CAN_START_WITH_DOT_SLASH, BETA_INTEGRATIONS_DIR)

PLAYBOOK_REGEX = r'{}(?!Test){}/playbook-.*\.yml$'.format(CAN_START_WITH_DOT_SLASH, PLAYBOOKS_DIR)
PLAYBOOK_CHANGELOG_REGEX = r'{}(?!Test){}/*_CHANGELOG.md$'.format(CAN_START_WITH_DOT_SLASH, PLAYBOOKS_DIR)

TEST_PLAYBOOK_REGEX = r'{}{}/playbook-.*\.yml$'.format(CAN_START_WITH_DOT_SLASH, TEST_PLAYBOOKS_DIR)
TEST_NOT_PLAYBOOK_REGEX = r'{}{}/(?!playbook).*-.*\.yml$'.format(CAN_START_WITH_DOT_SLASH, TEST_PLAYBOOKS_DIR)

INCIDENT_TYPE_REGEX = r'{}{}/incidenttype-.*\.json$'.format(CAN_START_WITH_DOT_SLASH, INCIDENT_TYPES_DIR)
INCIDENT_TYPE_CHANGELOG_REGEX = r'{}{}/*_CHANGELOG.md$'.format(CAN_START_WITH_DOT_SLASH, INCIDENT_TYPES_DIR)

INDICATOR_FIELDS_REGEX = r'{}{}/incidentfield-.*\.json$'.format(CAN_START_WITH_DOT_SLASH, INDICATOR_FIELDS_DIR)
INDICATOR_FIELD_CHANGELOG_REGEX = r'{}{}/*_CHANGELOG.md$'.format(CAN_START_WITH_DOT_SLASH, INDICATOR_FIELDS_DIR)
INCIDENT_FIELD_REGEX = r'{}{}/incidentfield-.*\.json$'.format(CAN_START_WITH_DOT_SLASH, INCIDENT_FIELDS_DIR)
INCIDENT_FIELD_CHANGELOG_REGEX = r'{}{}/*_CHANGELOG.md$'.format(CAN_START_WITH_DOT_SLASH, INCIDENT_FIELDS_DIR)

WIDGETS_REGEX = r'{}{}/widget-.*\.json$'.format(CAN_START_WITH_DOT_SLASH, WIDGETS_DIR)
WIDGETS_CHANGELOG_REGEX = r'{}{}/*_CHANGELOG.md$'.format(CAN_START_WITH_DOT_SLASH, WIDGETS_DIR)

DASHBOARD_REGEX = r'{}{}.*dashboard-.*\.json$'.format(CAN_START_WITH_DOT_SLASH, DASHBOARDS_DIR)
DASHBOARD_CHANGELOG_REGEX = r'{}{}.*_CHANGELOG.md$'.format(CAN_START_WITH_DOT_SLASH, DASHBOARD_REGEX)

CONNECTIONS_REGEX = r'{}{}.*canvas-context-connections.*\.json$'.format(CAN_START_WITH_DOT_SLASH, CONNECTIONS_DIR)

CLASSIFIER_REGEX = r'{}{}.*classifier-.*\.json$'.format(CAN_START_WITH_DOT_SLASH, CLASSIFIERS_DIR)
CLASSIFIER_CHANGELOG_REGEX = r'{}{}.*_CHANGELOG.md$'.format(CAN_START_WITH_DOT_SLASH, CLASSIFIERS_DIR)

LAYOUT_REGEX = r'{}{}.*layout-.*\.json$'.format(CAN_START_WITH_DOT_SLASH, LAYOUTS_DIR)
LAYOUT_CHANGELOG_REGEX = r'{}{}.*_CHANGELOG.md$'.format(CAN_START_WITH_DOT_SLASH, LAYOUTS_DIR)

REPORT_REGEX = r'{}{}.*report-.*\.json$'.format(CAN_START_WITH_DOT_SLASH, REPORTS_DIR)
REPORT_CHANGELOG_REGEX = r'{}{}.*_CHANGELOG.md$'.format(CAN_START_WITH_DOT_SLASH, REPORTS_DIR)

MISC_REGEX = r'{}{}.*reputations\.json$'.format(CAN_START_WITH_DOT_SLASH, MISC_DIR)
MISC_REPUTATIONS_REGEX = r'{}{}.reputations.json$'.format(CAN_START_WITH_DOT_SLASH, MISC_DIR)
REPUTATION_REGEX = r'{}{}/reputation-.*\.json$'.format(CAN_START_WITH_DOT_SLASH, MISC_DIR)
REPUTATION_CHANGELOG_REGEX = r'{}{}/*_CHANGELOG.md$'.format(CAN_START_WITH_DOT_SLASH, MISC_DIR)

PACK_METADATA_NAME = 'name'
PACK_METADATA_DESC = 'description'
PACK_METADATA_MIN_VERSION = 'serverMinVersion'
PACK_METADATA_CURR_VERSION = 'currentVersion'
PACK_METADATA_AUTHOR = 'author'
PACK_METADATA_URL = 'url'
PACK_METADATA_EMAIL = 'email'
PACK_METADATA_CATEGORIES = 'categories'
PACK_METADATA_TAGS = 'tags'
PACK_METADATA_CREATED = 'created'
PACK_METADATA_BETA = 'beta'
PACK_METADATA_DEPRECATED = 'deprecated'
PACK_METADATA_CERTIFICATION = 'certification'
PACK_METADATA_USE_CASES = 'useCases'
PACK_METADATA_KEYWORDS = 'keywords'
PACK_METADATA_PRICE = 'price'
PACK_METADATA_DEPENDENCIES = 'dependencies'
<<<<<<< HEAD
PACK_METADATA_FIELDS = (PACK_METADATA_NAME, PACK_METADATA_DESC, PACK_METADATA_MIN_VERSION, PACK_METADATA_CURR_VERSION,
=======
# TODO: add PACK_METADATA_PRICE to validated fields after #23546 is ready.
PACK_METADATA_FIELDS = (PACK_METADATA_NAME, PACK_METADATA_DESC, PACK_METADATA_CURR_VERSION,
>>>>>>> df8dee66
                        PACK_METADATA_AUTHOR, PACK_METADATA_URL, PACK_METADATA_CATEGORIES,
                        PACK_METADATA_TAGS, PACK_METADATA_CREATED, PACK_METADATA_BETA,
                        PACK_METADATA_DEPRECATED, PACK_METADATA_USE_CASES,
                        PACK_METADATA_KEYWORDS, PACK_METADATA_DEPENDENCIES)
API_MODULES_PACK = 'ApiModules'

ID_IN_COMMONFIELDS = [  # entities in which 'id' key is under 'commonfields'
    'integration',
    'script'
]
ID_IN_ROOT = [  # entities in which 'id' key is in the root
    'playbook',
    'dashboard',
    'incident_type'
]

INTEGRATION_PREFIX = 'integration'
SCRIPT_PREFIX = 'script'

# Pack Unique Files
PACKS_WHITELIST_FILE_NAME = '.secrets-ignore'
PACKS_PACK_IGNORE_FILE_NAME = '.pack-ignore'
PACKS_PACK_META_FILE_NAME = 'pack_metadata.json'
PACKS_README_FILE_NAME = 'README.md'

PYTHON_TEST_REGEXES = [
    PACKS_SCRIPT_TEST_PY_REGEX,
    PACKS_INTEGRATION_TEST_PY_REGEX,
    INTEGRATION_TEST_PY_REGEX,
    SCRIPT_TEST_PY_REGEX
]

PYTHON_INTEGRATION_REGEXES = [
    INTEGRATION_PY_REGEX,
    PACKS_INTEGRATION_PY_REGEX,
]

PLAYBOOKS_REGEXES_LIST = [
    PLAYBOOK_REGEX,
    TEST_PLAYBOOK_REGEX
]

PYTHON_SCRIPT_REGEXES = [
    SCRIPT_PY_REGEX,
    PACKS_SCRIPT_PY_REGEX
]

PYTHON_ALL_REGEXES: List[str] = sum(
    [
        PYTHON_SCRIPT_REGEXES,
        PYTHON_INTEGRATION_REGEXES,
        PYTHON_TEST_REGEXES
    ], []
)

INTEGRATION_REGXES: List[str] = [
    INTEGRATION_REGEX,
    PACKS_INTEGRATION_REGEX,
    BETA_INTEGRATION_REGEX
]

YML_INTEGRATION_REGEXES: List[str] = [
    INTEGRATION_REGEX,
    PACKS_INTEGRATION_YML_REGEX,
    INTEGRATION_YML_REGEX,
    BETA_INTEGRATION_YML_REGEX
]

YML_BETA_INTEGRATIONS_REGEXES: List[str] = [
    BETA_INTEGRATION_REGEX,
    BETA_INTEGRATION_YML_REGEX,
]

YML_ALL_INTEGRATION_REGEXES: List[str] = sum(
    [
        YML_INTEGRATION_REGEXES,
        YML_BETA_INTEGRATIONS_REGEXES,
    ], []
)

YML_BETA_SCRIPTS_REGEXES: List[str] = [
    BETA_SCRIPT_REGEX,
]
YML_SCRIPT_REGEXES: List[str] = [
    SCRIPT_REGEX,
    PACKS_SCRIPT_YML_REGEX,
    SCRIPT_YML_REGEX
]

YML_ALL_SCRIPTS_REGEXES: List[str] = sum(
    [
        YML_BETA_SCRIPTS_REGEXES,
        YML_SCRIPT_REGEXES
    ], []
)

YML_PLAYBOOKS_NO_TESTS_REGEXES: List[str] = [
    PLAYBOOK_REGEX,
    PACKS_PLAYBOOK_YML_REGEX,
    PLAYBOOK_REGEX,
]

YML_TEST_PLAYBOOKS_REGEXES: List[str] = [
    TEST_PLAYBOOK_REGEX,
    PACKS_TEST_PLAYBOOKS_REGEX,
    TEST_PLAYBOOK_REGEX
]

YML_ALL_PLAYBOOKS_REGEX: List[str] = sum(
    [
        YML_PLAYBOOKS_NO_TESTS_REGEXES,
        YML_TEST_PLAYBOOKS_REGEXES,
    ], []
)

YML_ALL_REGEXES: List[str] = sum(
    [
        YML_INTEGRATION_REGEXES,
        YML_SCRIPT_REGEXES,
        YML_PLAYBOOKS_NO_TESTS_REGEXES,
        YML_TEST_PLAYBOOKS_REGEXES
    ], []
)

JSON_INDICATOR_AND_INCIDENT_FIELDS = [
    INCIDENT_FIELD_REGEX,
    INDICATOR_FIELDS_REGEX,
    PACKS_INCIDENT_FIELDS_REGEX,
    PACKS_INDICATOR_FIELDS_REGEX
]

JSON_ALL_WIDGETS_REGEXES = [
    WIDGETS_REGEX,
    PACKS_WIDGETS_REGEX,
]

JSON_ALL_DASHBOARDS_REGEXES = [
    DASHBOARD_REGEX,
    PACKS_DASHBOARDS_REGEX,
]

JSON_ALL_CLASSIFIER_REGEXES = [
    CLASSIFIER_REGEX,
    PACKS_CLASSIFIERS_REGEX,
]

JSON_ALL_LAYOUT_REGEXES = [
    LAYOUT_REGEX,
    PACKS_LAYOUTS_REGEX,
]

JSON_ALL_INCIDENT_FIELD_REGEXES = [
    INCIDENT_FIELD_REGEX,
    PACKS_INCIDENT_FIELDS_REGEX,
]

JSON_ALL_INCIDENT_TYPES_REGEXES = [
    INCIDENT_TYPE_REGEX,
    PACKS_INCIDENT_TYPES_REGEX,
]

JSON_ALL_INDICATOR_FIELDS_REGEXES = [
    INDICATOR_FIELDS_REGEX,
    PACKS_INDICATOR_FIELDS_REGEX
]

JSON_ALL_CONNECTIONS_REGEXES = [
    CONNECTIONS_REGEX,
]

JSON_ALL_REPORTS_REGEXES = [
    REPORT_REGEX,
]

JSON_ALL_MISC_REGEXES = [
    MISC_REGEX,
    MISC_REPUTATIONS_REGEX,
]

BETA_REGEXES = [
    BETA_SCRIPT_REGEX,
    BETA_INTEGRATION_YML_REGEX,
    BETA_PLAYBOOK_REGEX,
]
CHECKED_TYPES_REGEXES = [
    # Playbooks
    PLAYBOOK_REGEX,
    PACKS_PLAYBOOK_YML_REGEX,
    BETA_PLAYBOOK_REGEX,
    # Integrations yaml
    INTEGRATION_YML_REGEX,
    BETA_INTEGRATION_YML_REGEX,
    PACKS_INTEGRATION_YML_REGEX,
    # Integrations unified
    INTEGRATION_REGEX,
    # Integrations Code
    BETA_INTEGRATION_REGEX,
    PACKS_INTEGRATION_PY_REGEX,
    # Integrations Tests
    PACKS_INTEGRATION_TEST_PY_REGEX,
    # Scripts yaml
    SCRIPT_YML_REGEX,
    SCRIPT_REGEX,
    PACKS_SCRIPT_YML_REGEX,
    # Widgets
    WIDGETS_REGEX,
    PACKS_WIDGETS_REGEX,
    DASHBOARD_REGEX,
    CONNECTIONS_REGEX,
    CLASSIFIER_REGEX,
    # Layouts
    LAYOUT_REGEX,
    PACKS_LAYOUTS_REGEX,
    INCIDENT_FIELD_REGEX,
    INDICATOR_FIELDS_REGEX,
    INCIDENT_TYPE_REGEX,
    MISC_REGEX,
    REPORT_REGEX,
    REPUTATION_REGEX,
    # changelog
    PACKS_CHANGELOG_REGEX,
    # ReadMe,
    INTEGRATION_README_REGEX,
    PACKS_README_REGEX,
    PACKS_README_REGEX_INNER,
    INTEGRATION_OLD_README_REGEX,
]

CHECKED_TYPES_NO_REGEX = [item.replace(CAN_START_WITH_DOT_SLASH, "").replace(NOT_TEST, "") for item in
                          CHECKED_TYPES_REGEXES]

PATHS_TO_VALIDATE: List[str] = sum(
    [
        PYTHON_ALL_REGEXES,
        JSON_ALL_REPORTS_REGEXES,
        JSON_ALL_MISC_REGEXES,
        BETA_REGEXES
    ], []
)

PACKAGE_SCRIPTS_REGEXES = [
    SCRIPT_YML_REGEX,
    SCRIPT_PY_REGEX,
    SCRIPT_JS_REGEX,
    PACKS_SCRIPT_PY_REGEX,
    PACKS_SCRIPT_JS_REGEX,
    PACKS_SCRIPT_YML_REGEX
]

PACKAGE_SUPPORTING_DIRECTORIES = [INTEGRATIONS_DIR, SCRIPTS_DIR, BETA_INTEGRATIONS_DIR]

IGNORED_TYPES_REGEXES = [DESCRIPTION_REGEX, IMAGE_REGEX, PIPFILE_REGEX, SCHEMA_REGEX]

PACKAGE_YML_FILE_REGEX = r'(?:\./)?(?:Packs/[^/]+/)?(?:Integrations|Scripts|Beta_Integrations)/([^\\/]+)/([^\\/]+).yml'

OLD_YML_FORMAT_FILE = [INTEGRATION_REGEX, SCRIPT_REGEX]

DIR_LIST = [
    INTEGRATIONS_DIR,
    BETA_INTEGRATIONS_DIR,
    SCRIPTS_DIR,
    PLAYBOOKS_DIR,
    REPORTS_DIR,
    DASHBOARDS_DIR,
    WIDGETS_DIR,
    INCIDENT_TYPES_DIR,
    INCIDENT_FIELDS_DIR,
    LAYOUTS_DIR,
    CLASSIFIERS_DIR,
    MISC_DIR,
    CONNECTIONS_DIR,
    INDICATOR_FIELDS_DIR,
    TESTS_DIR
]
DIR_LIST_FOR_REGULAR_ENTETIES = [
    PLAYBOOKS_DIR,
    REPORTS_DIR,
    DASHBOARDS_DIR,
    WIDGETS_DIR,
    INCIDENT_TYPES_DIR,
    INCIDENT_FIELDS_DIR,
    LAYOUTS_DIR,
    CLASSIFIERS_DIR,
    MISC_DIR,
    CONNECTIONS_DIR,
    INDICATOR_FIELDS_DIR,
]
PACKS_DIRECTORIES = [
    SCRIPTS_DIR,
    INTEGRATIONS_DIR,
    DASHBOARDS_DIR,
    WIDGETS_DIR,
    INDICATOR_FIELDS_DIR,
]
SPELLCHECK_FILE_TYPES = [
    INTEGRATION_REGEX,
    INTEGRATION_YML_REGEX,
    PLAYBOOK_REGEX,
    SCRIPT_REGEX,
    SCRIPT_YML_REGEX
]

KNOWN_FILE_STATUSES = ['a', 'm', 'd', 'r'] + ['r{:03}'.format(i) for i in range(101)]

CODE_FILES_REGEX = [
    INTEGRATION_JS_REGEX,
    INTEGRATION_PY_REGEX,
    SCRIPT_PY_REGEX,
    SCRIPT_JS_REGEX,
    PACKS_INTEGRATION_PY_REGEX,
    PACKS_INTEGRATION_JS_REGEX,
    PACKS_SCRIPT_PY_REGEX,
    PACKS_SCRIPT_JS_REGEX
]

SCRIPTS_REGEX_LIST = [SCRIPT_YML_REGEX, SCRIPT_PY_REGEX, SCRIPT_JS_REGEX, SCRIPT_PS_REGEX]

# All files that have related yml file
REQUIRED_YML_FILE_TYPES = [SCRIPT_PY_REGEX, INTEGRATION_PY_REGEX, PACKS_INTEGRATION_PY_REGEX, PACKS_SCRIPT_PY_REGEX,
                           SCRIPT_JS_REGEX, INTEGRATION_JS_REGEX, PACKS_SCRIPT_JS_REGEX, PACKS_INTEGRATION_JS_REGEX,
                           PACKS_README_REGEX, INTEGRATION_README_REGEX, INTEGRATION_CHANGELOG_REGEX,
                           PACKS_CHANGELOG_REGEX]

TYPE_PWSH = 'powershell'
TYPE_PYTHON = 'python'
TYPE_JS = 'javascript'

TYPE_TO_EXTENSION = {
    TYPE_PYTHON: '.py',
    TYPE_JS: '.js',
    TYPE_PWSH: '.ps1'
}

TESTS_DIRECTORIES = [
    'testdata',
    'test_data',
    'data_test'
]

FILE_TYPES_FOR_TESTING = [
    '.py',
    '.js',
    '.yml',
    '.ps1'
]

# python subtypes
PYTHON_SUBTYPES = {'python3', 'python2'}

# github repository url
CONTENT_GITHUB_LINK = r'https://raw.githubusercontent.com/demisto/content'
CONTENT_GITHUB_MASTER_LINK = CONTENT_GITHUB_LINK + '/master'
SDK_API_GITHUB_RELEASES = r'https://api.github.com/repos/demisto/demisto-sdk/releases'

# Run all test signal
RUN_ALL_TESTS_FORMAT = 'Run all tests'
FILTER_CONF = './Tests/filter_file.txt'


class PB_Status:
    NOT_SUPPORTED_VERSION = 'Not supported version'
    COMPLETED = 'completed'
    FAILED = 'failed'
    IN_PROGRESS = 'inprogress'
    FAILED_DOCKER_TEST = 'failed_docker_test'


# change log regexes
UNRELEASE_HEADER = '## [Unreleased]\n'  # lgtm[py/regex/duplicate-in-character-class]
CONTENT_RELEASE_TAG_REGEX = r'^\d{2}\.\d{1,2}\.\d'
RELEASE_NOTES_REGEX = re.escape(UNRELEASE_HEADER) + r'([\s\S]+?)## \[\d{2}\.\d{1,2}\.\d\] - \d{4}-\d{2}-\d{2}'

# Beta integration disclaimer
BETA_INTEGRATION_DISCLAIMER = 'Note: This is a beta Integration,' \
                              ' which lets you implement and test pre-release software. ' \
                              'Since the integration is beta, it might contain bugs. ' \
                              'Updates to the integration during the beta phase might include ' \
                              'non-backward compatible features. We appreciate your feedback on ' \
                              'the quality and usability of the integration to help us identify issues, ' \
                              'fix them, and continually improve.'

# Integration categories according to the schema
INTEGRATION_CATEGORIES = ['Analytics & SIEM', 'Utilities', 'Messaging', 'Endpoint', 'Network Security',
                          'Vulnerability Management', 'Case Management', 'Forensics & Malware Analysis',
                          'IT Services', 'Data Enrichment & Threat Intelligence', 'Authentication', 'Database',
                          'Deception', 'Email Gateway']

EXTERNAL_PR_REGEX = r'^pull/(\d+)$'

SCHEMA_TO_REGEX = {
    'integration': YML_INTEGRATION_REGEXES,
    'playbook': YML_ALL_PLAYBOOKS_REGEX,
    'script': YML_SCRIPT_REGEXES,
    'widget': JSON_ALL_WIDGETS_REGEXES,
    'dashboard': JSON_ALL_DASHBOARDS_REGEXES,
    'canvas-context-connections': JSON_ALL_CONNECTIONS_REGEXES,
    'classifier': JSON_ALL_CLASSIFIER_REGEXES,
    'layout': JSON_ALL_LAYOUT_REGEXES,
    'incidentfield': JSON_ALL_INCIDENT_FIELD_REGEXES + JSON_ALL_INDICATOR_FIELDS_REGEXES,
    'incidenttype': JSON_ALL_INCIDENT_TYPES_REGEXES,
    'image': [IMAGE_REGEX],
    'reputation': [REPUTATION_REGEX],
    'changelog': [INTEGRATION_CHANGELOG_REGEX, PACKS_CHANGELOG_REGEX, REPUTATION_CHANGELOG_REGEX,
                  INCIDENT_TYPE_CHANGELOG_REGEX, INCIDENT_FIELD_CHANGELOG_REGEX, INDICATOR_FIELD_CHANGELOG_REGEX,
                  DASHBOARD_CHANGELOG_REGEX, CLASSIFIER_CHANGELOG_REGEX, LAYOUT_CHANGELOG_REGEX,
                  REPORT_CHANGELOG_REGEX, WIDGETS_CHANGELOG_REGEX, PLAYBOOK_CHANGELOG_REGEX],
    'readme': [INTEGRATION_README_REGEX, PACKS_README_REGEX, PACKS_README_REGEX_INNER]
}

FILE_TYPES_PATHS_TO_VALIDATE = {
    'reports': JSON_ALL_REPORTS_REGEXES,
    'reputation': [MISC_REPUTATIONS_REGEX],
    'reputations': [MISC_REGEX]
}

DEF_DOCKER = 'demisto/python:1.3-alpine'
DEF_DOCKER_PWSH = 'demisto/powershell:6.2.3.5563'

DIR_TO_PREFIX = {
    'Integrations': INTEGRATION_PREFIX,
    'Beta_Integrations': INTEGRATION_PREFIX,
    'Scripts': SCRIPT_PREFIX
}

ENTITY_NAME_SEPARATORS = [' ', '_', '-']

DELETED_YML_FIELDS_BY_DEMISTO = ['fromversion', 'toversion', 'alt_dockerimages', 'script.dockerimage45', 'tests']

DELETED_JSON_FIELDS_BY_DEMISTO = ['fromVersion', 'toVersion']

ACCEPTED_FILE_EXTENSIONS = [
    '.yml', '.json', '.md', '.py', '.js', '.ps1', '.png', '', '.lock'
]

BANG_COMMAND_NAMES = {'file', 'email', 'domain', 'url', 'ip'}

DBOT_SCORES_DICT = {
    'DBotScore.Indicator': 'The indicator that was tested.',
    'DBotScore.Type': 'The indicator type.',
    'DBotScore.Vendor': 'The vendor used to calculate the score.',
    'DBotScore.Score': 'The actual score.'
}

IOC_OUTPUTS_DICT = {
    'domain': {'Domain.Name'},
    'file': {'File.MD5', 'File.SHA1', 'File.SHA256'},
    'ip': {'IP.Address'},
    'url': {'URL.Data'}
}

PACK_INITIAL_VERSION = '1.0.0'

PACK_SUPPORT_OPTIONS = ['demisto', 'partner', 'developer', 'community']

FEED_REQUIRED_PARAMS = [
    {
        'display': 'Fetch indicators',
        'name': 'feed',
        'type': 8,
        'required': False
    },
    {
        'display': 'Indicator Reputation',
        'name': 'feedReputation',
        'type': 18,
        'required': False,
        'options': ['None', 'Good', 'Suspicious', 'Bad'],
        'additionalinfo': 'Indicators from this integration instance will be marked with this reputation'
    },
    {
        'display': 'Source Reliability',
        'name': 'feedReliability',
        'type': 15,
        'required': True,
        'options': [
            'A - Completely reliable', 'B - Usually reliable', 'C - Fairly reliable', 'D - Not usually reliable',
            'E - Unreliable', 'F - Reliability cannot be judged'],
        'additionalinfo': 'Reliability of the source providing the intelligence data'
    },
    {
        'display': "",
        'name': 'feedExpirationPolicy',
        'type': 17,
        'required': False,
        'options': ['never', 'interval', 'indicatorType', 'suddenDeath']
    },
    {
        'display': "",
        'name': 'feedExpirationInterval',
        'type': 1,
        'required': False
    },
    {
        'display': 'Feed Fetch Interval',
        'name': 'feedFetchInterval',
        'type': 19,
        'required': False
    },
    {
        'display': 'Bypass exclusion list',
        'name': 'feedBypassExclusionList',
        'type': 8,
        'required': False,
        'additionalinfo': 'When selected, the exclusion list is ignored for indicators from this feed.'
                          ' This means that if an indicator from this feed is on the exclusion list,'
                          ' the indicator might still be added to the system.'
    }
]

FETCH_REQUIRED_PARAMS = [
    {
        'display': 'Incident type',
        'name': 'incidentType',
        'required': False,
        'type': 13
    },
    {
        'display': 'Fetch incidents',
        'name': 'isFetch',
        'required': False,
        'type': 8
    }
]

DOCS_COMMAND_SECTION_REGEX = r'(?:###\s{}).+?(?:(?=(?:\n###\s))|(?=(?:\n##\s))|\Z)'<|MERGE_RESOLUTION|>--- conflicted
+++ resolved
@@ -602,12 +602,8 @@
 PACK_METADATA_KEYWORDS = 'keywords'
 PACK_METADATA_PRICE = 'price'
 PACK_METADATA_DEPENDENCIES = 'dependencies'
-<<<<<<< HEAD
-PACK_METADATA_FIELDS = (PACK_METADATA_NAME, PACK_METADATA_DESC, PACK_METADATA_MIN_VERSION, PACK_METADATA_CURR_VERSION,
-=======
 # TODO: add PACK_METADATA_PRICE to validated fields after #23546 is ready.
 PACK_METADATA_FIELDS = (PACK_METADATA_NAME, PACK_METADATA_DESC, PACK_METADATA_CURR_VERSION,
->>>>>>> df8dee66
                         PACK_METADATA_AUTHOR, PACK_METADATA_URL, PACK_METADATA_CATEGORIES,
                         PACK_METADATA_TAGS, PACK_METADATA_CREATED, PACK_METADATA_BETA,
                         PACK_METADATA_DEPRECATED, PACK_METADATA_USE_CASES,
