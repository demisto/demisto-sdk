import re
from enum import Enum
from typing import List

# dirs
CAN_START_WITH_DOT_SLASH = '(?:./)?'
NOT_TEST = '(?!Test)'
INTEGRATIONS_DIR = 'Integrations'
SCRIPTS_DIR = 'Scripts'
PLAYBOOKS_DIR = 'Playbooks'
TEST_PLAYBOOKS_DIR = 'TestPlaybooks'
REPORTS_DIR = 'Reports'
DASHBOARDS_DIR = 'Dashboards'
WIDGETS_DIR = 'Widgets'
INCIDENT_FIELDS_DIR = 'IncidentFields'
INCIDENT_TYPES_DIR = 'IncidentTypes'
INDICATOR_FIELDS_DIR = 'IndicatorFields'
INDICATOR_TYPES_DIR = 'IndicatorTypes'
LAYOUTS_DIR = 'Layouts'
CLASSIFIERS_DIR = 'Classifiers'
MAPPERS_DIR = 'Classifiers'
CONNECTIONS_DIR = 'Connections'
PACKS_DIR = 'Packs'
TOOLS_DIR = 'Tools'
RELEASE_NOTES_DIR = 'ReleaseNotes'
TESTS_DIR = 'Tests'
DOC_FILES_DIR = 'doc_files'
DOCUMENTATION_DIR = 'Documentation'

SCRIPT = 'script'
AUTOMATION = 'automation'
INTEGRATION = 'integration'
PLAYBOOK = 'playbook'
TEST_PLAYBOOK = 'testplaybook'
LAYOUT = 'layout'
LAYOUTS_CONTAINER = 'layoutscontainer'
INCIDENT_TYPE = 'incidenttype'
INCIDENT_FIELD = 'incidentfield'
INDICATOR_FIELD = 'indicatorfield'
CONNECTION = 'connection'
CLASSIFIER = 'classifier'
DASHBOARD = 'dashboard'
REPORT = 'report'
INDICATOR_TYPE = 'reputation'
OLD_INDICATOR_TYPE = 'reputations'
WIDGET = 'widget'
TOOL = 'tools'
BETA_INTEGRATION = 'betaintegration'
<<<<<<< HEAD
DOCUMENTATION = 'doc'
MAPPER = 'classifier-mapper'
CANVAS = 'canvas'
=======
OLD_REPUTATION = 'reputations.json'
>>>>>>> 57638338


class FileType(Enum):
    INTEGRATION = 'integration'
    SCRIPT = 'script'
    TEST_SCRIPT = 'testscript'
    PLAYBOOK = 'playbook'
    TEST_PLAYBOOK = 'testplaybook'
    BETA_INTEGRATION = 'betaintegration'
    INCIDENT_FIELD = 'incidentfield'
    INDICATOR_FIELD = 'indicatorfield'
    REPUTATION = 'reputation'
    LAYOUT = 'layout'
    LAYOUTS_CONTAINER = 'layoutscontainer'
    DASHBOARD = 'dashboard'
    INCIDENT_TYPE = 'incidenttype'
    MAPPER = 'mapper'
    OLD_CLASSIFIER = 'classifier_5_9_9'
    CLASSIFIER = 'classifier'
    WIDGET = 'widget'
    REPORT = 'report'
    CONNECTION = 'canvas-context-connections'
    README = 'readme'
    RELEASE_NOTES = 'releasenotes'
    DESCRIPTION = 'description'
    CHANGELOG = 'changelog'
    IMAGE = 'image'
    PYTHON_FILE = 'pythonfile'
    JAVSCRIPT_FILE = 'javascriptfile'
    POWERSHELL_FILE = 'powershellfile'


ENTITY_TYPE_TO_DIR = {
    INTEGRATION: INTEGRATIONS_DIR,
    PLAYBOOK: PLAYBOOKS_DIR,
    SCRIPT: SCRIPTS_DIR,
    AUTOMATION: SCRIPTS_DIR,
    LAYOUT: LAYOUTS_DIR,
    INCIDENT_FIELD: INCIDENT_FIELDS_DIR,
    INCIDENT_TYPE: INCIDENT_TYPES_DIR,
    INDICATOR_FIELD: INDICATOR_FIELDS_DIR,
    CONNECTION: CONNECTIONS_DIR,
    CLASSIFIER: CLASSIFIERS_DIR,
    DASHBOARD: DASHBOARDS_DIR,
    INDICATOR_TYPE: INDICATOR_TYPES_DIR,
    REPORT: REPORTS_DIR,
    WIDGET: WIDGETS_DIR,
    BETA_INTEGRATION: INTEGRATIONS_DIR
}


CONTENT_FILE_ENDINGS = ['py', 'yml', 'png', 'json', 'md']

CUSTOM_CONTENT_FILE_ENDINGS = ['yml', 'json']

CONTENT_ENTITIES_DIRS = [
    INTEGRATIONS_DIR,
    SCRIPTS_DIR,
    PLAYBOOKS_DIR,
    TEST_PLAYBOOKS_DIR,
    REPORTS_DIR,
    DASHBOARDS_DIR,
    WIDGETS_DIR,
    INCIDENT_FIELDS_DIR,
    INDICATOR_FIELDS_DIR,
    INDICATOR_TYPES_DIR,
    INCIDENT_TYPES_DIR,
    LAYOUTS_DIR,
    CLASSIFIERS_DIR,
    CONNECTIONS_DIR
]

CONTENT_ENTITY_UPLOAD_ORDER = [
    INTEGRATIONS_DIR,
    SCRIPTS_DIR,
    PLAYBOOKS_DIR,
    TEST_PLAYBOOKS_DIR,
    INCIDENT_TYPES_DIR,
    INCIDENT_FIELDS_DIR,
    INDICATOR_FIELDS_DIR,
    INDICATOR_TYPES_DIR,
    CLASSIFIERS_DIR,
    WIDGETS_DIR,
    LAYOUTS_DIR,
    DASHBOARDS_DIR
]

DEFAULT_IMAGE_PREFIX = 'data:image/png;base64,'
DEFAULT_IMAGE_BASE64 = 'iVBORw0KGgoAAAANSUhEUgAAAFAAAABQCAMAAAC5zwKfAAACYVBMVEVHcEwAT4UAT4UAT4YAf/8A//8AT4UAf78AT4U' \
                       'AT4UAT4UAUYcAT4YAT4YAT48AXIsAT4UAT4UAUIUAUIUAT4UAT4UAVaoAW5EAUIYAWYwAT4UAT4UAT4UAUIgAT4YAUo' \
                       'UAUIYAUIUAT4YAVY0AUIUAT4UAUIUAUocAUYUAT4UAT4UAT4UAUIYAT4UAUIUAT4cAUYUAUIUAUIYAUocAT4UAUIUAT' \
                       '4YAUY4AUIUAUIYAT4UAVYgAT4UAT4UAT4YAVYUAT4UAT4UAT4YAT4cAT4UAT4UAUYYAZpkAWIUAT4UAT4gAbZEAT4UA' \
                       'UIYAT4UAUIUAT4cAUYgAT4UAZpkAT4UAT4UAT4UAVaoAUIUAT4UAWIkAT4UAU4kAUIUAUIUAU4gAT4UAT4UAT4UAVYg' \
                       'AUIUAT4YAVYkAUYUAT4UAU4cAUIYAUIUAT4gAUIYAVYsAT4YAUocAUYUAUIYAUYgAT4UAT4UAT4UAT4UAUYUAU4UAUY' \
                       'gAT4UAVY0AUIUAUIUAT4UAT4cAT4oAVY0AUYcAUIcAUIUAUIYAUIcAUYcAUIUAT4UAT4UAUIUAT4UAX58AT4UAUIUAU' \
                       'IYAT4UAUIYAUIgAT4UAT4UAUIUAT4UAUIUAT4YAT4UAUIYAT4YAUYkAT4UAUYYAUIUAT4UAT4YAT4YAT4YAT4cAUokA' \
                       'T4UAT4YAUIUAT4UAT4YAUIUAT4UAUIoAT4YAT4UAT4UAT4UAT4UAUIUAT4UAT4YAT4UAUYYAT4YAUYUAT4UAT4YAT4U' \
                       'AUoUAT4UAT4UAUIYAT4YAUIcAYokAT4UAT4UA65kA0ZYAu5PCXoiOAAAAx3RSTlMA+nO6AgG5BP799i9wShAL9/uVzN' \
                       'rxAw6JFLv08EmWKLyPmhI/x88+ccjz4WjtmU1F76VEoFbXGdKMrh71+K0qoZODIMuzSAoXni0H4HnjfnccQwXDjT0Gi' \
                       '/wa5zSCaSvBsWMPb9EnLMoxe3hHOSG+Ilh/S1BnzvJULjimCayy6UAwG1VPta91UVLNgJvZCNBcRuVsPIbb37BllNjC' \
                       'fTLsbrjukKejYCVtqb/5aqiXI9W0tnad4utdt2HEa1ro5EHWpBOBYg3JeEoS2QAAA5lJREFUGBmtwQN7Y0sABuAvbZK' \
                       'T1Ha3tt2ubdu2vXu517Zt27a+TH/VbXgmaTIz53nyvtDaV1+JdDrxHVvzkD43D5BsyUe6bKxmUP0qJNM2Y/Pxud9bMH' \
                       'd5DsNmlmGa/E8ZsvgumHqikFHzPUhgVTGipBxmun20LUCCw4zZAiPtjPMs4r3MmGvbYGA9E6yD7CwlN0FvPac5CckDl' \
                       'LRBK4dJPAxbDiXvQ+c9H5OZQMwW2lZDJ7eQyQ1vQsR+2j6ARnYnU6nKQ8gdtA1Co6mLqXX1AXBf72GUa6EbGmuotCvT' \
                       'u4tRBcOfQ+sATQ2cqoSBF2go6xiMtNNQA8zkH6GZ0zBU/mLFYEcBtbbCiVtrM6lxEA6NVFOpHk6d9lPpbjjVSKWCvXB' \
                       'oHzUyFyG1vuFzM3Yi3rfUqL5/E5Jzv8spz+chjpdao7VIag9D3kAcLw14szHd7h0MGfVAVkITvj/PI4H1OCNyITlPQ6' \
                       '7eDYjTzqirFmy9NDZnwRhsy0sZsw4xzX46kDVRiahHaPNleBD2+wDJSSGZpNK1v8sRstJP2StDFoDsXh+niIBEUOM/h' \
                       'NzLBDWtD/UwTAQkghr/IGgrFURAIqg2WoagzVQQAYmg2nUELaWKCEgEla56EFRMFRGQCCpdQtBlKomARFClA0GecSqJ' \
                       'gERQZSOCLlBNBCSCCucQZJVQTQQkggpnEHSFGiIgEQx76nhrDRPch5BiaoiARHCKv6gOgNW/n7LCOoT8e7GUSpNCMkm' \
                       'y5xmEeTJ8tBUh6q+K2XTA34yYPYx5qxK25Q0FNFYEmzXOqJ8RZ2eRi2Z8syDpY8RiNxIsmu+niSOQuR9liCsb0638ig' \
                       'a+RJwMhpxCUv1fUGsJ4jSt5ZRGpGBldFKjBPHOznjzmyGkNusHahyFQ1eyqPQZnHqQSv4n4VQVlTovwKGD1Mi89Bica' \
                       'KZWVsstFd35MLSUZoqXwcxLNJQBI699TENzYWDs4mya+hBadYOFjFp9YMlaKuVAw5rYwagb93gA1HYxtefKoeaeyRjf' \
                       'GYTkeZlK6TxofE2bFxHWCibn6oeG+zfatiOmgsn4foHOPEqehu1VJrEXWkOU5EKyhtPkQO9OSjZAdpIJDsOAVcOYccR' \
                       'bSJnvExjZzphuJGigzf8jzBz6gxG3u5HAs4JRrhGYGmthkK9xFaYpu41hWbkwVzbyTsdHb59AMtsyGVTahnRZ9hPJ13' \
                       'cjfQ4V89djSKcm71Ho/A9KDXs8/9v7cAAAAABJRU5ErkJggg=='
DEFAULT_DBOT_IMAGE_BASE64 = 'iVBORw0KGgoAAAANSUhEUgAAAEIAAABlCAYAAAD5/TVmAAAfJElEQVR4nNWceZxUxbX4v1X39jLdPQszI8uwCI' \
                            'iAiEuICyIxqHHFLT41MeLPZ4zRaDT5PWPM+vxEf3n56UtiTJTkPde4xaiJcU/QoA9QEYEgAUTWYWT2raf3vkvV' \
                            '+6N7hu6e7p4ehLzf73w+d+7tulV1zzl16tSpc06N4H8Ifrnq5LmNoWm/agwcvlBpu6s9uvFnu7bv/eWdl693Ku' \
                            'xCAupA4WMeqI5GA/euXFBvmOLJOv+hR0+qOR5XpZu6Ex/9+/hpgQ7gqQq7OWBMgH2MkKNsp9g3IsXu5dpgmPIE' \
                            'BHObB1awN7IGhYurLAlcdfQpDU9vXNE7rE2J36XKRg2DjNgf7qoR7qXaZJDWoNHYOjn0Umshx4zzFvZf7rlcGQ' \
                            'wfpJLlMuc6mJA3qgMRuTaVklu1zhRoIG0J1dsnf/dfz7YrRia8sM9SUGpwhpUPcuSAzrcyCAHI75+1oqerR17V' \
                            '2Wmu7+w06Wg3+7q6zR81f5h8IgevQig2JQ4YiAPZWQ6U0+gSUNIQnH/pRQu0I1cieKx2XvM1j393nSrTvpROGg' \
                            '0OuWV5/ZgMV0aVdDwSMmUQEJx73ue9SjPFSciZ2feNyc2zjv7hvQt7phzu6/jq4n9XWutCvEaL20hMy50e8mBJ' \
                            'RB48818/lEJ46l//w+7T2ppjF0opFpmGUaM1Xsu2vYYhldfjsTTaCtR5wtNm1q499jMT/hKq8fzZVXrvOUfeer' \
                            'CnbtGpMaKGLVM3t5zDZjep//zT/55umsaN776x97J3l7VO8nk8eDyZxUophe24SCnxmAYAWoNl20yaEeSCq2aF' \
                            'DUO8nHK496G7X1z/zMNvFVtOC3HMfTfSkj5U76BJxPKtPw0ZprwBuAUY+9rvd7Dtb/1U+X0AaK3RQM4fhNiHjv' \
                            'QqvnzbMRimBIi5micsl9u/uvj/drXs7Drg+BqD3yUjHTr7rIvULVc+2JZQTRXLNt09QxriceA6IAjQNDVIf6SH' \
                            'gf40ibhD2rJJW1b2nrks28bVDrWTExy32EtNvR9T+BBCeKXgOI9k8TmXL9y47e979rbu6RFl8ClGR265yMUZDv' \
                            'CqUVcf4oX37jgWwbPADABXp+lPtRBO7SHtxEglINLhIdZjkopKXFsgDfAEFKEGh5pxDlW1LtLQCGHgM0KM8U2l' \
                            'zj8ZQ3gB+lKuuObt19a9eMc3nzhgukOwb/7kzjdyymSJ58G6CmDM4Yfy7Ms3H+sxxAvAFKVd+tPN9CS2Y6tEzu' \
                            'eKDeIIGGrwGAHGVs2mzj8ZgRGxXX3Vv97y+xffeXlNLm4j0VBYd+h+oCRCLt/287FC8rqEuZYboy22gZjTndF+' \
                            'BwwE1d5xNAWPxWMEejSctWjGv6w/ED3LgudC7TqS+S0BXlhzh6mFuFfC3Jjdxa6BlcTsroqYMDo2aaJWB7sHVh' \
                            'C3exq15qFn199VP6ouioMcyWgZyZBRk2dNpHpM9UWm0BdFrQ72RtfgqGSZJvmwPyJpqQQfR98j4XQd3VDtufWG' \
                            'X3zlE++XKsGjrCm7fPvP66TgvYTdPbMlshpX2wXdlx5z1xa4lkApgZAa06sxPHrEdoNgCi+Tak6K+Y0xJ54+81' \
                            'tbRsC5UL/lvSvmmClmrpYmRotLlI7PbI2tL2ACZPfaaMCKSyJdHuLdHhJ9XpIDHpykiXYlOssIYSo8VQ6BeotA' \
                            'g0XtBItQo4Nh6qJD5miL9tj60PjQ/G8s/sap171y75uDr0azVQdQn0hZ/nHt3f4xteL9j6PvzY1aHRnSlSDaZd' \
                            'LX4ife4yUdNUlliZbCQFaonzWgXAWGQ/CQNKGxaYINNtXjLKoPsRE5EyHoGReu9cw55vNH39myv7TkeqhGvSaH' \
                            'qj0nDKT3zIxanQC4jmDrX2vo3VaLgSfPUjSNUr0UBwEYhgS8pLq9pLqr6dYahUPtoQPMOWsA05eZPgmnuy7lbj' \
                            'gPWDpaGgah3LwpC6dedAKC+IXdyQ+9g/O5fbOfrs21mMKLEAIpJE0TJuD3+ZgwYQJer5cJE8YTCARobGwY1mcw' \
                            'GKShoYG6ujpqaqqprx9DKBRi3Lix+Hw+hBAYwkP/zjp2vRccaqe1wlX9n//VOwv32wdbbJxKmdJ5cM9TX/dH1c' \
                            '7bY1bnxMGyPeuDWP2hIfGvravlttu+xcBAhGuv/TItLR9zw9euI5VOcc7ZZ/HOu6vz+ly06BROP/1UZhw2nYkT' \
                            'J3LCCcfRUF/PxRdfRE9PLx0dmeknpcCyHCYemcqdInVC8PCrD7bER0PHYL1iHKzI5+Cae+qj6dY5ud8SEhKpFB' \
                            '7TxGMaRAYiPPrbx2lubmZgYICdu3bz8CO/paO9g927m4d9eN26v7Fjx05s28a2Hfw+L4lkkm3bd9Da2obWGqU1' \
                            'tu0gVebLORqnXmvmAIM7skqkvKTPMve5cCueB12JrVNtNxHKRaV2go2rFKm0RTSeBMPg8su/wOEzZ3LllVcwaf' \
                            'Ikliy5nLlHHcn55y1GKZ25tEZrzbHHHs2555zNaact4sQTj+dznzudeZ/6FF/4wqVMmjSJWCJJLJ4klbaonWAj' \
                            'jfwBF4KjKyA+F4Zo3O9V4/7VC/8ZeCS3zE5L1j1TR9/HQ55ovF4vjmNjmia27eAxTVzlIqWBbduIQZNBgJSZVU' \
                            'XrzDZdCoHSGiklruugVIbwuiabT18SxhdyC9FaeuP8VTfuDz2jUS55U0Qpxmfs0kFeajw+xbyLwzSvC9K900u0' \
                            'y4NlWQBYVsbGsOzM3c0SNWSFa3BdF3eINoFLxn5wXRchINTgMGFOikM/ncAbGC75WjN+FPTkwWgYkfdl2xGmz6' \
                            'sp1EfeoGLmKVFmnCywEpKBdg/hVg8DHR7ivQZOWuLYZbYhAgxDY/oUwQaH2iabugk2NeMc/NVu1vIsDrYr9nvV' \
                            '2G+JSKSElWFEicqGxl/t4q92GTczBWRM6lTUIBWRmXtM4loCrQXS1Hj9Cl9IUVXrUlXrFh31cmBbIlUC55Hu+y' \
                            '8RkZjsqAlqDKPy/aPh0QTrHYIHYr9YCBoicVnow6s4GicL7oXPJSGRFJv6I/LAepeLqW5R/F1h1WhCEomLv+UU' \
                            'lVsRh7kbii2VFRHnOHprd7+xuqPHxLLF6PwvpeoWK9fF3w36fB1X0Bs2aOs2O1yHZTlViklBSQnJdd7qIs+5kF' \
                            'dn7Z+areM/P219Mi0WhKPGuERS4DgC0wRjpH2FKL9u9+/1EqgpPR6uKwhHJT1hg64+k2hctmnN9csf2Pp+z55Y' \
                            'btVcJ26ek7mQtkriGmXfXf/bRfWGKc8DLgUW+H267tAJjszTHZW6KrP1/vZ8HUeeHcFbpYa900Brp6kiMRkDNq' \
                            'D1C66jn3vlZxtbPv57XyGugzCSW2GIEfu1+8wFf8jDl3+9sEZIcWsoqH4wcayDUUTbuLZACJDmcM7EekxaN1Xx' \
                            '8YYq6qdYzD41RnCMs292aOjqM+gbMJ5zLHXT2uebu9a+0FzMcVsuIDUIeY7ekSzLUe9Or390UcDwykdCVeqypr' \
                            'EuZsGq4tqCPesC2ElJVW3GekpGDAbaTFJRg4apFlM+lcD0aYQAf42bZYKgs0fSHzXWa83i+69Y3lEB7qUidlDA' \
                            'rIMS6brxydNrQD/i9eiLxze6hIrYA4mwwUCbBzslMbyaQJ1D7XinqKSk0oKOHoNESq4XcOl9VyzfdaBxrkQiRh' \
                            't6B+D6RxfVSI+8yxB8pTqkzMY6l3IGWDFwHEHvgCQcNXBdlmnNNUuXLN87ii4qxv+gRsOvvn+hDNR5nwcuEEAw' \
                            'oKgJKQJ+jWnofRoqe9c6Q3zKEkTjkkhcojJkNGulj1h65ZuFluMBg9z8iJH0gATUuKY6AsEg/T1JtMpsijweL+' \
                            'lUUnp9fqVcl2QqIQH++L3NasnSealMthTEEpJYQmJIME2NaYCUGgEolbEJHFfgusMWGWfDy61OIBCUpsej6sbU' \
                            '093ZIaVhgNZUBYIKIJGIy0DIq0I1Hpq3d5ZzQg9TqBVLxILTZ/OjpV86VsN16aTb2NueYteWCHs+itLblUKXYG' \
                            'P1NGt+3WHuJE+1izZcEBothnJGhoMGtERogVASN2EQbTFi/Vt8y3SJwaqt9zJ5RojD5tYyblIVVSEjIYR4cs+O' \
                            '7je+svhXFSn63OVzEIrFOHlt8+31HtNYqWFObgfJmEPn3iQ7N0do3hohGi506YPhgcAYQfV4CDSA4dMZGREFbn' \
                            'otEFqgHEGyH2IdgniPxk4P1y3+gMGUw6s5bG4NTVODhGo9iHzGhrXSnznziNu3UHwZzdt8lUovHMZFw5RzbJWe' \
                            'o7QNSKQwMIRJVchk6uxqps6uRrlN9HSk+Hh7jLbmBL2dSRJRF9tyiXZpol0Zd543KPAFJaZ/nxWqXHAssOKadE' \
                            'xndIMenHqSqpBJXaOXCYcGmDwjxPgpAUzPvvHTKBxlo7WLRiGEUWcI3+eATcO4WMTELmlQ/X7Vt80xjaF5oENS' \
                            'SAbSbSf0pLb9xFFW1kNtYgoffrOWgFlPlaceU2Q9U1kr0LYU/R02nS020X6bRNwmnXKwLBfXVrhKZ/QMmSQRaQ' \
                            'gMQ+D1Gfj8JlUBD8EaD2Mne2ho8uAP5NvuSjsknTAJp4+UE8ZWSZR20FohhUGtb/KjDb4Zj4uMVnYi4eT6fzrx' \
                            'JzGK2BRFGbHwjCO4/b7L7wVuGKwct3toja0vsTMVCCQ+M0TArMdv1uEzghjCixAGWgmSEYj3a5w0gytB3kZN5D' \
                            'wIAaYXArUQqBNIQ6NRuNrCUcks8f2knIGsBBRflhuqZqgG//QhvgEr+ntjZ1224O5h+d5FleUb2+7wJ51Ie3+q' \
                            'uU7pTBtXWaTcSAk2DN9KSGFgykzGi8eowpR+DLwo24OTMnFSEmXLTNwTQGoMU2P4XDx+F+m1UcLCUWlslcBRaR' \
                            'yVwtWV5qyDRwbwGoEsjpIaX5MTNA85/szZt2+gYPCLOmYc1x3fEd8UsNxYRRumYq+VdrHcOBZxGMI905kwBVST' \
                            '3USJbKnORsZ0ZgVKleo5r6uy5bZK5CSpQMLpl03BY6YAGyhQBUUZ0Z3cguXGS1NZMVaFkHXYDm4j9/3KPI3GqT' \
                            'Ean0YWlHboSnxYdHoXLYxY7XJ0KRwHMivmYILGcmNFcymKSkRPv6EaxwyLGewXKAXhqIHlsF/8Mk2oq1b7drH7' \
                            'kYaVCylLOhQxD4oyorNXquqgGvUmqRA00Nc5Bk/HUdS4gUwcpwwhWmRsrAxkKrrSpnfMhxxyaFvGsfgJUFJK0N' \
                            '5tOFQqEckOs6evRlsTxjreYu8r/rBjEOo8Dk96eOR7NODrCeGOex0ZSIxcuQxEYlL17fHGKOPFzoOuFbXz2z/y' \
                            '+ePJT5SWhFRePG4wr0wAUsqilxDFtz6G8mEW9DNasB1Be4vH7FpVc+ERRx49skScdsa5Eri2f3OV+fF4m8mTHI' \
                            'JVFe1bhkExsqprazj99FMzcySbhjw4W1LJFBs/2EhbW3tFfZcJluW9S1uC1g6T7o1VaJdLpk+fedeHmzfmxUCG' \
                            'McLvr5oKfC7db9K1NogmTm2tor7WxevJ+hBG5cUQeYh5PB4mTsqkVOzd28qkSRPzak+aNJGnf/cMsVgsJ6o6/I' \
                            'PlVIUmk8JkuxCOSsIDBr1bqoi3+ACmIDgTeCK3TS4jMk5MIS4G0YjWxHb7cBMS+4REVzgmGz2Glg11GaaMQHte' \
                            '8kIe0tkfWmveWfUuU6cdimmaGIbBUUfPxV/lp2liE9s+2lac2JFWDZHxe3R0G9iOwHVER//6QH10t8+b0+7aw2' \
                            'bMemrnjo8gJz9iENRZ514kgatyv5Ts9IR71gTOR3OF7Yg/JdPCKs+FHGKVxnGc/L2AGLwJUqkka957n3feeZeV' \
                            'K1eRTqeBbO5UDhMzKQEqr+9y37YsoSxbrNCaG52YPD66y7e2oN38WUfMnU0pE9s0zYXk+BuyzH9r08oda//wwO' \
                            'Y1wNPf/uOiD6CyhIy0bfPumvepMuqoq62htqYGf5U/i6/OSwkYjFwBpFJpenr7iESihCMRBiIDfHpKlDG1lXwV' \
                            'bJuIcvXnf/2/3gwDavEFlzwkYEEOL7xCiKura2pvjUYGIDfP8vBZcyRwJTlSkm34yEdbNw9xznZEs1IcLStYUD' \
                            'IuOEVfNExfOAzAQGxfJGrdBxvp7c2c8dQarvrnJVRRxa7mPazf8PchSRKjXLzStgj37IlF2DfiL2roA3LDzxd8' \
                            '5rOf+8mrL/2hD1BDnzh81hFNwLkFfTa7jvNGboGrxBbLrjxXshCUUkPLZDyRJBKNEYnGiMZiQ3sNpXXJrfVIml' \
                            'opsGyx7dkfvj80eLt3busD/lhQdYZALBr8McQIgTgThmWcPLN50wd5nmPX5e9pqzJGFNNrSmni8TiJRAKt8pfl' \
                            '/D1XqW+UVxKWLXBdsYmc+b9l80YF/A6w9p1ZERLBFYN1TICjjvm0BK4t6DMG+smPW3YXGhHrEylp1VariqzOQn' \
                            'I6elq49e4vAqDEWM44/VQgk2sVDGZ8BxnJyCW4crs6kRK4ircp8Lsq5b4jpbEJ9Lyc6uede/7Fk1596Y97TYBz' \
                            'zz5nXjqdPq6qqor+cJi2jk5c111r286Wgu/gOrotmRbNSjFzJD0xJN45ouGrdpl7bhg0tP/1SG6+6Wv5bbRmz5' \
                            '7CTOLKp2IiJRMU8Te89vLzqcUXXPJ7r9czb/LEiYypqyWVSnsj0egXJzZN/Kn5y1/ctyAUCj0//bBpZqAqwK7d' \
                            'u9m2bTubPvzo8WeefmyYO8hJu5GUx1ydtsTMKv/IHpvc1QAyTtpE2AAtSKdtOjo7h+qm02lefW0ZO3ftrojwQl' \
                            'CuIJkSW9C6aFx0+qFTXp0wftxddbW1fGresWitaWtt++HcI2ZvMoGfjJ8wbmwgECAWjTEQHqCutpaTTzy+7pmn' \
                            'HxvW2YNfXcGNT572eiQul1T53bIyIaQodLGT6DNZ9WBjFvG93PzNbw+9cxwH2x4eDhAVWrPxpMB2xFvP3b52UK' \
                            '/lue0PP2z6BZDJ0uvq7GLc+HFMaJpQ09fXf6cJLNi9czctzS3ZND6R/bg4Gfh5sQ9qxRvRuAwfMkbVS1laKgJB' \
                            'L7VjgnTFcv8jADhDylaRTI58yCUQ9FFXFwDK23LhmLSAlzp3RkplxnwaMh7z1r2ttLa2IRDYjj3PBPpcpcZqYN' \
                            'r0aQhgx46dAD2UCKK+8ZstHWfeOGdFLCEuqgmVZoQSac665HBWvthBuC9esl45qAr4OPmsQ3FqVmCVsezTliCZ' \
                            'lM3JAWtNTnFhIKcNoLa2lslTJrFj+04SiQRAmwn8BviB1lp2dXaRTCZxlcK27ScpEWLb9nYHZ9ww56H+iHFBdV' \
                            'DJErtntFbEqt/lgutOwisqNAsLwNFJ2hNrSVjlGdkfMXAVjz98w6pBsckdxOzKoR8A/dVwOOy1bXswGdYB7jGB' \
                            'u2Kx+HSvz7tERSLEE0l27m6ms7vbX/CtPOmwU+6KhDC2xJJybnWZfMi0E2VHOJvj9QndbKXAsgUDURlWrn6K4d' \
                            'MBskvpsjff6jukoYHpU6dgWRaWbRMeGFjm93iWmjd/8+uJ8y685H7TNL8kpZSO4+Jm8oDPgWFZakPMeO/ZXZGF' \
                            'Vx7+H919xr1Bv5bldMUQHCQfb3efgat4bqAr2VyiSibiLcRpPX193r5wGENKlNa4rvvCKy8+l5IAqVRqvW07Pe' \
                            'm0NcgEgNPOPPeCQqkY4vIHf/4YAU+k02JHX0T+j/mxYwlJNC4jwD1PfWt1SdE878JLARYD2cP5Dq7rOsAbkBWZ' \
                            'N/7yskX+6APMMA3PHMrAg9evDGu4szdsqFT6H/IfGPLAcTIpRUrz4Pt/2l1o/MmCqxGYX1Bn657mXc0UnPt8pa' \
                            'BSQAhx2qFTp1MKUlEbrXjOdVnW1mViO/84ZigF7T0Gli22oblrzbPDjDCVd2mOA5oK6ry8aeN6Re7uU2u9msyS' \
                            'mQvnT51+eNl87aVXLk9pzS1pS3S0dZk5xwwOHmgNnb0m0bhMALe8es/Gsv9HYcbMI6RGn0++/8VB69cGfwwxwr' \
                            'LSe4G1BX3MD4WqC7k4DJYuWb4FuCmeFKm9nQdXMpSCjh6TbB74XS0bel/eva5w/PJh1uw5fuC8guJdSquNgz+G' \
                            'Eg527dzGzFlzQsB5vpBi1skORyzwGdNP7p944U1Nm/o70z17t5Vey2eePG6rP+RxbEcsSiSl9Ps0ngP8f89sR9' \
                            'DW5SESkwp4zEo43/vdd9aUDI9PnhXixy8d3zTtuNT3m6YFzm6YLIj1u1iZMMWz772z8vlkMqEh/5SfnjlrTlug' \
                            'zr1x8TWHmGcsXMysqcfgeHuPjNvdXzrmlMa3XnmwpbXUR/++bK844rMT3vYFTMtxxSkDsUwujN+ri2bgloNCeV' \
                            'IKBqKS1k6TlCUV8Ggyat/80HUrcyM+w/LJ/8+fjp9imOJNr8+z+LNHLuGo2ccwda7J7h0dKhkR3/lgw9rBfM38' \
                            'jfSWTR+0zT0nsmbSxIko7dIe+4C+5A6Aeo2+/bq7jyhHknrsG++ovr3xnwJf05pwd5/B7lYP3WFjVNNlkBpXZZ' \
                            'LP97R5aO8xcVxhgb7bsdRND1+/MlbQrPCEgTQ84hvADKVsdvYvJ2H3cUh9E8ec5XSh9arc+sOwu3/1wpXAQoHA' \
                            'kD5M6SXlRFCKloGImPWDs1dWlOt4w5OnHi0Q9wKnAFIICPgVwSpNZtpopAQhMn5/rUFpcBxIW5J4UhBPDuVZAm' \
                            'xCc+vqZ3ctW5fJvx4J5C/f+cybhtSnmNKHKf2knQgI0Fp33Th/1bjcyoN5lrkdtwEY0sOcxvOJWd3sCr9Ff8To' \
                            '273Drjhd5eHrV228+r6Tz5emvAi4TWvmxJNSxrObTSkyTlmBzka9MozYR/iQPb4XuFcp/ejTt73X099WcfxT9f' \
                            'TLjrH1LkFPI7MazmZb7zLC6Y8BhvkrhkvEuwsXIXgJRMhjVJG2k4SjkmRa/GLiWOevwK7WHbGt/7ZkQ8VxwCvv' \
                            'OckMNfoXSCkuBRYAU4A6hkfaFBAhMxhr0foP6aT7xoPXrqiY+ruXzfcGq82FCOb1R+RE1xXfHFOj8Hl8KG2jtW' \
                            'tpzdduPGnVw2UZcdsjx8jGqbUXJNPix0oz22tq6fNqfD5tCfACYeC+dMK9819Oe3fkYE8BXPfIIr/hkeOBsULQ' \
                            'iBAhAVKjEyh6gC7l6o7lD3wY+2jVSAn4+fCrt0+ukYb4GbAE8EMmm9eyIZWWKE2L36vvchOpB7933hqLkTJv/d' \
                            'Uefrps/iUC/R8ISh1Fe1kprr3trNUdiWjlCV45sL9nRIa1mzN/DF//xZHTNTxORuLQSmSO7ezbDFpa892l39r6' \
                            '8y1vD7c7ijLi3hULAqZXbgeaNBCNSQZiEinhkDGZYHAW1iqlr7hpwdvbDgRB+9vuvtULjxPwJDATMi67rr6MlV' \
                            'sdVBxSr5CZDJSeVMKddstp7xauOMXzI0yvnAmMBegfMGjtMnuicXnHQERe3dJuPpNIycGV4zgpxV/vX71w0c+X' \
                            'nzTaZIr9PTE01O4HT31K3v/uwosE/IUsEyJx2dfaaX4/kRRHWpY4ozdsrO/uG0Ktxuc3phTrtBTyocGH/ohMob' \
                            'n21Z9t/NH9S5Y/Gh1wr+jsNa5LpsWgApsE/MFXZXxx/uKxlTCj1JHDUu+GHU0EuPSW6XLCtODXETxJNpQXT4qe' \
                            '7j7jn9p2xv5t6ZLlW39z9VtvaM3VkZgRzmlbGI+RpZAhd8a4LpscS728e32PAnjw2hXO3u2Jx7r7jOssWwyKWD' \
                            '2Ch6784czrb77vqJGYUcyDVO7dsDzxxiY/iy5tugzB7UAAIG2Jrp5+4wvP3vHBW89+/30A5dqKrSvaN2n0+pwz' \
                            '7EXzzouOjhAMGU1Ssuk3V7+Vpw2f/s57NG+NPxWJyRuVIgFsBX6ilX6jfVfJ/Ujht8pJxOBzbirg0LuethR7Nk' \
                            'efA04H7lZabIgl5BXP//TDt3JO+kmA5f/5oTIkO7IJGwpEqti3i2bna62HGGEaDFMsAL//7vvqsjvmPXHiZ4Nr' \
                            'TOnufeyO7Yl1r3eXm/elXOyFdQaVYd4pvML6d1/zgQNsWHztlI0nXdD0o2fuaUlsf6cT8pWpBJTHHKRHozXFLO' \
                            'Oi/34J0FaGe+D16pK2wjP/ul49k5GGSqDcMcTcOhTUKatUX3mgRb3yQEuuwTWsnS+HBq1VMXpUUUZohTOYk+Av' \
                            'w4j9hEqk5oBClW+IBoUWRRNOSynLIZ0Q8Kv9i8wMh4NCZCVQ5dPbyYbJhCyOR3FGZBRsDFjqNfVvDg56ZeGTJX' \
                            'gWQH974gngLGCNLmU7FcVCEtGaM1a/0rX+8Tv3x2j8xHBApedHl61zgLfufn3+GdFee7/6LjcyRQ2d/axfaqks' \
                            'VVbYxyd99/80/H+BZCGMBumi5yUq6G+0EliufaEE/sNgJBEv1WY0v0eLT959NAGIYYbQxIkTefXPf5ZVPr/0+r' \
                            'ym3+evkdJodJVbL6WsEUKEyOwFAhq8IuMsMQFPtgszeznsO/llZ58tMie7EkBCaRVDE9FKhTX0KNcNt7a1OR3t' \
                            '7eorX7lGdXd3V4x3MRCUMGFHgvnz5/PiSy+fCdxEJlt3fJboAxb+H6GbFBmX3jbg12MPaXyx4H0xBhRat0N3s0' \
                            'jliiBUXY1lWWs9Hs+PgZlCMAXNBIRoRFMH1JDZzgeyl5/MFthk+FY4FyyyEqEzxKbI2DQxMv7MMJnQZDvovVqz' \
                            'A1HUzK9kdzt0/2+exnQr4g2hrAAAAABJRU5ErkJggg=='
# file types regexes
PIPFILE_REGEX = r'.*/Pipfile(\.lock)?'
TEST_DATA_REGEX = r'.*test_data.*'
TEST_FILES_REGEX = r'.*test_files.*'
DOCS_REGEX = r'.*docs.*'
IMAGE_REGEX = r'.*\.png$'
DESCRIPTION_REGEX = r'.*\.md'
SCHEMA_REGEX = 'Tests/schemas/.*.yml'
CONF_PATH = 'Tests/conf.json'

PACKS_DIR_REGEX = fr'{CAN_START_WITH_DOT_SLASH}{PACKS_DIR}'
PACK_DIR_REGEX = fr'{PACKS_DIR_REGEX}\/([^\\\/]+)'

INTEGRATIONS_DIR_REGEX = fr'{PACK_DIR_REGEX}\/{INTEGRATIONS_DIR}'
INTEGRATION_PACKAGE_REGEX = fr'{INTEGRATIONS_DIR_REGEX}\/([^\\/]+)'

PACKS_INTEGRATION_PY_REGEX = fr'{INTEGRATION_PACKAGE_REGEX}\/\2\.py'
PACKS_INTEGRATION_TEST_PY_REGEX = fr'{INTEGRATION_PACKAGE_REGEX}/\2_test\.py'
PACKS_INTEGRATION_PS_REGEX = fr'{INTEGRATION_PACKAGE_REGEX}/\2.ps1$'
PACKS_INTEGRATION_PS_TEST_REGEX = fr'{INTEGRATION_PACKAGE_REGEX}/\2\.Tests\.ps1$'
PACKS_INTEGRATION_YML_REGEX = fr'{INTEGRATION_PACKAGE_REGEX}/\2\.yml'
PACKS_INTEGRATION_README_REGEX = fr'{INTEGRATION_PACKAGE_REGEX}/README.md$'

PACKS_INTEGRATION_NON_SPLIT_BASE_REGEX = fr'{INTEGRATIONS_DIR_REGEX}/integration-([^\\/]+)'
PACKS_INTEGRATION_NON_SPLIT_YML_REGEX = fr'{PACKS_INTEGRATION_NON_SPLIT_BASE_REGEX}\.yml$'
PACKS_INTEGRATION_NON_SPLIT_README_REGEX = fr'{PACKS_INTEGRATION_NON_SPLIT_BASE_REGEX}_README.md$'


SCRIPTS_DIR_REGEX = fr'{PACK_DIR_REGEX}\/{SCRIPTS_DIR}'
SCRIPT_DIR_REGEX = fr'{SCRIPTS_DIR_REGEX}\/([^\\/]+)'
SCRIPT_TYPE_REGEX = '.*script-.*.yml'
PACKS_SCRIPT_PY_REGEX = fr'{SCRIPT_DIR_REGEX}/\2\.py'
PACKS_SCRIPT_TEST_PY_REGEX = fr'{SCRIPT_DIR_REGEX}/\2_test\.py'
PACKS_SCRIPT_PS_REGEX = fr'{SCRIPT_DIR_REGEX}/\2.ps1$'
PACKS_SCRIPT_TEST_PS_REGEX = fr'{SCRIPT_DIR_REGEX}/\2\.Tests\.ps1$'
PACKS_SCRIPT_YML_REGEX = fr'{SCRIPT_DIR_REGEX}\/\2\.yml'
PACKS_SCRIPT_README_REGEX = fr'{SCRIPT_DIR_REGEX}/README.md$'

PACKS_SCRIPT_NON_SPLIT_BASE_REGEX = fr'{SCRIPTS_DIR_REGEX}/script-([^\\/]+)'
PACKS_SCRIPT_TEST_PLAYBOOK = fr'{PACK_DIR_REGEX}/{TEST_PLAYBOOKS_DIR}/script-([^\\/]+).yml$'
PACKS_SCRIPT_NON_SPLIT_YML_REGEX = fr'{PACKS_SCRIPT_NON_SPLIT_BASE_REGEX}\.yml$'
PACKS_SCRIPT_NON_SPLIT_README_REGEX = fr'{PACKS_SCRIPT_NON_SPLIT_BASE_REGEX}_README.md$'


PACKS_LAYOUTS_DIR_REGEX = fr'{PACK_DIR_REGEX}\/{LAYOUTS_DIR}'
PACKS_LAYOUT_JSON_REGEX = fr'{PACKS_LAYOUTS_DIR_REGEX}\/(?!layoutscontainer)([^/]+)\.json'

PACKS_LAYOUTS_CONTAINER_JSON_REGEX = fr'{PACKS_LAYOUTS_DIR_REGEX}\/layoutscontainer([^/]+)\.json'

PACKS_WIDGETS_DIR_REGEX = fr'{PACK_DIR_REGEX}\/{WIDGETS_DIR}'
PACKS_WIDGET_JSON_REGEX = fr'{PACKS_WIDGETS_DIR_REGEX}\/([^/]+)\.json'

PACKS_DASHBOARDS_DIR_REGEX = fr'{PACK_DIR_REGEX}\/{DASHBOARDS_DIR}'
PACKS_DASHBOARD_JSON_REGEX = fr'{PACKS_DASHBOARDS_DIR_REGEX}\/([^/]+)\.json'

PACKS_REPORTS_DIR_REGEX = fr'{PACK_DIR_REGEX}\/{REPORTS_DIR}'
PACKS_REPORT_JSON_REGEX = fr'{PACKS_REPORTS_DIR_REGEX}\/([^/]+)\.json'

PACKS_INCIDENT_TYPES_DIR_REGEX = fr'{PACK_DIR_REGEX}\/{INCIDENT_TYPES_DIR}'
PACKS_INCIDENT_TYPE_JSON_REGEX = fr'{PACKS_INCIDENT_TYPES_DIR_REGEX}\/([^/]+)\.json'

PACKS_INCIDENT_FIELDS_DIR_REGEX = fr'{PACK_DIR_REGEX}\/{INCIDENT_FIELDS_DIR}'
PACKS_INCIDENT_FIELD_JSON_REGEX = fr'{PACKS_INCIDENT_FIELDS_DIR_REGEX}\/([^/]+)\.json'

PACKS_INDICATOR_TYPES_DIR_REGEX = fr'{PACK_DIR_REGEX}\/{INDICATOR_TYPES_DIR}'
PACKS_INDICATOR_TYPE_JSON_REGEX = fr'{PACKS_INDICATOR_TYPES_DIR_REGEX}\/([^/]+)\.json'

PACKS_INDICATOR_FIELDS_DIR_REGEX = fr'{PACK_DIR_REGEX}\/{INDICATOR_FIELDS_DIR}'
PACKS_INDICATOR_FIELD_JSON_REGEX = fr'{PACKS_INDICATOR_FIELDS_DIR_REGEX}\/([^/]+)\.json'

PACKS_CLASSIFIERS_DIR_REGEX = fr'{PACK_DIR_REGEX}\/{CLASSIFIERS_DIR}'

_PACKS_CLASSIFIER_BASE_REGEX = fr'{PACKS_CLASSIFIERS_DIR_REGEX}\/*classifier-(?!mapper).*(?<!5_9_9)'
PACKS_CLASSIFIER_JSON_REGEX = fr'{_PACKS_CLASSIFIER_BASE_REGEX}\.json'

# old classifier structure
_PACKS_CLASSIFIER_BASE_5_9_9_REGEX = fr'{PACKS_CLASSIFIERS_DIR_REGEX}\/*classifier-(?!mapper).*_5_9_9'
PACKS_CLASSIFIER_JSON_5_9_9_REGEX = fr'{_PACKS_CLASSIFIER_BASE_5_9_9_REGEX}\.json'

_PACKS_MAPPER_BASE_REGEX = fr'{PACKS_CLASSIFIERS_DIR_REGEX}\/classifier-(?=mapper).*'
PACKS_MAPPER_JSON_REGEX = fr'{_PACKS_MAPPER_BASE_REGEX}\.json'


PACKS_CONNECTIONS_DIR_REGEX = fr'{PACK_DIR_REGEX}\/{CONNECTIONS_DIR}'
PACKS_CONNECTION_JSON_REGEX = fr'{PACKS_CONNECTIONS_DIR_REGEX}\/canvas-context-connections.*\.json$'

PACKS_RELEASE_NOTES_DIR_REGEX = fr'{PACK_DIR_REGEX}\/{RELEASE_NOTES_DIR}'

PLAYBOOKS_DIR_REGEX = fr'{PACK_DIR_REGEX}\/{PLAYBOOKS_DIR}'
PLAYBOOK_BASE_REGEX = fr'{PLAYBOOKS_DIR_REGEX}\/.*'
PLAYBOOK_YML_REGEX = fr'{PLAYBOOK_BASE_REGEX}\.yml'
PLAYBOOK_README_REGEX = fr'{PLAYBOOK_BASE_REGEX}_README\.md$'

TEST_SCRIPT_REGEX = r'{}{}.*script-.*\.yml$'.format(CAN_START_WITH_DOT_SLASH, TEST_PLAYBOOKS_DIR)
TEST_PLAYBOOK_YML_REGEX = fr'{PACK_DIR_REGEX}/{TEST_PLAYBOOKS_DIR}\/(?!script-)([^.]+)\.yml'


PACKS_INDICATOR_TYPES_REPUTATIONS_REGEX = r'{}{}/([^/]+)/{}/reputations.json'.format(CAN_START_WITH_DOT_SLASH,
                                                                                     PACKS_DIR,
                                                                                     INDICATOR_TYPES_DIR)
PACKS_RELEASE_NOTES_REGEX = r'{}{}/([^/]+)/{}/([^/]+)\.md$'.format(CAN_START_WITH_DOT_SLASH, PACKS_DIR,
                                                                   RELEASE_NOTES_DIR)
PACKS_TOOLS_REGEX = r'{}{}/([^/]+)/{}/([^.]+)\.zip'.format(CAN_START_WITH_DOT_SLASH, PACKS_DIR, TOOLS_DIR)

PLAYBOOK_REGEX = r'{}(?!Test){}/playbook-.*\.yml$'.format(CAN_START_WITH_DOT_SLASH, PLAYBOOKS_DIR)

TEST_PLAYBOOK_REGEX = r'{}{}/(?!script-).*\.yml$'.format(CAN_START_WITH_DOT_SLASH, TEST_PLAYBOOKS_DIR)
TEST_NOT_PLAYBOOK_REGEX = r'{}{}/(?!playbook).*-.*\.yml$'.format(CAN_START_WITH_DOT_SLASH, TEST_PLAYBOOKS_DIR)

CONNECTIONS_REGEX = r'{}{}.*canvas-context-connections.*\.json$'.format(CAN_START_WITH_DOT_SLASH, CONNECTIONS_DIR)

INDICATOR_TYPES_REPUTATIONS_REGEX = r'{}{}.reputations\.json$'.format(CAN_START_WITH_DOT_SLASH, INDICATOR_TYPES_DIR)

PACK_METADATA_NAME = 'name'
PACK_METADATA_DESC = 'description'
PACK_METADATA_SUPPORT = 'support'
PACK_METADATA_MIN_VERSION = 'serverMinVersion'
PACK_METADATA_CURR_VERSION = 'currentVersion'
PACK_METADATA_AUTHOR = 'author'
PACK_METADATA_URL = 'url'
PACK_METADATA_EMAIL = 'email'
PACK_METADATA_CATEGORIES = 'categories'
PACK_METADATA_TAGS = 'tags'
PACK_METADATA_CREATED = 'created'
PACK_METADATA_CERTIFICATION = 'certification'
PACK_METADATA_USE_CASES = 'useCases'
PACK_METADATA_KEYWORDS = 'keywords'
PACK_METADATA_PRICE = 'price'
PACK_METADATA_DEPENDENCIES = 'dependencies'

PACK_METADATA_FIELDS = (PACK_METADATA_NAME, PACK_METADATA_DESC, PACK_METADATA_SUPPORT,
                        PACK_METADATA_CURR_VERSION, PACK_METADATA_AUTHOR, PACK_METADATA_URL, PACK_METADATA_CATEGORIES,
                        PACK_METADATA_TAGS, PACK_METADATA_CREATED, PACK_METADATA_USE_CASES, PACK_METADATA_KEYWORDS)
API_MODULES_PACK = 'ApiModules'
API_MODULE_PY_REGEX = r'{}{}/{}/{}/([^/]+)/([^.]+)\.py'.format(
    CAN_START_WITH_DOT_SLASH, PACKS_DIR, API_MODULES_PACK, SCRIPTS_DIR)
API_MODULE_YML_REGEX = r'{}{}/{}/{}/([^/]+)/([^.]+)\.yml'.format(
    CAN_START_WITH_DOT_SLASH, PACKS_DIR, API_MODULES_PACK, SCRIPTS_DIR)
API_MODULE_REGEXES = [
    API_MODULE_PY_REGEX,
    API_MODULE_YML_REGEX
]

ID_IN_COMMONFIELDS = [  # entities in which 'id' key is under 'commonfields'
    'integration',
    'script'
]
ID_IN_ROOT = [  # entities in which 'id' key is in the root
    'playbook',
    'dashboard',
    'incident_type'
]

INTEGRATION_PREFIX = 'integration'
SCRIPT_PREFIX = 'script'

# Pack Unique Files
PACKS_WHITELIST_FILE_NAME = '.secrets-ignore'
PACKS_PACK_IGNORE_FILE_NAME = '.pack-ignore'
PACKS_PACK_META_FILE_NAME = 'pack_metadata.json'
PACKS_README_FILE_NAME = 'README.md'

PYTHON_TEST_REGEXES = [
    PACKS_SCRIPT_TEST_PY_REGEX,
    PACKS_INTEGRATION_TEST_PY_REGEX
]

PYTHON_INTEGRATION_REGEXES = [
    PACKS_INTEGRATION_PY_REGEX
]

PLAYBOOKS_REGEXES_LIST = [
    PLAYBOOK_REGEX,
    TEST_PLAYBOOK_REGEX
]

PYTHON_SCRIPT_REGEXES = [
    PACKS_SCRIPT_PY_REGEX
]

PYTHON_ALL_REGEXES: List[str] = sum(
    [
        PYTHON_SCRIPT_REGEXES,
        PYTHON_INTEGRATION_REGEXES,
        PYTHON_TEST_REGEXES
    ], []
)

INTEGRATION_REGXES: List[str] = [
    PACKS_INTEGRATION_NON_SPLIT_YML_REGEX
]

YML_INTEGRATION_REGEXES: List[str] = [
    PACKS_INTEGRATION_YML_REGEX,
    PACKS_INTEGRATION_NON_SPLIT_YML_REGEX
]

YML_ALL_INTEGRATION_REGEXES: List[str] = sum(
    [
        YML_INTEGRATION_REGEXES,
    ], []
)

YML_SCRIPT_REGEXES: List[str] = [
    PACKS_SCRIPT_YML_REGEX,
    PACKS_SCRIPT_NON_SPLIT_YML_REGEX,
    PACKS_SCRIPT_TEST_PLAYBOOK
]

YML_ALL_SCRIPTS_REGEXES: List[str] = sum(
    [
        YML_SCRIPT_REGEXES
    ], []
)

YML_PLAYBOOKS_NO_TESTS_REGEXES: List[str] = [
    PLAYBOOK_YML_REGEX
]

YML_TEST_PLAYBOOKS_REGEXES: List[str] = [
    TEST_PLAYBOOK_YML_REGEX
]

YML_ALL_PLAYBOOKS_REGEX: List[str] = sum(
    [
        YML_PLAYBOOKS_NO_TESTS_REGEXES,
        YML_TEST_PLAYBOOKS_REGEXES,
    ], []
)

YML_ALL_REGEXES: List[str] = sum(
    [
        YML_INTEGRATION_REGEXES,
        YML_SCRIPT_REGEXES,
        YML_PLAYBOOKS_NO_TESTS_REGEXES,
        YML_TEST_PLAYBOOKS_REGEXES
    ], []
)

JSON_INDICATOR_AND_INCIDENT_FIELDS = [
    PACKS_INCIDENT_FIELD_JSON_REGEX,
    PACKS_INDICATOR_FIELD_JSON_REGEX
]

JSON_ALL_WIDGETS_REGEXES = [
    PACKS_WIDGET_JSON_REGEX,
]

JSON_ALL_DASHBOARDS_REGEXES = [
    PACKS_DASHBOARD_JSON_REGEX,
]

JSON_ALL_CLASSIFIER_REGEXES = [
    PACKS_CLASSIFIER_JSON_REGEX,
]

JSON_ALL_CLASSIFIER_REGEXES_5_9_9 = [
    PACKS_CLASSIFIER_JSON_5_9_9_REGEX,
]

JSON_ALL_MAPPER_REGEXES = [
    PACKS_MAPPER_JSON_REGEX,
]

JSON_ALL_LAYOUT_REGEXES = [
    PACKS_LAYOUT_JSON_REGEX,
]

JSON_ALL_LAYOUTS_CONTAINER_REGEXES = [
    PACKS_LAYOUTS_CONTAINER_JSON_REGEX,
]

JSON_ALL_INCIDENT_FIELD_REGEXES = [
    PACKS_INCIDENT_FIELD_JSON_REGEX,
]

JSON_ALL_INCIDENT_TYPES_REGEXES = [
    PACKS_INCIDENT_TYPE_JSON_REGEX,
]

JSON_ALL_INDICATOR_FIELDS_REGEXES = [
    PACKS_INDICATOR_FIELD_JSON_REGEX
]

JSON_ALL_INDICATOR_TYPES_REGEXES = [
    PACKS_INDICATOR_TYPE_JSON_REGEX
]

JSON_ALL_REPUTATIONS_INDICATOR_TYPES_REGEXES = [
    PACKS_INDICATOR_TYPES_REPUTATIONS_REGEX
]

JSON_ALL_CONNECTIONS_REGEXES = [
    CONNECTIONS_REGEX,
]

JSON_ALL_REPORTS_REGEXES = [
    PACKS_REPORT_JSON_REGEX
]

CHECKED_TYPES_REGEXES = [
    # Playbooks
    PLAYBOOK_YML_REGEX,
    TEST_PLAYBOOK_YML_REGEX,

    # Integrations
    PACKS_INTEGRATION_YML_REGEX,
    PACKS_INTEGRATION_PY_REGEX,
    PACKS_INTEGRATION_PS_REGEX,
    PACKS_INTEGRATION_TEST_PY_REGEX,
    PACKS_INTEGRATION_README_REGEX,

    PACKS_INTEGRATION_NON_SPLIT_YML_REGEX,

    # Scripts yaml
    PACKS_SCRIPT_YML_REGEX,
    PACKS_SCRIPT_NON_SPLIT_YML_REGEX,
    PACKS_SCRIPT_PY_REGEX,
    PACKS_SCRIPT_PS_REGEX,
    PACKS_SCRIPT_TEST_PY_REGEX,
    PACKS_SCRIPT_README_REGEX,
    PACKS_SCRIPT_TEST_PLAYBOOK,

    PACKS_CLASSIFIER_JSON_REGEX,
    PACKS_CLASSIFIER_JSON_5_9_9_REGEX,
    PACKS_MAPPER_JSON_REGEX,
    PACKS_DASHBOARD_JSON_REGEX,
    PACKS_INCIDENT_TYPE_JSON_REGEX,
    PACKS_INCIDENT_FIELD_JSON_REGEX,
    PACKS_INDICATOR_FIELD_JSON_REGEX,
    PACKS_INDICATOR_TYPE_JSON_REGEX,
    PACKS_LAYOUT_JSON_REGEX,
    PACKS_LAYOUTS_CONTAINER_JSON_REGEX,
    PACKS_WIDGET_JSON_REGEX,
    PACKS_REPORT_JSON_REGEX,
    PACKS_RELEASE_NOTES_REGEX,
    PACKS_TOOLS_REGEX,
    CONNECTIONS_REGEX,
    # ReleaseNotes
    PACKS_RELEASE_NOTES_REGEX
]

CHECKED_TYPES_NO_REGEX = [item.replace(CAN_START_WITH_DOT_SLASH, "").replace(NOT_TEST, "") for item in
                          CHECKED_TYPES_REGEXES]

PATHS_TO_VALIDATE: List[str] = sum(
    [
        PYTHON_ALL_REGEXES,
        JSON_ALL_REPORTS_REGEXES
    ], []
)

PACKAGE_SCRIPTS_REGEXES = [
    PACKS_SCRIPT_PY_REGEX,
    PACKS_SCRIPT_YML_REGEX
]

PACKAGE_SUPPORTING_DIRECTORIES = [INTEGRATIONS_DIR, SCRIPTS_DIR]

IGNORED_TYPES_REGEXES = [DESCRIPTION_REGEX, IMAGE_REGEX, PIPFILE_REGEX, SCHEMA_REGEX]

IGNORED_PACK_NAMES = ['Legacy', 'NonSupported']

PACKAGE_YML_FILE_REGEX = r'(?:\./)?(?:Packs/[^/]+\/)?(?:Integrations|Scripts)\/([^\\/]+)/([^\\/]+)\.yml'

OLD_YML_FORMAT_FILE = [PACKS_INTEGRATION_NON_SPLIT_YML_REGEX, PACKS_SCRIPT_NON_SPLIT_YML_REGEX]

DIR_LIST_FOR_REGULAR_ENTETIES = [
    PLAYBOOKS_DIR,
    REPORTS_DIR,
    DASHBOARDS_DIR,
    WIDGETS_DIR,
    INCIDENT_TYPES_DIR,
    INCIDENT_FIELDS_DIR,
    LAYOUTS_DIR,
    CLASSIFIERS_DIR,
    INDICATOR_TYPES_DIR,
    CONNECTIONS_DIR,
    INDICATOR_FIELDS_DIR,
]
PACKS_DIRECTORIES = [
    SCRIPTS_DIR,
    INTEGRATIONS_DIR,
    DASHBOARDS_DIR,
    WIDGETS_DIR,
    INDICATOR_FIELDS_DIR,
    INDICATOR_TYPES_DIR,
    INCIDENT_FIELDS_DIR,
    INCIDENT_TYPES_DIR,
    REPORTS_DIR,
    CONNECTIONS_DIR,
    PLAYBOOKS_DIR
]
SPELLCHECK_FILE_TYPES = [
    PACKS_INTEGRATION_YML_REGEX,
    PACKS_SCRIPT_YML_REGEX,
    PLAYBOOK_YML_REGEX
]

KNOWN_FILE_STATUSES = ['a', 'm', 'd', 'r'] + ['r{:03}'.format(i) for i in range(101)]

CODE_FILES_REGEX = [
    PACKS_INTEGRATION_PY_REGEX,
    PACKS_SCRIPT_PY_REGEX,
    PACKS_INTEGRATION_PS_REGEX,
    PACKS_SCRIPT_PS_REGEX
]

SCRIPTS_REGEX_LIST = [PACKS_SCRIPT_YML_REGEX, PACKS_SCRIPT_PY_REGEX, PACKS_SCRIPT_PS_REGEX]

# All files that have related yml file
REQUIRED_YML_FILE_TYPES = [PACKS_INTEGRATION_PY_REGEX,
                           PACKS_INTEGRATION_README_REGEX,
                           PACKS_INTEGRATION_NON_SPLIT_README_REGEX,

                           PACKS_SCRIPT_PY_REGEX,
                           PACKS_SCRIPT_README_REGEX,
                           PACKS_SCRIPT_NON_SPLIT_README_REGEX,

                           PLAYBOOK_README_REGEX]

TYPE_PWSH = 'powershell'
TYPE_PYTHON = 'python'
TYPE_JS = 'javascript'

TYPE_TO_EXTENSION = {
    TYPE_PYTHON: '.py',
    TYPE_JS: '.js',
    TYPE_PWSH: '.ps1'
}

TESTS_DIRECTORIES = [
    'testdata',
    'test_data',
    'data_test'
]

FILE_TYPES_FOR_TESTING = [
    '.py',
    '.js',
    '.yml',
    '.ps1'
]

# python subtypes
PYTHON_SUBTYPES = {'python3', 'python2'}

# github repository url
CONTENT_GITHUB_LINK = r'https://raw.githubusercontent.com/demisto/content'
CONTENT_GITHUB_MASTER_LINK = CONTENT_GITHUB_LINK + '/master'
SDK_API_GITHUB_RELEASES = r'https://api.github.com/repos/demisto/demisto-sdk/releases'
CONTENT_GITHUB_UPSTREAM = r'upstream.*demisto/content'
CONTENT_GITHUB_ORIGIN = r'origin.*demisto/content'

# Run all test signal
RUN_ALL_TESTS_FORMAT = 'Run all tests'
FILTER_CONF = './Tests/filter_file.txt'


class PB_Status:
    NOT_SUPPORTED_VERSION = 'Not supported version'
    COMPLETED = 'completed'
    FAILED = 'failed'
    IN_PROGRESS = 'inprogress'
    FAILED_DOCKER_TEST = 'failed_docker_test'


# change log regexes
UNRELEASE_HEADER = '## [Unreleased]\n'  # lgtm[py/regex/duplicate-in-character-class]
CONTENT_RELEASE_TAG_REGEX = r'^\d{2}\.\d{1,2}\.\d'
RELEASE_NOTES_REGEX = re.escape(UNRELEASE_HEADER) + r'([\s\S]+?)## \[\d{2}\.\d{1,2}\.\d\] - \d{4}-\d{2}-\d{2}'

# Beta integration disclaimer
BETA_INTEGRATION_DISCLAIMER = 'Note: This is a beta Integration,' \
                              ' which lets you implement and test pre-release software. ' \
                              'Since the integration is beta, it might contain bugs. ' \
                              'Updates to the integration during the beta phase might include ' \
                              'non-backward compatible features. We appreciate your feedback on ' \
                              'the quality and usability of the integration to help us identify issues, ' \
                              'fix them, and continually improve.'

# Integration categories according to the schema
INTEGRATION_CATEGORIES = ['Analytics & SIEM', 'Utilities', 'Messaging', 'Endpoint', 'Network Security',
                          'Vulnerability Management', 'Case Management', 'Forensics & Malware Analysis',
                          'IT Services', 'Data Enrichment & Threat Intelligence', 'Authentication', 'Database',
                          'Deception', 'Email Gateway']
SCHEMA_TO_REGEX = {
    'integration': YML_INTEGRATION_REGEXES,
    'playbook': YML_ALL_PLAYBOOKS_REGEX,
    'script': YML_SCRIPT_REGEXES,
    'widget': JSON_ALL_WIDGETS_REGEXES,
    'dashboard': JSON_ALL_DASHBOARDS_REGEXES,
    'canvas-context-connections': JSON_ALL_CONNECTIONS_REGEXES,
    'classifier_5_9_9': JSON_ALL_CLASSIFIER_REGEXES_5_9_9,
    'classifier': JSON_ALL_CLASSIFIER_REGEXES,
    'mapper': JSON_ALL_MAPPER_REGEXES,
    'layoutscontainer': JSON_ALL_LAYOUTS_CONTAINER_REGEXES,
    'layout': JSON_ALL_LAYOUT_REGEXES,
    'incidentfield': JSON_ALL_INCIDENT_FIELD_REGEXES + JSON_ALL_INDICATOR_FIELDS_REGEXES,
    'incidenttype': JSON_ALL_INCIDENT_TYPES_REGEXES,
    'image': [IMAGE_REGEX],
    'reputation': JSON_ALL_INDICATOR_TYPES_REGEXES,
    'reputations': JSON_ALL_REPUTATIONS_INDICATOR_TYPES_REGEXES,
    'readme': [PACKS_INTEGRATION_README_REGEX,
               PACKS_INTEGRATION_NON_SPLIT_README_REGEX,
               PLAYBOOK_README_REGEX,
               PACKS_SCRIPT_README_REGEX,
               PACKS_SCRIPT_NON_SPLIT_README_REGEX
               ],

    'report': [PACKS_REPORT_JSON_REGEX],
    'release-notes': [PACKS_RELEASE_NOTES_REGEX]
}

EXTERNAL_PR_REGEX = r'^pull/(\d+)$'


FILE_TYPES_PATHS_TO_VALIDATE = {
    'reports': JSON_ALL_REPORTS_REGEXES
}

DEF_DOCKER = 'demisto/python:1.3-alpine'
DEF_DOCKER_PWSH = 'demisto/powershell:6.2.3.5563'

DIR_TO_PREFIX = {
    'Integrations': INTEGRATION_PREFIX,
    'Scripts': SCRIPT_PREFIX
}

ENTITY_NAME_SEPARATORS = [' ', '_', '-']

DELETED_YML_FIELDS_BY_DEMISTO = ['fromversion', 'toversion', 'alt_dockerimages', 'script.dockerimage45', 'tests']

DELETED_JSON_FIELDS_BY_DEMISTO = ['fromVersion', 'toVersion']

FILE_EXIST_REASON = 'File already exist'
FILE_NOT_IN_CC_REASON = 'File does not exist in Demisto instance'

ACCEPTED_FILE_EXTENSIONS = [
    '.yml', '.json', '.md', '.py', '.js', '.ps1', '.png', '', '.lock'
]

BANG_COMMAND_NAMES = {'file', 'email', 'domain', 'url', 'ip'}

DBOT_SCORES_DICT = {
    'DBotScore.Indicator': 'The indicator that was tested.',
    'DBotScore.Type': 'The indicator type.',
    'DBotScore.Vendor': 'The vendor used to calculate the score.',
    'DBotScore.Score': 'The actual score.'
}

IOC_OUTPUTS_DICT = {
    'domain': {'Domain.Name'},
    'file': {'File.MD5', 'File.SHA1', 'File.SHA256'},
    'ip': {'IP.Address'},
    'url': {'URL.Data'}
}

PACK_INITIAL_VERSION = '1.0.0'
PACK_SUPPORT_OPTIONS = ['xsoar', 'partner', 'developer', 'community', 'nonsupported']
XSOAR_SUPPORT = "xsoar"
XSOAR_AUTHOR = "Cortex XSOAR"
XSOAR_SUPPORT_URL = "https://www.paloaltonetworks.com/cortex"

BASE_PACK = "Base"
NON_SUPPORTED_PACK = "NonSupported"
DEPRECATED_CONTENT_PACK = "DeprecatedContent"
IGNORED_DEPENDENCY_CALCULATION = {BASE_PACK, NON_SUPPORTED_PACK, DEPRECATED_CONTENT_PACK}

FEED_REQUIRED_PARAMS = [
    {
        'defaultvalue': 'true',
        'display': 'Fetch indicators',
        'name': 'feed',
        'type': 8,
        'required': False
    },
    {
        'display': 'Indicator Reputation',
        'name': 'feedReputation',
        'type': 18,
        'required': False,
        'options': ['None', 'Good', 'Suspicious', 'Bad'],
        'additionalinfo': 'Indicators from this integration instance will be marked with this reputation'
    },
    {
        'display': 'Source Reliability',
        'name': 'feedReliability',
        'type': 15,
        'required': True,
        'options': [
            'A - Completely reliable', 'B - Usually reliable', 'C - Fairly reliable', 'D - Not usually reliable',
            'E - Unreliable', 'F - Reliability cannot be judged'],
        'additionalinfo': 'Reliability of the source providing the intelligence data'
    },
    {
        'display': "",
        'name': 'feedExpirationPolicy',
        'type': 17,
        'required': False,
        'options': ['never', 'interval', 'indicatorType', 'suddenDeath']
    },
    {
        'display': "",
        'name': 'feedExpirationInterval',
        'type': 1,
        'required': False
    },
    {
        'display': 'Feed Fetch Interval',
        'name': 'feedFetchInterval',
        'type': 19,
        'required': False
    },
    {
        'display': 'Bypass exclusion list',
        'name': 'feedBypassExclusionList',
        'type': 8,
        'required': False,
        'additionalinfo': 'When selected, the exclusion list is ignored for indicators from this feed.'
                          ' This means that if an indicator from this feed is on the exclusion list,'
                          ' the indicator might still be added to the system.'
    },
    {
        'additionalinfo': 'Supports CSV values.',
        'display': 'Tags',
        'name': 'feedTags',
        'required': False,
        'type': 0
    }
]

FETCH_REQUIRED_PARAMS = [
    {
        'display': 'Incident type',
        'name': 'incidentType',
        'required': False,
        'type': 13
    },
    {
        'display': 'Fetch incidents',
        'name': 'isFetch',
        'required': False,
        'type': 8
    }
]

DOCS_COMMAND_SECTION_REGEX = r'(?:###\s{}).+?(?:(?=(?:\n###\s))|(?=(?:\n##\s))|\Z)'
# Ignore list for all 'run_all_validations_on_file' method
ALL_FILES_VALIDATION_IGNORE_WHITELIST = [
    'pack_metadata.json',  # this file is validated under 'validate_pack_unique_files' method
    'testdata',
    'test_data',
    'data_test',
    'testcommandsfunctions',
    'testhelperfunctions',
    'stixdecodetest',
    'testcommands',
    'setgridfield_test',
    'ipnetwork_test',
    'test-data',
    'testplaybook'
]
VALIDATED_PACK_ITEM_TYPES = [
    'Playbooks',
    'Integration',
    'Script',
    'IncidentFields',
    'IncidentTypes',
    'Classifiers',
    'Layouts'
]<|MERGE_RESOLUTION|>--- conflicted
+++ resolved
@@ -46,13 +46,10 @@
 WIDGET = 'widget'
 TOOL = 'tools'
 BETA_INTEGRATION = 'betaintegration'
-<<<<<<< HEAD
 DOCUMENTATION = 'doc'
 MAPPER = 'classifier-mapper'
 CANVAS = 'canvas'
-=======
 OLD_REPUTATION = 'reputations.json'
->>>>>>> 57638338
 
 
 class FileType(Enum):
