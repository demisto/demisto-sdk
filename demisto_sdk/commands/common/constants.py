--- conflicted
+++ resolved
@@ -1152,11 +1152,6 @@
 FEATURE_BRANCHES = ['v4.5.0']
 
 SKIP_RELEASE_NOTES_FOR_TYPES = (FileType.RELEASE_NOTES, FileType.README, FileType.TEST_PLAYBOOK,
-<<<<<<< HEAD
-                                FileType.TEST_SCRIPT, FileType.IMAGE, FileType.DOC_IMAGE)
-
-UUID_REGEX = r'([\w]{8}-[\w]{4}-[\w]{4}-[\w]{4}-[\w]{8,12})'
-=======
                                 FileType.TEST_SCRIPT, FileType.DOC_IMAGE)
 
 LAYOUT_AND_MAPPER_BUILT_IN_FIELDS = ['indicatortype', 'source', 'comment', 'aggregatedreliability', 'detectedips',
@@ -1238,4 +1233,6 @@
 
 class DemistoException(Exception):
     pass
->>>>>>> a2d20cc5
+
+
+UUID_REGEX = r'([\w]{8}-[\w]{4}-[\w]{4}-[\w]{4}-[\w]{8,12})'