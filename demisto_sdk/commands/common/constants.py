import re
from enum import Enum
from typing import List

# dirs
CAN_START_WITH_DOT_SLASH = '(?:./)?'
NOT_TEST = '(?!Test)'
INTEGRATIONS_DIR = 'Integrations'
SCRIPTS_DIR = 'Scripts'
PLAYBOOKS_DIR = 'Playbooks'
TEST_PLAYBOOKS_DIR = 'TestPlaybooks'
REPORTS_DIR = 'Reports'
DASHBOARDS_DIR = 'Dashboards'
WIDGETS_DIR = 'Widgets'
INCIDENT_FIELDS_DIR = 'IncidentFields'
INCIDENT_TYPES_DIR = 'IncidentTypes'
INDICATOR_FIELDS_DIR = 'IndicatorFields'
INDICATOR_TYPES_DIR = 'IndicatorTypes'
LAYOUTS_DIR = 'Layouts'
CLASSIFIERS_DIR = 'Classifiers'
MAPPERS_DIR = 'Classifiers'
CONNECTIONS_DIR = 'Connections'
PACKS_DIR = 'Packs'
TOOLS_DIR = 'Tools'
RELEASE_NOTES_DIR = 'ReleaseNotes'
TESTS_DIR = 'Tests'
DOC_FILES_DIR = 'doc_files'
DOCUMENTATION_DIR = 'Documentation'

SCRIPT = 'script'
AUTOMATION = 'automation'
INTEGRATION = 'integration'
PLAYBOOK = 'playbook'
TEST_PLAYBOOK = 'testplaybook'
LAYOUT = 'layout'
LAYOUTS_CONTAINER = 'layoutscontainer'
INCIDENT_TYPE = 'incidenttype'
INCIDENT_FIELD = 'incidentfield'
INDICATOR_FIELD = 'indicatorfield'
CONNECTION = 'connection'
CLASSIFIER = 'classifier'
DASHBOARD = 'dashboard'
REPORT = 'report'
INDICATOR_TYPE = 'reputation'
OLD_INDICATOR_TYPE = 'reputations'
WIDGET = 'widget'
TOOL = 'tools'
BETA_INTEGRATION = 'betaintegration'
DOCUMENTATION = 'doc'
MAPPER = 'classifier-mapper'
CANVAS = 'canvas'
OLD_REPUTATION = 'reputations.json'


class FileType(Enum):
    INTEGRATION = 'integration'
    SCRIPT = 'script'
    TEST_SCRIPT = 'testscript'
    PLAYBOOK = 'playbook'
    TEST_PLAYBOOK = 'testplaybook'
    BETA_INTEGRATION = 'betaintegration'
    INCIDENT_FIELD = 'incidentfield'
    INDICATOR_FIELD = 'indicatorfield'
    REPUTATION = 'reputation'
    LAYOUT = 'layout'
    LAYOUTS_CONTAINER = 'layoutscontainer'
    DASHBOARD = 'dashboard'
    INCIDENT_TYPE = 'incidenttype'
    MAPPER = 'mapper'
    OLD_CLASSIFIER = 'classifier_5_9_9'
    CLASSIFIER = 'classifier'
    WIDGET = 'widget'
    REPORT = 'report'
    CONNECTION = 'canvas-context-connections'
    README = 'readme'
    RELEASE_NOTES = 'releasenotes'
    DESCRIPTION = 'description'
    CHANGELOG = 'changelog'
    IMAGE = 'image'
    DOC_IMAGE = 'doc_image'
    PYTHON_FILE = 'pythonfile'
    JAVSCRIPT_FILE = 'javascriptfile'
    POWERSHELL_FILE = 'powershellfile'
    PACK_METADATA = 'pack_metadata'


ENTITY_TYPE_TO_DIR = {
    FileType.INTEGRATION.value: INTEGRATIONS_DIR,
    FileType.PLAYBOOK.value: PLAYBOOKS_DIR,
    FileType.SCRIPT.value: SCRIPTS_DIR,
    AUTOMATION: SCRIPTS_DIR,
    FileType.LAYOUT.value: LAYOUTS_DIR,
    FileType.LAYOUTS_CONTAINER.value: LAYOUTS_DIR,
    FileType.INCIDENT_FIELD.value: INCIDENT_FIELDS_DIR,
    FileType.INCIDENT_TYPE.value: INCIDENT_TYPES_DIR,
    FileType.INDICATOR_FIELD.value: INDICATOR_FIELDS_DIR,
    FileType.CONNECTION.value: CONNECTIONS_DIR,
    FileType.CLASSIFIER.value: CLASSIFIERS_DIR,
    FileType.DASHBOARD.value: DASHBOARDS_DIR,
    FileType.REPUTATION.value: INDICATOR_TYPES_DIR,
    FileType.REPORT.value: REPORTS_DIR,
    FileType.WIDGET.value: WIDGETS_DIR,
    FileType.BETA_INTEGRATION.value: INTEGRATIONS_DIR,
    FileType.MAPPER.value: CLASSIFIERS_DIR
}


CONTENT_FILE_ENDINGS = ['py', 'yml', 'png', 'json', 'md']

CUSTOM_CONTENT_FILE_ENDINGS = ['yml', 'json']

CONTENT_ENTITIES_DIRS = [
    INTEGRATIONS_DIR,
    SCRIPTS_DIR,
    PLAYBOOKS_DIR,
    TEST_PLAYBOOKS_DIR,
    REPORTS_DIR,
    DASHBOARDS_DIR,
    WIDGETS_DIR,
    INCIDENT_FIELDS_DIR,
    INDICATOR_FIELDS_DIR,
    INDICATOR_TYPES_DIR,
    INCIDENT_TYPES_DIR,
    LAYOUTS_DIR,
    CLASSIFIERS_DIR,
    CONNECTIONS_DIR
]

CONTENT_ENTITY_UPLOAD_ORDER = [
    INTEGRATIONS_DIR,
    SCRIPTS_DIR,
    PLAYBOOKS_DIR,
    TEST_PLAYBOOKS_DIR,
    INCIDENT_TYPES_DIR,
    INCIDENT_FIELDS_DIR,
    INDICATOR_FIELDS_DIR,
    INDICATOR_TYPES_DIR,
    CLASSIFIERS_DIR,
    WIDGETS_DIR,
    LAYOUTS_DIR,
    DASHBOARDS_DIR
]

DEFAULT_IMAGE_PREFIX = 'data:image/png;base64,'
DEFAULT_IMAGE_BASE64 = 'iVBORw0KGgoAAAANSUhEUgAAAFAAAABQCAMAAAC5zwKfAAACYVBMVEVHcEwAT4UAT4UAT4YAf/8A//8AT4UAf78AT4U' \
                       'AT4UAT4UAUYcAT4YAT4YAT48AXIsAT4UAT4UAUIUAUIUAT4UAT4UAVaoAW5EAUIYAWYwAT4UAT4UAT4UAUIgAT4YAUo' \
                       'UAUIYAUIUAT4YAVY0AUIUAT4UAUIUAUocAUYUAT4UAT4UAT4UAUIYAT4UAUIUAT4cAUYUAUIUAUIYAUocAT4UAUIUAT' \
                       '4YAUY4AUIUAUIYAT4UAVYgAT4UAT4UAT4YAVYUAT4UAT4UAT4YAT4cAT4UAT4UAUYYAZpkAWIUAT4UAT4gAbZEAT4UA' \
                       'UIYAT4UAUIUAT4cAUYgAT4UAZpkAT4UAT4UAT4UAVaoAUIUAT4UAWIkAT4UAU4kAUIUAUIUAU4gAT4UAT4UAT4UAVYg' \
                       'AUIUAT4YAVYkAUYUAT4UAU4cAUIYAUIUAT4gAUIYAVYsAT4YAUocAUYUAUIYAUYgAT4UAT4UAT4UAT4UAUYUAU4UAUY' \
                       'gAT4UAVY0AUIUAUIUAT4UAT4cAT4oAVY0AUYcAUIcAUIUAUIYAUIcAUYcAUIUAT4UAT4UAUIUAT4UAX58AT4UAUIUAU' \
                       'IYAT4UAUIYAUIgAT4UAT4UAUIUAT4UAUIUAT4YAT4UAUIYAT4YAUYkAT4UAUYYAUIUAT4UAT4YAT4YAT4YAT4cAUokA' \
                       'T4UAT4YAUIUAT4UAT4YAUIUAT4UAUIoAT4YAT4UAT4UAT4UAT4UAUIUAT4UAT4YAT4UAUYYAT4YAUYUAT4UAT4YAT4U' \
                       'AUoUAT4UAT4UAUIYAT4YAUIcAYokAT4UAT4UA65kA0ZYAu5PCXoiOAAAAx3RSTlMA+nO6AgG5BP799i9wShAL9/uVzN' \
                       'rxAw6JFLv08EmWKLyPmhI/x88+ccjz4WjtmU1F76VEoFbXGdKMrh71+K0qoZODIMuzSAoXni0H4HnjfnccQwXDjT0Gi' \
                       '/wa5zSCaSvBsWMPb9EnLMoxe3hHOSG+Ilh/S1BnzvJULjimCayy6UAwG1VPta91UVLNgJvZCNBcRuVsPIbb37BllNjC' \
                       'fTLsbrjukKejYCVtqb/5aqiXI9W0tnad4utdt2HEa1ro5EHWpBOBYg3JeEoS2QAAA5lJREFUGBmtwQN7Y0sABuAvbZK' \
                       'T1Ha3tt2ubdu2vXu517Zt27a+TH/VbXgmaTIz53nyvtDaV1+JdDrxHVvzkD43D5BsyUe6bKxmUP0qJNM2Y/Pxud9bMH' \
                       'd5DsNmlmGa/E8ZsvgumHqikFHzPUhgVTGipBxmun20LUCCw4zZAiPtjPMs4r3MmGvbYGA9E6yD7CwlN0FvPac5CckDl' \
                       'LRBK4dJPAxbDiXvQ+c9H5OZQMwW2lZDJ7eQyQ1vQsR+2j6ARnYnU6nKQ8gdtA1Co6mLqXX1AXBf72GUa6EbGmuotCvT' \
                       'u4tRBcOfQ+sATQ2cqoSBF2go6xiMtNNQA8zkH6GZ0zBU/mLFYEcBtbbCiVtrM6lxEA6NVFOpHk6d9lPpbjjVSKWCvXB' \
                       'oHzUyFyG1vuFzM3Yi3rfUqL5/E5Jzv8spz+chjpdao7VIag9D3kAcLw14szHd7h0MGfVAVkITvj/PI4H1OCNyITlPQ6' \
                       '7eDYjTzqirFmy9NDZnwRhsy0sZsw4xzX46kDVRiahHaPNleBD2+wDJSSGZpNK1v8sRstJP2StDFoDsXh+niIBEUOM/h' \
                       'NzLBDWtD/UwTAQkghr/IGgrFURAIqg2WoagzVQQAYmg2nUELaWKCEgEla56EFRMFRGQCCpdQtBlKomARFClA0GecSqJ' \
                       'gERQZSOCLlBNBCSCCucQZJVQTQQkggpnEHSFGiIgEQx76nhrDRPch5BiaoiARHCKv6gOgNW/n7LCOoT8e7GUSpNCMkm' \
                       'y5xmEeTJ8tBUh6q+K2XTA34yYPYx5qxK25Q0FNFYEmzXOqJ8RZ2eRi2Z8syDpY8RiNxIsmu+niSOQuR9liCsb0638ig' \
                       'a+RJwMhpxCUv1fUGsJ4jSt5ZRGpGBldFKjBPHOznjzmyGkNusHahyFQ1eyqPQZnHqQSv4n4VQVlTovwKGD1Mi89Bica' \
                       'KZWVsstFd35MLSUZoqXwcxLNJQBI699TENzYWDs4mya+hBadYOFjFp9YMlaKuVAw5rYwagb93gA1HYxtefKoeaeyRjf' \
                       'GYTkeZlK6TxofE2bFxHWCibn6oeG+zfatiOmgsn4foHOPEqehu1VJrEXWkOU5EKyhtPkQO9OSjZAdpIJDsOAVcOYccR' \
                       'bSJnvExjZzphuJGigzf8jzBz6gxG3u5HAs4JRrhGYGmthkK9xFaYpu41hWbkwVzbyTsdHb59AMtsyGVTahnRZ9hPJ13' \
                       'cjfQ4V89djSKcm71Ho/A9KDXs8/9v7cAAAAABJRU5ErkJggg=='
DEFAULT_DBOT_IMAGE_BASE64 = 'iVBORw0KGgoAAAANSUhEUgAAAEIAAABlCAYAAAD5/TVmAAAfJElEQVR4nNWceZxUxbX4v1X39jLdPQszI8uwCI' \
                            'iAiEuICyIxqHHFLT41MeLPZ4zRaDT5PWPM+vxEf3n56UtiTJTkPde4xaiJcU/QoA9QEYEgAUTWYWT2raf3vkvV' \
                            '+6N7hu6e7p4ehLzf73w+d+7tulV1zzl16tSpc06N4H8Ifrnq5LmNoWm/agwcvlBpu6s9uvFnu7bv/eWdl693Ku' \
                            'xCAupA4WMeqI5GA/euXFBvmOLJOv+hR0+qOR5XpZu6Ex/9+/hpgQ7gqQq7OWBMgH2MkKNsp9g3IsXu5dpgmPIE' \
                            'BHObB1awN7IGhYurLAlcdfQpDU9vXNE7rE2J36XKRg2DjNgf7qoR7qXaZJDWoNHYOjn0Umshx4zzFvZf7rlcGQ' \
                            'wfpJLlMuc6mJA3qgMRuTaVklu1zhRoIG0J1dsnf/dfz7YrRia8sM9SUGpwhpUPcuSAzrcyCAHI75+1oqerR17V' \
                            '2Wmu7+w06Wg3+7q6zR81f5h8IgevQig2JQ4YiAPZWQ6U0+gSUNIQnH/pRQu0I1cieKx2XvM1j393nSrTvpROGg' \
                            '0OuWV5/ZgMV0aVdDwSMmUQEJx73ue9SjPFSciZ2feNyc2zjv7hvQt7phzu6/jq4n9XWutCvEaL20hMy50e8mBJ' \
                            'RB48818/lEJ46l//w+7T2ppjF0opFpmGUaM1Xsu2vYYhldfjsTTaCtR5wtNm1q499jMT/hKq8fzZVXrvOUfeer' \
                            'CnbtGpMaKGLVM3t5zDZjep//zT/55umsaN776x97J3l7VO8nk8eDyZxUophe24SCnxmAYAWoNl20yaEeSCq2aF' \
                            'DUO8nHK496G7X1z/zMNvFVtOC3HMfTfSkj5U76BJxPKtPw0ZprwBuAUY+9rvd7Dtb/1U+X0AaK3RQM4fhNiHjv' \
                            'QqvnzbMRimBIi5micsl9u/uvj/drXs7Drg+BqD3yUjHTr7rIvULVc+2JZQTRXLNt09QxriceA6IAjQNDVIf6SH' \
                            'gf40ibhD2rJJW1b2nrks28bVDrWTExy32EtNvR9T+BBCeKXgOI9k8TmXL9y47e979rbu6RFl8ClGR265yMUZDv' \
                            'CqUVcf4oX37jgWwbPADABXp+lPtRBO7SHtxEglINLhIdZjkopKXFsgDfAEFKEGh5pxDlW1LtLQCGHgM0KM8U2l' \
                            'zj8ZQ3gB+lKuuObt19a9eMc3nzhgukOwb/7kzjdyymSJ58G6CmDM4Yfy7Ms3H+sxxAvAFKVd+tPN9CS2Y6tEzu' \
                            'eKDeIIGGrwGAHGVs2mzj8ZgRGxXX3Vv97y+xffeXlNLm4j0VBYd+h+oCRCLt/287FC8rqEuZYboy22gZjTndF+' \
                            'BwwE1d5xNAWPxWMEejSctWjGv6w/ED3LgudC7TqS+S0BXlhzh6mFuFfC3Jjdxa6BlcTsroqYMDo2aaJWB7sHVh' \
                            'C3exq15qFn199VP6ouioMcyWgZyZBRk2dNpHpM9UWm0BdFrQ72RtfgqGSZJvmwPyJpqQQfR98j4XQd3VDtufWG' \
                            'X3zlE++XKsGjrCm7fPvP66TgvYTdPbMlshpX2wXdlx5z1xa4lkApgZAa06sxPHrEdoNgCi+Tak6K+Y0xJ54+81' \
                            'tbRsC5UL/lvSvmmClmrpYmRotLlI7PbI2tL2ACZPfaaMCKSyJdHuLdHhJ9XpIDHpykiXYlOssIYSo8VQ6BeotA' \
                            'g0XtBItQo4Nh6qJD5miL9tj60PjQ/G8s/sap171y75uDr0azVQdQn0hZ/nHt3f4xteL9j6PvzY1aHRnSlSDaZd' \
                            'LX4ife4yUdNUlliZbCQFaonzWgXAWGQ/CQNKGxaYINNtXjLKoPsRE5EyHoGReu9cw55vNH39myv7TkeqhGvSaH' \
                            'qj0nDKT3zIxanQC4jmDrX2vo3VaLgSfPUjSNUr0UBwEYhgS8pLq9pLqr6dYahUPtoQPMOWsA05eZPgmnuy7lbj' \
                            'gPWDpaGgah3LwpC6dedAKC+IXdyQ+9g/O5fbOfrs21mMKLEAIpJE0TJuD3+ZgwYQJer5cJE8YTCARobGwY1mcw' \
                            'GKShoYG6ujpqaqqprx9DKBRi3Lix+Hw+hBAYwkP/zjp2vRccaqe1wlX9n//VOwv32wdbbJxKmdJ5cM9TX/dH1c' \
                            '7bY1bnxMGyPeuDWP2hIfGvravlttu+xcBAhGuv/TItLR9zw9euI5VOcc7ZZ/HOu6vz+ly06BROP/1UZhw2nYkT' \
                            'J3LCCcfRUF/PxRdfRE9PLx0dmeknpcCyHCYemcqdInVC8PCrD7bER0PHYL1iHKzI5+Cae+qj6dY5ud8SEhKpFB' \
                            '7TxGMaRAYiPPrbx2lubmZgYICdu3bz8CO/paO9g927m4d9eN26v7Fjx05s28a2Hfw+L4lkkm3bd9Da2obWGqU1' \
                            'tu0gVebLORqnXmvmAIM7skqkvKTPMve5cCueB12JrVNtNxHKRaV2go2rFKm0RTSeBMPg8su/wOEzZ3LllVcwaf' \
                            'Ikliy5nLlHHcn55y1GKZ25tEZrzbHHHs2555zNaact4sQTj+dznzudeZ/6FF/4wqVMmjSJWCJJLJ4klbaonWAj' \
                            'jfwBF4KjKyA+F4Zo3O9V4/7VC/8ZeCS3zE5L1j1TR9/HQ55ovF4vjmNjmia27eAxTVzlIqWBbduIQZNBgJSZVU' \
                            'XrzDZdCoHSGiklruugVIbwuiabT18SxhdyC9FaeuP8VTfuDz2jUS55U0Qpxmfs0kFeajw+xbyLwzSvC9K900u0' \
                            'y4NlWQBYVsbGsOzM3c0SNWSFa3BdF3eINoFLxn5wXRchINTgMGFOikM/ncAbGC75WjN+FPTkwWgYkfdl2xGmz6' \
                            'sp1EfeoGLmKVFmnCywEpKBdg/hVg8DHR7ivQZOWuLYZbYhAgxDY/oUwQaH2iabugk2NeMc/NVu1vIsDrYr9nvV' \
                            '2G+JSKSElWFEicqGxl/t4q92GTczBWRM6lTUIBWRmXtM4loCrQXS1Hj9Cl9IUVXrUlXrFh31cmBbIlUC55Hu+y' \
                            '8RkZjsqAlqDKPy/aPh0QTrHYIHYr9YCBoicVnow6s4GicL7oXPJSGRFJv6I/LAepeLqW5R/F1h1WhCEomLv+UU' \
                            'lVsRh7kbii2VFRHnOHprd7+xuqPHxLLF6PwvpeoWK9fF3w36fB1X0Bs2aOs2O1yHZTlViklBSQnJdd7qIs+5kF' \
                            'dn7Z+areM/P219Mi0WhKPGuERS4DgC0wRjpH2FKL9u9+/1EqgpPR6uKwhHJT1hg64+k2hctmnN9csf2Pp+z55Y' \
                            'btVcJ26ek7mQtkriGmXfXf/bRfWGKc8DLgUW+H267tAJjszTHZW6KrP1/vZ8HUeeHcFbpYa900Brp6kiMRkDNq' \
                            'D1C66jn3vlZxtbPv57XyGugzCSW2GIEfu1+8wFf8jDl3+9sEZIcWsoqH4wcayDUUTbuLZACJDmcM7EekxaN1Xx' \
                            '8YYq6qdYzD41RnCMs292aOjqM+gbMJ5zLHXT2uebu9a+0FzMcVsuIDUIeY7ekSzLUe9Or390UcDwykdCVeqypr' \
                            'EuZsGq4tqCPesC2ElJVW3GekpGDAbaTFJRg4apFlM+lcD0aYQAf42bZYKgs0fSHzXWa83i+69Y3lEB7qUidlDA' \
                            'rIMS6brxydNrQD/i9eiLxze6hIrYA4mwwUCbBzslMbyaQJ1D7XinqKSk0oKOHoNESq4XcOl9VyzfdaBxrkQiRh' \
                            't6B+D6RxfVSI+8yxB8pTqkzMY6l3IGWDFwHEHvgCQcNXBdlmnNNUuXLN87ii4qxv+gRsOvvn+hDNR5nwcuEEAw' \
                            'oKgJKQJ+jWnofRoqe9c6Q3zKEkTjkkhcojJkNGulj1h65ZuFluMBg9z8iJH0gATUuKY6AsEg/T1JtMpsijweL+' \
                            'lUUnp9fqVcl2QqIQH++L3NasnSealMthTEEpJYQmJIME2NaYCUGgEolbEJHFfgusMWGWfDy61OIBCUpsej6sbU' \
                            '093ZIaVhgNZUBYIKIJGIy0DIq0I1Hpq3d5ZzQg9TqBVLxILTZ/OjpV86VsN16aTb2NueYteWCHs+itLblUKXYG' \
                            'P1NGt+3WHuJE+1izZcEBothnJGhoMGtERogVASN2EQbTFi/Vt8y3SJwaqt9zJ5RojD5tYyblIVVSEjIYR4cs+O' \
                            '7je+svhXFSn63OVzEIrFOHlt8+31HtNYqWFObgfJmEPn3iQ7N0do3hohGi506YPhgcAYQfV4CDSA4dMZGREFbn' \
                            'otEFqgHEGyH2IdgniPxk4P1y3+gMGUw6s5bG4NTVODhGo9iHzGhrXSnznziNu3UHwZzdt8lUovHMZFw5RzbJWe' \
                            'o7QNSKQwMIRJVchk6uxqps6uRrlN9HSk+Hh7jLbmBL2dSRJRF9tyiXZpol0Zd543KPAFJaZ/nxWqXHAssOKadE' \
                            'xndIMenHqSqpBJXaOXCYcGmDwjxPgpAUzPvvHTKBxlo7WLRiGEUWcI3+eATcO4WMTELmlQ/X7Vt80xjaF5oENS' \
                            'SAbSbSf0pLb9xFFW1kNtYgoffrOWgFlPlaceU2Q9U1kr0LYU/R02nS020X6bRNwmnXKwLBfXVrhKZ/QMmSQRaQ' \
                            'gMQ+D1Gfj8JlUBD8EaD2Mne2ho8uAP5NvuSjsknTAJp4+UE8ZWSZR20FohhUGtb/KjDb4Zj4uMVnYi4eT6fzrx' \
                            'JzGK2BRFGbHwjCO4/b7L7wVuGKwct3toja0vsTMVCCQ+M0TArMdv1uEzghjCixAGWgmSEYj3a5w0gytB3kZN5D' \
                            'wIAaYXArUQqBNIQ6NRuNrCUcks8f2knIGsBBRflhuqZqgG//QhvgEr+ntjZ1224O5h+d5FleUb2+7wJ51Ie3+q' \
                            'uU7pTBtXWaTcSAk2DN9KSGFgykzGi8eowpR+DLwo24OTMnFSEmXLTNwTQGoMU2P4XDx+F+m1UcLCUWlslcBRaR' \
                            'yVwtWV5qyDRwbwGoEsjpIaX5MTNA85/szZt2+gYPCLOmYc1x3fEd8UsNxYRRumYq+VdrHcOBZxGMI905kwBVST' \
                            '3USJbKnORsZ0ZgVKleo5r6uy5bZK5CSpQMLpl03BY6YAGyhQBUUZ0Z3cguXGS1NZMVaFkHXYDm4j9/3KPI3GqT' \
                            'Ean0YWlHboSnxYdHoXLYxY7XJ0KRwHMivmYILGcmNFcymKSkRPv6EaxwyLGewXKAXhqIHlsF/8Mk2oq1b7drH7' \
                            'kYaVCylLOhQxD4oyorNXquqgGvUmqRA00Nc5Bk/HUdS4gUwcpwwhWmRsrAxkKrrSpnfMhxxyaFvGsfgJUFJK0N' \
                            '5tOFQqEckOs6evRlsTxjreYu8r/rBjEOo8Dk96eOR7NODrCeGOex0ZSIxcuQxEYlL17fHGKOPFzoOuFbXz2z/y' \
                            '+ePJT5SWhFRePG4wr0wAUsqilxDFtz6G8mEW9DNasB1Be4vH7FpVc+ERRx49skScdsa5Eri2f3OV+fF4m8mTHI' \
                            'JVFe1bhkExsqprazj99FMzcySbhjw4W1LJFBs/2EhbW3tFfZcJluW9S1uC1g6T7o1VaJdLpk+fedeHmzfmxUCG' \
                            'McLvr5oKfC7db9K1NogmTm2tor7WxevJ+hBG5cUQeYh5PB4mTsqkVOzd28qkSRPzak+aNJGnf/cMsVgsJ6o6/I' \
                            'PlVIUmk8JkuxCOSsIDBr1bqoi3+ACmIDgTeCK3TS4jMk5MIS4G0YjWxHb7cBMS+4REVzgmGz2Glg11GaaMQHte' \
                            '8kIe0tkfWmveWfUuU6cdimmaGIbBUUfPxV/lp2liE9s+2lac2JFWDZHxe3R0G9iOwHVER//6QH10t8+b0+7aw2' \
                            'bMemrnjo8gJz9iENRZ514kgatyv5Ts9IR71gTOR3OF7Yg/JdPCKs+FHGKVxnGc/L2AGLwJUqkka957n3feeZeV' \
                            'K1eRTqeBbO5UDhMzKQEqr+9y37YsoSxbrNCaG52YPD66y7e2oN38WUfMnU0pE9s0zYXk+BuyzH9r08oda//wwO' \
                            'Y1wNPf/uOiD6CyhIy0bfPumvepMuqoq62htqYGf5U/i6/OSwkYjFwBpFJpenr7iESihCMRBiIDfHpKlDG1lXwV' \
                            'bJuIcvXnf/2/3gwDavEFlzwkYEEOL7xCiKura2pvjUYGIDfP8vBZcyRwJTlSkm34yEdbNw9xznZEs1IcLStYUD' \
                            'IuOEVfNExfOAzAQGxfJGrdBxvp7c2c8dQarvrnJVRRxa7mPazf8PchSRKjXLzStgj37IlF2DfiL2roA3LDzxd8' \
                            '5rOf+8mrL/2hD1BDnzh81hFNwLkFfTa7jvNGboGrxBbLrjxXshCUUkPLZDyRJBKNEYnGiMZiQ3sNpXXJrfVIml' \
                            'opsGyx7dkfvj80eLt3busD/lhQdYZALBr8McQIgTgThmWcPLN50wd5nmPX5e9pqzJGFNNrSmni8TiJRAKt8pfl' \
                            '/D1XqW+UVxKWLXBdsYmc+b9l80YF/A6w9p1ZERLBFYN1TICjjvm0BK4t6DMG+smPW3YXGhHrEylp1VariqzOQn' \
                            'I6elq49e4vAqDEWM44/VQgk2sVDGZ8BxnJyCW4crs6kRK4ircp8Lsq5b4jpbEJ9Lyc6uede/7Fk1596Y97TYBz' \
                            'zz5nXjqdPq6qqor+cJi2jk5c111r286Wgu/gOrotmRbNSjFzJD0xJN45ouGrdpl7bhg0tP/1SG6+6Wv5bbRmz5' \
                            '7CTOLKp2IiJRMU8Te89vLzqcUXXPJ7r9czb/LEiYypqyWVSnsj0egXJzZN/Kn5y1/ctyAUCj0//bBpZqAqwK7d' \
                            'u9m2bTubPvzo8WeefmyYO8hJu5GUx1ydtsTMKv/IHpvc1QAyTtpE2AAtSKdtOjo7h+qm02lefW0ZO3ftrojwQl' \
                            'CuIJkSW9C6aFx0+qFTXp0wftxddbW1fGresWitaWtt++HcI2ZvMoGfjJ8wbmwgECAWjTEQHqCutpaTTzy+7pmn' \
                            'HxvW2YNfXcGNT572eiQul1T53bIyIaQodLGT6DNZ9WBjFvG93PzNbw+9cxwH2x4eDhAVWrPxpMB2xFvP3b52UK' \
                            '/lue0PP2z6BZDJ0uvq7GLc+HFMaJpQ09fXf6cJLNi9czctzS3ZND6R/bg4Gfh5sQ9qxRvRuAwfMkbVS1laKgJB' \
                            'L7VjgnTFcv8jADhDylaRTI58yCUQ9FFXFwDK23LhmLSAlzp3RkplxnwaMh7z1r2ttLa2IRDYjj3PBPpcpcZqYN' \
                            'r0aQhgx46dAD2UCKK+8ZstHWfeOGdFLCEuqgmVZoQSac665HBWvthBuC9esl45qAr4OPmsQ3FqVmCVsezTliCZ' \
                            'lM3JAWtNTnFhIKcNoLa2lslTJrFj+04SiQRAmwn8BviB1lp2dXaRTCZxlcK27ScpEWLb9nYHZ9ww56H+iHFBdV' \
                            'DJErtntFbEqt/lgutOwisqNAsLwNFJ2hNrSVjlGdkfMXAVjz98w6pBsckdxOzKoR8A/dVwOOy1bXswGdYB7jGB' \
                            'u2Kx+HSvz7tERSLEE0l27m6ms7vbX/CtPOmwU+6KhDC2xJJybnWZfMi0E2VHOJvj9QndbKXAsgUDURlWrn6K4d' \
                            'MBskvpsjff6jukoYHpU6dgWRaWbRMeGFjm93iWmjd/8+uJ8y685H7TNL8kpZSO4+Jm8oDPgWFZakPMeO/ZXZGF' \
                            'Vx7+H919xr1Bv5bldMUQHCQfb3efgat4bqAr2VyiSibiLcRpPX193r5wGENKlNa4rvvCKy8+l5IAqVRqvW07Pe' \
                            'm0NcgEgNPOPPeCQqkY4vIHf/4YAU+k02JHX0T+j/mxYwlJNC4jwD1PfWt1SdE878JLARYD2cP5Dq7rOsAbkBWZ' \
                            'N/7yskX+6APMMA3PHMrAg9evDGu4szdsqFT6H/IfGPLAcTIpRUrz4Pt/2l1o/MmCqxGYX1Bn657mXc0UnPt8pa' \
                            'BSQAhx2qFTp1MKUlEbrXjOdVnW1mViO/84ZigF7T0Gli22oblrzbPDjDCVd2mOA5oK6ry8aeN6Re7uU2u9msyS' \
                            'mQvnT51+eNl87aVXLk9pzS1pS3S0dZk5xwwOHmgNnb0m0bhMALe8es/Gsv9HYcbMI6RGn0++/8VB69cGfwwxwr' \
                            'LSe4G1BX3MD4WqC7k4DJYuWb4FuCmeFKm9nQdXMpSCjh6TbB74XS0bel/eva5w/PJh1uw5fuC8guJdSquNgz+G' \
                            'Eg527dzGzFlzQsB5vpBi1skORyzwGdNP7p944U1Nm/o70z17t5Vey2eePG6rP+RxbEcsSiSl9Ps0ngP8f89sR9' \
                            'DW5SESkwp4zEo43/vdd9aUDI9PnhXixy8d3zTtuNT3m6YFzm6YLIj1u1iZMMWz772z8vlkMqEh/5SfnjlrTlug' \
                            'zr1x8TWHmGcsXMysqcfgeHuPjNvdXzrmlMa3XnmwpbXUR/++bK844rMT3vYFTMtxxSkDsUwujN+ri2bgloNCeV' \
                            'IKBqKS1k6TlCUV8Ggyat/80HUrcyM+w/LJ/8+fjp9imOJNr8+z+LNHLuGo2ccwda7J7h0dKhkR3/lgw9rBfM38' \
                            'jfSWTR+0zT0nsmbSxIko7dIe+4C+5A6Aeo2+/bq7jyhHknrsG++ovr3xnwJf05pwd5/B7lYP3WFjVNNlkBpXZZ' \
                            'LP97R5aO8xcVxhgb7bsdRND1+/MlbQrPCEgTQ84hvADKVsdvYvJ2H3cUh9E8ec5XSh9arc+sOwu3/1wpXAQoHA' \
                            'kD5M6SXlRFCKloGImPWDs1dWlOt4w5OnHi0Q9wKnAFIICPgVwSpNZtpopAQhMn5/rUFpcBxIW5J4UhBPDuVZAm' \
                            'xCc+vqZ3ctW5fJvx4J5C/f+cybhtSnmNKHKf2knQgI0Fp33Th/1bjcyoN5lrkdtwEY0sOcxvOJWd3sCr9Ff8To' \
                            '273Drjhd5eHrV228+r6Tz5emvAi4TWvmxJNSxrObTSkyTlmBzka9MozYR/iQPb4XuFcp/ejTt73X099WcfxT9f' \
                            'TLjrH1LkFPI7MazmZb7zLC6Y8BhvkrhkvEuwsXIXgJRMhjVJG2k4SjkmRa/GLiWOevwK7WHbGt/7ZkQ8VxwCvv' \
                            'OckMNfoXSCkuBRYAU4A6hkfaFBAhMxhr0foP6aT7xoPXrqiY+ruXzfcGq82FCOb1R+RE1xXfHFOj8Hl8KG2jtW' \
                            'tpzdduPGnVw2UZcdsjx8jGqbUXJNPix0oz22tq6fNqfD5tCfACYeC+dMK9819Oe3fkYE8BXPfIIr/hkeOBsULQ' \
                            'iBAhAVKjEyh6gC7l6o7lD3wY+2jVSAn4+fCrt0+ukYb4GbAE8EMmm9eyIZWWKE2L36vvchOpB7933hqLkTJv/d' \
                            'Uefrps/iUC/R8ISh1Fe1kprr3trNUdiWjlCV45sL9nRIa1mzN/DF//xZHTNTxORuLQSmSO7ezbDFpa892l39r6' \
                            '8y1vD7c7ijLi3hULAqZXbgeaNBCNSQZiEinhkDGZYHAW1iqlr7hpwdvbDgRB+9vuvtULjxPwJDATMi67rr6MlV' \
                            'sdVBxSr5CZDJSeVMKddstp7xauOMXzI0yvnAmMBegfMGjtMnuicXnHQERe3dJuPpNIycGV4zgpxV/vX71w0c+X' \
                            'nzTaZIr9PTE01O4HT31K3v/uwosE/IUsEyJx2dfaaX4/kRRHWpY4ozdsrO/uG0Ktxuc3phTrtBTyocGH/ohMob' \
                            'n21Z9t/NH9S5Y/Gh1wr+jsNa5LpsWgApsE/MFXZXxx/uKxlTCj1JHDUu+GHU0EuPSW6XLCtODXETxJNpQXT4qe' \
                            '7j7jn9p2xv5t6ZLlW39z9VtvaM3VkZgRzmlbGI+RpZAhd8a4LpscS728e32PAnjw2hXO3u2Jx7r7jOssWwyKWD' \
                            '2Ch6784czrb77vqJGYUcyDVO7dsDzxxiY/iy5tugzB7UAAIG2Jrp5+4wvP3vHBW89+/30A5dqKrSvaN2n0+pwz' \
                            '7EXzzouOjhAMGU1Ssuk3V7+Vpw2f/s57NG+NPxWJyRuVIgFsBX6ilX6jfVfJ/Ujht8pJxOBzbirg0LuethR7Nk' \
                            'efA04H7lZabIgl5BXP//TDt3JO+kmA5f/5oTIkO7IJGwpEqti3i2bna62HGGEaDFMsAL//7vvqsjvmPXHiZ4Nr' \
                            'TOnufeyO7Yl1r3eXm/elXOyFdQaVYd4pvML6d1/zgQNsWHztlI0nXdD0o2fuaUlsf6cT8pWpBJTHHKRHozXFLO' \
                            'Oi/34J0FaGe+D16pK2wjP/ul49k5GGSqDcMcTcOhTUKatUX3mgRb3yQEuuwTWsnS+HBq1VMXpUUUZohTOYk+Av' \
                            'w4j9hEqk5oBClW+IBoUWRRNOSynLIZ0Q8Kv9i8wMh4NCZCVQ5dPbyYbJhCyOR3FGZBRsDFjqNfVvDg56ZeGTJX' \
                            'gWQH974gngLGCNLmU7FcVCEtGaM1a/0rX+8Tv3x2j8xHBApedHl61zgLfufn3+GdFee7/6LjcyRQ2d/axfaqks' \
                            'VVbYxyd99/80/H+BZCGMBumi5yUq6G+0EliufaEE/sNgJBEv1WY0v0eLT959NAGIYYbQxIkTefXPf5ZVPr/0+r' \
                            'ym3+evkdJodJVbL6WsEUKEyOwFAhq8IuMsMQFPtgszeznsO/llZ58tMie7EkBCaRVDE9FKhTX0KNcNt7a1OR3t' \
                            '7eorX7lGdXd3V4x3MRCUMGFHgvnz5/PiSy+fCdxEJlt3fJboAxb+H6GbFBmX3jbg12MPaXyx4H0xBhRat0N3s0' \
                            'jliiBUXY1lWWs9Hs+PgZlCMAXNBIRoRFMH1JDZzgeyl5/MFthk+FY4FyyyEqEzxKbI2DQxMv7MMJnQZDvovVqz' \
                            'A1HUzK9kdzt0/2+exnQr4g2hrAAAAABJRU5ErkJggg=='
# file types regexes
PIPFILE_REGEX = r'.*/Pipfile(\.lock)?'
TEST_DATA_REGEX = r'.*test_data.*'
TEST_FILES_REGEX = r'.*test_files.*'
DOCS_REGEX = r'.*docs.*'
IMAGE_REGEX = r'.*\.png$'
DESCRIPTION_REGEX = r'.*\.md'
SCHEMA_REGEX = 'Tests/schemas/.*.yml'
CONF_PATH = 'Tests/conf.json'

PACKS_DIR_REGEX = fr'{CAN_START_WITH_DOT_SLASH}{PACKS_DIR}'
PACK_DIR_REGEX = fr'{PACKS_DIR_REGEX}\/([^\\\/]+)'

INTEGRATIONS_DIR_REGEX = fr'{PACK_DIR_REGEX}\/{INTEGRATIONS_DIR}'
INTEGRATION_PACKAGE_REGEX = fr'{INTEGRATIONS_DIR_REGEX}\/([^\\/]+)'

PACKS_INTEGRATION_PY_REGEX = fr'{INTEGRATION_PACKAGE_REGEX}\/\2\.py'
PACKS_INTEGRATION_TEST_PY_REGEX = fr'{INTEGRATION_PACKAGE_REGEX}/\2_test\.py'
PACKS_INTEGRATION_PS_REGEX = fr'{INTEGRATION_PACKAGE_REGEX}/\2.ps1$'
PACKS_INTEGRATION_PS_TEST_REGEX = fr'{INTEGRATION_PACKAGE_REGEX}/\2\.Tests\.ps1$'
PACKS_INTEGRATION_YML_REGEX = fr'{INTEGRATION_PACKAGE_REGEX}/\2\.yml'
PACKS_INTEGRATION_README_REGEX = fr'{INTEGRATION_PACKAGE_REGEX}/README.md$'

PACKS_INTEGRATION_NON_SPLIT_BASE_REGEX = fr'{INTEGRATIONS_DIR_REGEX}/integration-([^\\/]+)'
PACKS_INTEGRATION_NON_SPLIT_YML_REGEX = fr'{PACKS_INTEGRATION_NON_SPLIT_BASE_REGEX}\.yml$'
PACKS_INTEGRATION_NON_SPLIT_README_REGEX = fr'{PACKS_INTEGRATION_NON_SPLIT_BASE_REGEX}_README.md$'


SCRIPTS_DIR_REGEX = fr'{PACK_DIR_REGEX}\/{SCRIPTS_DIR}'
SCRIPT_DIR_REGEX = fr'{SCRIPTS_DIR_REGEX}\/([^\\/]+)'
SCRIPT_TYPE_REGEX = '.*script-.*.yml'
PACKS_SCRIPT_PY_REGEX = fr'{SCRIPT_DIR_REGEX}/\2\.py'
PACKS_SCRIPT_TEST_PY_REGEX = fr'{SCRIPT_DIR_REGEX}/\2_test\.py'
PACKS_SCRIPT_PS_REGEX = fr'{SCRIPT_DIR_REGEX}/\2.ps1$'
PACKS_SCRIPT_TEST_PS_REGEX = fr'{SCRIPT_DIR_REGEX}/\2\.Tests\.ps1$'
PACKS_SCRIPT_YML_REGEX = fr'{SCRIPT_DIR_REGEX}\/\2\.yml'
PACKS_SCRIPT_README_REGEX = fr'{SCRIPT_DIR_REGEX}/README.md$'

PACKS_SCRIPT_NON_SPLIT_BASE_REGEX = fr'{SCRIPTS_DIR_REGEX}/script-([^\\/]+)'
PACKS_SCRIPT_TEST_PLAYBOOK = fr'{PACK_DIR_REGEX}/{TEST_PLAYBOOKS_DIR}/script-([^\\/]+).yml$'
PACKS_SCRIPT_NON_SPLIT_YML_REGEX = fr'{PACKS_SCRIPT_NON_SPLIT_BASE_REGEX}\.yml$'
PACKS_SCRIPT_NON_SPLIT_README_REGEX = fr'{PACKS_SCRIPT_NON_SPLIT_BASE_REGEX}_README.md$'


PACKS_LAYOUTS_DIR_REGEX = fr'{PACK_DIR_REGEX}\/{LAYOUTS_DIR}'
PACKS_LAYOUT_JSON_REGEX = fr'{PACKS_LAYOUTS_DIR_REGEX}\/(?!layoutscontainer)([^/]+)\.json'

PACKS_LAYOUTS_CONTAINER_JSON_REGEX = fr'{PACKS_LAYOUTS_DIR_REGEX}\/layoutscontainer([^/]+)\.json'

PACKS_WIDGETS_DIR_REGEX = fr'{PACK_DIR_REGEX}\/{WIDGETS_DIR}'
PACKS_WIDGET_JSON_REGEX = fr'{PACKS_WIDGETS_DIR_REGEX}\/([^/]+)\.json'

PACKS_DASHBOARDS_DIR_REGEX = fr'{PACK_DIR_REGEX}\/{DASHBOARDS_DIR}'
PACKS_DASHBOARD_JSON_REGEX = fr'{PACKS_DASHBOARDS_DIR_REGEX}\/([^/]+)\.json'

PACKS_REPORTS_DIR_REGEX = fr'{PACK_DIR_REGEX}\/{REPORTS_DIR}'
PACKS_REPORT_JSON_REGEX = fr'{PACKS_REPORTS_DIR_REGEX}\/([^/]+)\.json'

PACKS_INCIDENT_TYPES_DIR_REGEX = fr'{PACK_DIR_REGEX}\/{INCIDENT_TYPES_DIR}'
PACKS_INCIDENT_TYPE_JSON_REGEX = fr'{PACKS_INCIDENT_TYPES_DIR_REGEX}\/([^/]+)\.json'

PACKS_INCIDENT_FIELDS_DIR_REGEX = fr'{PACK_DIR_REGEX}\/{INCIDENT_FIELDS_DIR}'
PACKS_INCIDENT_FIELD_JSON_REGEX = fr'{PACKS_INCIDENT_FIELDS_DIR_REGEX}\/([^/]+)\.json'

PACKS_INDICATOR_TYPES_DIR_REGEX = fr'{PACK_DIR_REGEX}\/{INDICATOR_TYPES_DIR}'
PACKS_INDICATOR_TYPE_JSON_REGEX = fr'{PACKS_INDICATOR_TYPES_DIR_REGEX}\/([^/]+)\.json'

PACKS_INDICATOR_FIELDS_DIR_REGEX = fr'{PACK_DIR_REGEX}\/{INDICATOR_FIELDS_DIR}'
PACKS_INDICATOR_FIELD_JSON_REGEX = fr'{PACKS_INDICATOR_FIELDS_DIR_REGEX}\/([^/]+)\.json'

PACKS_CLASSIFIERS_DIR_REGEX = fr'{PACK_DIR_REGEX}\/{CLASSIFIERS_DIR}'

_PACKS_CLASSIFIER_BASE_REGEX = fr'{PACKS_CLASSIFIERS_DIR_REGEX}\/*classifier-(?!mapper).*(?<!5_9_9)'
PACKS_CLASSIFIER_JSON_REGEX = fr'{_PACKS_CLASSIFIER_BASE_REGEX}\.json'

# old classifier structure
_PACKS_CLASSIFIER_BASE_5_9_9_REGEX = fr'{PACKS_CLASSIFIERS_DIR_REGEX}\/*classifier-(?!mapper).*_5_9_9'
PACKS_CLASSIFIER_JSON_5_9_9_REGEX = fr'{_PACKS_CLASSIFIER_BASE_5_9_9_REGEX}\.json'

_PACKS_MAPPER_BASE_REGEX = fr'{PACKS_CLASSIFIERS_DIR_REGEX}\/classifier-(?=mapper).*'
PACKS_MAPPER_JSON_REGEX = fr'{_PACKS_MAPPER_BASE_REGEX}\.json'


PACKS_CONNECTIONS_DIR_REGEX = fr'{PACK_DIR_REGEX}\/{CONNECTIONS_DIR}'
PACKS_CONNECTION_JSON_REGEX = fr'{PACKS_CONNECTIONS_DIR_REGEX}\/canvas-context-connections.*\.json$'

PACKS_RELEASE_NOTES_DIR_REGEX = fr'{PACK_DIR_REGEX}\/{RELEASE_NOTES_DIR}'

PLAYBOOKS_DIR_REGEX = fr'{PACK_DIR_REGEX}\/{PLAYBOOKS_DIR}'
PLAYBOOK_BASE_REGEX = fr'{PLAYBOOKS_DIR_REGEX}\/.*'
PLAYBOOK_YML_REGEX = fr'{PLAYBOOK_BASE_REGEX}\.yml'
PLAYBOOK_README_REGEX = fr'{PLAYBOOK_BASE_REGEX}_README\.md$'

TEST_SCRIPT_REGEX = r'{}{}.*script-.*\.yml$'.format(CAN_START_WITH_DOT_SLASH, TEST_PLAYBOOKS_DIR)
TEST_PLAYBOOK_YML_REGEX = fr'{PACK_DIR_REGEX}/{TEST_PLAYBOOKS_DIR}\/(?!script-)([^.]+)\.yml'


PACKS_INDICATOR_TYPES_REPUTATIONS_REGEX = r'{}{}/([^/]+)/{}/reputations.json'.format(CAN_START_WITH_DOT_SLASH,
                                                                                     PACKS_DIR,
                                                                                     INDICATOR_TYPES_DIR)
PACKS_RELEASE_NOTES_REGEX = r'{}{}/([^/]+)/{}/([^/]+)\.md$'.format(CAN_START_WITH_DOT_SLASH, PACKS_DIR,
                                                                   RELEASE_NOTES_DIR)
PACKS_TOOLS_REGEX = r'{}{}/([^/]+)/{}/([^.]+)\.zip'.format(CAN_START_WITH_DOT_SLASH, PACKS_DIR, TOOLS_DIR)

PLAYBOOK_REGEX = r'{}(?!Test){}/playbook-.*\.yml$'.format(CAN_START_WITH_DOT_SLASH, PLAYBOOKS_DIR)

TEST_PLAYBOOK_REGEX = r'{}{}/(?!script-).*\.yml$'.format(CAN_START_WITH_DOT_SLASH, TEST_PLAYBOOKS_DIR)
TEST_NOT_PLAYBOOK_REGEX = r'{}{}/(?!playbook).*-.*\.yml$'.format(CAN_START_WITH_DOT_SLASH, TEST_PLAYBOOKS_DIR)

CONNECTIONS_REGEX = r'{}{}.*canvas-context-connections.*\.json$'.format(CAN_START_WITH_DOT_SLASH, CONNECTIONS_DIR)

INDICATOR_TYPES_REPUTATIONS_REGEX = r'{}{}.reputations\.json$'.format(CAN_START_WITH_DOT_SLASH, INDICATOR_TYPES_DIR)

PACK_METADATA_NAME = 'name'
PACK_METADATA_DESC = 'description'
PACK_METADATA_SUPPORT = 'support'
PACK_METADATA_MIN_VERSION = 'serverMinVersion'
PACK_METADATA_CURR_VERSION = 'currentVersion'
PACK_METADATA_AUTHOR = 'author'
PACK_METADATA_URL = 'url'
PACK_METADATA_EMAIL = 'email'
PACK_METADATA_CATEGORIES = 'categories'
PACK_METADATA_TAGS = 'tags'
PACK_METADATA_CREATED = 'created'
PACK_METADATA_CERTIFICATION = 'certification'
PACK_METADATA_USE_CASES = 'useCases'
PACK_METADATA_KEYWORDS = 'keywords'
PACK_METADATA_PRICE = 'price'
PACK_METADATA_DEPENDENCIES = 'dependencies'

PACK_METADATA_FIELDS = (PACK_METADATA_NAME, PACK_METADATA_DESC, PACK_METADATA_SUPPORT,
                        PACK_METADATA_CURR_VERSION, PACK_METADATA_AUTHOR, PACK_METADATA_URL, PACK_METADATA_CATEGORIES,
                        PACK_METADATA_TAGS, PACK_METADATA_USE_CASES, PACK_METADATA_KEYWORDS)
API_MODULES_PACK = 'ApiModules'
API_MODULE_PY_REGEX = r'{}{}/{}/{}/([^/]+)/([^.]+)\.py'.format(
    CAN_START_WITH_DOT_SLASH, PACKS_DIR, API_MODULES_PACK, SCRIPTS_DIR)
API_MODULE_YML_REGEX = r'{}{}/{}/{}/([^/]+)/([^.]+)\.yml'.format(
    CAN_START_WITH_DOT_SLASH, PACKS_DIR, API_MODULES_PACK, SCRIPTS_DIR)
API_MODULE_REGEXES = [
    API_MODULE_PY_REGEX,
    API_MODULE_YML_REGEX
]

ID_IN_COMMONFIELDS = [  # entities in which 'id' key is under 'commonfields'
    'integration',
    'script'
]
ID_IN_ROOT = [  # entities in which 'id' key is in the root
    'playbook',
    'dashboard',
    'incident_type'
]

INTEGRATION_PREFIX = 'integration'
SCRIPT_PREFIX = 'script'

# Pack Unique Files
PACKS_WHITELIST_FILE_NAME = '.secrets-ignore'
PACKS_PACK_IGNORE_FILE_NAME = '.pack-ignore'
PACKS_PACK_META_FILE_NAME = 'pack_metadata.json'
PACKS_README_FILE_NAME = 'README.md'

PYTHON_TEST_REGEXES = [
    PACKS_SCRIPT_TEST_PY_REGEX,
    PACKS_INTEGRATION_TEST_PY_REGEX
]

PYTHON_INTEGRATION_REGEXES = [
    PACKS_INTEGRATION_PY_REGEX
]

PLAYBOOKS_REGEXES_LIST = [
    PLAYBOOK_REGEX,
    TEST_PLAYBOOK_REGEX
]

PYTHON_SCRIPT_REGEXES = [
    PACKS_SCRIPT_PY_REGEX
]

PYTHON_ALL_REGEXES: List[str] = sum(
    [
        PYTHON_SCRIPT_REGEXES,
        PYTHON_INTEGRATION_REGEXES,
        PYTHON_TEST_REGEXES
    ], []
)

INTEGRATION_REGXES: List[str] = [
    PACKS_INTEGRATION_NON_SPLIT_YML_REGEX
]

YML_INTEGRATION_REGEXES: List[str] = [
    PACKS_INTEGRATION_YML_REGEX,
    PACKS_INTEGRATION_NON_SPLIT_YML_REGEX
]

YML_ALL_INTEGRATION_REGEXES: List[str] = sum(
    [
        YML_INTEGRATION_REGEXES,
    ], []
)

YML_SCRIPT_REGEXES: List[str] = [
    PACKS_SCRIPT_YML_REGEX,
    PACKS_SCRIPT_NON_SPLIT_YML_REGEX,
    PACKS_SCRIPT_TEST_PLAYBOOK
]

YML_ALL_SCRIPTS_REGEXES: List[str] = sum(
    [
        YML_SCRIPT_REGEXES
    ], []
)

YML_PLAYBOOKS_NO_TESTS_REGEXES: List[str] = [
    PLAYBOOK_YML_REGEX
]

YML_TEST_PLAYBOOKS_REGEXES: List[str] = [
    TEST_PLAYBOOK_YML_REGEX
]

YML_ALL_PLAYBOOKS_REGEX: List[str] = sum(
    [
        YML_PLAYBOOKS_NO_TESTS_REGEXES,
        YML_TEST_PLAYBOOKS_REGEXES,
    ], []
)

YML_ALL_REGEXES: List[str] = sum(
    [
        YML_INTEGRATION_REGEXES,
        YML_SCRIPT_REGEXES,
        YML_PLAYBOOKS_NO_TESTS_REGEXES,
        YML_TEST_PLAYBOOKS_REGEXES
    ], []
)

JSON_INDICATOR_AND_INCIDENT_FIELDS = [
    PACKS_INCIDENT_FIELD_JSON_REGEX,
    PACKS_INDICATOR_FIELD_JSON_REGEX
]

JSON_ALL_WIDGETS_REGEXES = [
    PACKS_WIDGET_JSON_REGEX,
]

JSON_ALL_DASHBOARDS_REGEXES = [
    PACKS_DASHBOARD_JSON_REGEX,
]

JSON_ALL_CLASSIFIER_REGEXES = [
    PACKS_CLASSIFIER_JSON_REGEX,
]

JSON_ALL_CLASSIFIER_REGEXES_5_9_9 = [
    PACKS_CLASSIFIER_JSON_5_9_9_REGEX,
]

JSON_ALL_MAPPER_REGEXES = [
    PACKS_MAPPER_JSON_REGEX,
]

JSON_ALL_LAYOUT_REGEXES = [
    PACKS_LAYOUT_JSON_REGEX,
]

JSON_ALL_LAYOUTS_CONTAINER_REGEXES = [
    PACKS_LAYOUTS_CONTAINER_JSON_REGEX,
]

JSON_ALL_INCIDENT_FIELD_REGEXES = [
    PACKS_INCIDENT_FIELD_JSON_REGEX,
]

JSON_ALL_INCIDENT_TYPES_REGEXES = [
    PACKS_INCIDENT_TYPE_JSON_REGEX,
]

JSON_ALL_INDICATOR_FIELDS_REGEXES = [
    PACKS_INDICATOR_FIELD_JSON_REGEX
]

JSON_ALL_INDICATOR_TYPES_REGEXES = [
    PACKS_INDICATOR_TYPE_JSON_REGEX
]

JSON_ALL_REPUTATIONS_INDICATOR_TYPES_REGEXES = [
    PACKS_INDICATOR_TYPES_REPUTATIONS_REGEX
]

JSON_ALL_CONNECTIONS_REGEXES = [
    CONNECTIONS_REGEX,
]

JSON_ALL_REPORTS_REGEXES = [
    PACKS_REPORT_JSON_REGEX
]

CHECKED_TYPES_REGEXES = [
    # Playbooks
    PLAYBOOK_YML_REGEX,
    TEST_PLAYBOOK_YML_REGEX,

    # Integrations
    PACKS_INTEGRATION_YML_REGEX,
    PACKS_INTEGRATION_PY_REGEX,
    PACKS_INTEGRATION_PS_REGEX,
    PACKS_INTEGRATION_TEST_PY_REGEX,
    PACKS_INTEGRATION_README_REGEX,

    PACKS_INTEGRATION_NON_SPLIT_YML_REGEX,

    # Scripts yaml
    PACKS_SCRIPT_YML_REGEX,
    PACKS_SCRIPT_NON_SPLIT_YML_REGEX,
    PACKS_SCRIPT_PY_REGEX,
    PACKS_SCRIPT_PS_REGEX,
    PACKS_SCRIPT_TEST_PY_REGEX,
    PACKS_SCRIPT_README_REGEX,
    PACKS_SCRIPT_TEST_PLAYBOOK,

    PACKS_CLASSIFIER_JSON_REGEX,
    PACKS_CLASSIFIER_JSON_5_9_9_REGEX,
    PACKS_MAPPER_JSON_REGEX,
    PACKS_DASHBOARD_JSON_REGEX,
    PACKS_INCIDENT_TYPE_JSON_REGEX,
    PACKS_INCIDENT_FIELD_JSON_REGEX,
    PACKS_INDICATOR_FIELD_JSON_REGEX,
    PACKS_INDICATOR_TYPE_JSON_REGEX,
    PACKS_LAYOUT_JSON_REGEX,
    PACKS_LAYOUTS_CONTAINER_JSON_REGEX,
    PACKS_WIDGET_JSON_REGEX,
    PACKS_REPORT_JSON_REGEX,
    PACKS_RELEASE_NOTES_REGEX,
    PACKS_TOOLS_REGEX,
    CONNECTIONS_REGEX,
    # ReleaseNotes
    PACKS_RELEASE_NOTES_REGEX
]

CHECKED_TYPES_NO_REGEX = [item.replace(CAN_START_WITH_DOT_SLASH, "").replace(NOT_TEST, "") for item in
                          CHECKED_TYPES_REGEXES]

PATHS_TO_VALIDATE: List[str] = sum(
    [
        PYTHON_ALL_REGEXES,
        JSON_ALL_REPORTS_REGEXES
    ], []
)

PACKAGE_SCRIPTS_REGEXES = [
    PACKS_SCRIPT_PY_REGEX,
    PACKS_SCRIPT_YML_REGEX
]

PACKAGE_SUPPORTING_DIRECTORIES = [INTEGRATIONS_DIR, SCRIPTS_DIR]

IGNORED_TYPES_REGEXES = [DESCRIPTION_REGEX, IMAGE_REGEX, PIPFILE_REGEX, SCHEMA_REGEX]

IGNORED_PACK_NAMES = ['Legacy', 'NonSupported', 'ApiModules']

PACK_IGNORE_TEST_FLAG = 'auto-test'

PACKAGE_YML_FILE_REGEX = r'(?:\./)?(?:Packs/[^/]+\/)?(?:Integrations|Scripts)\/([^\\/]+)/([^\\/]+)\.yml'

OLD_YML_FORMAT_FILE = [PACKS_INTEGRATION_NON_SPLIT_YML_REGEX, PACKS_SCRIPT_NON_SPLIT_YML_REGEX]

DIR_LIST_FOR_REGULAR_ENTETIES = [
    PLAYBOOKS_DIR,
    REPORTS_DIR,
    DASHBOARDS_DIR,
    WIDGETS_DIR,
    INCIDENT_TYPES_DIR,
    INCIDENT_FIELDS_DIR,
    LAYOUTS_DIR,
    CLASSIFIERS_DIR,
    INDICATOR_TYPES_DIR,
    CONNECTIONS_DIR,
    INDICATOR_FIELDS_DIR,
]
PACKS_DIRECTORIES = [
    SCRIPTS_DIR,
    INTEGRATIONS_DIR,
    DASHBOARDS_DIR,
    WIDGETS_DIR,
    INDICATOR_FIELDS_DIR,
    INDICATOR_TYPES_DIR,
    INCIDENT_FIELDS_DIR,
    INCIDENT_TYPES_DIR,
    REPORTS_DIR,
    CONNECTIONS_DIR,
    PLAYBOOKS_DIR
]
SPELLCHECK_FILE_TYPES = [
    PACKS_INTEGRATION_YML_REGEX,
    PACKS_SCRIPT_YML_REGEX,
    PLAYBOOK_YML_REGEX
]

KNOWN_FILE_STATUSES = ['a', 'm', 'd', 'r'] + ['r{:03}'.format(i) for i in range(101)]

CODE_FILES_REGEX = [
    PACKS_INTEGRATION_PY_REGEX,
    PACKS_SCRIPT_PY_REGEX,
    PACKS_INTEGRATION_PS_REGEX,
    PACKS_SCRIPT_PS_REGEX
]

SCRIPTS_REGEX_LIST = [PACKS_SCRIPT_YML_REGEX, PACKS_SCRIPT_PY_REGEX, PACKS_SCRIPT_PS_REGEX]

# All files that have related yml file
REQUIRED_YML_FILE_TYPES = [PACKS_INTEGRATION_PY_REGEX,
                           PACKS_INTEGRATION_README_REGEX,
                           PACKS_INTEGRATION_NON_SPLIT_README_REGEX,

                           PACKS_SCRIPT_PY_REGEX,
                           PACKS_SCRIPT_README_REGEX,
                           PACKS_SCRIPT_NON_SPLIT_README_REGEX,

                           PLAYBOOK_README_REGEX]

TYPE_PWSH = 'powershell'
TYPE_PYTHON = 'python'
TYPE_JS = 'javascript'

TYPE_TO_EXTENSION = {
    TYPE_PYTHON: '.py',
    TYPE_JS: '.js',
    TYPE_PWSH: '.ps1'
}

TESTS_DIRECTORIES = [
    'testdata',
    'test_data',
    'data_test',
    'tests_data'
]

FILE_TYPES_FOR_TESTING = [
    '.py',
    '.js',
    '.yml',
    '.ps1'
]

# python subtypes
PYTHON_SUBTYPES = {'python3', 'python2'}

# github repository url
CONTENT_GITHUB_LINK = r'https://raw.githubusercontent.com/demisto/content'
CONTENT_GITHUB_MASTER_LINK = CONTENT_GITHUB_LINK + '/master'
SDK_API_GITHUB_RELEASES = r'https://api.github.com/repos/demisto/demisto-sdk/releases'
CONTENT_GITHUB_UPSTREAM = r'upstream.*demisto/content'
CONTENT_GITHUB_ORIGIN = r'origin.*demisto/content'

# Run all test signal
RUN_ALL_TESTS_FORMAT = 'Run all tests'
FILTER_CONF = './Tests/filter_file.txt'


class PB_Status:
    NOT_SUPPORTED_VERSION = 'Not supported version'
    COMPLETED = 'completed'
    FAILED = 'failed'
    IN_PROGRESS = 'inprogress'
    FAILED_DOCKER_TEST = 'failed_docker_test'


# change log regexes
UNRELEASE_HEADER = '## [Unreleased]\n'  # lgtm[py/regex/duplicate-in-character-class]
CONTENT_RELEASE_TAG_REGEX = r'^\d{2}\.\d{1,2}\.\d'
RELEASE_NOTES_REGEX = re.escape(UNRELEASE_HEADER) + r'([\s\S]+?)## \[\d{2}\.\d{1,2}\.\d\] - \d{4}-\d{2}-\d{2}'

# Beta integration disclaimer
BETA_INTEGRATION_DISCLAIMER = 'Note: This is a beta Integration,' \
                              ' which lets you implement and test pre-release software. ' \
                              'Since the integration is beta, it might contain bugs. ' \
                              'Updates to the integration during the beta phase might include ' \
                              'non-backward compatible features. We appreciate your feedback on ' \
                              'the quality and usability of the integration to help us identify issues, ' \
                              'fix them, and continually improve.'

# Integration categories according to the schema
INTEGRATION_CATEGORIES = ['Analytics & SIEM', 'Utilities', 'Messaging', 'Endpoint', 'Network Security',
                          'Vulnerability Management', 'Case Management', 'Forensics & Malware Analysis',
                          'IT Services', 'Data Enrichment & Threat Intelligence', 'Authentication', 'Database',
                          'Deception', 'Email Gateway', 'Identity and Access Management', 'File Integrity Management']
SCHEMA_TO_REGEX = {
    'integration': YML_INTEGRATION_REGEXES,
    'playbook': YML_ALL_PLAYBOOKS_REGEX,
    'script': YML_SCRIPT_REGEXES,
    'widget': JSON_ALL_WIDGETS_REGEXES,
    'dashboard': JSON_ALL_DASHBOARDS_REGEXES,
    'canvas-context-connections': JSON_ALL_CONNECTIONS_REGEXES,
    'classifier_5_9_9': JSON_ALL_CLASSIFIER_REGEXES_5_9_9,
    'classifier': JSON_ALL_CLASSIFIER_REGEXES,
    'mapper': JSON_ALL_MAPPER_REGEXES,
    'layoutscontainer': JSON_ALL_LAYOUTS_CONTAINER_REGEXES,
    'layout': JSON_ALL_LAYOUT_REGEXES,
    'incidentfield': JSON_ALL_INCIDENT_FIELD_REGEXES + JSON_ALL_INDICATOR_FIELDS_REGEXES,
    'incidenttype': JSON_ALL_INCIDENT_TYPES_REGEXES,
    'image': [IMAGE_REGEX],
    'reputation': JSON_ALL_INDICATOR_TYPES_REGEXES,
    'reputations': JSON_ALL_REPUTATIONS_INDICATOR_TYPES_REGEXES,
    'readme': [PACKS_INTEGRATION_README_REGEX,
               PACKS_INTEGRATION_NON_SPLIT_README_REGEX,
               PLAYBOOK_README_REGEX,
               PACKS_SCRIPT_README_REGEX,
               PACKS_SCRIPT_NON_SPLIT_README_REGEX
               ],

    'report': [PACKS_REPORT_JSON_REGEX],
    'release-notes': [PACKS_RELEASE_NOTES_REGEX]
}

EXTERNAL_PR_REGEX = r'^pull/(\d+)$'


FILE_TYPES_PATHS_TO_VALIDATE = {
    'reports': JSON_ALL_REPORTS_REGEXES
}

DEF_DOCKER = 'demisto/python:1.3-alpine'
DEF_DOCKER_PWSH = 'demisto/powershell:6.2.3.5563'

DIR_TO_PREFIX = {
    'Integrations': INTEGRATION_PREFIX,
    'Scripts': SCRIPT_PREFIX
}

ENTITY_NAME_SEPARATORS = [' ', '_', '-']

DELETED_YML_FIELDS_BY_DEMISTO = ['fromversion', 'toversion', 'alt_dockerimages', 'script.dockerimage45', 'tests',
                                 'defaultclassifier', 'defaultmapperin', 'defaultmapperout']

DELETED_JSON_FIELDS_BY_DEMISTO = ['fromVersion', 'toVersion']

FILE_EXIST_REASON = 'File already exist'
FILE_NOT_IN_CC_REASON = 'File does not exist in Demisto instance'

ACCEPTED_FILE_EXTENSIONS = [
    '.yml', '.json', '.md', '.py', '.js', '.ps1', '.png', '', '.lock'
]

BANG_COMMAND_NAMES = {'file', 'email', 'domain', 'url', 'ip'}

DBOT_SCORES_DICT = {
    'DBotScore.Indicator': 'The indicator that was tested.',
    'DBotScore.Type': 'The indicator type.',
    'DBotScore.Vendor': 'The vendor used to calculate the score.',
    'DBotScore.Score': 'The actual score.'
}

IOC_OUTPUTS_DICT = {
    'domain': {'Domain.Name'},
    'file': {'File.MD5', 'File.SHA1', 'File.SHA256'},
    'ip': {'IP.Address'},
    'url': {'URL.Data'}
}
XSOAR_SUPPORT = "xsoar"
XSOAR_AUTHOR = "Cortex XSOAR"
PACK_INITIAL_VERSION = '1.0.0'
PACK_SUPPORT_OPTIONS = ['xsoar', 'partner', 'developer', 'community']

XSOAR_SUPPORT_URL = "https://www.paloaltonetworks.com/cortex"
MARKETPLACE_LIVE_DISCUSSIONS = \
    'https://live.paloaltonetworks.com/t5/cortex-xsoar-discussions/bd-p/Cortex_XSOAR_Discussions'

BASE_PACK = "Base"
NON_SUPPORTED_PACK = "NonSupported"
DEPRECATED_CONTENT_PACK = "DeprecatedContent"
IGNORED_DEPENDENCY_CALCULATION = {BASE_PACK, NON_SUPPORTED_PACK, DEPRECATED_CONTENT_PACK}

FEED_REQUIRED_PARAMS = [
    {
        'defaultvalue': 'true',
        'display': 'Fetch indicators',
        'name': 'feed',
        'type': 8,
        'required': False
    },
    {
        'display': 'Indicator Reputation',
        'name': 'feedReputation',
        'type': 18,
        'required': False,
        'options': ['None', 'Good', 'Suspicious', 'Bad'],
        'additionalinfo': 'Indicators from this integration instance will be marked with this reputation'
    },
    {
        'display': 'Source Reliability',
        'name': 'feedReliability',
        'type': 15,
        'required': True,
        'options': [
            'A - Completely reliable', 'B - Usually reliable', 'C - Fairly reliable', 'D - Not usually reliable',
            'E - Unreliable', 'F - Reliability cannot be judged'],
        'additionalinfo': 'Reliability of the source providing the intelligence data'
    },
    {
        'display': "",
        'name': 'feedExpirationPolicy',
        'type': 17,
        'required': False,
        'options': ['never', 'interval', 'indicatorType', 'suddenDeath']
    },
    {
        'display': "",
        'name': 'feedExpirationInterval',
        'type': 1,
        'required': False
    },
    {
        'display': 'Feed Fetch Interval',
        'name': 'feedFetchInterval',
        'type': 19,
        'required': False
    },
    {
        'display': 'Bypass exclusion list',
        'name': 'feedBypassExclusionList',
        'type': 8,
        'required': False,
        'additionalinfo': 'When selected, the exclusion list is ignored for indicators from this feed.'
                          ' This means that if an indicator from this feed is on the exclusion list,'
                          ' the indicator might still be added to the system.'
    },
    {
        'additionalinfo': 'Supports CSV values.',
        'display': 'Tags',
        'name': 'feedTags',
        'required': False,
        'type': 0
    },
    {
        'additionalinfo': 'The Traffic Light Protocol (TLP) designation to apply to indicators fetched from the feed',
        'display': 'Traffic Light Protocol Color',
        'name': 'tlp_color',
        'options': ['RED', 'AMBER', 'GREEN', 'WHITE'],
        'required': False,
        'type': 15
    }
]

FETCH_REQUIRED_PARAMS = [
    {
        'display': 'Incident type',
        'name': 'incidentType',
        'required': False,
        'type': 13
    },
    {
        'display': 'Fetch incidents',
        'name': 'isFetch',
        'required': False,
        'type': 8
    }
]

MAX_FETCH_PARAM = {
    'name': 'max_fetch',
    'required': False,
    'type': 0,
    'defaultvalue': '50'
}

# for reference, the defaultvalue and display are not enforced.
FIRST_FETCH_PARAM = {
    'defaultvalue': '7 days',
    'display': 'First fetch timestamp (<number> <time unit>, e.g., 12 hours, 7 days)',
    'name': 'first_fetch',
    'required': False,
    'type': 0
}

DOCS_COMMAND_SECTION_REGEX = r'(?:###\s{}).+?(?:(?=(?:\n###\s))|(?=(?:\n##\s))|\Z)'
# Ignore list for all 'run_all_validations_on_file' method
ALL_FILES_VALIDATION_IGNORE_WHITELIST = [
    'pack_metadata.json',  # this file is validated under 'validate_pack_unique_files' method
    'testdata',
    'test_data',
    'data_test',
    'testcommandsfunctions',
    'testhelperfunctions',
    'stixdecodetest',
    'testcommands',
    'setgridfield_test',
    'ipnetwork_test',
    'test-data',
    'testplaybook'
]
VALIDATED_PACK_ITEM_TYPES = [
    'Playbooks',
    'Integration',
    'Script',
    'IncidentFields',
    'IncidentTypes',
    'Classifiers',
    'Layouts'
]

FIRST_FETCH = 'first_fetch'

MAX_FETCH = 'max_fetch'

OLDEST_SUPPORTED_VERSION = '5.0.0'

FEATURE_BRANCHES = ['v4.5.0']

SKIP_RELEASE_NOTES_FOR_TYPES = (FileType.RELEASE_NOTES, FileType.README, FileType.TEST_PLAYBOOK,
                                FileType.TEST_SCRIPT, FileType.IMAGE, FileType.DOC_IMAGE)

LAYOUT_AND_MAPPER_BUILT_IN_FIELDS = ['indicatortype', 'source', 'comment', 'aggregatedreliability', 'detectedips',
                                     'detectedhosts', 'modified', 'expiration', 'timestamp', 'shortdesc',
                                     'short_description', 'description', 'Tags', 'blocked']

<<<<<<< HEAD
DEFAULT_VERSION = -1
CONF_PATH = "./Tests/conf.json"
=======
UUID_REGEX = r'[0-9a-f]{8}\b-[0-9a-f]{4}-[0-9a-f]{4}-[0-9a-f]{4}-\b[0-9a-f]{12}'
>>>>>>> 0ac9b1f1
<|MERGE_RESOLUTION|>--- conflicted
+++ resolved
@@ -1012,9 +1012,7 @@
                                      'detectedhosts', 'modified', 'expiration', 'timestamp', 'shortdesc',
                                      'short_description', 'description', 'Tags', 'blocked']
 
-<<<<<<< HEAD
+UUID_REGEX = r'[0-9a-f]{8}\b-[0-9a-f]{4}-[0-9a-f]{4}-[0-9a-f]{4}-\b[0-9a-f]{12}'
+
 DEFAULT_VERSION = -1
-CONF_PATH = "./Tests/conf.json"
-=======
-UUID_REGEX = r'[0-9a-f]{8}\b-[0-9a-f]{4}-[0-9a-f]{4}-[0-9a-f]{4}-\b[0-9a-f]{12}'
->>>>>>> 0ac9b1f1
+CONF_PATH = "./Tests/conf.json"