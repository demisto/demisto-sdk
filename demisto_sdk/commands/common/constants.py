import re
from distutils.version import LooseVersion
from enum import Enum
from functools import reduce
from typing import Dict, List

CAN_START_WITH_DOT_SLASH = '(?:./)?'
NOT_TEST = '(?!Test)'

# NAMES OF ENTITY DIRECTORIES

INTEGRATIONS_DIR = 'Integrations'
SCRIPTS_DIR = 'Scripts'
PLAYBOOKS_DIR = 'Playbooks'
TEST_PLAYBOOKS_DIR = 'TestPlaybooks'
REPORTS_DIR = 'Reports'
DASHBOARDS_DIR = 'Dashboards'
WIDGETS_DIR = 'Widgets'
INCIDENT_FIELDS_DIR = 'IncidentFields'
INCIDENT_TYPES_DIR = 'IncidentTypes'
INDICATOR_FIELDS_DIR = 'IndicatorFields'
INDICATOR_TYPES_DIR = 'IndicatorTypes'
GENERIC_FIELDS_DIR = 'GenericFields'
GENERIC_TYPES_DIR = 'GenericTypes'
GENERIC_MODULES_DIR = 'GenericModules'
GENERIC_DEFINITIONS_DIR = 'GenericDefinitions'
LAYOUTS_DIR = 'Layouts'
CLASSIFIERS_DIR = 'Classifiers'
MAPPERS_DIR = 'Classifiers'
CONNECTIONS_DIR = 'Connections'
PACKS_DIR = 'Packs'
TOOLS_DIR = 'Tools'
RELEASE_NOTES_DIR = 'ReleaseNotes'
TESTS_DIR = 'Tests'
DOC_FILES_DIR = 'doc_files'
DOCUMENTATION_DIR = 'Documentation'
JOBS_DIR = 'Jobs'
PRE_PROCESS_RULES_DIR = 'PreProcessRules'
LISTS_DIR = 'Lists'
PARSING_RULES_DIR = 'ParsingRules'
MODELING_RULES_DIR = 'ModelingRules'
SAMPLES_DIR = 'Samples'
CORRELATION_RULES_DIR = 'CorrelationRules'
XSIAM_DASHBOARDS_DIR = 'XSIAMDashboards'
XSIAM_REPORTS_DIR = 'XSIAMReports'
TRIGGER_DIR = 'Triggers'
WIZARDS_DIR = 'Wizards'

# NAMES OF ENTITIES

SCRIPT = 'script'
AUTOMATION = 'automation'
INTEGRATION = 'integration'
PLAYBOOK = 'playbook'
TEST_PLAYBOOK = 'testplaybook'
LAYOUT = 'layout'
LAYOUTS_CONTAINER = 'layoutscontainer'
PRE_PROCESS_RULES = 'pre-process-rules'
LISTS = 'list'  # singular, as it is the prefix of the file
INCIDENT_TYPE = 'incidenttype'
INCIDENT_FIELD = 'incidentfield'
INDICATOR_FIELD = 'indicatorfield'
CONNECTION = 'connection'
CLASSIFIER = 'classifier'
DASHBOARD = 'dashboard'
REPORT = 'report'
INDICATOR_TYPE = 'reputation'
OLD_INDICATOR_TYPE = 'reputations'
WIDGET = 'widget'
TOOL = 'tools'
BETA_INTEGRATION = 'betaintegration'
DOCUMENTATION = 'doc'
MAPPER = 'classifier-mapper'
CANVAS = 'canvas'
OLD_REPUTATION = 'reputations.json'
PACK_VERIFY_KEY = 'content.pack.verify'
XSOAR_CONFIG_FILE = 'xsoar_config.json'
GENERIC_FIELD = 'genericfield'
GENERIC_TYPE = 'generictype'
GENERIC_MODULE = 'genericmodule'
GENERIC_DEFINITION = 'genericdefinition'
JOB = 'job'
PARSING_RULE = 'parsingrule'
MODELING_RULE = 'modelingrule'
CORRELATION_RULE = 'correlationrule'
XSIAM_DASHBOARD = 'xsiamdashboard'
XSIAM_REPORT = 'xsiamreport'
TRIGGER = 'trigger'
WIZARD = 'wizard'

MARKETPLACE_KEY_PACK_METADATA = 'marketplaces'


class FileType(Enum):
    INTEGRATION = 'integration'
    SCRIPT = 'script'
    TEST_SCRIPT = 'testscript'
    PLAYBOOK = 'playbook'
    TEST_PLAYBOOK = 'testplaybook'
    BETA_INTEGRATION = 'betaintegration'
    INCIDENT_FIELD = 'incidentfield'
    INDICATOR_FIELD = 'indicatorfield'
    REPUTATION = 'reputation'
    LAYOUT = 'layout'
    LAYOUTS_CONTAINER = 'layoutscontainer'
    DASHBOARD = 'dashboard'
    INCIDENT_TYPE = 'incidenttype'
    MAPPER = 'mapper'
    OLD_CLASSIFIER = 'classifier_5_9_9'
    CLASSIFIER = 'classifier'
    WIDGET = 'widget'
    REPORT = 'report'
    CONNECTION = 'canvas-context-connections'
    README = 'readme'
    RELEASE_NOTES = 'releasenotes'
    RELEASE_NOTES_CONFIG = 'releasenotesconfig'
    DESCRIPTION = 'description'
    CHANGELOG = 'changelog'
    IMAGE = 'image'
    AUTHOR_IMAGE = 'author_image'
    DOC_IMAGE = 'doc_image'
    PYTHON_FILE = 'pythonfile'
    XIF_FILE = 'xiffile'
    JAVASCRIPT_FILE = 'javascriptfile'
    POWERSHELL_FILE = 'powershellfile'
    CONF_JSON = 'confjson'
    METADATA = 'metadata'
    WHITE_LIST = 'whitelist'
    LANDING_PAGE_SECTIONS_JSON = 'landingPage_sections.json'
    CONTRIBUTORS = 'contributors'
    PACK = 'pack'
    XSOAR_CONFIG = 'xsoar_config'
    GENERIC_MODULE = 'genericmodule'
    GENERIC_FIELD = 'genericfield'
    GENERIC_TYPE = 'generictype'
    GENERIC_DEFINITION = 'genericdefinition'
    PRE_PROCESS_RULES = 'pre-process-rule'
    LISTS = 'list'
    JOB = 'job'
    BUILD_CONFIG_FILE = 'build-config-file'
    PARSING_RULE = 'parsingrule'
    MODELING_RULE = 'modelingrule'
    CORRELATION_RULE = 'correlationrule'
    XSIAM_DASHBOARD = 'xsiamdashboard'
    XSIAM_REPORT = 'xsiamreport'
    TRIGGER = 'trigger'
<<<<<<< HEAD
    PACK_IGNORE = '.pack-ignore'
    SECRET_IGNORE = '.secrets-ignore'
    DOC_FILE = 'doc_files'
=======
    WIZARD = 'wizard'

>>>>>>> 333786ec

RN_HEADER_BY_FILE_TYPE = {
    FileType.PLAYBOOK: 'Playbooks',
    FileType.INTEGRATION: 'Integrations',
    FileType.BETA_INTEGRATION: 'Integrations',
    FileType.SCRIPT: 'Scripts',
    FileType.INCIDENT_FIELD: 'Incident Fields',
    FileType.INDICATOR_FIELD: 'Indicator Fields',
    FileType.REPUTATION: 'Indicator Types',
    FileType.INCIDENT_TYPE: 'Incident Types',
    FileType.CLASSIFIER: 'Classifiers',
    FileType.OLD_CLASSIFIER: 'Classifiers',
    FileType.LAYOUTS_CONTAINER: 'Layouts',
    FileType.LAYOUT: 'Layouts',
    FileType.REPORT: 'Reports',
    FileType.WIDGET: 'Widgets',
    FileType.DASHBOARD: 'Dashboards',
    FileType.CONNECTION: 'Connections',
    FileType.MAPPER: 'Mappers',
    FileType.PRE_PROCESS_RULES: 'PreProcess Rules',
    FileType.GENERIC_DEFINITION: 'Objects',
    FileType.GENERIC_MODULE: 'Modules',
    FileType.GENERIC_TYPE: 'Object Types',
    FileType.GENERIC_FIELD: 'Object Fields',
    FileType.LISTS: 'Lists',
    FileType.JOB: 'Jobs',
    FileType.PARSING_RULE: 'Parsing Rules',
    FileType.MODELING_RULE: 'Modeling Rules',
    FileType.CORRELATION_RULE: 'Correlation Rules',
    FileType.XSIAM_DASHBOARD: 'XSIAM Dashboards',
    FileType.XSIAM_REPORT: 'XSIAM Reports',
    FileType.TRIGGER: 'Triggers',
    FileType.WIZARD: 'Wizards',
}

ENTITY_TYPE_TO_DIR = {
    FileType.INTEGRATION.value: INTEGRATIONS_DIR,
    FileType.PLAYBOOK.value: PLAYBOOKS_DIR,
    FileType.SCRIPT.value: SCRIPTS_DIR,
    AUTOMATION: SCRIPTS_DIR,
    FileType.LAYOUT.value: LAYOUTS_DIR,
    FileType.LAYOUTS_CONTAINER.value: LAYOUTS_DIR,
    FileType.INCIDENT_FIELD.value: INCIDENT_FIELDS_DIR,
    FileType.INCIDENT_TYPE.value: INCIDENT_TYPES_DIR,
    FileType.INDICATOR_FIELD.value: INDICATOR_FIELDS_DIR,
    FileType.CONNECTION.value: CONNECTIONS_DIR,
    FileType.CLASSIFIER.value: CLASSIFIERS_DIR,
    FileType.DASHBOARD.value: DASHBOARDS_DIR,
    FileType.REPUTATION.value: INDICATOR_TYPES_DIR,
    FileType.REPORT.value: REPORTS_DIR,
    FileType.WIDGET.value: WIDGETS_DIR,
    FileType.BETA_INTEGRATION.value: INTEGRATIONS_DIR,
    FileType.MAPPER.value: CLASSIFIERS_DIR,
    FileType.PRE_PROCESS_RULES.value: PRE_PROCESS_RULES_DIR,
    FileType.GENERIC_DEFINITION.value: GENERIC_DEFINITIONS_DIR,
    FileType.GENERIC_MODULE.value: GENERIC_MODULES_DIR,
    FileType.GENERIC_FIELD.value: GENERIC_FIELDS_DIR,
    FileType.GENERIC_TYPE.value: GENERIC_TYPES_DIR,
    FileType.LISTS.value: LISTS_DIR,
    FileType.JOB.value: JOBS_DIR,
    FileType.PARSING_RULE.value: PARSING_RULES_DIR,
    FileType.MODELING_RULE.value: MODELING_RULES_DIR,
    FileType.WIZARD.value: WIZARDS_DIR,
}

SIEM_ONLY_ENTITIES = [
    FileType.PARSING_RULE.value,
    FileType.MODELING_RULE.value,
    FileType.CORRELATION_RULE.value,
    FileType.XSIAM_DASHBOARD.value,
    FileType.XSIAM_REPORT.value,
    FileType.TRIGGER.value
]

CONTENT_FILE_ENDINGS = ['py', 'yml', 'png', 'json', 'md']

IGNORED_PACKS_IN_DEPENDENCY_CALC = ['NonSupported', 'Base']  # Packs that are ignored when calculating dependencies
ALL_PACKS_DEPENDENCIES_DEFAULT_PATH = './all_packs_dependencies.json'
ALLOWED_EMPTY_PACKS = ['Cortex911']  # Packs that are allowed to be without content items in the id_set

CUSTOM_CONTENT_FILE_ENDINGS = ['yml', 'json']

CONTENT_ENTITIES_DIRS = [
    INTEGRATIONS_DIR,
    SCRIPTS_DIR,
    PLAYBOOKS_DIR,
    TEST_PLAYBOOKS_DIR,
    REPORTS_DIR,
    DASHBOARDS_DIR,
    WIDGETS_DIR,
    INCIDENT_FIELDS_DIR,
    INDICATOR_FIELDS_DIR,
    INDICATOR_TYPES_DIR,
    INCIDENT_TYPES_DIR,
    LAYOUTS_DIR,
    CLASSIFIERS_DIR,
    CONNECTIONS_DIR,
    GENERIC_FIELDS_DIR,
    GENERIC_TYPES_DIR,
    GENERIC_MODULES_DIR,
    GENERIC_DEFINITIONS_DIR,
    PRE_PROCESS_RULES_DIR,
    LISTS_DIR,
    JOBS_DIR,
    WIZARDS_DIR,
]

CONTENT_ENTITY_UPLOAD_ORDER = [
    INTEGRATIONS_DIR,
    SCRIPTS_DIR,
    PLAYBOOKS_DIR,
    TEST_PLAYBOOKS_DIR,
    INCIDENT_TYPES_DIR,
    INCIDENT_FIELDS_DIR,
    INDICATOR_FIELDS_DIR,
    INDICATOR_TYPES_DIR,
    CLASSIFIERS_DIR,
    WIDGETS_DIR,
    LAYOUTS_DIR,
    DASHBOARDS_DIR,
    PRE_PROCESS_RULES_DIR,
    LISTS_DIR,
    JOBS_DIR,
    WIZARDS_DIR,
]

DEFAULT_IMAGE_PREFIX = 'data:image/png;base64,'
DEFAULT_IMAGE_BASE64 = 'iVBORw0KGgoAAAANSUhEUgAAAFAAAABQCAMAAAC5zwKfAAACYVBMVEVHcEwAT4UAT4UAT4YAf/8A//8AT4UAf78AT4U' \
                       'AT4UAT4UAUYcAT4YAT4YAT48AXIsAT4UAT4UAUIUAUIUAT4UAT4UAVaoAW5EAUIYAWYwAT4UAT4UAT4UAUIgAT4YAUo' \
                       'UAUIYAUIUAT4YAVY0AUIUAT4UAUIUAUocAUYUAT4UAT4UAT4UAUIYAT4UAUIUAT4cAUYUAUIUAUIYAUocAT4UAUIUAT' \
                       '4YAUY4AUIUAUIYAT4UAVYgAT4UAT4UAT4YAVYUAT4UAT4UAT4YAT4cAT4UAT4UAUYYAZpkAWIUAT4UAT4gAbZEAT4UA' \
                       'UIYAT4UAUIUAT4cAUYgAT4UAZpkAT4UAT4UAT4UAVaoAUIUAT4UAWIkAT4UAU4kAUIUAUIUAU4gAT4UAT4UAT4UAVYg' \
                       'AUIUAT4YAVYkAUYUAT4UAU4cAUIYAUIUAT4gAUIYAVYsAT4YAUocAUYUAUIYAUYgAT4UAT4UAT4UAT4UAUYUAU4UAUY' \
                       'gAT4UAVY0AUIUAUIUAT4UAT4cAT4oAVY0AUYcAUIcAUIUAUIYAUIcAUYcAUIUAT4UAT4UAUIUAT4UAX58AT4UAUIUAU' \
                       'IYAT4UAUIYAUIgAT4UAT4UAUIUAT4UAUIUAT4YAT4UAUIYAT4YAUYkAT4UAUYYAUIUAT4UAT4YAT4YAT4YAT4cAUokA' \
                       'T4UAT4YAUIUAT4UAT4YAUIUAT4UAUIoAT4YAT4UAT4UAT4UAT4UAUIUAT4UAT4YAT4UAUYYAT4YAUYUAT4UAT4YAT4U' \
                       'AUoUAT4UAT4UAUIYAT4YAUIcAYokAT4UAT4UA65kA0ZYAu5PCXoiOAAAAx3RSTlMA+nO6AgG5BP799i9wShAL9/uVzN' \
                       'rxAw6JFLv08EmWKLyPmhI/x88+ccjz4WjtmU1F76VEoFbXGdKMrh71+K0qoZODIMuzSAoXni0H4HnjfnccQwXDjT0Gi' \
                       '/wa5zSCaSvBsWMPb9EnLMoxe3hHOSG+Ilh/S1BnzvJULjimCayy6UAwG1VPta91UVLNgJvZCNBcRuVsPIbb37BllNjC' \
                       'fTLsbrjukKejYCVtqb/5aqiXI9W0tnad4utdt2HEa1ro5EHWpBOBYg3JeEoS2QAAA5lJREFUGBmtwQN7Y0sABuAvbZK' \
                       'T1Ha3tt2ubdu2vXu517Zt27a+TH/VbXgmaTIz53nyvtDaV1+JdDrxHVvzkD43D5BsyUe6bKxmUP0qJNM2Y/Pxud9bMH' \
                       'd5DsNmlmGa/E8ZsvgumHqikFHzPUhgVTGipBxmun20LUCCw4zZAiPtjPMs4r3MmGvbYGA9E6yD7CwlN0FvPac5CckDl' \
                       'LRBK4dJPAxbDiXvQ+c9H5OZQMwW2lZDJ7eQyQ1vQsR+2j6ARnYnU6nKQ8gdtA1Co6mLqXX1AXBf72GUa6EbGmuotCvT' \
                       'u4tRBcOfQ+sATQ2cqoSBF2go6xiMtNNQA8zkH6GZ0zBU/mLFYEcBtbbCiVtrM6lxEA6NVFOpHk6d9lPpbjjVSKWCvXB' \
                       'oHzUyFyG1vuFzM3Yi3rfUqL5/E5Jzv8spz+chjpdao7VIag9D3kAcLw14szHd7h0MGfVAVkITvj/PI4H1OCNyITlPQ6' \
                       '7eDYjTzqirFmy9NDZnwRhsy0sZsw4xzX46kDVRiahHaPNleBD2+wDJSSGZpNK1v8sRstJP2StDFoDsXh+niIBEUOM/h' \
                       'NzLBDWtD/UwTAQkghr/IGgrFURAIqg2WoagzVQQAYmg2nUELaWKCEgEla56EFRMFRGQCCpdQtBlKomARFClA0GecSqJ' \
                       'gERQZSOCLlBNBCSCCucQZJVQTQQkggpnEHSFGiIgEQx76nhrDRPch5BiaoiARHCKv6gOgNW/n7LCOoT8e7GUSpNCMkm' \
                       'y5xmEeTJ8tBUh6q+K2XTA34yYPYx5qxK25Q0FNFYEmzXOqJ8RZ2eRi2Z8syDpY8RiNxIsmu+niSOQuR9liCsb0638ig' \
                       'a+RJwMhpxCUv1fUGsJ4jSt5ZRGpGBldFKjBPHOznjzmyGkNusHahyFQ1eyqPQZnHqQSv4n4VQVlTovwKGD1Mi89Bica' \
                       'KZWVsstFd35MLSUZoqXwcxLNJQBI699TENzYWDs4mya+hBadYOFjFp9YMlaKuVAw5rYwagb93gA1HYxtefKoeaeyRjf' \
                       'GYTkeZlK6TxofE2bFxHWCibn6oeG+zfatiOmgsn4foHOPEqehu1VJrEXWkOU5EKyhtPkQO9OSjZAdpIJDsOAVcOYccR' \
                       'bSJnvExjZzphuJGigzf8jzBz6gxG3u5HAs4JRrhGYGmthkK9xFaYpu41hWbkwVzbyTsdHb59AMtsyGVTahnRZ9hPJ13' \
                       'cjfQ4V89djSKcm71Ho/A9KDXs8/9v7cAAAAABJRU5ErkJggg=='
DEFAULT_DBOT_IMAGE_BASE64 = 'iVBORw0KGgoAAAANSUhEUgAAAEIAAABlCAYAAAD5/TVmAAAfJElEQVR4nNWceZxUxbX4v1X39jLdPQszI8uwCI' \
                            'iAiEuICyIxqHHFLT41MeLPZ4zRaDT5PWPM+vxEf3n56UtiTJTkPde4xaiJcU/QoA9QEYEgAUTWYWT2raf3vkvV' \
                            '+6N7hu6e7p4ehLzf73w+d+7tulV1zzl16tSpc06N4H8Ifrnq5LmNoWm/agwcvlBpu6s9uvFnu7bv/eWdl693Ku' \
                            'xCAupA4WMeqI5GA/euXFBvmOLJOv+hR0+qOR5XpZu6Ex/9+/hpgQ7gqQq7OWBMgH2MkKNsp9g3IsXu5dpgmPIE' \
                            'BHObB1awN7IGhYurLAlcdfQpDU9vXNE7rE2J36XKRg2DjNgf7qoR7qXaZJDWoNHYOjn0Umshx4zzFvZf7rlcGQ' \
                            'wfpJLlMuc6mJA3qgMRuTaVklu1zhRoIG0J1dsnf/dfz7YrRia8sM9SUGpwhpUPcuSAzrcyCAHI75+1oqerR17V' \
                            '2Wmu7+w06Wg3+7q6zR81f5h8IgevQig2JQ4YiAPZWQ6U0+gSUNIQnH/pRQu0I1cieKx2XvM1j393nSrTvpROGg' \
                            '0OuWV5/ZgMV0aVdDwSMmUQEJx73ue9SjPFSciZ2feNyc2zjv7hvQt7phzu6/jq4n9XWutCvEaL20hMy50e8mBJ' \
                            'RB48818/lEJ46l//w+7T2ppjF0opFpmGUaM1Xsu2vYYhldfjsTTaCtR5wtNm1q499jMT/hKq8fzZVXrvOUfeer' \
                            'CnbtGpMaKGLVM3t5zDZjep//zT/55umsaN776x97J3l7VO8nk8eDyZxUophe24SCnxmAYAWoNl20yaEeSCq2aF' \
                            'DUO8nHK496G7X1z/zMNvFVtOC3HMfTfSkj5U76BJxPKtPw0ZprwBuAUY+9rvd7Dtb/1U+X0AaK3RQM4fhNiHjv' \
                            'QqvnzbMRimBIi5micsl9u/uvj/drXs7Drg+BqD3yUjHTr7rIvULVc+2JZQTRXLNt09QxriceA6IAjQNDVIf6SH' \
                            'gf40ibhD2rJJW1b2nrks28bVDrWTExy32EtNvR9T+BBCeKXgOI9k8TmXL9y47e979rbu6RFl8ClGR265yMUZDv' \
                            'CqUVcf4oX37jgWwbPADABXp+lPtRBO7SHtxEglINLhIdZjkopKXFsgDfAEFKEGh5pxDlW1LtLQCGHgM0KM8U2l' \
                            'zj8ZQ3gB+lKuuObt19a9eMc3nzhgukOwb/7kzjdyymSJ58G6CmDM4Yfy7Ms3H+sxxAvAFKVd+tPN9CS2Y6tEzu' \
                            'eKDeIIGGrwGAHGVs2mzj8ZgRGxXX3Vv97y+xffeXlNLm4j0VBYd+h+oCRCLt/287FC8rqEuZYboy22gZjTndF+' \
                            'BwwE1d5xNAWPxWMEejSctWjGv6w/ED3LgudC7TqS+S0BXlhzh6mFuFfC3Jjdxa6BlcTsroqYMDo2aaJWB7sHVh' \
                            'C3exq15qFn199VP6ouioMcyWgZyZBRk2dNpHpM9UWm0BdFrQ72RtfgqGSZJvmwPyJpqQQfR98j4XQd3VDtufWG' \
                            'X3zlE++XKsGjrCm7fPvP66TgvYTdPbMlshpX2wXdlx5z1xa4lkApgZAa06sxPHrEdoNgCi+Tak6K+Y0xJ54+81' \
                            'tbRsC5UL/lvSvmmClmrpYmRotLlI7PbI2tL2ACZPfaaMCKSyJdHuLdHhJ9XpIDHpykiXYlOssIYSo8VQ6BeotA' \
                            'g0XtBItQo4Nh6qJD5miL9tj60PjQ/G8s/sap171y75uDr0azVQdQn0hZ/nHt3f4xteL9j6PvzY1aHRnSlSDaZd' \
                            'LX4ife4yUdNUlliZbCQFaonzWgXAWGQ/CQNKGxaYINNtXjLKoPsRE5EyHoGReu9cw55vNH39myv7TkeqhGvSaH' \
                            'qj0nDKT3zIxanQC4jmDrX2vo3VaLgSfPUjSNUr0UBwEYhgS8pLq9pLqr6dYahUPtoQPMOWsA05eZPgmnuy7lbj' \
                            'gPWDpaGgah3LwpC6dedAKC+IXdyQ+9g/O5fbOfrs21mMKLEAIpJE0TJuD3+ZgwYQJer5cJE8YTCARobGwY1mcw' \
                            'GKShoYG6ujpqaqqprx9DKBRi3Lix+Hw+hBAYwkP/zjp2vRccaqe1wlX9n//VOwv32wdbbJxKmdJ5cM9TX/dH1c' \
                            '7bY1bnxMGyPeuDWP2hIfGvravlttu+xcBAhGuv/TItLR9zw9euI5VOcc7ZZ/HOu6vz+ly06BROP/1UZhw2nYkT' \
                            'J3LCCcfRUF/PxRdfRE9PLx0dmeknpcCyHCYemcqdInVC8PCrD7bER0PHYL1iHKzI5+Cae+qj6dY5ud8SEhKpFB' \
                            '7TxGMaRAYiPPrbx2lubmZgYICdu3bz8CO/paO9g927m4d9eN26v7Fjx05s28a2Hfw+L4lkkm3bd9Da2obWGqU1' \
                            'tu0gVebLORqnXmvmAIM7skqkvKTPMve5cCueB12JrVNtNxHKRaV2go2rFKm0RTSeBMPg8su/wOEzZ3LllVcwaf' \
                            'Ikliy5nLlHHcn55y1GKZ25tEZrzbHHHs2555zNaact4sQTj+dznzudeZ/6FF/4wqVMmjSJWCJJLJ4klbaonWAj' \
                            'jfwBF4KjKyA+F4Zo3O9V4/7VC/8ZeCS3zE5L1j1TR9/HQ55ovF4vjmNjmia27eAxTVzlIqWBbduIQZNBgJSZVU' \
                            'XrzDZdCoHSGiklruugVIbwuiabT18SxhdyC9FaeuP8VTfuDz2jUS55U0Qpxmfs0kFeajw+xbyLwzSvC9K900u0' \
                            'y4NlWQBYVsbGsOzM3c0SNWSFa3BdF3eINoFLxn5wXRchINTgMGFOikM/ncAbGC75WjN+FPTkwWgYkfdl2xGmz6' \
                            'sp1EfeoGLmKVFmnCywEpKBdg/hVg8DHR7ivQZOWuLYZbYhAgxDY/oUwQaH2iabugk2NeMc/NVu1vIsDrYr9nvV' \
                            '2G+JSKSElWFEicqGxl/t4q92GTczBWRM6lTUIBWRmXtM4loCrQXS1Hj9Cl9IUVXrUlXrFh31cmBbIlUC55Hu+y' \
                            '8RkZjsqAlqDKPy/aPh0QTrHYIHYr9YCBoicVnow6s4GicL7oXPJSGRFJv6I/LAepeLqW5R/F1h1WhCEomLv+UU' \
                            'lVsRh7kbii2VFRHnOHprd7+xuqPHxLLF6PwvpeoWK9fF3w36fB1X0Bs2aOs2O1yHZTlViklBSQnJdd7qIs+5kF' \
                            'dn7Z+areM/P219Mi0WhKPGuERS4DgC0wRjpH2FKL9u9+/1EqgpPR6uKwhHJT1hg64+k2hctmnN9csf2Pp+z55Y' \
                            'btVcJ26ek7mQtkriGmXfXf/bRfWGKc8DLgUW+H267tAJjszTHZW6KrP1/vZ8HUeeHcFbpYa900Brp6kiMRkDNq' \
                            'D1C66jn3vlZxtbPv57XyGugzCSW2GIEfu1+8wFf8jDl3+9sEZIcWsoqH4wcayDUUTbuLZACJDmcM7EekxaN1Xx' \
                            '8YYq6qdYzD41RnCMs292aOjqM+gbMJ5zLHXT2uebu9a+0FzMcVsuIDUIeY7ekSzLUe9Or390UcDwykdCVeqypr' \
                            'EuZsGq4tqCPesC2ElJVW3GekpGDAbaTFJRg4apFlM+lcD0aYQAf42bZYKgs0fSHzXWa83i+69Y3lEB7qUidlDA' \
                            'rIMS6brxydNrQD/i9eiLxze6hIrYA4mwwUCbBzslMbyaQJ1D7XinqKSk0oKOHoNESq4XcOl9VyzfdaBxrkQiRh' \
                            't6B+D6RxfVSI+8yxB8pTqkzMY6l3IGWDFwHEHvgCQcNXBdlmnNNUuXLN87ii4qxv+gRsOvvn+hDNR5nwcuEEAw' \
                            'oKgJKQJ+jWnofRoqe9c6Q3zKEkTjkkhcojJkNGulj1h65ZuFluMBg9z8iJH0gATUuKY6AsEg/T1JtMpsijweL+' \
                            'lUUnp9fqVcl2QqIQH++L3NasnSealMthTEEpJYQmJIME2NaYCUGgEolbEJHFfgusMWGWfDy61OIBCUpsej6sbU' \
                            '093ZIaVhgNZUBYIKIJGIy0DIq0I1Hpq3d5ZzQg9TqBVLxILTZ/OjpV86VsN16aTb2NueYteWCHs+itLblUKXYG' \
                            'P1NGt+3WHuJE+1izZcEBothnJGhoMGtERogVASN2EQbTFi/Vt8y3SJwaqt9zJ5RojD5tYyblIVVSEjIYR4cs+O' \
                            '7je+svhXFSn63OVzEIrFOHlt8+31HtNYqWFObgfJmEPn3iQ7N0do3hohGi506YPhgcAYQfV4CDSA4dMZGREFbn' \
                            'otEFqgHEGyH2IdgniPxk4P1y3+gMGUw6s5bG4NTVODhGo9iHzGhrXSnznziNu3UHwZzdt8lUovHMZFw5RzbJWe' \
                            'o7QNSKQwMIRJVchk6uxqps6uRrlN9HSk+Hh7jLbmBL2dSRJRF9tyiXZpol0Zd543KPAFJaZ/nxWqXHAssOKadE' \
                            'xndIMenHqSqpBJXaOXCYcGmDwjxPgpAUzPvvHTKBxlo7WLRiGEUWcI3+eATcO4WMTELmlQ/X7Vt80xjaF5oENS' \
                            'SAbSbSf0pLb9xFFW1kNtYgoffrOWgFlPlaceU2Q9U1kr0LYU/R02nS020X6bRNwmnXKwLBfXVrhKZ/QMmSQRaQ' \
                            'gMQ+D1Gfj8JlUBD8EaD2Mne2ho8uAP5NvuSjsknTAJp4+UE8ZWSZR20FohhUGtb/KjDb4Zj4uMVnYi4eT6fzrx' \
                            'JzGK2BRFGbHwjCO4/b7L7wVuGKwct3toja0vsTMVCCQ+M0TArMdv1uEzghjCixAGWgmSEYj3a5w0gytB3kZN5D' \
                            'wIAaYXArUQqBNIQ6NRuNrCUcks8f2knIGsBBRflhuqZqgG//QhvgEr+ntjZ1224O5h+d5FleUb2+7wJ51Ie3+q' \
                            'uU7pTBtXWaTcSAk2DN9KSGFgykzGi8eowpR+DLwo24OTMnFSEmXLTNwTQGoMU2P4XDx+F+m1UcLCUWlslcBRaR' \
                            'yVwtWV5qyDRwbwGoEsjpIaX5MTNA85/szZt2+gYPCLOmYc1x3fEd8UsNxYRRumYq+VdrHcOBZxGMI905kwBVST' \
                            '3USJbKnORsZ0ZgVKleo5r6uy5bZK5CSpQMLpl03BY6YAGyhQBUUZ0Z3cguXGS1NZMVaFkHXYDm4j9/3KPI3GqT' \
                            'Ean0YWlHboSnxYdHoXLYxY7XJ0KRwHMivmYILGcmNFcymKSkRPv6EaxwyLGewXKAXhqIHlsF/8Mk2oq1b7drH7' \
                            'kYaVCylLOhQxD4oyorNXquqgGvUmqRA00Nc5Bk/HUdS4gUwcpwwhWmRsrAxkKrrSpnfMhxxyaFvGsfgJUFJK0N' \
                            '5tOFQqEckOs6evRlsTxjreYu8r/rBjEOo8Dk96eOR7NODrCeGOex0ZSIxcuQxEYlL17fHGKOPFzoOuFbXz2z/y' \
                            '+ePJT5SWhFRePG4wr0wAUsqilxDFtz6G8mEW9DNasB1Be4vH7FpVc+ERRx49skScdsa5Eri2f3OV+fF4m8mTHI' \
                            'JVFe1bhkExsqprazj99FMzcySbhjw4W1LJFBs/2EhbW3tFfZcJluW9S1uC1g6T7o1VaJdLpk+fedeHmzfmxUCG' \
                            'McLvr5oKfC7db9K1NogmTm2tor7WxevJ+hBG5cUQeYh5PB4mTsqkVOzd28qkSRPzak+aNJGnf/cMsVgsJ6o6/I' \
                            'PlVIUmk8JkuxCOSsIDBr1bqoi3+ACmIDgTeCK3TS4jMk5MIS4G0YjWxHb7cBMS+4REVzgmGz2Glg11GaaMQHte' \
                            '8kIe0tkfWmveWfUuU6cdimmaGIbBUUfPxV/lp2liE9s+2lac2JFWDZHxe3R0G9iOwHVER//6QH10t8+b0+7aw2' \
                            'bMemrnjo8gJz9iENRZ514kgatyv5Ts9IR71gTOR3OF7Yg/JdPCKs+FHGKVxnGc/L2AGLwJUqkka957n3feeZeV' \
                            'K1eRTqeBbO5UDhMzKQEqr+9y37YsoSxbrNCaG52YPD66y7e2oN38WUfMnU0pE9s0zYXk+BuyzH9r08oda//wwO' \
                            'Y1wNPf/uOiD6CyhIy0bfPumvepMuqoq62htqYGf5U/i6/OSwkYjFwBpFJpenr7iESihCMRBiIDfHpKlDG1lXwV' \
                            'bJuIcvXnf/2/3gwDavEFlzwkYEEOL7xCiKura2pvjUYGIDfP8vBZcyRwJTlSkm34yEdbNw9xznZEs1IcLStYUD' \
                            'IuOEVfNExfOAzAQGxfJGrdBxvp7c2c8dQarvrnJVRRxa7mPazf8PchSRKjXLzStgj37IlF2DfiL2roA3LDzxd8' \
                            '5rOf+8mrL/2hD1BDnzh81hFNwLkFfTa7jvNGboGrxBbLrjxXshCUUkPLZDyRJBKNEYnGiMZiQ3sNpXXJrfVIml' \
                            'opsGyx7dkfvj80eLt3busD/lhQdYZALBr8McQIgTgThmWcPLN50wd5nmPX5e9pqzJGFNNrSmni8TiJRAKt8pfl' \
                            '/D1XqW+UVxKWLXBdsYmc+b9l80YF/A6w9p1ZERLBFYN1TICjjvm0BK4t6DMG+smPW3YXGhHrEylp1VariqzOQn' \
                            'I6elq49e4vAqDEWM44/VQgk2sVDGZ8BxnJyCW4crs6kRK4ircp8Lsq5b4jpbEJ9Lyc6uede/7Fk1596Y97TYBz' \
                            'zz5nXjqdPq6qqor+cJi2jk5c111r286Wgu/gOrotmRbNSjFzJD0xJN45ouGrdpl7bhg0tP/1SG6+6Wv5bbRmz5' \
                            '7CTOLKp2IiJRMU8Te89vLzqcUXXPJ7r9czb/LEiYypqyWVSnsj0egXJzZN/Kn5y1/ctyAUCj0//bBpZqAqwK7d' \
                            'u9m2bTubPvzo8WeefmyYO8hJu5GUx1ydtsTMKv/IHpvc1QAyTtpE2AAtSKdtOjo7h+qm02lefW0ZO3ftrojwQl' \
                            'CuIJkSW9C6aFx0+qFTXp0wftxddbW1fGresWitaWtt++HcI2ZvMoGfjJ8wbmwgECAWjTEQHqCutpaTTzy+7pmn' \
                            'HxvW2YNfXcGNT572eiQul1T53bIyIaQodLGT6DNZ9WBjFvG93PzNbw+9cxwH2x4eDhAVWrPxpMB2xFvP3b52UK' \
                            '/lue0PP2z6BZDJ0uvq7GLc+HFMaJpQ09fXf6cJLNi9czctzS3ZND6R/bg4Gfh5sQ9qxRvRuAwfMkbVS1laKgJB' \
                            'L7VjgnTFcv8jADhDylaRTI58yCUQ9FFXFwDK23LhmLSAlzp3RkplxnwaMh7z1r2ttLa2IRDYjj3PBPpcpcZqYN' \
                            'r0aQhgx46dAD2UCKK+8ZstHWfeOGdFLCEuqgmVZoQSac665HBWvthBuC9esl45qAr4OPmsQ3FqVmCVsezTliCZ' \
                            'lM3JAWtNTnFhIKcNoLa2lslTJrFj+04SiQRAmwn8BviB1lp2dXaRTCZxlcK27ScpEWLb9nYHZ9ww56H+iHFBdV' \
                            'DJErtntFbEqt/lgutOwisqNAsLwNFJ2hNrSVjlGdkfMXAVjz98w6pBsckdxOzKoR8A/dVwOOy1bXswGdYB7jGB' \
                            'u2Kx+HSvz7tERSLEE0l27m6ms7vbX/CtPOmwU+6KhDC2xJJybnWZfMi0E2VHOJvj9QndbKXAsgUDURlWrn6K4d' \
                            'MBskvpsjff6jukoYHpU6dgWRaWbRMeGFjm93iWmjd/8+uJ8y685H7TNL8kpZSO4+Jm8oDPgWFZakPMeO/ZXZGF' \
                            'Vx7+H919xr1Bv5bldMUQHCQfb3efgat4bqAr2VyiSibiLcRpPX193r5wGENKlNa4rvvCKy8+l5IAqVRqvW07Pe' \
                            'm0NcgEgNPOPPeCQqkY4vIHf/4YAU+k02JHX0T+j/mxYwlJNC4jwD1PfWt1SdE878JLARYD2cP5Dq7rOsAbkBWZ' \
                            'N/7yskX+6APMMA3PHMrAg9evDGu4szdsqFT6H/IfGPLAcTIpRUrz4Pt/2l1o/MmCqxGYX1Bn657mXc0UnPt8pa' \
                            'BSQAhx2qFTp1MKUlEbrXjOdVnW1mViO/84ZigF7T0Gli22oblrzbPDjDCVd2mOA5oK6ry8aeN6Re7uU2u9msyS' \
                            'mQvnT51+eNl87aVXLk9pzS1pS3S0dZk5xwwOHmgNnb0m0bhMALe8es/Gsv9HYcbMI6RGn0++/8VB69cGfwwxwr' \
                            'LSe4G1BX3MD4WqC7k4DJYuWb4FuCmeFKm9nQdXMpSCjh6TbB74XS0bel/eva5w/PJh1uw5fuC8guJdSquNgz+G' \
                            'Eg527dzGzFlzQsB5vpBi1skORyzwGdNP7p944U1Nm/o70z17t5Vey2eePG6rP+RxbEcsSiSl9Ps0ngP8f89sR9' \
                            'DW5SESkwp4zEo43/vdd9aUDI9PnhXixy8d3zTtuNT3m6YFzm6YLIj1u1iZMMWz772z8vlkMqEh/5SfnjlrTlug' \
                            'zr1x8TWHmGcsXMysqcfgeHuPjNvdXzrmlMa3XnmwpbXUR/++bK844rMT3vYFTMtxxSkDsUwujN+ri2bgloNCeV' \
                            'IKBqKS1k6TlCUV8Ggyat/80HUrcyM+w/LJ/8+fjp9imOJNr8+z+LNHLuGo2ccwda7J7h0dKhkR3/lgw9rBfM38' \
                            'jfSWTR+0zT0nsmbSxIko7dIe+4C+5A6Aeo2+/bq7jyhHknrsG++ovr3xnwJf05pwd5/B7lYP3WFjVNNlkBpXZZ' \
                            'LP97R5aO8xcVxhgb7bsdRND1+/MlbQrPCEgTQ84hvADKVsdvYvJ2H3cUh9E8ec5XSh9arc+sOwu3/1wpXAQoHA' \
                            'kD5M6SXlRFCKloGImPWDs1dWlOt4w5OnHi0Q9wKnAFIICPgVwSpNZtpopAQhMn5/rUFpcBxIW5J4UhBPDuVZAm' \
                            'xCc+vqZ3ctW5fJvx4J5C/f+cybhtSnmNKHKf2knQgI0Fp33Th/1bjcyoN5lrkdtwEY0sOcxvOJWd3sCr9Ff8To' \
                            '273Drjhd5eHrV228+r6Tz5emvAi4TWvmxJNSxrObTSkyTlmBzka9MozYR/iQPb4XuFcp/ejTt73X099WcfxT9f' \
                            'TLjrH1LkFPI7MazmZb7zLC6Y8BhvkrhkvEuwsXIXgJRMhjVJG2k4SjkmRa/GLiWOevwK7WHbGt/7ZkQ8VxwCvv' \
                            'OckMNfoXSCkuBRYAU4A6hkfaFBAhMxhr0foP6aT7xoPXrqiY+ruXzfcGq82FCOb1R+RE1xXfHFOj8Hl8KG2jtW' \
                            'tpzdduPGnVw2UZcdsjx8jGqbUXJNPix0oz22tq6fNqfD5tCfACYeC+dMK9819Oe3fkYE8BXPfIIr/hkeOBsULQ' \
                            'iBAhAVKjEyh6gC7l6o7lD3wY+2jVSAn4+fCrt0+ukYb4GbAE8EMmm9eyIZWWKE2L36vvchOpB7933hqLkTJv/d' \
                            'Uefrps/iUC/R8ISh1Fe1kprr3trNUdiWjlCV45sL9nRIa1mzN/DF//xZHTNTxORuLQSmSO7ezbDFpa892l39r6' \
                            '8y1vD7c7ijLi3hULAqZXbgeaNBCNSQZiEinhkDGZYHAW1iqlr7hpwdvbDgRB+9vuvtULjxPwJDATMi67rr6MlV' \
                            'sdVBxSr5CZDJSeVMKddstp7xauOMXzI0yvnAmMBegfMGjtMnuicXnHQERe3dJuPpNIycGV4zgpxV/vX71w0c+X' \
                            'nzTaZIr9PTE01O4HT31K3v/uwosE/IUsEyJx2dfaaX4/kRRHWpY4ozdsrO/uG0Ktxuc3phTrtBTyocGH/ohMob' \
                            'n21Z9t/NH9S5Y/Gh1wr+jsNa5LpsWgApsE/MFXZXxx/uKxlTCj1JHDUu+GHU0EuPSW6XLCtODXETxJNpQXT4qe' \
                            '7j7jn9p2xv5t6ZLlW39z9VtvaM3VkZgRzmlbGI+RpZAhd8a4LpscS728e32PAnjw2hXO3u2Jx7r7jOssWwyKWD' \
                            '2Ch6784czrb77vqJGYUcyDVO7dsDzxxiY/iy5tugzB7UAAIG2Jrp5+4wvP3vHBW89+/30A5dqKrSvaN2n0+pwz' \
                            '7EXzzouOjhAMGU1Ssuk3V7+Vpw2f/s57NG+NPxWJyRuVIgFsBX6ilX6jfVfJ/Ujht8pJxOBzbirg0LuethR7Nk' \
                            'efA04H7lZabIgl5BXP//TDt3JO+kmA5f/5oTIkO7IJGwpEqti3i2bna62HGGEaDFMsAL//7vvqsjvmPXHiZ4Nr' \
                            'TOnufeyO7Yl1r3eXm/elXOyFdQaVYd4pvML6d1/zgQNsWHztlI0nXdD0o2fuaUlsf6cT8pWpBJTHHKRHozXFLO' \
                            'Oi/34J0FaGe+D16pK2wjP/ul49k5GGSqDcMcTcOhTUKatUX3mgRb3yQEuuwTWsnS+HBq1VMXpUUUZohTOYk+Av' \
                            'w4j9hEqk5oBClW+IBoUWRRNOSynLIZ0Q8Kv9i8wMh4NCZCVQ5dPbyYbJhCyOR3FGZBRsDFjqNfVvDg56ZeGTJX' \
                            'gWQH974gngLGCNLmU7FcVCEtGaM1a/0rX+8Tv3x2j8xHBApedHl61zgLfufn3+GdFee7/6LjcyRQ2d/axfaqks' \
                            'VVbYxyd99/80/H+BZCGMBumi5yUq6G+0EliufaEE/sNgJBEv1WY0v0eLT959NAGIYYbQxIkTefXPf5ZVPr/0+r' \
                            'ym3+evkdJodJVbL6WsEUKEyOwFAhq8IuMsMQFPtgszeznsO/llZ58tMie7EkBCaRVDE9FKhTX0KNcNt7a1OR3t' \
                            '7eorX7lGdXd3V4x3MRCUMGFHgvnz5/PiSy+fCdxEJlt3fJboAxb+H6GbFBmX3jbg12MPaXyx4H0xBhRat0N3s0' \
                            'jliiBUXY1lWWs9Hs+PgZlCMAXNBIRoRFMH1JDZzgeyl5/MFthk+FY4FyyyEqEzxKbI2DQxMv7MMJnQZDvovVqz' \
                            'A1HUzK9kdzt0/2+exnQr4g2hrAAAAABJRU5ErkJggg=='
# file types regexes
PIPFILE_REGEX = r'.*/Pipfile(\.lock)?'
TEST_DATA_REGEX = r'.*test_data.*'
TEST_FILES_REGEX = r'.*test_files.*'
DOCS_REGEX = r'.*docs.*'
IMAGE_REGEX = r'.*\.png$'
DESCRIPTION_REGEX = r'.*\.md'
SCHEMA_REGEX = 'Tests/schemas/.*.yml'
CONF_PATH = 'Tests/conf.json'

PACKS_DIR_REGEX = fr'{CAN_START_WITH_DOT_SLASH}{PACKS_DIR}'
PACK_DIR_REGEX = fr'{PACKS_DIR_REGEX}\/([^\\\/]+)'

INTEGRATIONS_DIR_REGEX = fr'{PACK_DIR_REGEX}\/{INTEGRATIONS_DIR}'
INTEGRATION_PACKAGE_REGEX = fr'{INTEGRATIONS_DIR_REGEX}\/([^\\/]+)'

PACKS_INTEGRATION_PY_REGEX = fr'{INTEGRATION_PACKAGE_REGEX}\/\2\.py'
PACKS_INTEGRATION_TEST_PY_REGEX = fr'{INTEGRATION_PACKAGE_REGEX}/\2_test\.py'
PACKS_INTEGRATION_PS_REGEX = fr'{INTEGRATION_PACKAGE_REGEX}/\2.ps1$'
PACKS_INTEGRATION_PS_TEST_REGEX = fr'{INTEGRATION_PACKAGE_REGEX}/\2\.Tests\.ps1$'
PACKS_INTEGRATION_YML_REGEX = fr'{INTEGRATION_PACKAGE_REGEX}/\2\.yml'
PACKS_INTEGRATION_README_REGEX = fr'{INTEGRATION_PACKAGE_REGEX}/README.md$'

PACKS_INTEGRATION_NON_SPLIT_BASE_REGEX = fr'{INTEGRATIONS_DIR_REGEX}/integration-([^\\/]+)'
PACKS_INTEGRATION_NON_SPLIT_YML_REGEX = fr'{PACKS_INTEGRATION_NON_SPLIT_BASE_REGEX}\.yml$'
PACKS_INTEGRATION_NON_SPLIT_README_REGEX = fr'{PACKS_INTEGRATION_NON_SPLIT_BASE_REGEX}_README.md$'

SCRIPTS_DIR_REGEX = fr'{PACK_DIR_REGEX}\/{SCRIPTS_DIR}'
SCRIPT_DIR_REGEX = fr'{SCRIPTS_DIR_REGEX}\/([^\\/]+)'
SCRIPT_TYPE_REGEX = '.*script-.*.yml'
PACKS_SCRIPT_PY_REGEX = fr'{SCRIPT_DIR_REGEX}/\2\.py'
PACKS_SCRIPT_TEST_PY_REGEX = fr'{SCRIPT_DIR_REGEX}/\2_test\.py'
PACKS_SCRIPT_PS_REGEX = fr'{SCRIPT_DIR_REGEX}/\2.ps1$'
PACKS_SCRIPT_TEST_PS_REGEX = fr'{SCRIPT_DIR_REGEX}/\2\.Tests\.ps1$'
PACKS_SCRIPT_YML_REGEX = fr'{SCRIPT_DIR_REGEX}\/\2\.yml'
PACKS_SCRIPT_README_REGEX = fr'{SCRIPT_DIR_REGEX}/README.md$'

PACKS_SCRIPT_NON_SPLIT_BASE_REGEX = fr'{SCRIPTS_DIR_REGEX}/script-([^\\/]+)'
PACKS_SCRIPT_TEST_PLAYBOOK = fr'{PACK_DIR_REGEX}/{TEST_PLAYBOOKS_DIR}/script-([^\\/]+).yml$'
PACKS_SCRIPT_NON_SPLIT_YML_REGEX = fr'{PACKS_SCRIPT_NON_SPLIT_BASE_REGEX}\.yml$'
PACKS_SCRIPT_NON_SPLIT_README_REGEX = fr'{PACKS_SCRIPT_NON_SPLIT_BASE_REGEX}_README.md$'

PACKS_LAYOUTS_DIR_REGEX = fr'{PACK_DIR_REGEX}\/{LAYOUTS_DIR}'
PACKS_LAYOUT_JSON_REGEX = fr'{PACKS_LAYOUTS_DIR_REGEX}\/(?!layoutscontainer)([^/]+)\.json'

PACKS_LAYOUTS_CONTAINER_JSON_REGEX = fr'{PACKS_LAYOUTS_DIR_REGEX}\/layoutscontainer([^/]+)\.json'

PACKS_PRE_PROCESS_RULES_DIR_REGEX = fr'{PACK_DIR_REGEX}/{PRE_PROCESS_RULES_DIR}'
PACKS_PRE_PROCESS_RULES_JSON_REGEX = fr'{PACKS_PRE_PROCESS_RULES_DIR_REGEX}/(?:preprocessrule-)?([^/]+)\.json'

PACKS_WIDGETS_DIR_REGEX = fr'{PACK_DIR_REGEX}\/{WIDGETS_DIR}'
PACKS_WIDGET_JSON_REGEX = fr'{PACKS_WIDGETS_DIR_REGEX}\/([^/]+)\.json'

PACKS_DASHBOARDS_DIR_REGEX = fr'{PACK_DIR_REGEX}\/{DASHBOARDS_DIR}'
PACKS_DASHBOARD_JSON_REGEX = fr'{PACKS_DASHBOARDS_DIR_REGEX}\/([^/]+)\.json'

PACKS_REPORTS_DIR_REGEX = fr'{PACK_DIR_REGEX}\/{REPORTS_DIR}'
PACKS_REPORT_JSON_REGEX = fr'{PACKS_REPORTS_DIR_REGEX}\/([^/]+)\.json'

PACKS_INCIDENT_TYPES_DIR_REGEX = fr'{PACK_DIR_REGEX}\/{INCIDENT_TYPES_DIR}'
PACKS_INCIDENT_TYPE_JSON_REGEX = fr'{PACKS_INCIDENT_TYPES_DIR_REGEX}\/([^/]+)\.json'

PACKS_INCIDENT_FIELDS_DIR_REGEX = fr'{PACK_DIR_REGEX}\/{INCIDENT_FIELDS_DIR}'
PACKS_INCIDENT_FIELD_JSON_REGEX = fr'{PACKS_INCIDENT_FIELDS_DIR_REGEX}\/([^/]+)\.json'

PACKS_INDICATOR_TYPES_DIR_REGEX = fr'{PACK_DIR_REGEX}\/{INDICATOR_TYPES_DIR}'
PACKS_INDICATOR_TYPE_JSON_REGEX = fr'{PACKS_INDICATOR_TYPES_DIR_REGEX}\/([^/]+)\.json'

PACKS_INDICATOR_FIELDS_DIR_REGEX = fr'{PACK_DIR_REGEX}\/{INDICATOR_FIELDS_DIR}'
PACKS_INDICATOR_FIELD_JSON_REGEX = fr'{PACKS_INDICATOR_FIELDS_DIR_REGEX}\/([^/]+)\.json'

PACKS_GENERIC_TYPES_DIR_REGEX = fr'{PACK_DIR_REGEX}\/{GENERIC_TYPES_DIR}\/([^\\\/]+)'
PACKS_GENERIC_TYPE_JSON_REGEX = fr'{PACKS_GENERIC_TYPES_DIR_REGEX}\/([^/]+)\.json'

PACKS_GENERIC_FIELDS_DIR_REGEX = fr'{PACK_DIR_REGEX}\/{GENERIC_FIELDS_DIR}\/([^\\\/]+)'
PACKS_GENERIC_FIELD_JSON_REGEX = fr'{PACKS_GENERIC_FIELDS_DIR_REGEX}\/([^/]+)\.json'

PACKS_GENERIC_MODULES_DIR_REGEX = fr'{PACK_DIR_REGEX}\/{GENERIC_MODULES_DIR}'
PACKS_GENERIC_MODULE_JSON_REGEX = fr'{PACKS_GENERIC_MODULES_DIR_REGEX}\/([^/]+)\.json'

PACKS_GENERIC_DEFINITIONS_DIR_REGEX = fr'{PACK_DIR_REGEX}\/{GENERIC_DEFINITIONS_DIR}'
PACKS_GENERIC_DEFINITION_JSON_REGEX = fr'{PACKS_GENERIC_DEFINITIONS_DIR_REGEX}\/([^/]+)\.json'

PACKS_CLASSIFIERS_DIR_REGEX = fr'{PACK_DIR_REGEX}\/{CLASSIFIERS_DIR}'

_PACKS_CLASSIFIER_BASE_REGEX = fr'{PACKS_CLASSIFIERS_DIR_REGEX}\/*classifier-(?!mapper).*(?<!5_9_9)'
PACKS_CLASSIFIER_JSON_REGEX = fr'{_PACKS_CLASSIFIER_BASE_REGEX}\.json'

JOBS_DIR_REGEX = fr'{PACK_DIR_REGEX}\/{JOBS_DIR}'
JOB_JSON_REGEX = fr'{JOBS_DIR_REGEX}\/job-([^/]+)\.json'

WIZARD_DIR_REGEX = fr'{PACK_DIR_REGEX}\/{WIZARDS_DIR}'
WIZARD_JSON_REGEX = fr'{WIZARD_DIR_REGEX}\/wizard-([^/]+)\.json'

# old classifier structure
_PACKS_CLASSIFIER_BASE_5_9_9_REGEX = fr'{PACKS_CLASSIFIERS_DIR_REGEX}\/*classifier-(?!mapper).*_5_9_9'
PACKS_CLASSIFIER_JSON_5_9_9_REGEX = fr'{_PACKS_CLASSIFIER_BASE_5_9_9_REGEX}\.json'

_PACKS_MAPPER_BASE_REGEX = fr'{PACKS_CLASSIFIERS_DIR_REGEX}\/classifier-(?=mapper).*'
PACKS_MAPPER_JSON_REGEX = fr'{_PACKS_MAPPER_BASE_REGEX}\.json'

PACKS_CONNECTIONS_DIR_REGEX = fr'{PACK_DIR_REGEX}\/{CONNECTIONS_DIR}'
PACKS_CONNECTION_JSON_REGEX = fr'{PACKS_CONNECTIONS_DIR_REGEX}\/canvas-context-connections.*\.json$'

PACKS_RELEASE_NOTES_DIR_REGEX = fr'{PACK_DIR_REGEX}\/{RELEASE_NOTES_DIR}'

PLAYBOOKS_DIR_REGEX = fr'{PACK_DIR_REGEX}\/{PLAYBOOKS_DIR}'
PLAYBOOK_BASE_REGEX = fr'{PLAYBOOKS_DIR_REGEX}\/.*'
PLAYBOOK_YML_REGEX = fr'{PLAYBOOK_BASE_REGEX}\.yml'
PLAYBOOK_README_REGEX = fr'{PLAYBOOK_BASE_REGEX}_README\.md$'

TEST_SCRIPT_REGEX = r'{}{}.*script-.*\.yml$'.format(CAN_START_WITH_DOT_SLASH, TEST_PLAYBOOKS_DIR)
TEST_PLAYBOOK_YML_REGEX = fr'{PACK_DIR_REGEX}/{TEST_PLAYBOOKS_DIR}\/(?!script-)([^.]+)\.yml'

PACKS_INDICATOR_TYPES_REPUTATIONS_REGEX = r'{}{}/([^/]+)/{}/reputations.json'.format(CAN_START_WITH_DOT_SLASH,
                                                                                     PACKS_DIR,
                                                                                     INDICATOR_TYPES_DIR)
PACKS_RELEASE_NOTES_REGEX = r'{}{}/([^/]+)/{}/([^/]+)\.md$'.format(CAN_START_WITH_DOT_SLASH, PACKS_DIR,
                                                                   RELEASE_NOTES_DIR)
PACKS_TOOLS_REGEX = r'{}{}/([^/]+)/{}/([^.]+)\.zip'.format(CAN_START_WITH_DOT_SLASH, PACKS_DIR, TOOLS_DIR)

PLAYBOOK_REGEX = r'{}(?!Test){}/playbook-.*\.yml$'.format(CAN_START_WITH_DOT_SLASH, PLAYBOOKS_DIR)

TEST_PLAYBOOK_REGEX = r'{}{}/(?!script-).*\.yml$'.format(CAN_START_WITH_DOT_SLASH, TEST_PLAYBOOKS_DIR)
TEST_NOT_PLAYBOOK_REGEX = r'{}{}/(?!playbook).*-.*\.yml$'.format(CAN_START_WITH_DOT_SLASH, TEST_PLAYBOOKS_DIR)

CONNECTIONS_REGEX = r'{}{}.*canvas-context-connections.*\.json$'.format(CAN_START_WITH_DOT_SLASH, CONNECTIONS_DIR)

INDICATOR_TYPES_REPUTATIONS_REGEX = r'{}{}.reputations\.json$'.format(CAN_START_WITH_DOT_SLASH, INDICATOR_TYPES_DIR)

# deprecated regex
DEPRECATED_DESC_REGEX = r"Deprecated\.\s*(.*?Use .*? instead\.*?)"
DEPRECATED_NO_REPLACE_DESC_REGEX = r"Deprecated\.\s*(.*?No available replacement\.*?)"

DEPRECATED_REGEXES: List[str] = [
    DEPRECATED_DESC_REGEX,
    DEPRECATED_NO_REPLACE_DESC_REGEX
]

PACK_METADATA_NAME = 'name'
PACK_METADATA_DESC = 'description'
PACK_METADATA_SUPPORT = 'support'
PACK_METADATA_MIN_VERSION = 'serverMinVersion'
PACK_METADATA_CURR_VERSION = 'currentVersion'
PACK_METADATA_AUTHOR = 'author'
PACK_METADATA_URL = 'url'
PACK_METADATA_EMAIL = 'email'
PACK_METADATA_CATEGORIES = 'categories'
PACK_METADATA_TAGS = 'tags'
PACK_METADATA_CREATED = 'created'
PACK_METADATA_CERTIFICATION = 'certification'
PACK_METADATA_USE_CASES = 'useCases'
PACK_METADATA_KEYWORDS = 'keywords'
PACK_METADATA_PRICE = 'price'
PACK_METADATA_DEPENDENCIES = 'dependencies'
PACK_METADATA_IRON_BANK_TAG = 'Iron Bank'

PACK_METADATA_FIELDS = (PACK_METADATA_NAME, PACK_METADATA_DESC, PACK_METADATA_SUPPORT,
                        PACK_METADATA_CURR_VERSION, PACK_METADATA_AUTHOR, PACK_METADATA_URL, PACK_METADATA_CATEGORIES,
                        PACK_METADATA_TAGS, PACK_METADATA_USE_CASES, PACK_METADATA_KEYWORDS)
API_MODULES_PACK = 'ApiModules'
API_MODULE_PY_REGEX = r'{}{}/{}/{}/([^/]+)/([^.]+)\.py'.format(
    CAN_START_WITH_DOT_SLASH, PACKS_DIR, API_MODULES_PACK, SCRIPTS_DIR)
API_MODULE_YML_REGEX = r'{}{}/{}/{}/([^/]+)/([^.]+)\.yml'.format(
    CAN_START_WITH_DOT_SLASH, PACKS_DIR, API_MODULES_PACK, SCRIPTS_DIR)
API_MODULE_REGEXES = [
    API_MODULE_PY_REGEX,
    API_MODULE_YML_REGEX
]

ID_IN_COMMONFIELDS = [  # entities in which 'id' key is under 'commonfields'
    'integration',
    'betaintegration',
    'script'
]
ID_IN_ROOT = [  # entities in which 'id' key is in the root
    'playbook',
    'dashboard',
    'incident_type',
    'layoutscontainer',
    'mapper',
    'pre_process_rule',
    'lists',
    JOB,
    WIZARD,
]

INTEGRATION_PREFIX = 'integration'
SCRIPT_PREFIX = 'script'
PARSING_RULE_PREFIX = 'parsingrule'
MODELING_RULE_PREFIX = 'modelingrule'

# Pack Unique Files
PACKS_WHITELIST_FILE_NAME = '.secrets-ignore'
PACKS_PACK_IGNORE_FILE_NAME = '.pack-ignore'
PACKS_PACK_META_FILE_NAME = 'pack_metadata.json'
PACKS_README_FILE_NAME = 'README.md'
PACKS_CONTRIBUTORS_FILE_NAME = 'CONTRIBUTORS.md'
AUTHOR_IMAGE_FILE_NAME = 'Author_image.png'

PYTHON_TEST_REGEXES = [
    PACKS_SCRIPT_TEST_PY_REGEX,
    PACKS_INTEGRATION_TEST_PY_REGEX
]

PYTHON_INTEGRATION_REGEXES = [
    PACKS_INTEGRATION_PY_REGEX
]

PLAYBOOKS_REGEXES_LIST = [
    PLAYBOOK_REGEX,
    TEST_PLAYBOOK_REGEX
]

PYTHON_SCRIPT_REGEXES = [
    PACKS_SCRIPT_PY_REGEX
]

PYTHON_ALL_REGEXES: List[str] = sum(
    [
        PYTHON_SCRIPT_REGEXES,
        PYTHON_INTEGRATION_REGEXES,
        PYTHON_TEST_REGEXES
    ], []
)

INTEGRATION_REGXES: List[str] = [
    PACKS_INTEGRATION_NON_SPLIT_YML_REGEX
]

YML_INTEGRATION_REGEXES: List[str] = [
    PACKS_INTEGRATION_YML_REGEX,
    PACKS_INTEGRATION_NON_SPLIT_YML_REGEX
]

YML_ALL_INTEGRATION_REGEXES: List[str] = sum(
    [
        YML_INTEGRATION_REGEXES,
    ], []
)

YML_SCRIPT_REGEXES: List[str] = [
    PACKS_SCRIPT_YML_REGEX,
    PACKS_SCRIPT_NON_SPLIT_YML_REGEX,
    PACKS_SCRIPT_TEST_PLAYBOOK
]

YML_ALL_SCRIPTS_REGEXES: List[str] = sum(
    [
        YML_SCRIPT_REGEXES
    ], []
)

YML_PLAYBOOKS_NO_TESTS_REGEXES: List[str] = [
    PLAYBOOK_YML_REGEX
]

YML_TEST_PLAYBOOKS_REGEXES: List[str] = [
    TEST_PLAYBOOK_YML_REGEX
]

YML_ALL_PLAYBOOKS_REGEX: List[str] = sum(
    [
        YML_PLAYBOOKS_NO_TESTS_REGEXES,
        YML_TEST_PLAYBOOKS_REGEXES,
    ], []
)

YML_ALL_REGEXES: List[str] = sum(
    [
        YML_INTEGRATION_REGEXES,
        YML_SCRIPT_REGEXES,
        YML_PLAYBOOKS_NO_TESTS_REGEXES,
        YML_TEST_PLAYBOOKS_REGEXES
    ], []
)

JSON_INDICATOR_AND_INCIDENT_FIELDS = [
    PACKS_INCIDENT_FIELD_JSON_REGEX,
    PACKS_INDICATOR_FIELD_JSON_REGEX
]

JSON_ALL_WIDGETS_REGEXES = [
    PACKS_WIDGET_JSON_REGEX,
]

JSON_ALL_DASHBOARDS_REGEXES = [
    PACKS_DASHBOARD_JSON_REGEX,
]

JSON_ALL_CLASSIFIER_REGEXES = [
    PACKS_CLASSIFIER_JSON_REGEX,
]

JSON_ALL_CLASSIFIER_REGEXES_5_9_9 = [
    PACKS_CLASSIFIER_JSON_5_9_9_REGEX,
]

JSON_ALL_MAPPER_REGEXES = [
    PACKS_MAPPER_JSON_REGEX,
]

JSON_ALL_LAYOUT_REGEXES = [
    PACKS_LAYOUT_JSON_REGEX,
]

JSON_ALL_LAYOUTS_CONTAINER_REGEXES = [
    PACKS_LAYOUTS_CONTAINER_JSON_REGEX,
]

JSON_ALL_PRE_PROCESS_RULES_REGEXES = [
    PACKS_PRE_PROCESS_RULES_JSON_REGEX,
]

JSON_ALL_INCIDENT_FIELD_REGEXES = [
    PACKS_INCIDENT_FIELD_JSON_REGEX,
]

JSON_ALL_INCIDENT_TYPES_REGEXES = [
    PACKS_INCIDENT_TYPE_JSON_REGEX,
]

JSON_ALL_INDICATOR_FIELDS_REGEXES = [
    PACKS_INDICATOR_FIELD_JSON_REGEX
]

JSON_ALL_INDICATOR_TYPES_REGEXES = [
    PACKS_INDICATOR_TYPE_JSON_REGEX
]

JSON_ALL_GENERIC_FIELDS_REGEXES = [
    PACKS_GENERIC_FIELD_JSON_REGEX,
]

JSON_ALL_GENERIC_TYPES_REGEXES = [
    PACKS_GENERIC_TYPE_JSON_REGEX,
]

JSON_ALL_GENERIC_MODULES_REGEXES = [
    PACKS_GENERIC_MODULE_JSON_REGEX,
]

JSON_ALL_GENERIC_DEFINITIONS_REGEXES = [
    PACKS_GENERIC_DEFINITION_JSON_REGEX,
]

JSON_ALL_REPUTATIONS_INDICATOR_TYPES_REGEXES = [
    PACKS_INDICATOR_TYPES_REPUTATIONS_REGEX
]

JSON_ALL_CONNECTIONS_REGEXES = [
    CONNECTIONS_REGEX,
]

JSON_ALL_REPORTS_REGEXES = [
    PACKS_REPORT_JSON_REGEX
]

JSON_ALL_JOB_REGEXES = [
    JOB_JSON_REGEX
]

JSON_ALL_WIZARD_REGEXES = [
    WIZARD_JSON_REGEX,
]

CHECKED_TYPES_REGEXES = [
    # Playbooks
    PLAYBOOK_YML_REGEX,
    TEST_PLAYBOOK_YML_REGEX,

    # Integrations
    PACKS_INTEGRATION_YML_REGEX,
    PACKS_INTEGRATION_PY_REGEX,
    PACKS_INTEGRATION_PS_REGEX,
    PACKS_INTEGRATION_TEST_PY_REGEX,
    PACKS_INTEGRATION_README_REGEX,

    PACKS_INTEGRATION_NON_SPLIT_YML_REGEX,

    # Scripts yaml
    PACKS_SCRIPT_YML_REGEX,
    PACKS_SCRIPT_NON_SPLIT_YML_REGEX,
    PACKS_SCRIPT_PY_REGEX,
    PACKS_SCRIPT_PS_REGEX,
    PACKS_SCRIPT_TEST_PY_REGEX,
    PACKS_SCRIPT_README_REGEX,
    PACKS_SCRIPT_TEST_PLAYBOOK,

    PACKS_CLASSIFIER_JSON_REGEX,
    PACKS_CLASSIFIER_JSON_5_9_9_REGEX,
    PACKS_MAPPER_JSON_REGEX,
    PACKS_DASHBOARD_JSON_REGEX,
    PACKS_INCIDENT_TYPE_JSON_REGEX,
    PACKS_INCIDENT_FIELD_JSON_REGEX,
    PACKS_INDICATOR_FIELD_JSON_REGEX,
    PACKS_INDICATOR_TYPE_JSON_REGEX,
    PACKS_LAYOUT_JSON_REGEX,
    PACKS_LAYOUTS_CONTAINER_JSON_REGEX,
    PACKS_PRE_PROCESS_RULES_JSON_REGEX,
    PACKS_WIDGET_JSON_REGEX,
    PACKS_REPORT_JSON_REGEX,
    PACKS_RELEASE_NOTES_REGEX,
    PACKS_TOOLS_REGEX,
    CONNECTIONS_REGEX,
    JOB_JSON_REGEX,
    WIZARD_JSON_REGEX,

    # ReleaseNotes
    PACKS_RELEASE_NOTES_REGEX
]

CHECKED_TYPES_NO_REGEX = [item.replace(CAN_START_WITH_DOT_SLASH, "").replace(NOT_TEST, "") for item in
                          CHECKED_TYPES_REGEXES]

PATHS_TO_VALIDATE: List[str] = sum(
    [
        PYTHON_ALL_REGEXES,
        JSON_ALL_REPORTS_REGEXES
    ], []
)

PACKAGE_SCRIPTS_REGEXES = [
    PACKS_SCRIPT_PY_REGEX,
    PACKS_SCRIPT_YML_REGEX
]

PACKAGE_SUPPORTING_DIRECTORIES = [INTEGRATIONS_DIR, SCRIPTS_DIR]

IGNORED_TYPES_REGEXES = [DESCRIPTION_REGEX, IMAGE_REGEX, PIPFILE_REGEX, SCHEMA_REGEX]

IGNORED_PACK_NAMES = ['Legacy', 'NonSupported', 'ApiModules']

PACK_IGNORE_TEST_FLAG = 'auto-test'

PACKAGE_YML_FILE_REGEX = r'(?:\./)?(?:Packs/[^/]+\/)?(?:Integrations|Scripts)\/([^\\/]+)/([^\\/]+)\.yml'

OLD_YML_FORMAT_FILE = [PACKS_INTEGRATION_NON_SPLIT_YML_REGEX, PACKS_SCRIPT_NON_SPLIT_YML_REGEX]

DIR_LIST_FOR_REGULAR_ENTETIES = [
    PLAYBOOKS_DIR,
    REPORTS_DIR,
    DASHBOARDS_DIR,
    WIDGETS_DIR,
    INCIDENT_TYPES_DIR,
    INCIDENT_FIELDS_DIR,
    LAYOUTS_DIR,
    PRE_PROCESS_RULES_DIR,
    CLASSIFIERS_DIR,
    INDICATOR_TYPES_DIR,
    CONNECTIONS_DIR,
    INDICATOR_FIELDS_DIR,
    LISTS_DIR,
    JOBS_DIR,
    WIZARDS_DIR,
]
PACKS_DIRECTORIES = [
    SCRIPTS_DIR,
    INTEGRATIONS_DIR,
    DASHBOARDS_DIR,
    WIDGETS_DIR,
    INDICATOR_FIELDS_DIR,
    INDICATOR_TYPES_DIR,
    INCIDENT_FIELDS_DIR,
    INCIDENT_TYPES_DIR,
    REPORTS_DIR,
    CONNECTIONS_DIR,
    PLAYBOOKS_DIR,
    JOBS_DIR,
    WIZARDS_DIR,
]
SPELLCHECK_FILE_TYPES = [
    PACKS_INTEGRATION_YML_REGEX,
    PACKS_SCRIPT_YML_REGEX,
    PLAYBOOK_YML_REGEX
]

KNOWN_FILE_STATUSES = ['a', 'm', 'd', 'r'] + ['r{:03}'.format(i) for i in range(101)]

CODE_FILES_REGEX = [
    PACKS_INTEGRATION_PY_REGEX,
    PACKS_SCRIPT_PY_REGEX,
    PACKS_INTEGRATION_PS_REGEX,
    PACKS_SCRIPT_PS_REGEX
]

SCRIPTS_REGEX_LIST = [PACKS_SCRIPT_YML_REGEX, PACKS_SCRIPT_PY_REGEX, PACKS_SCRIPT_PS_REGEX]

# All files that have related yml file
REQUIRED_YML_FILE_TYPES = [PACKS_INTEGRATION_PY_REGEX,
                           PACKS_INTEGRATION_README_REGEX,
                           PACKS_INTEGRATION_NON_SPLIT_README_REGEX,

                           PACKS_SCRIPT_PY_REGEX,
                           PACKS_SCRIPT_README_REGEX,
                           PACKS_SCRIPT_NON_SPLIT_README_REGEX,

                           PLAYBOOK_README_REGEX]

TYPE_PWSH = 'powershell'
TYPE_PYTHON = 'python'
TYPE_JS = 'javascript'

TYPE_TO_EXTENSION = {
    TYPE_PYTHON: '.py',
    TYPE_JS: '.js',
    TYPE_PWSH: '.ps1'
}

TESTS_AND_DOC_DIRECTORIES = [
    'testdata',
    'test_data',
    'data_test',
    'tests_data',
    'doc_files',
    'doc_imgs',
]

VALIDATION_USING_GIT_IGNORABLE_DATA = (
    'Pipfile',
    'Pipfile.lock',
    'command_examples',
    'pack_metadata.json',
    'testdata',
    'test_data',
    'data_test',
    'tests_data',
    'doc_files',
    'doc_imgs',
    '.secrets-ignore',
    '.pack-ignore'
)

FILE_TYPES_FOR_TESTING = [
    '.py',
    '.js',
    '.yml',
    '.ps1'
]

# python subtypes
PYTHON_SUBTYPES = {'python3', 'python2'}


def urljoin(*args: str):
    """Gets arguments to join as url

    Args:
        *args: args to join

    Returns:
        Joined url

    Examples:
        >>> urljoin('https://www.example.com', 'suffix/', '/suffix2', 'suffix', 'file.json')
        'https://www.example.com/suffix/suffix2/suffix/file.json'
    """
    return reduce(lambda a, b: str(a).rstrip('/') + '/' + str(b).lstrip('/'), args).rstrip("/")


OFFICIAL_CONTENT_ID_SET_PATH = 'https://storage.googleapis.com/marketplace-dist/content/id_set.json'

# Run all test signal
RUN_ALL_TESTS_FORMAT = 'Run all tests'
FILTER_CONF = './artifacts/filter_file.txt'


class PB_Status:
    NOT_SUPPORTED_VERSION = 'Not supported version'
    COMPLETED = 'completed'
    FAILED = 'failed'
    IN_PROGRESS = 'inprogress'
    FAILED_DOCKER_TEST = 'failed_docker_test'
    CONFIGURATION_FAILED = 'failed_configuration'
    SECOND_PLAYBACK_REQUIRED = 'second_playback_required'


# change log regexes
UNRELEASE_HEADER = '## [Unreleased]\n'  # lgtm[py/regex/duplicate-in-character-class]
CONTENT_RELEASE_TAG_REGEX = r'^\d{2}\.\d{1,2}\.\d'
RELEASE_NOTES_REGEX = re.escape(UNRELEASE_HEADER) + r'([\s\S]+?)## \[\d{2}\.\d{1,2}\.\d\] - \d{4}-\d{2}-\d{2}'

# Beta integration disclaimer
BETA_INTEGRATION_DISCLAIMER = 'Note: This is a beta Integration,' \
                              ' which lets you implement and test pre-release software. ' \
                              'Since the integration is beta, it might contain bugs. ' \
                              'Updates to the integration during the beta phase might include ' \
                              'non-backward compatible features. We appreciate your feedback on ' \
                              'the quality and usability of the integration to help us identify issues, ' \
                              'fix them, and continually improve.'

# Integration categories according to the schema
INTEGRATION_CATEGORIES = ['Analytics & SIEM', 'Utilities', 'Messaging', 'Endpoint', 'Network Security',
                          'Vulnerability Management', 'Case Management', 'Forensics & Malware Analysis',
                          'IT Services', 'Data Enrichment & Threat Intelligence', 'Authentication', 'Database',
                          'Deception', 'Email Gateway', 'Identity and Access Management', 'File Integrity Management']
SCHEMA_TO_REGEX = {
    'integration': YML_INTEGRATION_REGEXES,
    'playbook': YML_ALL_PLAYBOOKS_REGEX,
    'script': YML_SCRIPT_REGEXES,
    'widget': JSON_ALL_WIDGETS_REGEXES,
    'dashboard': JSON_ALL_DASHBOARDS_REGEXES,
    'canvas-context-connections': JSON_ALL_CONNECTIONS_REGEXES,
    'classifier_5_9_9': JSON_ALL_CLASSIFIER_REGEXES_5_9_9,
    'classifier': JSON_ALL_CLASSIFIER_REGEXES,
    'mapper': JSON_ALL_MAPPER_REGEXES,
    'layoutscontainer': JSON_ALL_LAYOUTS_CONTAINER_REGEXES,
    'layout': JSON_ALL_LAYOUT_REGEXES,
    'pre-process-rules': JSON_ALL_PRE_PROCESS_RULES_REGEXES,
    'incidentfield': JSON_ALL_INCIDENT_FIELD_REGEXES + JSON_ALL_INDICATOR_FIELDS_REGEXES,
    'incidenttype': JSON_ALL_INCIDENT_TYPES_REGEXES,
    'image': [IMAGE_REGEX],
    'reputation': JSON_ALL_INDICATOR_TYPES_REGEXES,
    'reputations': JSON_ALL_REPUTATIONS_INDICATOR_TYPES_REGEXES,
    'readme': [PACKS_INTEGRATION_README_REGEX,
               PACKS_INTEGRATION_NON_SPLIT_README_REGEX,
               PLAYBOOK_README_REGEX,
               PACKS_SCRIPT_README_REGEX,
               PACKS_SCRIPT_NON_SPLIT_README_REGEX
               ],

    'report': [PACKS_REPORT_JSON_REGEX],
    'release-notes': [PACKS_RELEASE_NOTES_REGEX],
    'genericfield': JSON_ALL_GENERIC_FIELDS_REGEXES,
    'generictype': JSON_ALL_GENERIC_TYPES_REGEXES,
    'genericmodule': JSON_ALL_GENERIC_MODULES_REGEXES,
    'genericdefinition': JSON_ALL_GENERIC_DEFINITIONS_REGEXES,
    JOB: JSON_ALL_JOB_REGEXES,
    WIZARD: JSON_ALL_WIZARD_REGEXES,
}

EXTERNAL_PR_REGEX = r'^pull/(\d+)$'

FILE_TYPES_PATHS_TO_VALIDATE = {
    'reports': JSON_ALL_REPORTS_REGEXES
}

DEF_DOCKER = 'demisto/python:1.3-alpine'
DEF_DOCKER_PWSH = 'demisto/powershell:6.2.3.5563'

DIR_TO_PREFIX = {
    'Integrations': INTEGRATION_PREFIX,
    'Scripts': SCRIPT_PREFIX,
    'ModelingRules': MODELING_RULE_PREFIX,
    'ParsingRules': PARSING_RULE_PREFIX,
}

ENTITY_NAME_SEPARATORS = [' ', '_', '-']

DELETED_YML_FIELDS_BY_DEMISTO = ['fromversion', 'toversion', 'alt_dockerimages', 'script.dockerimage45', 'tests',
                                 'defaultclassifier', 'defaultmapperin', 'defaultmapperout']

DELETED_JSON_FIELDS_BY_DEMISTO = ['fromVersion', 'toVersion']

FILE_EXIST_REASON = 'File already exist'
FILE_NOT_IN_CC_REASON = 'File does not exist in Demisto instance'

ACCEPTED_FILE_EXTENSIONS = [
    '.yml', '.json', '.md', '.py', '.js', '.ps1', '.png', '', '.lock'
]
ENDPOINT_COMMAND_NAME = 'endpoint'

REPUTATION_COMMAND_NAMES = {'file', 'email', 'domain', 'url', 'ip', 'cve'}

BANG_COMMAND_NAMES = {'file', 'email', 'domain', 'url', 'ip', 'cve', 'endpoint'}

BANG_COMMAND_ARGS_MAPPING_DICT: Dict[str, dict] = {
    'file': {'default': ['file'], },
    'email': {'default': ['email']},
    'domain': {'default': ['domain']},
    'url': {'default': ['url']},
    'ip': {'default': ['ip']},
    'cve': {'default': ['cve', 'cve_id']},
    'endpoint': {'default': ['ip'], 'required': False}
}

ENDPOINT_FLEXIBLE_REQUIRED_ARGS = ["ip", "id", "hostname"]

GENERIC_COMMANDS_NAMES = BANG_COMMAND_NAMES.union({'send-mail', 'send-notification', 'cve-latest', 'cve-search'})

DBOT_SCORES_DICT = {
    'DBotScore.Indicator': 'The indicator that was tested.',
    'DBotScore.Type': 'The indicator type.',
    'DBotScore.Vendor': 'The vendor used to calculate the score.',
    'DBotScore.Score': 'The actual score.'
}

IOC_OUTPUTS_DICT = {
    'domain': {'Domain.Name'},
    'file': {'File.MD5', 'File.SHA1', 'File.SHA256'},
    'ip': {'IP.Address'},
    'url': {'URL.Data'},
    'endpoint': {'Endpoint.Hostname', 'Endpoint.IPAddress', 'Endpoint.ID'}
}
XSOAR_SUPPORT = "xsoar"
XSOAR_AUTHOR = "Cortex XSOAR"
PACK_INITIAL_VERSION = '1.0.0'
PACK_SUPPORT_OPTIONS = ['xsoar', 'partner', 'developer', 'community']
XSOAR_CONTEXT_STANDARD_URL = "https://xsoar.pan.dev/docs/integrations/context-standards"
XSOAR_SUPPORT_URL = "https://www.paloaltonetworks.com/cortex"
MARKETPLACE_LIVE_DISCUSSIONS = \
    'https://live.paloaltonetworks.com/t5/cortex-xsoar-discussions/bd-p/Cortex_XSOAR_Discussions'
EXCLUDED_DISPLAY_NAME_WORDS = ['partner', 'community']
MARKETPLACES = ['xsoar', 'marketplacev2']

# From Version constants
FILETYPE_TO_DEFAULT_FROMVERSION = {
    FileType.WIZARD: '6.8.0',
    FileType.JOB: '6.8.0',
    FileType.PRE_PROCESS_RULES: '6.8.0',
    FileType.LISTS: '6.5.0',
    FileType.GENERIC_TYPE: '6.5.0',
    FileType.GENERIC_FIELD: '6.5.0',
    FileType.GENERIC_MODULE: '6.5.0',
    FileType.GENERIC_DEFINITION: '6.5.0',
}
# This constant below should always be two versions before the latest server version
GENERAL_DEFAULT_FROMVERSION = '6.2.0'
VERSION_5_5_0 = '5.5.0'
DEFAULT_CONTENT_ITEM_FROM_VERSION = '0.0.0'
DEFAULT_CONTENT_ITEM_TO_VERSION = '99.99.99'
MARKETPLACE_MIN_VERSION = '6.0.0'

OLDEST_SUPPORTED_VERSION = '5.0.0'
LAYOUTS_CONTAINERS_OLDEST_SUPPORTED_VERSION = '6.0.0'
GENERIC_OBJECTS_OLDEST_SUPPORTED_VERSION = '6.5.0'

FEATURE_BRANCHES = ['v4.5.0']
VERSION_REGEX = r'(\d+\.){2}\d+'

BASE_PACK = "Base"
NON_SUPPORTED_PACK = "NonSupported"
DEPRECATED_CONTENT_PACK = "DeprecatedContent"
IGNORED_DEPENDENCY_CALCULATION = {BASE_PACK, NON_SUPPORTED_PACK, DEPRECATED_CONTENT_PACK}
COMMON_TYPES_PACK = 'CommonTypes'

FEED_REQUIRED_PARAMS = [
    {
        'name': 'feed',
        'must_equal': {
            'defaultvalue': 'true',
            'display': 'Fetch indicators',
            'type': 8,
            'required': False
        },
        'must_contain': {}
    },
    {
        'name': 'feedReputation',
        'must_equal': {
            'display': 'Indicator Reputation',
            'type': 18,
            'required': False,
            'options': ['None', 'Good', 'Suspicious', 'Bad']
        },
        'must_contain': {
            'additionalinfo': 'Indicators from this integration instance will be marked with this reputation'
        }
    },
    {
        'name': 'feedReliability',
        'must_equal': {
            'display': 'Source Reliability',
            'type': 15,
            'required': True,
            'options': [
                'A - Completely reliable', 'B - Usually reliable', 'C - Fairly reliable', 'D - Not usually reliable',
                'E - Unreliable', 'F - Reliability cannot be judged']
        },
        'must_contain': {
            'additionalinfo': 'Reliability of the source providing the intelligence data'
        }
    },
    {
        'name': 'feedExpirationPolicy',
        'must_equal': {
            'display': "",
            'type': 17,
            'required': False,
            'options': ['never', 'interval', 'indicatorType', 'suddenDeath']
        },
        'must_contain': {}
    },
    {
        'name': 'feedExpirationInterval',
        'must_equal': {
            'display': "",
            'type': 1,
            'required': False
        },
        'must_contain': {}
    },
    {
        'name': 'feedFetchInterval',
        'must_equal': {
            'display': 'Feed Fetch Interval',
            'type': 19,
            'required': False
        },
        'must_contain': {}
    },
    {
        'name': 'feedBypassExclusionList',
        'must_equal': {
            'display': 'Bypass exclusion list',
            'type': 8,
            'required': False
        },
        'must_contain': {
            'additionalinfo': 'When selected, the exclusion list is ignored for indicators from this feed.'
                              ' This means that if an indicator from this feed is on the exclusion list,'
                              ' the indicator might still be added to the system.'
        }
    },
    {
        'name': 'feedTags',
        'must_equal': {
            'display': 'Tags',
            'required': False,
            'type': 0
        },
        'must_contain': {
            'additionalinfo': 'Supports CSV values.'
        }
    },
    {
        'name': 'tlp_color',
        'must_equal': {
            'display': 'Traffic Light Protocol Color',
            'options': ['RED', 'AMBER', 'GREEN', 'WHITE'],
            'required': False,
            'type': 15
        },
        'must_contain': {
            'additionalinfo': 'The Traffic Light Protocol (TLP) designation to apply to indicators fetched from the '
                              'feed'
        }
    }
]

INCIDENT_FETCH_REQUIRED_PARAMS = [
    {
        'display': 'Incident type',
        'name': 'incidentType',
        'required': False,
        'type': 13
    },
    {
        'display': 'Fetch incidents',
        'name': 'isFetch',
        'required': False,
        'type': 8
    }
]

ALERT_FETCH_REQUIRED_PARAMS = [
    {
        'display': 'Alert type',
        'name': 'incidentType',
        'required': False,
        'type': 13
    },
    {
        'display': 'Fetch alerts',
        'name': 'isFetch',
        'required': False,
        'type': 8
    }
]

MAX_FETCH_PARAM = {
    'name': 'max_fetch',
    'required': False,
    'type': 0,
    'defaultvalue': '50'
}

# for reference, the defaultvalue and display are not enforced.
FIRST_FETCH_PARAM = {
    'defaultvalue': '7 days',
    'display': 'First fetch timestamp (<number> <time unit>, e.g., 12 hours, 7 days)',
    'name': 'first_fetch',
    'required': False,
    'type': 0
}

DOCS_COMMAND_SECTION_REGEX = r'(?:###\s{}).+?(?:(?=(?:\n###\s))|(?=(?:\n##\s))|\Z)'
# Ignore list for all 'run_all_validations_on_file' method
ALL_FILES_VALIDATION_IGNORE_WHITELIST = [
    'pack_metadata.json',  # this file is validated under 'validate_pack_unique_files' method
    'testdata',
    'test_data',
    'data_test',
    'testcommandsfunctions',
    'testhelperfunctions',
    'stixdecodetest',
    'testcommands',
    'setgridfield_test',
    'ipnetwork_test',
    'test-data',
    'testplaybook'
]
VALIDATED_PACK_ITEM_TYPES = [
    'Playbooks',
    'Integration',
    'Script',
    'IncidentFields',
    'IncidentTypes',
    'Classifiers',
    'Layouts',
    'PreProcessRules',
    'Lists',
    'Jobs',
    'Wizards',
]

FIRST_FETCH = 'first_fetch'

MAX_FETCH = 'max_fetch'

SKIP_RELEASE_NOTES_FOR_TYPES = (FileType.RELEASE_NOTES, FileType.README, FileType.TEST_PLAYBOOK,
                                FileType.TEST_SCRIPT, FileType.DOC_IMAGE, FileType.AUTHOR_IMAGE, None,
                                FileType.RELEASE_NOTES_CONFIG, FileType.CONTRIBUTORS)

LAYOUT_AND_MAPPER_BUILT_IN_FIELDS = ['indicatortype', 'source', 'comment', 'aggregatedreliability', 'detectedips',
                                     'detectedhosts', 'modified', 'expiration', 'timestamp', 'shortdesc',
                                     'short_description', 'description', 'Tags', 'blocked']

UUID_REGEX = r'[0-9a-f]{8}\b-[0-9a-f]{4}-[0-9a-f]{4}-[0-9a-f]{4}-\b[0-9a-f]{12}'

DEFAULT_ID_SET_PATH = "./Tests/id_set.json"
MP_V2_ID_SET_PATH = "./Tests/id_set_mp_v2.json"
METADATA_FILE_NAME = 'pack_metadata.json'

CONTEXT_OUTPUT_README_TABLE_HEADER = '| **Path** | **Type** | **Description** |'

ARGUMENT_FIELDS_TO_CHECK = ['defaultValue', 'required', 'isArray']

PARAM_FIELDS_TO_CHECK = ['defaultvalue', 'type', 'required']

INTEGRATION_ARGUMENT_TYPES = {
    '0': 'ShortText',
    '4': 'Encrypted',
    '8': 'Boolean',
    '9': 'Authentication',
    '12': 'LongText',
    '15': 'SingleSelect',
    '16': 'MultiSelect'
}

BUILD_IN_COMMANDS = ['getIncidents', 'DeleteContext', 'isWhitelisted', 'excludeIndicators',
                     'deleteIndicators', 'extractIndicators']


class ContentItems(Enum):
    # the format is defined in issue #19786, may change in the future
    SCRIPTS = 'automation'
    PLAYBOOKS = 'playbook'
    INTEGRATIONS = 'integration'
    INCIDENT_FIELDS = 'incidentfield'
    INCIDENT_TYPES = 'incidenttype'
    DASHBOARDS = 'dashboard'
    INDICATOR_FIELDS = 'indicatorfield'
    REPORTS = 'report'
    INDICATOR_TYPES = 'reputation'
    LAYOUTS = 'layoutscontainer'
    CLASSIFIERS = 'classifier'
    WIDGETS = 'widget'
    GENERIC_MODULES = 'genericmodule'
    GENERIC_DEFINITIONS = 'genericdefinition'
    GENERIC_FIELDS = 'genericfield'
    GENERIC_TYPES = 'generictype'
    PRE_PROCESS_RULES = 'pre-process-rule'
    LISTS = 'list'
    JOB = 'job'
    PARSING_RULES = 'parsingrule'
    MODELING_RULES = 'modelingrule'
    CORRELATION_RULES = 'correlationrule'
    XSIAM_DASHBOARDS = 'xsiamdashboard'
    XSIAM_REPORTS = 'xsiamreport'
    TRIGGERS = 'trigger',
    WIZARDS = 'wizard',


CONTENT_ITEMS_DISPLAY_FOLDERS = {
    SCRIPTS_DIR,
    DASHBOARDS_DIR,
    INCIDENT_FIELDS_DIR,
    INCIDENT_TYPES_DIR,
    INTEGRATIONS_DIR,
    PLAYBOOKS_DIR,
    INDICATOR_FIELDS_DIR,
    REPORTS_DIR,
    INDICATOR_TYPES_DIR,
    LAYOUTS_DIR,
    PRE_PROCESS_RULES_DIR,
    CLASSIFIERS_DIR,
    WIDGETS_DIR,
    JOBS_DIR,
    LISTS_DIR,
    PARSING_RULES_DIR,
    MODELING_RULES_DIR,
    CORRELATION_RULES_DIR,
    XSIAM_DASHBOARDS_DIR,
    XSIAM_REPORTS_DIR,
    TRIGGER_DIR,
    WIZARDS_DIR,
}


class PathLevel(Enum):
    PACK = 'Pack',
    CONTENT_ENTITY_DIR = 'ContentDir',
    PACKAGE = 'Package',
    FILE = 'File'
    CONTENT_GENERIC_ENTITY_DIR = 'ContentGenericDir'


class DemistoException(Exception):
    pass


UUID_REGEX = r'([\w]{8}-[\w]{4}-[\w]{4}-[\w]{4}-[\w]{8,12})'


class IronBankDockers:
    API_LINK = 'https://repo1.dso.mil/api/v4/projects/dsop%2Fopensource%2Fpalo-alto-networks%2Fdemisto%2F'


class MarketplaceVersions(Enum):
    XSOAR = 'xsoar'
    MarketplaceV2 = 'marketplacev2'


INDICATOR_FIELD_TYPE_TO_MIN_VERSION = {'html': LooseVersion('6.1.0'), 'grid': LooseVersion('5.5.0')}


class IdSetKeys(Enum):
    SCRIPTS = 'scripts'
    INTEGRATIONS = 'integrations'
    PLAYBOOKS = "playbooks"
    TEST_PLAYBOOKS = "TestPlaybooks"
    CLASSIFIERS = "Classifiers"
    INCIDENT_FIELDS = "IncidentFields"
    INCIDENT_TYPES = "IncidentTypes"
    INDICATOR_FIELDS = "IndicatorFields"
    INDICATOR_TYPES = "IndicatorTypes"
    LISTS = "Lists"
    JOBS = "Jobs"
    MAPPERS = "Mappers"
    PACKS = "Packs"
    GENERIC_TYPES = "GenericTypes"
    GENERIC_FIELDS = "GenericFields"
    GENERIC_MODULES = "GenericModules"
    GENERIC_DEFINITIONS = "GenericDefinitions"
    LAYOUTS = "Layouts"
    REPORTS = "Reports"
    WIDGETS = "Widgets"
    DASHBOARDS = "Dashboards"
    PARSING_RULES = "ParsingRules"
    MODELING_RULES = "ModelingRules"
    CORRELATION_RULES = "CorrelationRules"
    XSIAM_DASHBOARDS = "XSIAMDashboards"
    XSIAM_REPORTS = "XSIAMReports"
    TRIGGERS = "Triggers"


FileTypeToIDSetKeys = {
    FileType.INTEGRATION: IdSetKeys.INTEGRATIONS.value,
    FileType.BETA_INTEGRATION: IdSetKeys.INTEGRATIONS.value,
    FileType.PLAYBOOK: IdSetKeys.PLAYBOOKS.value,
    FileType.SCRIPT: IdSetKeys.SCRIPTS.value,
    FileType.TEST_SCRIPT: IdSetKeys.SCRIPTS.value,
    FileType.TEST_PLAYBOOK: IdSetKeys.PLAYBOOKS.value,
    FileType.DASHBOARD: IdSetKeys.DASHBOARDS.value,
    FileType.WIDGET: IdSetKeys.WIDGETS.value,
    FileType.REPORT: IdSetKeys.REPORTS.value,
    FileType.OLD_CLASSIFIER: IdSetKeys.CLASSIFIERS.value,
    FileType.CLASSIFIER: IdSetKeys.CLASSIFIERS.value,
    FileType.MAPPER: IdSetKeys.MAPPERS.value,
    FileType.LAYOUT: IdSetKeys.LAYOUTS.value,
    FileType.LAYOUTS_CONTAINER: IdSetKeys.LAYOUTS.value,
    FileType.LISTS: IdSetKeys.LISTS.value,
    FileType.REPUTATION: IdSetKeys.INDICATOR_TYPES.value,
    FileType.INDICATOR_FIELD: IdSetKeys.INDICATOR_FIELDS.value,
    FileType.INCIDENT_FIELD: IdSetKeys.INCIDENT_FIELDS.value,
    FileType.INCIDENT_TYPE: IdSetKeys.INCIDENT_TYPES.value,
    FileType.GENERIC_TYPE: IdSetKeys.GENERIC_TYPES.value,
    FileType.GENERIC_FIELD: IdSetKeys.GENERIC_FIELDS.value,
    FileType.GENERIC_MODULE: IdSetKeys.GENERIC_MODULES.value,
    FileType.GENERIC_DEFINITION: IdSetKeys.GENERIC_DEFINITIONS.value,
    FileType.JOB: IdSetKeys.JOBS.value,
    FileType.PARSING_RULE: IdSetKeys.PARSING_RULES.value,
    FileType.MODELING_RULE: IdSetKeys.MODELING_RULES.value,
    FileType.CORRELATION_RULE: IdSetKeys.CORRELATION_RULES.value,
    FileType.XSIAM_DASHBOARD: IdSetKeys.XSIAM_DASHBOARDS.value,
    FileType.XSIAM_REPORT: IdSetKeys.XSIAM_REPORTS.value,
    FileType.TRIGGER: IdSetKeys.TRIGGERS.value
}

FileType_ALLOWED_TO_DELETE = {
    FileType.WHITE_LIST,
    FileType.DOC_IMAGE,
    FileType.TEST_PLAYBOOK,
}


class ParameterType(Enum):
    STRING = 0
    NUMBER = 1
    ENCRYPTED = 4
    BOOLEAN = 8
    AUTH = 9
    DOWNLOAD_LINK = 11
    TEXT_AREA = 12
    INCIDENT_TYPE = 13
    TEXT_AREA_ENCRYPTED = 14
    SINGLE_SELECT = 15
    MULTI_SELECT = 16<|MERGE_RESOLUTION|>--- conflicted
+++ resolved
@@ -144,14 +144,11 @@
     XSIAM_DASHBOARD = 'xsiamdashboard'
     XSIAM_REPORT = 'xsiamreport'
     TRIGGER = 'trigger'
-<<<<<<< HEAD
+    WIZARD = 'wizard'
+
     PACK_IGNORE = '.pack-ignore'
     SECRET_IGNORE = '.secrets-ignore'
     DOC_FILE = 'doc_files'
-=======
-    WIZARD = 'wizard'
-
->>>>>>> 333786ec
 
 RN_HEADER_BY_FILE_TYPE = {
     FileType.PLAYBOOK: 'Playbooks',
