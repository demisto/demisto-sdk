--- conflicted
+++ resolved
@@ -65,22 +65,6 @@
 
     def get_id(self):
         as_dict = self.to_dict()
-<<<<<<< HEAD
-        if 'commonfields' in as_dict.keys():
-            return as_dict.get('commonfields', {}).get('id')
-        elif 'dashboards_data' in as_dict.keys():
-            return as_dict.get('dashboards_data', [{}])[0].get('global_id')
-        elif 'templates_data' in as_dict.keys():
-            return as_dict.get('templates_data', [{}])[0].get('global_id')
-        elif 'global_rule_id' in as_dict.keys():
-            return as_dict.get('global_rule_id')
-        elif 'trigger_id' in as_dict.keys():
-            return as_dict.get('trigger_id')
-        elif 'content_global_id' in as_dict.keys():
-            return as_dict.get('content_global_id')
-        elif 'rule_id' in as_dict.keys():
-            return as_dict.get('rule_id')
-=======
         if "commonfields" in as_dict.keys():
             return as_dict.get("commonfields", {}).get("id")
         elif "dashboards_data" in as_dict.keys():
@@ -93,7 +77,8 @@
             return as_dict.get("trigger_id")
         elif "content_global_id" in as_dict.keys():
             return as_dict.get("content_global_id")
->>>>>>> efeed721
+        elif "rule_id" in as_dict.keys():
+            return as_dict.get("rule_id")
         else:
             return as_dict.get("id")
 
