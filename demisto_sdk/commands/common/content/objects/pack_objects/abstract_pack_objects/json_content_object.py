--- conflicted
+++ resolved
@@ -101,13 +101,9 @@
             1. Version object - https://github.com/pypa/packaging
             2. Attribute info - https://xsoar.pan.dev/docs/integrations/yaml-file#version-and-tests
         """
-<<<<<<< HEAD
-        return Version(self.get("toVersion") or DEFAULT_CONTENT_ITEM_TO_VERSION)
-=======
         return Version(
             self.get("toVersion", DEFAULT_CONTENT_ITEM_TO_VERSION) or "0.0.0"
         )
->>>>>>> a52d574d
 
     def dump(
         self,
