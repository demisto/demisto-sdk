--- conflicted
+++ resolved
@@ -7,32 +7,6 @@
 import regex
 from wcmatch.pathlib import Path
 
-<<<<<<< HEAD
-from demisto_sdk.commands.common.constants import (CLASSIFIERS_DIR, CONNECTIONS_DIR, CORRELATION_RULES_DIR,
-                                                   DASHBOARDS_DIR, DEPRECATED_DESC_REGEX,
-                                                   DEPRECATED_NO_REPLACE_DESC_REGEX, DOC_FILES_DIR,
-                                                   GENERIC_DEFINITIONS_DIR, GENERIC_FIELDS_DIR, GENERIC_MODULES_DIR,
-                                                   GENERIC_TYPES_DIR, INCIDENT_FIELDS_DIR, INCIDENT_TYPES_DIR,
-                                                   INDICATOR_FIELDS_DIR, INDICATOR_TYPES_DIR, INTEGRATIONS_DIR,
-                                                   JOBS_DIR, LAYOUT_RULES_DIR, LAYOUTS_DIR, LISTS_DIR,
-                                                   MODELING_RULES_DIR, PACK_NAME_DEPRECATED_REGEX, PACK_VERIFY_KEY,
-                                                   PARSING_RULES_DIR, PLAYBOOKS_DIR, PRE_PROCESS_RULES_DIR,
-                                                   RELEASE_NOTES_DIR, REPORTS_DIR, SCRIPTS_DIR, TEST_PLAYBOOKS_DIR,
-                                                   TOOLS_DIR, TRIGGER_DIR, WIDGETS_DIR, WIZARDS_DIR, XDRC_TEMPLATE_DIR,
-                                                   XSIAM_DASHBOARDS_DIR, XSIAM_REPORTS_DIR, FileType)
-from demisto_sdk.commands.common.content.objects.pack_objects import (AgentTool, AuthorImage, Classifier,
-                                                                      ClassifierMapper, Connection, Contributors,
-                                                                      CorrelationRule, Dashboard, DocFile,
-                                                                      GenericDefinition, GenericField, GenericModule,
-                                                                      GenericType, IncidentField, IncidentType,
-                                                                      IndicatorField, IndicatorType, Integration, Job,
-                                                                      LayoutObject, LayoutRule, Lists, ModelingRule,
-                                                                      OldClassifier, PackIgnore, PackMetaData,
-                                                                      ParsingRule, Playbook, PreProcessRule, Readme,
-                                                                      ReleaseNote, ReleaseNoteConfig, Report, Script,
-                                                                      SecretIgnore, Trigger, Widget, Wizard,
-                                                                      XDRCTemplate, XSIAMDashboard, XSIAMReport)
-=======
 from demisto_sdk.commands.common.constants import (
     CLASSIFIERS_DIR,
     CONNECTIONS_DIR,
@@ -71,6 +45,7 @@
     XSIAM_DASHBOARDS_DIR,
     XSIAM_REPORTS_DIR,
     FileType,
+    LAYOUT_RULES_DIR
 )
 from demisto_sdk.commands.common.content.objects.pack_objects import (
     AgentTool,
@@ -113,8 +88,8 @@
     XDRCTemplate,
     XSIAMDashboard,
     XSIAMReport,
+    LayoutRule
 )
->>>>>>> efeed721
 from demisto_sdk.commands.common.content.objects_factory import path_to_pack_object
 from demisto_sdk.commands.common.tools import get_demisto_version, is_object_in_id_set
 from demisto_sdk.commands.test_content import tools
