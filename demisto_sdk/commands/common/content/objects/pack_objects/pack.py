--- conflicted
+++ resolved
@@ -31,12 +31,8 @@
     Contributors, Dashboard, DocFile, GenericDefinition, GenericField,
     GenericModule, GenericType, IncidentField, IncidentType, IndicatorField,
     IndicatorType, Integration, LayoutObject, OldClassifier, PackIgnore,
-<<<<<<< HEAD
-    PackMetaData, Playbook, PreProcessRule, Readme, ReleaseNote, Report,
-=======
-    PackMetaData, Playbook, Readme, ReleaseNote, ReleaseNoteConfig, Report,
->>>>>>> 9527b955
-    Script, SecretIgnore, Widget)
+    PackMetaData, Playbook, PreProcessRule, Readme, ReleaseNote,
+    ReleaseNoteConfig, Report, Script, SecretIgnore, Widget)
 from demisto_sdk.commands.common.content.objects_factory import \
     path_to_pack_object
 from demisto_sdk.commands.test_content import tools
