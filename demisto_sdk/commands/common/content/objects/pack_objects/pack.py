--- conflicted
+++ resolved
@@ -18,17 +18,10 @@
                                                    TOOLS_DIR, WIDGETS_DIR)
 from demisto_sdk.commands.common.content.objects.pack_objects import (
     AgentTool, AuthorImage, Classifier, ClassifierMapper, Connection,
-<<<<<<< HEAD
     Dashboard, DocFile, IncidentField, IncidentType, IndicatorField,
     IndicatorType, Integration, LayoutObject, OldClassifier, PackIgnore,
     PackMetaData, Playbook, Readme, ReleaseNote, Report, Script, SecretIgnore,
-    Widget)
-=======
-    Contributors, Dashboard, DocFile, IncidentField, IncidentType,
-    IndicatorField, IndicatorType, Integration, Layout, OldClassifier,
-    PackIgnore, PackMetaData, Playbook, Readme, ReleaseNote, Report, Script,
-    SecretIgnore, Widget)
->>>>>>> c0065e27
+    Widget, Contributors)
 from demisto_sdk.commands.common.content.objects_factory import \
     path_to_pack_object
 from wcmatch.pathlib import Path
@@ -40,7 +33,7 @@
         self._metadata = PackMetaData(self._path.joinpath('metadata.json'))
 
     def _content_files_list_generator_factory(self, dir_name: str, suffix: str) -> Iterator[Any]:
-        """Generic content objcets iterable generator
+        """Generic content objects iterable generator
 
         Args:
             dir_name: Directory name, for example: Integrations, Documentations etc.
