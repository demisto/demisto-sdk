--- conflicted
+++ resolved
@@ -3,22 +3,6 @@
 from wcmatch.pathlib import Path
 
 from demisto_sdk.commands.common.constants import OLD_INDICATOR_TYPE, FileType
-<<<<<<< HEAD
-from demisto_sdk.commands.common.content.objects.abstract_objects.general_object import GeneralObject
-from demisto_sdk.commands.common.content.objects.pack_objects import (AgentTool, AuthorImage, ChangeLog, Classifier,
-                                                                      ClassifierMapper, Connection, Contributors,
-                                                                      CorrelationRule, Dashboard, DocFile,
-                                                                      GenericDefinition, GenericField, GenericModule,
-                                                                      GenericType, IncidentField, IncidentType,
-                                                                      IndicatorField, IndicatorType, Integration, Job,
-                                                                      Layout, LayoutRule, LayoutsContainer, Lists,
-                                                                      ModelingRule, OldClassifier, OldIndicatorType,
-                                                                      PackIgnore, PackMetaData, ParsingRule, Playbook,
-                                                                      PreProcessRule, Readme, ReleaseNote,
-                                                                      ReleaseNoteConfig, Report, Script, SecretIgnore,
-                                                                      Trigger, Widget, Wizard, XDRCTemplate,
-                                                                      XSIAMDashboard, XSIAMReport)
-=======
 from demisto_sdk.commands.common.content.objects.abstract_objects.general_object import (
     GeneralObject,
 )
@@ -66,8 +50,8 @@
     XDRCTemplate,
     XSIAMDashboard,
     XSIAMReport,
+    LayoutRule
 )
->>>>>>> efeed721
 from demisto_sdk.commands.common.content.objects.root_objects import Documentation
 from demisto_sdk.commands.common.tools import find_type
 
