from typing import Union

from wcmatch.pathlib import Path

from demisto_sdk.commands.common.constants import OLD_INDICATOR_TYPE, FileType
from demisto_sdk.commands.common.content.objects.pack_objects import (
    AgentTool, AuthorImage, ChangeLog, Classifier, ClassifierMapper,
    Connection, Contributors, Dashboard, DocFile, GenericDefinition,
    GenericField, GenericModule, GenericType, IncidentField, IncidentType,
    IndicatorField, IndicatorType, Integration, Layout, LayoutsContainer,
    OldClassifier, OldIndicatorType, PackIgnore, PackMetaData, Playbook,
<<<<<<< HEAD
    PreProcessRule, Readme, ReleaseNote, Report, Script, SecretIgnore, Widget)
=======
    Readme, ReleaseNote, ReleaseNoteConfig, Report, Script, SecretIgnore,
    Widget)
>>>>>>> 9527b955
from demisto_sdk.commands.common.content.objects.root_objects import \
    Documentation
from demisto_sdk.commands.common.tools import find_type

from .errors import ContentFactoryError

TYPE_CONVERSION_BY_FileType = {
    FileType.INTEGRATION: Integration,
    FileType.BETA_INTEGRATION: Integration,
    FileType.PLAYBOOK: Playbook,
    FileType.SCRIPT: Script,
    FileType.TEST_SCRIPT: Script,
    FileType.TEST_PLAYBOOK: Playbook,
    FileType.DASHBOARD: Dashboard,
    FileType.WIDGET: Widget,
    FileType.REPORT: Report,
    FileType.OLD_CLASSIFIER: OldClassifier,
    FileType.CLASSIFIER: Classifier,
    FileType.MAPPER: ClassifierMapper,
    FileType.LAYOUT: Layout,
    FileType.LAYOUTS_CONTAINER: LayoutsContainer,
    FileType.PRE_PROCESS_RULES: PreProcessRule,
    FileType.REPUTATION: IndicatorType,
    FileType.INDICATOR_FIELD: IndicatorField,
    FileType.INCIDENT_FIELD: IncidentField,
    FileType.INCIDENT_TYPE: IncidentType,
    FileType.CHANGELOG: ChangeLog,
    FileType.CONNECTION: Connection,
    FileType.DESCRIPTION: Readme,
    FileType.README: Readme,
    FileType.RELEASE_NOTES: ReleaseNote,
    FileType.RELEASE_NOTES_CONFIG: ReleaseNoteConfig,
    FileType.DOC_IMAGE: DocFile,
    FileType.JAVASCRIPT_FILE: '',
    FileType.POWERSHELL_FILE: '',
    FileType.PYTHON_FILE: '',
    FileType.CONTRIBUTORS: Contributors,
    FileType.GENERIC_TYPE: GenericType,
    FileType.GENERIC_FIELD: GenericField,
    FileType.GENERIC_MODULE: GenericModule,
    FileType.GENERIC_DEFINITION: GenericDefinition
}

TYPE_CONVERSION_BY_FILE_NAME = {
    'pack_metadata.json': PackMetaData,
    '.secrets-ignore': SecretIgnore,
    '.pack-ignore': PackIgnore,
    f'{OLD_INDICATOR_TYPE}.json': OldIndicatorType,
    'Author_image.png': AuthorImage,
}


def path_to_pack_object(path: Union[Path, str]) -> object:
    """ Create content object by path, By the following steps:
            1. Try determinist file name -> pack_metadata.json, .secrets-ignore, .pack-ignore, reputations.json
            2. If 'Tools' in path -> Object is AgentTool.
            3. If file start with 'doc-*' -> Object is Documentation.
            4. Let find_type determine object type.

    Args:
        path: File path to determine object type.

    Returns:
        object: Content object.

    Raises:
        ContentFactoryError: If not able to determine object type from file path.
    """
    path = Path(path)
    # Determinist conversion by file name.
    object_type = TYPE_CONVERSION_BY_FILE_NAME.get(path.name)
    # Tools in path
    if not object_type and 'Tools' in path.parts:
        object_type = AgentTool
    # File name start with doc-*
    if not object_type and path.name.startswith('doc-'):
        object_type = Documentation
    # find_type handling
    if not object_type:
        file_type = find_type(str(path))
        object_type = TYPE_CONVERSION_BY_FileType.get(file_type)
    # Raise exception if not succeed
    if not object_type:
        raise ContentFactoryError(None, path, "Unable to get object type from path.")

    return object_type(path)<|MERGE_RESOLUTION|>--- conflicted
+++ resolved
@@ -9,12 +9,8 @@
     GenericField, GenericModule, GenericType, IncidentField, IncidentType,
     IndicatorField, IndicatorType, Integration, Layout, LayoutsContainer,
     OldClassifier, OldIndicatorType, PackIgnore, PackMetaData, Playbook,
-<<<<<<< HEAD
-    PreProcessRule, Readme, ReleaseNote, Report, Script, SecretIgnore, Widget)
-=======
-    Readme, ReleaseNote, ReleaseNoteConfig, Report, Script, SecretIgnore,
-    Widget)
->>>>>>> 9527b955
+    PreProcessRule, Readme, ReleaseNote, ReleaseNoteConfig, Report, Script,
+    SecretIgnore, Widget)
 from demisto_sdk.commands.common.content.objects.root_objects import \
     Documentation
 from demisto_sdk.commands.common.tools import find_type
