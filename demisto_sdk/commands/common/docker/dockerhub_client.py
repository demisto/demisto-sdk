--- conflicted
+++ resolved
@@ -106,18 +106,14 @@
                 f"Error when trying to get dockerhub token, error\n:{_error}"
             )
             if (
-<<<<<<< HEAD
                 _error.response
-                and _error.response.status_code == requests.codes.unauthorized
-                and self.auth
-            ):
-=======
-                _error.response.status_code
-                in (requests.codes.unauthorized, requests.codes.too_many_requests)
+                and (
+                    _error.response.status_code
+                    in (requests.codes.unauthorized, requests.codes.too_many_requests)
+                )
                 and self.auth
             ):
                 # in case of rate-limits with a username:password, retrieve the token without username:password
->>>>>>> d6c4740b
                 logger.debug("Trying to get dockerhub token without username:password")
                 try:
                     response = self._session.get(
