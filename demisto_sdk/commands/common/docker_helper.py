import functools
import hashlib
import os
import re
import shutil
import tarfile
import tempfile
from pathlib import Path
from typing import Dict, List, Optional, Tuple, Union

import docker
import requests
import urllib3
from docker.types import Mount
from packaging.version import Version
from requests import JSONDecodeError
from requests.exceptions import RequestException

from demisto_sdk.commands.common.constants import (
    DEFAULT_DOCKER_REGISTRY_URL,
    DEFAULT_PYTHON2_VERSION,
    DEFAULT_PYTHON_VERSION,
    DOCKER_REGISTRY_URL,
    DOCKERFILES_INFO_REPO,
    TYPE_PWSH,
    TYPE_PYTHON,
    TYPE_PYTHON2,
    TYPE_PYTHON3,
)
from demisto_sdk.commands.common.docker_images_metadata import DockerImagesMetadata
from demisto_sdk.commands.common.logger import logger
from demisto_sdk.commands.common.tools import retry

DOCKER_CLIENT = None
FILES_SRC_TARGET = List[Tuple[os.PathLike, str]]
# this will be used to determine if the system supports mounts
CAN_MOUNT_FILES = bool(os.getenv("CONTENT_GITLAB_CI", False)) or (
    (not os.getenv("CIRCLECI", False))
    and (
        (not os.getenv("DOCKER_HOST"))
        or os.getenv("DOCKER_HOST", "").lower().startswith("unix:")
    )
)

DEMISTO_PYTHON_BASE_IMAGE_REGEX = re.compile(
    r"[\d\w]+/python3?:(?P<python_version>[23]\.\d+(\.\d+)?)"
)

TEST_REQUIREMENTS_DIR = Path(__file__).parent.parent / "lint" / "resources"


class DockerException(Exception):
    pass


def init_global_docker_client(timeout: int = 60, log_prompt: str = ""):
    global DOCKER_CLIENT
    if DOCKER_CLIENT is None:
        if log_prompt:
            logger.debug(f"{log_prompt} - init and login the docker client")
        else:
            logger.debug("init and login the docker client")
        if ssh_client := os.getenv("DOCKER_SSH_CLIENT") is not None:
            logger.debug(f"{log_prompt} - Using ssh client setting: {ssh_client}")
        logger.debug(f"{log_prompt} - Using docker mounting: {CAN_MOUNT_FILES}")
        try:
            DOCKER_CLIENT = docker.from_env(timeout=timeout, use_ssh_client=ssh_client)  # type: ignore
        except docker.errors.DockerException:
<<<<<<< HEAD
            msg = "Failed to init docker client. Please check that your docker daemon is running."
            logger.error(f"{log_prompt} - {msg}")
            raise DockerException(msg)
        docker_user = os.getenv("DEMISTO_SDK_CR_USER", os.getenv("DOCKERHUB_USER"))
        docker_pass = os.getenv(
            "DEMISTO_SDK_CR_PASSWORD", os.getenv("DOCKERHUB_PASSWORD")
        )
=======
            logger.warning(
                f"{log_prompt} - Failed to init docker client. "
                "This might indicate that your docker daemon is not running."
            )
            raise
        docker_user = os.getenv("DOCKERHUB_USER")
        docker_pass = os.getenv("DOCKERHUB_PASSWORD")
>>>>>>> 9e3726f3
        if docker_user and docker_pass:
            logger.debug(f"{log_prompt} - logging in to docker registry")
            try:
                docker_login(DOCKER_CLIENT)
            except Exception:
                logger.exception(f"{log_prompt} - failed to login to docker registry")
    else:
        msg = "docker client already available, using current DOCKER_CLIENT"
        logger.debug(f"{log_prompt} - {msg}" if log_prompt else msg)
    return DOCKER_CLIENT


def is_custom_registry():
    return (
        not os.getenv("CONTENT_GITLAB_CI")
        and DOCKER_REGISTRY_URL != DEFAULT_DOCKER_REGISTRY_URL
    )


@functools.lru_cache
def docker_login(docker_client) -> bool:
    """Login to docker-hub using environment variables:
            1. DOCKERHUB_USER - User for docker hub.
            2. DOCKERHUB_PASSWORD - Password for docker-hub.
        Used in Circle-CI for pushing into repo devtestdemisto

    Returns:
        bool: True if logged in successfully.
    """
    docker_user = os.getenv("DEMISTO_SDK_CR_USER", os.getenv("DOCKERHUB_USER"))
    docker_pass = os.getenv("DEMISTO_SDK_CR_PASSWORD", os.getenv("DOCKERHUB_PASSWORD"))
    if docker_user and docker_pass:
        try:
            if not is_custom_registry():

                docker_client.login(
                    username=docker_user,
                    password=docker_pass,
                    registry="https://index.docker.io/v1",
                )
                ping = docker_client.ping()
                logger.debug(f"Successfully connected to dockerhub, login {ping=}")
                return ping
            else:
                # login to custom docker registry
                docker_client.login(
                    username=docker_user,
                    password=docker_pass,
                    registry=DOCKER_REGISTRY_URL,
                )
                ping = docker_client.ping()
                logger.debug(
                    f"Successfully connected to {DOCKER_REGISTRY_URL}, login {ping=}"
                )
                return ping
        except docker.errors.APIError:
            logger.info(f"Did not successfully log in to {DOCKER_REGISTRY_URL}")
            return False

    logger.debug(f"Did not log in to {DOCKER_REGISTRY_URL}")
    return False


@functools.lru_cache
def get_pip_requirements_from_file(requirements_file: Path) -> List[str]:
    """
    Get the pip requirements from a requirements file.
    Args:
        requirements_file: The path to the requirements file.

    Returns:
        A list of pip requirements.
    """
    return requirements_file.read_text().strip().splitlines()


class DockerBase:
    def __init__(self):
        self.tmp_dir_name = tempfile.TemporaryDirectory(
            prefix=os.path.join(os.getcwd(), "tmp")
        )
        self.tmp_dir = Path(self.tmp_dir_name.name)
        installation_scripts = (
            Path(__file__).parent.parent / "lint" / "resources" / "installation_scripts"
        )
        self.installation_scripts = {
            TYPE_PYTHON: installation_scripts / "python_image.sh",
            TYPE_PYTHON2: installation_scripts / "python_image.sh",
            TYPE_PYTHON3: installation_scripts / "python_image.sh",
            TYPE_PWSH: installation_scripts / "powershell_image.sh",
        }
        self.changes = {
            TYPE_PWSH: ["WORKDIR /devwork"],
            TYPE_PYTHON: ["WORKDIR /devwork", 'ENTRYPOINT ["/bin/sh", "-c"]'],
            TYPE_PYTHON2: ["WORKDIR /devwork", 'ENTRYPOINT ["/bin/sh", "-c"]'],
            TYPE_PYTHON3: ["WORKDIR /devwork", 'ENTRYPOINT ["/bin/sh", "-c"]'],
        }
        self.requirements = self.tmp_dir / "requirements.txt"
        self.requirements.touch()
        self._files_to_push_on_installation: FILES_SRC_TARGET = [
            (self.requirements, "/test-requirements.txt"),
        ]

    def __del__(self):
        del self.tmp_dir_name

    def installation_files(self, container_type: str) -> FILES_SRC_TARGET:
        files = self._files_to_push_on_installation.copy()
        files.append((self.installation_scripts[container_type], "/install.sh"))
        return files

    @staticmethod
    def pull_image(image: str) -> docker.models.images.Image:
        """
        Get a local docker image, or pull it when unavailable.
        """
        docker_client = init_global_docker_client(log_prompt="pull_image")
        try:
            return docker_client.images.get(image)

        except docker.errors.ImageNotFound:
            logger.debug(f"docker {image=} not found locally, pulling")
            ret = docker_client.images.pull(image)
            logger.debug(f"pulled docker {image=} successfully")
            return ret

    @staticmethod
    def is_image_available(
        image: str,
    ) -> bool:
        docker_client = init_global_docker_client(log_prompt="get_image")
        try:
            docker_client.images.get(image)
            return True
        except docker.errors.ImageNotFound as e:
            if ":" not in image:
                repo = image
                tag = "latest"
            elif image.count(":") > 1:
                raise ValueError(f"Invalid docker image: {image}") from e
            else:
                try:
                    repo, tag = image.split(":")
                    token = _get_docker_hub_token(repo)
                    if _get_image_digest(repo, tag, token):
                        return True
                except RuntimeError as e:
                    logger.debug(f"Error getting image data {image}: {e}")
                    return False
        return False

    @staticmethod
    def copy_files_container(
        container: docker.models.containers.Container, files: FILES_SRC_TARGET
    ):
        """
        Args:
            container: the container object.
            files: a list of (target path in container, source path in machine).
        """
        if files:
            with tempfile.NamedTemporaryFile() as tar_file_path:
                with tarfile.open(name=tar_file_path.name, mode="w") as tar_file:
                    for src, dst in files:
                        try:
                            tar_file.add(src, arcname=dst)
                        except Exception as error:
                            logger.debug(error)
                with open(tar_file_path.name, "rb") as byte_file:
                    container.put_archive("/", byte_file.read())

    @retry(
        times=3,
        exceptions=(
            requests.exceptions.ConnectionError,
            requests.exceptions.Timeout,
            DockerException,
        ),
    )
    def create_container(
        self,
        image: str,
        command: Union[str, List[str], None] = None,
        files_to_push: Optional[FILES_SRC_TARGET] = None,
        environment: Optional[Dict] = None,
        **kwargs,
    ) -> docker.models.containers.Container:
        """
        Creates a container and pushing requested files to the container.
        """
        docker_client = init_global_docker_client()

        try:
            container: docker.models.containers.Container = (
                docker_client.containers.create(
                    image=image, command=command, environment=environment, **kwargs
                )
            )
        except (
            requests.exceptions.ConnectionError,
            requests.exceptions.Timeout,
            DockerException,
        ) as e:
            if container_name := kwargs.get("name"):
                if container := docker_client.containers.get(
                    container_id=container_name
                ):
                    container.remove(force=True)
            raise e

        if files_to_push:
            self.copy_files_container(container, files_to_push)

        return container

    def push_image(self, image: str, log_prompt: str = ""):
        """This pushes the test image to dockerhub if the DOCKERHUB env variables are set

        Args:
            image (str): The image to push
            log_prompt (str, optional): The log prompt to print. Defaults to "".
        """
        for _ in range(2):
            try:

                test_image_name_to_push = image.replace(f"{DOCKER_REGISTRY_URL}/", "")
                docker_push_output = init_global_docker_client().images.push(
                    test_image_name_to_push
                )
                logger.info(
                    f"{log_prompt} - Trying to push Image {test_image_name_to_push} to repository. Output = {docker_push_output}"
                )
                break
            except (
                requests.exceptions.ConnectionError,
                urllib3.exceptions.ReadTimeoutError,
                requests.exceptions.ReadTimeout,
            ):
                logger.warning(
                    f"{log_prompt} - Unable to push image {image} to repository",
                    exc_info=True,
                )

    def create_image(
        self,
        base_image: str,
        image: str,
        container_type: str = TYPE_PYTHON,
        install_packages: Optional[List[str]] = None,
        push: bool = False,
        log_prompt: str = "",
    ) -> docker.models.images.Image:
        """
        this function is used to create a new image of devtestsdemisto docker images.
        Args:
            base_image(str): the base docker image e.g. demisto/python3:3.10.0.23456
            image(str) the new image name to create e.g. devtestsdemisto/python3:3.10.0.23456-d41d8cd98f00b204e9800998ecf8427e
            container_type(str): can be 'python' or 'powershell'
            install_packages(list(str)): pip packages to install e.g ["pip='*'", "pytlint==1.2.3"]
        Returns:
            the new created image
        Flow:
            1. creating a container using an existing image
            2. running the istallation scripts
            3. committing the docker changes (installed packages) to a new local image
        """
        self.requirements.write_text(
            "\n".join(install_packages) if install_packages else ""
        )
        logger.debug(f"Trying to pull image {base_image}")
        self.pull_image(base_image)
        container = self.create_container(
            image=base_image,
            files_to_push=self.installation_files(container_type),
            command="/install.sh",
        )
        container.start()
        if container.wait().get("StatusCode") != 0:
            container_logs = container.logs()
            raise docker.errors.BuildError(
                reason=f"Installation script failed to run on container '{container.id}', {container_logs=}",
                build_log=container_logs,
            )
        repository, tag = image.split(":")
        container.commit(
            repository=repository, tag=tag, changes=self.changes[container_type]
        )
        if os.getenv("CONTENT_GITLAB_CI"):
            container.commit(
                repository=repository.replace(f"{DOCKER_REGISTRY_URL}/", ""),
                tag=tag,
                changes=self.changes[container_type],
            )
        if push and os.getenv("CONTENT_GITLAB_CI"):
            self.push_image(image, log_prompt=log_prompt)
        return image

    @staticmethod
    def get_image_registry(image: str) -> str:
        if DOCKER_REGISTRY_URL not in image:
            return f"{DOCKER_REGISTRY_URL}/{image}"
        return image

    def get_or_create_test_image(
        self,
        base_image: str,
        container_type: str = TYPE_PYTHON,
        python_version: Optional[int] = None,
        additional_requirements: Optional[List[str]] = None,
        push: bool = False,
        should_pull: bool = True,
        log_prompt: str = "",
    ) -> Tuple[str, str]:
        """This will generate the test image for the given base image.

        Args:
            base_image (str): The base image to create the test image
            container_type (str, optional): The container type (powershell or python). Defaults to TYPE_PYTHON.

        Returns:
            The test image name and errors to create it if any
        """

        errors = ""
        if (
            not python_version
            and container_type != TYPE_PWSH
            and (version := get_python_version(base_image))
        ):
            python_version = version.major
        python3_requirements = get_pip_requirements_from_file(
            TEST_REQUIREMENTS_DIR / "python3_requirements" / "dev-requirements.txt"
        )
        python2_requirements = get_pip_requirements_from_file(
            TEST_REQUIREMENTS_DIR / "python2_requirements" / "dev-requirements.txt"
        )
        pip_requirements = []
        if python_version:
            pip_requirements = {3: python3_requirements, 2: python2_requirements}.get(
                python_version, []
            )

        if additional_requirements:
            pip_requirements.extend(additional_requirements)
        identifier = hashlib.md5(
            "\n".join(sorted(pip_requirements)).encode("utf-8")
        ).hexdigest()

        test_docker_image = (
            f'{base_image.replace("demisto", "devtestdemisto")}-{identifier}'
        )
        if is_custom_registry():
            # if we use a custom registry, we need to have to pull the image and we can't use dockerhub api
            should_pull = True
        if not should_pull and self.is_image_available(test_docker_image):
            return test_docker_image, errors
        base_image = self.get_image_registry(base_image)
        test_docker_image = self.get_image_registry(test_docker_image)

        try:
            logger.debug(
                f"{log_prompt} - Trying to pull existing image {test_docker_image}"
            )
            self.pull_image(test_docker_image)
        except (docker.errors.APIError, docker.errors.ImageNotFound):
            logger.info(
                f"{log_prompt} - Unable to find image {test_docker_image}. Creating image based on {base_image} - Could take 2-3 minutes at first"
            )
            try:
                self.create_image(
                    base_image,
                    test_docker_image,
                    container_type,
                    pip_requirements,
                    push=push,
                )
            except (docker.errors.BuildError, docker.errors.APIError, Exception) as e:
                errors = str(e)
                logger.critical(f"{log_prompt} - Build errors occurred: {errors}")
        return test_docker_image, errors


class MountableDocker(DockerBase):
    def __init__(self):
        super().__init__()
        files = [
            Path("/etc/ssl/certs/ca-certificates.crt"),
            Path("/etc/pip.conf"),
        ]
        for file in files:
            if file.exists():
                self._files_to_push_on_installation.append(
                    (shutil.copyfile(file, self.tmp_dir / file.name), str(file))
                )

    @staticmethod
    def get_mounts(files: FILES_SRC_TARGET) -> List[Mount]:
        """
        Args:
            files: a list of (target path in container, source path in machine).
        Returns:
            a list of mounts
        """
        mounts = []
        for src, target in files:
            try:
                src = Path(src)
                if src.exists():
                    mounts.append(Mount(target, str(src.absolute()), "bind"))
            except Exception:
                logger.debug(f"Failed to mount {src} to {target}")
        return mounts

    def create_container(
        self,
        image: str,
        command: Union[str, List[str], None] = None,
        files_to_push: Optional[FILES_SRC_TARGET] = None,
        environment: Optional[Dict] = None,
        mount_files: bool = CAN_MOUNT_FILES,
        **kwargs,
    ) -> docker.models.containers.Container:
        """
        Creates a container and pushing requested files to the container.
        """
        kwargs = kwargs or {}
        if files_to_push and mount_files:
            return super().create_container(
                image=image,
                command=command,
                environment=environment,
                mounts=self.get_mounts(files_to_push),
                files_to_push=None,
                **kwargs,
            )
        else:
            return super().create_container(
                image=image,
                command=command,
                environment=environment,
                files_to_push=files_to_push,
                **kwargs,
            )


def get_docker():
    return MountableDocker() if CAN_MOUNT_FILES else DockerBase()


def _get_python_version_from_tag_by_regex(image: str) -> Optional[Version]:
    if match := DEMISTO_PYTHON_BASE_IMAGE_REGEX.match(image):
        return Version(match.group("python_version"))

    return None


@retry(times=5, exceptions=(RuntimeError, RequestException))
def _get_docker_hub_token(repo: str) -> str:
    auth = None

    # If the user has credentials for docker hub, use them to get the token
    if (docker_user := os.getenv("DOCKERHUB_USER")) and (
        docker_pass := os.getenv("DOCKERHUB_PASSWORD")
    ):
        logger.debug("Using docker hub credentials to get token")
        auth = (docker_user, docker_pass)

    response = requests.get(
        f"https://auth.docker.io/token?service=registry.docker.io&scope=repository:{repo}:pull",
        auth=auth,
    )
    if not response.ok:
        raise RuntimeError(f"Failed to get docker hub token: {response.text}")
    try:
        return response.json()["token"]
    except (JSONDecodeError, KeyError) as e:
        raise RuntimeError(f"Failed to get docker hub token: {response.text}") from e


def _get_image_digest(repo: str, tag: str, token: str) -> str:
    response = requests.get(
        f"https://registry-1.docker.io/v2/{repo}/manifests/{tag}",
        headers={
            "Accept": "application/vnd.docker.distribution.manifest.v2+json",
            "Authorization": f"Bearer {token}",
        },
    )
    if not response.ok:
        raise RuntimeError(f"Failed to get docker image digest: {response.text}")
    try:
        return response.json()["config"]["digest"]
    except (JSONDecodeError, KeyError) as e:
        raise RuntimeError(f"Failed to get docker image digest: {response.text}") from e


@functools.lru_cache
def _get_image_env(repo: str, digest: str, token: str) -> List[str]:
    response = requests.get(
        f"https://registry-1.docker.io/v2/{repo}/blobs/{digest}",
        headers={
            "Accept": "application/vnd.docker.distribution.manifest.v2+json",
            "Authorization": f"Bearer {token}",
        },
    )
    if not response.ok:
        raise RuntimeError(f"Failed to get docker image env: {response.text}")
    try:
        return response.json()["config"]["Env"]
    except (JSONDecodeError, KeyError) as e:
        raise RuntimeError(f"Failed to get docker image env: {response.text}") from e


def _get_python_version_from_env(env: List[str]) -> Version:
    python_version_envs = tuple(
        filter(lambda env: env.startswith("PYTHON_VERSION="), env)
    )
    return (
        Version(python_version_envs[0].split("=")[1])
        if python_version_envs
        else Version(DEFAULT_PYTHON_VERSION)
    )


@functools.lru_cache
def get_python_version(image: Optional[str]) -> Optional[Version]:
    """
    Get the python version of a docker image if exist.

    Args:
        image (str): the docker image

    Returns:
        Version: Python version X.Y (3.7, 3.6, ..)
    """
    logger.debug(f"Get python version from image {image=}")

    if not image:
        # When no docker_image is specified, we use the default python version which is Python 2.7.18
        logger.debug(
            f"No docker image specified or a powershell image, using default python version: {DEFAULT_PYTHON2_VERSION}"
        )
        return Version(DEFAULT_PYTHON2_VERSION)

    if "pwsh" in image or "powershell" in image:
        logger.debug(
            f"The {image=} is a powershell image, does not have python version"
        )
        return None

    if python_version := DockerImagesMetadata.get_instance().python_version(image):
        return python_version
    logger.debug(
        f"Could not get python version for {image=} from {DOCKERFILES_INFO_REPO} repo"
    )

    if python_version := _get_python_version_from_tag_by_regex(image):
        return python_version
    logger.debug(f"Could not get python version for {image=} from regex")

    try:
        logger.debug(f"get python version for {image=} from dockerhub api")
        return _get_python_version_from_dockerhub_api(image)
    except Exception:
        logger.debug(
            f"Getting python version from {image=} by pulling its image and query its env"
        )
        return _get_python_version_from_image_client(image)


def _get_python_version_from_image_client(image: str) -> Version:
    """Get python version from docker image

    Args:
        image(str): Docker image id or name

    Returns:
        Version: Python version X.Y (3.7, 3.6, ..)
    """
    try:
        image = DockerBase.get_image_registry(image)
        image_model = DockerBase.pull_image(image)
        image_env = image_model.attrs["Config"]["Env"]
        logger.debug(f"Got {image_env=} from {image=}")
        return _get_python_version_from_env(image_env)
    except Exception:
        logger.exception(f"Failed detecting Python version for {image=}")
        raise


def _get_python_version_from_dockerhub_api(image: str) -> Version:
    """
    Get python version for a docker image from the dockerhub api

    Args:
        image (str): the docker image.

    Returns:
        Version: Python version X.Y (3.7, 3.6, ..)
    """
    if is_custom_registry():
        raise RuntimeError(
            f"Docker registry is configured to be {DOCKER_REGISTRY_URL}, unable to query the dockerhub api"
        )
    if ":" not in image:
        repo = image
        tag = "latest"
    elif image.count(":") > 1:
        raise ValueError(f"Invalid docker image: {image}")
    else:
        repo, tag = image.split(":")
    if os.getenv("CONTENT_GITLAB_CI"):
        # we need to remove the gitlab prefix, as we query the API
        repo = repo.replace(f"{DOCKER_REGISTRY_URL}/", "")
    try:
        token = _get_docker_hub_token(repo)
        digest = _get_image_digest(repo, tag, token)
        env = _get_image_env(repo, digest, token)
        return _get_python_version_from_env(env)
    except Exception as e:
        logger.error(
            f"Failed to get python version from docker hub for image {image}: {e}"
        )
        raise<|MERGE_RESOLUTION|>--- conflicted
+++ resolved
@@ -66,23 +66,15 @@
         try:
             DOCKER_CLIENT = docker.from_env(timeout=timeout, use_ssh_client=ssh_client)  # type: ignore
         except docker.errors.DockerException:
-<<<<<<< HEAD
-            msg = "Failed to init docker client. Please check that your docker daemon is running."
-            logger.error(f"{log_prompt} - {msg}")
-            raise DockerException(msg)
+            logger.warning(
+                f"{log_prompt} - Failed to init docker client. "
+                "This might indicate that your docker daemon is not running."
+            )
+            raise
         docker_user = os.getenv("DEMISTO_SDK_CR_USER", os.getenv("DOCKERHUB_USER"))
         docker_pass = os.getenv(
             "DEMISTO_SDK_CR_PASSWORD", os.getenv("DOCKERHUB_PASSWORD")
         )
-=======
-            logger.warning(
-                f"{log_prompt} - Failed to init docker client. "
-                "This might indicate that your docker daemon is not running."
-            )
-            raise
-        docker_user = os.getenv("DOCKERHUB_USER")
-        docker_pass = os.getenv("DOCKERHUB_PASSWORD")
->>>>>>> 9e3726f3
         if docker_user and docker_pass:
             logger.debug(f"{log_prompt} - logging in to docker registry")
             try:
