from typing import Any

from demisto_sdk.commands.common.constants import (BETA_INTEGRATION_DISCLAIMER,
                                                   CONF_PATH,
                                                   INTEGRATION_CATEGORIES,
                                                   PACK_METADATA_DESC,
                                                   PACK_METADATA_NAME)

FOUND_FILES_AND_ERRORS: list = []
FOUND_FILES_AND_IGNORED_ERRORS: list = []

ALLOWED_IGNORE_ERRORS = ['BA101', 'BA106', 'RP102', 'RP104', 'SC100', 'IF106', 'PA113', 'PA116', 'IN126', 'PB105',
                         'PB106', 'IN109', 'IN110', 'IN122', 'MP106']

PRESET_ERROR_TO_IGNORE = {
    'community': ['BC', 'CJ', 'DS', 'IN125', 'IN126'],
    'partner': ['CJ']
}

PRESET_ERROR_TO_CHECK = {
    "deprecated": ['ST', 'BC', 'BA', 'IN127', 'IN128', 'PB104', 'SC101'],
}

ERROR_CODE = {
    "wrong_version": "BA100",
    "id_should_equal_name": "BA101",
    "file_type_not_supported": "BA102",
    "file_name_include_spaces_error": "BA103",
    "changes_may_fail_validation": "BA104",
    "invalid_id_set": "BA105",
    "no_minimal_fromversion_in_file": "BA106",
    "wrong_display_name": "IN100",
    "wrong_default_parameter_not_empty": "IN101",
    "wrong_required_value": "IN102",
    "wrong_required_type": "IN103",
    "wrong_category": "IN104",
    "wrong_default_argument": "IN105",
    "no_default_arg": "IN106",
    "missing_reputation": "IN107",
    "wrong_subtype": "IN108",
    "beta_in_id": "IN109",
    "beta_in_name": "IN110",
    "beta_field_not_found": "IN111",
    "no_beta_in_display": "IN112",
    "duplicate_arg_in_file": "IN113",
    "duplicate_param": "IN114",
    "invalid_context_output": "IN115",
    "added_required_fields": "IN116",
    "not_used_display_name": "IN117",
    "empty_display_configuration": "IN118",
    "feed_wrong_from_version": "IN119",
    "pwsh_wrong_version": "IN120",
    "parameter_missing_from_yml": "IN121",
    "parameter_missing_for_feed": "IN122",
    "invalid_v2_integration_name": "IN123",
    "found_hidden_param": "IN124",
    "no_default_value_in_parameter": "IN125",
    "parameter_missing_from_yml_not_community_contributor": "IN126",
    "invalid_deprecated_integration_display_name": "IN127",
    "invalid_deprecated_integration_description": "IN128",
    "removed_integration_parameters": "IN129",
    "integration_not_runnable": "IN130",
    "missing_get_mapping_fields_command": "IN131",
    "integration_non_existent_classifier": "IN132",
    "integration_non_existent_mapper": "IN133",
    "invalid_v2_script_name": "SC100",
    "invalid_deprecated_script": "SC101",
    "invalid_command_name_in_script": "SC102",
    "dbot_invalid_output": "DB100",
    "dbot_invalid_description": "DB101",
    "breaking_backwards_subtype": "BC100",
    "breaking_backwards_context": "BC101",
    "breaking_backwards_command": "BC102",
    "breaking_backwards_arg_changed": "BC103",
    "breaking_backwards_command_arg_changed": "BC104",
    "default_docker_error": "DO100",
    "latest_docker_error": "DO101",
    "not_demisto_docker": "DO102",
    "docker_tag_not_fetched": "DO103",
    "no_docker_tag": "DO104",
    "docker_not_formatted_correctly": "DO105",
    "docker_not_on_the_latest_tag": "DO106",
    "non_existing_docker": "DO107",
    "id_set_conflicts": "ID100",
    "duplicated_id": "ID102",
    "remove_field_from_dashboard": "DA100",
    "include_field_in_dashboard": "DA101",
    "remove_field_from_widget": "WD100",
    "include_field_in_widget": "WD101",
    "no_image_given": "IM100",
    "image_too_large": "IM101",
    "image_in_package_and_yml": "IM102",
    "not_an_image_file": "IM103",
    "no_image_field_in_yml": "IM104",
    "image_field_not_in_base64": "IM105",
    "default_image_error": "IM106",
    "description_missing_from_conf_json": "CJ100",
    "test_not_in_conf_json": "CJ101",
    "integration_not_registered": "CJ102",
    "no_test_playbook": "CJ103",
    "test_playbook_not_configured": "CJ104",
    "missing_release_notes": "RN100",
    "no_new_release_notes": "RN101",
    "release_notes_not_formatted_correctly": "RN102",
    "release_notes_not_finished": "RN103",
    "release_notes_file_empty": "RN104",
    "multiple_release_notes_files": "RN105",
    "missing_release_notes_for_pack": "RN106",
    "missing_release_notes_entry": "RN107",
    "added_release_notes_for_new_pack": "RN108",
    "modified_existing_release_notes": "RN109",
    "playbook_cant_have_rolename": "PB100",
    "playbook_unreachable_condition": "PB101",
    "playbook_unhandled_condition": "PB102",
    "playbook_unconnected_tasks": "PB103",
    "invalid_deprecated_playbook": "PB104",
    "playbook_cant_have_deletecontext_all": "PB105",
    "using_instance_in_playbook": "PB106",
    "invalid_script_id": "PB107",
    "description_missing_in_beta_integration": "DS100",
    "no_beta_disclaimer_in_description": "DS101",
    "no_beta_disclaimer_in_yml": "DS102",
    "description_in_package_and_yml": "DS103",
    "no_description_file_warning": "DS104",
    "invalid_incident_field_name": "IF100",
    "invalid_incident_field_content_key_value": "IF101",
    "invalid_incident_field_system_key_value": "IF102",
    "invalid_incident_field_type": "IF103",
    "invalid_incident_field_group_value": "IF104",
    "invalid_incident_field_cli_name_regex": "IF105",
    "invalid_incident_field_cli_name_value": "IF106",
    "incident_field_or_type_from_version_5": "IF107",
    "invalid_incident_field_or_type_from_version": "IF108",
    "new_incident_field_required": "IF109",
    "from_version_modified_after_rename": "IF110",
    "incident_field_type_change": "IF111",
    "indicator_field_type_grid_minimal_version": "IF112",
    "incident_type_integer_field": "IT100",
    "incident_type_invalid_playbook_id_field": "IT101",
    "incident_type_auto_extract_fields_invalid": "IT102",
    "incident_type_invalid_auto_extract_mode": "IT103",
    "incident_type_non_existent_playbook_id": "IT104",
    "pack_file_does_not_exist": "PA100",
    "cant_open_pack_file": "PA101",
    "cant_read_pack_file": "PA102",
    "cant_parse_pack_file_to_list": "PA103",
    "pack_file_bad_format": "PA104",
    "pack_metadata_empty": "PA105",
    "pack_metadata_should_be_dict": "PA106",
    "missing_field_iin_pack_metadata": "PA107",
    "pack_metadata_name_not_valid": "PA108",
    "pack_metadata_field_invalid": "PA109",
    "dependencies_field_should_be_dict": "PA110",
    "empty_field_in_pack_metadata": "PA111",
    "pack_metadata_isnt_json": "PA112",
    "pack_metadata_missing_url_and_email": "PA113",
    "pack_metadata_version_should_be_raised": "PA114",
    "pack_timestamp_field_not_in_iso_format": 'PA115',
    "invalid_package_dependencies": "PA116",
    "pack_metadata_invalid_support_type": "PA117",
    "pack_metadata_certification_is_invalid": "PA118",
    "pack_metadata_non_approved_usecases": "PA119",
    "pack_metadata_non_approved_tags": "PA120",
    "pack_metadata_price_change": "PA121",
    "readme_error": "RM100",
    "image_path_error": "RM101",
    "wrong_version_reputations": "RP100",
    "reputation_expiration_should_be_numeric": "RP101",
    "reputation_id_and_details_not_equal": "RP102",
    "reputation_invalid_indicator_type_id": "RP103",
    "reputation_empty_required_fields": "RP104",
    "structure_doesnt_match_scheme": "ST100",
    "file_id_contains_slashes": "ST101",
    "file_id_changed": "ST102",
    "from_version_modified": "ST103",
    "wrong_file_extension": "ST104",
    "invalid_file_path": "ST105",
    "invalid_package_structure": "ST106",
    "pykwalify_missing_parameter": "ST107",
    "pykwalify_field_undefined": "ST108",
    "pykwalify_missing_in_root": "ST109",
    "pykwalify_general_error": "ST110",
    "invalid_to_version_in_new_classifiers": "CL100",
    "invalid_to_version_in_old_classifiers": "CL101",
    "invalid_from_version_in_new_classifiers": "CL102",
    "invalid_from_version_in_old_classifiers": "CL103",
    "missing_from_version_in_new_classifiers": "CL104",
    "missing_to_version_in_old_classifiers": "CL105",
    "from_version_higher_to_version": "CL106",
    "invalid_type_in_new_classifiers": "CL107",
    "classifier_non_existent_incident_types": "CL108",
    "invalid_from_version_in_mapper": "MP100",
    "invalid_to_version_in_mapper": "MP101",
    "invalid_mapper_file_name": "MP102",
    "missing_from_version_in_mapper": "MP103",
    "invalid_type_in_mapper": "MP104",
    "mapper_non_existent_incident_types": "MP105",
    "invalid_incident_field_in_mapper": "MP106",
    "invalid_version_in_layout": "LO100",
    "invalid_version_in_layoutscontainer": "LO101",
    "invalid_file_path_layout": "LO102",
    "invalid_file_path_layoutscontainer": "LO103",
<<<<<<< HEAD
    "invalid_incident_field_in_layout": "LO104"
=======

>>>>>>> 8a7f1fcd
}


def error_code_decorator(f):
    def wrapper(*args, **kwargs):
        return f(*args, **kwargs), ERROR_CODE[f.__name__]

    return wrapper


class Errors:
    BACKWARDS = "Possible backwards compatibility break"

    @staticmethod
    def suggest_fix(file_path: str, *args: Any, cmd: str = 'format') -> str:
        return f'To fix the problem, try running `demisto-sdk {cmd} -i {file_path} {" ".join(args)}`'

    @staticmethod
    @error_code_decorator
    def wrong_version(expected="-1"):
        return "The version for our files should always " \
               "be {}, please update the file.".format(expected)

    @staticmethod
    @error_code_decorator
    def id_should_equal_name(name, file_id):
        return "The File's name, which is: '{}', should be equal to its ID, which is: '{}'." \
               " please update the file.".format(name, file_id)

    @staticmethod
    @error_code_decorator
    def file_type_not_supported():
        return "The file type is not supported in validate command\n " \
               "validate' command supports: Integrations, Scripts, Playbooks, " \
               "Incident fields, Indicator fields, Images, Release notes, Layouts and Descriptions"

    @staticmethod
    @error_code_decorator
    def file_name_include_spaces_error(file_name):
        return "Please remove spaces from the file's name: '{}'.".format(file_name)

    @staticmethod
    @error_code_decorator
    def changes_may_fail_validation():
        return "Warning: The changes may fail validation once submitted via a " \
               "PR. To validate your changes, please make sure you have a git remote setup" \
               " and pointing to github.com/demisto/content.\nYou can do this by running " \
               "the following commands:\n\ngit remote add upstream https://github.com/" \
               "demisto/content.git\ngit fetch upstream\n\nMore info about configuring " \
               "a remote for a fork is available here: https://help.github.com/en/" \
               "github/collaborating-with-issues-and-pull-requests/configuring-a-remote-for-a-fork"

    @staticmethod
    @error_code_decorator
    def invalid_id_set():
        return "id_set.json file is invalid - delete it and re-run `validate`.\n" \
               "From content repository root run the following: `rm -rf Tests/id_set.json`\n" \
               "Then re-run the `validate` command."

    @staticmethod
    @error_code_decorator
    def no_minimal_fromversion_in_file(fromversion, oldest_supported_version):
        if fromversion == 'fromversion':
            return f"{fromversion} field is invalid.\nAdd `{fromversion}: " \
                   f"{oldest_supported_version}` to the file."
        else:
            return f'{fromversion} field is invalid.\nAdd `"{fromversion}": "{oldest_supported_version}"` ' \
                   f'to the file.'

    @staticmethod
    @error_code_decorator
    def indicator_field_type_grid_minimal_version(fromversion):
        return f"The indicator field has a fromVersion of: {fromversion} but the minimal fromVersion is 5.5.0."

    @staticmethod
    @error_code_decorator
    def wrong_display_name(param_name, param_display):
        return 'The display name of the {} parameter should be \'{}\''.format(param_name, param_display)

    @staticmethod
    @error_code_decorator
    def wrong_default_parameter_not_empty(param_name, default_value):
        return 'The default value of the {} parameter should be {}'.format(param_name, default_value)

    @staticmethod
    @error_code_decorator
    def no_default_value_in_parameter(param_name):
        return 'The {} parameter should have a default value'.format(param_name)

    @staticmethod
    @error_code_decorator
    def wrong_required_value(param_name):
        return 'The required field of the {} parameter should be False'.format(param_name)

    @staticmethod
    @error_code_decorator
    def wrong_required_type(param_name):
        return 'The type field of the {} parameter should be 8'.format(param_name)

    @staticmethod
    @error_code_decorator
    def wrong_category(category):
        return "The category '{}' is not in the integration schemas, the valid options are:\n{}" \
            .format(category, '\n'.join(INTEGRATION_CATEGORIES))

    @staticmethod
    @error_code_decorator
    def wrong_default_argument(arg_name, command_name):
        return "The argument '{}' of the command '{}' is not configured as default" \
            .format(arg_name, command_name)

    @staticmethod
    @error_code_decorator
    def no_default_arg(command_name):
        return "Could not find default argument " \
               "{} in command {}".format(command_name, command_name)

    @staticmethod
    @error_code_decorator
    def missing_reputation(command_name, reputation_output, context_standard):
        return "The outputs of the reputation command {} aren't valid. The {} outputs is missing. " \
               "Fix according to context standard {} " \
            .format(command_name, reputation_output, context_standard)

    @staticmethod
    @error_code_decorator
    def wrong_subtype():
        return "The subtype for our yml files should be either python2 or python3, " \
               "please update the file."

    @classmethod
    @error_code_decorator
    def beta_in_id(cls):
        return cls.beta_in_str('id')

    @classmethod
    @error_code_decorator
    def beta_in_name(cls):
        return cls.beta_in_str('name')

    @staticmethod
    @error_code_decorator
    def beta_field_not_found():
        return "Beta integration yml file should have " \
               "the field \"beta: true\", but was not found in the file."

    @staticmethod
    @error_code_decorator
    def no_beta_in_display():
        return "Field 'display' in Beta integration yml file should include the string \"beta\", " \
               "but was not found in the file."

    @staticmethod
    @error_code_decorator
    def duplicate_arg_in_file(arg, command_name=None):
        err_msg = "The argument '{}' is duplicated".format(arg)
        if command_name:
            err_msg += " in '{}'.".format(command_name)
        err_msg += ", please remove one of its appearances."
        return err_msg

    @staticmethod
    @error_code_decorator
    def duplicate_param(param_name):
        return "The parameter '{}' of the " \
               "file is duplicated, please remove one of its appearances.".format(param_name)

    @staticmethod
    @error_code_decorator
    def invalid_context_output(command_name, output):
        return f'Invalid context output for command {command_name}. Output is {output}'

    @staticmethod
    @error_code_decorator
    def added_required_fields(field):
        return "You've added required, the field is '{}'".format(field)

    @staticmethod
    @error_code_decorator
    def removed_integration_parameters(field):
        return "You've removed integration parameters, the removed parameters are '{}'".format(field)

    @staticmethod
    @error_code_decorator
    def not_used_display_name(field_name):
        return "The display details for {} will not be used " \
               "due to the type of the parameter".format(field_name)

    @staticmethod
    @error_code_decorator
    def empty_display_configuration(field_name):
        return "No display details were entered for the field {}".format(field_name)

    @staticmethod
    @error_code_decorator
    def feed_wrong_from_version(given_fromversion, needed_from_version="5.5.0"):
        return "This is a feed and has wrong fromversion. got `{}` expected `{}`" \
            .format(given_fromversion, needed_from_version)

    @staticmethod
    @error_code_decorator
    def pwsh_wrong_version(given_fromversion, needed_from_version='5.5.0'):
        return f'Detected type: powershell and fromversion less than {needed_from_version}.' \
               f' Found version: {given_fromversion}'

    @staticmethod
    @error_code_decorator
    def parameter_missing_from_yml(name, correct_format):
        return f'A required parameter "{name}" is missing or malformed ' \
               f'in the YAML file.\nThe correct format of the parameter should ' \
               f'be as follows:\n{correct_format}'

    @staticmethod
    @error_code_decorator
    def parameter_missing_from_yml_not_community_contributor(name, correct_format):
        """
            This error is ignored if the contributor is community
        """
        return f'A required parameter "{name}" is missing or malformed ' \
               f'in the YAML file.\nThe correct format of the parameter should ' \
               f'be as follows:\n{correct_format}'

    @staticmethod
    @error_code_decorator
    def parameter_missing_for_feed(name, correct_format):
        return f'Feed Integration was detected A required ' \
               f'parameter "{name}" is missing or malformed in the YAML file.\n' \
               f'The correct format of the parameter should be as follows:\n{correct_format}'

    @staticmethod
    @error_code_decorator
    def missing_get_mapping_fields_command():
        return 'The command "get-mapping-fields" is missing from the YML file and is required as the ismappable ' \
               'field is set to true.'

    @staticmethod
    @error_code_decorator
    def integration_non_existent_classifier(integration_classifier):
        return f"The integration has a classifier {integration_classifier} which does not exist."

    @staticmethod
    @error_code_decorator
    def integration_non_existent_mapper(integration_mapper):
        return f"The integration has a mapper {integration_mapper} which does not exist."

    @staticmethod
    @error_code_decorator
    def invalid_v2_integration_name():
        return "The display name of this v2 integration is incorrect , should be **name** v2.\n" \
               "e.g: Kenna v2, Jira v2"

    @staticmethod
    @error_code_decorator
    def found_hidden_param(parameter_name):
        return f"Parameter: \"{parameter_name}\" can't be hidden. Please remove this field."

    @staticmethod
    @error_code_decorator
    def invalid_deprecated_integration_display_name():
        return 'The display_name (display) of all deprecated integrations should end with (Deprecated)".'

    @staticmethod
    @error_code_decorator
    def invalid_deprecated_integration_description():
        return 'The description of all deprecated integrations should start with "Deprecated.".'

    @staticmethod
    @error_code_decorator
    def invalid_v2_script_name():
        return "The name of this v2 script is incorrect , should be **name**V2." \
               " e.g: DBotTrainTextClassifierV2"

    @staticmethod
    @error_code_decorator
    def invalid_deprecated_script():
        return "Every deprecated script's comment has to start with 'Deprecated.'"

    @staticmethod
    @error_code_decorator
    def dbot_invalid_output(command_name, missing_outputs, context_standard):
        return "The DBotScore outputs of the reputation command {} aren't valid. Missing: {}. " \
               "Fix according to context standard {} ".format(command_name, missing_outputs,
                                                              context_standard)

    @staticmethod
    @error_code_decorator
    def dbot_invalid_description(command_name, missing_descriptions, context_standard):
        return "The DBotScore description of the reputation command {} aren't valid. Missing: {}. " \
               "Fix according to context standard {} " \
            .format(command_name, missing_descriptions, context_standard)

    @classmethod
    @error_code_decorator
    def breaking_backwards_subtype(cls):
        return "{}, You've changed the subtype, please undo.".format(cls.BACKWARDS)

    @classmethod
    @error_code_decorator
    def breaking_backwards_context(cls):
        return "{}, You've changed the context in the file," \
               " please undo.".format(cls.BACKWARDS)

    @classmethod
    @error_code_decorator
    def breaking_backwards_command(cls, old_command):
        return "{}, You've changed the context in the file,please " \
               "undo. the command is:\n{}".format(cls.BACKWARDS, old_command)

    @classmethod
    @error_code_decorator
    def breaking_backwards_arg_changed(cls):
        return "{}, You've changed the name of an arg in " \
               "the file, please undo.".format(cls.BACKWARDS)

    @classmethod
    @error_code_decorator
    def breaking_backwards_command_arg_changed(cls, command):
        return "{}, You've changed the name of a command or its arg in" \
               " the file, please undo, the command was:\n{}".format(cls.BACKWARDS, command)

    @staticmethod
    @error_code_decorator
    def default_docker_error():
        return 'The current docker image in the yml file is the default one: demisto/python:1.3-alpine,\n' \
               'Please create or use another docker image'

    @staticmethod
    @error_code_decorator
    def latest_docker_error(docker_image_tag, docker_image_name):
        return f'"latest" tag is not allowed,\n' \
               f'Please create or update to an updated versioned image\n' \
               f'You can check for the most updated version of {docker_image_tag} ' \
               f'here: https://hub.docker.com/r/{docker_image_name}/tags'

    @staticmethod
    @error_code_decorator
    def not_demisto_docker():
        return 'docker image must be a demisto docker image. When the docker image is ready, ' \
               'please rename it to: demisto/<image>:<tag>'

    @staticmethod
    @error_code_decorator
    def docker_tag_not_fetched(docker_image_name):
        return f'Failed getting tag for: {docker_image_name}. Please check it exists and of demisto format.'

    @staticmethod
    @error_code_decorator
    def no_docker_tag(docker_image):
        return f'{docker_image} - The docker image in your integration/script does not have a tag.' \
               f' Please create or update to an updated versioned image\n'

    @staticmethod
    @error_code_decorator
    def non_existing_docker(docker_image):
        return f'{docker_image} - Could not find the docker image. Check if it exists in ' \
               f'DockerHub: https://hub.docker.com/u/demisto/.'

    @staticmethod
    @error_code_decorator
    def docker_not_formatted_correctly(docker_image):
        return f'The docker image: {docker_image} is not of format - demisto/image_name:X.X'

    @staticmethod
    @error_code_decorator
    def docker_not_on_the_latest_tag(docker_image_tag, docker_image_latest_tag, docker_image_name, file_path):
        return f'The docker image tag is not the latest numeric tag, please update it.\n' \
               f'The docker image tag in the yml file is: {docker_image_tag}\n' \
               f'The latest docker image tag in docker hub is: {docker_image_latest_tag}\n' \
               f'You can check for the most updated version of {docker_image_name} ' \
               f'here: https://hub.docker.com/r/{docker_image_name}/tags\n' \
               f'To update the docker image run: demisto-sdk format -ud -i {file_path}\n'

    @staticmethod
    @error_code_decorator
    def id_set_conflicts():
        return "You probably merged from master and your id_set.json has " \
               "conflicts. Run `demisto-sdk create-id-set`, it should reindex your id_set.json"

    @staticmethod
    @error_code_decorator
    def duplicated_id(obj_id):
        return f"The ID {obj_id} already exists, please update the file or update the " \
               f"id_set.json toversion field of this id to match the old occurrence of this id"

    @staticmethod
    @error_code_decorator
    def remove_field_from_dashboard(field):
        return f'the field {field} needs to be removed.'

    @staticmethod
    @error_code_decorator
    def include_field_in_dashboard(field):
        return f'The field {field} needs to be included. Please add it.'

    @staticmethod
    @error_code_decorator
    def remove_field_from_widget(field, widget):
        return f'The field {field} needs to be removed from the widget: {widget}.'

    @staticmethod
    @error_code_decorator
    def include_field_in_widget(field, widget_name):
        return f'The field {field} needs to be included in the widget: {widget_name}. Please add it.'

    @staticmethod
    @error_code_decorator
    def no_image_given():
        return "You've created/modified a yml or package but failed to provide an image as " \
               "a .png file for it, please add an image in order to proceed."

    @staticmethod
    @error_code_decorator
    def image_too_large():
        return "Too large logo, please update the logo to be under 10kB"

    @staticmethod
    @error_code_decorator
    def image_in_package_and_yml():
        return "Image in both yml and package, remove the 'image' " \
               "key from the yml file"

    @staticmethod
    @error_code_decorator
    def not_an_image_file():
        return "This isn't an image file or unified integration file."

    @staticmethod
    @error_code_decorator
    def no_image_field_in_yml():
        return "This is a yml file but has no image field."

    @staticmethod
    @error_code_decorator
    def image_field_not_in_base64():
        return "The image field isn't in base64 encoding."

    @staticmethod
    @error_code_decorator
    def default_image_error():
        return "This is the default image, please change to the integration image."

    @staticmethod
    @error_code_decorator
    def description_missing_from_conf_json(problematic_instances):
        return "Those instances don't have description:\n{}".format('\n'.join(problematic_instances))

    @staticmethod
    @error_code_decorator
    def test_not_in_conf_json(file_id):
        return "You've failed to add the {file_id} to conf.json\n" \
               "see here: https://xsoar.pan.dev/docs/integrations/test-playbooks#adding-tests-to-confjson"

    @staticmethod
    @error_code_decorator
    def integration_not_registered(file_path, missing_test_playbook_configurations, no_tests_key):
        return f'The following integration is not registered in {CONF_PATH} file.\n' \
               f'Please add:\n{missing_test_playbook_configurations}\nto {CONF_PATH} ' \
               f'path under \'tests\' key.\n' \
               f'If you don\'t want to add a test playbook for this integration, please add: \n{no_tests_key}to the ' \
               f'file {file_path} or run \'demisto-sdk format -i {file_path}\''

    @staticmethod
    @error_code_decorator
    def no_test_playbook(file_path, file_type):
        return f'You don\'t have a TestPlaybook for {file_type} {file_path}. ' \
               f'If you have a TestPlaybook for this {file_type}, ' \
               f'please edit the yml file and add the TestPlaybook under the \'tests\' key. ' \
               f'If you don\'t want to create a TestPlaybook for this {file_type}, ' \
               f'edit the yml file and add  \ntests:\n -  No tests\n lines to it or ' \
               f'run \'demisto-sdk format -i {file_path}\''

    @staticmethod
    @error_code_decorator
    def test_playbook_not_configured(content_item_id, missing_test_playbook_configurations,
                                     missing_integration_configurations):
        return f'The TestPlaybook {content_item_id} is not registered in {CONF_PATH} file.\n ' \
               f'Please add\n{missing_test_playbook_configurations}\n ' \
               f'or if this test playbook is for an integration\n{missing_integration_configurations}\n ' \
               f'to {CONF_PATH} path under \'tests\' key.'

    @staticmethod
    @error_code_decorator
    def missing_release_notes(rn_path):
        return 'Missing release notes, Please add it under {}'.format(rn_path)

    @staticmethod
    @error_code_decorator
    def no_new_release_notes(release_notes_path):
        return F'No new comment has been added in the release notes file: {release_notes_path}'

    @staticmethod
    @error_code_decorator
    def release_notes_not_formatted_correctly(link_to_rn_standard):
        return F'Not formatted according to ' \
               F'release notes standards.\nFix according to {link_to_rn_standard}'

    @staticmethod
    @error_code_decorator
    def release_notes_not_finished():
        return "Please finish filling out the release notes. For common troubleshooting steps, please " \
               "review the documentation found here: " \
               "https://xsoar.pan.dev/docs/integrations/changelog#common-troubleshooting-tips"

    @staticmethod
    @error_code_decorator
    def release_notes_file_empty():
        return "Your release notes file is empty, please complete it\nHaving empty release notes " \
               "looks bad in the product UI.\nIf the change you made was minor, please use " \
               "\"Maintenance and stability enhancements.\" for general changes, or use " \
               "\"Documentation and metadata improvements.\" for changes to documentation."

    @staticmethod
    @error_code_decorator
    def multiple_release_notes_files():
        return "More than one release notes file has been found." \
               "Only one release note file is permitted per release. Please delete the extra release notes."

    @staticmethod
    @error_code_decorator
    def missing_release_notes_for_pack(pack):
        return f"Release notes were not found. Please run `demisto-sdk " \
               f"update-release-notes -i Packs/{pack} -u (major|minor|revision)` to " \
               f"generate release notes according to the new standard. You can refer to the documentation " \
               f"found here: https://xsoar.pan.dev/docs/integrations/changelog for more information."

    @staticmethod
    @error_code_decorator
    def missing_release_notes_entry(file_type, pack_name, entity_name):
        return f"No release note entry was found for the {file_type.lower()} \"{entity_name}\" in the " \
               f"{pack_name} pack. Please rerun the update-release-notes command without -u to " \
               f"generate an updated template. If you are trying to exclude an item from the release " \
               f"notes, please refer to the documentation found here - " \
               f"https://xsoar.pan.dev/docs/integrations/changelog#excluding-items"

    @staticmethod
    @error_code_decorator
    def added_release_notes_for_new_pack(pack_name):
        return f"ReleaseNotes were added for the newly created pack \"{pack_name}\" - remove them"

    @staticmethod
    @error_code_decorator
    def modified_existing_release_notes(pack_name):
        return f"Modified existing release notes for \"{pack_name}\" - revert the change and add new release notes " \
               f"if needed by running:\n`demisto-sdk update-release-notes -i Packs/{pack_name} -u " \
               f"(major|minor|revision)`\n" \
               f"You can refer to the documentation found here: " \
               f"https://xsoar.pan.dev/docs/integrations/changelog for more information."

    @staticmethod
    @error_code_decorator
    def playbook_cant_have_rolename():
        return "Playbook can not have a rolename."

    @staticmethod
    @error_code_decorator
    def using_instance_in_playbook():
        return "Playbook should not use specific instance."

    @staticmethod
    @error_code_decorator
    def playbook_unreachable_condition(task_id, next_task_branch):
        return f'Playbook conditional task with id:{task_id} has task with unreachable ' \
               f'next task condition "{next_task_branch}". Please remove this task or add ' \
               f'this condition to condition task with id:{task_id}.'

    @staticmethod
    @error_code_decorator
    def playbook_unhandled_condition(task_id, task_condition_labels):
        return f'Playbook conditional task with id:{task_id} has an unhandled ' \
               f'condition: {",".join(map(lambda x: f"{str(x)}", task_condition_labels))}'

    @staticmethod
    @error_code_decorator
    def playbook_unconnected_tasks(orphan_tasks):
        return f'The following tasks ids have no previous tasks: {orphan_tasks}'

    @staticmethod
    @error_code_decorator
    def playbook_cant_have_deletecontext_all():
        return 'Playbook can not have DeleteContext script with arg all set to yes.'

    @staticmethod
    @error_code_decorator
    def invalid_deprecated_playbook():
        return 'The playbook description has to start with "Deprecated."'

    @staticmethod
    @error_code_decorator
    def invalid_script_id(script_entry_to_check, pb_task):
        return f"in task {pb_task} the script {script_entry_to_check} was not found in the id_set.json file. " \
               f"Please make sure:\n" \
               f"1 - The right script id is set and the spelling is correct.\n" \
               f"2 - The id_set.json file is up to date. Delete the file by running: rm -rf Tests/id_set.json and" \
               f" rerun the command."

    @staticmethod
    @error_code_decorator
    def invalid_command_name_in_script(script_name, command):
        return f"in script {script_name} the comamnd {command} has an invalid name. " \
               f"Please make sure:\n" \
               f"1 - The right command name is set and the spelling is correct." \
               f" Do not use 'dev' in it or suffix it with 'copy'\n" \
               f"2 - The id_set.json file is up to date. Delete the file by running: rm -rf Tests/id_set.json and" \
               f" rerun the command."

    @staticmethod
    @error_code_decorator
    def description_missing_in_beta_integration():
        return f"No detailed description file was found in the package. Please add one, " \
               f"and make sure it includes the beta disclaimer note." \
               f"Add the following to the detailed description:\n{BETA_INTEGRATION_DISCLAIMER}"

    @staticmethod
    @error_code_decorator
    def no_beta_disclaimer_in_description():
        return f"The detailed description in beta integration package " \
               f"does not contain the beta disclaimer note. Add the following to the description:\n" \
               f"{BETA_INTEGRATION_DISCLAIMER}"

    @staticmethod
    @error_code_decorator
    def no_beta_disclaimer_in_yml():
        return f"The detailed description field in beta integration " \
               f"does not contain the beta disclaimer note. Add the following to the detailed description:\n" \
               f"{BETA_INTEGRATION_DISCLAIMER}"

    @staticmethod
    @error_code_decorator
    def description_in_package_and_yml():
        return "A description was found both in the " \
               "package and in the yml, please update the package."

    @staticmethod
    @error_code_decorator
    def no_description_file_warning():
        return "No detailed description file was found. Consider adding one."

    @staticmethod
    @error_code_decorator
    def invalid_incident_field_name(word):
        return f"The word {word} cannot be used as a name, please update the file."

    @staticmethod
    @error_code_decorator
    def invalid_incident_field_content_key_value(content_value):
        return f"The content key must be set to {content_value}."

    @staticmethod
    @error_code_decorator
    def invalid_incident_field_system_key_value(system_value):
        return f"The system key must be set to {system_value}"

    @staticmethod
    @error_code_decorator
    def invalid_incident_field_type(file_type, TypeFields):
        return f"Type: `{file_type}` is not one of available types.\n" \
               f"available types: {[value.value for value in TypeFields]}"

    @staticmethod
    @error_code_decorator
    def invalid_incident_field_group_value(group):
        return f"Group {group} is not a group field."

    @staticmethod
    @error_code_decorator
    def invalid_incident_field_cli_name_regex(cli_regex):
        return f"Field `cliName` contains non-alphanumeric letters. " \
               f"must match regex: {cli_regex}"

    @staticmethod
    @error_code_decorator
    def invalid_incident_field_cli_name_value(cli_name):
        return f"cliName field can not be {cli_name} as it's a builtin key."

    @staticmethod
    @error_code_decorator
    def invalid_incident_field_or_type_from_version():
        return '"fromVersion" has an invalid value.'

    @staticmethod
    @error_code_decorator
    def new_incident_field_required():
        return 'New incident fields can not be required. change to:\nrequired: false.'

    @staticmethod
    @error_code_decorator
    def from_version_modified_after_rename():
        return "fromversion might have been modified, please make sure it hasn't changed."

    @staticmethod
    @error_code_decorator
    def incident_field_type_change():
        return 'Changing incident field type is not allowed.'

    @staticmethod
    @error_code_decorator
    def incident_type_integer_field(field):
        return f'The field {field} needs to be a positive integer. Please add it.\n'

    @staticmethod
    @error_code_decorator
    def incident_type_invalid_playbook_id_field():
        return 'The "playbookId" field is not valid - please enter a non-UUID playbook ID.'

    @staticmethod
    @error_code_decorator
    def incident_type_auto_extract_fields_invalid(incident_fields):
        return f"The following incident fields are not formatted correctly under " \
               f"`fieldCliNameToExtractSettings`: {incident_fields}\n" \
               f"Please format them in one of the following ways:\n" \
               f"1. To extract all indicators from the field: \n" \
               f"isExtractingAllIndicatorTypes: true, extractAsIsIndicatorTypeId: \"\", " \
               f"extractIndicatorTypesIDs: []\n" \
               f"2. To extract the incident field to a specific indicator without using regex: \n" \
               f"isExtractingAllIndicatorTypes: false, extractAsIsIndicatorTypeId: \"<INDICATOR_TYPE>\", " \
               f"extractIndicatorTypesIDs: []\n" \
               f"3. To extract indicators from the field using regex: \n" \
               f"isExtractingAllIndicatorTypes: false, extractAsIsIndicatorTypeId: \"\", " \
               f"extractIndicatorTypesIDs: [\"<INDICATOR_TYPE1>\", \"<INDICATOR_TYPE2>\"]"

    @staticmethod
    @error_code_decorator
    def incident_type_invalid_auto_extract_mode():
        return 'The `mode` field under `extractSettings` should be one of the following:\n' \
               ' - \"All\" - To extract all indicator types regardless of auto-extraction settings.\n' \
               ' - \"Specific\" - To extract only the specific indicator types set in the auto-extraction settings.'

    @staticmethod
    @error_code_decorator
    def incident_type_non_existent_playbook_id(incident_type, playbook):
        return f"in incident type {incident_type} the playbook {playbook} was not found in the id_set.json file. " \
               f"Please make sure:\n" \
               f"1 - The right playbook name is set and the spelling is correct.\n" \
               f"2 - The id_set.json file is up to date. Delete the file by running: rm -rf Tests/id_set.json and" \
               f" rerun the command."

    @staticmethod
    @error_code_decorator
    def pack_file_does_not_exist(file_name):
        return f'"{file_name}" file does not exist, create one in the root of the pack'

    @staticmethod
    @error_code_decorator
    def cant_open_pack_file(file_name):
        return f'Could not open "{file_name}" file'

    @staticmethod
    @error_code_decorator
    def cant_read_pack_file(file_name):
        return f'Could not read the contents of "{file_name}" file'

    @staticmethod
    @error_code_decorator
    def cant_parse_pack_file_to_list(file_name):
        return f'Could not parse the contents of "{file_name}" file into a list'

    @staticmethod
    @error_code_decorator
    def pack_file_bad_format(file_name):
        return f'Detected invalid {file_name} file'

    @staticmethod
    @error_code_decorator
    def pack_metadata_empty():
        return 'Pack metadata is empty.'

    @staticmethod
    @error_code_decorator
    def pack_metadata_should_be_dict(pack_meta_file):
        return f'Pack metadata {pack_meta_file} should be a dictionary.'

    @staticmethod
    @error_code_decorator
    def pack_metadata_certification_is_invalid(pack_meta_file):
        return f'Pack metadata {pack_meta_file} - certification field should be \'certified\' or \'verified\'.'

    @staticmethod
    @error_code_decorator
    def missing_field_iin_pack_metadata(pack_meta_file, missing_fields):
        return f'{pack_meta_file} - Missing fields in the pack metadata: {missing_fields}'

    @staticmethod
    @error_code_decorator
    def pack_metadata_name_not_valid():
        return f'Pack metadata {PACK_METADATA_NAME} field is not valid. Please fill valid pack name.'

    @staticmethod
    @error_code_decorator
    def pack_metadata_field_invalid():
        return f'Pack metadata {PACK_METADATA_DESC} field is not valid. Please fill valid pack description.'

    @staticmethod
    @error_code_decorator
    def dependencies_field_should_be_dict(pack_meta_file):
        return f'{pack_meta_file} - The dependencies field in the pack must be a dictionary.'

    @staticmethod
    @error_code_decorator
    def empty_field_in_pack_metadata(pack_meta_file, list_field):
        return f'{pack_meta_file} - Empty value in the {list_field} field.'

    @staticmethod
    @error_code_decorator
    def pack_metadata_isnt_json(pack_meta_file):
        return f'Could not parse {pack_meta_file} file contents to json format'

    @staticmethod
    @error_code_decorator
    def pack_metadata_missing_url_and_email():
        return 'Contributed packs must include email or url.'

    @staticmethod
    @error_code_decorator
    def pack_metadata_invalid_support_type(pack_meta_file):
        return 'Support field should be one of the following: xsoar, partner, developer or community.'

    @staticmethod
    @error_code_decorator
    def pack_metadata_version_should_be_raised(pack, old_version):
        return f"The pack version (currently: {old_version}) needs to be raised - " \
               f"make sure you are merged from master and " \
               f"update the \"currentVersion\" field in the " \
               f"pack_metadata.json or in case release notes are required run:\n" \
               f"`demisto-sdk update-release-notes -i Packs/{pack} -u (major|minor|revision)` to " \
               f"generate them according to the new standard."

    @staticmethod
    @error_code_decorator
    def pack_metadata_non_approved_usecases(non_approved_usecases: set) -> str:
        return f'The pack metadata contains non approved usecases: {", ".join(non_approved_usecases)}'

    @staticmethod
    @error_code_decorator
    def pack_metadata_non_approved_tags(non_approved_tags: set) -> str:
        return f'The pack metadata contains non approved tags: {", ".join(non_approved_tags)}'

    @staticmethod
    @error_code_decorator
    def pack_metadata_price_change(old_price, new_price) -> str:
        return f"The pack price was changed from {old_price} to {new_price} - revert the change"

    @staticmethod
    @error_code_decorator
    def pack_timestamp_field_not_in_iso_format(field_name, value, changed_value):
        return f"The field \"{field_name}\" should be in the following format: YYYY-MM-DDThh:mm:ssZ, found {value}.\n" \
               f"Suggested change: {changed_value}"

    @staticmethod
    @error_code_decorator
    def readme_error(stderr):
        return f'Failed verifying README.md Error Message is: {stderr}'

    @staticmethod
    @error_code_decorator
    def image_path_error(path, alternative_path):
        return f'Detected following image url:\n{path}\n' \
               f'Which is not the raw link. You probably want to use the following raw image url:\n{alternative_path}'

    @staticmethod
    @error_code_decorator
    def wrong_version_reputations(object_id, version):
        return "Reputation object with id {} must have version {}".format(object_id, version)

    @staticmethod
    @error_code_decorator
    def reputation_expiration_should_be_numeric():
        return 'Expiration field should have a positive numeric value.'

    @staticmethod
    @error_code_decorator
    def reputation_id_and_details_not_equal():
        return 'id and details fields are not equal.'

    @staticmethod
    @error_code_decorator
    def reputation_invalid_indicator_type_id():
        return 'Indicator type "id" field can not include spaces or special characters.'

    @staticmethod
    @error_code_decorator
    def reputation_empty_required_fields():
        return 'id and details fields can not be empty.'

    @staticmethod
    @error_code_decorator
    def structure_doesnt_match_scheme(pretty_formatted_string_of_regexes):
        return f"The file does not match any scheme we have, please refer to the following list " \
               f"for the various file name options we have in our repo {pretty_formatted_string_of_regexes}"

    @staticmethod
    @error_code_decorator
    def file_id_contains_slashes():
        return "File's ID contains slashes - please remove."

    @staticmethod
    @error_code_decorator
    def file_id_changed(old_version_id, new_file_id):
        return f"The file id has changed from {old_version_id} to {new_file_id}"

    @staticmethod
    @error_code_decorator
    def from_version_modified():
        return "You've added fromversion to an existing " \
               "file in the system, this is not allowed, please undo."

    @staticmethod
    @error_code_decorator
    def wrong_file_extension(file_extension, accepted_extensions):
        return "File extension {} is not valid. accepted {}".format(file_extension, accepted_extensions)

    @staticmethod
    @error_code_decorator
    def invalid_file_path():
        return "Found incompatible file path."

    @staticmethod
    @error_code_decorator
    def invalid_package_structure(invalid_files):
        return 'You should update the following file to the package format, for further details please visit ' \
               'https://xsoar.pan.dev/docs/integrations/package-dir.'

    @staticmethod
    @error_code_decorator
    def invalid_package_dependencies(pack_name):
        return f'{pack_name} depends on NonSupported / DeprecatedContent packs.'

    @staticmethod
    @error_code_decorator
    def pykwalify_missing_parameter(key_from_error, current_string, path):
        return f'Missing {key_from_error} in \n{current_string}\nPath: {path}'

    @staticmethod
    @error_code_decorator
    def pykwalify_field_undefined(key_from_error):
        return f'The field {key_from_error} was not defined in the scheme'

    @staticmethod
    @error_code_decorator
    def pykwalify_missing_in_root(key_from_error):
        return f'Missing {key_from_error} in root'

    @staticmethod
    @error_code_decorator
    def pykwalify_general_error(error):
        return f'in {error}'

    @staticmethod
    @error_code_decorator
    def invalid_version_in_layout(version_field):
        return f'{version_field} field in layout needs to be lower than 6.0.0'

    @staticmethod
    @error_code_decorator
    def invalid_version_in_layoutscontainer(version_field):
        return f'{version_field} field in layoutscontainer needs to be higher or equal to 6.0.0'

    @staticmethod
    @error_code_decorator
    def invalid_file_path_layout(file_name):
        return f'Invalid file name - {file_name}. layout file name should start with "layout-" prefix.'

    @staticmethod
    @error_code_decorator
    def invalid_file_path_layoutscontainer(file_name):
        return f'Invalid file name - {file_name}. layoutscontainer file name should start with ' \
               '"layoutscontainer-" prefix.'

    @staticmethod
    @error_code_decorator
    def invalid_incident_field_in_layout(invalid_inc_fields_list):
        return f"The layout contains incident fields that do not exist in the content: {invalid_inc_fields_list}.\n" \
            "Please make sure:\n" \
            "1 - The right incident field is set and the spelling is correct.\n" \
            "2 - The id_set.json file is up to date. Delete the file by running: rm -rf Tests/id_set.json and" \
            " rerun the command."

    @staticmethod
    @error_code_decorator
    def invalid_to_version_in_new_classifiers():
        return 'toVersion field in new classifiers needs to be higher than 6.0.0'

    @staticmethod
    @error_code_decorator
    def invalid_to_version_in_old_classifiers():
        return 'toVersion field in old classifiers needs to be lower than 6.0.0'

    @staticmethod
    @error_code_decorator
    def invalid_from_version_in_new_classifiers():
        return 'fromVersion field in new classifiers needs to be higher or equal to 6.0.0'

    @staticmethod
    @error_code_decorator
    def invalid_from_version_in_old_classifiers():
        return 'fromVersion field in old classifiers needs to be lower than 6.0.0'

    @staticmethod
    @error_code_decorator
    def missing_from_version_in_new_classifiers():
        return 'Must have fromVersion field in new classifiers'

    @staticmethod
    @error_code_decorator
    def missing_to_version_in_old_classifiers():
        return 'Must have toVersion field in old classifiers'

    @staticmethod
    @error_code_decorator
    def from_version_higher_to_version():
        return 'fromVersion field can not be higher than toVersion field'

    @staticmethod
    @error_code_decorator
    def invalid_type_in_new_classifiers():
        return 'Classifiers type must be classification'

    @staticmethod
    @error_code_decorator
    def classifier_non_existent_incident_types(incident_types):
        return f"The Classifiers related incident types: {incident_types} where not found."

    @staticmethod
    @error_code_decorator
    def invalid_from_version_in_mapper():
        return 'fromVersion field in mapper needs to be higher or equal to 6.0.0'

    @staticmethod
    @error_code_decorator
    def invalid_to_version_in_mapper():
        return 'toVersion field in mapper needs to be higher than 6.0.0'

    @staticmethod
    @error_code_decorator
    def invalid_mapper_file_name():
        return 'Invalid file name for mapper. Need to change to classifier-mapper-NAME.json'

    @staticmethod
    @error_code_decorator
    def missing_from_version_in_mapper():
        return 'Must have fromVersion field in mapper'

    @staticmethod
    @error_code_decorator
    def invalid_type_in_mapper():
        return 'Mappers type must be mapping-incoming or mapping-outgoing'

    @staticmethod
    @error_code_decorator
    def mapper_non_existent_incident_types(incident_types):
        return f"The Mapper related incident types: {incident_types} where not found."

    @staticmethod
    @error_code_decorator
    def invalid_incident_field_in_mapper(invalid_inc_fields_list):
        return f"Your mapper contains incident fields that do not exist in the content: {invalid_inc_fields_list}.\n" \
            "Please make sure:\n" \
            "1 - The right incident field is set and the spelling is correct.\n" \
            "2 - The id_set.json file is up to date. Delete the file by running: rm -rf Tests/id_set.json and" \
            " rerun the command."

    @staticmethod
    @error_code_decorator
    def integration_not_runnable():
        return "Could not find any runnable command in the integration." \
               "Must have at least one command, `isFetch: true`, `feed: true`, `longRunning: true`"

    @staticmethod
    def wrong_filename(file_type):
        return 'This is not a valid {} filename.'.format(file_type)

    @staticmethod
    def wrong_path():
        return "This is not a valid filepath."

    @staticmethod
    def beta_in_str(field):
        return "Field '{}' should NOT contain the substring \"beta\" in a new beta integration. " \
               "please change the id in the file.".format(field)

    @classmethod
    def breaking_backwards_no_old_script(cls, e):
        return "{}\n{}, Could not find the old file.".format(cls.BACKWARDS, str(e))

    @staticmethod
    def id_might_changed():
        return "ID may have changed, please make sure to check you have the correct one."

    @staticmethod
    def id_changed():
        return "You've changed the ID of the file, please undo this change."

    @staticmethod
    def might_need_release_notes():
        return "You may need RN in this file, please verify if they are required."

    @staticmethod
    def unknown_file():
        return "File type is unknown, check it out."

    @staticmethod
    def no_common_server_python(path):
        return "Could not get CommonServerPythonScript.py file. Please download it manually from {} and " \
               "add it to the root of the repository.".format(path)

    @staticmethod
    def no_yml_file(file_path):
        return "No yml files were found in {} directory.".format(file_path)<|MERGE_RESOLUTION|>--- conflicted
+++ resolved
@@ -200,11 +200,7 @@
     "invalid_version_in_layoutscontainer": "LO101",
     "invalid_file_path_layout": "LO102",
     "invalid_file_path_layoutscontainer": "LO103",
-<<<<<<< HEAD
     "invalid_incident_field_in_layout": "LO104"
-=======
-
->>>>>>> 8a7f1fcd
 }
 
 
