from typing import Any, Dict, List

from demisto_sdk.commands.common.constants import (BETA_INTEGRATION_DISCLAIMER,
                                                   CONF_PATH,
                                                   INTEGRATION_CATEGORIES,
                                                   PACK_METADATA_DESC,
                                                   PACK_METADATA_NAME)

FOUND_FILES_AND_ERRORS: list = []
FOUND_FILES_AND_IGNORED_ERRORS: list = []
ALLOWED_IGNORE_ERRORS = [
    'BA101', 'BA106', 'BA108', 'BA109', 'BA110',
    'DS107',
    'IF100', 'IF106',
    'IN109', 'IN110', 'IN122', 'IN126', 'IN128', 'IN135', 'IN136', 'IN139',
    'MP106',
    'PA113', 'PA116', 'PA124', 'PA125',
    'PB104', 'PB105', 'PB106', 'PB110', 'PB111', 'PB112'
    'RM100', 'RM102', 'RM104', 'RM106',
    'RP102', 'RP104',
    'SC100', 'SC101', 'SC105',
]


PRESET_ERROR_TO_IGNORE = {
    'community': ['BC', 'CJ', 'DS100', 'DS101', 'DS102', 'DS103', 'DS104', 'IN125', 'IN126'],
    'partner': ['CJ']
}

PRESET_ERROR_TO_CHECK = {
    "deprecated": ['ST', 'BC', 'BA', 'IN127', 'IN128', 'PB104', 'SC101'],
}

ERROR_CODE = {
    "wrong_version": {'code': "BA100", 'ui_applicable': False, 'related_field': 'version'},
    "id_should_equal_name": {'code': "BA101", 'ui_applicable': False, 'related_field': 'id'},
    "file_type_not_supported": {'code': "BA102", 'ui_applicable': False, 'related_field': ''},
    "file_name_include_spaces_error": {'code': "BA103", 'ui_applicable': False, 'related_field': ''},
    "changes_may_fail_validation": {'code': "BA104", 'ui_applicable': False, 'related_field': ''},
    "invalid_id_set": {'code': "BA105", 'ui_applicable': False, 'related_field': ''},
    "no_minimal_fromversion_in_file": {'code': "BA106", 'ui_applicable': False, 'related_field': 'fromversion'},
    "running_on_master_with_git": {'code': "BA107", 'ui_applicable': False, 'related_field': ''},
    "folder_name_has_separators": {'code': "BA108", 'ui_applicable': False, 'related_field': ''},
    "file_name_has_separators": {'code': "BA109", 'ui_applicable': False, 'related_field': ''},
    "field_contain_forbidden_word": {'code': "BA110", 'ui_applicable': False, 'related_field': ''},
    "wrong_display_name": {'code': "IN100", 'ui_applicable': True, 'related_field': '<parameter-name>.display'},
    "wrong_default_parameter_not_empty": {'code': "IN101", 'ui_applicable': True,
                                          'related_field': '<parameter-name>.default'},
    "wrong_required_value": {'code': "IN102", 'ui_applicable': True, 'related_field': '<parameter-name>.required'},
    "wrong_required_type": {'code': "IN103", 'ui_applicable': True, 'related_field': '<parameter-name>.type'},
    "wrong_category": {'code': "IN104", 'ui_applicable': True, 'related_field': 'category'},
    "wrong_default_argument": {'code': "IN105", 'ui_applicable': True, 'related_field': '<argument-name>.default'},
    "no_default_arg": {'code': "IN106", 'ui_applicable': True, 'related_field': '<argument-name>.default'},
    "missing_reputation": {'code': "IN107", 'ui_applicable': True, 'related_field': 'outputs'},
    "wrong_subtype": {'code': "IN108", 'ui_applicable': False, 'related_field': 'subtype'},
    "beta_in_id": {'code': "IN109", 'ui_applicable': False, 'related_field': 'id'},
    "beta_in_name": {'code': "IN110", 'ui_applicable': False, 'related_field': 'name'},
    "beta_field_not_found": {'code': "IN111", 'ui_applicable': False, 'related_field': 'beta'},
    "no_beta_in_display": {'code': "IN112", 'ui_applicable': False, 'related_field': 'display'},
    "duplicate_arg_in_file": {'code': "IN113", 'ui_applicable': True, 'related_field': 'arguments'},
    "duplicate_param": {'code': "IN114", 'ui_applicable': True, 'related_field': 'configuration'},
    "invalid_context_output": {'code': "IN115", 'ui_applicable': True, 'related_field': 'outputs'},
    "added_required_fields": {'code': "IN116", 'ui_applicable': False, 'related_field': '<parameter-name>.required'},
    "not_used_display_name": {'code': "IN117", 'ui_applicable': True, 'related_field': '<parameter-name>.display'},
    "empty_display_configuration": {'code': "IN118", 'ui_applicable': True,
                                    'related_field': '<parameter-name>.display'},
    "feed_wrong_from_version": {'code': "IN119", 'ui_applicable': False, 'related_field': 'fromversion'},
    "pwsh_wrong_version": {'code': "IN120", 'ui_applicable': False, 'related_field': 'fromversion'},
    "parameter_missing_from_yml": {'code': "IN121", 'ui_applicable': True, 'related_field': 'configuration'},
    "parameter_missing_for_feed": {'code': "IN122", 'ui_applicable': True, 'related_field': 'configuration'},
    "invalid_v2_integration_name": {'code': "IN123", 'ui_applicable': True, 'related_field': 'display'},
    "found_hidden_param": {'code': "IN124", 'ui_applicable': False, 'related_field': '<parameter-name>.hidden'},
    "no_default_value_in_parameter": {'code': "IN125", 'ui_applicable': False,
                                      'related_field': '<parameter-name>.default'},
    "parameter_missing_from_yml_not_community_contributor": {'code': "IN126", 'ui_applicable': False,
                                                             'related_field': 'configuration'},
    "invalid_deprecated_integration_display_name": {'code': "IN127", 'ui_applicable': False,
                                                    'related_field': 'display'},
    "invalid_deprecated_integration_description": {'code': "IN128", 'ui_applicable': False, 'related_field': ''},
    "removed_integration_parameters": {'code': "IN129", 'ui_applicable': False, 'related_field': 'configuration'},
    "integration_not_runnable": {'code': "IN130", 'ui_applicable': False, 'related_field': 'configuration'},
    "missing_get_mapping_fields_command": {'code': "IN131", 'ui_applicable': False, 'related_field': 'ismappable'},
    "integration_non_existent_classifier": {'code': "IN132", 'ui_applicable': False, 'related_field': 'classifiers'},
    "integration_non_existent_mapper": {'code': "IN133", 'ui_applicable': False, 'related_field': 'mappers'},
    "multiple_default_arg": {'code': "IN134", "ui_applicable": True, 'related_field': "arguments"},
    "invalid_integration_parameters_display_name": {'code': "IN135", 'ui_applicable': True, 'related_field': 'display'},
    "missing_output_context": {'code': "IN136", 'ui_applicable': True, 'related_field': 'contextOutput'},
    "is_valid_integration_file_path_in_folder": {'code': "IN137", 'ui_applicable': False, 'related_field': ''},
    "is_valid_integration_file_path_in_integrations_folder": {'code': "IN138", 'ui_applicable': False,
                                                              'related_field': ''},
    "changed_integration_yml_fields": {'code': "IN138", "ui_applicable": False, 'related_field': 'script'},
    "incident_in_command_name_or_args": {'code': "IN139", "ui_applicable": False,
                                         'related_field': 'script.commands.name'},
    "invalid_v2_script_name": {'code': "SC100", 'ui_applicable': True, 'related_field': 'name'},
    "invalid_deprecated_script": {'code': "SC101", 'ui_applicable': False, 'related_field': 'comment'},
    "invalid_command_name_in_script": {'code': "SC102", 'ui_applicable': False, 'related_field': ''},
    "is_valid_script_file_path_in_folder": {'code': "SC103", 'ui_applicable': False, 'related_field': ''},
    "is_valid_script_file_path_in_scripts_folder": {'code': "SC104", 'ui_applicable': False, 'related_field': ''},
    "incident_in_script_arg": {'code': "SC105", 'ui_applicable': True, 'related_field': 'args.name'},
    "dbot_invalid_output": {'code': "DB100", 'ui_applicable': True, 'related_field': 'contextPath'},
    "dbot_invalid_description": {'code': "DB101", 'ui_applicable': True, 'related_field': 'description'},
    "breaking_backwards_subtype": {'code': "BC100", 'ui_applicable': False, 'related_field': 'subtype'},
    "breaking_backwards_context": {'code': "BC101", 'ui_applicable': False, 'related_field': 'contextPath'},
    "breaking_backwards_command": {'code': "BC102", 'ui_applicable': False, 'related_field': 'contextPath'},
    "breaking_backwards_arg_changed": {'code': "BC103", 'ui_applicable': False, 'related_field': 'name'},
    "breaking_backwards_command_arg_changed": {'code': "BC104", 'ui_applicable': False, 'related_field': 'args'},
    "default_docker_error": {'code': "DO100", 'ui_applicable': True, 'related_field': 'dockerimage'},
    "latest_docker_error": {'code': "DO101", 'ui_applicable': True, 'related_field': 'dockerimage'},
    "not_demisto_docker": {'code': "DO102", 'ui_applicable': True, 'related_field': 'dockerimage'},
    "docker_tag_not_fetched": {'code': "DO103", 'ui_applicable': True, 'related_field': 'dockerimage'},
    "no_docker_tag": {'code': "DO104", 'ui_applicable': True, 'related_field': 'dockerimage'},
    "docker_not_formatted_correctly": {'code': "DO105", 'ui_applicable': True, 'related_field': 'dockerimage'},
    "docker_not_on_the_latest_tag": {'code': "DO106", 'ui_applicable': True, 'related_field': 'dockerimage'},
    "non_existing_docker": {'code': "DO107", 'ui_applicable': True, 'related_field': 'dockerimage'},
    "id_set_conflicts": {'code': "ID100", 'ui_applicable': False, 'related_field': ''},
    "duplicated_id": {'code': "ID102", 'ui_applicable': False, 'related_field': ''},
    "no_id_set_file": {'code': "ID103", 'ui_applicable': False, 'related_field': ''},
    "remove_field_from_dashboard": {'code': "DA100", 'ui_applicable': False, 'related_field': ''},
    "include_field_in_dashboard": {'code': "DA101", 'ui_applicable': False, 'related_field': ''},
    "remove_field_from_widget": {'code': "WD100", 'ui_applicable': False, 'related_field': ''},
    "include_field_in_widget": {'code': "WD101", 'ui_applicable': False, 'related_field': ''},
    "no_image_given": {'code': "IM100", 'ui_applicable': True, 'related_field': 'image'},
    "image_too_large": {'code': "IM101", 'ui_applicable': True, 'related_field': 'image'},
    "image_in_package_and_yml": {'code': "IM102", 'ui_applicable': False, 'related_field': 'image'},
    "not_an_image_file": {'code': "IM103", 'ui_applicable': False, 'related_field': 'image'},
    "no_image_field_in_yml": {'code': "IM104", 'ui_applicable': True, 'related_field': 'image'},
    "image_field_not_in_base64": {'code': "IM105", 'ui_applicable': True, 'related_field': 'image'},
    "default_image_error": {'code': "IM106", 'ui_applicable': True, 'related_field': 'image'},
    "invalid_image_name": {'code': "IM107", 'ui_applicable': False, 'related_field': 'image'},
    "description_missing_from_conf_json": {'code': "CJ100", 'ui_applicable': False, 'related_field': ''},
    "test_not_in_conf_json": {'code': "CJ101", 'ui_applicable': False, 'related_field': ''},
    "integration_not_registered": {'code': "CJ102", 'ui_applicable': False, 'related_field': ''},
    "no_test_playbook": {'code': "CJ103", 'ui_applicable': False, 'related_field': ''},
    "test_playbook_not_configured": {'code': "CJ104", 'ui_applicable': False, 'related_field': ''},
    "missing_release_notes": {'code': "RN100", 'ui_applicable': False, 'related_field': ''},
    "no_new_release_notes": {'code': "RN101", 'ui_applicable': False, 'related_field': ''},
    "release_notes_not_formatted_correctly": {'code': "RN102", 'ui_applicable': False, 'related_field': ''},
    "release_notes_not_finished": {'code': "RN103", 'ui_applicable': False, 'related_field': ''},
    "release_notes_file_empty": {'code': "RN104", 'ui_applicable': False, 'related_field': ''},
    "multiple_release_notes_files": {'code': "RN105", 'ui_applicable': False, 'related_field': ''},
    "missing_release_notes_for_pack": {'code': "RN106", 'ui_applicable': False, 'related_field': ''},
    "missing_release_notes_entry": {'code': "RN107", 'ui_applicable': False, 'related_field': ''},
    "added_release_notes_for_new_pack": {'code': "RN108", 'ui_applicable': False, 'related_field': ''},
    "modified_existing_release_notes": {'code': "RN109", 'ui_applicable': False, 'related_field': ''},
    "playbook_cant_have_rolename": {'code': "PB100", 'ui_applicable': True, 'related_field': 'rolename'},
    "playbook_unreachable_condition": {'code': "PB101", 'ui_applicable': True, 'related_field': 'tasks'},
    "playbook_unhandled_condition": {'code': "PB102", 'ui_applicable': True, 'related_field': 'conditions'},
    "playbook_unconnected_tasks": {'code': "PB103", 'ui_applicable': True, 'related_field': 'tasks'},
    "invalid_deprecated_playbook": {'code': "PB104", 'ui_applicable': False, 'related_field': 'description'},
    "playbook_cant_have_deletecontext_all": {'code': "PB105", 'ui_applicable': True, 'related_field': 'tasks'},
    "using_instance_in_playbook": {'code': "PB106", 'ui_applicable': True, 'related_field': 'tasks'},
    "invalid_script_id": {'code': "PB107", 'ui_applicable': False, 'related_field': 'tasks'},
    "invalid_uuid": {'code': "PB108", 'ui_applicable': False, 'related_field': 'taskid'},
    "taskid_different_from_id": {'code': "PB109", 'ui_applicable': False, 'related_field': 'taskid'},
    "content_entity_version_not_match_playbook_version": {'code': "PB110", 'ui_applicable': False,
                                                          'related_field': 'toVersion'},
    "integration_version_not_match_playbook_version": {'code': "PB111", 'ui_applicable': False,
                                                       'related_field': 'toVersion'},
<<<<<<< HEAD
    "content_entity_is_not_in_id_set": {'code': "PB112", 'ui_applicable': False, 'related_field': ''},
=======
    "playbook_condition_has_no_else_path": {'code': "PB112", 'ui_applicable': False, 'related_field': 'nexttasks'},
>>>>>>> 41575330
    "description_missing_in_beta_integration": {'code': "DS100", 'ui_applicable': False, 'related_field': ''},
    "no_beta_disclaimer_in_description": {'code': "DS101", 'ui_applicable': False, 'related_field': ''},
    "no_beta_disclaimer_in_yml": {'code': "DS102", 'ui_applicable': False, 'related_field': ''},
    "description_in_package_and_yml": {'code': "DS103", 'ui_applicable': False, 'related_field': ''},
    "no_description_file_warning": {'code': "DS104", 'ui_applicable': False, 'related_field': ''},
    "description_contains_contrib_details": {'code': "DS105", 'ui_applicable': False,
                                             'related_field': 'detaileddescription'},
    "invalid_description_name": {'code': "DS106", 'ui_applicable': False, 'related_field': ''},
    "description_contains_demisto_word": {'code': "DS107", 'ui_applicable': True, 'related_field': 'detaileddescription'},
    "invalid_incident_field_name": {'code': "IF100", 'ui_applicable': True, 'related_field': 'name'},
    "invalid_incident_field_content_key_value": {'code': "IF101", 'ui_applicable': False, 'related_field': 'content'},
    "invalid_incident_field_system_key_value": {'code': "IF102", 'ui_applicable': False, 'related_field': 'system'},
    "invalid_incident_field_type": {'code': "IF103", 'ui_applicable': True, 'related_field': 'type'},
    "invalid_incident_field_group_value": {'code': "IF104", 'ui_applicable': False, 'related_field': 'group'},
    "invalid_incident_field_cli_name_regex": {'code': "IF105", 'ui_applicable': False, 'related_field': 'cliName'},
    "invalid_incident_field_cli_name_value": {'code': "IF106", 'ui_applicable': True, 'related_field': 'cliName'},
    "incident_field_or_type_from_version_5": {'code': "IF107", 'ui_applicable': True, 'related_field': 'fromVersion'},
    "invalid_incident_field_or_type_from_version": {'code': "IF108", 'ui_applicable': False,
                                                    'related_field': 'fromVersion'},
    "new_incident_field_required": {'code': "IF109", 'ui_applicable': True, 'related_field': 'required'},
    "from_version_modified_after_rename": {'code': "IF110", 'ui_applicable': False, 'related_field': 'fromVersion'},
    "incident_field_type_change": {'code': "IF111", 'ui_applicable': False, 'related_field': 'type'},
    "indicator_field_type_grid_minimal_version": {'code': "IF112", 'ui_applicable': False,
                                                  'related_field': 'fromVersion'},
    "incident_type_integer_field": {'code': "IT100", 'ui_applicable': True, 'related_field': ''},
    "incident_type_invalid_playbook_id_field": {'code': "IT101", 'ui_applicable': False, 'related_field': 'playbookId'},
    "incident_type_auto_extract_fields_invalid": {'code': "IT102", 'ui_applicable': False,
                                                  'related_field': 'extractSettings'},
    "incident_type_invalid_auto_extract_mode": {'code': "IT103", 'ui_applicable': True, 'related_field': 'mode'},
    "incident_type_non_existent_playbook_id": {'code': "IT104", 'ui_applicable': False, 'related_field': ''},
    "pack_file_does_not_exist": {'code': "PA100", 'ui_applicable': False, 'related_field': ''},
    "cant_open_pack_file": {'code': "PA101", 'ui_applicable': False, 'related_field': ''},
    "cant_read_pack_file": {'code': "PA102", 'ui_applicable': False, 'related_field': ''},
    "cant_parse_pack_file_to_list": {'code': "PA103", 'ui_applicable': False, 'related_field': ''},
    "pack_file_bad_format": {'code': "PA104", 'ui_applicable': False, 'related_field': ''},
    "pack_metadata_empty": {'code': "PA105", 'ui_applicable': False, 'related_field': ''},
    "pack_metadata_should_be_dict": {'code': "PA106", 'ui_applicable': False, 'related_field': ''},
    "missing_field_iin_pack_metadata": {'code': "PA107", 'ui_applicable': False, 'related_field': ''},
    "pack_metadata_name_not_valid": {'code': "PA108", 'ui_applicable': False, 'related_field': ''},
    "pack_metadata_field_invalid": {'code': "PA109", 'ui_applicable': False, 'related_field': ''},
    "dependencies_field_should_be_dict": {'code': "PA110", 'ui_applicable': False, 'related_field': ''},
    "empty_field_in_pack_metadata": {'code': "PA111", 'ui_applicable': False, 'related_field': ''},
    "pack_metadata_isnt_json": {'code': "PA112", 'ui_applicable': False, 'related_field': ''},
    "pack_metadata_missing_url_and_email": {'code': "PA113", 'ui_applicable': False, 'related_field': ''},
    "pack_metadata_version_should_be_raised": {'code': "PA114", 'ui_applicable': False, 'related_field': ''},
    "pack_timestamp_field_not_in_iso_format": {'code': "PA115", 'ui_applicable': False, 'related_field': ''},
    "invalid_package_dependencies": {'code': "PA116", 'ui_applicable': False, 'related_field': ''},
    "pack_metadata_invalid_support_type": {'code': "PA117", 'ui_applicable': False, 'related_field': ''},
    "pack_metadata_certification_is_invalid": {'code': "PA118", 'ui_applicable': False, 'related_field': ''},
    "pack_metadata_non_approved_usecases": {'code': "PA119", 'ui_applicable': False, 'related_field': ''},
    "pack_metadata_non_approved_tags": {'code': "PA120", 'ui_applicable': False, 'related_field': ''},
    "pack_metadata_price_change": {'code': "PA121", 'ui_applicable': False, 'related_field': ''},
    "pack_name_already_exists": {'code': "PA122", 'ui_applicable': False, 'related_field': ''},
    "is_wrong_usage_of_usecase_tag": {'code': "PA123", 'ui_applicable': False, 'related_field': ''},
    "invalid_core_pack_dependencies": {'code': "PA124", 'ui_applicable': True, 'related_field': ''},
    "pack_name_is_not_in_xsoar_standards": {'code': "PA125", 'ui_applicable': False, 'related_field': ''},
    "readme_error": {'code': "RM100", 'ui_applicable': False, 'related_field': ''},
    "image_path_error": {'code': "RM101", 'ui_applicable': False, 'related_field': ''},
    "readme_missing_output_context": {'code': "RM102", 'ui_applicable': False, 'related_field': ''},
    "error_starting_mdx_server": {'code': "RM103", 'ui_applicable': False, 'related_field': ''},
    "empty_readme_error": {'code': "RM104", 'ui_applicable': False, 'related_field': ''},
    "readme_equal_description_error": {'code': "RM105", 'ui_applicable': False, 'related_field': ''},
    "readme_contains_demisto_word": {'code': "RM106", 'ui_applicable': False, 'related_field': ''},
    "wrong_version_reputations": {'code': "RP100", 'ui_applicable': False, 'related_field': 'version'},
    "reputation_expiration_should_be_numeric": {'code': "RP101", 'ui_applicable': True, 'related_field': 'expiration'},
    "reputation_id_and_details_not_equal": {'code': "RP102", 'ui_applicable': False, 'related_field': 'id'},
    "reputation_invalid_indicator_type_id": {'code': "RP103", 'ui_applicable': False, 'related_field': 'id'},
    "reputation_empty_required_fields": {'code': "RP104", 'ui_applicable': False, 'related_field': 'id'},
    "structure_doesnt_match_scheme": {'code': "ST100", 'ui_applicable': False, 'related_field': ''},
    "file_id_contains_slashes": {'code': "ST101", 'ui_applicable': False, 'related_field': 'id'},
    "file_id_changed": {'code': "ST102", 'ui_applicable': False, 'related_field': 'id'},
    "from_version_modified": {'code': "ST103", 'ui_applicable': False, 'related_field': 'fromversion'},
    "wrong_file_extension": {'code': "ST104", 'ui_applicable': False, 'related_field': ''},
    "invalid_file_path": {'code': "ST105", 'ui_applicable': False, 'related_field': ''},
    "invalid_package_structure": {'code': "ST106", 'ui_applicable': False, 'related_field': ''},
    "pykwalify_missing_parameter": {'code': "ST107", 'ui_applicable': False, 'related_field': ''},
    "pykwalify_field_undefined": {'code': "ST108", 'ui_applicable': False, 'related_field': ''},
    "pykwalify_missing_in_root": {'code': "ST109", 'ui_applicable': False, 'related_field': ''},
    "pykwalify_general_error": {'code': "ST110", 'ui_applicable': False, 'related_field': ''},
    "pykwalify_field_undefined_with_path": {'code': "ST111", 'ui_applicable': False, 'related_field': ''},
    "pykwalify_incorrect_enum": {'code': "ST112", 'ui_applicable': False, 'related_field': ''},
    "invalid_to_version_in_new_classifiers": {'code': "CL100", 'ui_applicable': False, 'related_field': 'toVersion'},
    "invalid_to_version_in_old_classifiers": {'code': "CL101", 'ui_applicable': False, 'related_field': 'toVersion'},
    "invalid_from_version_in_new_classifiers": {'code': "CL102", 'ui_applicable': False,
                                                'related_field': 'fromVersion'},
    "invalid_from_version_in_old_classifiers": {'code': "CL103", 'ui_applicable': False,
                                                'related_field': 'fromVersion'},
    "missing_from_version_in_new_classifiers": {'code': "CL104", 'ui_applicable': False,
                                                'related_field': 'fromVersion'},
    "missing_to_version_in_old_classifiers": {'code': "CL105", 'ui_applicable': False, 'related_field': 'toVersion'},
    "from_version_higher_to_version": {'code': "CL106", 'ui_applicable': False, 'related_field': 'fromVersion'},
    "invalid_type_in_new_classifiers": {'code': "CL107", 'ui_applicable': False, 'related_field': 'type'},
    "classifier_non_existent_incident_types": {'code': "CL108", 'ui_applicable': False,
                                               'related_field': 'incident_types'},
    "invalid_from_version_in_mapper": {'code': "MP100", 'ui_applicable': False, 'related_field': 'fromVersion'},
    "invalid_to_version_in_mapper": {'code': "MP101", 'ui_applicable': False, 'related_field': 'toVersion'},
    "invalid_mapper_file_name": {'code': "MP102", 'ui_applicable': False, 'related_field': ''},
    "missing_from_version_in_mapper": {'code': "MP103", 'ui_applicable': False, 'related_field': 'fromVersion'},
    "invalid_type_in_mapper": {'code': "MP104", 'ui_applicable': False, 'related_field': 'type'},
    "mapper_non_existent_incident_types": {'code': "MP105", 'ui_applicable': False, 'related_field': 'incident_types'},
    "invalid_incident_field_in_mapper": {'code': "MP106", 'ui_applicable': False, 'related_field': 'mapping'},
    "changed_incident_field_in_mapper": {'code': "MP107", 'ui_applicable': True, 'related_field': 'mapping'},
    "removed_incident_types": {'code': "MP108", 'ui_applicable': True, 'related_field': 'mapping'},
    "invalid_version_in_layout": {'code': "LO100", 'ui_applicable': False, 'related_field': 'version'},
    "invalid_version_in_layoutscontainer": {'code': "LO101", 'ui_applicable': False, 'related_field': 'version'},
    "invalid_file_path_layout": {'code': "LO102", 'ui_applicable': False, 'related_field': ''},
    "invalid_file_path_layoutscontainer": {'code': "LO103", 'ui_applicable': False, 'related_field': ''},
    "invalid_incident_field_in_layout": {'code': "LO104", 'ui_applicable': False, 'related_field': ''}
}


def get_all_error_codes() -> List:
    error_codes = []
    for error in ERROR_CODE:
        error_codes.append(ERROR_CODE[error].get('code'))

    return error_codes


def get_error_object(error_code: str) -> Dict:
    for error in ERROR_CODE:
        if error_code == ERROR_CODE[error].get('code'):
            return ERROR_CODE[error]
    return {}


def error_code_decorator(f):
    def wrapper(*args, **kwargs):
        return f(*args, **kwargs), ERROR_CODE[f.__name__].get('code')

    return wrapper


class Errors:
    BACKWARDS = "Possible backwards compatibility break"

    @staticmethod
    def suggest_fix(file_path: str, *args: Any, cmd: str = 'format') -> str:
        return f'To fix the problem, try running `demisto-sdk {cmd} -i {file_path} {" ".join(args)}`'

    @staticmethod
    @error_code_decorator
    def wrong_version(expected="-1"):
        return "The version for our files should always " \
               "be {}, please update the file.".format(expected)

    @staticmethod
    @error_code_decorator
    def id_should_equal_name(name, file_id):
        return "The File's name, which is: '{}', should be equal to its ID, which is: '{}'." \
               " please update the file.".format(name, file_id)

    @staticmethod
    @error_code_decorator
    def file_type_not_supported():
        return "The file type is not supported in validate command\n " \
               "validate' command supports: Integrations, Scripts, Playbooks, " \
               "Incident fields, Indicator fields, Images, Release notes, Layouts and Descriptions"

    @staticmethod
    @error_code_decorator
    def file_name_include_spaces_error(file_name):
        return "Please remove spaces from the file's name: '{}'.".format(file_name)

    @staticmethod
    @error_code_decorator
    def changes_may_fail_validation():
        return "Warning: The changes may fail validation once submitted via a " \
               "PR. To validate your changes, please make sure you have a git remote setup" \
               " and pointing to github.com/demisto/content.\nYou can do this by running " \
               "the following commands:\n\ngit remote add upstream https://github.com/" \
               "demisto/content.git\ngit fetch upstream\n\nMore info about configuring " \
               "a remote for a fork is available here: https://help.github.com/en/" \
               "github/collaborating-with-issues-and-pull-requests/configuring-a-remote-for-a-fork"

    @staticmethod
    @error_code_decorator
    def invalid_id_set():
        return "id_set.json file is invalid - delete it and re-run `validate`.\n" \
               "From content repository root run the following: `rm -rf Tests/id_set.json`\n" \
               "Then re-run the `validate` command."

    @staticmethod
    @error_code_decorator
    def no_minimal_fromversion_in_file(fromversion, oldest_supported_version):
        if fromversion == 'fromversion':
            return f"{fromversion} field is invalid.\nAdd `{fromversion}: " \
                   f"{oldest_supported_version}` to the file."
        else:
            return f'{fromversion} field is invalid.\nAdd `"{fromversion}": "{oldest_supported_version}"` ' \
                   f'to the file.'

    @staticmethod
    @error_code_decorator
    def running_on_master_with_git():
        return "Running on master branch while using git is ill advised." \
               "\nrun: 'git checkout -b NEW_BRANCH_NAME' and rerun the command."

    @staticmethod
    @error_code_decorator
    def folder_name_has_separators(entity_type, invalid_name, valid_name):
        return f"The {entity_type} folder name '{invalid_name}' should be named '{valid_name}' without any separator."

    @staticmethod
    @error_code_decorator
    def file_name_has_separators(entity_type, invalid_files, valid_files):
        return f"The {entity_type} files {invalid_files} should be named {valid_files} " \
               f"without any separator in the base name."

    @staticmethod
    @error_code_decorator
    def field_contain_forbidden_word(field_names: list, word: str):
        return f"The following fields: {', '.join(field_names)} shouldn't contain the word '{word}'."

    @staticmethod
    @error_code_decorator
    def indicator_field_type_grid_minimal_version(fromversion):
        return f"The indicator field has a fromVersion of: {fromversion} but the minimal fromVersion is 5.5.0."

    @staticmethod
    @error_code_decorator
    def wrong_display_name(param_name, param_display):
        return 'The display name of the {} parameter should be \'{}\''.format(param_name, param_display)

    @staticmethod
    @error_code_decorator
    def wrong_default_parameter_not_empty(param_name, default_value):
        return 'The default value of the {} parameter should be {}'.format(param_name, default_value)

    @staticmethod
    @error_code_decorator
    def no_default_value_in_parameter(param_name):
        return 'The {} parameter should have a default value'.format(param_name)

    @staticmethod
    @error_code_decorator
    def wrong_required_value(param_name):
        return 'The required field of the {} parameter should be False'.format(param_name)

    @staticmethod
    @error_code_decorator
    def wrong_required_type(param_name):
        return 'The type field of the {} parameter should be 8'.format(param_name)

    @staticmethod
    @error_code_decorator
    def wrong_category(category):
        return "The category '{}' is not in the integration schemas, the valid options are:\n{}" \
            .format(category, '\n'.join(INTEGRATION_CATEGORIES))

    @staticmethod
    @error_code_decorator
    def wrong_default_argument(arg_name, command_name):
        return "The argument '{}' of the command '{}' is not configured as default" \
            .format(arg_name, command_name)

    @staticmethod
    @error_code_decorator
    def no_default_arg(command_name):
        return "Could not find default argument " \
               "{} in command {}".format(command_name, command_name)

    @staticmethod
    @error_code_decorator
    def missing_reputation(command_name, reputation_output, context_standard):
        return "The outputs of the reputation command {} aren't valid. The {} outputs is missing. " \
               "Fix according to context standard {} " \
            .format(command_name, reputation_output, context_standard)

    @staticmethod
    @error_code_decorator
    def wrong_subtype():
        return "The subtype for our yml files should be either python2 or python3, " \
               "please update the file."

    @classmethod
    @error_code_decorator
    def beta_in_id(cls):
        return cls.beta_in_str('id')

    @classmethod
    @error_code_decorator
    def beta_in_name(cls):
        return cls.beta_in_str('name')

    @staticmethod
    @error_code_decorator
    def beta_field_not_found():
        return "Beta integration yml file should have " \
               "the field \"beta: true\", but was not found in the file."

    @staticmethod
    @error_code_decorator
    def no_beta_in_display():
        return "Field 'display' in Beta integration yml file should include the string \"beta\", " \
               "but was not found in the file."

    @staticmethod
    @error_code_decorator
    def duplicate_arg_in_file(arg, command_name=None):
        err_msg = "The argument '{}' is duplicated".format(arg)
        if command_name:
            err_msg += " in '{}'.".format(command_name)
        err_msg += ", please remove one of its appearances."
        return err_msg

    @staticmethod
    @error_code_decorator
    def duplicate_param(param_name):
        return "The parameter '{}' of the " \
               "file is duplicated, please remove one of its appearances.".format(param_name)

    @staticmethod
    @error_code_decorator
    def invalid_context_output(command_name, output):
        return f'Invalid context output for command {command_name}. Output is {output}'

    @staticmethod
    @error_code_decorator
    def added_required_fields(field):
        return "You've added required, the field is '{}'".format(field)

    @staticmethod
    @error_code_decorator
    def removed_integration_parameters(field):
        return "You've removed integration parameters, the removed parameters are '{}'".format(field)

    @staticmethod
    @error_code_decorator
    def changed_integration_yml_fields(removed, changed):
        return f"You've made some changes to some fields in the yml file, \n" \
               f" the changed fields are: {changed} \n" \
               f"the removed fields are: {removed} "

    @staticmethod
    def suggest_server_allowlist_fix(words=None):
        words = words if words else ['incident']
        return f"To fix the problem, remove the words {words}, " \
               f"or add them to the whitelist named argsExceptionsList in:\n" \
               f"https://github.com/demisto/server/blob/57fbe417ae420c41ee12a9beb850ff4672209af8/services/" \
               f"servicemodule_test.go#L8273"

    @staticmethod
    @error_code_decorator
    def incident_in_command_name_or_args(commands, args):
        return f"This is a core pack with an integration that contains the word incident in the following commands'" \
               f" name or argument:\ncommand's name: {commands} \ncommand's argument: {args}"

    @staticmethod
    @error_code_decorator
    def not_used_display_name(field_name):
        return "The display details for {} will not be used " \
               "due to the type of the parameter".format(field_name)

    @staticmethod
    @error_code_decorator
    def empty_display_configuration(field_name):
        return "No display details were entered for the field {}".format(field_name)

    @staticmethod
    @error_code_decorator
    def feed_wrong_from_version(given_fromversion, needed_from_version="5.5.0"):
        return "This is a feed and has wrong fromversion. got `{}` expected `{}`" \
            .format(given_fromversion, needed_from_version)

    @staticmethod
    @error_code_decorator
    def pwsh_wrong_version(given_fromversion, needed_from_version='5.5.0'):
        return f'Detected type: powershell and fromversion less than {needed_from_version}.' \
               f' Found version: {given_fromversion}'

    @staticmethod
    @error_code_decorator
    def parameter_missing_from_yml(name, correct_format):
        return f'A required parameter "{name}" is missing or malformed ' \
               f'in the YAML file.\nThe correct format of the parameter should ' \
               f'be as follows:\n{correct_format}'

    @staticmethod
    @error_code_decorator
    def parameter_missing_from_yml_not_community_contributor(name, correct_format):
        """
            This error is ignored if the contributor is community
        """
        return f'A required parameter "{name}" is missing or malformed ' \
               f'in the YAML file.\nThe correct format of the parameter should ' \
               f'be as follows:\n{correct_format}'

    @staticmethod
    @error_code_decorator
    def parameter_missing_for_feed(name, correct_format):
        return f'Feed Integration was detected A required ' \
               f'parameter "{name}" is missing or malformed in the YAML file.\n' \
               f'The correct format of the parameter should be as follows:\n{correct_format}'

    @staticmethod
    @error_code_decorator
    def missing_get_mapping_fields_command():
        return 'The command "get-mapping-fields" is missing from the YML file and is required as the ismappable ' \
               'field is set to true.'

    @staticmethod
    @error_code_decorator
    def readme_missing_output_context(command, context_paths):
        return f'The Following context paths for command {command} are found in YML file ' \
               f'but are missing from the README file: {context_paths}'

    @staticmethod
    @error_code_decorator
    def error_starting_mdx_server(line):
        return f'Failed starting mdx server. stdout: {line}.\n' \
               f'Try running the following command: `npm install`'

    @staticmethod
    @error_code_decorator
    def missing_output_context(command, context_paths):
        return f'The Following context paths for command {command} are found in the README file ' \
               f'but are missing from the YML file: {context_paths}'

    @staticmethod
    @error_code_decorator
    def integration_non_existent_classifier(integration_classifier):
        return f"The integration has a classifier {integration_classifier} which does not exist."

    @staticmethod
    @error_code_decorator
    def integration_non_existent_mapper(integration_mapper):
        return f"The integration has a mapper {integration_mapper} which does not exist."

    @staticmethod
    @error_code_decorator
    def multiple_default_arg(command_name, default_args):
        return f"The integration command: {command_name} has multiple default arguments: {default_args}."

    @staticmethod
    @error_code_decorator
    def invalid_integration_parameters_display_name(invalid_display_names):
        return f"The integration display names: {invalid_display_names} are invalid, " \
               "Integration parameters display name should be capitalized and spaced using whitespaces " \
               "and not underscores ( _ )."

    @staticmethod
    @error_code_decorator
    def is_valid_integration_file_path_in_folder(integration_file):
        return f"The integration file name: {integration_file} is invalid, " \
               f"The integration file name should be the same as the name of the folder that contains it."

    @staticmethod
    @error_code_decorator
    def is_valid_integration_file_path_in_integrations_folder(integration_file):
        return f"The integration file name: {integration_file} is invalid, " \
               f"The integration file name should start with 'integration-'."

    @staticmethod
    @error_code_decorator
    def invalid_v2_integration_name():
        return "The display name of this v2 integration is incorrect , should be **name** v2.\n" \
               "e.g: Kenna v2, Jira v2"

    @staticmethod
    @error_code_decorator
    def found_hidden_param(parameter_name):
        return f"Parameter: \"{parameter_name}\" can't be hidden. Please remove this field."

    @staticmethod
    @error_code_decorator
    def invalid_deprecated_integration_display_name():
        return 'The display_name (display) of all deprecated integrations should end with (Deprecated)".'

    @staticmethod
    @error_code_decorator
    def invalid_deprecated_integration_description():
        return 'The description of all deprecated integrations should follow one of the formats:' \
               '1. "Deprecated. Use <INTEGRATION_DISPLAY_NAME> instead."' \
               '2. "Deprecated. <REASON> No available replacement."'

    @staticmethod
    @error_code_decorator
    def invalid_v2_script_name():
        return "The name of this v2 script is incorrect , should be **name**V2." \
               " e.g: DBotTrainTextClassifierV2"

    @staticmethod
    @error_code_decorator
    def invalid_deprecated_script():
        return 'The comment of all deprecated scripts should follow one of the formats:' \
               '1. "Deprecated. Use <SCRIPT_NAME> instead."' \
               '2. "Deprecated. <REASON> No available replacement."'

    @staticmethod
    @error_code_decorator
    def dbot_invalid_output(command_name, missing_outputs, context_standard):
        return "The DBotScore outputs of the reputation command {} aren't valid. Missing: {}. " \
               "Fix according to context standard {} ".format(command_name, missing_outputs,
                                                              context_standard)

    @staticmethod
    @error_code_decorator
    def dbot_invalid_description(command_name, missing_descriptions, context_standard):
        return "The DBotScore description of the reputation command {} aren't valid. Missing: {}. " \
               "Fix according to context standard {} " \
            .format(command_name, missing_descriptions, context_standard)

    @classmethod
    @error_code_decorator
    def breaking_backwards_subtype(cls):
        return "{}, You've changed the subtype, please undo.".format(cls.BACKWARDS)

    @classmethod
    @error_code_decorator
    def breaking_backwards_context(cls):
        return "{}, You've changed the context in the file," \
               " please undo.".format(cls.BACKWARDS)

    @classmethod
    @error_code_decorator
    def breaking_backwards_command(cls, old_command):
        return "{}, You've changed the context in the file,please " \
               "undo. the command is:\n{}".format(cls.BACKWARDS, old_command)

    @classmethod
    @error_code_decorator
    def breaking_backwards_arg_changed(cls):
        return "{}, You've changed the name of an arg in " \
               "the file, please undo.".format(cls.BACKWARDS)

    @classmethod
    @error_code_decorator
    def breaking_backwards_command_arg_changed(cls, command):
        return "{}, You've changed the name of a command or its arg in" \
               " the file, please undo, the command was:\n{}".format(cls.BACKWARDS, command)

    @staticmethod
    @error_code_decorator
    def default_docker_error():
        return 'The current docker image in the yml file is the default one: demisto/python:1.3-alpine,\n' \
               'Please create or use another docker image'

    @staticmethod
    @error_code_decorator
    def latest_docker_error(docker_image_tag, docker_image_name):
        return f'"latest" tag is not allowed,\n' \
               f'Please create or update to an updated versioned image\n' \
               f'You can check for the most updated version of {docker_image_tag} ' \
               f'here: https://hub.docker.com/r/{docker_image_name}/tags'

    @staticmethod
    @error_code_decorator
    def not_demisto_docker():
        return 'docker image must be a demisto docker image. When the docker image is ready, ' \
               'please rename it to: demisto/<image>:<tag>'

    @staticmethod
    @error_code_decorator
    def docker_tag_not_fetched(docker_image_name):
        return f'Failed getting tag for: {docker_image_name}. Please check it exists and of demisto format.'

    @staticmethod
    @error_code_decorator
    def no_docker_tag(docker_image):
        return f'{docker_image} - The docker image in your integration/script does not have a tag.' \
               f' Please create or update to an updated versioned image.'

    @staticmethod
    @error_code_decorator
    def non_existing_docker(docker_image):
        return f'{docker_image} - Could not find the docker image. Check if it exists in ' \
               f'DockerHub: https://hub.docker.com/u/demisto/.'

    @staticmethod
    @error_code_decorator
    def docker_not_formatted_correctly(docker_image):
        return f'The docker image: {docker_image} is not of format - demisto/image_name:X.X'

    @staticmethod
    def suggest_docker_fix(docker_image_name: str, file_path: str) -> str:
        return f'You can check for the most updated version of {docker_image_name} ' \
               f'here: https://hub.docker.com/r/{docker_image_name}/tags\n' \
               f'To update the docker image run: demisto-sdk format -ud -i {file_path}\n'

    @staticmethod
    @error_code_decorator
    def docker_not_on_the_latest_tag(docker_image_tag, docker_image_latest_tag) -> str:
        return f'The docker image tag is not the latest numeric tag, please update it.\n' \
               f'The docker image tag in the yml file is: {docker_image_tag}\n' \
               f'The latest docker image tag in docker hub is: {docker_image_latest_tag}\n'

    @staticmethod
    @error_code_decorator
    def id_set_conflicts():
        return "You probably merged from master and your id_set.json has " \
               "conflicts. Run `demisto-sdk create-id-set`, it should reindex your id_set.json"

    @staticmethod
    @error_code_decorator
    def duplicated_id(obj_id):
        return f"The ID {obj_id} already exists, please update the file or update the " \
               f"id_set.json toversion field of this id to match the old occurrence of this id"

    @staticmethod
    @error_code_decorator
    def no_id_set_file():
        return "Unable to find id_set.json file in path - rerun the command with --create-id-set flag"

    @staticmethod
    @error_code_decorator
    def remove_field_from_dashboard(field):
        return f'the field {field} needs to be removed.'

    @staticmethod
    @error_code_decorator
    def include_field_in_dashboard(field):
        return f'The field {field} needs to be included. Please add it.'

    @staticmethod
    @error_code_decorator
    def remove_field_from_widget(field, widget):
        return f'The field {field} needs to be removed from the widget: {widget}.'

    @staticmethod
    @error_code_decorator
    def include_field_in_widget(field, widget_name):
        return f'The field {field} needs to be included in the widget: {widget_name}. Please add it.'

    @staticmethod
    @error_code_decorator
    def no_image_given():
        return "You've created/modified a yml or package but failed to provide an image as " \
               "a .png file for it, please add an image in order to proceed."

    @staticmethod
    @error_code_decorator
    def image_too_large():
        return "Too large logo, please update the logo to be under 10kB"

    @staticmethod
    @error_code_decorator
    def image_in_package_and_yml():
        return "Image in both yml and package, remove the 'image' " \
               "key from the yml file"

    @staticmethod
    @error_code_decorator
    def not_an_image_file():
        return "This isn't an image file or unified integration file."

    @staticmethod
    @error_code_decorator
    def no_image_field_in_yml():
        return "This is a yml file but has no image field."

    @staticmethod
    @error_code_decorator
    def image_field_not_in_base64():
        return "The image field isn't in base64 encoding."

    @staticmethod
    @error_code_decorator
    def default_image_error():
        return "This is the default image, please change to the integration image."

    @staticmethod
    @error_code_decorator
    def invalid_image_name():
        return "The image's file name is invalid - " \
               "make sure the name looks like the following: <integration_name>_image.png"

    @staticmethod
    @error_code_decorator
    def description_missing_from_conf_json(problematic_instances):
        return "Those instances don't have description:\n{}".format('\n'.join(problematic_instances))

    @staticmethod
    @error_code_decorator
    def test_not_in_conf_json(file_id):
        return f"You've failed to add the {file_id} to conf.json\n" \
               "see here: https://xsoar.pan.dev/docs/integrations/test-playbooks#adding-tests-to-confjson"

    @staticmethod
    @error_code_decorator
    def integration_not_registered(file_path, missing_test_playbook_configurations, no_tests_key):
        return f'The following integration is not registered in {CONF_PATH} file.\n' \
               f'Please add:\n{missing_test_playbook_configurations}\nto {CONF_PATH} ' \
               f'path under \'tests\' key.\n' \
               f'If you don\'t want to add a test playbook for this integration, please add: \n{no_tests_key}to the ' \
               f'file {file_path} or run \'demisto-sdk format -i {file_path}\''

    @staticmethod
    @error_code_decorator
    def no_test_playbook(file_path, file_type):
        return f'You don\'t have a TestPlaybook for {file_type} {file_path}. ' \
               f'If you have a TestPlaybook for this {file_type}, ' \
               f'please edit the yml file and add the TestPlaybook under the \'tests\' key. ' \
               f'If you don\'t want to create a TestPlaybook for this {file_type}, ' \
               f'edit the yml file and add  \ntests:\n -  No tests\n lines to it or ' \
               f'run \'demisto-sdk format -i {file_path}\''

    @staticmethod
    @error_code_decorator
    def test_playbook_not_configured(content_item_id, missing_test_playbook_configurations,
                                     missing_integration_configurations):
        return f'The TestPlaybook {content_item_id} is not registered in {CONF_PATH} file.\n ' \
               f'Please add\n{missing_test_playbook_configurations}\n ' \
               f'or if this test playbook is for an integration\n{missing_integration_configurations}\n ' \
               f'to {CONF_PATH} path under \'tests\' key.'

    @staticmethod
    @error_code_decorator
    def missing_release_notes(rn_path):
        return 'Missing release notes, Please add it under {}'.format(rn_path)

    @staticmethod
    @error_code_decorator
    def no_new_release_notes(release_notes_path):
        return F'No new comment has been added in the release notes file: {release_notes_path}'

    @staticmethod
    @error_code_decorator
    def release_notes_not_formatted_correctly(link_to_rn_standard):
        return F'Not formatted according to ' \
               F'release notes standards.\nFix according to {link_to_rn_standard}'

    @staticmethod
    @error_code_decorator
    def release_notes_not_finished():
        return "Please finish filling out the release notes. For common troubleshooting steps, please " \
               "review the documentation found here: " \
               "https://xsoar.pan.dev/docs/integrations/changelog#common-troubleshooting-tips"

    @staticmethod
    @error_code_decorator
    def release_notes_file_empty():
        return "Your release notes file is empty, please complete it\nHaving empty release notes " \
               "looks bad in the product UI.\nIf the change you made was minor, please use " \
               "\"Maintenance and stability enhancements.\" for general changes, or use " \
               "\"Documentation and metadata improvements.\" for changes to documentation."

    @staticmethod
    @error_code_decorator
    def multiple_release_notes_files():
        return "More than one release notes file has been found." \
               "Only one release note file is permitted per release. Please delete the extra release notes."

    @staticmethod
    @error_code_decorator
    def missing_release_notes_for_pack(pack):
        return f"Release notes were not found. Please run `demisto-sdk " \
               f"update-release-notes -i Packs/{pack} -u (major|minor|revision)` to " \
               f"generate release notes according to the new standard. You can refer to the documentation " \
               f"found here: https://xsoar.pan.dev/docs/integrations/changelog for more information."

    @staticmethod
    @error_code_decorator
    def missing_release_notes_entry(file_type, pack_name, entity_name):
        return f"No release note entry was found for the {file_type.value.lower()} \"{entity_name}\" in the " \
               f"{pack_name} pack. Please rerun the update-release-notes command without -u to " \
               f"generate an updated template. If you are trying to exclude an item from the release " \
               f"notes, please refer to the documentation found here - " \
               f"https://xsoar.pan.dev/docs/integrations/changelog#excluding-items"

    @staticmethod
    @error_code_decorator
    def added_release_notes_for_new_pack(pack_name):
        return f"ReleaseNotes were added for the newly created pack \"{pack_name}\" - remove them"

    @staticmethod
    @error_code_decorator
    def modified_existing_release_notes(pack_name):
        return f"Modified existing release notes for \"{pack_name}\" - revert the change and add new release notes " \
               f"if needed by running:\n`demisto-sdk update-release-notes -i Packs/{pack_name} -u " \
               f"(major|minor|revision)`\n" \
               f"You can refer to the documentation found here: " \
               f"https://xsoar.pan.dev/docs/integrations/changelog for more information."

    @staticmethod
    @error_code_decorator
    def playbook_cant_have_rolename():
        return "Playbook can not have a rolename."

    @staticmethod
    @error_code_decorator
    def using_instance_in_playbook():
        return "Playbook should not use specific instance."

    @staticmethod
    @error_code_decorator
    def playbook_unreachable_condition(task_id, next_task_branch):
        return f'Playbook conditional task with id:{task_id} has task with unreachable ' \
               f'next task condition "{next_task_branch}". Please remove this task or add ' \
               f'this condition to condition task with id:{task_id}.'

    @staticmethod
    @error_code_decorator
    def playbook_unhandled_condition(task_id, task_condition_labels):
        return f'Playbook conditional task with id:{task_id} has an unhandled ' \
               f'condition: {",".join(map(lambda x: f"{str(x)}", task_condition_labels))}'

    @staticmethod
    @error_code_decorator
    def playbook_unconnected_tasks(orphan_tasks):
        return f'The following tasks ids have no previous tasks: {orphan_tasks}'

    @staticmethod
    @error_code_decorator
    def playbook_cant_have_deletecontext_all():
        return 'Playbook can not have DeleteContext script with arg all set to yes.'

    @staticmethod
    @error_code_decorator
    def invalid_deprecated_playbook():
        return 'The description of all deprecated playbooks should follow one of the formats:' \
               '1. "Deprecated. Use <PLAYBOOK_NAME> instead."' \
               '2. "Deprecated. <REASON> No available replacement."'

    @staticmethod
    @error_code_decorator
    def invalid_script_id(script_entry_to_check, pb_task):
        return f"in task {pb_task} the script {script_entry_to_check} was not found in the id_set.json file. " \
               f"Please make sure:\n" \
               f"1 - The right script id is set and the spelling is correct.\n" \
               f"2 - The id_set.json file is up to date. Delete the file by running: rm -rf Tests/id_set.json and" \
               f" rerun the command."

    @staticmethod
    @error_code_decorator
    def content_entity_version_not_match_playbook_version(main_playbook, entities_names, main_playbook_version):
        return f"Playbook {main_playbook} with version {main_playbook_version} uses {entities_names} " \
               f"with a version that does not match the main playbook version. The from version of" \
               f" {entities_names} should be less or equal to {main_playbook_version}.\n"

    @staticmethod
    @error_code_decorator
    def content_entity_is_not_in_id_set(main_playbook, entities_names):
        return f"Playbook {main_playbook} uses {entities_names}, which do not exist in the id_set.\n" \
               f"Possible reason for such an error, would be that the name of the entity in the yml file of " \
               f"{main_playbook} is not identical to its name in its own yml file."

    @staticmethod
    @error_code_decorator
    def integration_version_not_match_playbook_version(main_playbook, command, main_playbook_version):
        return f"Playbook {main_playbook} with version {main_playbook_version} uses the command {command} " \
               f"that not implemented in integration that match the main playbook version. This command should be " \
               f"implemented in an integration with a from version of at least {main_playbook_version}."

    @staticmethod
    @error_code_decorator
    def invalid_command_name_in_script(script_name, command):
        return f"in script {script_name} the command {command} has an invalid name. " \
               f"Please make sure:\n" \
               f"1 - The right command name is set and the spelling is correct." \
               f" Do not use 'dev' in it or suffix it with 'copy'\n" \
               f"2 - The id_set.json file is up to date. Delete the file by running: rm -rf Tests/id_set.json and" \
               f" rerun the command."

    @staticmethod
    @error_code_decorator
    def is_valid_script_file_path_in_folder(script_file):
        return f"The script file name: {script_file} is invalid, " \
               f"The script file name should be the same as the name of the folder that contains it."

    @staticmethod
    @error_code_decorator
    def is_valid_script_file_path_in_scripts_folder(script_file):
        return f"The script file name: {script_file} is invalid, " \
               f"The script file name should start with 'script-'."

    @staticmethod
    @error_code_decorator
    def incident_in_script_arg(arguments):
        return f"The script is part of a core pack. Therefore, the use of the word `incident` in argument names is" \
               f" forbidden. problematic argument names:\n {arguments}."

    @staticmethod
    @error_code_decorator
    def description_missing_in_beta_integration():
        return f"No detailed description file was found in the package. Please add one, " \
               f"and make sure it includes the beta disclaimer note." \
               f"Add the following to the detailed description:\n{BETA_INTEGRATION_DISCLAIMER}"

    @staticmethod
    @error_code_decorator
    def description_contains_contrib_details():
        return "Description file contains contribution/partner details that will be generated automatically " \
               "when the upload command is performed.\nDelete any details related to contribution/partner "

    @staticmethod
    @error_code_decorator
    def invalid_description_name():
        return "The description's file name is invalid - " \
               "make sure the name looks like the following: <integration_name>_description.md"

    @staticmethod
    @error_code_decorator
    def description_contains_demisto_word(line_nums):
        return f'Found the word \'Demisto\' in the description content in lines: {line_nums}.'

    @staticmethod
    @error_code_decorator
    def no_beta_disclaimer_in_description():
        return f"The detailed description in beta integration package " \
               f"does not contain the beta disclaimer note. Add the following to the description:\n" \
               f"{BETA_INTEGRATION_DISCLAIMER}"

    @staticmethod
    @error_code_decorator
    def no_beta_disclaimer_in_yml():
        return f"The detailed description field in beta integration " \
               f"does not contain the beta disclaimer note. Add the following to the detailed description:\n" \
               f"{BETA_INTEGRATION_DISCLAIMER}"

    @staticmethod
    @error_code_decorator
    def description_in_package_and_yml():
        return "A description was found both in the " \
               "package and in the yml, please update the package."

    @staticmethod
    @error_code_decorator
    def no_description_file_warning():
        return "No detailed description file was found. Consider adding one."

    @staticmethod
    @error_code_decorator
    def invalid_incident_field_name(words):
        return f"The words: {words} cannot be used as a name."

    @staticmethod
    @error_code_decorator
    def invalid_incident_field_content_key_value(content_value):
        return f"The content key must be set to {content_value}."

    @staticmethod
    @error_code_decorator
    def invalid_incident_field_system_key_value(system_value):
        return f"The system key must be set to {system_value}"

    @staticmethod
    @error_code_decorator
    def invalid_incident_field_type(file_type, type_fields):
        return f"Type: `{file_type}` is not one of available types.\n" \
               f"available types: {[value.value for value in type_fields]}"

    @staticmethod
    @error_code_decorator
    def invalid_incident_field_group_value(group):
        return f"Group {group} is not a group field."

    @staticmethod
    @error_code_decorator
    def invalid_incident_field_cli_name_regex(cli_regex):
        return f"Field `cliName` contains non-alphanumeric letters. " \
               f"must match regex: {cli_regex}"

    @staticmethod
    @error_code_decorator
    def invalid_incident_field_cli_name_value(cli_name):
        return f"cliName field can not be {cli_name} as it's a builtin key."

    @staticmethod
    @error_code_decorator
    def invalid_incident_field_or_type_from_version():
        return '"fromVersion" has an invalid value.'

    @staticmethod
    @error_code_decorator
    def new_incident_field_required():
        return 'New incident fields can not be required. change to:\nrequired: false.'

    @staticmethod
    @error_code_decorator
    def from_version_modified_after_rename():
        return "fromversion might have been modified, please make sure it hasn't changed."

    @staticmethod
    @error_code_decorator
    def incident_field_type_change():
        return 'Changing incident field type is not allowed.'

    @staticmethod
    @error_code_decorator
    def incident_type_integer_field(field):
        return f'The field {field} needs to be a positive integer. Please add it.\n'

    @staticmethod
    @error_code_decorator
    def incident_type_invalid_playbook_id_field():
        return 'The "playbookId" field is not valid - please enter a non-UUID playbook ID.'

    @staticmethod
    @error_code_decorator
    def incident_type_auto_extract_fields_invalid(incident_fields):
        return f"The following incident fields are not formatted correctly under " \
               f"`fieldCliNameToExtractSettings`: {incident_fields}\n" \
               f"Please format them in one of the following ways:\n" \
               f"1. To extract all indicators from the field: \n" \
               f"isExtractingAllIndicatorTypes: true, extractAsIsIndicatorTypeId: \"\", " \
               f"extractIndicatorTypesIDs: []\n" \
               f"2. To extract the incident field to a specific indicator without using regex: \n" \
               f"isExtractingAllIndicatorTypes: false, extractAsIsIndicatorTypeId: \"<INDICATOR_TYPE>\", " \
               f"extractIndicatorTypesIDs: []\n" \
               f"3. To extract indicators from the field using regex: \n" \
               f"isExtractingAllIndicatorTypes: false, extractAsIsIndicatorTypeId: \"\", " \
               f"extractIndicatorTypesIDs: [\"<INDICATOR_TYPE1>\", \"<INDICATOR_TYPE2>\"]"

    @staticmethod
    @error_code_decorator
    def incident_type_invalid_auto_extract_mode():
        return 'The `mode` field under `extractSettings` should be one of the following:\n' \
               ' - \"All\" - To extract all indicator types regardless of auto-extraction settings.\n' \
               ' - \"Specific\" - To extract only the specific indicator types set in the auto-extraction settings.'

    @staticmethod
    @error_code_decorator
    def incident_type_non_existent_playbook_id(incident_type, playbook):
        return f"in incident type {incident_type} the playbook {playbook} was not found in the id_set.json file. " \
               f"Please make sure:\n" \
               f"1 - The right playbook name is set and the spelling is correct.\n" \
               f"2 - The id_set.json file is up to date. Delete the file by running: rm -rf Tests/id_set.json and" \
               f" rerun the command."

    @staticmethod
    @error_code_decorator
    def pack_file_does_not_exist(file_name):
        return f'"{file_name}" file does not exist, create one in the root of the pack'

    @staticmethod
    @error_code_decorator
    def cant_open_pack_file(file_name):
        return f'Could not open "{file_name}" file'

    @staticmethod
    @error_code_decorator
    def cant_read_pack_file(file_name):
        return f'Could not read the contents of "{file_name}" file'

    @staticmethod
    @error_code_decorator
    def cant_parse_pack_file_to_list(file_name):
        return f'Could not parse the contents of "{file_name}" file into a list'

    @staticmethod
    @error_code_decorator
    def pack_file_bad_format(file_name):
        return f'Detected invalid {file_name} file'

    @staticmethod
    @error_code_decorator
    def pack_metadata_empty():
        return 'Pack metadata is empty.'

    @staticmethod
    @error_code_decorator
    def pack_metadata_should_be_dict(pack_meta_file):
        return f'Pack metadata {pack_meta_file} should be a dictionary.'

    @staticmethod
    @error_code_decorator
    def pack_metadata_certification_is_invalid(pack_meta_file):
        return f'Pack metadata {pack_meta_file} - certification field should be \'certified\' or \'verified\'.'

    @staticmethod
    @error_code_decorator
    def missing_field_iin_pack_metadata(pack_meta_file, missing_fields):
        return f'{pack_meta_file} - Missing fields in the pack metadata: {missing_fields}'

    @staticmethod
    @error_code_decorator
    def pack_metadata_name_not_valid():
        return f'Pack metadata {PACK_METADATA_NAME} field is not valid. Please fill valid pack name.'

    @staticmethod
    @error_code_decorator
    def pack_metadata_field_invalid():
        return f'Pack metadata {PACK_METADATA_DESC} field is not valid. Please fill valid pack description.'

    @staticmethod
    @error_code_decorator
    def dependencies_field_should_be_dict(pack_meta_file):
        return f'{pack_meta_file} - The dependencies field in the pack must be a dictionary.'

    @staticmethod
    @error_code_decorator
    def empty_field_in_pack_metadata(pack_meta_file, list_field):
        return f'{pack_meta_file} - Empty value in the {list_field} field.'

    @staticmethod
    @error_code_decorator
    def pack_metadata_isnt_json(pack_meta_file):
        return f'Could not parse {pack_meta_file} file contents to json format'

    @staticmethod
    @error_code_decorator
    def pack_metadata_missing_url_and_email():
        return 'Contributed packs must include email or url.'

    @staticmethod
    @error_code_decorator
    def pack_metadata_invalid_support_type():
        return 'Support field should be one of the following: xsoar, partner, developer or community.'

    @staticmethod
    @error_code_decorator
    def pack_metadata_version_should_be_raised(pack, old_version):
        return f"The pack version (currently: {old_version}) needs to be raised - " \
               f"make sure you are merged from master and " \
               f"update the \"currentVersion\" field in the " \
               f"pack_metadata.json or in case release notes are required run:\n" \
               f"`demisto-sdk update-release-notes -i Packs/{pack} -u (major|minor|revision)` to " \
               f"generate them according to the new standard."

    @staticmethod
    @error_code_decorator
    def pack_metadata_non_approved_usecases(non_approved_usecases: set) -> str:
        return f'The pack metadata contains non approved usecases: {", ".join(non_approved_usecases)}'

    @staticmethod
    @error_code_decorator
    def pack_metadata_non_approved_tags(non_approved_tags: set) -> str:
        return f'The pack metadata contains non approved tags: {", ".join(non_approved_tags)}'

    @staticmethod
    @error_code_decorator
    def pack_metadata_price_change(old_price, new_price) -> str:
        return f"The pack price was changed from {old_price} to {new_price} - revert the change"

    @staticmethod
    @error_code_decorator
    def pack_name_already_exists(new_pack_name) -> str:
        return f"A pack named: {new_pack_name} already exists in content repository, " \
               f"change the pack's name in the metadata file."

    @staticmethod
    @error_code_decorator
    def is_wrong_usage_of_usecase_tag():
        return "pack_metadata.json file contains the Use Case tag, without having any PB, incidents Types or Layouts"

    @staticmethod
    @error_code_decorator
    def pack_name_is_not_in_xsoar_standards(reason):
        if reason == "short":
            return f'Pack metadata {PACK_METADATA_NAME} field is not valid. The pack name must be at least 3' \
                   f' characters long.'
        if reason == "capital":
            return f'Pack metadata {PACK_METADATA_NAME} field is not valid. The pack name must start with a capital' \
                   f' letter.'
        if reason == "wrong_word":
            return f'Pack metadata {PACK_METADATA_NAME} field is not valid. The pack name must not contain the words:' \
                   f' ["Pack", "Playbook", "Integration", "Script"]'

    @staticmethod
    @error_code_decorator
    def pack_timestamp_field_not_in_iso_format(field_name, value, changed_value):
        return f"The field \"{field_name}\" should be in the following format: YYYY-MM-DDThh:mm:ssZ, found {value}.\n" \
               f"Suggested change: {changed_value}"

    @staticmethod
    @error_code_decorator
    def readme_error(stderr):
        return f'Failed verifying README.md Error Message is: {stderr}'

    @staticmethod
    @error_code_decorator
    def empty_readme_error():
        return 'README.md is empty'

    @staticmethod
    @error_code_decorator
    def readme_equal_description_error():
        return 'README.md content is equal to pack description. ' \
               'Please remove the duplicate description from README.md file.'

    @staticmethod
    @error_code_decorator
    def readme_contains_demisto_word(line_nums):
        return f'Found the word \'Demisto\' in the readme content in lines: {line_nums}.'

    @staticmethod
    @error_code_decorator
    def image_path_error(path, alternative_path):
        return f'Detected following image url:\n{path}\n' \
               f'Which is not the raw link. You probably want to use the following raw image url:\n{alternative_path}'

    @staticmethod
    @error_code_decorator
    def wrong_version_reputations(object_id, version):
        return "Reputation object with id {} must have version {}".format(object_id, version)

    @staticmethod
    @error_code_decorator
    def reputation_expiration_should_be_numeric():
        return 'Expiration field should have a positive numeric value.'

    @staticmethod
    @error_code_decorator
    def reputation_id_and_details_not_equal():
        return 'id and details fields are not equal.'

    @staticmethod
    @error_code_decorator
    def reputation_invalid_indicator_type_id():
        return 'Indicator type "id" field can not include spaces or special characters.'

    @staticmethod
    @error_code_decorator
    def reputation_empty_required_fields():
        return 'id and details fields can not be empty.'

    @staticmethod
    @error_code_decorator
    def structure_doesnt_match_scheme(pretty_formatted_string_of_regexes):
        return f"The file does not match any scheme we have, please refer to the following list " \
               f"for the various file name options we have in our repo {pretty_formatted_string_of_regexes}"

    @staticmethod
    @error_code_decorator
    def file_id_contains_slashes():
        return "File's ID contains slashes - please remove."

    @staticmethod
    @error_code_decorator
    def file_id_changed(old_version_id, new_file_id):
        return f"The file id has changed from {old_version_id} to {new_file_id}"

    @staticmethod
    @error_code_decorator
    def from_version_modified():
        return "You've added fromversion to an existing " \
               "file in the system, this is not allowed, please undo."

    @staticmethod
    @error_code_decorator
    def wrong_file_extension(file_extension, accepted_extensions):
        return "File extension {} is not valid. accepted {}".format(file_extension, accepted_extensions)

    @staticmethod
    @error_code_decorator
    def invalid_file_path():
        return "Found incompatible file path."

    @staticmethod
    @error_code_decorator
    def invalid_package_structure():
        return 'You should update the following file to the package format, for further details please visit ' \
               'https://xsoar.pan.dev/docs/integrations/package-dir.'

    @staticmethod
    @error_code_decorator
    def invalid_package_dependencies(pack_name):
        return f'{pack_name} depends on NonSupported / DeprecatedContent packs.'

    @staticmethod
    @error_code_decorator
    def invalid_core_pack_dependencies(core_pack, dependencies_packs):
        return f'The core pack {core_pack} cannot depend on non-core packs: {dependencies_packs} - ' \
               f'revert this change.'

    @staticmethod
    @error_code_decorator
    def pykwalify_missing_parameter(key_from_error, path):
        return f'Missing the field "{key_from_error}" in Path: {path}'

    @staticmethod
    @error_code_decorator
    def pykwalify_field_undefined(key_from_error):
        return f'The field "{key_from_error}" was not defined in the scheme'

    @staticmethod
    @error_code_decorator
    def pykwalify_field_undefined_with_path(key_from_error, path):
        return f'The field "{key_from_error}" in path {path} was not defined in the scheme'

    @staticmethod
    @error_code_decorator
    def pykwalify_missing_in_root(key_from_error):
        return f'Missing the field "{key_from_error}" in root'

    @staticmethod
    @error_code_decorator
    def pykwalify_general_error(error):
        return f'in {error}'

    @staticmethod
    @error_code_decorator
    def pykwalify_incorrect_enum(path_to_wrong_enum, wrong_enum, enum_values):
        return f'The value "{wrong_enum}" in {path_to_wrong_enum} is invalid - legal values include: {enum_values}'

    @staticmethod
    @error_code_decorator
    def invalid_version_in_layout(version_field):
        return f'{version_field} field in layout needs to be lower than 6.0.0'

    @staticmethod
    @error_code_decorator
    def invalid_version_in_layoutscontainer(version_field):
        return f'{version_field} field in layoutscontainer needs to be higher or equal to 6.0.0'

    @staticmethod
    @error_code_decorator
    def invalid_file_path_layout(file_name):
        return f'Invalid file name - {file_name}. layout file name should start with "layout-" prefix.'

    @staticmethod
    @error_code_decorator
    def invalid_file_path_layoutscontainer(file_name):
        return f'Invalid file name - {file_name}. layoutscontainer file name should start with ' \
               '"layoutscontainer-" prefix.'

    @staticmethod
    @error_code_decorator
    def invalid_incident_field_in_layout(invalid_inc_fields_list):
        return f"The layout contains incident fields that do not exist in the content: {invalid_inc_fields_list}.\n" \
               "Please make sure:\n" \
               "1 - The right incident field is set and the spelling is correct.\n" \
               "2 - The id_set.json file is up to date. Delete the file by running: rm -rf Tests/id_set.json and" \
               " rerun the command."

    @staticmethod
    @error_code_decorator
    def invalid_to_version_in_new_classifiers():
        return 'toVersion field in new classifiers needs to be higher than 6.0.0'

    @staticmethod
    @error_code_decorator
    def invalid_to_version_in_old_classifiers():
        return 'toVersion field in old classifiers needs to be lower than 6.0.0'

    @staticmethod
    @error_code_decorator
    def invalid_from_version_in_new_classifiers():
        return 'fromVersion field in new classifiers needs to be higher or equal to 6.0.0'

    @staticmethod
    @error_code_decorator
    def invalid_from_version_in_old_classifiers():
        return 'fromVersion field in old classifiers needs to be lower than 6.0.0'

    @staticmethod
    @error_code_decorator
    def missing_from_version_in_new_classifiers():
        return 'Must have fromVersion field in new classifiers'

    @staticmethod
    @error_code_decorator
    def missing_to_version_in_old_classifiers():
        return 'Must have toVersion field in old classifiers'

    @staticmethod
    @error_code_decorator
    def from_version_higher_to_version():
        return 'fromVersion field can not be higher than toVersion field'

    @staticmethod
    @error_code_decorator
    def invalid_type_in_new_classifiers():
        return 'Classifiers type must be classification'

    @staticmethod
    @error_code_decorator
    def classifier_non_existent_incident_types(incident_types):
        return f"The Classifiers related incident types: {incident_types} where not found."

    @staticmethod
    @error_code_decorator
    def invalid_from_version_in_mapper():
        return 'fromVersion field in mapper needs to be higher or equal to 6.0.0'

    @staticmethod
    @error_code_decorator
    def invalid_to_version_in_mapper():
        return 'toVersion field in mapper needs to be higher than 6.0.0'

    @staticmethod
    @error_code_decorator
    def invalid_mapper_file_name():
        return 'Invalid file name for mapper. Need to change to classifier-mapper-NAME.json'

    @staticmethod
    @error_code_decorator
    def missing_from_version_in_mapper():
        return 'Must have fromVersion field in mapper'

    @staticmethod
    @error_code_decorator
    def invalid_type_in_mapper():
        return 'Mappers type must be mapping-incoming or mapping-outgoing'

    @staticmethod
    @error_code_decorator
    def mapper_non_existent_incident_types(incident_types):
        return f"The Mapper related incident types: {incident_types} where not found."

    @staticmethod
    @error_code_decorator
    def invalid_incident_field_in_mapper(invalid_inc_fields_list):
        return f"Your mapper contains incident fields that do not exist in the content: {invalid_inc_fields_list}.\n" \
               "Please make sure:\n" \
               "1 - The right incident field is set and the spelling is correct.\n" \
               "2 - The id_set.json file is up to date. Delete the file by running: rm -rf Tests/id_set.json and" \
               " rerun the command."

    @staticmethod
    @error_code_decorator
    def changed_incident_field_in_mapper(changed_inc_fields):
        return f"Some incident fields were removed from the mapper, The removed fields: {changed_inc_fields}."

    @staticmethod
    @error_code_decorator
    def removed_incident_types(removed_inc_types):
        return f"Some Incidents types were removed from the mapper, the removed types are: {removed_inc_types}."

    @staticmethod
    @error_code_decorator
    def integration_not_runnable():
        return "Could not find any runnable command in the integration." \
               "Must have at least one command, `isFetch: true`, `feed: true`, `longRunning: true`"

    @staticmethod
    @error_code_decorator
    def invalid_uuid(task_key, id_, taskid):
        return f"On task: {task_key},  the field 'taskid': {taskid} and the 'id' under the 'task' field: {id_}, " \
               f"must be from uuid format."

    @staticmethod
    @error_code_decorator
    def taskid_different_from_id(task_key, id_, taskid):
        return f"On task: {task_key},  the field 'taskid': {taskid} and the 'id' under the 'task' field: {id_}, " \
               f"must be with equal value. "

    @staticmethod
    def wrong_filename(file_type):
        return 'This is not a valid {} filename.'.format(file_type)

    @staticmethod
    def wrong_path():
        return "This is not a valid filepath."

    @staticmethod
    def beta_in_str(field):
        return "Field '{}' should NOT contain the substring \"beta\" in a new beta integration. " \
               "please change the id in the file.".format(field)

    @classmethod
    def breaking_backwards_no_old_script(cls, e):
        return "{}\n{}, Could not find the old file.".format(cls.BACKWARDS, str(e))

    @staticmethod
    def id_might_changed():
        return "ID may have changed, please make sure to check you have the correct one."

    @staticmethod
    def id_changed():
        return "You've changed the ID of the file, please undo this change."

    @staticmethod
    def might_need_release_notes():
        return "You may need RN in this file, please verify if they are required."

    @staticmethod
    def unknown_file():
        return "File type is unknown, check it out."

    @staticmethod
    def no_common_server_python(path):
        return "Could not get CommonServerPythonScript.py file. Please download it manually from {} and " \
               "add it to the root of the repository.".format(path)

    @staticmethod
    def no_yml_file(file_path):
        return "No yml files were found in {} directory.".format(file_path)

    @staticmethod
    @error_code_decorator
    def playbook_condition_has_no_else_path(tasks_ids):
        return f'Playbook conditional tasks with ids: {" ".join([str(id) for id in tasks_ids])} have no else path'<|MERGE_RESOLUTION|>--- conflicted
+++ resolved
@@ -156,11 +156,7 @@
                                                           'related_field': 'toVersion'},
     "integration_version_not_match_playbook_version": {'code': "PB111", 'ui_applicable': False,
                                                        'related_field': 'toVersion'},
-<<<<<<< HEAD
-    "content_entity_is_not_in_id_set": {'code': "PB112", 'ui_applicable': False, 'related_field': ''},
-=======
     "playbook_condition_has_no_else_path": {'code': "PB112", 'ui_applicable': False, 'related_field': 'nexttasks'},
->>>>>>> 41575330
     "description_missing_in_beta_integration": {'code': "DS100", 'ui_applicable': False, 'related_field': ''},
     "no_beta_disclaimer_in_description": {'code': "DS101", 'ui_applicable': False, 'related_field': ''},
     "no_beta_disclaimer_in_yml": {'code': "DS102", 'ui_applicable': False, 'related_field': ''},
@@ -989,14 +985,7 @@
     def content_entity_version_not_match_playbook_version(main_playbook, entities_names, main_playbook_version):
         return f"Playbook {main_playbook} with version {main_playbook_version} uses {entities_names} " \
                f"with a version that does not match the main playbook version. The from version of" \
-               f" {entities_names} should be less or equal to {main_playbook_version}.\n"
-
-    @staticmethod
-    @error_code_decorator
-    def content_entity_is_not_in_id_set(main_playbook, entities_names):
-        return f"Playbook {main_playbook} uses {entities_names}, which do not exist in the id_set.\n" \
-               f"Possible reason for such an error, would be that the name of the entity in the yml file of " \
-               f"{main_playbook} is not identical to its name in its own yml file."
+               f" {entities_names} should be at least {main_playbook_version}."
 
     @staticmethod
     @error_code_decorator
