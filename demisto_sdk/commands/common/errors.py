--- conflicted
+++ resolved
@@ -16,11 +16,7 @@
     'IN109', 'IN110', 'IN122', 'IN126', 'IN128', 'IN135', 'IN136', 'IN139',
     'MP106',
     'PA113', 'PA116', 'PA124', 'PA125',
-<<<<<<< HEAD
-    'PB104', 'PB105', 'PB106', 'PB110', 'PB111', 'PB112', 'PB113', 'PB114', 'PB115'
-=======
-    'PB104', 'PB105', 'PB106', 'PB110', 'PB111', 'PB112',
->>>>>>> d91b40af
+    'PB104', 'PB105', 'PB106', 'PB110', 'PB111', 'PB112', 'PB113', 'PB114', 'PB115',
     'RM100', 'RM102', 'RM104', 'RM106',
     'RP102', 'RP104',
     'SC100', 'SC101', 'SC105',
@@ -165,13 +161,10 @@
     "integration_version_not_match_playbook_version": {'code': "PB111", 'ui_applicable': False,
                                                        'related_field': 'toVersion'},
     "playbook_condition_has_no_else_path": {'code': "PB112", 'ui_applicable': False, 'related_field': 'nexttasks'},
-<<<<<<< HEAD
     "playbook_not_quiet_mode": {'code': "PB113", 'ui_applicable': False, 'related_field': ''},
     "playbook_tasks_not_quiet_mode": {'code': "PB114", 'ui_applicable': False, 'related_field': 'tasks'},
     "playbook_tasks_continue_on_error": {'code': "PB115", 'ui_applicable': False, 'related_field': 'tasks'},
-=======
-    "invalid_subplaybook_name": {'code': "PB113", 'ui_applicable': False, 'related_field': 'tasks'},
->>>>>>> d91b40af
+    "invalid_subplaybook_name": {'code': "PB116", 'ui_applicable': False, 'related_field': 'tasks'},
     "description_missing_in_beta_integration": {'code': "DS100", 'ui_applicable': False, 'related_field': ''},
     "no_beta_disclaimer_in_description": {'code': "DS101", 'ui_applicable': False, 'related_field': ''},
     "no_beta_disclaimer_in_yml": {'code': "DS102", 'ui_applicable': False, 'related_field': ''},
@@ -1704,7 +1697,6 @@
 
     @staticmethod
     @error_code_decorator
-<<<<<<< HEAD
     def playbook_not_quiet_mode():
         return "The playbook's quiet mode is off, it should be on, if it's done on purpose, then add this error to " \
                "the pack's 'pack ignore' file"
@@ -1718,7 +1710,9 @@
     @error_code_decorator
     def playbook_tasks_continue_on_error(tasks):
         return f"The following tasks of the playbook do not stop on error:\n{tasks}"
-=======
+
+    @staticmethod
+    @error_code_decorator
     def invalid_incident_field_prefix(field_name):
         return f"Field name: {field_name} is invalid. Field name must start with the relevant pack name."
 
@@ -1728,5 +1722,4 @@
                f"You can use the pack name or one of the prefixes found in the itemPrefix field in the packe.metadat. " \
                f"Example: {pack_prefix} {field_name}.\n" \
                f"Also make sure to update the field id and cliName accordingly. " \
-               f"Example: cliName: {pack_prefix.replace(' ', '')}{field_name.replace(' ', '')}, "
->>>>>>> d91b40af
+               f"Example: cliName: {pack_prefix.replace(' ', '')}{field_name.replace(' ', '')}, "