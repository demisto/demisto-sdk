--- conflicted
+++ resolved
@@ -4366,13 +4366,9 @@
     def hidden_pack_not_mandatory_dependency(
         hidden_pack: str, dependant_packs_ids: Set[str]
     ):
-<<<<<<< HEAD
         return f"{', '.join(dependant_packs_ids)} pack(s) cannot have a mandatory dependency on the hidden pack {hidden_pack}."
-=======
-        return f"{', '.join(dependant_packs_ids)} pack(s) cannot have a mandatory dependency on the hidden pack {hidden_pack}."
 
     @staticmethod
     @error_code_decorator
     def pack_have_nonignorable_error(nonignorable_errors: List[str]):
-        return f"The following errors can not be ignored: {', '.join(nonignorable_errors)}, remove them from .pack-ignore files"
->>>>>>> ce5f8201
+        return f"The following errors can not be ignored: {', '.join(nonignorable_errors)}, remove them from .pack-ignore files"