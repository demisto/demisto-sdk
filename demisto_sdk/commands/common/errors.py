--- conflicted
+++ resolved
@@ -2121,12 +2121,12 @@
 
     @staticmethod
     @error_code_decorator
-<<<<<<< HEAD
-    def wrong_version_format():
-        return 'Pack metadata version format is not valid. Please fill in a valid format (example: 0.0.0)'
-=======
     def changed_pack_name(original_name):
         return f'Pack folder names cannot be changed, please rename it back to {original_name}.' \
                f' If you wish to rename the pack, you can edit the name field in pack_metadata.json,' \
                f' and the pack will be shown in the Marketplace accordingly.'
->>>>>>> 47e30e61
+
+    @staticmethod
+    @error_code_decorator
+    def wrong_version_format():
+        return 'Pack metadata version format is not valid. Please fill in a valid format (example: 0.0.0)'