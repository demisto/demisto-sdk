--- conflicted
+++ resolved
@@ -21,12 +21,9 @@
     RELIABILITY_PARAMETER_NAMES,
     RN_CONTENT_ENTITY_WITH_STARS,
     RN_HEADER_BY_FILE_TYPE,
-<<<<<<< HEAD
+    XSOAR_CONTEXT_AND_OUTPUTS_URL,
     SUPPORT_LEVEL_HEADER,
     XSOAR_SUPPORT,
-=======
-    XSOAR_CONTEXT_AND_OUTPUTS_URL,
->>>>>>> 0e8d9237
     FileType,
     MarketplaceVersions,
 )
