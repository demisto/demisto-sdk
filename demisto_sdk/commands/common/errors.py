--- conflicted
+++ resolved
@@ -2272,17 +2272,6 @@
 
     @staticmethod
     @error_code_decorator
-<<<<<<< HEAD
-    def missing_alternative_fields_nested_items():
-        return 'Alternative fields of nested items were found and are missing from this file, ' \
-               'please add them to the file.'  # TODO: improve msg
-
-    @staticmethod
-    @error_code_decorator
-    def missing_alternative_fields_in_using_items(using_id, item_id):
-        return f'Item with id {using_id} is using the item with id {item_id} and it is missing its alternative ' \
-               f'fields. Please add the missing alternative fields to the file.'  # TODO: improve msg
-=======
     def missing_readme_file(location):
         return f'{location} is missing a README file'
 
@@ -2336,4 +2325,15 @@
     @error_code_decorator
     def wizard_integrations_without_playbooks(integrations: set):
         return f'The following integrations are missing a set_playbook: {integrations}'
->>>>>>> 62f29d85
+
+    @staticmethod
+    @error_code_decorator
+    def missing_alternative_fields_nested_items():
+        return 'Alternative fields of nested items were found and are missing from this file, ' \
+               'please add them to the file.'  # TODO: improve msg
+
+    @staticmethod
+    @error_code_decorator
+    def missing_alternative_fields_in_using_items(using_id, item_id):
+        return f'Item with id {using_id} is using the item with id {item_id} and it is missing its alternative ' \
+               f'fields. Please add the missing alternative fields to the file.'  # TODO: improve msg