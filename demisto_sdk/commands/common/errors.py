from __future__ import annotations

from pathlib import Path
from typing import Any, Dict, List, Optional, Set, Union

import decorator
from packaging.version import Version
from requests import Response

from demisto_sdk.commands.common.constants import (
    BETA_INTEGRATION_DISCLAIMER,
    FILETYPE_TO_DEFAULT_FROMVERSION,
    INTEGRATION_CATEGORIES,
    MODELING_RULE_ID_SUFFIX,
    MODELING_RULE_NAME_SUFFIX,
    MODULES,
    PACK_METADATA_DESC,
    PACK_METADATA_NAME,
    PACK_ROOT_FILE_NAMES,
    PARSING_RULE_ID_SUFFIX,
    PARSING_RULE_NAME_SUFFIX,
    RELIABILITY_PARAMETER_NAMES,
    RN_CONTENT_ENTITY_WITH_STARS,
    RN_HEADER_BY_FILE_TYPE,
    FileType,
    MarketplaceVersions,
)
from demisto_sdk.commands.common.content_constant_paths import CONF_PATH
from demisto_sdk.commands.common.tools import is_external_repository

FOUND_FILES_AND_ERRORS: list = []
FOUND_FILES_AND_IGNORED_ERRORS: list = []
<<<<<<< HEAD
# allowed errors to be ignored in any supported pack (XSOAR/Partner/Community) only if they appear in the .pack-ignore
ALLOWED_IGNORE_ERRORS = [
    "BA101",
    "BA106",
    "BA108",
    "BA109",
    "BA110",
    "BA111",
    "BA112",
    "BA113",
    "BA116",
    "BA119",
    "BA124",
    "BA120",  # mostly for editing old (unified) content
    "BA121",  # mostly for editing old (unified) content
    "DS107",
    "GF102",
    "IF100",
    "IF106",
    "IF113",
    "IF115",
    "IF116",
    "IN109",
    "IN110",
    "IN122",
    "IN124",
    "IN126",
    "IN128",
    "IN135",
    "IN136",
    "IN139",
    "IN144",
    "IN145",
    "IN153",
    "IN154",
    "MP106",
    "PA113",
    "PA116",
    "PA124",
    "PA125",
    "PA127",
    "PA129",
    "PB104",
    "PB105",
    "PB106",
    "PB110",
    "PB111",
    "PB114",
    "PB115",
    "PB116",
    "PB107",
    "PB118",
    "PB119",
    "PB121",
    "RM100",
    "RM102",
    "RM104",
    "RM106",
    "RM108",
    "RM110",
    "RM112",
    "RM113",
    "RP102",
    "RP104",
    "SC100",
    "SC101",
    "SC105",
    "SC106",
    "IM111",
    "RN112",
    "RN113",
    "RN114",
    "RN115",
    "RN116",
    "MR104",
    "MR105",
    "MR108",
    "PR101",
    "LO107",
    "IN107",
    "DB100",
]
=======
>>>>>>> 294851b4

# predefined errors to be ignored in partner/community supported packs even if they do not appear in .pack-ignore
PRESET_ERROR_TO_IGNORE = {
    "community": [
        "BC",
        "CJ",
        "DS100",
        "DS101",
        "DS102",
        "DS103",
        "DS104",
        "IN125",
        "IN126",
        "IN140",
    ],
    "partner": ["CJ", "IN140"],
}

# predefined errors to be ignored in deprecated content entities even if they do not appear in .pack-ignore
PRESET_ERROR_TO_CHECK = {
    "deprecated": ["ST", "BC", "BA", "IN127", "IN128", "PB104", "SC101"],
}

<<<<<<< HEAD
ERROR_CODE: dict = {
=======
ERROR_CODE: Dict = {
>>>>>>> 294851b4
    # BA - Basic
    "wrong_version": {
        "code": "BA100",
        "related_field": "version",
    },
    "id_should_equal_name": {
        "code": "BA101",
        "related_field": "id",
    },
    "file_type_not_supported": {
        "code": "BA102",
        "related_field": "",
    },
    "file_name_include_spaces_error": {
        "code": "BA103",
        "related_field": "",
    },
    "changes_may_fail_validation": {
        "code": "BA104",
        "related_field": "",
    },
    "invalid_id_set": {"code": "BA105", "related_field": ""},
    "no_minimal_fromversion_in_file": {
        "code": "BA106",
        "related_field": "fromversion",
    },
    "running_on_master_with_git": {
        "code": "BA107",
        "related_field": "",
    },
    "folder_name_has_separators": {
        "code": "BA108",
        "related_field": "",
    },
    "file_name_has_separators": {
        "code": "BA109",
        "related_field": "",
    },
    "field_contain_forbidden_word": {
        "code": "BA110",
        "related_field": "",
    },
    "entity_name_contains_excluded_word": {
        "code": "BA111",
        "related_field": "",
    },
    "spaces_in_the_end_of_id": {
        "code": "BA112",
        "related_field": "id",
    },
    "spaces_in_the_end_of_name": {
        "code": "BA113",
        "related_field": "name",
    },
    "changed_pack_name": {
        "code": "BA114",
        "related_field": "name",
    },
    "file_cannot_be_deleted": {
        "code": "BA115",
        "related_field": "",
    },
    "cli_name_and_id_do_not_match": {
        "code": "BA116",
        "related_field": "cliName",
    },
    "incorrect_from_to_version_format": {
        "code": "BA117",
        "related_field": "",
    },
    "mismatching_from_to_versions": {
        "code": "BA118",
        "related_field": "",
    },
    "copyright_section_in_python_error": {
        "code": "BA119",
        "related_field": "",
    },
    "files_not_allowed_directly_under_this_folder": {
        "code": "BA120",
        "ui_applicable": False,
        "related_field": "",
    },
    "invalid_first_level_folder": {
        "code": "BA121",
        "ui_applicable": False,
        "related_field": "",
    },
    "file_not_allowed_at_pack_root": {
        "code": "BA122",
        "ui_applicable": False,
        "related_field": "",
    },
    "file_not_allowed_outside_pack": {
        "code": "BA123",
        "ui_applicable": False,
        "related_field": "",
    },
    "missing_unit_test_file": {
        "code": "BA124",
        "related_field": "",
    },
    "customer_facing_docs_disallowed_terms": {
        "code": "BA125",
        "related_field": "description",
    },
    # BC - Backward Compatible
    "breaking_backwards_subtype": {
        "code": "BC100",
        "related_field": "subtype",
    },
    "breaking_backwards_context": {
        "code": "BC101",
        "related_field": "contextPath",
    },
    "breaking_backwards_command": {
        "code": "BC102",
        "related_field": "contextPath",
    },
    "breaking_backwards_arg_changed": {
        "code": "BC103",
        "related_field": "name",
    },
    "breaking_backwards_command_arg_changed": {
        "code": "BC104",
        "related_field": "args",
    },
    "file_id_changed": {"code": "BC105", "related_field": "id"},
    "from_version_modified": {
        "code": "BC106",
        "related_field": "fromversion",
    },
    "to_version_modified": {
        "code": "BC107",
        "related_field": "toversion",
    },
    "marketplaces_removed": {
        "code": "BC108",
        "related_field": "marketplaces",
    },
    "marketplaces_added": {
        "code": "BC109",
        "related_field": "marketplaces",
    },
    # CJ - conf.json
    "description_missing_from_conf_json": {
        "code": "CJ100",
        "related_field": "",
    },
    "test_not_in_conf_json": {
        "code": "CJ101",
        "related_field": "",
    },
    "integration_not_registered": {
        "code": "CJ102",
        "related_field": "",
    },
    "no_test_playbook": {"code": "CJ103", "related_field": ""},
    "test_playbook_not_configured": {
        "code": "CJ104",
        "related_field": "",
    },
    "all_entity_test_playbooks_are_skipped": {
        "code": "CJ105",
        "related_field": "",
    },
    # CL - Classifiers
    "invalid_to_version_in_new_classifiers": {
        "code": "CL100",
        "related_field": "toVersion",
    },
    "invalid_to_version_in_old_classifiers": {
        "code": "CL101",
        "related_field": "toVersion",
    },
    "invalid_from_version_in_new_classifiers": {
        "code": "CL102",
        "related_field": "fromVersion",
    },
    "invalid_from_version_in_old_classifiers": {
        "code": "CL103",
        "related_field": "fromVersion",
    },
    "missing_from_version_in_new_classifiers": {
        "code": "CL104",
        "related_field": "fromVersion",
    },
    "missing_to_version_in_old_classifiers": {
        "code": "CL105",
        "related_field": "toVersion",
    },
    "from_version_higher_to_version": {
        "code": "CL106",
        "related_field": "fromVersion",
    },
    "invalid_type_in_new_classifiers": {
        "code": "CL107",
        "related_field": "type",
    },
    "classifier_non_existent_incident_types": {
        "code": "CL108",
        "related_field": "incident_types",
    },
    # DA - Dashboards
    "remove_field_from_dashboard": {
        "code": "DA100",
        "related_field": "",
    },
    "include_field_in_dashboard": {
        "code": "DA101",
        "related_field": "",
    },
    # DB - DBot
    "dbot_invalid_output": {
        "code": "DB100",
        "related_field": "contextPath",
    },
    "dbot_invalid_description": {
        "code": "DB101",
        "related_field": "description",
    },
    # DO - Docker Images
    "default_docker_error": {
        "code": "DO100",
        "related_field": "dockerimage",
    },
    "latest_docker_error": {
        "code": "DO101",
        "related_field": "dockerimage",
    },
    "not_demisto_docker": {
        "code": "DO102",
        "related_field": "dockerimage",
    },
    "docker_tag_not_fetched": {
        "code": "DO103",
        "related_field": "dockerimage",
    },
    "no_docker_tag": {
        "code": "DO104",
        "related_field": "dockerimage",
    },
    "docker_not_formatted_correctly": {
        "code": "DO105",
        "related_field": "dockerimage",
    },
    "docker_not_on_the_latest_tag": {
        "code": "DO106",
        "related_field": "dockerimage",
    },
    "non_existing_docker": {
        "code": "DO107",
        "related_field": "dockerimage",
    },
    "dockerimage_not_in_yml_file": {
        "code": "DO108",
        "related_field": "dockerimage",
    },
    "deprecated_docker_error": {
        "code": "DO109",
        "related_field": "dockerimage",
    },
    "native_image_is_in_dockerimage_field": {
        "code": "DO110",
        "related_field": "dockerimage",
    },
    # DS - Descriptions
    "description_missing_in_beta_integration": {
        "code": "DS100",
        "related_field": "",
    },
    "no_beta_disclaimer_in_description": {
        "code": "DS101",
        "related_field": "",
    },
    "no_beta_disclaimer_in_yml": {
        "code": "DS102",
        "related_field": "",
    },
    "description_in_package_and_yml": {
        "code": "DS103",
        "related_field": "",
    },
    "no_description_file_warning": {
        "code": "DS104",
        "related_field": "",
    },
    "description_contains_contrib_details": {
        "code": "DS105",
        "related_field": "detaileddescription",
    },
    "invalid_description_name": {
        "code": "DS106",
        "related_field": "",
    },
    "description_contains_demisto_word": {
        "code": "DS107",
        "related_field": "detaileddescription",
    },
    # GF - Generic Fields
    "invalid_generic_field_group_value": {
        "code": "GF100",
        "related_field": "group",
    },
    "invalid_generic_field_id": {
        "code": "GF101",
        "related_field": "id",
    },
    "unsearchable_key_should_be_true_generic_field": {
        "code": "GF102",
        "related_field": "unsearchable",
    },
    # ID - ID Set
    "id_set_conflicts": {"code": "ID100", "related_field": ""},
    "no_id_set_file": {"code": "ID103", "related_field": ""},
    # IF - Incident Fields
    "invalid_incident_field_name": {
        "code": "IF100",
        "related_field": "name",
    },
    "invalid_field_content_key_value": {
        "code": "IF101",
        "related_field": "content",
    },
    "invalid_incident_field_system_key_value": {
        "code": "IF102",
        "related_field": "system",
    },
    "invalid_field_type": {
        "code": "IF103",
        "related_field": "type",
    },
    "invalid_field_group_value": {
        "code": "IF104",
        "related_field": "group",
    },
    "invalid_incident_field_cli_name_regex": {
        "code": "IF105",
        "related_field": "cliName",
    },
    "invalid_incident_field_cli_name_value": {
        "code": "IF106",
        "related_field": "cliName",
    },
    "invalid_incident_field_or_type_from_version": {
        "code": "IF108",
        "related_field": "fromVersion",
    },
    "new_field_required": {
        "code": "IF109",
        "related_field": "required",
    },
    "from_version_modified_after_rename": {
        "code": "IF110",
        "related_field": "fromVersion",
    },
    "incident_field_type_change": {
        "code": "IF111",
        "related_field": "type",
    },
    "field_version_is_not_correct": {
        "code": "IF112",
        "related_field": "fromVersion",
    },
    "invalid_incident_field_prefix": {
        "code": "IF113",
        "related_field": "name",
    },
    "incident_field_non_existent_script_id": {
        "code": "IF114",
        "related_field": "",
    },
    "unsearchable_key_should_be_true_incident_field": {
        "code": "IF115",
        "related_field": "unsearchable",
    },
    "select_values_cannot_contain_empty_values_in_multi_select_types": {
        "code": "IF116",
        "related_field": "selectValues",
    },
    "invalid_marketplaces_in_alias": {
        "code": "IF117",
        "related_field": "Aliases",
    },
    "aliases_with_inner_alias": {
        "code": "IF118",
        "related_field": "Aliases",
    },
    "select_values_cannot_contain_multiple_or_only_empty_values_in_single_select_types": {
        "code": "IF119",
        "related_field": "selectValues",
    },
    # IM - Images
    "no_image_given": {
        "code": "IM100",
        "related_field": "image",
    },
    "image_too_large": {
        "code": "IM101",
        "related_field": "image",
    },
    "image_in_package_and_yml": {
        "code": "IM102",
        "related_field": "image",
    },
    "not_an_image_file": {
        "code": "IM103",
        "related_field": "image",
    },
    "no_image_field_in_yml": {
        "code": "IM104",
        "related_field": "image",
    },
    "image_field_not_in_base64": {
        "code": "IM105",
        "related_field": "image",
    },
    "default_image_error": {
        "code": "IM106",
        "related_field": "image",
    },
    "invalid_image_name": {
        "code": "IM107",
        "related_field": "image",
    },
    "image_is_empty": {
        "code": "IM108",
        "related_field": "image",
    },
    "author_image_is_missing": {
        "code": "IM109",
        "related_field": "image",
    },
    "invalid_image_name_or_location": {
        "code": "IM110",
        "related_field": "image",
    },
    "invalid_image_dimensions": {
        "code": "IM111",
        "related_field": "image",
    },
    # IN - Integrations
    "wrong_display_name": {
        "code": "IN100",
        "related_field": "<parameter-name>.display",
    },
    "wrong_default_parameter_not_empty": {
        "code": "IN101",
        "related_field": "<parameter-name>.default",
    },
    "wrong_required_value": {
        "code": "IN102",
        "related_field": "<parameter-name>.required",
    },
    "wrong_required_type": {
        "code": "IN103",
        "related_field": "<parameter-name>.type",
    },
    "wrong_category": {
        "code": "IN104",
        "related_field": "category",
    },
    "wrong_default_argument": {
        "code": "IN105",
        "related_field": "<argument-name>.default",
    },
    "no_default_arg": {
        "code": "IN106",
        "related_field": "<argument-name>.default",
    },
    "missing_reputation": {
        "code": "IN107",
        "related_field": "outputs",
    },
    "wrong_subtype": {
        "code": "IN108",
        "related_field": "subtype",
    },
    "beta_in_id": {"code": "IN109", "related_field": "id"},
    "beta_in_name": {"code": "IN110", "related_field": "name"},
    "beta_field_not_found": {
        "code": "IN111",
        "related_field": "beta",
    },
    "no_beta_in_display": {
        "code": "IN112",
        "related_field": "display",
    },
    "duplicate_arg_in_file": {
        "code": "IN113",
        "related_field": "arguments",
    },
    "duplicate_param": {
        "code": "IN114",
        "related_field": "configuration",
    },
    "invalid_context_output": {
        "code": "IN115",
        "related_field": "outputs",
    },
    "added_required_fields": {
        "code": "IN116",
        "related_field": "<parameter-name>.required",
    },
    "not_used_display_name": {
        "code": "IN117",
        "related_field": "<parameter-name>.display",
    },
    "empty_display_configuration": {
        "code": "IN118",
        "related_field": "<parameter-name>.display",
    },
    "feed_wrong_from_version": {
        "code": "IN119",
        "related_field": "fromversion",
    },
    "pwsh_wrong_version": {
        "code": "IN120",
        "related_field": "fromversion",
    },
    "parameter_missing_from_yml": {
        "code": "IN121",
        "related_field": "configuration",
    },
    "parameter_missing_for_feed": {
        "code": "IN122",
        "related_field": "configuration",
    },
    "invalid_version_integration_name": {
        "code": "IN123",
        "related_field": "display",
    },
    "param_not_allowed_to_hide": {
        "code": "IN124",
        "related_field": "<parameter-name>.hidden",
    },
    "no_default_value_in_parameter": {
        "code": "IN125",
        "related_field": "<parameter-name>.default",
    },
    "parameter_missing_from_yml_not_community_contributor": {
        "code": "IN126",
        "related_field": "configuration",
    },
    "invalid_deprecated_integration_display_name": {
        "code": "IN127",
        "related_field": "display",
    },
    "invalid_integration_deprecation__only_display_name_suffix": {
        "code": "IN157",
        "related_field": "deprecated",
    },
    "invalid_deprecation__only_description_deprecated": {
        "code": "IN158",
        "related_field": "deprecated",
    },
    "invalid_deprecated_integration_description": {
        "code": "IN128",
        "related_field": "",
    },
    "removed_integration_parameters": {
        "code": "IN129",
        "related_field": "configuration",
    },
    "integration_not_runnable": {
        "code": "IN130",
        "related_field": "configuration",
    },
    "missing_get_mapping_fields_command": {
        "code": "IN131",
        "related_field": "ismappable",
    },
    "integration_non_existent_classifier": {
        "code": "IN132",
        "related_field": "classifiers",
    },
    "integration_non_existent_mapper": {
        "code": "IN133",
        "related_field": "mappers",
    },
    "multiple_default_arg": {
        "code": "IN134",
        "related_field": "arguments",
    },
    "invalid_integration_parameters_display_name": {
        "code": "IN135",
        "related_field": "display",
    },
    "missing_output_context": {
        "code": "IN136",
        "related_field": "contextOutput",
    },
    "is_valid_integration_file_path_in_folder": {
        "code": "IN137",
        "related_field": "",
    },
    "is_valid_integration_file_path_in_integrations_folder": {
        "code": "IN138",
        "related_field": "",
    },
    "incident_in_command_name_or_args": {
        "code": "IN139",
        "related_field": "script.commands.name",
    },
    "integration_is_skipped": {
        "code": "IN140",
        "related_field": "",
    },
    "reputation_missing_argument": {
        "code": "IN141",
        "related_field": "<argument-name>.default",
    },
    "non_default_additional_info": {
        "code": "IN142",
        "related_field": "additionalinfo",
    },
    "missing_default_additional_info": {
        "code": "IN143",
        "related_field": "additionalinfo",
    },
    "wrong_is_array_argument": {
        "code": "IN144",
        "related_field": "<argument-name>.default",
    },
    "api_token_is_not_in_credential_type": {
        "code": "IN145",
        "related_field": "<argument-name>.type",
    },
    "fromlicense_in_parameters": {
        "code": "IN146",
        "related_field": "<parameter-name>.fromlicense",
    },
    "changed_integration_yml_fields": {
        "code": "IN147",
        "related_field": "script",
    },
    "parameter_is_malformed": {
        "code": "IN148",
        "related_field": "configuration",
    },
    "empty_outputs_common_paths": {
        "code": "IN149",
        "related_field": "contextOutput",
    },
    "invalid_siem_integration_name": {
        "code": "IN150",
        "related_field": "display",
    },
    "invalid_siem_marketplaces_entry": {
        "code": "IN151",
        "related_field": "display",
    },
    "empty_command_arguments": {
        "code": "IN151",
        "related_field": "arguments",
    },
    "invalid_defaultvalue_for_checkbox_field": {
        "code": "IN152",
        "related_field": "defaultvalue",
    },
    "not_supported_integration_parameter_url_defaultvalue": {
        "code": "IN153",
        "related_field": "defaultvalue",
    },
    "missing_reliability_parameter": {
        "code": "IN154",
        "related_field": "configuration",
    },
    "integration_is_deprecated_and_used": {
        "code": "IN155",
        "related_field": "deprecated",
    },
    "invalid_hidden_attribute_for_param": {
        "code": "IN156",
        "related_field": "hidden",
    },
    "nativeimage_exist_in_integration_yml": {
        "code": "IN157",
        "related_field": "script",
    },
    # IT - Incident Types
    "incident_type_integer_field": {
        "code": "IT100",
        "related_field": "",
    },
    "incident_type_invalid_playbook_id_field": {
        "code": "IT101",
        "related_field": "playbookId",
    },
    "incident_type_auto_extract_fields_invalid": {
        "code": "IT102",
        "related_field": "extractSettings",
    },
    "incident_type_invalid_auto_extract_mode": {
        "code": "IT103",
        "related_field": "mode",
    },
    "incident_type_non_existent_playbook_id": {
        "code": "IT104",
        "related_field": "",
    },
    # LI - Lists
    "invalid_from_version_in_lists": {
        "code": "LI100",
        "related_field": "fromVersion",
    },
    "missing_from_version_in_list": {
        "code": "LI101",
        "related_field": "fromVersion",
    },
    # LO - Layouts
    "invalid_version_in_layout": {
        "code": "LO100",
        "related_field": "version",
    },
    "invalid_version_in_layoutscontainer": {
        "code": "LO101",
        "related_field": "version",
    },
    "invalid_file_path_layout": {
        "code": "LO102",
        "related_field": "",
    },
    "invalid_file_path_layoutscontainer": {
        "code": "LO103",
        "related_field": "",
    },
    "invalid_incident_field_in_layout": {
        "code": "LO104",
        "related_field": "",
    },
    "layouts_container_non_existent_script_id": {
        "code": "LO105",
        "related_field": "",
    },
    "layout_non_existent_script_id": {
        "code": "LO106",
        "related_field": "",
    },
    "layout_container_contains_invalid_types": {
        "code": "LO107",
        "related_field": "",
    },
    # MP - Mappers
    "invalid_from_version_in_mapper": {
        "code": "MP100",
        "related_field": "fromVersion",
    },
    "invalid_to_version_in_mapper": {
        "code": "MP101",
        "related_field": "toVersion",
    },
    "invalid_mapper_file_name": {
        "code": "MP102",
        "related_field": "",
    },
    "missing_from_version_in_mapper": {
        "code": "MP103",
        "related_field": "fromVersion",
    },
    "invalid_type_in_mapper": {
        "code": "MP104",
        "related_field": "type",
    },
    "mapper_non_existent_incident_types": {
        "code": "MP105",
        "related_field": "incident_types",
    },
    "invalid_incident_field_in_mapper": {
        "code": "MP106",
        "related_field": "mapping",
    },
    "changed_incident_field_in_mapper": {
        "code": "MP107",
        "related_field": "mapping",
    },
    "removed_incident_types": {
        "code": "MP108",
        "related_field": "mapping",
    },
    # PA - Packs (unique files)
    "pack_file_does_not_exist": {
        "code": "PA100",
        "related_field": "",
    },
    "cant_open_pack_file": {
        "code": "PA101",
        "related_field": "",
    },
    "cant_read_pack_file": {
        "code": "PA102",
        "related_field": "",
    },
    "cant_parse_pack_file_to_list": {
        "code": "PA103",
        "related_field": "",
    },
    "pack_file_bad_format": {
        "code": "PA104",
        "related_field": "",
    },
    "pack_metadata_empty": {
        "code": "PA105",
        "related_field": "",
    },
    "pack_metadata_should_be_dict": {
        "code": "PA106",
        "related_field": "",
    },
    "missing_field_iin_pack_metadata": {
        "code": "PA107",
        "related_field": "",
    },
    "pack_metadata_name_not_valid": {
        "code": "PA108",
        "related_field": "",
    },
    "pack_metadata_field_invalid": {
        "code": "PA109",
        "related_field": "",
    },
    "dependencies_field_should_be_dict": {
        "code": "PA110",
        "related_field": "",
    },
    "empty_field_in_pack_metadata": {
        "code": "PA111",
        "related_field": "",
    },
    "pack_metadata_isnt_json": {
        "code": "PA112",
        "related_field": "",
    },
    "pack_metadata_missing_url_and_email": {
        "code": "PA113",
        "related_field": "",
    },
    "pack_metadata_version_should_be_raised": {
        "code": "PA114",
        "related_field": "",
    },
    "pack_timestamp_field_not_in_iso_format": {
        "code": "PA115",
        "related_field": "",
    },
    "invalid_package_dependencies": {
        "code": "PA116",
        "related_field": "",
    },
    "pack_metadata_invalid_support_type": {
        "code": "PA117",
        "related_field": "",
    },
    "pack_metadata_certification_is_invalid": {
        "code": "PA118",
        "related_field": "",
    },
    "pack_metadata_non_approved_usecases": {
        "code": "PA119",
        "related_field": "",
    },
    "pack_metadata_non_approved_tags": {
        "code": "PA120",
        "related_field": "",
    },
    "pack_metadata_price_change": {
        "code": "PA121",
        "related_field": "",
    },
    "pack_name_already_exists": {
        "code": "PA122",
        "related_field": "",
    },
    "is_wrong_usage_of_usecase_tag": {
        "code": "PA123",
        "related_field": "",
    },
    "invalid_core_pack_dependencies": {
        "code": "PA124",
        "related_field": "",
    },
    "pack_name_is_not_in_xsoar_standards": {
        "code": "PA125",
        "related_field": "",
    },
    "pack_metadata_long_description": {
        "code": "PA126",
        "related_field": "",
    },
    "metadata_url_invalid": {
        "code": "PA127",
        "related_field": "",
    },
    "required_pack_file_does_not_exist": {
        "code": "PA128",
        "related_field": "",
    },
    "pack_metadata_missing_categories": {
        "code": "PA129",
        "related_field": "",
    },
    "wrong_version_format": {
        "code": "PA130",
        "related_field": "",
    },
    "pack_metadata_version_diff_from_rn": {
        "code": "PA131",
        "related_field": "",
    },
    "pack_should_be_deprecated": {
        "code": "PA132",
        "related_field": "",
    },
    "pack_metadata_non_approved_tag_prefix": {
        "code": "PA133",
        "related_field": "",
    },
    "categories_field_does_not_match_standard": {
        "code": "PA134",
        "related_field": "",
    },
    "pack_metadata_invalid_modules": {
        "code": "PA135",
        "related_field": "",
    },
    "pack_metadata_modules_for_non_xsiam": {
        "code": "PA136",
        "related_field": "",
    },
    "pack_have_nonignorable_error": {
        "code": "PA137",
        "related_field": "",
    },
    # PB - Playbooks
    "playbook_cant_have_rolename": {
        "code": "PB100",
        "related_field": "rolename",
    },
    "playbook_unreachable_condition": {
        "code": "PB101",
        "related_field": "tasks",
    },
    "playbook_unconnected_tasks": {
        "code": "PB103",
        "related_field": "tasks",
    },
    "invalid_deprecated_playbook": {
        "code": "PB104",
        "related_field": "description",
    },
    "playbook_cant_have_deletecontext_all": {
        "code": "PB105",
        "related_field": "tasks",
    },
    "using_instance_in_playbook": {
        "code": "PB106",
        "related_field": "tasks",
    },
    "invalid_script_id": {
        "code": "PB107",
        "related_field": "tasks",
    },
    "invalid_uuid": {
        "code": "PB108",
        "related_field": "taskid",
    },
    "taskid_different_from_id": {
        "code": "PB109",
        "related_field": "taskid",
    },
    "content_entity_version_not_match_playbook_version": {
        "code": "PB110",
        "related_field": "toVersion",
    },
    "integration_version_not_match_playbook_version": {
        "code": "PB111",
        "related_field": "toVersion",
    },
    "invalid_subplaybook_name": {
        "code": "PB113",
        "related_field": "tasks",
    },
    "playbook_not_quiet_mode": {
        "code": "PB114",
        "related_field": "",
    },
    "playbook_tasks_not_quiet_mode": {
        "code": "PB115",
        "related_field": "tasks",
    },
    "playbook_tasks_continue_on_error": {
        "code": "PB116",
        "related_field": "tasks",
    },
    "content_entity_is_not_in_id_set": {
        "code": "PB117",
        "related_field": "",
    },
    "input_key_not_in_tasks": {
        "code": "PB118",
        "related_field": "",
    },
    "input_used_not_in_input_section": {
        "code": "PB119",
        "related_field": "",
    },
    "playbook_is_deprecated_and_used": {
        "code": "PB120",
        "related_field": "deprecated",
    },
    "incorrect_value_references": {
        "code": "PB121",
        "related_field": "taskid",
    },
    "playbook_unhandled_task_branches": {
        "code": "PB122",
        "related_field": "conditions",
    },
    "playbook_unhandled_reply_options": {
        "code": "PB123",
        "related_field": "conditions",
    },
    "playbook_unhandled_script_condition_branches": {
        "code": "PB124",
        "related_field": "conditions",
    },
    "playbook_only_default_next": {
        "code": "PB125",
        "related_field": "conditions",
    },
    "playbook_only_default_reply_option": {
        "code": "PB126",
        "related_field": "message",
    },
    # PP - Pre-Process Rules
    "invalid_from_version_in_pre_process_rules": {
        "code": "PP100",
        "related_field": "fromVersion",
    },
    "invalid_incident_field_in_pre_process_rules": {
        "code": "PP101",
        "related_field": "",
    },
    "unknown_fields_in_pre_process_rules": {
        "code": "PP102",
        "related_field": "",
    },
    # RM - READMEs
    "readme_error": {"code": "RM100", "related_field": ""},
    "image_path_error": {"code": "RM101", "related_field": ""},
    "readme_missing_output_context": {
        "code": "RM102",
        "related_field": "",
    },
    "error_starting_mdx_server": {
        "code": "RM103",
        "related_field": "",
    },
    "empty_readme_error": {
        "code": "RM104",
        "related_field": "",
    },
    "readme_equal_description_error": {
        "code": "RM105",
        "related_field": "",
    },
    "readme_contains_demisto_word": {
        "code": "RM106",
        "related_field": "",
    },
    "template_sentence_in_readme": {
        "code": "RM107",
        "related_field": "",
    },
    "invalid_readme_image_error": {
        "code": "RM108",
        "related_field": "",
    },
    "missing_readme_file": {
        "code": "RM109",
        "related_field": "",
    },
    "missing_commands_from_readme": {
        "code": "RM110",
        "related_field": "",
    },
    "error_uninstall_node": {
        "code": "RM111",
        "related_field": "",
    },
    "invalid_readme_relative_url_error": {
        "code": "RM112",
        "related_field": "",
    },
    "copyright_section_in_readme_error": {
        "code": "RM113",
        "related_field": "",
    },
    "image_does_not_exist": {
        "code": "RM114",
        "related_field": "",
    },
    # RN - Release Notes
    "missing_release_notes": {
        "code": "RN100",
        "related_field": "",
    },
    "no_new_release_notes": {
        "code": "RN101",
        "related_field": "",
    },
    "release_notes_not_formatted_correctly": {
        "code": "RN102",
        "related_field": "",
    },
    "release_notes_not_finished": {
        "code": "RN103",
        "related_field": "",
    },
    "release_notes_file_empty": {
        "code": "RN104",
        "related_field": "",
    },
    "multiple_release_notes_files": {
        "code": "RN105",
        "related_field": "",
    },
    "missing_release_notes_for_pack": {
        "code": "RN106",
        "related_field": "",
    },
    "missing_release_notes_entry": {
        "code": "RN107",
        "related_field": "",
    },
    "added_release_notes_for_new_pack": {
        "code": "RN108",
        "related_field": "",
    },
    "modified_existing_release_notes": {
        "code": "RN109",
        "related_field": "",
    },
    "release_notes_config_file_missing_release_notes": {
        "code": "RN110",
        "related_field": "",
    },
    "release_notes_docker_image_not_match_yaml": {
        "code": "RN111",
        "related_field": "",
    },
    "release_notes_bc_json_file_missing": {
        "code": "RN112",
        "related_field": "",
    },
    "release_notes_invalid_content_type_header": {
        "code": "RN113",
        "related_field": "",
    },
    "release_notes_invalid_content_name_header": {
        "code": "RN114",
        "related_field": "",
    },
    "release_notes_invalid_header_format": {
        "code": "RN115",
        "related_field": "",
    },
    "first_level_is_header_missing": {
        "code": "RN116",
        "related_field": "",
    },
    # RP - Reputations (Indicator Types)
    "wrong_version_reputations": {
        "code": "RP100",
        "related_field": "version",
    },
    "reputation_expiration_should_be_numeric": {
        "code": "RP101",
        "related_field": "expiration",
    },
    "reputation_id_and_details_not_equal": {
        "code": "RP102",
        "related_field": "id",
    },
    "reputation_invalid_indicator_type_id": {
        "code": "RP103",
        "related_field": "id",
    },
    "reputation_empty_required_fields": {
        "code": "RP104",
        "related_field": "id",
    },
    # SC - Scripts
    "invalid_version_script_name": {
        "code": "SC100",
        "related_field": "name",
    },
    "invalid_deprecated_script": {
        "code": "SC101",
        "related_field": "comment",
    },
    "invalid_command_name_in_script": {
        "code": "SC102",
        "related_field": "",
    },
    "is_valid_script_file_path_in_folder": {
        "code": "SC103",
        "related_field": "",
    },
    "incident_in_script_arg": {
        "code": "SC105",
        "related_field": "args.name",
    },
    "runas_is_dbotrole": {
        "code": "SC106",
        "related_field": "runas",
    },
    "script_is_deprecated_and_used": {
        "code": "SC107",
        "related_field": "deprecated",
    },
    "nativeimage_exist_in_script_yml": {
        "code": "SC108",
        "related_field": "nativeimage",
    },
    # ST - Structures
    "structure_doesnt_match_scheme": {
        "code": "ST100",
        "related_field": "",
    },
    "file_id_contains_slashes": {
        "code": "ST101",
        "related_field": "id",
    },
    "wrong_file_extension": {
        "code": "ST104",
        "related_field": "",
    },
    "invalid_file_path": {"code": "ST105", "related_field": ""},
    "invalid_package_structure": {
        "code": "ST106",
        "related_field": "",
    },
    "pykwalify_missing_parameter": {
        "code": "ST107",
        "related_field": "",
    },
    "pykwalify_field_undefined": {
        "code": "ST108",
        "related_field": "",
    },
    "pykwalify_missing_in_root": {
        "code": "ST109",
        "related_field": "",
    },
    "pykwalify_general_error": {
        "code": "ST110",
        "related_field": "",
    },
    "pykwalify_field_undefined_with_path": {
        "code": "ST111",
        "related_field": "",
    },
    "pykwalify_incorrect_enum": {
        "code": "ST112",
        "related_field": "",
    },
    "invalid_yml_file": {"code": "ST113", "related_field": ""},
    # WD - Widgets
    "remove_field_from_widget": {
        "code": "WD100",
        "related_field": "",
    },
    "include_field_in_widget": {
        "code": "WD101",
        "related_field": "",
    },
    "invalid_fromversion_for_type_metrics": {
        "code": "WD102",
        "related_field": "",
    },
    # XC - XSOAR Config
    "xsoar_config_file_is_not_json": {
        "code": "XC100",
        "related_field": "",
    },
    "xsoar_config_file_malformed": {
        "code": "XC101",
        "related_field": "",
    },
    # JB - Jobs
    "invalid_fromversion_in_job": {
        "code": "JB100",
        "related_field": "fromVersion",
    },
    "invalid_both_selected_and_all_feeds_in_job": {
        "code": "JB101",
        "related_field": "isAllFields",
    },
    "unexpected_field_values_in_non_feed_job": {
        "code": "JB102",
        "related_field": "isFeed",
    },
    "missing_field_values_in_feed_job": {
        "code": "JB103",
        "related_field": "isFeed",
    },
    "empty_or_missing_job_name": {
        "code": "JB104",
        "related_field": "name",
    },
    # WZ - Wizards
    "invalid_dependency_pack_in_wizard": {
        "code": "WZ100",
        "related_field": "dependency_packs",
    },
    "missing_dependency_pack_in_wizard": {
        "code": "WZ101",
        "related_field": "dependency_packs",
    },
    "invalid_integration_in_wizard": {
        "code": "WZ102",
        "related_field": "wizard",
    },
    "invalid_playbook_in_wizard": {
        "code": "WZ103",
        "related_field": "wizard",
    },
    "wrong_link_in_wizard": {
        "code": "WZ104",
        "related_field": "wizard",
    },
    "wizard_integrations_without_playbooks": {
        "code": "WZ105",
        "related_field": "wizard",
    },
    # MR - Modeling Rules
    "modeling_rule_missing_schema_file": {
        "code": "MR100",
        "related_field": "",
    },
    "modeling_rule_keys_not_empty": {
        "code": "MR101",
        "related_field": "",
    },
    "modeling_rule_keys_are_missing": {
        "code": "MR102",
        "related_field": "",
    },
    "invalid_rule_name": {"code": "MR103", "related_field": ""},
    "modeling_rule_schema_types_invalid": {
        "code": "MR106",
        "related_field": "",
    },
    "modeling_rule_schema_xif_dataset_mismatch": {
        "code": "MR107",
        "related_field": "",
    },
    "invalid_modeling_rule_suffix_name": {
        "code": "MR108",
        "related_field": "",
    },
    # CR - Correlation Rules
    "correlation_rule_starts_with_hyphen": {
        "code": "CR100",
        "related_field": "",
    },
    "correlation_rules_files_naming_error": {
        "code": "CR101",
        "related_field": "",
    },
    # XR - XSIAM Reports
    "xsiam_report_files_naming_error": {
        "code": "XR100",
        "related_field": "",
    },
    # PR - Parsing Rules
    "parsing_rules_files_naming_error": {
        "code": "PR100",
        "related_field": "",
    },
    "invalid_parsing_rule_suffix_name": {
        "code": "PR101",
        "related_field": "",
    },
    # XT - XDRC Templates
    "xdrc_templates_files_naming_error": {
        "code": "XT100",
        "related_field": "",
    },
    # XD - XSIAM Dashboards
    "xsiam_dashboards_files_naming_error": {
        "code": "XD100",
        "related_field": "",
    },
    # GR - Graph validations
    "uses_items_not_in_marketplaces": {
        "code": "GR100",
        "related_field": "",
    },
    "uses_items_with_invalid_fromversion": {
        "code": "GR101",
        "related_field": "",
    },
    "uses_items_with_invalid_toversion": {
        "code": "GR102",
        "related_field": "",
    },
    "using_unknown_content": {
        "code": "GR103",
        "related_field": "",
    },
    "multiple_packs_with_same_display_name": {
        "code": "GR104",
        "related_field": "",
    },
    "duplicated_id": {
        "code": "GR105",
        "related_field": "",
    },
    "duplicated_script_name": {
        "code": "GR106",
        "related_field": "",
    },
    "deprecated_items_usage": {
        "code": "GR107",
        "related_field": "",
    },
    "hidden_pack_not_mandatory_dependency": {
        "code": "GR108",
        "ui_applicable": False,
        "related_field": "",
    },
}


# allowed errors to be ignored in any supported pack (XSOAR/Partner/Community) only if they appear in the .pack-ignore
ALLOWED_IGNORE_ERRORS = (
    [err["code"] for err in ERROR_CODE.values()]
    if is_external_repository()
    else [
        "BA101",
        "BA106",
        "BA108",
        "BA109",
        "BA110",
        "BA111",
        "BA112",
        "BA113",
        "BA116",
        "BA119",
        "BA124",
        "BA125",
        "DS107",
        "GF102",
        "IF100",
        "IF106",
        "IF113",
        "IF115",
        "IF116",
        "IN109",
        "IN110",
        "IN122",
        "IN124",
        "IN126",
        "IN128",
        "IN135",
        "IN136",
        "IN139",
        "IN144",
        "IN145",
        "IN153",
        "IN154",
        "MP106",
        "PA113",
        "PA116",
        "PA124",
        "PA125",
        "PA127",
        "PA129",
        "PB104",
        "PB105",
        "PB106",
        "PB110",
        "PB111",
        "PB114",
        "PB115",
        "PB116",
        "PB107",
        "PB118",
        "PB119",
        "PB121",
        "RM100",
        "RM102",
        "RM104",
        "RM106",
        "RM108",
        "RM110",
        "RM112",
        "RM113",
        "RP102",
        "RP104",
        "SC100",
        "SC101",
        "SC105",
        "SC106",
        "IM111",
        "RN112",
        "RN113",
        "RN114",
        "RN115",
        "RN116",
        "MR104",
        "MR105",
        "MR108",
        "PR101",
        "LO107",
        "IN107",
        "DB100",
        "GR103",
    ]
)


def get_all_error_codes() -> List:
    error_codes = []
    for error in ERROR_CODE:
        error_codes.append(ERROR_CODE[error].get("code"))

    return error_codes


def get_error_object(error_code: str) -> Dict:
    for error in ERROR_CODE:
        if error_code == ERROR_CODE[error].get("code"):
            return ERROR_CODE[error]
    return {}


@decorator.decorator
def error_code_decorator(func, *args, **kwargs):
    return func(*args, **kwargs), ERROR_CODE[func.__name__].get("code")


class Errors:
    BACKWARDS = "Possible backwards compatibility break"

    @staticmethod
    @error_code_decorator
    def file_cannot_be_deleted(file_path: str):
        return f"The file {file_path} cannot be deleted. Please restore the file."

    @staticmethod
    def suggest_fix(file_path: str, *args: Any, cmd: str = "format") -> str:
        return f'To fix the problem, try running `demisto-sdk {cmd} -i {file_path} {" ".join(args)}`'

    @staticmethod
    @error_code_decorator
    def empty_command_arguments(command_name):
        return (
            f"The arguments of the integration command `{command_name}` can not be None. If the command has no arguments, "
            f"use `arguments: []` or remove the `arguments` field."
        )

    @staticmethod
    @error_code_decorator
    def wrong_version(expected="-1"):
        return (
            "The version for our files should always "
            "be {}, please update the file.".format(expected)
        )

    @staticmethod
    @error_code_decorator
    def id_should_equal_name(name: str, id_: str, file_path: str):
        file_name = Path(file_path).name
        return f"The name attribute of {file_name} (currently {name}) should be identical to its `id` attribute ({id_})"

    @staticmethod
    @error_code_decorator
    def file_type_not_supported(
        file_type: Optional[FileType], file_path: Union[str, Path]
    ):
        joined_path = "/".join(Path(file_path).parts[-3:])
        file_type_str = f"File type {file_type}" if file_type else f"File {joined_path}"
        return (
            f"{file_type_str} is not supported in the validate command.\n"
            "The validate command supports: Integrations, Scripts, Playbooks, "
            "Incident fields, Incident types, Indicator fields, Indicator types, Objects fields, Object types,"
            " Object modules, Images, Release notes, Layouts, Jobs, Wizards, Descriptions And Modeling Rules."
        )

    @staticmethod
    @error_code_decorator
    def file_name_include_spaces_error(file_name):
        return f"Please remove spaces from the file's name: '{file_name}'."

    @staticmethod
    @error_code_decorator
    def changes_may_fail_validation():
        return (
            "Warning: The changes may fail validation once submitted via a "
            "PR. To validate your changes, please make sure you have a git remote setup"
            " and pointing to github.com/demisto/content.\nYou can do this by running "
            "the following commands:\n\ngit remote add upstream https://github.com/"
            "demisto/content.git\ngit fetch upstream\n\nMore info about configuring "
            "a remote for a fork is available here: https://help.github.com/en/"
            "github/collaborating-with-issues-and-pull-requests/configuring-a-remote-for-a-fork"
        )

    @staticmethod
    @error_code_decorator
    def invalid_id_set():
        return (
            "id_set.json file is invalid - delete it and re-run `validate`.\n"
            "From content repository root run the following: `rm -rf Tests/id_set.json`\n"
            "Then re-run the `validate` command."
        )

    @staticmethod
    @error_code_decorator
    def no_minimal_fromversion_in_file(fromversion, oldest_supported_version):
        if fromversion == "fromversion":
            return (
                f"{fromversion} field is invalid.\nAdd `{fromversion}: "
                f"{oldest_supported_version}` to the file."
            )
        else:
            return (
                f'{fromversion} field is invalid.\nAdd `"{fromversion}": "{oldest_supported_version}"` '
                f"to the file."
            )

    @staticmethod
    @error_code_decorator
    def running_on_master_with_git():
        return (
            "Running on master branch while using git is ill advised."
            "\nrun: 'git checkout -b NEW_BRANCH_NAME' and rerun the command."
        )

    @staticmethod
    @error_code_decorator
    def folder_name_has_separators(entity_type, invalid_name, valid_name):
        return f"The {entity_type} folder name '{invalid_name}' should be named '{valid_name}' without any separator."

    @staticmethod
    @error_code_decorator
    def file_name_has_separators(entity_type, invalid_files, valid_files):
        return (
            f"The {entity_type} files {invalid_files} should be named {valid_files} "
            f"without any separator in the base name."
        )

    @staticmethod
    @error_code_decorator
    def field_contain_forbidden_word(field_names: list, word: str):
        return f"The following fields: {', '.join(field_names)} shouldn't contain the word '{word}'."

    @staticmethod
    @error_code_decorator
    def field_version_is_not_correct(
        from_version_set: Version,
        expected_from_version: Version,
        reason_for_version: str,
    ):
        return (
            f"The field has a fromVersion of: {from_version_set} but the minimal fromVersion "
            f"is {expected_from_version}.\nReason for minimum version is: {reason_for_version}"
        )

    @staticmethod
    @error_code_decorator
    def select_values_cannot_contain_empty_values_in_multi_select_types():
        return "Multiselect types cannot contain empty values in the selectValues field"

    @staticmethod
    @error_code_decorator
    def select_values_cannot_contain_multiple_or_only_empty_values_in_single_select_types():
        return "singleSelect types cannot contain only empty value or more than one empty values in the field selectValues. Please remove."

    @staticmethod
    @error_code_decorator
    def unsearchable_key_should_be_true_incident_field():
        return (
            "Warning: Indicator and incident fields should include the `unsearchable` key set to true. When missing"
            " or set to false, the platform will index the data in this field. Unnecessary indexing of fields might"
            " affect the performance and disk usage in environments."
            "While considering the above mentioned warning, you can bypass this error by adding it to the"
            " .pack-ignore file."
        )

    @staticmethod
    @error_code_decorator
    def unsearchable_key_should_be_true_generic_field():
        return (
            "Warning: Generic fields should include the `unsearchable` key set to true. When missing"
            " or set to false, the platform will index the data in this field. Unnecessary indexing of fields might"
            " affect the performance and disk usage in environments."
            "While considering the above mentioned warning, you can bypass this error by adding it to the"
            " .pack-ignore file."
        )

    @staticmethod
    @error_code_decorator
    def wrong_display_name(param_name, param_display):
        return f"The display name of the {param_name} parameter should be '{param_display}'"

    @staticmethod
    @error_code_decorator
    def wrong_default_parameter_not_empty(param_name, default_value):
        return (
            f"The default value of the {param_name} parameter should be {default_value}"
        )

    @staticmethod
    @error_code_decorator
    def no_default_value_in_parameter(param_name):
        return f"The {param_name} parameter should have a default value"

    @staticmethod
    @error_code_decorator
    def wrong_required_value(param_name):
        return f"The required field of the {param_name} parameter should be False"

    @staticmethod
    @error_code_decorator
    def wrong_required_type(param_name):
        return f"The type field of the {param_name} parameter should be 8"

    @staticmethod
    @error_code_decorator
    def api_token_is_not_in_credential_type(param_name):
        return (
            f"In order to allow fetching the {param_name} from an external vault, the type of the {param_name} "
            f"parameter should be changed from 'Encrypted' (type 4), to 'Credentials' (type 9)'. For more details"
            f"check the convention for credentials - "
            f"https://xsoar.pan.dev/docs/integrations/code-conventions#credentials"
        )

    @staticmethod
    @error_code_decorator
    def fromlicense_in_parameters(param_name):
        return f'The "fromlicense" field of the {param_name} parameter is not allowed for contributors'

    @staticmethod
    @error_code_decorator
    def wrong_category(category, approved_list):
        return f"The category '{category}' is not in the integration schemas, the valid options are:\n{approved_list}"

    @staticmethod
    @error_code_decorator
    def reputation_missing_argument(arg_name, command_name, all=False):
        missing_msg = "These" if all else "At least one of these"
        return "{} arguments '{}' are required in the command '{}' and are not configured in yml.".format(
            missing_msg, arg_name, command_name
        )

    @staticmethod
    @error_code_decorator
    def wrong_default_argument(arg_name, command_name):
        return (
            "The argument '{}' of the command '{}' is not configured as default".format(
                arg_name, command_name
            )
        )

    @staticmethod
    @error_code_decorator
    def wrong_is_array_argument(arg_name, command_name):
        return "The argument '{}' of the command '{}' is not configured as array input.".format(
            arg_name, command_name
        )

    @staticmethod
    @error_code_decorator
    def no_default_arg(command_name):
        return "Could not find default argument " "{} in command {}".format(
            command_name, command_name
        )

    @staticmethod
    @error_code_decorator
    def missing_reputation(command_name, reputation_output, context_standard):
        return (
            "The outputs of the reputation command {} aren't valid. The {} outputs is missing. "
            "Fix according to context standard {} ".format(
                command_name, reputation_output, context_standard
            )
        )

    @staticmethod
    @error_code_decorator
    def wrong_subtype():
        return (
            "The subtype for our yml files should be either python2 or python3, "
            "please update the file."
        )

    @classmethod
    @error_code_decorator
    def beta_in_id(cls):
        return cls.beta_in_str("id")

    @classmethod
    @error_code_decorator
    def beta_in_name(cls):
        return cls.beta_in_str("name")

    @staticmethod
    @error_code_decorator
    def beta_field_not_found():
        return (
            "Beta integration yml file should have "
            'the field "beta: true", but was not found in the file.'
        )

    @staticmethod
    @error_code_decorator
    def no_beta_in_display():
        return (
            "Field 'display' in Beta integration yml file should include the string \"beta\", "
            "but was not found in the file."
        )

    @staticmethod
    @error_code_decorator
    def duplicate_arg_in_file(arg, command_name=None):
        err_msg = f"The argument '{arg}' is duplicated"
        if command_name:
            err_msg += f" in '{command_name}'."
        err_msg += ", please remove one of its appearances."
        return err_msg

    @staticmethod
    @error_code_decorator
    def duplicate_param(param_name):
        return (
            "The parameter '{}' of the "
            "file is duplicated, please remove one of its appearances.".format(
                param_name
            )
        )

    @staticmethod
    @error_code_decorator
    def invalid_context_output(command_name, output):
        return f"Invalid context output for command {command_name}. Output is {output}"

    @staticmethod
    @error_code_decorator
    def added_required_fields(field):
        return (
            f"A required field ('{field}') has been added to an existing integration."
        )

    @staticmethod
    @error_code_decorator
    def removed_integration_parameters(field):
        return f"You've removed integration parameters, the removed parameters are '{field}'"

    @staticmethod
    @error_code_decorator
    def changed_integration_yml_fields(removed, changed):
        return (
            f"You've made some changes to some fields in the yml file, \n"
            f" the changed fields are: {changed} \n"
            f"the removed fields are: {removed} "
        )

    @staticmethod
    def suggest_server_allowlist_fix(words=None):
        words = words if words else ["incident"]
        return (
            f"To fix the problem, remove the words {words}, "
            f"or add them to the whitelist named argsExceptionsList in:\n"
            f"https://github.com/demisto/server/blob/57fbe417ae420c41ee12a9beb850ff4672209af8/services/"
            f"servicemodule_test.go#L8273"
        )

    @staticmethod
    @error_code_decorator
    def incident_in_command_name_or_args(commands, args):
        return (
            f"This is a core pack with an integration that contains the word incident in the following commands'"
            f" name or argument:\ncommand's name: {commands} \ncommand's argument: {args}"
        )

    @staticmethod
    @error_code_decorator
    def not_used_display_name(field_name):
        return (
            "The display details for {} will not be used "
            "due to the type of the parameter".format(field_name)
        )

    @staticmethod
    @error_code_decorator
    def empty_display_configuration(field_name):
        return f"No display details were entered for the field {field_name}"

    @staticmethod
    @error_code_decorator
    def feed_wrong_from_version(given_fromversion, needed_from_version="5.5.0"):
        return (
            "This is a feed and has wrong fromversion. got `{}` expected `{}`".format(
                given_fromversion, needed_from_version
            )
        )

    @staticmethod
    @error_code_decorator
    def pwsh_wrong_version(given_fromversion, needed_from_version="5.5.0"):
        return (
            f"Detected type: powershell and fromversion less than {needed_from_version}."
            f" Found version: {given_fromversion}"
        )

    @staticmethod
    @error_code_decorator
    def parameter_missing_from_yml(name):
        return f'A required parameter "{name}" is missing from the YAML file.'

    @staticmethod
    @error_code_decorator
    def parameter_is_malformed(name, correct_format):
        return (
            f'A required parameter "{name}" is malformed '
            f"in the YAML file.\nThe correct format of the parameter should "
            f"be as follows:\n{correct_format}"
        )

    @staticmethod
    @error_code_decorator
    def parameter_missing_from_yml_not_community_contributor(name, correct_format):
        """
        This error is ignored if the contributor is community
        """
        return (
            f'A required parameter "{name}" is missing or malformed '
            f"in the YAML file.\nThe correct format of the parameter should "
            f"be as follows:\n{correct_format}"
        )

    @staticmethod
    @error_code_decorator
    def parameter_missing_for_feed(name, correct_format):
        return (
            f"Feed Integration was detected A required "
            f'parameter "{name}" is missing or malformed in the YAML file.\n'
            f"The correct format of the parameter should be as follows:\n{correct_format}"
        )

    @staticmethod
    @error_code_decorator
    def missing_get_mapping_fields_command():
        return (
            'The command "get-mapping-fields" is missing from the YML file and is required as the ismappable '
            "field is set to true."
        )

    @staticmethod
    @error_code_decorator
    def readme_missing_output_context(command, context_paths):
        return (
            f"The Following context paths for command {command} are found in YML file "
            f"but are missing from the README file: {context_paths}"
        )

    @staticmethod
    @error_code_decorator
    def error_starting_mdx_server(line):
        return (
            f"Failed starting local mdx server. stdout: {line}.\n"
            f"Try running the following command: `npm install`"
        )

    @staticmethod
    def error_starting_docker_mdx_server(line):
        return (
            f"Failed starting docker mdx server. stdout: {line}.\n"
            f"Check to see if the docker daemon is up and running"
        )

    @staticmethod
    @error_code_decorator
    def error_uninstall_node():
        return (
            "The `node` runtime is not installed on the machine,\n"
            "while it is required for the validation process.\n"
            "Please download and install `node` to proceed\n"
            "See https://nodejs.org for installation instructions."
        )

    @staticmethod
    @error_code_decorator
    def missing_output_context(command, context_paths):
        return (
            f"The Following context paths for command {command} are found in the README file "
            f"but are missing from the YML file: {context_paths}"
        )

    @staticmethod
    @error_code_decorator
    def integration_non_existent_classifier(integration_classifier):
        return f"The integration has a classifier {integration_classifier} which does not exist."

    @staticmethod
    @error_code_decorator
    def integration_non_existent_mapper(integration_mapper):
        return (
            f"The integration has a mapper {integration_mapper} which does not exist."
        )

    @staticmethod
    @error_code_decorator
    def multiple_default_arg(command_name, default_args):
        return f"The integration command: {command_name} has multiple default arguments: {default_args}."

    @staticmethod
    @error_code_decorator
    def invalid_integration_parameters_display_name(invalid_display_names):
        return (
            f"The integration display names: {invalid_display_names} are invalid, "
            "Integration parameters display name should be capitalized and spaced using whitespaces "
            "and not underscores ( _ )."
        )

    @staticmethod
    @error_code_decorator
    def not_supported_integration_parameter_url_defaultvalue(
        param, invalid_defaultvalue
    ):
        return f"The integration parameter {param} has defaultvalue set to {invalid_defaultvalue}. If possible, replace the http prefix with https."

    @staticmethod
    @error_code_decorator
    def is_valid_integration_file_path_in_folder(integration_file):
        return (
            f"The integration file name: {integration_file} is invalid, "
            f"The integration file name and all the other files in the folder, should be the same as "
            f"the name of the folder that contains it."
        )

    @staticmethod
    @error_code_decorator
    def is_valid_integration_file_path_in_integrations_folder(integration_file):
        return (
            f"The integration file name: {integration_file} is invalid, "
            f"The integration file name should start with 'integration-'."
        )

    @staticmethod
    @error_code_decorator
    def invalid_version_integration_name(version_number: str):
        return (
            f"The display name of this v{version_number} integration is incorrect , "
            f"should be **name** v{version_number}.\n"
            f"e.g: Kenna v{version_number}, Jira v{version_number}"
        )

    @staticmethod
    @error_code_decorator
    def invalid_siem_integration_name(display_name: str):
        return (
            f"The display name of this siem integration is incorrect , "
            f'should end with "Event Collector".\n'
            f"e.g: {display_name} Event Collector"
        )

    @staticmethod
    @error_code_decorator
    def invalid_siem_marketplaces_entry():
        return (
            "The marketplaces field of this XSIAM integration is incorrect.\n"
            'This field should have only the "marketplacev2" value.'
        )

    @staticmethod
    @error_code_decorator
    def invalid_defaultvalue_for_checkbox_field(name: str):
        return (
            f"The defaultvalue checkbox of the {name} field is invalid. "
            f"Use a boolean represented as a lowercase string, e.g defaultvalue: 'true'"
        )

    @staticmethod
    @error_code_decorator
    def missing_reliability_parameter(is_feed: bool, command_name: str | None = None):
        """
        Returns an error message for missing reliability parameter, according to provided arguments.

        Args:
            is_feed (bool): Whether the integration is a feed integration or not.
            command_name (str | None, optional): The name of the command that is missing the reliability parameter.
                Defaults to None. Used on error message when is_feed is False.

        Returns:
            str: The error message.
        """
        if is_feed:
            specific_case_error = (
                "Feed integrations must implement a reliability parameter."
            )

        else:
            specific_case_error = (
                "Integrations with reputation commands{0} ".format(
                    f" ('{command_name}')" if command_name else ""
                )
                + "must implement a reliability parameter."
            )

        return (
            f"Missing a reliability ('{RELIABILITY_PARAMETER_NAMES[0]}') configuration parameter in the YAML file.\n"
            f"{specific_case_error}\n"
            "For more information, refer to https://xsoar.pan.dev/docs/integrations/dbot#reliability-level"
        )

    @staticmethod
    @error_code_decorator
    def integration_is_deprecated_and_used(integration_name: str, commands_dict: dict):
        error_str = f"{integration_name} integration contains deprecated commands that are being used by other entities:\n"
        for command_name, command_usage_list in commands_dict.items():
            current_command_usage = "\n".join(command_usage_list)
            error_str += f"{command_name} is being used in the following locations:\n{current_command_usage}\n"
        return error_str

    @staticmethod
    @error_code_decorator
    def param_not_allowed_to_hide(parameter_name: str):
        """
        Note: This error is used when the parameter has `hidden:true` or mentions all marketplaces (equivalent to true)
        See invalid_hidden_attribute_for_param for invalid value types.

        """
        return (
            f'Parameter: "{parameter_name}" can\'t be hidden in all marketplaces. '
            f"Please either remove the `hidden` attribute, "
            f"or replace its value with a list of marketplace names, where you wish it to be hidden."
        )

    @staticmethod
    @error_code_decorator
    def invalid_hidden_attribute_for_param(param_name: str, invalid_value: str):
        marketplace_values = ", ".join(MarketplaceVersions)
        return (
            f"The `hidden` attribute value ({invalid_value}) for the {param_name} parameter "
            f"must be either a boolean, or a list of marketplace values "
            f"(Possible marketplace values: {marketplace_values}). "
            f"Note that this param is not required, and may be omitted."
        )

    @staticmethod
    @error_code_decorator
    def invalid_deprecated_integration_display_name():
        return 'The display_name (display) of all deprecated integrations should end with (Deprecated)".'

    @staticmethod
    @error_code_decorator
    def invalid_integration_deprecation__only_display_name_suffix(path: str):
        return (
            "All integrations whose display_names end with `(Deprecated)` must have `deprecated:true`."
            f"Please run demisto-sdk format --deprecate -i {path}"
        )

    @staticmethod
    @error_code_decorator
    def invalid_deprecation__only_description_deprecated(path: str):
        return (
            "All integrations whose description states are deprecated, must have `deprecated:true`."
            f"Please run demisto-sdk format --deprecate -i {path}"
        )

    @staticmethod
    @error_code_decorator
    def invalid_deprecated_integration_description():
        return (
            "The description of all deprecated integrations should follow one of the formats:"
            '1. "Deprecated. Use <INTEGRATION_DISPLAY_NAME> instead."'
            '2. "Deprecated. <REASON> No available replacement."'
        )

    @staticmethod
    @error_code_decorator
    def invalid_version_script_name(version_number: str):
        return (
            f"The name of this v{version_number} script is incorrect , should be **name**V{version_number}."
            f" e.g: DBotTrainTextClassifierV{version_number}"
        )

    @staticmethod
    @error_code_decorator
    def invalid_deprecated_script():
        return (
            "The comment of all deprecated scripts should follow one of the formats:"
            '1. "Deprecated. Use <SCRIPT_NAME> instead."'
            '2. "Deprecated. <REASON> No available replacement."'
        )

    @staticmethod
    @error_code_decorator
    def dbot_invalid_output(command_name, missing_outputs, context_standard):
        return (
            f"The DBotScore outputs specified in the YAML file for the reputation command '{command_name}' "
            f"aren't valid. Missing: {missing_outputs}. Fix according to context standard {context_standard}"
        )

    @staticmethod
    @error_code_decorator
    def dbot_invalid_description(command_name, missing_descriptions, context_standard):
        return (
            "The DBotScore description of the reputation command {} aren't valid. Missing: {}. "
            "Fix according to context standard {} ".format(
                command_name, missing_descriptions, context_standard
            )
        )

    @classmethod
    @error_code_decorator
    def breaking_backwards_subtype(cls):
        return f"{cls.BACKWARDS}, You've changed the subtype, please undo."

    @classmethod
    @error_code_decorator
    def breaking_backwards_context(cls):
        return "{}, You've changed the context in the file," " please undo.".format(
            cls.BACKWARDS
        )

    @classmethod
    @error_code_decorator
    def breaking_backwards_command(cls, old_command):
        return (
            "{}, You've changed the context in the file,please "
            "undo. the command is:\n{}".format(cls.BACKWARDS, old_command)
        )

    @classmethod
    @error_code_decorator
    def breaking_backwards_arg_changed(cls):
        return (
            "{}, You've changed the name of an arg in "
            "the file, please undo.".format(cls.BACKWARDS)
        )

    @classmethod
    @error_code_decorator
    def breaking_backwards_command_arg_changed(cls, commands_ls):
        error_msg = (
            "{}, Your updates to this file contains changes to a name or an argument of an existing "
            "command(s).\nPlease undo you changes to the following command(s):\n".format(
                cls.BACKWARDS
            )
        )
        error_msg += "\n".join(commands_ls)
        return error_msg

    @staticmethod
    @error_code_decorator
    def default_docker_error():
        return (
            "The current docker image in the yml file is the default one: demisto/python:1.3-alpine,\n"
            "Please create or use another docker image"
        )

    @staticmethod
    @error_code_decorator
    def latest_docker_error(docker_image_tag, docker_image_name):
        return (
            f'"latest" tag is not allowed,\n'
            f"Please create or update to an updated versioned image\n"
            f"You can check for the most updated version of {docker_image_tag} "
            f"here: https://hub.docker.com/r/{docker_image_name}/tags"
        )

    @staticmethod
    @error_code_decorator
    def deprecated_docker_error(docker_image_name, deprecated_reason):
        return (
            f"The docker image {docker_image_name} is deprecated - {deprecated_reason}"
        )

    @staticmethod
    @error_code_decorator
    def not_demisto_docker():
        return (
            "docker image must be a demisto docker image. When the docker image is ready, "
            "please rename it to: demisto/<image>:<tag>"
        )

    @staticmethod
    @error_code_decorator
    def docker_tag_not_fetched(docker_image_name, exception_msg=None):
        msg = f"Failed getting tag for: {docker_image_name}. Please check it exists and of demisto format."
        if exception_msg:
            msg = msg + "\n" + exception_msg
        return msg

    @staticmethod
    @error_code_decorator
    def no_docker_tag(docker_image):
        return (
            f"{docker_image} - The docker image in your integration/script does not have a tag."
            f" Please create or update to an updated versioned image."
        )

    @staticmethod
    @error_code_decorator
    def dockerimage_not_in_yml_file(file_path):
        return (
            f"There is no docker image provided in file {file_path}.\nYou can choose one from "
            "DockerHub: https://hub.docker.com/u/demisto/, or create your own in the repo: "
            " https://github.com/demisto/dockerfiles"
        )

    @staticmethod
    @error_code_decorator
    def non_existing_docker(docker_image):
        return (
            f"{docker_image} - Could not find the docker image. Check if it exists in "
            f"DockerHub: https://hub.docker.com/u/demisto/."
        )

    @staticmethod
    @error_code_decorator
    def docker_not_formatted_correctly(docker_image):
        return f"The docker image: {docker_image} is not of format - demisto/image_name:X.X"

    @staticmethod
    def suggest_docker_fix(
        docker_image_name: str, file_path: str, is_iron_bank=False
    ) -> str:
        docker_hub_link = f"https://hub.docker.com/r/{docker_image_name}/tags"
        iron_bank_link = f"https://repo1.dso.mil/dsop/opensource/palo-alto-networks/{docker_image_name}/"
        return (
            f"You can check for the most updated version of {docker_image_name} "
            f"here: {iron_bank_link if is_iron_bank else docker_hub_link} \n"
            f"To update the docker image run:\ndemisto-sdk format -ud -i {file_path}\n"
        )

    @staticmethod
    @error_code_decorator
    def docker_not_on_the_latest_tag(
        docker_image_tag, docker_image_latest_tag, is_iron_bank=False
    ) -> str:
        return (
            f"The docker image tag is not the latest numeric tag, please update it.\n"
            f"The docker image tag in the yml file is: {docker_image_tag}\n"
            f'The latest docker image tag in {"Iron Bank" if is_iron_bank else "docker hub"} '
            f"is: {docker_image_latest_tag}\n"
        )

    @staticmethod
    @error_code_decorator
    def native_image_is_in_dockerimage_field(native_image: str) -> str:
        return f"invalid dockerimage {native_image}, the native image cannot be set to the dockerimage field in the yml."

    @staticmethod
    @error_code_decorator
    def id_set_conflicts():
        return (
            "You probably merged from master and your id_set.json has "
            "conflicts. Run `demisto-sdk create-id-set`, it should reindex your id_set.json"
        )

    @staticmethod
    @error_code_decorator
    def duplicated_id(obj_id, file_path):
        return f"The ID '{obj_id}' already exists in {file_path}. Please update the file to have a unique ID."

    @staticmethod
    @error_code_decorator
    def no_id_set_file():
        return "Unable to find id_set.json file in path - rerun the command with --create-id-set flag"

    @staticmethod
    @error_code_decorator
    def remove_field_from_dashboard(field):
        return f"the field {field} needs to be removed."

    @staticmethod
    @error_code_decorator
    def include_field_in_dashboard(field):
        return f"The field {field} needs to be included. Please add it."

    @staticmethod
    @error_code_decorator
    def remove_field_from_widget(field, widget):
        return f"The field {field} needs to be removed from the widget: {widget}."

    @staticmethod
    @error_code_decorator
    def include_field_in_widget(field, widget_name):
        return f"The field {field} needs to be included in the widget: {widget_name}. Please add it."

    @staticmethod
    @error_code_decorator
    def invalid_fromversion_for_type_metrics():
        return (
            "The minimal fromVersion for widget with data type 'metrics' is '6.2.0'.\n"
        )

    @staticmethod
    @error_code_decorator
    def no_image_given():
        return (
            "You've created/modified a yml or package but failed to provide an image as "
            "a .png file for it, please add an image in order to proceed."
        )

    @staticmethod
    @error_code_decorator
    def image_too_large():
        return "Too large logo, please update the logo to be under 10kB"

    @staticmethod
    @error_code_decorator
    def image_in_package_and_yml():
        return (
            "Image in both yml and package, remove the 'image' " "key from the yml file"
        )

    @staticmethod
    @error_code_decorator
    def not_an_image_file():
        return "This isn't an image file or unified integration file."

    @staticmethod
    @error_code_decorator
    def no_image_field_in_yml():
        return "This is a yml file but has no image field."

    @staticmethod
    @error_code_decorator
    def image_field_not_in_base64():
        return "The image field isn't in base64 encoding."

    @staticmethod
    @error_code_decorator
    def default_image_error():
        return "This is the default image, please change to the integration image."

    @staticmethod
    @error_code_decorator
    def invalid_image_name():
        return (
            "The image's file name is invalid - make sure the name looks like the "
            "following: <integration_name>_image.png and that the integration_name is the same as the folder "
            "containing it."
        )

    @staticmethod
    @error_code_decorator
    def image_is_empty(image_path: str):
        return (
            f"The author image in path {image_path} should not be empty. "
            "Please provide a relevant image."
        )

    @staticmethod
    @error_code_decorator
    def author_image_is_missing(image_path: str):
        return f"Partners must provide a non-empty author image under the path {image_path}."

    @staticmethod
    @error_code_decorator
    def invalid_image_name_or_location():
        return (
            "The image file name or location is invalid\n"
            "If you're trying to add an integration image, make sure the image name looks like the following:<integration_name>_image.png and located in"
            "your integration folder: Packs/<MyPack>/Integrations/<MyIntegration>. For more info: "
            "https://xsoar.pan.dev/docs/integrations/package-dir#the-directory-structure-is-as-follows.\n"
            "If you're trying to add author image, make sure the image name looks like the following: Author_image.png and located in the pack root path."
            "For more info: https://xsoar.pan.dev/docs/packs/packs-format#author_imagepng\n"
            "Otherwise, any other image should be located under the 'Doc_files' dir."
        )

    @staticmethod
    @error_code_decorator
    def invalid_image_dimensions(width: int, height: int):
        return (
            f"The image dimensions are {width}x{height}. The requirements are 120x50."
        )

    @staticmethod
    @error_code_decorator
    def description_missing_from_conf_json(problematic_instances):
        return "Those instances don't have description:\n{}".format(
            "\n".join(problematic_instances)
        )

    @staticmethod
    @error_code_decorator
    def test_not_in_conf_json(file_id):
        return (
            f"You've failed to add the {file_id} to conf.json\n"
            "see here: https://xsoar.pan.dev/docs/integrations/test-playbooks#adding-tests-to-confjson"
        )

    @staticmethod
    @error_code_decorator
    def integration_not_registered(
        file_path, missing_test_playbook_configurations, no_tests_key
    ):
        return (
            f"The following integration is not registered in {CONF_PATH} file.\n"
            f"Please add:\n{missing_test_playbook_configurations}\nto {CONF_PATH} "
            f"path under 'tests' key.\n"
            f"If you don't want to add a test playbook for this integration, please add: \n{no_tests_key}to the "
            f"file {file_path} or run 'demisto-sdk format -i {file_path}'"
        )

    @staticmethod
    @error_code_decorator
    def no_test_playbook(file_path, file_type):
        return (
            f"You don't have a TestPlaybook for {file_type} {file_path}. "
            f"If you have a TestPlaybook for this {file_type}, "
            f"please edit the yml file and add the TestPlaybook under the 'tests' key. "
            f"If you don't want to create a TestPlaybook for this {file_type}, "
            f"edit the yml file and add  \ntests:\n -  No tests\n lines to it or "
            f"run 'demisto-sdk format -i {file_path}'"
        )

    @staticmethod
    @error_code_decorator
    def test_playbook_not_configured(
        content_item_id,
        missing_test_playbook_configurations,
        missing_integration_configurations,
    ):
        return (
            f"The TestPlaybook {content_item_id} is not registered in {CONF_PATH} file.\n "
            f"Please add\n{missing_test_playbook_configurations}\n "
            f"or if this test playbook is for an integration\n{missing_integration_configurations}\n "
            f"to {CONF_PATH} path under 'tests' key."
        )

    @staticmethod
    @error_code_decorator
    def missing_release_notes(rn_path):
        return f"Missing release notes, Please add it under {rn_path}"

    @staticmethod
    @error_code_decorator
    def no_new_release_notes(release_notes_path):
        return f"No new comment has been added in the release notes file: {release_notes_path}"

    @staticmethod
    @error_code_decorator
    def release_notes_not_formatted_correctly(link_to_rn_standard):
        return (
            f"Not formatted according to "
            f"release notes standards.\nFix according to {link_to_rn_standard}"
        )

    @staticmethod
    @error_code_decorator
    def release_notes_not_finished():
        return (
            "Please finish filling out the release notes. For common troubleshooting steps, please "
            "review the documentation found here: "
            "https://xsoar.pan.dev/docs/integrations/changelog#common-troubleshooting-tips"
        )

    @staticmethod
    @error_code_decorator
    def release_notes_file_empty():
        return (
            "Your release notes file is empty, please complete it\nHaving empty release notes "
            "looks bad in the product UI.\nMake sure the release notes explicitly describe what changes were made, even if they are minor.\n"
            "For changes to documentation you can use "
            '"Documentation and metadata improvements." '
        )

    @staticmethod
    @error_code_decorator
    def multiple_release_notes_files():
        return (
            "More than one release notes file has been found."
            "Only one release note file is permitted per release. Please delete the extra release notes."
        )

    @staticmethod
    @error_code_decorator
    def missing_release_notes_for_pack(pack):
        return (
            f"Release notes were not found. Please run `demisto-sdk "
            f"update-release-notes -i Packs/{pack} -u (major|minor|revision|documentation)` to "
            f"generate release notes according to the new standard. You can refer to the documentation "
            f"found here: https://xsoar.pan.dev/docs/integrations/changelog for more information."
        )

    @staticmethod
    @error_code_decorator
    def missing_release_notes_entry(file_type, pack_name, entity_name):
        return (
            f'No release note entry was found for the {file_type.value.lower()} "{entity_name}" in the '
            f"{pack_name} pack. Please rerun the update-release-notes command without -u to "
            f"generate an updated template. If you are trying to exclude an item from the release "
            f"notes, please refer to the documentation found here - "
            f"https://xsoar.pan.dev/docs/integrations/changelog#excluding-items"
        )

    @staticmethod
    @error_code_decorator
    def added_release_notes_for_new_pack(pack_name):
        return f'ReleaseNotes were added for the newly created pack "{pack_name}" - remove them'

    @staticmethod
    @error_code_decorator
    def modified_existing_release_notes(pack_name):
        return (
            f'Modified existing release notes for "{pack_name}" - revert the change and add new release notes '
            f"if needed by running:\n`demisto-sdk update-release-notes -i Packs/{pack_name} -u "
            f"(major|minor|revision|documentation)`\n"
            f"You can refer to the documentation found here: "
            f"https://xsoar.pan.dev/docs/integrations/changelog for more information."
        )

    @staticmethod
    @error_code_decorator
    def release_notes_config_file_missing_release_notes(config_rn_path: str):
        return (
            f"Release notes config file {config_rn_path} is missing corresponding release notes file.\n"
            f"""Please add release notes file: {config_rn_path.replace('json', 'md')}"""
        )

    @staticmethod
    @error_code_decorator
    def release_notes_bc_json_file_missing(json_path: str):
        return (
            f'A new release notes file contains the phrase "breaking changes" '
            "without a matching JSON file (with the same name as the release note file, e.g. 1_2_3.json). "
            f'Please run "demisto-sdk update-release-notes -i {json_path[:-4]}md -bc". '
            "For more information, refer to the following documentation: "
            "https://xsoar.pan.dev/docs/documentation/release-notes#breaking-changes-version"
        )

    @staticmethod
    @error_code_decorator
    def release_notes_invalid_content_type_header(content_type: str, pack_name: str):
        return (
            f'The content type header "{content_type}" is either an invalid content type or does not exist in the "{pack_name}" pack.\n'
            f'Please use "demisto-sdk update-release-notes -i Packs/{pack_name}"\n'
            "For more information, refer to the following documentation: https://xsoar.pan.dev/docs/documentation/release-notes"
        )

    @staticmethod
    @error_code_decorator
    def release_notes_invalid_content_name_header(
        content_name_header: str, pack_name: str, content_type: str
    ):
        return (
            f'The {content_type} "{content_name_header}" does not exist in the "{pack_name}" pack.\n'
            f'Please use "demisto-sdk update-release-notes -i Packs/{pack_name}"\n'
            "For more information, refer to the following documentation: https://xsoar.pan.dev/docs/documentation/release-notes"
        )

    @staticmethod
    @error_code_decorator
    def release_notes_invalid_header_format(content_type: str, pack_name: str):
        contents_with_stars = [
            RN_HEADER_BY_FILE_TYPE[content] for content in RN_CONTENT_ENTITY_WITH_STARS
        ]
        error = (
            f'Please use "demisto-sdk update-release-notes -i Packs/{pack_name}"\n'
            "For more information, refer to the following documentation: https://xsoar.pan.dev/docs/documentation/release-notes"
        )

        if content_type in contents_with_stars:
            error = f'Did not find content items headers under "{content_type}" - might be duo to missing "**" symbols in the header.\n{error}'
        else:
            error = f'Did not find content items headers under "{content_type}" - might be duo to invalid format.\n{error}'
        return error

    @staticmethod
    @error_code_decorator
    def first_level_is_header_missing(pack_name):
        error = (
            f'Please use "demisto-sdk update-release-notes -i Packs/{pack_name}"\n'
            "For more information, refer to the following documentation: https://xsoar.pan.dev/docs/documentation/release-notes"
        )
        return f"The following RN is missing a first level header.\n{error}"

    @staticmethod
    @error_code_decorator
    def release_notes_docker_image_not_match_yaml(
        rn_file_name, un_matching_files_list: list, pack_path
    ):
        message_to_return = f"The {rn_file_name} release notes file contains incompatible Docker images:\n"
        for un_matching_file in un_matching_files_list:
            message_to_return += (
                f"- {un_matching_file.get('name')}: Release notes file has dockerimage: "
                f"{un_matching_file.get('rn_version')} but the YML file has dockerimage: "
                f"{un_matching_file.get('yml_version')}\n"
            )
        message_to_return += (
            f"To fix this please run: 'demisto-sdk update-release-notes -i {pack_path}'"
        )
        return message_to_return

    @staticmethod
    @error_code_decorator
    def playbook_cant_have_rolename():
        return "Playbook can not have a rolename."

    @staticmethod
    @error_code_decorator
    def using_instance_in_playbook():
        return "Playbook should not use specific instance."

    @staticmethod
    @error_code_decorator
    def playbook_unreachable_condition(task_id, next_task_branch):
        return (
            f"Playbook conditional task with id:{task_id} has task with unreachable "
            f'next task condition "{next_task_branch}". Please remove this task or add '
            f"this condition to condition task with id:{task_id}."
        )

    @staticmethod
    @error_code_decorator
    def playbook_only_default_next(task_id):
        return (
            f"Playbook conditional task with id:{task_id} only has a default condition. "
            f"Please remove this task or add "
            f"another non-default condition to condition task with id:{task_id}."
        )

    @staticmethod
    @error_code_decorator
    def playbook_only_default_reply_option(task_id):
        return (
            f"Playbook task with id:{task_id} only has a default option. "
            f"Please remove this task or add "
            f"another non-default option to the task with id:{task_id}."
        )

    @staticmethod
    @error_code_decorator
    def playbook_unhandled_task_branches(task_id, task_condition_labels):
        return (
            f"Playbook conditional task with id:{task_id} has an unhandled "
            f'condition: {",".join(map(lambda x: f"{str(x)}", task_condition_labels))}'
        )

    @staticmethod
    @error_code_decorator
    def playbook_unhandled_reply_options(task_id, task_condition_labels):
        return (
            f"Playbook conditional task with id:{task_id} has an unhandled "
            f'condition: {",".join(map(lambda x: f"{str(x)}", task_condition_labels))}'
        )

    @staticmethod
    @error_code_decorator
    def playbook_unhandled_script_condition_branches(task_id, task_condition_labels):
        return (
            f"Playbook conditional task with id:{task_id} has an unhandled "
            f'condition: {",".join(map(lambda x: f"{str(x)}", task_condition_labels))}'
        )

    @staticmethod
    @error_code_decorator
    def playbook_unconnected_tasks(orphan_tasks):
        return f"The following tasks ids have no previous tasks: {orphan_tasks}"

    @staticmethod
    @error_code_decorator
    def playbook_cant_have_deletecontext_all():
        return "Playbook can not have DeleteContext script with arg all set to yes."

    @staticmethod
    @error_code_decorator
    def invalid_deprecated_playbook():
        return (
            "The description of all deprecated playbooks should follow one of the formats:\n"
            '1. "Deprecated. Use <PLAYBOOK_NAME> instead."\n'
            '2. "Deprecated. <REASON> No available replacement."'
        )

    @staticmethod
    @error_code_decorator
    def invalid_script_id(script_entry_to_check, pb_task):
        return (
            f"in task {pb_task} the script {script_entry_to_check} was not found in the id_set.json file. "
            f"Please make sure:\n"
            f"1 - The right script id is set and the spelling is correct.\n"
            f"2 - The id_set.json file is up to date. Delete the file by running: rm -rf Tests/id_set.json and"
            f" rerun the command."
        )

    @staticmethod
    @error_code_decorator
    def invalid_subplaybook_name(playbook_entry_to_check, file_path):
        return (
            f"Sub-playbooks {playbook_entry_to_check} in {file_path} not found in the id_set.json file. "
            f"Please make sure:\n"
            f"1 - The right playbook name is set and the spelling is correct.\n"
            f"2 - The id_set.json file is up to date. Delete the file by running: rm -rf Tests/id_set.json and"
            f" rerun the command."
        )

    @staticmethod
    @error_code_decorator
    def content_entity_version_not_match_playbook_version(
        main_playbook: str,
        entities_names_and_version: str,
        main_playbook_version: str,
        content_sub_type: str,
    ):
        return (
            f"Playbook {main_playbook} with 'fromversion' {main_playbook_version} uses the following"
            f" {content_sub_type} with an invalid 'fromversion': [{entities_names_and_version}]. "
            f"The 'fromversion' of the {content_sub_type} should be {main_playbook_version} or lower."
        )

    @staticmethod
    @error_code_decorator
    def integration_version_not_match_playbook_version(
        main_playbook, command, main_playbook_version
    ):
        return (
            f"Playbook {main_playbook} with version {main_playbook_version} uses the command {command} "
            f"that not implemented in integration that match the main playbook version. This command should be "
            f"implemented in an integration with a from version of {main_playbook_version} or lower."
        )

    @staticmethod
    @error_code_decorator
    def invalid_command_name_in_script(script_name, command):
        return (
            f"in script {script_name} the command {command} has an invalid name. "
            f"Please make sure:\n"
            f"1 - The right command name is set and the spelling is correct."
            f" Do not use 'dev' in it or suffix it with 'copy'\n"
            f"2 - The id_set.json file is up to date. Delete the file by running: rm -rf Tests/id_set.json and"
            f" rerun the command."
        )

    @staticmethod
    @error_code_decorator
    def is_valid_script_file_path_in_folder(script_file):
        return (
            f"The script file name: {script_file} is invalid, "
            f"The script file name should be the same as the name of the folder that contains it, e.g. `Packs/MyPack/Scripts/MyScript/MyScript.yml`."
        )

    @staticmethod
    @error_code_decorator
    def incident_in_script_arg(arguments):
        return (
            f"The script is part of a core pack. Therefore, the use of the word `incident` in argument names is"
            f" forbidden. problematic argument names:\n {arguments}."
        )

    @staticmethod
    @error_code_decorator
    def description_missing_in_beta_integration():
        return (
            f"No detailed description file (<integration_name>_description.md) was found in the package."
            f" Please add one, and make sure it includes the beta disclaimer note."
            f" Add the following to the detailed description:\n{BETA_INTEGRATION_DISCLAIMER}"
        )

    @staticmethod
    @error_code_decorator
    def description_contains_contrib_details():
        return (
            "Description file contains contribution/partner details that will be generated automatically "
            "when the upload command is performed.\nDelete any details related to contribution/partner "
        )

    @staticmethod
    @error_code_decorator
    def invalid_description_name():
        return (
            "The description's file name is invalid - "
            "make sure the name looks like the following: <integration_name>_description.md "
            "and that the integration_name is the same as the folder containing it."
        )

    @staticmethod
    @error_code_decorator
    def description_contains_demisto_word(line_nums, yml_or_file):
        return f"Found the word 'Demisto' in the description content {yml_or_file} in lines: {line_nums}."

    @staticmethod
    @error_code_decorator
    def no_beta_disclaimer_in_description():
        return (
            f"The detailed description in beta integration package "
            f"does not contain the beta disclaimer note. Add the following to the description:\n"
            f"{BETA_INTEGRATION_DISCLAIMER}"
        )

    @staticmethod
    @error_code_decorator
    def no_beta_disclaimer_in_yml():
        return (
            f"The detailed description field in beta integration "
            f"does not contain the beta disclaimer note. Add the following to the detailed description:\n"
            f"{BETA_INTEGRATION_DISCLAIMER}"
        )

    @staticmethod
    @error_code_decorator
    def description_in_package_and_yml():
        return (
            "A description was found both in the "
            "package and in the yml, please update the package."
        )

    @staticmethod
    @error_code_decorator
    def no_description_file_warning():
        return "No detailed description file was found. Consider adding one."

    @staticmethod
    @error_code_decorator
    def invalid_incident_field_name(words):
        return f"The words: {words} cannot be used as a name."

    @staticmethod
    @error_code_decorator
    def invalid_field_content_key_value():
        return "The content key must be set to True."

    @staticmethod
    @error_code_decorator
    def invalid_incident_field_system_key_value():
        return "The system key must be set to False"

    @staticmethod
    @error_code_decorator
    def invalid_field_type(file_type, type_fields):
        return (
            f"Type: `{file_type}` is not one of available types.\n"
            f"available types: {type_fields}"
        )

    @staticmethod
    @error_code_decorator
    def invalid_field_group_value(group):
        return f"Group {group} is not a group field."

    @staticmethod
    @error_code_decorator
    def invalid_incident_field_cli_name_regex(cli_regex):
        return (
            f"Field `cliName` contains non-alphanumeric letters. "
            f"must match regex: {cli_regex}"
        )

    @staticmethod
    @error_code_decorator
    def invalid_incident_field_cli_name_value(cli_name):
        return f"cliName field can not be {cli_name} as it's a builtin key."

    @staticmethod
    @error_code_decorator
    def invalid_incident_field_or_type_from_version():
        return '"fromVersion" has an invalid value.'

    @staticmethod
    @error_code_decorator
    def new_field_required():
        return "New fields can not be required. change to:\nrequired: false."

    @staticmethod
    @error_code_decorator
    def from_version_modified_after_rename():
        return (
            "fromversion might have been modified, please make sure it hasn't changed."
        )

    @staticmethod
    @error_code_decorator
    def incident_field_type_change():
        return "Changing incident field type is not allowed."

    @staticmethod
    @error_code_decorator
    def incident_type_integer_field(field):
        return f"The field {field} needs to be a positive integer. Please add it.\n"

    @staticmethod
    @error_code_decorator
    def incident_type_invalid_playbook_id_field():
        return (
            'The "playbookId" field is not valid - please enter a non-UUID playbook ID.'
        )

    @staticmethod
    @error_code_decorator
    def incident_type_auto_extract_fields_invalid(incident_fields):
        return (
            f"The following incident fields are not formatted correctly under "
            f"`fieldCliNameToExtractSettings`: {incident_fields}\n"
            f"Please format them in one of the following ways:\n"
            f"1. To extract all indicators from the field: \n"
            f'isExtractingAllIndicatorTypes: true, extractAsIsIndicatorTypeId: "", '
            f"extractIndicatorTypesIDs: []\n"
            f"2. To extract the incident field to a specific indicator without using regex: \n"
            f'isExtractingAllIndicatorTypes: false, extractAsIsIndicatorTypeId: "<INDICATOR_TYPE>", '
            f"extractIndicatorTypesIDs: []\n"
            f"3. To extract indicators from the field using regex: \n"
            f'isExtractingAllIndicatorTypes: false, extractAsIsIndicatorTypeId: "", '
            f'extractIndicatorTypesIDs: ["<INDICATOR_TYPE1>", "<INDICATOR_TYPE2>"]'
        )

    @staticmethod
    @error_code_decorator
    def incident_type_invalid_auto_extract_mode():
        return (
            "The `mode` field under `extractSettings` should be one of the following:\n"
            ' - "All" - To extract all indicator types regardless of auto-extraction settings.\n'
            ' - "Specific" - To extract only the specific indicator types set in the auto-extraction settings.'
        )

    @staticmethod
    @error_code_decorator
    def incident_type_non_existent_playbook_id(incident_type, playbook):
        return (
            f"in incident type {incident_type} the playbook {playbook} was not found in the id_set.json file. "
            f"Please make sure:\n"
            f"1 - The right playbook name is set and the spelling is correct.\n"
            f"2 - The id_set.json file is up to date. Delete the file by running: rm -rf Tests/id_set.json and"
            f" rerun the command."
        )

    @staticmethod
    @error_code_decorator
    def incident_field_non_existent_script_id(incident_field, scripts):
        return (
            f"In incident field {incident_field} the following scripts were not found in the id_set.json file:"
            f" {scripts}"
        )

    @staticmethod
    @error_code_decorator
    def layouts_container_non_existent_script_id(layouts_container, scripts):
        return (
            f"In layouts container {layouts_container} the following scripts were not found in the id_set.json "
            f"file: {scripts}"
        )

    @staticmethod
    @error_code_decorator
    def layout_non_existent_script_id(layout, scripts):
        return f"In layout {layout} the following scripts were not found in the id_set.json file: {scripts}"

    @staticmethod
    @error_code_decorator
    def layout_container_contains_invalid_types(invalid_types):
        return (
            f"The following invalid types were found in the layout: {str(invalid_types)}. Those types are not"
            f" supported in XSIAM, remove them or change the layout to be XSOAR only"
        )

    @staticmethod
    def suggest_fix_non_existent_script_id() -> str:
        return (
            "Please make sure:\n"
            "1 - The right script name is set and the spelling is correct.\n"
            "2 - The id_set.json file is up to date. Delete the file by running: rm -rf Tests/id_set.json and"
            " rerun the command with the --create-id-set option."
        )

    @staticmethod
    @error_code_decorator
    def invalid_generic_field_group_value(group, generic_field_group):
        return f"Group {group} is not a valid generic field group. Please set group = {generic_field_group} instead."

    @staticmethod
    @error_code_decorator
    def invalid_generic_field_id(generic_id, generic_id_prefix):
        return f"ID {generic_id} is not a valid generic field ID - it should start with the prefix {generic_id_prefix}."

    @staticmethod
    @error_code_decorator
    def pack_file_does_not_exist(file_name):
        return f'"{file_name}" file does not exist, create one in the root of the pack'

    @staticmethod
    @error_code_decorator
    def required_pack_file_does_not_exist(file_name):
        return (
            f'The required "{file_name}" file does not exist in the pack root.\n '
            f"Its absence may prevent other tests from being run! Create it and run validate again."
        )

    @staticmethod
    @error_code_decorator
    def cant_open_pack_file(file_name):
        return f'Could not open "{file_name}" file'

    @staticmethod
    @error_code_decorator
    def cant_read_pack_file(file_name):
        return f'Could not read the contents of "{file_name}" file'

    @staticmethod
    @error_code_decorator
    def cant_parse_pack_file_to_list(file_name):
        return f'Could not parse the contents of "{file_name}" file into a list'

    @staticmethod
    @error_code_decorator
    def pack_file_bad_format(file_name):
        return f"Detected invalid {file_name} file"

    @staticmethod
    @error_code_decorator
    def pack_metadata_empty():
        return "Pack metadata is empty."

    @staticmethod
    @error_code_decorator
    def pack_metadata_should_be_dict(pack_meta_file):
        return f"Pack metadata {pack_meta_file} should be a dictionary."

    @staticmethod
    @error_code_decorator
    def pack_metadata_certification_is_invalid(pack_meta_file):
        return f"Pack metadata {pack_meta_file} - certification field should be 'certified' or 'verified'."

    @staticmethod
    @error_code_decorator
    def missing_field_iin_pack_metadata(pack_meta_file, missing_fields):
        return (
            f"{pack_meta_file} - Missing fields in the pack metadata: {missing_fields}"
        )

    @staticmethod
    @error_code_decorator
    def pack_metadata_name_not_valid():
        return f"Pack metadata {PACK_METADATA_NAME} field is not valid. Please fill valid pack name."

    @staticmethod
    @error_code_decorator
    def pack_metadata_field_invalid():
        return f"Pack metadata {PACK_METADATA_DESC} field is not valid. Please fill valid pack description."

    @staticmethod
    @error_code_decorator
    def dependencies_field_should_be_dict(pack_meta_file):
        return f"{pack_meta_file} - The dependencies field in the pack must be a dictionary."

    @staticmethod
    @error_code_decorator
    def empty_field_in_pack_metadata(pack_meta_file, list_field):
        return f"{pack_meta_file} - Empty value in the {list_field} field."

    @staticmethod
    @error_code_decorator
    def pack_metadata_isnt_json(pack_meta_file):
        return f"Could not parse {pack_meta_file} file contents to json format"

    @staticmethod
    @error_code_decorator
    def pack_metadata_missing_url_and_email():
        return "Contributed packs must include email or url."

    @staticmethod
    @error_code_decorator
    def pack_metadata_invalid_support_type():
        return "Support field should be one of the following: xsoar, partner, developer or community."

    @staticmethod
    @error_code_decorator
    def pack_metadata_version_should_be_raised(pack, old_version):
        return (
            f"The pack version (currently: {old_version}) needs to be raised - "
            f"make sure you are merged from master and "
            f'update the "currentVersion" field in the '
            f"pack_metadata.json or in case release notes are required run:\n"
            f"`demisto-sdk update-release-notes -i Packs/{pack} -u "
            f"(major|minor|revision|documentation)` to "
            f"generate them according to the new standard."
        )

    @staticmethod
    @error_code_decorator
    def pack_metadata_non_approved_usecases(non_approved_usecases: set) -> str:
        return (
            f'The pack metadata contains non approved usecases: {", ".join(non_approved_usecases)} '
            f"The list of approved use cases can be found in https://xsoar.pan.dev/docs/documentation/pack-docs#pack-keywords-tags-use-cases--categories"
        )

    @staticmethod
    @error_code_decorator
    def pack_metadata_non_approved_tags(non_approved_tags: set) -> str:
        return (
            f'The pack metadata contains non approved tags: {", ".join(non_approved_tags)}. '
            "The list of approved tags for each marketplace can be found on "
            "https://xsoar.pan.dev/docs/documentation/pack-docs#pack-keywords-tags-use-cases--categories"
        )

    @staticmethod
    @error_code_decorator
    def pack_metadata_non_approved_tag_prefix(tag, approved_prefixes: set) -> str:
        return (
            f"The pack metadata contains a tag with an invalid prefix: {tag}."
            f' The approved prefixes are: {", ".join(approved_prefixes)}.'
        )

    @staticmethod
    @error_code_decorator
    def pack_metadata_price_change(old_price, new_price) -> str:
        return f"The pack price was changed from {old_price} to {new_price} - revert the change"

    @staticmethod
    @error_code_decorator
    def pack_metadata_missing_categories(pack_meta_file) -> str:
        return (
            f"{pack_meta_file} - Missing categories.\nPlease supply at least one category, "
            f"for example: {INTEGRATION_CATEGORIES}"
        )

    @staticmethod
    @error_code_decorator
    def pack_name_already_exists(new_pack_name) -> str:
        return (
            f"A pack named: {new_pack_name} already exists in content repository, "
            f"change the pack's name in the metadata file."
        )

    @staticmethod
    @error_code_decorator
    def is_wrong_usage_of_usecase_tag():
        return "pack_metadata.json file contains the Use Case tag, without having any PB, incidents Types or Layouts"

    @staticmethod
    @error_code_decorator
    def pack_metadata_invalid_modules():
        return f"Module field should include some of the following options: {', '.join(MODULES)}."

    @staticmethod
    @error_code_decorator
    def pack_metadata_modules_for_non_xsiam():
        return "Module field can be added only for XSIAM packs (marketplacev2)."

    @staticmethod
    @error_code_decorator
    def pack_name_is_not_in_xsoar_standards(
        reason, excluded_words: Optional[List[str]] = None
    ):
        if reason == "short":
            return (
                f"Pack metadata {PACK_METADATA_NAME} field is not valid. The pack name must be at least 3"
                f" characters long."
            )
        if reason == "capital":
            return (
                f"Pack metadata {PACK_METADATA_NAME} field is not valid. The pack name must start with a capital"
                f" letter."
            )
        if reason == "wrong_word":
            return (
                f"Pack metadata {PACK_METADATA_NAME} field is not valid. The pack name must not contain the words:"
                f' ["Pack", "Playbook", "Integration", "Script"]'
            )
        if reason == "excluded_word":
            return (
                f"Pack metadata {PACK_METADATA_NAME} field is not valid. The pack name must not contain the words:"
                f" {excluded_words}"
            )

    @staticmethod
    @error_code_decorator
    def pack_metadata_long_description():
        return (
            "The description field of the pack_metadata.json file is longer than 130 characters."
            " Consider modifying it."
        )

    @staticmethod
    @error_code_decorator
    def pack_timestamp_field_not_in_iso_format(field_name, value, changed_value):
        return (
            f'The field "{field_name}" should be in the following format: YYYY-MM-DDThh:mm:ssZ, found {value}.\n'
            f"Suggested change: {changed_value}"
        )

    @staticmethod
    @error_code_decorator
    def readme_error(stderr):
        return f"Failed verifying README.md Error Message is: {stderr}"

    @staticmethod
    @error_code_decorator
    def empty_readme_error():
        return (
            "Pack writen by a partner or pack containing playbooks must have a full README.md file"
            "with pack information. Please refer to https://xsoar.pan.dev/docs/documentation/pack-docs#pack-readme "
            "for more information"
        )

    @staticmethod
    @error_code_decorator
    def readme_equal_description_error():
        return (
            "README.md content is equal to pack description. "
            "Please remove the duplicate description from README.md file."
        )

    @staticmethod
    @error_code_decorator
    def metadata_url_invalid():
        return (
            "The metadata URL leads to a GitHub repo instead of a support page. "
            "Please provide a URL for a support page as detailed in:\n "
            "https://xsoar.pan.dev/docs/packs/packs-format#pack_metadatajson\n "
            "Note that GitHub URLs that lead to a /issues page are also acceptable. "
            "(e.g. https://github.com/some_monitored_repo/issues)"
        )

    @staticmethod
    @error_code_decorator
    def readme_contains_demisto_word(line_nums):
        return f"Found the word 'Demisto' in the readme content in lines: {line_nums}."

    @staticmethod
    @error_code_decorator
    def template_sentence_in_readme(line_nums):
        return f"Please update the integration version differences section in lines: {line_nums}."

    @staticmethod
    @error_code_decorator
    def image_path_error(path, alternative_path):
        return (
            f"Detected following image url:\n{path}\n"
            f"Which is not the raw link. You probably want to use the following raw image url:\n{alternative_path}"
        )

    @staticmethod
    @error_code_decorator
    def image_does_not_exist(path: str):
        return f"Image at {path} does not exist."

    @staticmethod
    @error_code_decorator
    def copyright_section_in_readme_error(line_nums):
        return (
            f"Invalid keywords related to Copyrights (BSD, MIT, Copyright, proprietary) were found "
            f"in lines: {line_nums}. Copyright section cannot be part of pack readme."
        )

    @staticmethod
    @error_code_decorator
    def copyright_section_in_python_error(line_nums):
        return (
            f"Invalid keywords related to Copyrights (BSD, MIT, Copyright, proprietary) were found "
            f"in lines: {line_nums}. Copyright section cannot be part of script."
        )

    @staticmethod
    @error_code_decorator
    def files_not_allowed_directly_under_this_folder(file_path: Path):
        return (
            f"Files are not allowed directly under the {file_path.parent.name} folder. "
            f"Please move {file_path.name} to a suitable folder. "
            "See https://github.com/demisto/content for reference."
        )

    @staticmethod
    @error_code_decorator
    def invalid_first_level_folder(file_path: Path):
        return (
            f"The {file_path.parent.name} folder is not allowed directly under the pack's folder ({file_path.parent.parent.name})."
            f"Please match the structure to other folders in the repo, or see https://github.com/demisto/content as reference."
        )

    @staticmethod
    @error_code_decorator
    def file_not_allowed_at_pack_root(file_path: Path):
        allowed_files_string = ", ".join(sorted(PACK_ROOT_FILE_NAMES))
        return (
            f"The {file_path.name} file is saved directly under the {file_path.parent.name} pack folder.\n"
            f"Only the following file names are allowed at the pack root: {allowed_files_string}.\n"
            f"Please match the structure to other folders in the repo, or see https://github.com/demisto/content as reference."
        )

    @staticmethod
    @error_code_decorator
    def file_not_allowed_outside_pack(file_path: Path):
        return (
            f"{file_path.name} is saved directly under the Packs folder, "
            "Please move it into a pack. See https://github.com/demisto/content as reference."
        )

    @staticmethod
    def pack_readme_image_relative_path_error(path):
        return (
            f"Detected the following image relative path: {path}.\nRelative paths are not supported in pack README files. See "
            f"https://xsoar.pan.dev/docs/integrations/integration-docs#images for further info on how to "
            f"add images to pack README files."
        )

    @staticmethod
    def invalid_readme_image_relative_path_error(path):
        return f"The following image relative path is not valid, please recheck it:\n{path}."

    @staticmethod
    def invalid_readme_image_absolute_path_error(path):
        return f"The following image link seems to be broken, please repair it:\n{path}"

    @staticmethod
    def branch_name_in_readme_image_absolute_path_error(path):
        return f"Branch name was found in the URL, please change it to the commit hash:\n{path}"

    @staticmethod
    def invalid_readme_insert_image_link_error(path):
        return f"Image link was not found, either insert it or remove it:\n{path}"

    @staticmethod
    @error_code_decorator
    def invalid_readme_relative_url_error(path):
        return (
            f"Relative urls are not supported within README. If this is not a relative url, please add "
            f"an https:// prefix:\n{path}. "
        )

    @staticmethod
    @error_code_decorator
    def invalid_readme_image_error(
        path: str, error_type: str, response: Optional[Response] = None
    ):
        error = "Error in readme image: "
        if response is not None:
            error += f"got HTTP response code {response.status_code}"
            error += f", reason = {response.reason}" if response.reason else " "

        error_body = {
            "pack_readme_relative_error": Errors.pack_readme_image_relative_path_error,
            "general_readme_relative_error": Errors.invalid_readme_image_relative_path_error,
            "general_readme_absolute_error": Errors.invalid_readme_image_absolute_path_error,
            "branch_name_readme_absolute_error": Errors.branch_name_in_readme_image_absolute_path_error,
            "insert_image_link_error": Errors.invalid_readme_insert_image_link_error,
        }.get(error_type, lambda x: f"Unexpected error when testing {x}")(path)

        return error + f"\n{error_body}"

    @staticmethod
    @error_code_decorator
    def wrong_version_reputations(object_id, version):
        return f"Reputation object with id {object_id} must have version {version}"

    @staticmethod
    @error_code_decorator
    def readme_lint_errors(file, validations):
        message_to_return = (
            f"The {file} readme file is not linted properly. See the validations below"
            f"\n{validations}"
        )
        return message_to_return

    @staticmethod
    @error_code_decorator
    def description_lint_errors(rn_file_name, validations):
        message_to_return = (
            f"The {rn_file_name} description file is not linted properly. See the validations below"
            f"\n{validations}"
        )

        return message_to_return

    @staticmethod
    @error_code_decorator
    def release_notes_lint_errors(file_name, validations):
        message_to_return = (
            f"The {file_name} release notes file is not linted properly See the validations below"
            f"\n{validations}"
        )
        return message_to_return

    @staticmethod
    @error_code_decorator
    def reputation_expiration_should_be_numeric():
        return "Expiration field should have a positive numeric value."

    @staticmethod
    @error_code_decorator
    def reputation_id_and_details_not_equal():
        return "id and details fields are not equal."

    @staticmethod
    @error_code_decorator
    def reputation_invalid_indicator_type_id():
        return 'Indicator type "id" field can not include spaces or special characters.'

    @staticmethod
    @error_code_decorator
    def reputation_empty_required_fields():
        return "id and details fields can not be empty."

    @staticmethod
    @error_code_decorator
    def structure_doesnt_match_scheme(pretty_formatted_string_of_regexes):
        return (
            f"The file does not match any scheme we have, please refer to the following list "
            f"for the various file name options we have in our repo {pretty_formatted_string_of_regexes}"
        )

    @staticmethod
    @error_code_decorator
    def file_id_contains_slashes():
        return "File's ID contains slashes - please remove."

    @staticmethod
    @error_code_decorator
    def file_id_changed(old_version_id, new_file_id):
        return f"The file id has changed from {old_version_id} to {new_file_id}"

    @staticmethod
    @error_code_decorator
    def from_version_modified():
        return (
            "Adding or changing the maximal supported version field (toVersion/toversion) is not allowed. \n"
            "Please undo, or request a force merge."
        )

    @staticmethod
    @error_code_decorator
    def to_version_modified():
        return (
            "Adding or changing the maximal supported version field (toVersion/toversion) is not allowed. \n"
            "Please undo, or request a force merge."
        )

    @staticmethod
    @error_code_decorator
    def marketplaces_removed(removed: str):
        return (
            "Removing values from the list of supported marketplaces is not allowed. \n"
            f"Please undo this action and add back - {removed} or request a force merge."
        )

    @staticmethod
    @error_code_decorator
    def marketplaces_added():
        return (
            "Adding a marketplaces field to existing content is not allowed. \n"
            "Undo this action or request a force merge."
        )

    @staticmethod
    @error_code_decorator
    def wrong_file_extension(file_extension, accepted_extensions):
        return f"File extension {file_extension} is not valid. accepted {accepted_extensions}"

    @staticmethod
    @error_code_decorator
    def invalid_file_path():
        return "Found incompatible file path."

    @staticmethod
    @error_code_decorator
    def invalid_package_structure():
        return (
            "You should update the following file to the package format, for further details please visit "
            "https://xsoar.pan.dev/docs/integrations/package-dir."
        )

    @staticmethod
    @error_code_decorator
    def invalid_package_dependencies(pack_name):
        return f"{pack_name} depends on NonSupported / DeprecatedContent packs."

    @staticmethod
    @error_code_decorator
    def invalid_core_pack_dependencies(core_pack, dependencies_packs):
        return (
            f"The core pack {core_pack} cannot depend on non-core packs: {dependencies_packs} - "
            f"revert this change."
        )

    @staticmethod
    @error_code_decorator
    def pykwalify_missing_parameter(key_from_error, path):
        return f'Missing the field "{key_from_error}" in Path: {path}'

    @staticmethod
    @error_code_decorator
    def pykwalify_field_undefined(key_from_error):
        return f'The field "{key_from_error}" was not defined in the scheme'

    @staticmethod
    @error_code_decorator
    def pykwalify_field_undefined_with_path(key_from_error, path):
        return (
            f'The field "{key_from_error}" in path {path} was not defined in the scheme'
        )

    @staticmethod
    @error_code_decorator
    def pykwalify_missing_in_root(key_from_error):
        return f'Missing the field "{key_from_error}" in root'

    @staticmethod
    @error_code_decorator
    def pykwalify_general_error(error):
        return f"in {error}"

    @staticmethod
    @error_code_decorator
    def pykwalify_incorrect_enum(path_to_wrong_enum, wrong_enum, enum_values):
        return f'The value "{wrong_enum}" in {path_to_wrong_enum} is invalid - legal values include: {enum_values}'

    @staticmethod
    @error_code_decorator
    def invalid_version_in_layout(version_field):
        return f"{version_field} field in layout needs to be lower than 6.0.0"

    @staticmethod
    @error_code_decorator
    def invalid_version_in_layoutscontainer(version_field):
        return f"{version_field} field in layoutscontainer needs to be higher or equal to 6.0.0"

    @staticmethod
    @error_code_decorator
    def invalid_file_path_layout(file_name):
        return f'Invalid file name - {file_name}. layout file name should start with "layout-" prefix.'

    @staticmethod
    @error_code_decorator
    def invalid_file_path_layoutscontainer(file_name):
        return (
            f"Invalid file name - {file_name}. layoutscontainer file name should start with "
            '"layoutscontainer-" prefix.'
        )

    @staticmethod
    @error_code_decorator
    def invalid_fromversion_in_job(version):
        return f"fromVersion field in Job needs to be at least {FILETYPE_TO_DEFAULT_FROMVERSION.get(FileType.JOB)} (found {version})"

    @staticmethod
    @error_code_decorator
    def invalid_both_selected_and_all_feeds_in_job():
        return "Job cannot have non-empty selectedFeeds values when isAllFields is set to true."

    @staticmethod
    @error_code_decorator
    def unexpected_field_values_in_non_feed_job(
        found_selected_fields: bool, found_is_all_fields: bool
    ):
        found: List[str] = []
        for key, value in {
            found_selected_fields: "selectedFeeds",
            found_is_all_fields: "isAllFields",
        }.items():
            if key:
                found.append(value)
        return f'Job objects cannot have non-empty {" or ".join(found)} when isFeed is set to false.'

    @staticmethod
    @error_code_decorator
    def empty_or_missing_job_name():
        return "Job objects must have a non-empty name."

    @staticmethod
    @error_code_decorator
    def missing_field_values_in_feed_job():
        return (
            "Job must either have non-empty selectedFeeds OR have isAllFields set to true "
            "when isFeed is set to true."
        )

    @staticmethod
    @error_code_decorator
    def invalid_from_version_in_pre_process_rules():
        return "fromVersion field in Pre Process Rule needs to be at least 6.5.0"

    @staticmethod
    @error_code_decorator
    def unknown_fields_in_pre_process_rules(fields_names: str):
        return f"Unknown field(s) in Pre Process Rule: {fields_names}"

    @staticmethod
    @error_code_decorator
    def invalid_from_version_in_lists():
        return "fromVersion field in a list item needs to be at least 6.5.0"

    @staticmethod
    @error_code_decorator
    def missing_from_version_in_list():
        return "Must have fromVersion field in list"

    @staticmethod
    @error_code_decorator
    def invalid_incident_field_in_pre_process_rules(invalid_inc_fields_list):
        return (
            f"The Pre Process Rules contains incident fields that do not exist in the content: {invalid_inc_fields_list}.\n"
            "Please make sure:\n"
            "1 - The right incident field is set and the spelling is correct.\n"
            "2 - The id_set.json file is up to date. Delete the file by running: rm -rf Tests/id_set.json and"
            " rerun the command."
        )

    @staticmethod
    @error_code_decorator
    def invalid_incident_field_in_layout(invalid_inc_fields_list):
        return (
            f"The layout contains incident fields that do not exist in the content: {invalid_inc_fields_list}.\n"
            "Please make sure:\n"
            "1 - The right incident field is set and the spelling is correct.\n"
            "2 - The id_set.json file is up to date. Delete the file by running: rm -rf Tests/id_set.json and"
            " rerun the command."
        )

    @staticmethod
    @error_code_decorator
    def invalid_to_version_in_new_classifiers():
        return "toVersion field in new classifiers needs to be higher than 6.0.0"

    @staticmethod
    @error_code_decorator
    def invalid_to_version_in_old_classifiers():
        return "toVersion field in old classifiers needs to be lower than 6.0.0"

    @staticmethod
    @error_code_decorator
    def invalid_from_version_in_new_classifiers():
        return (
            "fromVersion field in new classifiers needs to be higher or equal to 6.0.0"
        )

    @staticmethod
    @error_code_decorator
    def invalid_from_version_in_old_classifiers():
        return "fromVersion field in old classifiers needs to be lower than 6.0.0"

    @staticmethod
    @error_code_decorator
    def missing_from_version_in_new_classifiers():
        return "Must have fromVersion field in new classifiers"

    @staticmethod
    @error_code_decorator
    def missing_to_version_in_old_classifiers():
        return "Must have toVersion field in old classifiers"

    @staticmethod
    @error_code_decorator
    def from_version_higher_to_version():
        return "The `fromVersion` field cannot be higher or equal to the `toVersion` field."

    @staticmethod
    @error_code_decorator
    def invalid_type_in_new_classifiers():
        return "Classifiers type must be classification"

    @staticmethod
    @error_code_decorator
    def classifier_non_existent_incident_types(incident_types):
        return (
            f"The Classifiers related incident types: {incident_types} were not found."
        )

    @staticmethod
    @error_code_decorator
    def invalid_from_version_in_mapper():
        return "fromVersion field in mapper needs to be higher or equal to 6.0.0"

    @staticmethod
    @error_code_decorator
    def invalid_to_version_in_mapper():
        return "toVersion field in mapper needs to be higher than 6.0.0"

    @staticmethod
    @error_code_decorator
    def invalid_mapper_file_name():
        return "Invalid file name for mapper. Need to change to classifier-mapper-NAME.json"

    @staticmethod
    @error_code_decorator
    def missing_from_version_in_mapper():
        return "Must have fromVersion field in mapper"

    @staticmethod
    @error_code_decorator
    def invalid_type_in_mapper():
        return "Mappers type must be mapping-incoming or mapping-outgoing"

    @staticmethod
    @error_code_decorator
    def mapper_non_existent_incident_types(incident_types):
        return f"The Mapper related incident types: {incident_types} where not found."

    @staticmethod
    @error_code_decorator
    def invalid_incident_field_in_mapper(invalid_inc_fields_list):
        return (
            f"Your mapper contains incident fields that do not exist in the content: {invalid_inc_fields_list}.\n"
            "Please make sure:\n"
            "1 - The right incident field is set and the spelling is correct.\n"
            "2 - The id_set.json file is up to date. Delete the file by running: rm -rf Tests/id_set.json and"
            " rerun the command."
        )

    @staticmethod
    @error_code_decorator
    def changed_incident_field_in_mapper(changed_inc_fields):
        return f"Some incident fields were removed from the mapper, The removed fields: {changed_inc_fields}."

    @staticmethod
    @error_code_decorator
    def removed_incident_types(removed_inc_types):
        return f"Some Incidents types were removed from the mapper, the removed types are: {removed_inc_types}."

    @staticmethod
    @error_code_decorator
    def integration_not_runnable():
        return (
            "Could not find any runnable command in the integration."
            "Must have at least one command, `isFetch: true`, `feed: true`, `longRunning: true`"
        )

    @staticmethod
    @error_code_decorator
    def invalid_uuid(task_key, id_, taskid):
        return (
            f"On task: {task_key},  the field 'taskid': {taskid} and the 'id' under the 'task' field: {id_}, "
            f"must be from uuid format."
        )

    @staticmethod
    @error_code_decorator
    def taskid_different_from_id(task_key, id_, taskid):
        return (
            f"On task: {task_key},  the field 'taskid': {taskid} and the 'id' under the 'task' field: {id_}, "
            f"must be with equal value. "
        )

    @staticmethod
    @error_code_decorator
    def incorrect_value_references(task_key, value, task_name, section_name):
        return (
            f"On task: '{task_name}' with ID: '{task_key}', an input with the value: '{value}' was passed as string, rather than as "
            f"a reference in the '{section_name}' section. Change the reference to 'From previous tasks' from 'As value'"
            " , or change the value to ${" + value + "}."
        )

    @staticmethod
    @error_code_decorator
    def incorrect_from_to_version_format(incorrect_key: str):
        return (
            f"The format of the {incorrect_key} is incorrect\n"
            f"Please fix this so that it is in xx.xx.xx format and each member is a number only."
        )

    @staticmethod
    @error_code_decorator
    def mismatching_from_to_versions():
        return (
            "The `fromversion` and `toversion` are not synchronizied\n"
            "It is must be fromversion <= toversion."
        )

    @staticmethod
    @error_code_decorator
    def integration_is_skipped(integration_id, skip_comment: Optional[str] = None):
        message = f"The integration {integration_id} is currently in skipped. Please add working tests and unskip."
        if skip_comment:
            message += f" Skip comment: {skip_comment}"
        return message

    @staticmethod
    @error_code_decorator
    def all_entity_test_playbooks_are_skipped(entity_id):
        return (
            f"Either {entity_id} does not have any test playbooks or that all test playbooks in this "
            f"pack are currently skipped, and there is no unittests file to be found.\n"
            f"Please create a test playbook or un-skip at least one of the relevant test playbooks.\n "
            f"You can un-skip a playbook by deleting the line relevant to one of the test playbooks from "
            f"the 'skipped_tests' section inside the conf.json file and deal "
            f"with the matching issue,\n  or create a new active test playbook "
            f"and add the id to the 'tests' field in the yml."
        )

    @staticmethod
    def wrong_filename(file_type):
        return f"This is not a valid {file_type} filename."

    @staticmethod
    def wrong_path():
        return "This is not a valid filepath."

    @staticmethod
    def beta_in_str(field):
        return (
            "Field '{}' should NOT contain the substring \"beta\" in a new beta integration. "
            "please change the id in the file.".format(field)
        )

    @classmethod
    def breaking_backwards_no_old_script(cls, e):
        return f"{cls.BACKWARDS}\n{str(e)}, Could not find the old file."

    @staticmethod
    def no_common_server_python(path):
        return (
            "Could not get CommonServerPythonScript.py file. Please download it manually from {} and "
            "add it to the root of the repository.".format(path)
        )

    @staticmethod
    @error_code_decorator
    def xsoar_config_file_is_not_json(file_path):
        return f"Could not load {file_path} as a JSON XSOAR configuration file."

    @staticmethod
    @error_code_decorator
    def xsoar_config_file_malformed(
        configuration_file_path, schema_file_path, errors_table
    ):
        return (
            f'Errors were found in the configuration file: "{configuration_file_path}" '
            f'with schema "{schema_file_path}":\n {errors_table}'
        )

    @staticmethod
    @error_code_decorator
    def playbook_not_quiet_mode():
        return (
            "The playbook's quiet mode is off, it should be on, if it's done on purpose, then add this error to "
            "the pack's 'pack ignore' file"
        )

    @staticmethod
    @error_code_decorator
    def playbook_tasks_not_quiet_mode(tasks):
        return f"The following tasks of the playbook have the quiet mode turned off:\n{tasks}\n"

    @staticmethod
    @error_code_decorator
    def playbook_tasks_continue_on_error(tasks):
        return f"The following tasks of the playbook do not stop on error:\n{tasks}"

    @staticmethod
    @error_code_decorator
    def invalid_incident_field_prefix(field_name):
        return f"Field name: {field_name} is invalid. Field name must start with the relevant pack name."

    @staticmethod
    def suggest_fix_field_name(field_name, pack_prefix):
        return (
            f"To fix the problem, add pack name prefix to the field name. "
            f"You can use the pack name or one of the prefixes found in the itemPrefix field in the pack_metadata. "
            f"Example: {pack_prefix} {field_name}.\n"
            f"Also, make sure to update the field id and cliName accordingly. "
            f"Example: cliName: {pack_prefix.replace(' ', '').lower()}{field_name.replace(' ', '').lower()}."
        )

    @staticmethod
    @error_code_decorator
    def entity_name_contains_excluded_word(entity_name: str, excluded_words: List[str]):
        return f"Entity {entity_name} should not contain one of {excluded_words} in its name. Please remove."

    @staticmethod
    @error_code_decorator
    def content_entity_is_not_in_id_set(main_playbook, entities_names):
        return (
            f"Playbook {main_playbook} uses {entities_names}, which do not exist in the id_set.\n"
            f"Possible reason for such an error, would be that the name of the entity in the yml file of "
            f"{main_playbook} is not identical to its name in its own yml file. Or the id_set is not up to date"
        )

    @staticmethod
    @error_code_decorator
    def input_key_not_in_tasks(playbook_name: str, inputs: List[str]):
        return f"Playbook {playbook_name} contains inputs that are not used in any of its tasks: {', '.join(inputs)}"

    @staticmethod
    @error_code_decorator
    def input_used_not_in_input_section(playbook_name: str, inputs: List[str]):
        return f"Playbook {playbook_name} uses inputs that do not appear in the inputs section: {', '.join(inputs)}"

    @staticmethod
    @error_code_decorator
    def playbook_is_deprecated_and_used(playbook_name: str, files_list: list):
        files_list_str = "\n".join(files_list)
        return f"{playbook_name} playbook is deprecated and being used by the following entities:\n{files_list_str}"

    @staticmethod
    @error_code_decorator
    def spaces_in_the_end_of_id(item_id: str):
        return f'Content item id "{item_id}" should not have trailing spaces. Please remove.'

    @staticmethod
    @error_code_decorator
    def spaces_in_the_end_of_name(name: str):
        return f'Content item name "{name}" should not have trailing spaces. Please remove.'

    @staticmethod
    @error_code_decorator
    def cli_name_and_id_do_not_match(cli_name_correct):
        return (
            f"cliName and id do not match.\n"
            f"Please change cliName to {cli_name_correct} (the flat-case version of id, excluding item-type prefixes)"
        )

    @staticmethod
    @error_code_decorator
    def non_default_additional_info(params: List[str]):
        return f"The additionalinfo of params {params} is not the default value, please consider changing it."

    @staticmethod
    @error_code_decorator
    def missing_default_additional_info(params: List[str]):
        return f"The additionalinfo of params {params} is empty."

    @staticmethod
    @error_code_decorator
    def runas_is_dbotrole():
        return (
            "The runas value is DBotRole, it may cause access and exposure of sensitive data. "
            "Please consider changing it."
        )

    @staticmethod
    @error_code_decorator
    def script_is_deprecated_and_used(script_name: str, files_list: list):
        files_list_str = "\n".join(files_list)
        return f"{script_name} script is deprecated and being used by the following entities:\n{files_list_str}"

    @staticmethod
    @error_code_decorator
    def changed_pack_name(original_name):
        return (
            f"Pack folder names cannot be changed, please rename it back to {original_name}."
            f" If you wish to rename the pack, you can edit the name field in pack_metadata.json,"
            f" and the pack will be shown in the Marketplace accordingly.\n"
            f"If the file wasn't renamed, try pulling changes from master and re-run validations"
        )

    @staticmethod
    @error_code_decorator
    def wrong_version_format():
        return "Pack metadata version format is not valid. Please fill in a valid format (example: 0.0.0)"

    @staticmethod
    @error_code_decorator
    def pack_metadata_version_diff_from_rn(
        pack_path, rn_version, pack_metadata_version
    ):
        return (
            f"There is a difference between the version in the pack metadata"
            f"file and the version of the latest release note.\nexpected latest release note to be {pack_metadata_version} "
            f"instead found {rn_version}.\nTo fix the problem, try running `demisto-sdk update-release-notes -i {pack_path}`"
        )

    @staticmethod
    @error_code_decorator
    def invalid_marketplaces_in_alias(invalid_aliases: List[str]):
        return (
            'The following fields exist as aliases and have invalid "marketplaces" key value:'
            f"\n{invalid_aliases}\n"
            'the value of the "marketplaces" key in these fields should be ["xsoar"].'
        )

    @staticmethod
    @error_code_decorator
    def aliases_with_inner_alias(invalid_aliases: List[str]):
        return (
            "The following fields exist as aliases and therefore cannot contain an 'Aliases' key."
            f"\n{invalid_aliases}\n"
            "Please remove the key from the fields or removed the fields from the other field's Aliases list."
        )

    @staticmethod
    @error_code_decorator
    def missing_readme_file(location: FileType):
        return f"{location.name} is missing a README file"

    @staticmethod
    @error_code_decorator
    def missing_unit_test_file(path: Path):
        return f"Missing {path.stem}_test.py unit test file for {path.name}."

    @staticmethod
    @error_code_decorator
    def customer_facing_docs_disallowed_terms(found_terms: List[str]):
        return (
            f"Found internal terms in a customer-facing documentation file: "
            f"{', '.join(found_terms)}"
        )

    @staticmethod
    @error_code_decorator
    def missing_commands_from_readme(yml_name, missing_commands_from_readme):
        error_msg = (
            f"The following commands appear in {yml_name} but not in the README file:\n"
        )
        for command in missing_commands_from_readme:
            error_msg += f"{command}\n"
        return error_msg

    @staticmethod
    @error_code_decorator
    def empty_outputs_common_paths(paths: Dict[str, List[str]], yaml_path: str):
        commands_str = "\n".join(
            f"{command}:\t" + ", ".join(outputs) for command, outputs in paths.items()
        )

        return (
            f"The following command outputs are missing: \n{commands_str}\n"
            f"please type them or run demisto-sdk format -i {yaml_path}"
        )

    @staticmethod
    @error_code_decorator
    def invalid_content_item_id_wizard(invalid_content_item_id):
        return f"Failed to find {invalid_content_item_id} in content repo. Please check it's written correctly."

    @staticmethod
    @error_code_decorator
    def invalid_dependency_pack_in_wizard(dep_pack):
        return f'Dependency Pack "{dep_pack}" was not found. Please check it\'s written correctly.'

    @staticmethod
    @error_code_decorator
    def invalid_integration_in_wizard(integration: str):
        return f'Integration "{integration}" does not exist. Please check it\'s written correctly.'

    @staticmethod
    @error_code_decorator
    def invalid_playbook_in_wizard(playbook: str):
        return f'Playbook "{playbook}" does not exist. Please check it\'s written correctly.'

    @staticmethod
    @error_code_decorator
    def missing_dependency_pack_in_wizard(pack: str, content_item: str):
        return f'Pack "{pack}" is missing from the "dependency_packs". This pack is required for {content_item}.'

    @staticmethod
    @error_code_decorator
    def wrong_link_in_wizard(link):
        return f'Provided integration link "{link}" was not provided in fetching_integrations. Make sure it\'s written correctly.'

    @staticmethod
    @error_code_decorator
    def wizard_integrations_without_playbooks(integrations: set):
        return f"The following integrations are missing a set_playbook: {integrations}"

    @staticmethod
    @error_code_decorator
    def pack_should_be_deprecated(pack_name: str):
        return (
            f"Pack {pack_name} should be deprecated, as all its integrations, playbooks and scripts are"
            f" deprecated.\nThe name of the pack in the pack_metadata.json should end with (Deprecated)\n"
            f"The description of the pack in the pack_metadata.json should be one of the following formats:\n"
            f'1. "Deprecated. Use <PACK_NAME> instead."\n'
            f'2. "Deprecated. <REASON> No available replacement."'
        )

    @staticmethod
    @error_code_decorator
    def categories_field_does_not_match_standard(approved_list):
        return (
            f"The pack metadata categories field doesn't match the standard,\n"
            f"please make sure the field contain only one category from the following options:\n{approved_list}"
        )

    @staticmethod
    @error_code_decorator
    def modeling_rule_missing_schema_file(file_path: str):
        return f"The modeling rule {file_path} is missing a schema file."

    @staticmethod
    @error_code_decorator
    def modeling_rule_keys_not_empty():
        return (
            "Either the 'rules' key or the 'schema' key are not empty, make sure to set the value of these"
            " keys to an empty string."
        )

    @staticmethod
    @error_code_decorator
    def modeling_rule_keys_are_missing():
        return (
            "The 'rules' key or the 'schema' key is missing from the modeling rule yml file. "
            "Make sure to add them to your yml file with an empty string as value."
        )

    @staticmethod
    @error_code_decorator
    def modeling_rule_schema_types_invalid(invalid_types: list):
        return (
            f"The following types in the schema file are invalid {','.join(invalid_types)}. "
            f"Valid types are: string, int , float, datetime, boolean."
        )

    @staticmethod
    @error_code_decorator
    def correlation_rules_files_naming_error(invalid_files: list):
        return (
            f"The following correlation rules files do not match the naming conventions: {','.join(invalid_files)}.\n"
            f"Files in the modeling rules directory must use the pack's name as a prefix, e.g. `myPack-report1.yml`"
        )

    @staticmethod
    @error_code_decorator
    def xsiam_report_files_naming_error(invalid_files: list):
        return (
            f"The following XSIAM report files do not match the naming conventions: {','.join(invalid_files)}.\n"
            f"XSIAM reports file name must use the pack's name as a prefix, e.g. `myPack-report1.yml`"
        )

    @staticmethod
    @error_code_decorator
    def parsing_rules_files_naming_error(invalid_files: list):
        return (
            f"The following parsing rules files do not match the naming conventions: {','.join(invalid_files)}.\n"
            f" Files in the parsing rules directory must be titled exactly as the pack, e.g. `myPack.yml`."
        )

    @staticmethod
    @error_code_decorator
    def xdrc_templates_files_naming_error(invalid_files: list):
        return (
            f"The following xdrc templates do not match the naming conventions:: {','.join(invalid_files)}.\n"
            f"Files in the xdrc templates directory must be titled exactly as the pack, e.g. `myPack.yml`."
        )

    @staticmethod
    @error_code_decorator
    def xsiam_dashboards_files_naming_error(invalid_files: list):
        return (
            f"The following XSIAM dashboards do not match the naming conventions: {', '.join(invalid_files)}.\n"
            f"Files name in the XSIAM dashboards directory must use the pack's name as a prefix, "
            f"e.g. `MyPack_dashboard.json` AND `MyPack_dashboard_image.png`."
        )

    @staticmethod
    @error_code_decorator
    def modeling_rule_schema_xif_dataset_mismatch():
        return (
            "There is a mismatch between datasets in schema file and in the xif file. "
            "Either there are more datasets declared in one of the files, or the datasets titles are not the same."
        )

    @staticmethod
    @error_code_decorator
    def invalid_rule_name(invalid_files):
        return (
            f"The following rule file name is invalid {invalid_files} - make sure that the rule name is "
            f"the same as the folder containing it."
        )

    @staticmethod
    @error_code_decorator
    def invalid_modeling_rule_suffix_name(file_path, **kwargs):
        message = f"The file {file_path} is invalid:"
        if kwargs.get("invalid_id"):
            message += f"\nThe rule id should end with '{MODELING_RULE_ID_SUFFIX}'"
        if kwargs.get("invalid_name"):
            message += f"\nThe rule name should end with '{MODELING_RULE_NAME_SUFFIX}'"
        return message

    @staticmethod
    @error_code_decorator
    def invalid_parsing_rule_suffix_name(file_path, **kwargs):
        message = f"The file {file_path} is invalid:"
        if kwargs.get("invalid_id"):
            message += f"\nThe rule id should end with '{PARSING_RULE_ID_SUFFIX}'"
        if kwargs.get("invalid_name"):
            message += f"\nThe rule name should end with '{PARSING_RULE_NAME_SUFFIX}'"
        return message

    @staticmethod
    @error_code_decorator
    def correlation_rule_starts_with_hyphen():
        return "Correlation rule files cannot start with a hyphen, please remove it."

    @staticmethod
    @error_code_decorator
    def nativeimage_exist_in_integration_yml(integration_id):
        return (
            f"integration {integration_id} contains the nativeimage key in its yml, "
            f"this key is added only during the upload flow, please remove it."
        )

    @staticmethod
    @error_code_decorator
    def nativeimage_exist_in_script_yml(script_id):
        return (
            f"script {script_id} contains the nativeimage key in its yml, "
            f"this key is added only during the upload flow, please remove it."
        )

    @staticmethod
    @error_code_decorator
    def uses_items_not_in_marketplaces(
        content_name: str, marketplaces: list, used_content_items: List[str]
    ):
        return (
            f"Content item '{content_name}' can be used in the '{', '.join(marketplaces)}' marketplaces, however it uses content items: "
            f"'{', '.join(used_content_items)}' which are not supported in all of the marketplaces of '{content_name}'."
        )

    @staticmethod
    @error_code_decorator
    def uses_items_with_invalid_fromversion(
        content_name: str, fromversion: str, used_content_items: List[str]
    ):
        return (
            f"Content item '{content_name}' whose from_version is '{fromversion}' uses the content items: "
            f"'{', '.join(used_content_items)}' whose from_version is higher (must be equal to, or less than ..)"
        )

    @staticmethod
    @error_code_decorator
    def uses_items_with_invalid_toversion(
        content_name: str, toversion: str, content_items: list
    ):
        return (
            f"Content item '{content_name}' whose to_version is '{toversion}' uses the content items: "
            f"'{', '.join(content_items)}' whose to_version is lower (must be equal to, or more than ..)"
        )

    @staticmethod
    @error_code_decorator
    def deprecated_items_usage(
        deprecated_item: str,
        using_deprecated_item: str,
        deprecated_item_type: str,
    ):
        return (
            f"The {deprecated_item_type} '{deprecated_item}' is deprecated but used in the following content item: "
            f"{using_deprecated_item}."
        )

    @staticmethod
    @error_code_decorator
    def using_unknown_content(content_name: str, unknown_content_names: List[str]):
        return f"Content item '{content_name}' using content items: {', '.join(unknown_content_names)} which cannot be found in the repository."

    @staticmethod
    @error_code_decorator
    def multiple_packs_with_same_display_name(
        content_name: str, pack_display_names: List[str]
    ):
        return f"Pack '{content_name}' has a duplicate display_name as: {', '.join(pack_display_names)} "

    @staticmethod
    @error_code_decorator
    def duplicated_script_name(
        script_name: str,
        existing_script_name: str,
    ):
        return (
            f"Cannot create a script with the name {script_name}, "
            f"because a script with the name {existing_script_name} already exists.\n"
            "(it will not be possible to create a new script whose name includes the word Alert/Alerts "
            "if there is already a script with a similar name and only the word Alert/Alerts "
            "is replaced by the word Incident/Incidents\nfor example: if there is a script `getIncident'"
            "it will not be possible to create a script with the name `getAlert`)"
        )

    @staticmethod
    @error_code_decorator
    def hidden_pack_not_mandatory_dependency(
        hidden_pack: str, dependant_packs_ids: Set[str]
    ):
        return f"{', '.join(dependant_packs_ids)} pack(s) cannot have a mandatory dependency on the hidden pack {hidden_pack}."

    @staticmethod
    @error_code_decorator
    def pack_have_nonignorable_error(nonignorable_errors: List[str]):
        return f"The following errors can not be ignored: {', '.join(nonignorable_errors)}, remove them from .pack-ignore files"<|MERGE_RESOLUTION|>--- conflicted
+++ resolved
@@ -30,7 +30,6 @@
 
 FOUND_FILES_AND_ERRORS: list = []
 FOUND_FILES_AND_IGNORED_ERRORS: list = []
-<<<<<<< HEAD
 # allowed errors to be ignored in any supported pack (XSOAR/Partner/Community) only if they appear in the .pack-ignore
 ALLOWED_IGNORE_ERRORS = [
     "BA101",
@@ -113,8 +112,6 @@
     "IN107",
     "DB100",
 ]
-=======
->>>>>>> 294851b4
 
 # predefined errors to be ignored in partner/community supported packs even if they do not appear in .pack-ignore
 PRESET_ERROR_TO_IGNORE = {
@@ -138,11 +135,7 @@
     "deprecated": ["ST", "BC", "BA", "IN127", "IN128", "PB104", "SC101"],
 }
 
-<<<<<<< HEAD
 ERROR_CODE: dict = {
-=======
-ERROR_CODE: Dict = {
->>>>>>> 294851b4
     # BA - Basic
     "wrong_version": {
         "code": "BA100",
